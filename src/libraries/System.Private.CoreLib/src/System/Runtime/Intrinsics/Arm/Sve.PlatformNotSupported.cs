// Licensed to the .NET Foundation under one or more agreements.
// The .NET Foundation licenses this file to you under the MIT license.

using System.Diagnostics.CodeAnalysis;
using System.Runtime.CompilerServices;
using System.Runtime.Intrinsics;
using System.Numerics;

namespace System.Runtime.Intrinsics.Arm
{
    /// <summary>
    /// This class provides access to the ARM SVE hardware instructions via intrinsics
    /// </summary>
    [CLSCompliant(false)]
    [System.Runtime.Versioning.RequiresPreviewFeaturesAttribute("Sve is in preview. Debugger scenario is not supported.")]
#if SYSTEM_PRIVATE_CORELIB
    public
#else
    internal
#endif
    abstract class Sve : AdvSimd
    {
        internal Sve() { }

        public static new bool IsSupported { [Intrinsic] get { return false; } }

        public new abstract class Arm64 : AdvSimd.Arm64
        {
            internal Arm64() { }

            public static new bool IsSupported { [Intrinsic] get { return false; } }
        }

        ///  Abs : Absolute value

        /// <summary>
        /// svint8_t svabs[_s8]_m(svint8_t inactive, svbool_t pg, svint8_t op)
        /// svint8_t svabs[_s8]_x(svbool_t pg, svint8_t op)
        /// svint8_t svabs[_s8]_z(svbool_t pg, svint8_t op)
        /// </summary>
        public static unsafe Vector<sbyte> Abs(Vector<sbyte> value) { throw new PlatformNotSupportedException(); }

        /// <summary>
        /// svint16_t svabs[_s16]_m(svint16_t inactive, svbool_t pg, svint16_t op)
        /// svint16_t svabs[_s16]_x(svbool_t pg, svint16_t op)
        /// svint16_t svabs[_s16]_z(svbool_t pg, svint16_t op)
        /// </summary>
        public static unsafe Vector<short> Abs(Vector<short> value) { throw new PlatformNotSupportedException(); }

        /// <summary>
        /// svint32_t svabs[_s32]_m(svint32_t inactive, svbool_t pg, svint32_t op)
        /// svint32_t svabs[_s32]_x(svbool_t pg, svint32_t op)
        /// svint32_t svabs[_s32]_z(svbool_t pg, svint32_t op)
        /// </summary>
        public static unsafe Vector<int> Abs(Vector<int> value) { throw new PlatformNotSupportedException(); }

        /// <summary>
        /// svint64_t svabs[_s64]_m(svint64_t inactive, svbool_t pg, svint64_t op)
        /// svint64_t svabs[_s64]_x(svbool_t pg, svint64_t op)
        /// svint64_t svabs[_s64]_z(svbool_t pg, svint64_t op)
        /// </summary>
        public static unsafe Vector<long> Abs(Vector<long> value) { throw new PlatformNotSupportedException(); }

        /// <summary>
        /// svfloat32_t svabs[_f32]_m(svfloat32_t inactive, svbool_t pg, svfloat32_t op)
        /// svfloat32_t svabs[_f32]_x(svbool_t pg, svfloat32_t op)
        /// svfloat32_t svabs[_f32]_z(svbool_t pg, svfloat32_t op)
        /// </summary>
        public static unsafe Vector<float> Abs(Vector<float> value) { throw new PlatformNotSupportedException(); }

        /// <summary>
        /// svfloat64_t svabs[_f64]_m(svfloat64_t inactive, svbool_t pg, svfloat64_t op)
        /// svfloat64_t svabs[_f64]_x(svbool_t pg, svfloat64_t op)
        /// svfloat64_t svabs[_f64]_z(svbool_t pg, svfloat64_t op)
        /// </summary>
        public static unsafe Vector<double> Abs(Vector<double> value) { throw new PlatformNotSupportedException(); }

        ///  AbsoluteDifference : Absolute difference

        /// <summary>
        /// svuint8_t svabd[_u8]_m(svbool_t pg, svuint8_t op1, svuint8_t op2)
        /// svuint8_t svabd[_u8]_x(svbool_t pg, svuint8_t op1, svuint8_t op2)
        ///   MOVPRFX Zresult.B, Pg/Z, Zop1.B; UABD Zresult.B, Pg/M, Zresult.B, Zop2.B
        ///   UABD Ztied1.B, Pg/M, Ztied1.B, Zop2.B
        /// </summary>
        public static unsafe Vector<byte> AbsoluteDifference(Vector<byte> left, Vector<byte> right) { throw new PlatformNotSupportedException(); }

        /// <summary>
        /// svfloat64_t svabd[_f64]_m(svbool_t pg, svfloat64_t op1, svfloat64_t op2)
        /// svfloat64_t svabd[_f64]_x(svbool_t pg, svfloat64_t op1, svfloat64_t op2)
        /// svfloat64_t svabd[_f64]_z(svbool_t pg, svfloat64_t op1, svfloat64_t op2)
        ///   FABD Ztied1.D, Pg/M, Ztied1.D, Zop2.D
        /// </summary>
        public static unsafe Vector<double> AbsoluteDifference(Vector<double> left, Vector<double> right) { throw new PlatformNotSupportedException(); }

        /// <summary>
        /// svint16_t svabd[_s16]_m(svbool_t pg, svint16_t op1, svint16_t op2)
        /// svint16_t svabd[_s16]_x(svbool_t pg, svint16_t op1, svint16_t op2)
        /// svint16_t svabd[_s16]_z(svbool_t pg, svint16_t op1, svint16_t op2)
        ///   SABD Ztied1.H, Pg/M, Ztied1.H, Zop2.H
        /// </summary>
        public static unsafe Vector<short> AbsoluteDifference(Vector<short> left, Vector<short> right) { throw new PlatformNotSupportedException(); }

        /// <summary>
        /// svint32_t svabd[_s32]_m(svbool_t pg, svint32_t op1, svint32_t op2)
        /// svint32_t svabd[_s32]_x(svbool_t pg, svint32_t op1, svint32_t op2)
        /// svint32_t svabd[_s32]_z(svbool_t pg, svint32_t op1, svint32_t op2)
        ///   SABD Ztied1.S, Pg/M, Ztied1.S, Zop2.S
        /// </summary>
        public static unsafe Vector<int> AbsoluteDifference(Vector<int> left, Vector<int> right) { throw new PlatformNotSupportedException(); }

        /// <summary>
        /// svint64_t svabd[_s64]_m(svbool_t pg, svint64_t op1, svint64_t op2)
        /// svint64_t svabd[_s64]_x(svbool_t pg, svint64_t op1, svint64_t op2)
        /// svint64_t svabd[_s64]_z(svbool_t pg, svint64_t op1, svint64_t op2)
        ///   SABD Ztied1.D, Pg/M, Ztied1.D, Zop2.D
        /// </summary>
        public static unsafe Vector<long> AbsoluteDifference(Vector<long> left, Vector<long> right) { throw new PlatformNotSupportedException(); }

        /// <summary>
        /// svint8_t svabd[_s8]_m(svbool_t pg, svint8_t op1, svint8_t op2)
        /// svint8_t svabd[_s8]_x(svbool_t pg, svint8_t op1, svint8_t op2)
        /// svint8_t svabd[_s8]_z(svbool_t pg, svint8_t op1, svint8_t op2)
        ///   SABD Ztied1.B, Pg/M, Ztied1.B, Zop2.B
        /// </summary>
        public static unsafe Vector<sbyte> AbsoluteDifference(Vector<sbyte> left, Vector<sbyte> right) { throw new PlatformNotSupportedException(); }

        /// <summary>
        /// svfloat32_t svabd[_f32]_m(svbool_t pg, svfloat32_t op1, svfloat32_t op2)
        /// svfloat32_t svabd[_f32]_x(svbool_t pg, svfloat32_t op1, svfloat32_t op2)
        /// svfloat32_t svabd[_f32]_z(svbool_t pg, svfloat32_t op1, svfloat32_t op2)
        ///   FABD Ztied1.S, Pg/M, Ztied1.S, Zop2.S
        /// </summary>
        public static unsafe Vector<float> AbsoluteDifference(Vector<float> left, Vector<float> right) { throw new PlatformNotSupportedException(); }

        /// <summary>
        /// svuint16_t svabd[_u16]_m(svbool_t pg, svuint16_t op1, svuint16_t op2)
        /// svuint16_t svabd[_u16]_x(svbool_t pg, svuint16_t op1, svuint16_t op2)
        /// svuint16_t svabd[_u16]_z(svbool_t pg, svuint16_t op1, svuint16_t op2)
        ///   UABD Ztied1.H, Pg/M, Ztied1.H, Zop2.H
        /// </summary>
        public static unsafe Vector<ushort> AbsoluteDifference(Vector<ushort> left, Vector<ushort> right) { throw new PlatformNotSupportedException(); }

        /// <summary>
        /// svuint32_t svabd[_u32]_m(svbool_t pg, svuint32_t op1, svuint32_t op2)
        /// svuint32_t svabd[_u32]_x(svbool_t pg, svuint32_t op1, svuint32_t op2)
        /// svuint32_t svabd[_u32]_z(svbool_t pg, svuint32_t op1, svuint32_t op2)
        ///   UABD Ztied1.S, Pg/M, Ztied1.S, Zop2.S
        /// </summary>
        public static unsafe Vector<uint> AbsoluteDifference(Vector<uint> left, Vector<uint> right) { throw new PlatformNotSupportedException(); }

        /// <summary>
        /// svuint64_t svabd[_u64]_m(svbool_t pg, svuint64_t op1, svuint64_t op2)
        /// svuint64_t svabd[_u64]_x(svbool_t pg, svuint64_t op1, svuint64_t op2)
        /// svuint64_t svabd[_u64]_z(svbool_t pg, svuint64_t op1, svuint64_t op2)
        ///   UABD Ztied1.D, Pg/M, Ztied1.D, Zop2.D
        /// </summary>
        public static unsafe Vector<ulong> AbsoluteDifference(Vector<ulong> left, Vector<ulong> right) { throw new PlatformNotSupportedException(); }

        ///  Add : Add

        /// <summary>
        /// svint8_t svadd[_s8]_m(svbool_t pg, svint8_t op1, svint8_t op2)
        /// svint8_t svadd[_s8]_x(svbool_t pg, svint8_t op1, svint8_t op2)
        /// svint8_t svadd[_s8]_z(svbool_t pg, svint8_t op1, svint8_t op2)
        /// </summary>
        public static unsafe Vector<sbyte> Add(Vector<sbyte> left, Vector<sbyte> right) { throw new PlatformNotSupportedException(); }

        /// <summary>
        /// svint16_t svadd[_s16]_m(svbool_t pg, svint16_t op1, svint16_t op2)
        /// svint16_t svadd[_s16]_x(svbool_t pg, svint16_t op1, svint16_t op2)
        /// svint16_t svadd[_s16]_z(svbool_t pg, svint16_t op1, svint16_t op2)
        /// </summary>
        public static unsafe Vector<short> Add(Vector<short> left, Vector<short> right) { throw new PlatformNotSupportedException(); }

        /// <summary>
        /// svint32_t svadd[_s32]_m(svbool_t pg, svint32_t op1, svint32_t op2)
        /// svint32_t svadd[_s32]_x(svbool_t pg, svint32_t op1, svint32_t op2)
        /// svint32_t svadd[_s32]_z(svbool_t pg, svint32_t op1, svint32_t op2)
        /// </summary>
        public static unsafe Vector<int> Add(Vector<int> left, Vector<int> right) { throw new PlatformNotSupportedException(); }

        /// <summary>
        /// svint64_t svadd[_s64]_m(svbool_t pg, svint64_t op1, svint64_t op2)
        /// svint64_t svadd[_s64]_x(svbool_t pg, svint64_t op1, svint64_t op2)
        /// svint64_t svadd[_s64]_z(svbool_t pg, svint64_t op1, svint64_t op2)
        /// </summary>
        public static unsafe Vector<long> Add(Vector<long> left, Vector<long> right) { throw new PlatformNotSupportedException(); }

        /// <summary>
        /// svuint8_t svadd[_u8]_m(svbool_t pg, svuint8_t op1, svuint8_t op2)
        /// svuint8_t svadd[_u8]_x(svbool_t pg, svuint8_t op1, svuint8_t op2)
        /// svuint8_t svadd[_u8]_z(svbool_t pg, svuint8_t op1, svuint8_t op2)
        /// </summary>
        public static unsafe Vector<byte> Add(Vector<byte> left, Vector<byte> right) { throw new PlatformNotSupportedException(); }

        /// <summary>
        /// svuint16_t svadd[_u16]_m(svbool_t pg, svuint16_t op1, svuint16_t op2)
        /// svuint16_t svadd[_u16]_x(svbool_t pg, svuint16_t op1, svuint16_t op2)
        /// svuint16_t svadd[_u16]_z(svbool_t pg, svuint16_t op1, svuint16_t op2)
        /// </summary>
        public static unsafe Vector<ushort> Add(Vector<ushort> left, Vector<ushort> right) { throw new PlatformNotSupportedException(); }

        /// <summary>
        /// svuint32_t svadd[_u32]_m(svbool_t pg, svuint32_t op1, svuint32_t op2)
        /// svuint32_t svadd[_u32]_x(svbool_t pg, svuint32_t op1, svuint32_t op2)
        /// svuint32_t svadd[_u32]_z(svbool_t pg, svuint32_t op1, svuint32_t op2)
        /// </summary>
        public static unsafe Vector<uint> Add(Vector<uint> left, Vector<uint> right) { throw new PlatformNotSupportedException(); }

        /// <summary>
        /// svuint64_t svadd[_u64]_m(svbool_t pg, svuint64_t op1, svuint64_t op2)
        /// svuint64_t svadd[_u64]_x(svbool_t pg, svuint64_t op1, svuint64_t op2)
        /// svuint64_t svadd[_u64]_z(svbool_t pg, svuint64_t op1, svuint64_t op2)
        /// </summary>
        public static unsafe Vector<ulong> Add(Vector<ulong> left, Vector<ulong> right) { throw new PlatformNotSupportedException(); }

        /// <summary>
        /// svfloat32_t svadd[_f32]_m(svbool_t pg, svfloat32_t op1, svfloat32_t op2)
        /// svfloat32_t svadd[_f32]_x(svbool_t pg, svfloat32_t op1, svfloat32_t op2)
        /// svfloat32_t svadd[_f32]_z(svbool_t pg, svfloat32_t op1, svfloat32_t op2)
        /// </summary>
        public static unsafe Vector<float> Add(Vector<float> left, Vector<float> right) { throw new PlatformNotSupportedException(); }

        /// <summary>
        /// svfloat64_t svadd[_f64]_m(svbool_t pg, svfloat64_t op1, svfloat64_t op2)
        /// svfloat64_t svadd[_f64]_x(svbool_t pg, svfloat64_t op1, svfloat64_t op2)
        /// svfloat64_t svadd[_f64]_z(svbool_t pg, svfloat64_t op1, svfloat64_t op2)
        /// </summary>
        public static unsafe Vector<double> Add(Vector<double> left, Vector<double> right) { throw new PlatformNotSupportedException(); }

        ///  AddAcross : Add reduction

        /// <summary>
        /// float64_t svaddv[_f64](svbool_t pg, svfloat64_t op)
        ///   FADDV Dresult, Pg, Zop.D
        /// </summary>
        public static unsafe Vector<double> AddAcross(Vector<double> value) { throw new PlatformNotSupportedException(); }

        /// <summary>
        /// int64_t svaddv[_s16](svbool_t pg, svint16_t op)
        ///   SADDV Dresult, Pg, Zop.H
        /// </summary>
        public static unsafe Vector<long> AddAcross(Vector<short> value) { throw new PlatformNotSupportedException(); }

        /// <summary>
        /// int64_t svaddv[_s32](svbool_t pg, svint32_t op)
        ///   SADDV Dresult, Pg, Zop.S
        /// </summary>
        public static unsafe Vector<long> AddAcross(Vector<int> value) { throw new PlatformNotSupportedException(); }

        /// <summary>
        /// int64_t svaddv[_s8](svbool_t pg, svint8_t op)
        ///   SADDV Dresult, Pg, Zop.B
        /// </summary>
        public static unsafe Vector<long> AddAcross(Vector<sbyte> value) { throw new PlatformNotSupportedException(); }

        /// <summary>
        /// int64_t svaddv[_s64](svbool_t pg, svint64_t op)
        ///   UADDV Dresult, Pg, Zop.D
        /// </summary>
        public static unsafe Vector<long> AddAcross(Vector<long> value) { throw new PlatformNotSupportedException(); }

        /// <summary>
        /// float32_t svaddv[_f32](svbool_t pg, svfloat32_t op)
        ///   FADDV Sresult, Pg, Zop.S
        /// </summary>
        public static unsafe Vector<float> AddAcross(Vector<float> value) { throw new PlatformNotSupportedException(); }

        /// <summary>
        /// uint64_t svaddv[_u8](svbool_t pg, svuint8_t op)
        ///   UADDV Dresult, Pg, Zop.B
        /// </summary>
        public static unsafe Vector<ulong> AddAcross(Vector<byte> value) { throw new PlatformNotSupportedException(); }

        /// <summary>
        /// uint64_t svaddv[_u16](svbool_t pg, svuint16_t op)
        ///   UADDV Dresult, Pg, Zop.H
        /// </summary>
        public static unsafe Vector<ulong> AddAcross(Vector<ushort> value) { throw new PlatformNotSupportedException(); }

        /// <summary>
        /// uint64_t svaddv[_u32](svbool_t pg, svuint32_t op)
        ///   UADDV Dresult, Pg, Zop.S
        /// </summary>
        public static unsafe Vector<ulong> AddAcross(Vector<uint> value) { throw new PlatformNotSupportedException(); }

        /// <summary>
        /// uint64_t svaddv[_u64](svbool_t pg, svuint64_t op)
        ///   UADDV Dresult, Pg, Zop.D
        /// </summary>
        public static unsafe Vector<ulong> AddAcross(Vector<ulong> value) { throw new PlatformNotSupportedException(); }


        ///  AddRotateComplex : Complex add with rotate

        /// <summary>
        /// svfloat64_t svcadd[_f64]_m(svbool_t pg, svfloat64_t op1, svfloat64_t op2, uint64_t imm_rotation)
        ///   FCADD Ztied1.D, Pg/M, Ztied1.D, Zop2.D, #imm_rotation
        /// svfloat64_t svcadd[_f64]_x(svbool_t pg, svfloat64_t op1, svfloat64_t op2, uint64_t imm_rotation)
        ///   FCADD Ztied1.D, Pg/M, Ztied1.D, Zop2.D, #imm_rotation
        /// svfloat64_t svcadd[_f64]_z(svbool_t pg, svfloat64_t op1, svfloat64_t op2, uint64_t imm_rotation)
        /// </summary>
        public static unsafe Vector<double> AddRotateComplex(Vector<double> left, Vector<double> right, [ConstantExpected] byte rotation) { throw new PlatformNotSupportedException(); }

        /// <summary>
        /// svfloat32_t svcadd[_f32]_m(svbool_t pg, svfloat32_t op1, svfloat32_t op2, uint64_t imm_rotation)
        ///   FCADD Ztied1.S, Pg/M, Ztied1.S, Zop2.S, #imm_rotation
        /// svfloat32_t svcadd[_f32]_x(svbool_t pg, svfloat32_t op1, svfloat32_t op2, uint64_t imm_rotation)
        ///   FCADD Ztied1.S, Pg/M, Ztied1.S, Zop2.S, #imm_rotation
        /// svfloat32_t svcadd[_f32]_z(svbool_t pg, svfloat32_t op1, svfloat32_t op2, uint64_t imm_rotation)
        /// </summary>
        public static unsafe Vector<float> AddRotateComplex(Vector<float> left, Vector<float> right, [ConstantExpected] byte rotation) { throw new PlatformNotSupportedException(); }


        ///  AddSaturate : Saturating add

        /// <summary>
        /// svuint8_t svqadd[_u8](svuint8_t op1, svuint8_t op2)
        ///   UQADD Zresult.B, Zop1.B, Zop2.B
        /// </summary>
        public static unsafe Vector<byte> AddSaturate(Vector<byte> left, Vector<byte> right) { throw new PlatformNotSupportedException(); }

        /// <summary>
        /// svint16_t svqadd[_s16](svint16_t op1, svint16_t op2)
        ///   SQADD Zresult.H, Zop1.H, Zop2.H
        /// </summary>
        public static unsafe Vector<short> AddSaturate(Vector<short> left, Vector<short> right) { throw new PlatformNotSupportedException(); }

        /// <summary>
        /// svint32_t svqadd[_s32](svint32_t op1, svint32_t op2)
        ///   SQADD Zresult.S, Zop1.S, Zop2.S
        /// </summary>
        public static unsafe Vector<int> AddSaturate(Vector<int> left, Vector<int> right) { throw new PlatformNotSupportedException(); }

        /// <summary>
        /// svint64_t svqadd[_s64](svint64_t op1, svint64_t op2)
        ///   SQADD Zresult.D, Zop1.D, Zop2.D
        /// </summary>
        public static unsafe Vector<long> AddSaturate(Vector<long> left, Vector<long> right) { throw new PlatformNotSupportedException(); }

        /// <summary>
        /// svint8_t svqadd[_s8](svint8_t op1, svint8_t op2)
        ///   SQADD Zresult.B, Zop1.B, Zop2.B
        /// </summary>
        public static unsafe Vector<sbyte> AddSaturate(Vector<sbyte> left, Vector<sbyte> right) { throw new PlatformNotSupportedException(); }

        /// <summary>
        /// svuint16_t svqadd[_u16](svuint16_t op1, svuint16_t op2)
        ///   UQADD Zresult.H, Zop1.H, Zop2.H
        /// </summary>
        public static unsafe Vector<ushort> AddSaturate(Vector<ushort> left, Vector<ushort> right) { throw new PlatformNotSupportedException(); }

        /// <summary>
        /// svuint32_t svqadd[_u32](svuint32_t op1, svuint32_t op2)
        ///   UQADD Zresult.S, Zop1.S, Zop2.S
        /// </summary>
        public static unsafe Vector<uint> AddSaturate(Vector<uint> left, Vector<uint> right) { throw new PlatformNotSupportedException(); }

        /// <summary>
        /// svuint64_t svqadd[_u64](svuint64_t op1, svuint64_t op2)
        ///   UQADD Zresult.D, Zop1.D, Zop2.D
        /// </summary>
        public static unsafe Vector<ulong> AddSaturate(Vector<ulong> left, Vector<ulong> right) { throw new PlatformNotSupportedException(); }


        ///  AddSequentialAcross : Add reduction (strictly-ordered)

        /// <summary>
        /// float64_t svadda[_f64](svbool_t pg, float64_t initial, svfloat64_t op)
        ///   FADDA Dtied, Pg, Dtied, Zop.D
        /// </summary>
        public static unsafe Vector<double> AddSequentialAcross(Vector<double> initial, Vector<double> value) { throw new PlatformNotSupportedException(); }

        /// <summary>
        /// float32_t svadda[_f32](svbool_t pg, float32_t initial, svfloat32_t op)
        ///   FADDA Stied, Pg, Stied, Zop.S
        /// </summary>
        public static unsafe Vector<float> AddSequentialAcross(Vector<float> initial, Vector<float> value) { throw new PlatformNotSupportedException(); }


        ///  And : Bitwise AND

        /// <summary>
        /// svuint8_t svand[_u8]_m(svbool_t pg, svuint8_t op1, svuint8_t op2)
        /// svuint8_t svand[_u8]_x(svbool_t pg, svuint8_t op1, svuint8_t op2)
        /// svuint8_t svand[_u8]_z(svbool_t pg, svuint8_t op1, svuint8_t op2)
        ///   AND Ztied1.B, Pg/M, Ztied1.B, Zop2.B
        ///   AND Zresult.D, Zop1.D, Zop2.D
        /// svbool_t svand[_b]_z(svbool_t pg, svbool_t op1, svbool_t op2)
        ///   AND Presult.B, Pg/Z, Pop1.B, Pop2.B
        /// </summary>
        public static unsafe Vector<byte> And(Vector<byte> left, Vector<byte> right) { throw new PlatformNotSupportedException(); }

        /// <summary>
        /// svint16_t svand[_s16]_m(svbool_t pg, svint16_t op1, svint16_t op2)
        /// svint16_t svand[_s16]_x(svbool_t pg, svint16_t op1, svint16_t op2)
        /// svint16_t svand[_s16]_z(svbool_t pg, svint16_t op1, svint16_t op2)
        ///   AND Ztied1.H, Pg/M, Ztied1.H, Zop2.H
        ///   AND Zresult.D, Zop1.D, Zop2.D
        /// svbool_t svand[_b]_z(svbool_t pg, svbool_t op1, svbool_t op2)
        ///   AND Presult.B, Pg/Z, Pop1.B, Pop2.B
        /// </summary>
        public static unsafe Vector<short> And(Vector<short> left, Vector<short> right) { throw new PlatformNotSupportedException(); }

        /// <summary>
        /// svint32_t svand[_s32]_m(svbool_t pg, svint32_t op1, svint32_t op2)
        /// svint32_t svand[_s32]_x(svbool_t pg, svint32_t op1, svint32_t op2)
        /// svint32_t svand[_s32]_z(svbool_t pg, svint32_t op1, svint32_t op2)
        ///   AND Ztied1.S, Pg/M, Ztied1.S, Zop2.S
        ///   AND Zresult.D, Zop1.D, Zop2.D
        /// svbool_t svand[_b]_z(svbool_t pg, svbool_t op1, svbool_t op2)
        ///   AND Presult.B, Pg/Z, Pop1.B, Pop2.B
        /// </summary>
        public static unsafe Vector<int> And(Vector<int> left, Vector<int> right) { throw new PlatformNotSupportedException(); }

        /// <summary>
        /// svint64_t svand[_s64]_m(svbool_t pg, svint64_t op1, svint64_t op2)
        /// svint64_t svand[_s64]_x(svbool_t pg, svint64_t op1, svint64_t op2)
        /// svint64_t svand[_s64]_z(svbool_t pg, svint64_t op1, svint64_t op2)
        ///   AND Ztied1.D, Pg/M, Ztied1.D, Zop2.D
        ///   AND Zresult.D, Zop1.D, Zop2.D
        /// svbool_t svand[_b]_z(svbool_t pg, svbool_t op1, svbool_t op2)
        ///   AND Presult.B, Pg/Z, Pop1.B, Pop2.B
        /// </summary>
        public static unsafe Vector<long> And(Vector<long> left, Vector<long> right) { throw new PlatformNotSupportedException(); }

        /// <summary>
        /// svint8_t svand[_s8]_m(svbool_t pg, svint8_t op1, svint8_t op2)
        /// svint8_t svand[_s8]_x(svbool_t pg, svint8_t op1, svint8_t op2)
        /// svint8_t svand[_s8]_z(svbool_t pg, svint8_t op1, svint8_t op2)
        ///   AND Ztied1.B, Pg/M, Ztied1.B, Zop2.B
        ///   AND Zresult.D, Zop1.D, Zop2.D
        /// svbool_t svand[_b]_z(svbool_t pg, svbool_t op1, svbool_t op2)
        ///   AND Presult.B, Pg/Z, Pop1.B, Pop2.B
        /// </summary>
        public static unsafe Vector<sbyte> And(Vector<sbyte> left, Vector<sbyte> right) { throw new PlatformNotSupportedException(); }

        /// <summary>
        /// svuint16_t svand[_u16]_m(svbool_t pg, svuint16_t op1, svuint16_t op2)
        /// svuint16_t svand[_u16]_x(svbool_t pg, svuint16_t op1, svuint16_t op2)
        /// svuint16_t svand[_u16]_z(svbool_t pg, svuint16_t op1, svuint16_t op2)
        ///   AND Ztied1.H, Pg/M, Ztied1.H, Zop2.H
        ///   AND Zresult.D, Zop1.D, Zop2.D
        /// svbool_t svand[_b]_z(svbool_t pg, svbool_t op1, svbool_t op2)
        ///   AND Presult.B, Pg/Z, Pop1.B, Pop2.B
        /// </summary>
        public static unsafe Vector<ushort> And(Vector<ushort> left, Vector<ushort> right) { throw new PlatformNotSupportedException(); }

        /// <summary>
        /// svuint32_t svand[_u32]_m(svbool_t pg, svuint32_t op1, svuint32_t op2)
        /// svuint32_t svand[_u32]_x(svbool_t pg, svuint32_t op1, svuint32_t op2)
        /// svuint32_t svand[_u32]_z(svbool_t pg, svuint32_t op1, svuint32_t op2)
        ///   AND Ztied1.S, Pg/M, Ztied1.S, Zop2.S
        ///   AND Zresult.D, Zop1.D, Zop2.D
        /// svbool_t svand[_b]_z(svbool_t pg, svbool_t op1, svbool_t op2)
        ///   AND Presult.B, Pg/Z, Pop1.B, Pop2.B
        /// </summary>
        public static unsafe Vector<uint> And(Vector<uint> left, Vector<uint> right) { throw new PlatformNotSupportedException(); }

        /// <summary>
        /// svuint64_t svand[_u64]_m(svbool_t pg, svuint64_t op1, svuint64_t op2)
        /// svuint64_t svand[_u64]_x(svbool_t pg, svuint64_t op1, svuint64_t op2)
        /// svuint64_t svand[_u64]_z(svbool_t pg, svuint64_t op1, svuint64_t op2)
        ///   AND Ztied1.D, Pg/M, Ztied1.D, Zop2.D
        ///   AND Zresult.D, Zop1.D, Zop2.D
        /// svbool_t svand[_b]_z(svbool_t pg, svbool_t op1, svbool_t op2)
        ///   AND Presult.B, Pg/Z, Pop1.B, Pop2.B
        /// </summary>
        public static unsafe Vector<ulong> And(Vector<ulong> left, Vector<ulong> right) { throw new PlatformNotSupportedException(); }


        ///  AndAcross : Bitwise AND reduction to scalar

        /// <summary>
        /// uint8_t svandv[_u8](svbool_t pg, svuint8_t op)
        ///   ANDV Bresult, Pg, Zop.B
        /// </summary>
        public static unsafe Vector<byte> AndAcross(Vector<byte> value) { throw new PlatformNotSupportedException(); }

        /// <summary>
        /// int16_t svandv[_s16](svbool_t pg, svint16_t op)
        ///   ANDV Hresult, Pg, Zop.H
        /// </summary>
        public static unsafe Vector<short> AndAcross(Vector<short> value) { throw new PlatformNotSupportedException(); }

        /// <summary>
        /// int32_t svandv[_s32](svbool_t pg, svint32_t op)
        ///   ANDV Sresult, Pg, Zop.S
        /// </summary>
        public static unsafe Vector<int> AndAcross(Vector<int> value) { throw new PlatformNotSupportedException(); }

        /// <summary>
        /// int64_t svandv[_s64](svbool_t pg, svint64_t op)
        ///   ANDV Dresult, Pg, Zop.D
        /// </summary>
        public static unsafe Vector<long> AndAcross(Vector<long> value) { throw new PlatformNotSupportedException(); }

        /// <summary>
        /// int8_t svandv[_s8](svbool_t pg, svint8_t op)
        ///   ANDV Bresult, Pg, Zop.B
        /// </summary>
        public static unsafe Vector<sbyte> AndAcross(Vector<sbyte> value) { throw new PlatformNotSupportedException(); }

        /// <summary>
        /// uint16_t svandv[_u16](svbool_t pg, svuint16_t op)
        ///   ANDV Hresult, Pg, Zop.H
        /// </summary>
        public static unsafe Vector<ushort> AndAcross(Vector<ushort> value) { throw new PlatformNotSupportedException(); }

        /// <summary>
        /// uint32_t svandv[_u32](svbool_t pg, svuint32_t op)
        ///   ANDV Sresult, Pg, Zop.S
        /// </summary>
        public static unsafe Vector<uint> AndAcross(Vector<uint> value) { throw new PlatformNotSupportedException(); }

        /// <summary>
        /// uint64_t svandv[_u64](svbool_t pg, svuint64_t op)
        ///   ANDV Dresult, Pg, Zop.D
        /// </summary>
        public static unsafe Vector<ulong> AndAcross(Vector<ulong> value) { throw new PlatformNotSupportedException(); }


        ///  BitwiseClear : Bitwise clear

        /// <summary>
        /// svuint8_t svbic[_u8]_m(svbool_t pg, svuint8_t op1, svuint8_t op2)
        /// svuint8_t svbic[_u8]_x(svbool_t pg, svuint8_t op1, svuint8_t op2)
        /// svuint8_t svbic[_u8]_z(svbool_t pg, svuint8_t op1, svuint8_t op2)
        ///   BIC Ztied1.B, Pg/M, Ztied1.B, Zop2.B
        ///   BIC Zresult.D, Zop1.D, Zop2.D
        /// svbool_t svbic[_b]_z(svbool_t pg, svbool_t op1, svbool_t op2)
        ///   BIC Presult.B, Pg/Z, Pop1.B, Pop2.B
        /// </summary>
        public static unsafe Vector<byte> BitwiseClear(Vector<byte> left, Vector<byte> right) { throw new PlatformNotSupportedException(); }

        /// <summary>
        /// svint16_t svbic[_s16]_m(svbool_t pg, svint16_t op1, svint16_t op2)
        /// svint16_t svbic[_s16]_x(svbool_t pg, svint16_t op1, svint16_t op2)
        /// svint16_t svbic[_s16]_z(svbool_t pg, svint16_t op1, svint16_t op2)
        ///   BIC Ztied1.H, Pg/M, Ztied1.H, Zop2.H
        ///   BIC Zresult.D, Zop1.D, Zop2.D
        /// svbool_t svbic[_b]_z(svbool_t pg, svbool_t op1, svbool_t op2)
        ///   BIC Presult.B, Pg/Z, Pop1.B, Pop2.B
        /// </summary>
        public static unsafe Vector<short> BitwiseClear(Vector<short> left, Vector<short> right) { throw new PlatformNotSupportedException(); }

        /// <summary>
        /// svint32_t svbic[_s32]_m(svbool_t pg, svint32_t op1, svint32_t op2)
        /// svint32_t svbic[_s32]_x(svbool_t pg, svint32_t op1, svint32_t op2)
        /// svint32_t svbic[_s32]_z(svbool_t pg, svint32_t op1, svint32_t op2)
        ///   BIC Ztied1.S, Pg/M, Ztied1.S, Zop2.S
        ///   BIC Zresult.D, Zop1.D, Zop2.D
        /// svbool_t svbic[_b]_z(svbool_t pg, svbool_t op1, svbool_t op2)
        ///   BIC Presult.B, Pg/Z, Pop1.B, Pop2.B
        /// </summary>
        public static unsafe Vector<int> BitwiseClear(Vector<int> left, Vector<int> right) { throw new PlatformNotSupportedException(); }

        /// <summary>
        /// svint64_t svbic[_s64]_m(svbool_t pg, svint64_t op1, svint64_t op2)
        /// svint64_t svbic[_s64]_x(svbool_t pg, svint64_t op1, svint64_t op2)
        /// svint64_t svbic[_s64]_z(svbool_t pg, svint64_t op1, svint64_t op2)
        ///   BIC Ztied1.D, Pg/M, Ztied1.D, Zop2.D
        ///   BIC Zresult.D, Zop1.D, Zop2.D
        /// svbool_t svbic[_b]_z(svbool_t pg, svbool_t op1, svbool_t op2)
        ///   BIC Presult.B, Pg/Z, Pop1.B, Pop2.B
        /// </summary>
        public static unsafe Vector<long> BitwiseClear(Vector<long> left, Vector<long> right) { throw new PlatformNotSupportedException(); }

        /// <summary>
        /// svint8_t svbic[_s8]_m(svbool_t pg, svint8_t op1, svint8_t op2)
        /// svint8_t svbic[_s8]_x(svbool_t pg, svint8_t op1, svint8_t op2)
        /// svint8_t svbic[_s8]_z(svbool_t pg, svint8_t op1, svint8_t op2)
        ///   BIC Ztied1.B, Pg/M, Ztied1.B, Zop2.B
        ///   BIC Zresult.D, Zop1.D, Zop2.D
        /// svbool_t svbic[_b]_z(svbool_t pg, svbool_t op1, svbool_t op2)
        ///   BIC Presult.B, Pg/Z, Pop1.B, Pop2.B
        /// </summary>
        public static unsafe Vector<sbyte> BitwiseClear(Vector<sbyte> left, Vector<sbyte> right) { throw new PlatformNotSupportedException(); }

        /// <summary>
        /// svuint16_t svbic[_u16]_m(svbool_t pg, svuint16_t op1, svuint16_t op2)
        /// svuint16_t svbic[_u16]_x(svbool_t pg, svuint16_t op1, svuint16_t op2)
        /// svuint16_t svbic[_u16]_z(svbool_t pg, svuint16_t op1, svuint16_t op2)
        ///   BIC Ztied1.H, Pg/M, Ztied1.H, Zop2.H
        ///   BIC Zresult.D, Zop1.D, Zop2.D
        /// svbool_t svbic[_b]_z(svbool_t pg, svbool_t op1, svbool_t op2)
        ///   BIC Presult.B, Pg/Z, Pop1.B, Pop2.B
        /// </summary>
        public static unsafe Vector<ushort> BitwiseClear(Vector<ushort> left, Vector<ushort> right) { throw new PlatformNotSupportedException(); }

        /// <summary>
        /// svuint32_t svbic[_u32]_m(svbool_t pg, svuint32_t op1, svuint32_t op2)
        /// svuint32_t svbic[_u32]_x(svbool_t pg, svuint32_t op1, svuint32_t op2)
        /// svuint32_t svbic[_u32]_z(svbool_t pg, svuint32_t op1, svuint32_t op2)
        ///   BIC Ztied1.S, Pg/M, Ztied1.S, Zop2.S
        ///   BIC Zresult.D, Zop1.D, Zop2.D
        /// svbool_t svbic[_b]_z(svbool_t pg, svbool_t op1, svbool_t op2)
        ///   BIC Presult.B, Pg/Z, Pop1.B, Pop2.B
        /// </summary>
        public static unsafe Vector<uint> BitwiseClear(Vector<uint> left, Vector<uint> right) { throw new PlatformNotSupportedException(); }

        /// <summary>
        /// svuint64_t svbic[_u64]_m(svbool_t pg, svuint64_t op1, svuint64_t op2)
        /// svuint64_t svbic[_u64]_x(svbool_t pg, svuint64_t op1, svuint64_t op2)
        /// svuint64_t svbic[_u64]_z(svbool_t pg, svuint64_t op1, svuint64_t op2)
        ///   BIC Ztied1.D, Pg/M, Ztied1.D, Zop2.D
        ///   BIC Zresult.D, Zop1.D, Zop2.D
        /// svbool_t svbic[_b]_z(svbool_t pg, svbool_t op1, svbool_t op2)
        ///   BIC Presult.B, Pg/Z, Pop1.B, Pop2.B
        /// </summary>
        public static unsafe Vector<ulong> BitwiseClear(Vector<ulong> left, Vector<ulong> right) { throw new PlatformNotSupportedException(); }


        ///  BooleanNot : Logically invert boolean condition

        /// <summary>
        /// svuint8_t svcnot[_u8]_m(svuint8_t inactive, svbool_t pg, svuint8_t op)
        /// svuint8_t svcnot[_u8]_x(svbool_t pg, svuint8_t op)
        /// svuint8_t svcnot[_u8]_z(svbool_t pg, svuint8_t op)
        ///   CNOT Ztied.B, Pg/M, Zop.B
        /// </summary>
        public static unsafe Vector<byte> BooleanNot(Vector<byte> value) { throw new PlatformNotSupportedException(); }

        /// <summary>
        /// svint16_t svcnot[_s16]_m(svint16_t inactive, svbool_t pg, svint16_t op)
        /// svint16_t svcnot[_s16]_x(svbool_t pg, svint16_t op)
        /// svint16_t svcnot[_s16]_z(svbool_t pg, svint16_t op)
        ///   CNOT Ztied.H, Pg/M, Zop.H
        /// </summary>
        public static unsafe Vector<short> BooleanNot(Vector<short> value) { throw new PlatformNotSupportedException(); }

        /// <summary>
        /// svint32_t svcnot[_s32]_m(svint32_t inactive, svbool_t pg, svint32_t op)
        /// svint32_t svcnot[_s32]_x(svbool_t pg, svint32_t op)
        /// svint32_t svcnot[_s32]_z(svbool_t pg, svint32_t op)
        ///   CNOT Ztied.S, Pg/M, Zop.S
        /// </summary>
        public static unsafe Vector<int> BooleanNot(Vector<int> value) { throw new PlatformNotSupportedException(); }

        /// <summary>
        /// svint64_t svcnot[_s64]_m(svint64_t inactive, svbool_t pg, svint64_t op)
        /// svint64_t svcnot[_s64]_x(svbool_t pg, svint64_t op)
        /// svint64_t svcnot[_s64]_z(svbool_t pg, svint64_t op)
        ///   CNOT Ztied.D, Pg/M, Zop.D
        /// </summary>
        public static unsafe Vector<long> BooleanNot(Vector<long> value) { throw new PlatformNotSupportedException(); }

        /// <summary>
        /// svint8_t svcnot[_s8]_m(svint8_t inactive, svbool_t pg, svint8_t op)
        /// svint8_t svcnot[_s8]_x(svbool_t pg, svint8_t op)
        /// svint8_t svcnot[_s8]_z(svbool_t pg, svint8_t op)
        ///   CNOT Ztied.B, Pg/M, Zop.B
        /// </summary>
        public static unsafe Vector<sbyte> BooleanNot(Vector<sbyte> value) { throw new PlatformNotSupportedException(); }

        /// <summary>
        /// svuint16_t svcnot[_u16]_m(svuint16_t inactive, svbool_t pg, svuint16_t op)
        /// svuint16_t svcnot[_u16]_x(svbool_t pg, svuint16_t op)
        /// svuint16_t svcnot[_u16]_z(svbool_t pg, svuint16_t op)
        ///   CNOT Ztied.H, Pg/M, Zop.H
        /// </summary>
        public static unsafe Vector<ushort> BooleanNot(Vector<ushort> value) { throw new PlatformNotSupportedException(); }

        /// <summary>
        /// svuint32_t svcnot[_u32]_m(svuint32_t inactive, svbool_t pg, svuint32_t op)
        /// svuint32_t svcnot[_u32]_x(svbool_t pg, svuint32_t op)
        /// svuint32_t svcnot[_u32]_z(svbool_t pg, svuint32_t op)
        ///   CNOT Ztied.S, Pg/M, Zop.S
        /// </summary>
        public static unsafe Vector<uint> BooleanNot(Vector<uint> value) { throw new PlatformNotSupportedException(); }

        /// <summary>
        /// svuint64_t svcnot[_u64]_m(svuint64_t inactive, svbool_t pg, svuint64_t op)
        /// svuint64_t svcnot[_u64]_x(svbool_t pg, svuint64_t op)
        /// svuint64_t svcnot[_u64]_z(svbool_t pg, svuint64_t op)
        ///   CNOT Ztied.D, Pg/M, Zop.D
        /// </summary>
        public static unsafe Vector<ulong> BooleanNot(Vector<ulong> value) { throw new PlatformNotSupportedException(); }

        ///  Compute vector addresses for 16-bit data

        /// <summary>
        /// svuint32_t svadrh[_u32base]_[s32]index(svuint32_t bases, svint32_t indices)
        ///   ADR Zresult.S, [Zbases.S, Zindices.S, LSL #1]
        /// </summary>
        public static unsafe Vector<uint> Compute16BitAddresses(Vector<uint> bases, Vector<int> indices) { throw new PlatformNotSupportedException(); }

        /// <summary>
        /// svuint32_t svadrh[_u32base]_[u32]index(svuint32_t bases, svuint32_t indices)
        ///   ADR Zresult.S, [Zbases.S, Zindices.S, LSL #1]
        /// </summary>
        public static unsafe Vector<uint> Compute16BitAddresses(Vector<uint> bases, Vector<uint> indices) { throw new PlatformNotSupportedException(); }

        /// <summary>
        /// svuint64_t svadrh[_u64base]_[s64]index(svuint64_t bases, svint64_t indices)
        ///   ADR Zresult.D, [Zbases.D, Zindices.D, LSL #1]
        /// </summary>
        public static unsafe Vector<ulong> Compute16BitAddresses(Vector<ulong> bases, Vector<long> indices) { throw new PlatformNotSupportedException(); }

        /// <summary>
        /// svuint64_t svadrh[_u64base]_[u64]index(svuint64_t bases, svuint64_t indices)
        ///   ADR Zresult.D, [Zbases.D, Zindices.D, LSL #1]
        /// </summary>
        public static unsafe Vector<ulong> Compute16BitAddresses(Vector<ulong> bases, Vector<ulong> indices) { throw new PlatformNotSupportedException(); }


        ///  Compute vector addresses for 32-bit data

        /// <summary>
        /// svuint32_t svadrw[_u32base]_[s32]index(svuint32_t bases, svint32_t indices)
        ///   ADR Zresult.S, [Zbases.S, Zindices.S, LSL #2]
        /// </summary>
        public static unsafe Vector<uint> Compute32BitAddresses(Vector<uint> bases, Vector<int> indices) { throw new PlatformNotSupportedException(); }

        /// <summary>
        /// svuint32_t svadrw[_u32base]_[u32]index(svuint32_t bases, svuint32_t indices)
        ///   ADR Zresult.S, [Zbases.S, Zindices.S, LSL #2]
        /// </summary>
        public static unsafe Vector<uint> Compute32BitAddresses(Vector<uint> bases, Vector<uint> indices) { throw new PlatformNotSupportedException(); }

        /// <summary>
        /// svuint64_t svadrw[_u64base]_[s64]index(svuint64_t bases, svint64_t indices)
        ///   ADR Zresult.D, [Zbases.D, Zindices.D, LSL #2]
        /// </summary>
        public static unsafe Vector<ulong> Compute32BitAddresses(Vector<ulong> bases, Vector<long> indices) { throw new PlatformNotSupportedException(); }

        /// <summary>
        /// svuint64_t svadrw[_u64base]_[u64]index(svuint64_t bases, svuint64_t indices)
        ///   ADR Zresult.D, [Zbases.D, Zindices.D, LSL #2]
        /// </summary>
        public static unsafe Vector<ulong> Compute32BitAddresses(Vector<ulong> bases, Vector<ulong> indices) { throw new PlatformNotSupportedException(); }


        ///  Compute vector addresses for 64-bit data

        /// <summary>
        /// svuint32_t svadrd[_u32base]_[s32]index(svuint32_t bases, svint32_t indices)
        ///   ADR Zresult.S, [Zbases.S, Zindices.S, LSL #3]
        /// </summary>
        public static unsafe Vector<uint> Compute64BitAddresses(Vector<uint> bases, Vector<int> indices) { throw new PlatformNotSupportedException(); }

        /// <summary>
        /// svuint32_t svadrd[_u32base]_[u32]index(svuint32_t bases, svuint32_t indices)
        ///   ADR Zresult.S, [Zbases.S, Zindices.S, LSL #3]
        /// </summary>
        public static unsafe Vector<uint> Compute64BitAddresses(Vector<uint> bases, Vector<uint> indices) { throw new PlatformNotSupportedException(); }

        /// <summary>
        /// svuint64_t svadrd[_u64base]_[s64]index(svuint64_t bases, svint64_t indices)
        ///   ADR Zresult.D, [Zbases.D, Zindices.D, LSL #3]
        /// </summary>
        public static unsafe Vector<ulong> Compute64BitAddresses(Vector<ulong> bases, Vector<long> indices) { throw new PlatformNotSupportedException(); }

        /// <summary>
        /// svuint64_t svadrd[_u64base]_[u64]index(svuint64_t bases, svuint64_t indices)
        ///   ADR Zresult.D, [Zbases.D, Zindices.D, LSL #3]
        /// </summary>
        public static unsafe Vector<ulong> Compute64BitAddresses(Vector<ulong> bases, Vector<ulong> indices) { throw new PlatformNotSupportedException(); }


        ///  Compute vector addresses for 8-bit data

        /// <summary>
        /// svuint32_t svadrb[_u32base]_[s32]offset(svuint32_t bases, svint32_t offsets)
        ///   ADR Zresult.S, [Zbases.S, Zoffsets.S]
        /// </summary>
        public static unsafe Vector<uint> Compute8BitAddresses(Vector<uint> bases, Vector<int> indices) { throw new PlatformNotSupportedException(); }

        /// <summary>
        /// svuint32_t svadrb[_u32base]_[u32]offset(svuint32_t bases, svuint32_t offsets)
        ///   ADR Zresult.S, [Zbases.S, Zoffsets.S]
        /// </summary>
        public static unsafe Vector<uint> Compute8BitAddresses(Vector<uint> bases, Vector<uint> indices) { throw new PlatformNotSupportedException(); }

        /// <summary>
        /// svuint64_t svadrb[_u64base]_[s64]offset(svuint64_t bases, svint64_t offsets)
        ///   ADR Zresult.D, [Zbases.D, Zoffsets.D]
        /// </summary>
        public static unsafe Vector<ulong> Compute8BitAddresses(Vector<ulong> bases, Vector<long> indices) { throw new PlatformNotSupportedException(); }

        /// <summary>
        /// svuint64_t svadrb[_u64base]_[u64]offset(svuint64_t bases, svuint64_t offsets)
        ///   ADR Zresult.D, [Zbases.D, Zoffsets.D]
        /// </summary>
        public static unsafe Vector<ulong> Compute8BitAddresses(Vector<ulong> bases, Vector<ulong> indices) { throw new PlatformNotSupportedException(); }

        ///  Shuffle active elements of vector to the right and fill with zero

        /// <summary>
        /// svfloat64_t svcompact[_f64](svbool_t pg, svfloat64_t op)
        ///   COMPACT Zresult.D, Pg, Zop.D
        /// </summary>
        public static unsafe Vector<double> Compact(Vector<double> mask, Vector<double> value) { throw new PlatformNotSupportedException(); }

        /// <summary>
        /// svint32_t svcompact[_s32](svbool_t pg, svint32_t op)
        ///   COMPACT Zresult.S, Pg, Zop.S
        /// </summary>
        public static unsafe Vector<int> Compact(Vector<int> mask, Vector<int> value) { throw new PlatformNotSupportedException(); }

        /// <summary>
        /// svint64_t svcompact[_s64](svbool_t pg, svint64_t op)
        ///   COMPACT Zresult.D, Pg, Zop.D
        /// </summary>
        public static unsafe Vector<long> Compact(Vector<long> mask, Vector<long> value) { throw new PlatformNotSupportedException(); }

        /// <summary>
        /// svfloat32_t svcompact[_f32](svbool_t pg, svfloat32_t op)
        ///   COMPACT Zresult.S, Pg, Zop.S
        /// </summary>
        public static unsafe Vector<float> Compact(Vector<float> mask, Vector<float> value) { throw new PlatformNotSupportedException(); }

        /// <summary>
        /// svuint32_t svcompact[_u32](svbool_t pg, svuint32_t op)
        ///   COMPACT Zresult.S, Pg, Zop.S
        /// </summary>
        public static unsafe Vector<uint> Compact(Vector<uint> mask, Vector<uint> value) { throw new PlatformNotSupportedException(); }

        /// <summary>
        /// svuint64_t svcompact[_u64](svbool_t pg, svuint64_t op)
        ///   COMPACT Zresult.D, Pg, Zop.D
        /// </summary>
        public static unsafe Vector<ulong> Compact(Vector<ulong> mask, Vector<ulong> value) { throw new PlatformNotSupportedException(); }


        ///  Compare equal to
        ///  ConditionalSelect : Conditionally select elements

        /// <summary>
        /// svint8_t svsel[_s8](svbool_t pg, svint8_t op1, svint8_t op2)
        /// svbool_t svsel[_b](svbool_t pg, svbool_t op1, svbool_t op2)
        /// </summary>
        public static unsafe Vector<sbyte> ConditionalSelect(Vector<sbyte> mask, Vector<sbyte> left, Vector<sbyte> right) { throw new PlatformNotSupportedException(); }

        /// <summary>
        /// svint16_t svsel[_s16](svbool_t pg, svint16_t op1, svint16_t op2)
        /// svbool_t svsel[_b](svbool_t pg, svbool_t op1, svbool_t op2)
        /// </summary>
        public static unsafe Vector<short> ConditionalSelect(Vector<short> mask, Vector<short> left, Vector<short> right) { throw new PlatformNotSupportedException(); }

        /// <summary>
        /// svint32_t svsel[_s32](svbool_t pg, svint32_t op1, svint32_t op2)
        /// svbool_t svsel[_b](svbool_t pg, svbool_t op1, svbool_t op2)
        /// </summary>
        public static unsafe Vector<int> ConditionalSelect(Vector<int> mask, Vector<int> left, Vector<int> right) { throw new PlatformNotSupportedException(); }

        /// <summary>
        /// svint64_t svsel[_s64](svbool_t pg, svint64_t op1, svint64_t op2)
        /// svbool_t svsel[_b](svbool_t pg, svbool_t op1, svbool_t op2)
        /// </summary>
        public static unsafe Vector<long> ConditionalSelect(Vector<long> mask, Vector<long> left, Vector<long> right) { throw new PlatformNotSupportedException(); }

        /// <summary>
        /// svuint8_t svsel[_u8](svbool_t pg, svuint8_t op1, svuint8_t op2)
        /// svbool_t svsel[_b](svbool_t pg, svbool_t op1, svbool_t op2)
        /// </summary>
        public static unsafe Vector<byte> ConditionalSelect(Vector<byte> mask, Vector<byte> left, Vector<byte> right) { throw new PlatformNotSupportedException(); }

        /// <summary>
        /// svuint16_t svsel[_u16](svbool_t pg, svuint16_t op1, svuint16_t op2)
        /// svbool_t svsel[_b](svbool_t pg, svbool_t op1, svbool_t op2)
        /// </summary>
        public static unsafe Vector<ushort> ConditionalSelect(Vector<ushort> mask, Vector<ushort> left, Vector<ushort> right) { throw new PlatformNotSupportedException(); }

        /// <summary>
        /// svuint32_t svsel[_u32](svbool_t pg, svuint32_t op1, svuint32_t op2)
        /// svbool_t svsel[_b](svbool_t pg, svbool_t op1, svbool_t op2)
        /// </summary>
        public static unsafe Vector<uint> ConditionalSelect(Vector<uint> mask, Vector<uint> left, Vector<uint> right) { throw new PlatformNotSupportedException(); }

        /// <summary>
        /// svuint64_t svsel[_u64](svbool_t pg, svuint64_t op1, svuint64_t op2)
        /// svbool_t svsel[_b](svbool_t pg, svbool_t op1, svbool_t op2)
        /// </summary>
        public static unsafe Vector<ulong> ConditionalSelect(Vector<ulong> mask, Vector<ulong> left, Vector<ulong> right) { throw new PlatformNotSupportedException(); }

        /// <summary>
        /// svfloat32_t svsel[_f32](svbool_t pg, svfloat32_t op1, svfloat32_t op2)
        /// </summary>
        public static unsafe Vector<float> ConditionalSelect(Vector<float> mask, Vector<float> left, Vector<float> right) { throw new PlatformNotSupportedException(); }

        /// <summary>
        /// svfloat64_t svsel[_f64](svbool_t pg, svfloat64_t op1, svfloat64_t op2)
        /// </summary>
        public static unsafe Vector<double> ConditionalSelect(Vector<double> mask, Vector<double> left, Vector<double> right) { throw new PlatformNotSupportedException(); }


        ///  ConvertToInt32 : Floating-point convert

        /// <summary>
        /// svint32_t svcvt_s32[_f64]_m(svint32_t inactive, svbool_t pg, svfloat64_t op)
        ///   FCVTZS Ztied.S, Pg/M, Zop.D
        /// svint32_t svcvt_s32[_f64]_x(svbool_t pg, svfloat64_t op)
        ///   FCVTZS Ztied.S, Pg/M, Ztied.D
        /// svint32_t svcvt_s32[_f64]_z(svbool_t pg, svfloat64_t op)
        /// </summary>
        public static unsafe Vector<int> ConvertToInt32(Vector<double> value) { throw new PlatformNotSupportedException(); }

        /// <summary>
        /// svint32_t svcvt_s32[_f32]_m(svint32_t inactive, svbool_t pg, svfloat32_t op)
        ///   FCVTZS Ztied.S, Pg/M, Zop.S
        /// svint32_t svcvt_s32[_f32]_x(svbool_t pg, svfloat32_t op)
        ///   FCVTZS Ztied.S, Pg/M, Ztied.S
        /// svint32_t svcvt_s32[_f32]_z(svbool_t pg, svfloat32_t op)
        /// </summary>
        public static unsafe Vector<int> ConvertToInt32(Vector<float> value) { throw new PlatformNotSupportedException(); }


        ///  ConvertToUInt32 : Floating-point convert

        /// <summary>
        /// svuint32_t svcvt_u32[_f64]_m(svuint32_t inactive, svbool_t pg, svfloat64_t op)
        ///   FCVTZU Ztied.S, Pg/M, Zop.D
        /// svuint32_t svcvt_u32[_f64]_x(svbool_t pg, svfloat64_t op)
        ///   FCVTZU Ztied.S, Pg/M, Ztied.D
        /// svuint32_t svcvt_u32[_f64]_z(svbool_t pg, svfloat64_t op)
        /// </summary>
        public static unsafe Vector<uint> ConvertToUInt32(Vector<double> value) { throw new PlatformNotSupportedException(); }

        /// <summary>
        /// svuint32_t svcvt_u32[_f32]_m(svuint32_t inactive, svbool_t pg, svfloat32_t op)
        ///   FCVTZU Ztied.S, Pg/M, Zop.S
        /// svuint32_t svcvt_u32[_f32]_x(svbool_t pg, svfloat32_t op)
        ///   FCVTZU Ztied.S, Pg/M, Ztied.S
        /// svuint32_t svcvt_u32[_f32]_z(svbool_t pg, svfloat32_t op)
        /// </summary>
        public static unsafe Vector<uint> ConvertToUInt32(Vector<float> value) { throw new PlatformNotSupportedException(); }


        ///  Count16BitElements : Count the number of 16-bit elements in a vector

        /// <summary>
        /// uint64_t svcnth_pat(enum svpattern pattern)
        ///   CNTH Xresult, pattern
        /// </summary>
        public static unsafe ulong Count16BitElements([ConstantExpected] SveMaskPattern pattern = SveMaskPattern.All) { throw new PlatformNotSupportedException(); }


        ///  Count32BitElements : Count the number of 32-bit elements in a vector

        /// <summary>
        /// uint64_t svcntw_pat(enum svpattern pattern)
        ///   CNTW Xresult, pattern
        /// </summary>
        public static unsafe ulong Count32BitElements([ConstantExpected] SveMaskPattern pattern = SveMaskPattern.All) { throw new PlatformNotSupportedException(); }


        ///  Count64BitElements : Count the number of 64-bit elements in a vector

        /// <summary>
        /// uint64_t svcntd_pat(enum svpattern pattern)
        ///   CNTD Xresult, pattern
        /// </summary>
        public static unsafe ulong Count64BitElements([ConstantExpected] SveMaskPattern pattern = SveMaskPattern.All) { throw new PlatformNotSupportedException(); }


        ///  Count8BitElements : Count the number of 8-bit elements in a vector

        /// <summary>
        /// uint64_t svcntb_pat(enum svpattern pattern)
        ///   CNTB Xresult, pattern
        /// </summary>
        public static unsafe ulong Count8BitElements([ConstantExpected] SveMaskPattern pattern = SveMaskPattern.All) { throw new PlatformNotSupportedException(); }


        /// Set all predicate elements to false

        /// <summary>
        /// svbool_t svpfalse[_b]()
        ///   PFALSE Presult.B
        /// </summary>
        public static unsafe Vector<byte> CreateFalseMaskByte() { throw new PlatformNotSupportedException(); }


        /// Set all predicate elements to false

        /// <summary>
        /// svbool_t svpfalse[_b]()
        ///   PFALSE Presult.B
        /// </summary>
        public static unsafe Vector<double> CreateFalseMaskDouble() { throw new PlatformNotSupportedException(); }


        /// Set all predicate elements to false

        /// <summary>
        /// svbool_t svpfalse[_b]()
        ///   PFALSE Presult.B
        /// </summary>
        public static unsafe Vector<short> CreateFalseMaskInt16() { throw new PlatformNotSupportedException(); }


        /// Set all predicate elements to false

        /// <summary>
        /// svbool_t svpfalse[_b]()
        ///   PFALSE Presult.B
        /// </summary>
        public static unsafe Vector<int> CreateFalseMaskInt32() { throw new PlatformNotSupportedException(); }


        /// Set all predicate elements to false

        /// <summary>
        /// svbool_t svpfalse[_b]()
        ///   PFALSE Presult.B
        /// </summary>
        public static unsafe Vector<long> CreateFalseMaskInt64() { throw new PlatformNotSupportedException(); }


        /// Set all predicate elements to false

        /// <summary>
        /// svbool_t svpfalse[_b]()
        ///   PFALSE Presult.B
        /// </summary>
        public static unsafe Vector<sbyte> CreateFalseMaskSByte() { throw new PlatformNotSupportedException(); }


        /// Set all predicate elements to false

        /// <summary>
        /// svbool_t svpfalse[_b]()
        ///   PFALSE Presult.B
        /// </summary>
        public static unsafe Vector<float> CreateFalseMaskSingle() { throw new PlatformNotSupportedException(); }


        /// Set all predicate elements to false

        /// <summary>
        /// svbool_t svpfalse[_b]()
        ///   PFALSE Presult.B
        /// </summary>
        public static unsafe Vector<ushort> CreateFalseMaskUInt16() { throw new PlatformNotSupportedException(); }


        /// Set all predicate elements to false

        /// <summary>
        /// svbool_t svpfalse[_b]()
        ///   PFALSE Presult.B
        /// </summary>
        public static unsafe Vector<uint> CreateFalseMaskUInt32() { throw new PlatformNotSupportedException(); }


        /// Set all predicate elements to false

        /// <summary>
        /// svbool_t svpfalse[_b]()
        ///   PFALSE Presult.B
        /// </summary>
        public static unsafe Vector<ulong> CreateFalseMaskUInt64() { throw new PlatformNotSupportedException(); }


        ///  CreateTrueMaskByte : Set predicate elements to true

        /// <summary>
        /// svbool_t svptrue_pat_b8(enum svpattern pattern)
        ///   PTRUE Presult.B, pattern
        /// </summary>
        public static unsafe Vector<byte> CreateTrueMaskByte([ConstantExpected] SveMaskPattern pattern = SveMaskPattern.All) { throw new PlatformNotSupportedException(); }


        ///  CreateTrueMaskDouble : Set predicate elements to true

        /// <summary>
        /// svbool_t svptrue_pat_b8(enum svpattern pattern)
        ///   PTRUE Presult.B, pattern
        /// </summary>
        public static unsafe Vector<double> CreateTrueMaskDouble([ConstantExpected] SveMaskPattern pattern = SveMaskPattern.All) { throw new PlatformNotSupportedException(); }


        ///  CreateTrueMaskInt16 : Set predicate elements to true

        /// <summary>
        /// svbool_t svptrue_pat_b8(enum svpattern pattern)
        ///   PTRUE Presult.B, pattern
        /// </summary>
        public static unsafe Vector<short> CreateTrueMaskInt16([ConstantExpected] SveMaskPattern pattern = SveMaskPattern.All) { throw new PlatformNotSupportedException(); }


        ///  CreateTrueMaskInt32 : Set predicate elements to true

        /// <summary>
        /// svbool_t svptrue_pat_b8(enum svpattern pattern)
        ///   PTRUE Presult.B, pattern
        /// </summary>
        public static unsafe Vector<int> CreateTrueMaskInt32([ConstantExpected] SveMaskPattern pattern = SveMaskPattern.All) { throw new PlatformNotSupportedException(); }


        ///  CreateTrueMaskInt64 : Set predicate elements to true

        /// <summary>
        /// svbool_t svptrue_pat_b8(enum svpattern pattern)
        ///   PTRUE Presult.B, pattern
        /// </summary>
        public static unsafe Vector<long> CreateTrueMaskInt64([ConstantExpected] SveMaskPattern pattern = SveMaskPattern.All) { throw new PlatformNotSupportedException(); }


        ///  CreateTrueMaskSByte : Set predicate elements to true

        /// <summary>
        /// svbool_t svptrue_pat_b8(enum svpattern pattern)
        ///   PTRUE Presult.B, pattern
        /// </summary>
        public static unsafe Vector<sbyte> CreateTrueMaskSByte([ConstantExpected] SveMaskPattern pattern = SveMaskPattern.All) { throw new PlatformNotSupportedException(); }


        ///  CreateTrueMaskSingle : Set predicate elements to true

        /// <summary>
        /// svbool_t svptrue_pat_b8(enum svpattern pattern)
        ///   PTRUE Presult.B, pattern
        /// </summary>
        public static unsafe Vector<float> CreateTrueMaskSingle([ConstantExpected] SveMaskPattern pattern = SveMaskPattern.All) { throw new PlatformNotSupportedException(); }


        ///  CreateTrueMaskUInt16 : Set predicate elements to true

        /// <summary>
        /// svbool_t svptrue_pat_b16(enum svpattern pattern)
        ///   PTRUE Presult.H, pattern
        /// </summary>
        public static unsafe Vector<ushort> CreateTrueMaskUInt16([ConstantExpected] SveMaskPattern pattern = SveMaskPattern.All) { throw new PlatformNotSupportedException(); }


        ///  CreateTrueMaskUInt32 : Set predicate elements to true

        /// <summary>
        /// svbool_t svptrue_pat_b32(enum svpattern pattern)
        ///   PTRUE Presult.S, pattern
        /// </summary>
        public static unsafe Vector<uint> CreateTrueMaskUInt32([ConstantExpected] SveMaskPattern pattern = SveMaskPattern.All) { throw new PlatformNotSupportedException(); }


        ///  CreateTrueMaskUInt64 : Set predicate elements to true

        /// <summary>
        /// svbool_t svptrue_pat_b64(enum svpattern pattern)
        ///   PTRUE Presult.D, pattern
        /// </summary>
        public static unsafe Vector<ulong> CreateTrueMaskUInt64([ConstantExpected] SveMaskPattern pattern = SveMaskPattern.All) { throw new PlatformNotSupportedException(); }


        ///  CreateWhileLessThanMask16Bit : While incrementing scalar is less than

        /// <summary>
        /// svbool_t svwhilelt_b16[_s32](int32_t op1, int32_t op2)
        ///   WHILELT Presult.H, Wop1, Wop2
        /// </summary>
        public static unsafe Vector<ushort> CreateWhileLessThanMask16Bit(int left, int right) { throw new PlatformNotSupportedException(); }

        /// <summary>
        /// svbool_t svwhilelt_b16[_s64](int64_t op1, int64_t op2)
        ///   WHILELT Presult.H, Xop1, Xop2
        /// </summary>
        public static unsafe Vector<ushort> CreateWhileLessThanMask16Bit(long left, long right) { throw new PlatformNotSupportedException(); }

        /// <summary>
        /// svbool_t svwhilelt_b16[_u32](uint32_t op1, uint32_t op2)
        ///   WHILELO Presult.H, Wop1, Wop2
        /// </summary>
        public static unsafe Vector<ushort> CreateWhileLessThanMask16Bit(uint left, uint right) { throw new PlatformNotSupportedException(); }

        /// <summary>
        /// svbool_t svwhilelt_b16[_u64](uint64_t op1, uint64_t op2)
        ///   WHILELO Presult.H, Xop1, Xop2
        /// </summary>
        public static unsafe Vector<ushort> CreateWhileLessThanMask16Bit(ulong left, ulong right) { throw new PlatformNotSupportedException(); }


        ///  CreateWhileLessThanMask32Bit : While incrementing scalar is less than

        /// <summary>
        /// svbool_t svwhilelt_b32[_s32](int32_t op1, int32_t op2)
        ///   WHILELT Presult.S, Wop1, Wop2
        /// </summary>
        public static unsafe Vector<uint> CreateWhileLessThanMask32Bit(int left, int right) { throw new PlatformNotSupportedException(); }

        /// <summary>
        /// svbool_t svwhilelt_b32[_s64](int64_t op1, int64_t op2)
        ///   WHILELT Presult.S, Xop1, Xop2
        /// </summary>
        public static unsafe Vector<uint> CreateWhileLessThanMask32Bit(long left, long right) { throw new PlatformNotSupportedException(); }

        /// <summary>
        /// svbool_t svwhilelt_b32[_u32](uint32_t op1, uint32_t op2)
        ///   WHILELO Presult.S, Wop1, Wop2
        /// </summary>
        public static unsafe Vector<uint> CreateWhileLessThanMask32Bit(uint left, uint right) { throw new PlatformNotSupportedException(); }

        /// <summary>
        /// svbool_t svwhilelt_b32[_u64](uint64_t op1, uint64_t op2)
        ///   WHILELO Presult.S, Xop1, Xop2
        /// </summary>
        public static unsafe Vector<uint> CreateWhileLessThanMask32Bit(ulong left, ulong right) { throw new PlatformNotSupportedException(); }


        ///  CreateWhileLessThanMask64Bit : While incrementing scalar is less than

        /// <summary>
        /// svbool_t svwhilelt_b64[_s32](int32_t op1, int32_t op2)
        ///   WHILELT Presult.D, Wop1, Wop2
        /// </summary>
        public static unsafe Vector<ulong> CreateWhileLessThanMask64Bit(int left, int right) { throw new PlatformNotSupportedException(); }

        /// <summary>
        /// svbool_t svwhilelt_b64[_s64](int64_t op1, int64_t op2)
        ///   WHILELT Presult.D, Xop1, Xop2
        /// </summary>
        public static unsafe Vector<ulong> CreateWhileLessThanMask64Bit(long left, long right) { throw new PlatformNotSupportedException(); }

        /// <summary>
        /// svbool_t svwhilelt_b64[_u32](uint32_t op1, uint32_t op2)
        ///   WHILELO Presult.D, Wop1, Wop2
        /// </summary>
        public static unsafe Vector<ulong> CreateWhileLessThanMask64Bit(uint left, uint right) { throw new PlatformNotSupportedException(); }

        /// <summary>
        /// svbool_t svwhilelt_b64[_u64](uint64_t op1, uint64_t op2)
        ///   WHILELO Presult.D, Xop1, Xop2
        /// </summary>
        public static unsafe Vector<ulong> CreateWhileLessThanMask64Bit(ulong left, ulong right) { throw new PlatformNotSupportedException(); }


        ///  CreateWhileLessThanMask8Bit : While incrementing scalar is less than

        /// <summary>
        /// svbool_t svwhilelt_b8[_s32](int32_t op1, int32_t op2)
        ///   WHILELT Presult.B, Wop1, Wop2
        /// </summary>
        public static unsafe Vector<byte> CreateWhileLessThanMask8Bit(int left, int right) { throw new PlatformNotSupportedException(); }

        /// <summary>
        /// svbool_t svwhilelt_b8[_s64](int64_t op1, int64_t op2)
        ///   WHILELT Presult.B, Xop1, Xop2
        /// </summary>
        public static unsafe Vector<byte> CreateWhileLessThanMask8Bit(long left, long right) { throw new PlatformNotSupportedException(); }

        /// <summary>
        /// svbool_t svwhilelt_b8[_u32](uint32_t op1, uint32_t op2)
        ///   WHILELO Presult.B, Wop1, Wop2
        /// </summary>
        public static unsafe Vector<byte> CreateWhileLessThanMask8Bit(uint left, uint right) { throw new PlatformNotSupportedException(); }

        /// <summary>
        /// svbool_t svwhilelt_b8[_u64](uint64_t op1, uint64_t op2)
        ///   WHILELO Presult.B, Xop1, Xop2
        /// </summary>
        public static unsafe Vector<byte> CreateWhileLessThanMask8Bit(ulong left, ulong right) { throw new PlatformNotSupportedException(); }


        ///  CreateWhileLessThanOrEqualMask16Bit : While incrementing scalar is less than or equal to

        /// <summary>
        /// svbool_t svwhilele_b16[_s32](int32_t op1, int32_t op2)
        ///   WHILELE Presult.H, Wop1, Wop2
        /// </summary>
        public static unsafe Vector<ushort> CreateWhileLessThanOrEqualMask16Bit(int left, int right) { throw new PlatformNotSupportedException(); }

        /// <summary>
        /// svbool_t svwhilele_b16[_s64](int64_t op1, int64_t op2)
        ///   WHILELE Presult.H, Xop1, Xop2
        /// </summary>
        public static unsafe Vector<ushort> CreateWhileLessThanOrEqualMask16Bit(long left, long right) { throw new PlatformNotSupportedException(); }

        /// <summary>
        /// svbool_t svwhilele_b16[_u32](uint32_t op1, uint32_t op2)
        ///   WHILELS Presult.H, Wop1, Wop2
        /// </summary>
        public static unsafe Vector<ushort> CreateWhileLessThanOrEqualMask16Bit(uint left, uint right) { throw new PlatformNotSupportedException(); }

        /// <summary>
        /// svbool_t svwhilele_b16[_u64](uint64_t op1, uint64_t op2)
        ///   WHILELS Presult.H, Xop1, Xop2
        /// </summary>
        public static unsafe Vector<ushort> CreateWhileLessThanOrEqualMask16Bit(ulong left, ulong right) { throw new PlatformNotSupportedException(); }


        ///  CreateWhileLessThanOrEqualMask32Bit : While incrementing scalar is less than or equal to

        /// <summary>
        /// svbool_t svwhilele_b32[_s32](int32_t op1, int32_t op2)
        ///   WHILELE Presult.S, Wop1, Wop2
        /// </summary>
        public static unsafe Vector<uint> CreateWhileLessThanOrEqualMask32Bit(int left, int right) { throw new PlatformNotSupportedException(); }

        /// <summary>
        /// svbool_t svwhilele_b32[_s64](int64_t op1, int64_t op2)
        ///   WHILELE Presult.S, Xop1, Xop2
        /// </summary>
        public static unsafe Vector<uint> CreateWhileLessThanOrEqualMask32Bit(long left, long right) { throw new PlatformNotSupportedException(); }

        /// <summary>
        /// svbool_t svwhilele_b32[_u32](uint32_t op1, uint32_t op2)
        ///   WHILELS Presult.S, Wop1, Wop2
        /// </summary>
        public static unsafe Vector<uint> CreateWhileLessThanOrEqualMask32Bit(uint left, uint right) { throw new PlatformNotSupportedException(); }

        /// <summary>
        /// svbool_t svwhilele_b32[_u64](uint64_t op1, uint64_t op2)
        ///   WHILELS Presult.S, Xop1, Xop2
        /// </summary>
        public static unsafe Vector<uint> CreateWhileLessThanOrEqualMask32Bit(ulong left, ulong right) { throw new PlatformNotSupportedException(); }


        ///  CreateWhileLessThanOrEqualMask64Bit : While incrementing scalar is less than or equal to

        /// <summary>
        /// svbool_t svwhilele_b64[_s32](int32_t op1, int32_t op2)
        ///   WHILELE Presult.D, Wop1, Wop2
        /// </summary>
        public static unsafe Vector<ulong> CreateWhileLessThanOrEqualMask64Bit(int left, int right) { throw new PlatformNotSupportedException(); }

        /// <summary>
        /// svbool_t svwhilele_b64[_s64](int64_t op1, int64_t op2)
        ///   WHILELE Presult.D, Xop1, Xop2
        /// </summary>
        public static unsafe Vector<ulong> CreateWhileLessThanOrEqualMask64Bit(long left, long right) { throw new PlatformNotSupportedException(); }

        /// <summary>
        /// svbool_t svwhilele_b64[_u32](uint32_t op1, uint32_t op2)
        ///   WHILELS Presult.D, Wop1, Wop2
        /// </summary>
        public static unsafe Vector<ulong> CreateWhileLessThanOrEqualMask64Bit(uint left, uint right) { throw new PlatformNotSupportedException(); }

        /// <summary>
        /// svbool_t svwhilele_b64[_u64](uint64_t op1, uint64_t op2)
        ///   WHILELS Presult.D, Xop1, Xop2
        /// </summary>
        public static unsafe Vector<ulong> CreateWhileLessThanOrEqualMask64Bit(ulong left, ulong right) { throw new PlatformNotSupportedException(); }


        ///  CreateWhileLessThanOrEqualMask8Bit : While incrementing scalar is less than or equal to

        /// <summary>
        /// svbool_t svwhilele_b8[_s32](int32_t op1, int32_t op2)
        ///   WHILELE Presult.B, Wop1, Wop2
        /// </summary>
        public static unsafe Vector<byte> CreateWhileLessThanOrEqualMask8Bit(int left, int right) { throw new PlatformNotSupportedException(); }

        /// <summary>
        /// svbool_t svwhilele_b8[_s64](int64_t op1, int64_t op2)
        ///   WHILELE Presult.B, Xop1, Xop2
        /// </summary>
        public static unsafe Vector<byte> CreateWhileLessThanOrEqualMask8Bit(long left, long right) { throw new PlatformNotSupportedException(); }

        /// <summary>
        /// svbool_t svwhilele_b8[_u32](uint32_t op1, uint32_t op2)
        ///   WHILELS Presult.B, Wop1, Wop2
        /// </summary>
        public static unsafe Vector<byte> CreateWhileLessThanOrEqualMask8Bit(uint left, uint right) { throw new PlatformNotSupportedException(); }

        /// <summary>
        /// svbool_t svwhilele_b8[_u64](uint64_t op1, uint64_t op2)
        ///   WHILELS Presult.B, Xop1, Xop2
        /// </summary>
        public static unsafe Vector<byte> CreateWhileLessThanOrEqualMask8Bit(ulong left, ulong right) { throw new PlatformNotSupportedException(); }


        ///  Divide : Divide

        /// <summary>
        /// svfloat32_t svdiv[_f32]_m(svbool_t pg, svfloat32_t op1, svfloat32_t op2)
        ///   FDIV Ztied1.S, Pg/M, Ztied1.S, Zop2.S
        ///   MOVPRFX Zresult, Zop1; FDIV Zresult.S, Pg/M, Zresult.S, Zop2.S
        /// svfloat32_t svdiv[_f32]_x(svbool_t pg, svfloat32_t op1, svfloat32_t op2)
        ///   FDIV Ztied1.S, Pg/M, Ztied1.S, Zop2.S
        ///   MOVPRFX Zresult, Zop1; FDIV Zresult.S, Pg/M, Zresult.S, Zop2.S
        /// svfloat32_t svdiv[_f32]_z(svbool_t pg, svfloat32_t op1, svfloat32_t op2)
        ///   MOVPRFX Zresult.S, Pg/Z, Zop1.S; FDIV Zresult.S, Pg/M, Zresult.S, Zop2.S
        /// </summary>
        public static unsafe Vector<float> Divide(Vector<float> left, Vector<float> right) { throw new PlatformNotSupportedException(); }

        /// <summary>
        /// svfloat64_t svdiv[_f64]_m(svbool_t pg, svfloat64_t op1, svfloat64_t op2)
        ///   FDIV Ztied1.D, Pg/M, Ztied1.D, Zop2.D
        ///   MOVPRFX Zresult, Zop1; FDIV Zresult.D, Pg/M, Zresult.D, Zop2.D
        /// svfloat64_t svdiv[_f64]_x(svbool_t pg, svfloat64_t op1, svfloat64_t op2)
        ///   FDIV Ztied1.D, Pg/M, Ztied1.D, Zop2.D
        ///   MOVPRFX Zresult, Zop1; FDIV Zresult.D, Pg/M, Zresult.D, Zop2.D
        /// svfloat64_t svdiv[_f64]_z(svbool_t pg, svfloat64_t op1, svfloat64_t op2)
        ///   MOVPRFX Zresult.D, Pg/Z, Zop1.D; FDIV Zresult.D, Pg/M, Zresult.D, Zop2.D
        /// </summary>
        public static unsafe Vector<double> Divide(Vector<double> left, Vector<double> right) { throw new PlatformNotSupportedException(); }


        ///  DotProduct : Dot product

        /// <summary>
        /// svint32_t svdot[_s32](svint32_t op1, svint8_t op2, svint8_t op3)
        ///   SDOT Ztied1.S, Zop2.B, Zop3.B
        /// </summary>
        public static unsafe Vector<int> DotProduct(Vector<int> addend, Vector<sbyte> left, Vector<sbyte> right) { throw new PlatformNotSupportedException(); }

        /// <summary>
        /// svint64_t svdot[_s64](svint64_t op1, svint16_t op2, svint16_t op3)
        ///   SDOT Ztied1.D, Zop2.H, Zop3.H
        /// </summary>
        public static unsafe Vector<long> DotProduct(Vector<long> addend, Vector<short> left, Vector<short> right) { throw new PlatformNotSupportedException(); }

        /// <summary>
        /// svuint32_t svdot[_u32](svuint32_t op1, svuint8_t op2, svuint8_t op3)
        ///   UDOT Ztied1.S, Zop2.B, Zop3.B
        /// </summary>
        public static unsafe Vector<uint> DotProduct(Vector<uint> addend, Vector<byte> left, Vector<byte> right) { throw new PlatformNotSupportedException(); }

        /// <summary>
        /// svuint64_t svdot[_u64](svuint64_t op1, svuint16_t op2, svuint16_t op3)
        ///   UDOT Ztied1.D, Zop2.H, Zop3.H
        /// </summary>
        public static unsafe Vector<ulong> DotProduct(Vector<ulong> addend, Vector<ushort> left, Vector<ushort> right) { throw new PlatformNotSupportedException(); }


        ///  DotProductBySelectedScalar : Dot product

        /// <summary>
        /// svint32_t svdot_lane[_s32](svint32_t op1, svint8_t op2, svint8_t op3, uint64_t imm_index)
        ///   SDOT Ztied1.S, Zop2.B, Zop3.B[imm_index]
        /// </summary>
        public static unsafe Vector<int> DotProductBySelectedScalar(Vector<int> addend, Vector<sbyte> left, Vector<sbyte> right, [ConstantExpected] byte rightIndex) { throw new PlatformNotSupportedException(); }

        /// <summary>
        /// svint64_t svdot_lane[_s64](svint64_t op1, svint16_t op2, svint16_t op3, uint64_t imm_index)
        ///   SDOT Ztied1.D, Zop2.H, Zop3.H[imm_index]
        /// </summary>
        public static unsafe Vector<long> DotProductBySelectedScalar(Vector<long> addend, Vector<short> left, Vector<short> right, [ConstantExpected] byte rightIndex) { throw new PlatformNotSupportedException(); }

        /// <summary>
        /// svuint32_t svdot_lane[_u32](svuint32_t op1, svuint8_t op2, svuint8_t op3, uint64_t imm_index)
        ///   UDOT Ztied1.S, Zop2.B, Zop3.B[imm_index]
        /// </summary>
        public static unsafe Vector<uint> DotProductBySelectedScalar(Vector<uint> addend, Vector<byte> left, Vector<byte> right, [ConstantExpected] byte rightIndex) { throw new PlatformNotSupportedException(); }

        /// <summary>
        /// svuint64_t svdot_lane[_u64](svuint64_t op1, svuint16_t op2, svuint16_t op3, uint64_t imm_index)
        ///   UDOT Ztied1.D, Zop2.H, Zop3.H[imm_index]
        /// </summary>
        public static unsafe Vector<ulong> DotProductBySelectedScalar(Vector<ulong> addend, Vector<ushort> left, Vector<ushort> right, [ConstantExpected] byte rightIndex) { throw new PlatformNotSupportedException(); }


        /// <summary>
        /// svuint8_t svext[_u8](svuint8_t op1, svuint8_t op2, uint64_t imm3)
        ///   EXT Ztied1.B, Ztied1.B, Zop2.B, #imm3
        /// </summary>
        public static unsafe Vector<byte> ExtractVector(Vector<byte> upper, Vector<byte> lower, [ConstantExpected] byte index) { throw new PlatformNotSupportedException(); }

        /// <summary>
        /// svfloat64_t svext[_f64](svfloat64_t op1, svfloat64_t op2, uint64_t imm3)
        ///   EXT Ztied1.B, Ztied1.B, Zop2.B, #imm3 * 8
        /// </summary>
        public static unsafe Vector<double> ExtractVector(Vector<double> upper, Vector<double> lower, [ConstantExpected] byte index) { throw new PlatformNotSupportedException(); }

        /// <summary>
        /// svint16_t svext[_s16](svint16_t op1, svint16_t op2, uint64_t imm3)
        ///   EXT Ztied1.B, Ztied1.B, Zop2.B, #imm3 * 2
        /// </summary>
        public static unsafe Vector<short> ExtractVector(Vector<short> upper, Vector<short> lower, [ConstantExpected] byte index) { throw new PlatformNotSupportedException(); }

        /// <summary>
        /// svint32_t svext[_s32](svint32_t op1, svint32_t op2, uint64_t imm3)
        ///   EXT Ztied1.B, Ztied1.B, Zop2.B, #imm3 * 4
        /// </summary>
        public static unsafe Vector<int> ExtractVector(Vector<int> upper, Vector<int> lower, [ConstantExpected] byte index) { throw new PlatformNotSupportedException(); }

        /// <summary>
        /// svint64_t svext[_s64](svint64_t op1, svint64_t op2, uint64_t imm3)
        ///   EXT Ztied1.B, Ztied1.B, Zop2.B, #imm3 * 8
        /// </summary>
        public static unsafe Vector<long> ExtractVector(Vector<long> upper, Vector<long> lower, [ConstantExpected] byte index) { throw new PlatformNotSupportedException(); }

        /// <summary>
        /// svint8_t svext[_s8](svint8_t op1, svint8_t op2, uint64_t imm3)
        ///   EXT Ztied1.B, Ztied1.B, Zop2.B, #imm3
        /// </summary>
        public static unsafe Vector<sbyte> ExtractVector(Vector<sbyte> upper, Vector<sbyte> lower, [ConstantExpected] byte index) { throw new PlatformNotSupportedException(); }

        /// <summary>
        /// svfloat32_t svext[_f32](svfloat32_t op1, svfloat32_t op2, uint64_t imm3)
        ///   EXT Ztied1.B, Ztied1.B, Zop2.B, #imm3 * 4
        /// </summary>
        public static unsafe Vector<float> ExtractVector(Vector<float> upper, Vector<float> lower, [ConstantExpected] byte index) { throw new PlatformNotSupportedException(); }

        /// <summary>
        /// svuint16_t svext[_u16](svuint16_t op1, svuint16_t op2, uint64_t imm3)
        ///   EXT Ztied1.B, Ztied1.B, Zop2.B, #imm3 * 2
        /// </summary>
        public static unsafe Vector<ushort> ExtractVector(Vector<ushort> upper, Vector<ushort> lower, [ConstantExpected] byte index) { throw new PlatformNotSupportedException(); }

        /// <summary>
        /// svuint32_t svext[_u32](svuint32_t op1, svuint32_t op2, uint64_t imm3)
        ///   EXT Ztied1.B, Ztied1.B, Zop2.B, #imm3 * 4
        /// </summary>
        public static unsafe Vector<uint> ExtractVector(Vector<uint> upper, Vector<uint> lower, [ConstantExpected] byte index) { throw new PlatformNotSupportedException(); }

        /// <summary>
        /// svuint64_t svext[_u64](svuint64_t op1, svuint64_t op2, uint64_t imm3)
        ///   EXT Ztied1.B, Ztied1.B, Zop2.B, #imm3 * 8
        /// </summary>
        public static unsafe Vector<ulong> ExtractVector(Vector<ulong> upper, Vector<ulong> lower, [ConstantExpected] byte index) { throw new PlatformNotSupportedException(); }


        ///  FusedMultiplyAdd : Multiply-add, addend first

        /// <summary>
        /// svfloat64_t svmla[_f64]_m(svbool_t pg, svfloat64_t op1, svfloat64_t op2, svfloat64_t op3)
        /// svfloat64_t svmla[_f64]_x(svbool_t pg, svfloat64_t op1, svfloat64_t op2, svfloat64_t op3)
        /// svfloat64_t svmla[_f64]_z(svbool_t pg, svfloat64_t op1, svfloat64_t op2, svfloat64_t op3)
        ///   FMLA Ztied1.D, Pg/M, Zop2.D, Zop3.D
        /// </summary>
        public static unsafe Vector<double> FusedMultiplyAdd(Vector<double> addend, Vector<double> left, Vector<double> right) { throw new PlatformNotSupportedException(); }

        /// <summary>
        /// svfloat32_t svmla[_f32]_m(svbool_t pg, svfloat32_t op1, svfloat32_t op2, svfloat32_t op3)
        /// svfloat32_t svmla[_f32]_x(svbool_t pg, svfloat32_t op1, svfloat32_t op2, svfloat32_t op3)
        /// svfloat32_t svmla[_f32]_z(svbool_t pg, svfloat32_t op1, svfloat32_t op2, svfloat32_t op3)
        ///   FMLA Ztied1.S, Pg/M, Zop2.S, Zop3.S
        /// </summary>
        public static unsafe Vector<float> FusedMultiplyAdd(Vector<float> addend, Vector<float> left, Vector<float> right) { throw new PlatformNotSupportedException(); }


        ///  FusedMultiplyAddBySelectedScalar : Multiply-add, addend first

        /// <summary>
        /// svfloat64_t svmla_lane[_f64](svfloat64_t op1, svfloat64_t op2, svfloat64_t op3, uint64_t imm_index)
        ///   FMLA Ztied1.D, Zop2.D, Zop3.D[imm_index]
        /// </summary>
        public static unsafe Vector<double> FusedMultiplyAddBySelectedScalar(Vector<double> addend, Vector<double> left, Vector<double> right, [ConstantExpected] byte rightIndex) { throw new PlatformNotSupportedException(); }

        /// <summary>
        /// svfloat32_t svmla_lane[_f32](svfloat32_t op1, svfloat32_t op2, svfloat32_t op3, uint64_t imm_index)
        ///   FMLA Ztied1.S, Zop2.S, Zop3.S[imm_index]
        /// </summary>
        public static unsafe Vector<float> FusedMultiplyAddBySelectedScalar(Vector<float> addend, Vector<float> left, Vector<float> right, [ConstantExpected] byte rightIndex) { throw new PlatformNotSupportedException(); }


        ///  FusedMultiplyAddNegated : Negated multiply-add, addend first

        /// <summary>
        /// svfloat64_t svnmla[_f64]_m(svbool_t pg, svfloat64_t op1, svfloat64_t op2, svfloat64_t op3)
        /// svfloat64_t svnmla[_f64]_x(svbool_t pg, svfloat64_t op1, svfloat64_t op2, svfloat64_t op3)
        /// svfloat64_t svnmla[_f64]_z(svbool_t pg, svfloat64_t op1, svfloat64_t op2, svfloat64_t op3)
        ///   FNMLA Ztied1.D, Pg/M, Zop2.D, Zop3.D
        /// </summary>
        public static unsafe Vector<double> FusedMultiplyAddNegated(Vector<double> addend, Vector<double> left, Vector<double> right) { throw new PlatformNotSupportedException(); }

        /// <summary>
        /// svfloat32_t svnmla[_f32]_m(svbool_t pg, svfloat32_t op1, svfloat32_t op2, svfloat32_t op3)
        /// svfloat32_t svnmla[_f32]_x(svbool_t pg, svfloat32_t op1, svfloat32_t op2, svfloat32_t op3)
        /// svfloat32_t svnmla[_f32]_z(svbool_t pg, svfloat32_t op1, svfloat32_t op2, svfloat32_t op3)
        ///   FNMLA Ztied1.S, Pg/M, Zop2.S, Zop3.S
        /// </summary>
        public static unsafe Vector<float> FusedMultiplyAddNegated(Vector<float> addend, Vector<float> left, Vector<float> right) { throw new PlatformNotSupportedException(); }


        ///  FusedMultiplySubtract : Multiply-subtract, minuend first

        /// <summary>
        /// svfloat64_t svmls[_f64]_m(svbool_t pg, svfloat64_t op1, svfloat64_t op2, svfloat64_t op3)
        /// svfloat64_t svmls[_f64]_x(svbool_t pg, svfloat64_t op1, svfloat64_t op2, svfloat64_t op3)
        /// svfloat64_t svmls[_f64]_z(svbool_t pg, svfloat64_t op1, svfloat64_t op2, svfloat64_t op3)
        ///   FMLS Ztied1.D, Pg/M, Zop2.D, Zop3.D
        /// </summary>
        public static unsafe Vector<double> FusedMultiplySubtract(Vector<double> minuend, Vector<double> left, Vector<double> right) { throw new PlatformNotSupportedException(); }

        /// <summary>
        /// svfloat32_t svmls[_f32]_m(svbool_t pg, svfloat32_t op1, svfloat32_t op2, svfloat32_t op3)
        /// svfloat32_t svmls[_f32]_x(svbool_t pg, svfloat32_t op1, svfloat32_t op2, svfloat32_t op3)
        /// svfloat32_t svmls[_f32]_z(svbool_t pg, svfloat32_t op1, svfloat32_t op2, svfloat32_t op3)
        ///   FMLS Ztied1.S, Pg/M, Zop2.S, Zop3.S
        /// </summary>
        public static unsafe Vector<float> FusedMultiplySubtract(Vector<float> minuend, Vector<float> left, Vector<float> right) { throw new PlatformNotSupportedException(); }


        ///  FusedMultiplySubtractBySelectedScalar : Multiply-subtract, minuend first

        /// <summary>
        /// svfloat64_t svmls_lane[_f64](svfloat64_t op1, svfloat64_t op2, svfloat64_t op3, uint64_t imm_index)
        ///   FMLS Ztied1.D, Zop2.D, Zop3.D[imm_index]
        /// </summary>
        public static unsafe Vector<double> FusedMultiplySubtractBySelectedScalar(Vector<double> minuend, Vector<double> left, Vector<double> right, [ConstantExpected] byte rightIndex) { throw new PlatformNotSupportedException(); }

        /// <summary>
        /// svfloat32_t svmls_lane[_f32](svfloat32_t op1, svfloat32_t op2, svfloat32_t op3, uint64_t imm_index)
        ///   FMLS Ztied1.S, Zop2.S, Zop3.S[imm_index]
        /// </summary>
        public static unsafe Vector<float> FusedMultiplySubtractBySelectedScalar(Vector<float> minuend, Vector<float> left, Vector<float> right, [ConstantExpected] byte rightIndex) { throw new PlatformNotSupportedException(); }


        ///  FusedMultiplySubtractNegated : Negated multiply-subtract, minuend first

        /// <summary>
        /// svfloat64_t svnmls[_f64]_m(svbool_t pg, svfloat64_t op1, svfloat64_t op2, svfloat64_t op3)
        /// svfloat64_t svnmls[_f64]_x(svbool_t pg, svfloat64_t op1, svfloat64_t op2, svfloat64_t op3)
        /// svfloat64_t svnmls[_f64]_z(svbool_t pg, svfloat64_t op1, svfloat64_t op2, svfloat64_t op3)
        ///   FNMLS Ztied1.D, Pg/M, Zop2.D, Zop3.D
        /// </summary>
        public static unsafe Vector<double> FusedMultiplySubtractNegated(Vector<double> minuend, Vector<double> left, Vector<double> right) { throw new PlatformNotSupportedException(); }

        /// <summary>
        /// svfloat32_t svnmls[_f32]_m(svbool_t pg, svfloat32_t op1, svfloat32_t op2, svfloat32_t op3)
        /// svfloat32_t svnmls[_f32]_x(svbool_t pg, svfloat32_t op1, svfloat32_t op2, svfloat32_t op3)
        /// svfloat32_t svnmls[_f32]_z(svbool_t pg, svfloat32_t op1, svfloat32_t op2, svfloat32_t op3)
        ///   FNMLS Ztied1.S, Pg/M, Zop2.S, Zop3.S
        /// </summary>
        public static unsafe Vector<float> FusedMultiplySubtractNegated(Vector<float> minuend, Vector<float> left, Vector<float> right) { throw new PlatformNotSupportedException(); }


        ///  Unextended load

        /// <summary>
        /// svfloat64_t svld1_gather_[s64]index[_f64](svbool_t pg, const float64_t *base, svint64_t indices)
        ///   LD1D Zresult.D, Pg/Z, [Xbase, Zindices.D, LSL #3]
        /// </summary>
        public static unsafe Vector<double> GatherVector(Vector<double> mask, double* address, Vector<long> indices) { throw new PlatformNotSupportedException(); }

        /// <summary>
        /// svfloat64_t svld1_gather[_u64base]_f64(svbool_t pg, svuint64_t bases)
        ///   LD1D Zresult.D, Pg/Z, [Zbases.D, #0]
        /// </summary>
        public static unsafe Vector<double> GatherVector(Vector<double> mask, Vector<ulong> addresses) { throw new PlatformNotSupportedException(); }

        /// <summary>
        /// svfloat64_t svld1_gather_[u64]index[_f64](svbool_t pg, const float64_t *base, svuint64_t indices)
        ///   LD1D Zresult.D, Pg/Z, [Xbase, Zindices.D, LSL #3]
        /// </summary>
        public static unsafe Vector<double> GatherVector(Vector<double> mask, double* address, Vector<ulong> indices) { throw new PlatformNotSupportedException(); }

        /// <summary>
        /// svint32_t svld1_gather_[s32]index[_s32](svbool_t pg, const int32_t *base, svint32_t indices)
        ///   LD1W Zresult.S, Pg/Z, [Xbase, Zindices.S, SXTW #2]
        /// </summary>
        public static unsafe Vector<int> GatherVector(Vector<int> mask, int* address, Vector<int> indices) { throw new PlatformNotSupportedException(); }

        // <summary>
        // svint32_t svld1_gather[_u32base]_s32(svbool_t pg, svuint32_t bases)
        //   LD1W Zresult.S, Pg/Z, [Zbases.S, #0]
        // </summary>
        // Removed as per #103297
        // public static unsafe Vector<int> GatherVector(Vector<int> mask, Vector<uint> addresses) { throw new PlatformNotSupportedException(); }

        /// <summary>
        /// svint32_t svld1_gather_[u32]index[_s32](svbool_t pg, const int32_t *base, svuint32_t indices)
        ///   LD1W Zresult.S, Pg/Z, [Xbase, Zindices.S, UXTW #2]
        /// </summary>
        public static unsafe Vector<int> GatherVector(Vector<int> mask, int* address, Vector<uint> indices) { throw new PlatformNotSupportedException(); }

        /// <summary>
        /// svint64_t svld1_gather_[s64]index[_s64](svbool_t pg, const int64_t *base, svint64_t indices)
        ///   LD1D Zresult.D, Pg/Z, [Xbase, Zindices.D, LSL #3]
        /// </summary>
        public static unsafe Vector<long> GatherVector(Vector<long> mask, long* address, Vector<long> indices) { throw new PlatformNotSupportedException(); }

        /// <summary>
        /// svint64_t svld1_gather[_u64base]_s64(svbool_t pg, svuint64_t bases)
        ///   LD1D Zresult.D, Pg/Z, [Zbases.D, #0]
        /// </summary>
        public static unsafe Vector<long> GatherVector(Vector<long> mask, Vector<ulong> addresses) { throw new PlatformNotSupportedException(); }

        /// <summary>
        /// svint64_t svld1_gather_[u64]index[_s64](svbool_t pg, const int64_t *base, svuint64_t indices)
        ///   LD1D Zresult.D, Pg/Z, [Xbase, Zindices.D, LSL #3]
        /// </summary>
        public static unsafe Vector<long> GatherVector(Vector<long> mask, long* address, Vector<ulong> indices) { throw new PlatformNotSupportedException(); }

        /// <summary>
        /// svfloat32_t svld1_gather_[s32]index[_f32](svbool_t pg, const float32_t *base, svint32_t indices)
        ///   LD1W Zresult.S, Pg/Z, [Xbase, Zindices.S, SXTW #2]
        /// </summary>
        public static unsafe Vector<float> GatherVector(Vector<float> mask, float* address, Vector<int> indices) { throw new PlatformNotSupportedException(); }

        // <summary>
        // svfloat32_t svld1_gather[_u32base]_f32(svbool_t pg, svuint32_t bases)
        //   LD1W Zresult.S, Pg/Z, [Zbases.S, #0]
        // </summary>
        // Removed as per #103297
        // public static unsafe Vector<float> GatherVector(Vector<float> mask, Vector<uint> addresses) { throw new PlatformNotSupportedException(); }

        /// <summary>
        /// svfloat32_t svld1_gather_[u32]index[_f32](svbool_t pg, const float32_t *base, svuint32_t indices)
        ///   LD1W Zresult.S, Pg/Z, [Xbase, Zindices.S, UXTW #2]
        /// </summary>
        public static unsafe Vector<float> GatherVector(Vector<float> mask, float* address, Vector<uint> indices) { throw new PlatformNotSupportedException(); }

        /// <summary>
        /// svuint32_t svld1_gather_[s32]index[_u32](svbool_t pg, const uint32_t *base, svint32_t indices)
        ///   LD1W Zresult.S, Pg/Z, [Xbase, Zindices.S, SXTW #2]
        /// </summary>
        public static unsafe Vector<uint> GatherVector(Vector<uint> mask, uint* address, Vector<int> indices) { throw new PlatformNotSupportedException(); }

        // <summary>
        // svuint32_t svld1_gather[_u32base]_u32(svbool_t pg, svuint32_t bases)
        //   LD1W Zresult.S, Pg/Z, [Zbases.S, #0]
        // </summary>
        // Removed as per #103297
        // public static unsafe Vector<uint> GatherVector(Vector<uint> mask, Vector<uint> addresses) { throw new PlatformNotSupportedException(); }

        /// <summary>
        /// svuint32_t svld1_gather_[u32]index[_u32](svbool_t pg, const uint32_t *base, svuint32_t indices)
        ///   LD1W Zresult.S, Pg/Z, [Xbase, Zindices.S, UXTW #2]
        /// </summary>
        public static unsafe Vector<uint> GatherVector(Vector<uint> mask, uint* address, Vector<uint> indices) { throw new PlatformNotSupportedException(); }

        /// <summary>
        /// svuint64_t svld1_gather_[s64]index[_u64](svbool_t pg, const uint64_t *base, svint64_t indices)
        ///   LD1D Zresult.D, Pg/Z, [Xbase, Zindices.D, LSL #3]
        /// </summary>
        public static unsafe Vector<ulong> GatherVector(Vector<ulong> mask, ulong* address, Vector<long> indices) { throw new PlatformNotSupportedException(); }

        /// <summary>
        /// svuint64_t svld1_gather[_u64base]_u64(svbool_t pg, svuint64_t bases)
        ///   LD1D Zresult.D, Pg/Z, [Zbases.D, #0]
        /// </summary>
        public static unsafe Vector<ulong> GatherVector(Vector<ulong> mask, Vector<ulong> addresses) { throw new PlatformNotSupportedException(); }

        /// <summary>
        /// svuint64_t svld1_gather_[u64]index[_u64](svbool_t pg, const uint64_t *base, svuint64_t indices)
        ///   LD1D Zresult.D, Pg/Z, [Xbase, Zindices.D, LSL #3]
        /// </summary>
        public static unsafe Vector<ulong> GatherVector(Vector<ulong> mask, ulong* address, Vector<ulong> indices) { throw new PlatformNotSupportedException(); }



        ///  Load 8-bit data and zero-extend

        /// <summary>
        /// svint32_t svld1ub_gather_[s32]offset_s32(svbool_t pg, const uint8_t *base, svint32_t offsets)
        ///   LD1B Zresult.S, Pg/Z, [Xbase, Zoffsets.S, SXTW]
        /// </summary>
        public static unsafe Vector<int> GatherVectorByteZeroExtend(Vector<int> mask, byte* address, Vector<int> indices) { throw new PlatformNotSupportedException(); }

        // <summary>
        // svint32_t svld1ub_gather[_u32base]_s32(svbool_t pg, svuint32_t bases)
        //   LD1B Zresult.S, Pg/Z, [Zbases.S, #0]
        // </summary>
        // Removed as per #103297
        // public static unsafe Vector<int> GatherVectorByteZeroExtend(Vector<int> mask, Vector<uint> addresses) { throw new PlatformNotSupportedException(); }

        /// <summary>
        /// svint32_t svld1ub_gather_[u32]offset_s32(svbool_t pg, const uint8_t *base, svuint32_t offsets)
        ///   LD1B Zresult.S, Pg/Z, [Xbase, Zoffsets.S, UXTW]
        /// </summary>
        public static unsafe Vector<int> GatherVectorByteZeroExtend(Vector<int> mask, byte* address, Vector<uint> indices) { throw new PlatformNotSupportedException(); }

        /// <summary>
        /// svint64_t svld1ub_gather_[s64]offset_s64(svbool_t pg, const uint8_t *base, svint64_t offsets)
        ///   LD1B Zresult.D, Pg/Z, [Xbase, Zoffsets.D]
        /// </summary>
        public static unsafe Vector<long> GatherVectorByteZeroExtend(Vector<long> mask, byte* address, Vector<long> indices) { throw new PlatformNotSupportedException(); }

        /// <summary>
        /// svint64_t svld1ub_gather[_u64base]_s64(svbool_t pg, svuint64_t bases)
        ///   LD1B Zresult.D, Pg/Z, [Zbases.D, #0]
        /// </summary>
        public static unsafe Vector<long> GatherVectorByteZeroExtend(Vector<long> mask, Vector<ulong> addresses) { throw new PlatformNotSupportedException(); }

        /// <summary>
        /// svint64_t svld1ub_gather_[u64]offset_s64(svbool_t pg, const uint8_t *base, svuint64_t offsets)
        ///   LD1B Zresult.D, Pg/Z, [Xbase, Zoffsets.D]
        /// </summary>
        public static unsafe Vector<long> GatherVectorByteZeroExtend(Vector<long> mask, byte* address, Vector<ulong> indices) { throw new PlatformNotSupportedException(); }

        /// <summary>
        /// svuint32_t svld1ub_gather_[s32]offset_u32(svbool_t pg, const uint8_t *base, svint32_t offsets)
        ///   LD1B Zresult.S, Pg/Z, [Xbase, Zoffsets.S, SXTW]
        /// </summary>
        public static unsafe Vector<uint> GatherVectorByteZeroExtend(Vector<uint> mask, byte* address, Vector<int> indices) { throw new PlatformNotSupportedException(); }

        // <summary>
        // svuint32_t svld1ub_gather[_u32base]_u32(svbool_t pg, svuint32_t bases)
        //   LD1B Zresult.S, Pg/Z, [Zbases.S, #0]
        // </summary>
        // Removed as per #103297
        // public static unsafe Vector<uint> GatherVectorByteZeroExtend(Vector<uint> mask, Vector<uint> addresses) { throw new PlatformNotSupportedException(); }

        /// <summary>
        /// svuint32_t svld1ub_gather_[u32]offset_u32(svbool_t pg, const uint8_t *base, svuint32_t offsets)
        ///   LD1B Zresult.S, Pg/Z, [Xbase, Zoffsets.S, UXTW]
        /// </summary>
        public static unsafe Vector<uint> GatherVectorByteZeroExtend(Vector<uint> mask, byte* address, Vector<uint> indices) { throw new PlatformNotSupportedException(); }

        /// <summary>
        /// svuint64_t svld1ub_gather_[s64]offset_u64(svbool_t pg, const uint8_t *base, svint64_t offsets)
        ///   LD1B Zresult.D, Pg/Z, [Xbase, Zoffsets.D]
        /// </summary>
        public static unsafe Vector<ulong> GatherVectorByteZeroExtend(Vector<ulong> mask, byte* address, Vector<long> indices) { throw new PlatformNotSupportedException(); }

        /// <summary>
        /// svuint64_t svld1ub_gather[_u64base]_u64(svbool_t pg, svuint64_t bases)
        ///   LD1B Zresult.D, Pg/Z, [Zbases.D, #0]
        /// </summary>
        public static unsafe Vector<ulong> GatherVectorByteZeroExtend(Vector<ulong> mask, Vector<ulong> addresses) { throw new PlatformNotSupportedException(); }

        /// <summary>
        /// svuint64_t svld1ub_gather_[u64]offset_u64(svbool_t pg, const uint8_t *base, svuint64_t offsets)
        ///   LD1B Zresult.D, Pg/Z, [Xbase, Zoffsets.D]
        /// </summary>
        public static unsafe Vector<ulong> GatherVectorByteZeroExtend(Vector<ulong> mask, byte* address, Vector<ulong> indices) { throw new PlatformNotSupportedException(); }


        ///  Load 16-bit data and sign-extend

        /// <summary>
        /// svint32_t svld1sh_gather_[s32]index_s32(svbool_t pg, const int16_t *base, svint32_t indices)
        ///   LD1SH Zresult.S, Pg/Z, [Xbase, Zindices.S, SXTW #1]
        /// </summary>
        public static unsafe Vector<int> GatherVectorInt16SignExtend(Vector<int> mask, short* address, Vector<int> indices) { throw new PlatformNotSupportedException(); }

        // <summary>
        // svint32_t svld1sh_gather[_u32base]_s32(svbool_t pg, svuint32_t bases)
        //   LD1SH Zresult.S, Pg/Z, [Zbases.S, #0]
        // </summary>
        // Removed as per #103297
        // public static unsafe Vector<int> GatherVectorInt16SignExtend(Vector<int> mask, Vector<uint> addresses) { throw new PlatformNotSupportedException(); }

        /// <summary>
        /// svint32_t svld1sh_gather_[u32]index_s32(svbool_t pg, const int16_t *base, svuint32_t indices)
        ///   LD1SH Zresult.S, Pg/Z, [Xbase, Zindices.S, UXTW #1]
        /// </summary>
        public static unsafe Vector<int> GatherVectorInt16SignExtend(Vector<int> mask, short* address, Vector<uint> indices) { throw new PlatformNotSupportedException(); }

        /// <summary>
        /// svint64_t svld1sh_gather_[s64]index_s64(svbool_t pg, const int16_t *base, svint64_t indices)
        ///   LD1SH Zresult.D, Pg/Z, [Xbase, Zindices.D, LSL #1]
        /// </summary>
        public static unsafe Vector<long> GatherVectorInt16SignExtend(Vector<long> mask, short* address, Vector<long> indices) { throw new PlatformNotSupportedException(); }

        /// <summary>
        /// svint64_t svld1sh_gather[_u64base]_s64(svbool_t pg, svuint64_t bases)
        ///   LD1SH Zresult.D, Pg/Z, [Zbases.D, #0]
        /// </summary>
        public static unsafe Vector<long> GatherVectorInt16SignExtend(Vector<long> mask, Vector<ulong> addresses) { throw new PlatformNotSupportedException(); }

        /// <summary>
        /// svint64_t svld1sh_gather_[u64]index_s64(svbool_t pg, const int16_t *base, svuint64_t indices)
        ///   LD1SH Zresult.D, Pg/Z, [Xbase, Zindices.D, LSL #1]
        /// </summary>
        public static unsafe Vector<long> GatherVectorInt16SignExtend(Vector<long> mask, short* address, Vector<ulong> indices) { throw new PlatformNotSupportedException(); }

        /// <summary>
        /// svuint32_t svld1sh_gather_[s32]index_u32(svbool_t pg, const int16_t *base, svint32_t indices)
        ///   LD1SH Zresult.S, Pg/Z, [Xbase, Zindices.S, SXTW #1]
        /// </summary>
        public static unsafe Vector<uint> GatherVectorInt16SignExtend(Vector<uint> mask, short* address, Vector<int> indices) { throw new PlatformNotSupportedException(); }

        // <summary>
        // svuint32_t svld1sh_gather[_u32base]_u32(svbool_t pg, svuint32_t bases)
        //   LD1SH Zresult.S, Pg/Z, [Zbases.S, #0]
        // </summary>
        // Removed as per #103297
        // public static unsafe Vector<uint> GatherVectorInt16SignExtend(Vector<uint> mask, Vector<uint> addresses) { throw new PlatformNotSupportedException(); }

        /// <summary>
        /// svuint32_t svld1sh_gather_[u32]index_u32(svbool_t pg, const int16_t *base, svuint32_t indices)
        ///   LD1SH Zresult.S, Pg/Z, [Xbase, Zindices.S, UXTW #1]
        /// </summary>
        public static unsafe Vector<uint> GatherVectorInt16SignExtend(Vector<uint> mask, short* address, Vector<uint> indices) { throw new PlatformNotSupportedException(); }

        /// <summary>
        /// svuint64_t svld1sh_gather_[s64]index_u64(svbool_t pg, const int16_t *base, svint64_t indices)
        ///   LD1SH Zresult.D, Pg/Z, [Xbase, Zindices.D, LSL #1]
        /// </summary>
        public static unsafe Vector<ulong> GatherVectorInt16SignExtend(Vector<ulong> mask, short* address, Vector<long> indices) { throw new PlatformNotSupportedException(); }

        /// <summary>
        /// svuint64_t svld1sh_gather[_u64base]_u64(svbool_t pg, svuint64_t bases)
        ///   LD1SH Zresult.D, Pg/Z, [Zbases.D, #0]
        /// </summary>
        public static unsafe Vector<ulong> GatherVectorInt16SignExtend(Vector<ulong> mask, Vector<ulong> addresses) { throw new PlatformNotSupportedException(); }

        /// <summary>
        /// svuint64_t svld1sh_gather_[u64]index_u64(svbool_t pg, const int16_t *base, svuint64_t indices)
        ///   LD1SH Zresult.D, Pg/Z, [Xbase, Zindices.D, LSL #1]
        /// </summary>
        public static unsafe Vector<ulong> GatherVectorInt16SignExtend(Vector<ulong> mask, short* address, Vector<ulong> indices) { throw new PlatformNotSupportedException(); }


        ///  Load 16-bit data and sign-extend

        /// <summary>
        /// svint32_t svld1sh_gather_[s32]offset_s32(svbool_t pg, const int16_t *base, svint32_t offsets)
        ///   LD1SH Zresult.S, Pg/Z, [Xbase, Zoffsets.S, SXTW]
        /// </summary>
        public static unsafe Vector<int> GatherVectorInt16WithByteOffsetsSignExtend(Vector<int> mask, short* address, Vector<int> offsets) { throw new PlatformNotSupportedException(); }

        /// <summary>
        /// svint32_t svld1sh_gather_[u32]offset_s32(svbool_t pg, const int16_t *base, svuint32_t offsets)
        ///   LD1SH Zresult.S, Pg/Z, [Xbase, Zoffsets.S, UXTW]
        /// </summary>
        public static unsafe Vector<int> GatherVectorInt16WithByteOffsetsSignExtend(Vector<int> mask, short* address, Vector<uint> offsets) { throw new PlatformNotSupportedException(); }

        /// <summary>
        /// svint64_t svld1sh_gather_[s64]offset_s64(svbool_t pg, const int16_t *base, svint64_t offsets)
        ///   LD1SH Zresult.D, Pg/Z, [Xbase, Zoffsets.D]
        /// </summary>
        public static unsafe Vector<long> GatherVectorInt16WithByteOffsetsSignExtend(Vector<long> mask, short* address, Vector<long> offsets) { throw new PlatformNotSupportedException(); }

        /// <summary>
        /// svint64_t svld1sh_gather_[u64]offset_s64(svbool_t pg, const int16_t *base, svuint64_t offsets)
        ///   LD1SH Zresult.D, Pg/Z, [Xbase, Zoffsets.D]
        /// </summary>
        public static unsafe Vector<long> GatherVectorInt16WithByteOffsetsSignExtend(Vector<long> mask, short* address, Vector<ulong> offsets) { throw new PlatformNotSupportedException(); }

        /// <summary>
        /// svuint32_t svld1sh_gather_[s32]offset_u32(svbool_t pg, const int16_t *base, svint32_t offsets)
        ///   LD1SH Zresult.S, Pg/Z, [Xbase, Zoffsets.S, SXTW]
        /// </summary>
        public static unsafe Vector<uint> GatherVectorInt16WithByteOffsetsSignExtend(Vector<uint> mask, short* address, Vector<int> offsets) { throw new PlatformNotSupportedException(); }

        /// <summary>
        /// svuint32_t svld1sh_gather_[u32]offset_u32(svbool_t pg, const int16_t *base, svuint32_t offsets)
        ///   LD1SH Zresult.S, Pg/Z, [Xbase, Zoffsets.S, UXTW]
        /// </summary>
        public static unsafe Vector<uint> GatherVectorInt16WithByteOffsetsSignExtend(Vector<uint> mask, short* address, Vector<uint> offsets) { throw new PlatformNotSupportedException(); }

        /// <summary>
        /// svuint64_t svld1sh_gather_[s64]offset_u64(svbool_t pg, const int16_t *base, svint64_t offsets)
        ///   LD1SH Zresult.D, Pg/Z, [Xbase, Zoffsets.D]
        /// </summary>
        public static unsafe Vector<ulong> GatherVectorInt16WithByteOffsetsSignExtend(Vector<ulong> mask, short* address, Vector<long> offsets) { throw new PlatformNotSupportedException(); }

        /// <summary>
        /// svuint64_t svld1sh_gather_[u64]offset_u64(svbool_t pg, const int16_t *base, svuint64_t offsets)
        ///   LD1SH Zresult.D, Pg/Z, [Xbase, Zoffsets.D]
        /// </summary>
        public static unsafe Vector<ulong> GatherVectorInt16WithByteOffsetsSignExtend(Vector<ulong> mask, short* address, Vector<ulong> offsets) { throw new PlatformNotSupportedException(); }


        ///  Load 32-bit data and sign-extend

        /// <summary>
        /// svint64_t svld1sw_gather_[s64]index_s64(svbool_t pg, const int32_t *base, svint64_t indices)
        ///   LD1SW Zresult.D, Pg/Z, [Xbase, Zindices.D, LSL #2]
        /// </summary>
        public static unsafe Vector<long> GatherVectorInt32SignExtend(Vector<long> mask, int* address, Vector<long> indices) { throw new PlatformNotSupportedException(); }

        /// <summary>
        /// svint64_t svld1sw_gather[_u64base]_s64(svbool_t pg, svuint64_t bases)
        ///   LD1SW Zresult.D, Pg/Z, [Zbases.D, #0]
        /// </summary>
        public static unsafe Vector<long> GatherVectorInt32SignExtend(Vector<long> mask, Vector<ulong> addresses) { throw new PlatformNotSupportedException(); }

        /// <summary>
        /// svint64_t svld1sw_gather_[u64]index_s64(svbool_t pg, const int32_t *base, svuint64_t indices)
        ///   LD1SW Zresult.D, Pg/Z, [Xbase, Zindices.D, LSL #2]
        /// </summary>
        public static unsafe Vector<long> GatherVectorInt32SignExtend(Vector<long> mask, int* address, Vector<ulong> indices) { throw new PlatformNotSupportedException(); }

        /// <summary>
        /// svuint64_t svld1sw_gather_[s64]index_u64(svbool_t pg, const int32_t *base, svint64_t indices)
        ///   LD1SW Zresult.D, Pg/Z, [Xbase, Zindices.D, LSL #2]
        /// </summary>
        public static unsafe Vector<ulong> GatherVectorInt32SignExtend(Vector<ulong> mask, int* address, Vector<long> indices) { throw new PlatformNotSupportedException(); }

        /// <summary>
        /// svuint64_t svld1sw_gather[_u64base]_u64(svbool_t pg, svuint64_t bases)
        ///   LD1SW Zresult.D, Pg/Z, [Zbases.D, #0]
        /// </summary>
        public static unsafe Vector<ulong> GatherVectorInt32SignExtend(Vector<ulong> mask, Vector<ulong> addresses) { throw new PlatformNotSupportedException(); }

        /// <summary>
        /// svuint64_t svld1sw_gather_[u64]index_u64(svbool_t pg, const int32_t *base, svuint64_t indices)
        ///   LD1SW Zresult.D, Pg/Z, [Xbase, Zindices.D, LSL #2]
        /// </summary>
        public static unsafe Vector<ulong> GatherVectorInt32SignExtend(Vector<ulong> mask, int* address, Vector<ulong> indices) { throw new PlatformNotSupportedException(); }


        ///  Load 32-bit data and sign-extend

        /// <summary>
        /// svint64_t svld1sw_gather_[s64]offset_s64(svbool_t pg, const int32_t *base, svint64_t offsets)
        ///   LD1SW Zresult.D, Pg/Z, [Xbase, Zoffsets.D]
        /// </summary>
        public static unsafe Vector<long> GatherVectorInt32WithByteOffsetsSignExtend(Vector<long> mask, int* address, Vector<long> offsets) { throw new PlatformNotSupportedException(); }

        /// <summary>
        /// svint64_t svld1sw_gather_[u64]offset_s64(svbool_t pg, const int32_t *base, svuint64_t offsets)
        ///   LD1SW Zresult.D, Pg/Z, [Xbase, Zoffsets.D]
        /// </summary>
        public static unsafe Vector<long> GatherVectorInt32WithByteOffsetsSignExtend(Vector<long> mask, int* address, Vector<ulong> offsets) { throw new PlatformNotSupportedException(); }

        /// <summary>
        /// svuint64_t svld1sw_gather_[s64]offset_u64(svbool_t pg, const int32_t *base, svint64_t offsets)
        ///   LD1SW Zresult.D, Pg/Z, [Xbase, Zoffsets.D]
        /// </summary>
        public static unsafe Vector<ulong> GatherVectorInt32WithByteOffsetsSignExtend(Vector<ulong> mask, int* address, Vector<long> offsets) { throw new PlatformNotSupportedException(); }

        /// <summary>
        /// svuint64_t svld1sw_gather_[u64]offset_u64(svbool_t pg, const int32_t *base, svuint64_t offsets)
        ///   LD1SW Zresult.D, Pg/Z, [Xbase, Zoffsets.D]
        /// </summary>
        public static unsafe Vector<ulong> GatherVectorInt32WithByteOffsetsSignExtend(Vector<ulong> mask, int* address, Vector<ulong> offsets) { throw new PlatformNotSupportedException(); }


        ///  Load 8-bit data and sign-extend

        /// <summary>
        /// svint32_t svld1sb_gather_[s32]offset_s32(svbool_t pg, const int8_t *base, svint32_t offsets)
        ///   LD1SB Zresult.S, Pg/Z, [Xbase, Zoffsets.S, SXTW]
        /// </summary>
        public static unsafe Vector<int> GatherVectorSByteSignExtend(Vector<int> mask, sbyte* address, Vector<int> indices) { throw new PlatformNotSupportedException(); }

        // <summary>
        // svint32_t svld1sb_gather[_u32base]_s32(svbool_t pg, svuint32_t bases)
        //   LD1SB Zresult.S, Pg/Z, [Zbases.S, #0]
        // </summary>
        // Removed as per #103297
        // public static unsafe Vector<int> GatherVectorSByteSignExtend(Vector<int> mask, Vector<uint> addresses) { throw new PlatformNotSupportedException(); }

        /// <summary>
        /// svint32_t svld1sb_gather_[u32]offset_s32(svbool_t pg, const int8_t *base, svuint32_t offsets)
        ///   LD1SB Zresult.S, Pg/Z, [Xbase, Zoffsets.S, UXTW]
        /// </summary>
        public static unsafe Vector<int> GatherVectorSByteSignExtend(Vector<int> mask, sbyte* address, Vector<uint> indices) { throw new PlatformNotSupportedException(); }

        /// <summary>
        /// svint64_t svld1sb_gather_[s64]offset_s64(svbool_t pg, const int8_t *base, svint64_t offsets)
        ///   LD1SB Zresult.D, Pg/Z, [Xbase, Zoffsets.D]
        /// </summary>
        public static unsafe Vector<long> GatherVectorSByteSignExtend(Vector<long> mask, sbyte* address, Vector<long> indices) { throw new PlatformNotSupportedException(); }

        /// <summary>
        /// svint64_t svld1sb_gather[_u64base]_s64(svbool_t pg, svuint64_t bases)
        ///   LD1SB Zresult.D, Pg/Z, [Zbases.D, #0]
        /// </summary>
        public static unsafe Vector<long> GatherVectorSByteSignExtend(Vector<long> mask, Vector<ulong> addresses) { throw new PlatformNotSupportedException(); }

        /// <summary>
        /// svint64_t svld1sb_gather_[u64]offset_s64(svbool_t pg, const int8_t *base, svuint64_t offsets)
        ///   LD1SB Zresult.D, Pg/Z, [Xbase, Zoffsets.D]
        /// </summary>
        public static unsafe Vector<long> GatherVectorSByteSignExtend(Vector<long> mask, sbyte* address, Vector<ulong> indices) { throw new PlatformNotSupportedException(); }

        /// <summary>
        /// svuint32_t svld1sb_gather_[s32]offset_u32(svbool_t pg, const int8_t *base, svint32_t offsets)
        ///   LD1SB Zresult.S, Pg/Z, [Xbase, Zoffsets.S, SXTW]
        /// </summary>
        public static unsafe Vector<uint> GatherVectorSByteSignExtend(Vector<uint> mask, sbyte* address, Vector<int> indices) { throw new PlatformNotSupportedException(); }

        // <summary>
        // svuint32_t svld1sb_gather[_u32base]_u32(svbool_t pg, svuint32_t bases)
        //   LD1SB Zresult.S, Pg/Z, [Zbases.S, #0]
        // </summary>
        // Removed as per #103297
        // public static unsafe Vector<uint> GatherVectorSByteSignExtend(Vector<uint> mask, Vector<uint> addresses) { throw new PlatformNotSupportedException(); }

        /// <summary>
        /// svuint32_t svld1sb_gather_[u32]offset_u32(svbool_t pg, const int8_t *base, svuint32_t offsets)
        ///   LD1SB Zresult.S, Pg/Z, [Xbase, Zoffsets.S, UXTW]
        /// </summary>
        public static unsafe Vector<uint> GatherVectorSByteSignExtend(Vector<uint> mask, sbyte* address, Vector<uint> indices) { throw new PlatformNotSupportedException(); }

        /// <summary>
        /// svuint64_t svld1sb_gather_[s64]offset_u64(svbool_t pg, const int8_t *base, svint64_t offsets)
        ///   LD1SB Zresult.D, Pg/Z, [Xbase, Zoffsets.D]
        /// </summary>
        public static unsafe Vector<ulong> GatherVectorSByteSignExtend(Vector<ulong> mask, sbyte* address, Vector<long> indices) { throw new PlatformNotSupportedException(); }

        /// <summary>
        /// svuint64_t svld1sb_gather[_u64base]_u64(svbool_t pg, svuint64_t bases)
        ///   LD1SB Zresult.D, Pg/Z, [Zbases.D, #0]
        /// </summary>
        public static unsafe Vector<ulong> GatherVectorSByteSignExtend(Vector<ulong> mask, Vector<ulong> addresses) { throw new PlatformNotSupportedException(); }

        /// <summary>
        /// svuint64_t svld1sb_gather_[u64]offset_u64(svbool_t pg, const int8_t *base, svuint64_t offsets)
        ///   LD1SB Zresult.D, Pg/Z, [Xbase, Zoffsets.D]
        /// </summary>
        public static unsafe Vector<ulong> GatherVectorSByteSignExtend(Vector<ulong> mask, sbyte* address, Vector<ulong> indices) { throw new PlatformNotSupportedException(); }


        ///  Load 16-bit data and zero-extend

        /// <summary>
        /// svint32_t svld1uh_gather_[s32]offset_s32(svbool_t pg, const uint16_t *base, svint32_t offsets)
        ///   LD1H Zresult.S, Pg/Z, [Xbase, Zoffsets.S, SXTW]
        /// </summary>
        public static unsafe Vector<int> GatherVectorUInt16WithByteOffsetsZeroExtend(Vector<int> mask, ushort* address, Vector<int> offsets) { throw new PlatformNotSupportedException(); }

        /// <summary>
        /// svint32_t svld1uh_gather_[u32]offset_s32(svbool_t pg, const uint16_t *base, svuint32_t offsets)
        ///   LD1H Zresult.S, Pg/Z, [Xbase, Zoffsets.S, UXTW]
        /// </summary>
        public static unsafe Vector<int> GatherVectorUInt16WithByteOffsetsZeroExtend(Vector<int> mask, ushort* address, Vector<uint> offsets) { throw new PlatformNotSupportedException(); }

        /// <summary>
        /// svint64_t svld1uh_gather_[s64]offset_s64(svbool_t pg, const uint16_t *base, svint64_t offsets)
        ///   LD1H Zresult.D, Pg/Z, [Xbase, Zoffsets.D]
        /// </summary>
        public static unsafe Vector<long> GatherVectorUInt16WithByteOffsetsZeroExtend(Vector<long> mask, ushort* address, Vector<long> offsets) { throw new PlatformNotSupportedException(); }

        /// <summary>
        /// svint64_t svld1uh_gather_[u64]offset_s64(svbool_t pg, const uint16_t *base, svuint64_t offsets)
        ///   LD1H Zresult.D, Pg/Z, [Xbase, Zoffsets.D]
        /// </summary>
        public static unsafe Vector<long> GatherVectorUInt16WithByteOffsetsZeroExtend(Vector<long> mask, ushort* address, Vector<ulong> offsets) { throw new PlatformNotSupportedException(); }

        /// <summary>
        /// svuint32_t svld1uh_gather_[s32]offset_u32(svbool_t pg, const uint16_t *base, svint32_t offsets)
        ///   LD1H Zresult.S, Pg/Z, [Xbase, Zoffsets.S, SXTW]
        /// </summary>
        public static unsafe Vector<uint> GatherVectorUInt16WithByteOffsetsZeroExtend(Vector<uint> mask, ushort* address, Vector<int> offsets) { throw new PlatformNotSupportedException(); }

        /// <summary>
        /// svuint32_t svld1uh_gather_[u32]offset_u32(svbool_t pg, const uint16_t *base, svuint32_t offsets)
        ///   LD1H Zresult.S, Pg/Z, [Xbase, Zoffsets.S, UXTW]
        /// </summary>
        public static unsafe Vector<uint> GatherVectorUInt16WithByteOffsetsZeroExtend(Vector<uint> mask, ushort* address, Vector<uint> offsets) { throw new PlatformNotSupportedException(); }

        /// <summary>
        /// svuint64_t svld1uh_gather_[s64]offset_u64(svbool_t pg, const uint16_t *base, svint64_t offsets)
        ///   LD1H Zresult.D, Pg/Z, [Xbase, Zoffsets.D]
        /// </summary>
        public static unsafe Vector<ulong> GatherVectorUInt16WithByteOffsetsZeroExtend(Vector<ulong> mask, ushort* address, Vector<long> offsets) { throw new PlatformNotSupportedException(); }

        /// <summary>
        /// svuint64_t svld1uh_gather_[u64]offset_u64(svbool_t pg, const uint16_t *base, svuint64_t offsets)
        ///   LD1H Zresult.D, Pg/Z, [Xbase, Zoffsets.D]
        /// </summary>
        public static unsafe Vector<ulong> GatherVectorUInt16WithByteOffsetsZeroExtend(Vector<ulong> mask, ushort* address, Vector<ulong> offsets) { throw new PlatformNotSupportedException(); }


        ///  Load 16-bit data and zero-extend

        /// <summary>
        /// svint32_t svld1uh_gather_[s32]index_s32(svbool_t pg, const uint16_t *base, svint32_t indices)
        ///   LD1H Zresult.S, Pg/Z, [Xbase, Zindices.S, SXTW #1]
        /// </summary>
        public static unsafe Vector<int> GatherVectorUInt16ZeroExtend(Vector<int> mask, ushort* address, Vector<int> indices) { throw new PlatformNotSupportedException(); }

        // <summary>
        // svint32_t svld1uh_gather[_u32base]_s32(svbool_t pg, svuint32_t bases)
        //   LD1H Zresult.S, Pg/Z, [Zbases.S, #0]
        // </summary>
        // Removed as per #103297
        // public static unsafe Vector<int> GatherVectorUInt16ZeroExtend(Vector<int> mask, Vector<uint> addresses) { throw new PlatformNotSupportedException(); }

        /// <summary>
        /// svint32_t svld1uh_gather_[u32]index_s32(svbool_t pg, const uint16_t *base, svuint32_t indices)
        ///   LD1H Zresult.S, Pg/Z, [Xbase, Zindices.S, UXTW #1]
        /// </summary>
        public static unsafe Vector<int> GatherVectorUInt16ZeroExtend(Vector<int> mask, ushort* address, Vector<uint> indices) { throw new PlatformNotSupportedException(); }

        /// <summary>
        /// svint64_t svld1uh_gather_[s64]index_s64(svbool_t pg, const uint16_t *base, svint64_t indices)
        ///   LD1H Zresult.D, Pg/Z, [Xbase, Zindices.D, LSL #1]
        /// </summary>
        public static unsafe Vector<long> GatherVectorUInt16ZeroExtend(Vector<long> mask, ushort* address, Vector<long> indices) { throw new PlatformNotSupportedException(); }

        /// <summary>
        /// svint64_t svld1uh_gather[_u64base]_s64(svbool_t pg, svuint64_t bases)
        ///   LD1H Zresult.D, Pg/Z, [Zbases.D, #0]
        /// </summary>
        public static unsafe Vector<long> GatherVectorUInt16ZeroExtend(Vector<long> mask, Vector<ulong> addresses) { throw new PlatformNotSupportedException(); }

        /// <summary>
        /// svint64_t svld1uh_gather_[u64]index_s64(svbool_t pg, const uint16_t *base, svuint64_t indices)
        ///   LD1H Zresult.D, Pg/Z, [Xbase, Zindices.D, LSL #1]
        /// </summary>
        public static unsafe Vector<long> GatherVectorUInt16ZeroExtend(Vector<long> mask, ushort* address, Vector<ulong> indices) { throw new PlatformNotSupportedException(); }

        /// <summary>
        /// svuint32_t svld1uh_gather_[s32]index_u32(svbool_t pg, const uint16_t *base, svint32_t indices)
        ///   LD1H Zresult.S, Pg/Z, [Xbase, Zindices.S, SXTW #1]
        /// </summary>
        public static unsafe Vector<uint> GatherVectorUInt16ZeroExtend(Vector<uint> mask, ushort* address, Vector<int> indices) { throw new PlatformNotSupportedException(); }

        // <summary>
        // svuint32_t svld1uh_gather[_u32base]_u32(svbool_t pg, svuint32_t bases)
        //   LD1H Zresult.S, Pg/Z, [Zbases.S, #0]
        // </summary>
        // Removed as per #103297
        // public static unsafe Vector<uint> GatherVectorUInt16ZeroExtend(Vector<uint> mask, Vector<uint> addresses) { throw new PlatformNotSupportedException(); }

        /// <summary>
        /// svuint32_t svld1uh_gather_[u32]index_u32(svbool_t pg, const uint16_t *base, svuint32_t indices)
        ///   LD1H Zresult.S, Pg/Z, [Xbase, Zindices.S, UXTW #1]
        /// </summary>
        public static unsafe Vector<uint> GatherVectorUInt16ZeroExtend(Vector<uint> mask, ushort* address, Vector<uint> indices) { throw new PlatformNotSupportedException(); }

        /// <summary>
        /// svuint64_t svld1uh_gather_[s64]index_u64(svbool_t pg, const uint16_t *base, svint64_t indices)
        ///   LD1H Zresult.D, Pg/Z, [Xbase, Zindices.D, LSL #1]
        /// </summary>
        public static unsafe Vector<ulong> GatherVectorUInt16ZeroExtend(Vector<ulong> mask, ushort* address, Vector<long> indices) { throw new PlatformNotSupportedException(); }

        /// <summary>
        /// svuint64_t svld1uh_gather[_u64base]_u64(svbool_t pg, svuint64_t bases)
        ///   LD1H Zresult.D, Pg/Z, [Zbases.D, #0]
        /// </summary>
        public static unsafe Vector<ulong> GatherVectorUInt16ZeroExtend(Vector<ulong> mask, Vector<ulong> addresses) { throw new PlatformNotSupportedException(); }

        /// <summary>
        /// svuint64_t svld1uh_gather_[u64]index_u64(svbool_t pg, const uint16_t *base, svuint64_t indices)
        ///   LD1H Zresult.D, Pg/Z, [Xbase, Zindices.D, LSL #1]
        /// </summary>
        public static unsafe Vector<ulong> GatherVectorUInt16ZeroExtend(Vector<ulong> mask, ushort* address, Vector<ulong> indices) { throw new PlatformNotSupportedException(); }


        ///  Load 32-bit data and zero-extend

        /// <summary>
        /// svint64_t svld1uw_gather_[s64]offset_s64(svbool_t pg, const uint32_t *base, svint64_t offsets)
        ///   LD1W Zresult.D, Pg/Z, [Xbase, Zoffsets.D]
        /// </summary>
        public static unsafe Vector<int> GatherVectorUInt32WithByteOffsetsZeroExtend(Vector<int> mask, uint* address, Vector<int> offsets) { throw new PlatformNotSupportedException(); }

        /// <summary>
        /// svint64_t svld1uw_gather_[u64]offset_s64(svbool_t pg, const uint32_t *base, svuint64_t offsets)
        ///   LD1W Zresult.D, Pg/Z, [Xbase, Zoffsets.D]
        /// </summary>
        public static unsafe Vector<int> GatherVectorUInt32WithByteOffsetsZeroExtend(Vector<int> mask, uint* address, Vector<uint> offsets) { throw new PlatformNotSupportedException(); }

        /// <summary>
        /// svint64_t svld1uw_gather_[s64]offset_s64(svbool_t pg, const uint32_t *base, svint64_t offsets)
        ///   LD1W Zresult.D, Pg/Z, [Xbase, Zoffsets.D]
        /// </summary>
        public static unsafe Vector<long> GatherVectorUInt32WithByteOffsetsZeroExtend(Vector<long> mask, uint* address, Vector<long> offsets) { throw new PlatformNotSupportedException(); }

        /// <summary>
        /// svint64_t svld1uw_gather_[u64]offset_s64(svbool_t pg, const uint32_t *base, svuint64_t offsets)
        ///   LD1W Zresult.D, Pg/Z, [Xbase, Zoffsets.D]
        /// </summary>
        public static unsafe Vector<long> GatherVectorUInt32WithByteOffsetsZeroExtend(Vector<long> mask, uint* address, Vector<ulong> offsets) { throw new PlatformNotSupportedException(); }

        /// <summary>
        /// svuint64_t svld1uw_gather_[s64]offset_u64(svbool_t pg, const uint32_t *base, svint64_t offsets)
        ///   LD1W Zresult.D, Pg/Z, [Xbase, Zoffsets.D]
        /// </summary>
        public static unsafe Vector<uint> GatherVectorUInt32WithByteOffsetsZeroExtend(Vector<uint> mask, uint* address, Vector<int> offsets) { throw new PlatformNotSupportedException(); }

        /// <summary>
        /// svuint64_t svld1uw_gather_[u64]offset_u64(svbool_t pg, const uint32_t *base, svuint64_t offsets)
        ///   LD1W Zresult.D, Pg/Z, [Xbase, Zoffsets.D]
        /// </summary>
        public static unsafe Vector<uint> GatherVectorUInt32WithByteOffsetsZeroExtend(Vector<uint> mask, uint* address, Vector<uint> offsets) { throw new PlatformNotSupportedException(); }

        /// <summary>
        /// svuint64_t svld1uw_gather_[s64]offset_u64(svbool_t pg, const uint32_t *base, svint64_t offsets)
        ///   LD1W Zresult.D, Pg/Z, [Xbase, Zoffsets.D]
        /// </summary>
        public static unsafe Vector<ulong> GatherVectorUInt32WithByteOffsetsZeroExtend(Vector<ulong> mask, uint* address, Vector<long> offsets) { throw new PlatformNotSupportedException(); }

        /// <summary>
        /// svuint64_t svld1uw_gather_[u64]offset_u64(svbool_t pg, const uint32_t *base, svuint64_t offsets)
        ///   LD1W Zresult.D, Pg/Z, [Xbase, Zoffsets.D]
        /// </summary>
        public static unsafe Vector<ulong> GatherVectorUInt32WithByteOffsetsZeroExtend(Vector<ulong> mask, uint* address, Vector<ulong> offsets) { throw new PlatformNotSupportedException(); }


        ///  Load 32-bit data and zero-extend

        /// <summary>
        /// svint64_t svld1uw_gather_[s64]index_s64(svbool_t pg, const uint32_t *base, svint64_t indices)
        ///   LD1W Zresult.D, Pg/Z, [Xbase, Zindices.D, LSL #2]
        /// </summary>
        public static unsafe Vector<int> GatherVectorUInt32ZeroExtend(Vector<int> mask, uint* address, Vector<int> indices) { throw new PlatformNotSupportedException(); }

        // <summary>
        // svint64_t svld1uw_gather[_u64base]_s64(svbool_t pg, svuint64_t bases)
        //   LD1W Zresult.D, Pg/Z, [Zbases.D, #0]
        // </summary>
        // Removed as per #103297
        // public static unsafe Vector<int> GatherVectorUInt32ZeroExtend(Vector<int> mask, Vector<uint> addresses) { throw new PlatformNotSupportedException(); }

        /// <summary>
        /// svint64_t svld1uw_gather_[u64]index_s64(svbool_t pg, const uint32_t *base, svuint64_t indices)
        ///   LD1W Zresult.D, Pg/Z, [Xbase, Zindices.D, LSL #2]
        /// </summary>
        public static unsafe Vector<int> GatherVectorUInt32ZeroExtend(Vector<int> mask, uint* address, Vector<uint> indices) { throw new PlatformNotSupportedException(); }

        /// <summary>
        /// svint64_t svld1uw_gather_[s64]index_s64(svbool_t pg, const uint32_t *base, svint64_t indices)
        ///   LD1W Zresult.D, Pg/Z, [Xbase, Zindices.D, LSL #2]
        /// </summary>
        public static unsafe Vector<long> GatherVectorUInt32ZeroExtend(Vector<long> mask, uint* address, Vector<long> indices) { throw new PlatformNotSupportedException(); }

        /// <summary>
        /// svint64_t svld1uw_gather[_u64base]_s64(svbool_t pg, svuint64_t bases)
        ///   LD1W Zresult.D, Pg/Z, [Zbases.D, #0]
        /// </summary>
        public static unsafe Vector<long> GatherVectorUInt32ZeroExtend(Vector<long> mask, Vector<ulong> addresses) { throw new PlatformNotSupportedException(); }

        /// <summary>
        /// svint64_t svld1uw_gather_[u64]index_s64(svbool_t pg, const uint32_t *base, svuint64_t indices)
        ///   LD1W Zresult.D, Pg/Z, [Xbase, Zindices.D, LSL #2]
        /// </summary>
        public static unsafe Vector<long> GatherVectorUInt32ZeroExtend(Vector<long> mask, uint* address, Vector<ulong> indices) { throw new PlatformNotSupportedException(); }

        /// <summary>
        /// svuint64_t svld1uw_gather_[s64]index_u64(svbool_t pg, const uint32_t *base, svint64_t indices)
        ///   LD1W Zresult.D, Pg/Z, [Xbase, Zindices.D, LSL #2]
        /// </summary>
        public static unsafe Vector<uint> GatherVectorUInt32ZeroExtend(Vector<uint> mask, uint* address, Vector<int> indices) { throw new PlatformNotSupportedException(); }

        // <summary>
        // svuint64_t svld1uw_gather[_u64base]_u64(svbool_t pg, svuint64_t bases)
        //   LD1W Zresult.D, Pg/Z, [Zbases.D, #0]
        // </summary>
        // Removed as per #103297
        // public static unsafe Vector<uint> GatherVectorUInt32ZeroExtend(Vector<uint> mask, Vector<uint> addresses) { throw new PlatformNotSupportedException(); }

        /// <summary>
        /// svuint64_t svld1uw_gather_[u64]index_u64(svbool_t pg, const uint32_t *base, svuint64_t indices)
        ///   LD1W Zresult.D, Pg/Z, [Xbase, Zindices.D, LSL #2]
        /// </summary>
        public static unsafe Vector<uint> GatherVectorUInt32ZeroExtend(Vector<uint> mask, uint* address, Vector<uint> indices) { throw new PlatformNotSupportedException(); }

        /// <summary>
        /// svuint64_t svld1uw_gather_[s64]index_u64(svbool_t pg, const uint32_t *base, svint64_t indices)
        ///   LD1W Zresult.D, Pg/Z, [Xbase, Zindices.D, LSL #2]
        /// </summary>
        public static unsafe Vector<ulong> GatherVectorUInt32ZeroExtend(Vector<ulong> mask, uint* address, Vector<long> indices) { throw new PlatformNotSupportedException(); }

        /// <summary>
        /// svuint64_t svld1uw_gather[_u64base]_u64(svbool_t pg, svuint64_t bases)
        ///   LD1W Zresult.D, Pg/Z, [Zbases.D, #0]
        /// </summary>
        public static unsafe Vector<ulong> GatherVectorUInt32ZeroExtend(Vector<ulong> mask, Vector<ulong> addresses) { throw new PlatformNotSupportedException(); }

        /// <summary>
        /// svuint64_t svld1uw_gather_[u64]index_u64(svbool_t pg, const uint32_t *base, svuint64_t indices)
        ///   LD1W Zresult.D, Pg/Z, [Xbase, Zindices.D, LSL #2]
        /// </summary>
        public static unsafe Vector<ulong> GatherVectorUInt32ZeroExtend(Vector<ulong> mask, uint* address, Vector<ulong> indices) { throw new PlatformNotSupportedException(); }


        ///  Unextended load

        /// <summary>
        /// svfloat64_t svld1_gather_[s64]offset[_f64](svbool_t pg, const float64_t *base, svint64_t offsets)
        ///   LD1D Zresult.D, Pg/Z, [Xbase, Zoffsets.D]
        /// </summary>
        public static unsafe Vector<double> GatherVectorWithByteOffsets(Vector<double> mask, double* address, Vector<long> offsets) { throw new PlatformNotSupportedException(); }

        /// <summary>
        /// svfloat64_t svld1_gather_[u64]offset[_f64](svbool_t pg, const float64_t *base, svuint64_t offsets)
        ///   LD1D Zresult.D, Pg/Z, [Xbase, Zoffsets.D]
        /// </summary>
        public static unsafe Vector<double> GatherVectorWithByteOffsets(Vector<double> mask, double* address, Vector<ulong> offsets) { throw new PlatformNotSupportedException(); }

        /// <summary>
        /// svint32_t svld1_gather_[s32]offset[_s32](svbool_t pg, const int32_t *base, svint32_t offsets)
        ///   LD1W Zresult.S, Pg/Z, [Xbase, Zoffsets.S, SXTW]
        /// </summary>
        public static unsafe Vector<int> GatherVectorWithByteOffsets(Vector<int> mask, int* address, Vector<int> offsets) { throw new PlatformNotSupportedException(); }

        /// <summary>
        /// svint32_t svld1_gather_[u32]offset[_s32](svbool_t pg, const int32_t *base, svuint32_t offsets)
        ///   LD1W Zresult.S, Pg/Z, [Xbase, Zoffsets.S, UXTW]
        /// </summary>
        public static unsafe Vector<int> GatherVectorWithByteOffsets(Vector<int> mask, int* address, Vector<uint> offsets) { throw new PlatformNotSupportedException(); }

        /// <summary>
        /// svint64_t svld1_gather_[s64]offset[_s64](svbool_t pg, const int64_t *base, svint64_t offsets)
        ///   LD1D Zresult.D, Pg/Z, [Xbase, Zoffsets.D]
        /// </summary>
        public static unsafe Vector<long> GatherVectorWithByteOffsets(Vector<long> mask, long* address, Vector<long> offsets) { throw new PlatformNotSupportedException(); }

        /// <summary>
        /// svint64_t svld1_gather_[u64]offset[_s64](svbool_t pg, const int64_t *base, svuint64_t offsets)
        ///   LD1D Zresult.D, Pg/Z, [Xbase, Zoffsets.D]
        /// </summary>
        public static unsafe Vector<long> GatherVectorWithByteOffsets(Vector<long> mask, long* address, Vector<ulong> offsets) { throw new PlatformNotSupportedException(); }

        /// <summary>
        /// svfloat32_t svld1_gather_[s32]offset[_f32](svbool_t pg, const float32_t *base, svint32_t offsets)
        ///   LD1W Zresult.S, Pg/Z, [Xbase, Zoffsets.S, SXTW]
        /// </summary>
        public static unsafe Vector<float> GatherVectorWithByteOffsets(Vector<float> mask, float* address, Vector<int> offsets) { throw new PlatformNotSupportedException(); }

        /// <summary>
        /// svfloat32_t svld1_gather_[u32]offset[_f32](svbool_t pg, const float32_t *base, svuint32_t offsets)
        ///   LD1W Zresult.S, Pg/Z, [Xbase, Zoffsets.S, UXTW]
        /// </summary>
        public static unsafe Vector<float> GatherVectorWithByteOffsets(Vector<float> mask, float* address, Vector<uint> offsets) { throw new PlatformNotSupportedException(); }

        /// <summary>
        /// svuint32_t svld1_gather_[s32]offset[_u32](svbool_t pg, const uint32_t *base, svint32_t offsets)
        ///   LD1W Zresult.S, Pg/Z, [Xbase, Zoffsets.S, SXTW]
        /// </summary>
        public static unsafe Vector<uint> GatherVectorWithByteOffsets(Vector<uint> mask, uint* address, Vector<int> offsets) { throw new PlatformNotSupportedException(); }

        /// <summary>
        /// svuint32_t svld1_gather_[u32]offset[_u32](svbool_t pg, const uint32_t *base, svuint32_t offsets)
        ///   LD1W Zresult.S, Pg/Z, [Xbase, Zoffsets.S, UXTW]
        /// </summary>
        public static unsafe Vector<uint> GatherVectorWithByteOffsets(Vector<uint> mask, uint* address, Vector<uint> offsets) { throw new PlatformNotSupportedException(); }

        /// <summary>
        /// svuint64_t svld1_gather_[s64]offset[_u64](svbool_t pg, const uint64_t *base, svint64_t offsets)
        ///   LD1D Zresult.D, Pg/Z, [Xbase, Zoffsets.D]
        /// </summary>
        public static unsafe Vector<ulong> GatherVectorWithByteOffsets(Vector<ulong> mask, ulong* address, Vector<long> offsets) { throw new PlatformNotSupportedException(); }

        /// <summary>
        /// svuint64_t svld1_gather_[u64]offset[_u64](svbool_t pg, const uint64_t *base, svuint64_t offsets)
        ///   LD1D Zresult.D, Pg/Z, [Xbase, Zoffsets.D]
        /// </summary>
        public static unsafe Vector<ulong> GatherVectorWithByteOffsets(Vector<ulong> mask, ulong* address, Vector<ulong> offsets) { throw new PlatformNotSupportedException(); }


        ///  Count set predicate bits

        /// <summary>
        /// uint64_t svcntp_b8(svbool_t pg, svbool_t op)
        ///   CNTP Xresult, Pg, Pop.B
        /// </summary>
        public static unsafe ulong GetActiveElementCount(Vector<byte> mask, Vector<byte> from) { throw new PlatformNotSupportedException(); }

        /// <summary>
        /// uint64_t svcntp_b8(svbool_t pg, svbool_t op)
        ///   CNTP Xresult, Pg, Pop.B
        /// </summary>
        public static unsafe ulong GetActiveElementCount(Vector<double> mask, Vector<double> from) { throw new PlatformNotSupportedException(); }

        /// <summary>
        /// uint64_t svcntp_b8(svbool_t pg, svbool_t op)
        ///   CNTP Xresult, Pg, Pop.B
        /// </summary>
        public static unsafe ulong GetActiveElementCount(Vector<short> mask, Vector<short> from) { throw new PlatformNotSupportedException(); }

        /// <summary>
        /// uint64_t svcntp_b8(svbool_t pg, svbool_t op)
        ///   CNTP Xresult, Pg, Pop.B
        /// </summary>
        public static unsafe ulong GetActiveElementCount(Vector<int> mask, Vector<int> from) { throw new PlatformNotSupportedException(); }

        /// <summary>
        /// uint64_t svcntp_b8(svbool_t pg, svbool_t op)
        ///   CNTP Xresult, Pg, Pop.B
        /// </summary>
        public static unsafe ulong GetActiveElementCount(Vector<long> mask, Vector<long> from) { throw new PlatformNotSupportedException(); }

        /// <summary>
        /// uint64_t svcntp_b8(svbool_t pg, svbool_t op)
        ///   CNTP Xresult, Pg, Pop.B
        /// </summary>
        public static unsafe ulong GetActiveElementCount(Vector<sbyte> mask, Vector<sbyte> from) { throw new PlatformNotSupportedException(); }

        /// <summary>
        /// uint64_t svcntp_b8(svbool_t pg, svbool_t op)
        ///   CNTP Xresult, Pg, Pop.B
        /// </summary>
        public static unsafe ulong GetActiveElementCount(Vector<float> mask, Vector<float> from) { throw new PlatformNotSupportedException(); }

        /// <summary>
        /// uint64_t svcntp_b16(svbool_t pg, svbool_t op)
        ///   CNTP Xresult, Pg, Pop.H
        /// </summary>
        public static unsafe ulong GetActiveElementCount(Vector<ushort> mask, Vector<ushort> from) { throw new PlatformNotSupportedException(); }

        /// <summary>
        /// uint64_t svcntp_b32(svbool_t pg, svbool_t op)
        ///   CNTP Xresult, Pg, Pop.S
        /// </summary>
        public static unsafe ulong GetActiveElementCount(Vector<uint> mask, Vector<uint> from) { throw new PlatformNotSupportedException(); }

        /// <summary>
        /// uint64_t svcntp_b64(svbool_t pg, svbool_t op)
        ///   CNTP Xresult, Pg, Pop.D
        /// </summary>
        public static unsafe ulong GetActiveElementCount(Vector<ulong> mask, Vector<ulong> from) { throw new PlatformNotSupportedException(); }


        ///  Insert scalar into shifted vector

        /// <summary>
        /// svuint8_t svinsr[_n_u8](svuint8_t op1, uint8_t op2)
        ///   INSR Ztied1.B, Wop2
        ///   INSR Ztied1.B, Bop2
        /// </summary>
        public static unsafe Vector<byte> InsertIntoShiftedVector(Vector<byte> left, byte right) { throw new PlatformNotSupportedException(); }

        /// <summary>
        /// svfloat64_t svinsr[_n_f64](svfloat64_t op1, float64_t op2)
        ///   INSR Ztied1.D, Xop2
        ///   INSR Ztied1.D, Dop2
        /// </summary>
        public static unsafe Vector<double> InsertIntoShiftedVector(Vector<double> left, double right) { throw new PlatformNotSupportedException(); }

        /// <summary>
        /// svint16_t svinsr[_n_s16](svint16_t op1, int16_t op2)
        ///   INSR Ztied1.H, Wop2
        ///   INSR Ztied1.H, Hop2
        /// </summary>
        public static unsafe Vector<short> InsertIntoShiftedVector(Vector<short> left, short right) { throw new PlatformNotSupportedException(); }

        /// <summary>
        /// svint32_t svinsr[_n_s32](svint32_t op1, int32_t op2)
        ///   INSR Ztied1.S, Wop2
        ///   INSR Ztied1.S, Sop2
        /// </summary>
        public static unsafe Vector<int> InsertIntoShiftedVector(Vector<int> left, int right) { throw new PlatformNotSupportedException(); }

        /// <summary>
        /// svint64_t svinsr[_n_s64](svint64_t op1, int64_t op2)
        ///   INSR Ztied1.D, Xop2
        ///   INSR Ztied1.D, Dop2
        /// </summary>
        public static unsafe Vector<long> InsertIntoShiftedVector(Vector<long> left, long right) { throw new PlatformNotSupportedException(); }

        /// <summary>
        /// svint8_t svinsr[_n_s8](svint8_t op1, int8_t op2)
        ///   INSR Ztied1.B, Wop2
        ///   INSR Ztied1.B, Bop2
        /// </summary>
        public static unsafe Vector<sbyte> InsertIntoShiftedVector(Vector<sbyte> left, sbyte right) { throw new PlatformNotSupportedException(); }

        /// <summary>
        /// svfloat32_t svinsr[_n_f32](svfloat32_t op1, float32_t op2)
        ///   INSR Ztied1.S, Wop2
        ///   INSR Ztied1.S, Sop2
        /// </summary>
        public static unsafe Vector<float> InsertIntoShiftedVector(Vector<float> left, float right) { throw new PlatformNotSupportedException(); }

        /// <summary>
        /// svuint16_t svinsr[_n_u16](svuint16_t op1, uint16_t op2)
        ///   INSR Ztied1.H, Wop2
        ///   INSR Ztied1.H, Hop2
        /// </summary>
        public static unsafe Vector<ushort> InsertIntoShiftedVector(Vector<ushort> left, ushort right) { throw new PlatformNotSupportedException(); }

        /// <summary>
        /// svuint32_t svinsr[_n_u32](svuint32_t op1, uint32_t op2)
        ///   INSR Ztied1.S, Wop2
        ///   INSR Ztied1.S, Sop2
        /// </summary>
        public static unsafe Vector<uint> InsertIntoShiftedVector(Vector<uint> left, uint right) { throw new PlatformNotSupportedException(); }

        /// <summary>
        /// svuint64_t svinsr[_n_u64](svuint64_t op1, uint64_t op2)
        ///   INSR Ztied1.D, Xop2
        ///   INSR Ztied1.D, Dop2
        /// </summary>
        public static unsafe Vector<ulong> InsertIntoShiftedVector(Vector<ulong> left, ulong right) { throw new PlatformNotSupportedException(); }


        /// Count leading sign bits

        /// <summary>
        /// svuint8_t svcls[_s8]_m(svuint8_t inactive, svbool_t pg, svint8_t op)
        /// svuint8_t svcls[_s8]_x(svbool_t pg, svint8_t op)
        /// svuint8_t svcls[_s8]_z(svbool_t pg, svint8_t op)
        ///   CLS Ztied.B, Pg/M, Zop.B
        /// </summary>
        public static unsafe Vector<byte> LeadingSignCount(Vector<sbyte> value){ throw new PlatformNotSupportedException(); }

        /// <summary>
        /// svuint16_t svcls[_s16]_m(svuint16_t inactive, svbool_t pg, svint16_t op)
        /// svuint16_t svcls[_s16]_x(svbool_t pg, svint16_t op)
        /// svuint16_t svcls[_s16]_z(svbool_t pg, svint16_t op)
        ///   CLS Ztied.H, Pg/M, Zop.H
        /// </summary>
        public static unsafe Vector<ushort> LeadingSignCount(Vector<short> value) { throw new PlatformNotSupportedException(); }

        /// <summary>
        /// svuint32_t svcls[_s32]_m(svuint32_t inactive, svbool_t pg, svint32_t op)
        /// svuint32_t svcls[_s32]_x(svbool_t pg, svint32_t op)
        /// svuint32_t svcls[_s32]_z(svbool_t pg, svint32_t op)
        ///   CLS Ztied.S, Pg/M, Zop.S
        /// </summary>
        public static unsafe Vector<uint> LeadingSignCount(Vector<int> value) { throw new PlatformNotSupportedException(); }

        /// <summary>
        /// svuint64_t svcls[_s64]_m(svuint64_t inactive, svbool_t pg, svint64_t op)
        /// svuint64_t svcls[_s64]_x(svbool_t pg, svint64_t op)
        /// svuint64_t svcls[_s64]_z(svbool_t pg, svint64_t op)
        ///   CLS Ztied.D, Pg/M, Zop.D
        /// </summary>
        public static unsafe Vector<ulong> LeadingSignCount(Vector<long> value) { throw new PlatformNotSupportedException(); }


        /// Count leading zero bits

        /// <summary>
        /// svuint8_t svclz[_s8]_m(svuint8_t inactive, svbool_t pg, svint8_t op)
        /// svuint8_t svclz[_s8]_x(svbool_t pg, svint8_t op)
        /// svuint8_t svclz[_s8]_z(svbool_t pg, svint8_t op)
        ///   CLZ Ztied.B, Pg/M, Zop.B
        /// </summary>
        public static unsafe Vector<byte> LeadingZeroCount(Vector<sbyte> value) { throw new PlatformNotSupportedException(); }

        /// <summary>
        /// svuint8_t svclz[_u8]_m(svuint8_t inactive, svbool_t pg, svuint8_t op)
        /// svuint8_t svclz[_u8]_x(svbool_t pg, svuint8_t op)
        /// svuint8_t svclz[_u8]_z(svbool_t pg, svuint8_t op)
        ///   CLZ Ztied.B, Pg/M, Zop.B
        /// </summary>
        public static unsafe Vector<byte> LeadingZeroCount(Vector<byte> value) { throw new PlatformNotSupportedException(); }

        /// <summary>
        /// svuint16_t svclz[_s16]_m(svuint16_t inactive, svbool_t pg, svint16_t op)
        /// svuint16_t svclz[_s16]_x(svbool_t pg, svint16_t op)
        /// svuint16_t svclz[_s16]_z(svbool_t pg, svint16_t op)
        ///   CLZ Ztied.H, Pg/M, Zop.H
        /// </summary>
        public static unsafe Vector<ushort> LeadingZeroCount(Vector<short> value) { throw new PlatformNotSupportedException(); }

        /// <summary>
        /// svuint16_t svclz[_u16]_m(svuint16_t inactive, svbool_t pg, svuint16_t op)
        /// svuint16_t svclz[_u16]_x(svbool_t pg, svuint16_t op)
        /// svuint16_t svclz[_u16]_z(svbool_t pg, svuint16_t op)
        ///   CLZ Ztied.H, Pg/M, Zop.H
        /// </summary>
        public static unsafe Vector<ushort> LeadingZeroCount(Vector<ushort> value) { throw new PlatformNotSupportedException(); }

        /// <summary>
        /// svuint32_t svclz[_s32]_m(svuint32_t inactive, svbool_t pg, svint32_t op)
        /// svuint32_t svclz[_s32]_x(svbool_t pg, svint32_t op)
        /// svuint32_t svclz[_s32]_z(svbool_t pg, svint32_t op)
        ///   CLZ Ztied.S, Pg/M, Zop.S
        /// </summary>
        public static unsafe Vector<uint> LeadingZeroCount(Vector<int> value) { throw new PlatformNotSupportedException(); }

        /// <summary>
        /// svuint32_t svclz[_u32]_m(svuint32_t inactive, svbool_t pg, svuint32_t op)
        /// svuint32_t svclz[_u32]_x(svbool_t pg, svuint32_t op)
        /// svuint32_t svclz[_u32]_z(svbool_t pg, svuint32_t op)
        ///   CLZ Ztied.S, Pg/M, Zop.S
        /// </summary>
        public static unsafe Vector<uint> LeadingZeroCount(Vector<uint> value) { throw new PlatformNotSupportedException(); }

        /// <summary>
        /// svuint64_t svclz[_s64]_m(svuint64_t inactive, svbool_t pg, svint64_t op)
        /// svuint64_t svclz[_s64]_x(svbool_t pg, svint64_t op)
        /// svuint64_t svclz[_s64]_z(svbool_t pg, svint64_t op)
        ///   CLZ Ztied.D, Pg/M, Zop.D
        /// </summary>
        public static unsafe Vector<ulong> LeadingZeroCount(Vector<long> value) { throw new PlatformNotSupportedException(); }

        /// <summary>
        /// svuint64_t svclz[_u64]_m(svuint64_t inactive, svbool_t pg, svuint64_t op)
        /// svuint64_t svclz[_u64]_x(svbool_t pg, svuint64_t op)
        /// svuint64_t svclz[_u64]_z(svbool_t pg, svuint64_t op)
        ///   CLZ Ztied.D, Pg/M, Zop.D
        /// </summary>
        public static unsafe Vector<ulong> LeadingZeroCount(Vector<ulong> value) { throw new PlatformNotSupportedException(); }


        ///  LoadVector : Unextended load

        /// <summary>
        /// svint8_t svld1[_s8](svbool_t pg, const int8_t *base)
        ///   LD1B Zresult.B, Pg/Z, [Xarray, Xindex]
        ///   LD1B Zresult.B, Pg/Z, [Xbase, #0, MUL VL]
        /// </summary>
        public static unsafe Vector<sbyte> LoadVector(Vector<sbyte> mask, sbyte* address) { throw new PlatformNotSupportedException(); }

        /// <summary>
        /// svint16_t svld1[_s16](svbool_t pg, const int16_t *base)
        ///   LD1H Zresult.H, Pg/Z, [Xarray, Xindex, LSL #1]
        ///   LD1H Zresult.H, Pg/Z, [Xbase, #0, MUL VL]
        /// </summary>
        public static unsafe Vector<short> LoadVector(Vector<short> mask, short* address) { throw new PlatformNotSupportedException(); }

        /// <summary>
        /// svint32_t svld1[_s32](svbool_t pg, const int32_t *base)
        ///   LD1W Zresult.S, Pg/Z, [Xarray, Xindex, LSL #2]
        ///   LD1W Zresult.S, Pg/Z, [Xbase, #0, MUL VL]
        /// </summary>
        public static unsafe Vector<int> LoadVector(Vector<int> mask, int* address) { throw new PlatformNotSupportedException(); }

        /// <summary>
        /// svint64_t svld1[_s64](svbool_t pg, const int64_t *base)
        ///   LD1D Zresult.D, Pg/Z, [Xarray, Xindex, LSL #3]
        ///   LD1D Zresult.D, Pg/Z, [Xbase, #0, MUL VL]
        /// </summary>
        public static unsafe Vector<long> LoadVector(Vector<long> mask, long* address) { throw new PlatformNotSupportedException(); }

        /// <summary>
        /// svuint8_t svld1[_u8](svbool_t pg, const uint8_t *base)
        ///   LD1B Zresult.B, Pg/Z, [Xarray, Xindex]
        ///   LD1B Zresult.B, Pg/Z, [Xbase, #0, MUL VL]
        /// </summary>
        public static unsafe Vector<byte> LoadVector(Vector<byte> mask, byte* address) { throw new PlatformNotSupportedException(); }

        /// <summary>
        /// svuint16_t svld1[_u16](svbool_t pg, const uint16_t *base)
        ///   LD1H Zresult.H, Pg/Z, [Xarray, Xindex, LSL #1]
        ///   LD1H Zresult.H, Pg/Z, [Xbase, #0, MUL VL]
        /// </summary>
        public static unsafe Vector<ushort> LoadVector(Vector<ushort> mask, ushort* address) { throw new PlatformNotSupportedException(); }

        /// <summary>
        /// svuint32_t svld1[_u32](svbool_t pg, const uint32_t *base)
        ///   LD1W Zresult.S, Pg/Z, [Xarray, Xindex, LSL #2]
        ///   LD1W Zresult.S, Pg/Z, [Xbase, #0, MUL VL]
        /// </summary>
        public static unsafe Vector<uint> LoadVector(Vector<uint> mask, uint* address) { throw new PlatformNotSupportedException(); }

        /// <summary>
        /// svuint64_t svld1[_u64](svbool_t pg, const uint64_t *base)
        ///   LD1D Zresult.D, Pg/Z, [Xarray, Xindex, LSL #3]
        ///   LD1D Zresult.D, Pg/Z, [Xbase, #0, MUL VL]
        /// </summary>
        public static unsafe Vector<ulong> LoadVector(Vector<ulong> mask, ulong* address) { throw new PlatformNotSupportedException(); }

        /// <summary>
        /// svfloat32_t svld1[_f32](svbool_t pg, const float32_t *base)
        ///   LD1W Zresult.S, Pg/Z, [Xarray, Xindex, LSL #2]
        ///   LD1W Zresult.S, Pg/Z, [Xbase, #0, MUL VL]
        /// </summary>
        public static unsafe Vector<float> LoadVector(Vector<float> mask, float* address) { throw new PlatformNotSupportedException(); }

        /// <summary>
        /// svfloat64_t svld1[_f64](svbool_t pg, const float64_t *base)
        ///   LD1D Zresult.D, Pg/Z, [Xarray, Xindex, LSL #3]
        ///   LD1D Zresult.D, Pg/Z, [Xbase, #0, MUL VL]
        /// </summary>
        public static unsafe Vector<double> LoadVector(Vector<double> mask, double* address) { throw new PlatformNotSupportedException(); }


        /// <summary>
        /// svuint8_t svldnf1[_u8](svbool_t pg, const uint8_t *base)
        ///   LDNF1B Zresult.B, Pg/Z, [Xbase, #0, MUL VL]
        /// </summary>
        public static unsafe Vector<byte> LoadVectorNonFaulting(byte* address) { throw new PlatformNotSupportedException(); }

        /// <summary>
        /// svfloat64_t svldnf1[_f64](svbool_t pg, const float64_t *base)
        ///   LDNF1D Zresult.D, Pg/Z, [Xbase, #0, MUL VL]
        /// </summary>
        public static unsafe Vector<double> LoadVectorNonFaulting(double* address) { throw new PlatformNotSupportedException(); }

        /// <summary>
        /// svint16_t svldnf1[_s16](svbool_t pg, const int16_t *base)
        ///   LDNF1H Zresult.H, Pg/Z, [Xbase, #0, MUL VL]
        /// </summary>
        public static unsafe Vector<short> LoadVectorNonFaulting(short* address) { throw new PlatformNotSupportedException(); }

        /// <summary>
        /// svint32_t svldnf1[_s32](svbool_t pg, const int32_t *base)
        ///   LDNF1W Zresult.S, Pg/Z, [Xbase, #0, MUL VL]
        /// </summary>
        public static unsafe Vector<int> LoadVectorNonFaulting(int* address) { throw new PlatformNotSupportedException(); }

        /// <summary>
        /// svint64_t svldnf1[_s64](svbool_t pg, const int64_t *base)
        ///   LDNF1D Zresult.D, Pg/Z, [Xbase, #0, MUL VL]
        /// </summary>
        public static unsafe Vector<long> LoadVectorNonFaulting(long* address) { throw new PlatformNotSupportedException(); }

        /// <summary>
        /// svint8_t svldnf1[_s8](svbool_t pg, const int8_t *base)
        ///   LDNF1B Zresult.B, Pg/Z, [Xbase, #0, MUL VL]
        /// </summary>
        public static unsafe Vector<sbyte> LoadVectorNonFaulting(sbyte* address) { throw new PlatformNotSupportedException(); }

        /// <summary>
        /// svfloat32_t svldnf1[_f32](svbool_t pg, const float32_t *base)
        ///   LDNF1W Zresult.S, Pg/Z, [Xbase, #0, MUL VL]
        /// </summary>
        public static unsafe Vector<float> LoadVectorNonFaulting(float* address) { throw new PlatformNotSupportedException(); }

        /// <summary>
        /// svuint16_t svldnf1[_u16](svbool_t pg, const uint16_t *base)
        ///   LDNF1H Zresult.H, Pg/Z, [Xbase, #0, MUL VL]
        /// </summary>
        public static unsafe Vector<ushort> LoadVectorNonFaulting(ushort* address) { throw new PlatformNotSupportedException(); }

        /// <summary>
        /// svuint32_t svldnf1[_u32](svbool_t pg, const uint32_t *base)
        ///   LDNF1W Zresult.S, Pg/Z, [Xbase, #0, MUL VL]
        /// </summary>
        public static unsafe Vector<uint> LoadVectorNonFaulting(uint* address) { throw new PlatformNotSupportedException(); }

        /// <summary>
        /// svuint64_t svldnf1[_u64](svbool_t pg, const uint64_t *base)
        ///   LDNF1D Zresult.D, Pg/Z, [Xbase, #0, MUL VL]
        /// </summary>
        public static unsafe Vector<ulong> LoadVectorNonFaulting(ulong* address) { throw new PlatformNotSupportedException(); }


        /// <summary>
        /// svuint8_t svldnt1[_u8](svbool_t pg, const uint8_t *base)
        ///   LDNT1B Zresult.B, Pg/Z, [Xbase, #0, MUL VL]
        /// </summary>
        public static unsafe Vector<byte> LoadVectorNonTemporal(Vector<byte> mask, byte* address) { throw new PlatformNotSupportedException(); }

        /// <summary>
        /// svfloat64_t svldnt1[_f64](svbool_t pg, const float64_t *base)
        ///   LDNT1D Zresult.D, Pg/Z, [Xbase, #0, MUL VL]
        /// </summary>
        public static unsafe Vector<double> LoadVectorNonTemporal(Vector<double> mask, double* address) { throw new PlatformNotSupportedException(); }

        /// <summary>
        /// svint16_t svldnt1[_s16](svbool_t pg, const int16_t *base)
        ///   LDNT1H Zresult.H, Pg/Z, [Xbase, #0, MUL VL]
        /// </summary>
        public static unsafe Vector<short> LoadVectorNonTemporal(Vector<short> mask, short* address) { throw new PlatformNotSupportedException(); }

        /// <summary>
        /// svint32_t svldnt1[_s32](svbool_t pg, const int32_t *base)
        ///   LDNT1W Zresult.S, Pg/Z, [Xbase, #0, MUL VL]
        /// </summary>
        public static unsafe Vector<int> LoadVectorNonTemporal(Vector<int> mask, int* address) { throw new PlatformNotSupportedException(); }

        /// <summary>
        /// svint64_t svldnt1[_s64](svbool_t pg, const int64_t *base)
        ///   LDNT1D Zresult.D, Pg/Z, [Xbase, #0, MUL VL]
        /// </summary>
        public static unsafe Vector<long> LoadVectorNonTemporal(Vector<long> mask, long* address) { throw new PlatformNotSupportedException(); }

        /// <summary>
        /// svint8_t svldnt1[_s8](svbool_t pg, const int8_t *base)
        ///   LDNT1B Zresult.B, Pg/Z, [Xbase, #0, MUL VL]
        /// </summary>
        public static unsafe Vector<sbyte> LoadVectorNonTemporal(Vector<sbyte> mask, sbyte* address) { throw new PlatformNotSupportedException(); }

        /// <summary>
        /// svfloat32_t svldnt1[_f32](svbool_t pg, const float32_t *base)
        ///   LDNT1W Zresult.S, Pg/Z, [Xbase, #0, MUL VL]
        /// </summary>
        public static unsafe Vector<float> LoadVectorNonTemporal(Vector<float> mask, float* address) { throw new PlatformNotSupportedException(); }

        /// <summary>
        /// svuint16_t svldnt1[_u16](svbool_t pg, const uint16_t *base)
        ///   LDNT1H Zresult.H, Pg/Z, [Xbase, #0, MUL VL]
        /// </summary>
        public static unsafe Vector<ushort> LoadVectorNonTemporal(Vector<ushort> mask, ushort* address) { throw new PlatformNotSupportedException(); }

        /// <summary>
        /// svuint32_t svldnt1[_u32](svbool_t pg, const uint32_t *base)
        ///   LDNT1W Zresult.S, Pg/Z, [Xbase, #0, MUL VL]
        /// </summary>
        public static unsafe Vector<uint> LoadVectorNonTemporal(Vector<uint> mask, uint* address) { throw new PlatformNotSupportedException(); }

        /// <summary>
        /// svuint64_t svldnt1[_u64](svbool_t pg, const uint64_t *base)
        ///   LDNT1D Zresult.D, Pg/Z, [Xbase, #0, MUL VL]
        /// </summary>
        public static unsafe Vector<ulong> LoadVectorNonTemporal(Vector<ulong> mask, ulong* address) { throw new PlatformNotSupportedException(); }


        /// <summary>
        /// svuint8_t svld1rq[_u8](svbool_t pg, const uint8_t *base)
        ///   LD1RQB Zresult.B, Pg/Z, [Xbase, #0]
        /// </summary>
        public static unsafe Vector<byte> LoadVector128AndReplicateToVector(Vector<byte> mask, byte* address) { throw new PlatformNotSupportedException(); }

        /// <summary>
        /// svfloat64_t svld1rq[_f64](svbool_t pg, const float64_t *base)
        ///   LD1RQD Zresult.D, Pg/Z, [Xbase, #0]
        /// </summary>
        public static unsafe Vector<double> LoadVector128AndReplicateToVector(Vector<double> mask, double* address) { throw new PlatformNotSupportedException(); }

        /// <summary>
        /// svint16_t svld1rq[_s16](svbool_t pg, const int16_t *base)
        ///   LD1RQH Zresult.H, Pg/Z, [Xbase, #0]
        /// </summary>
        public static unsafe Vector<short> LoadVector128AndReplicateToVector(Vector<short> mask, short* address) { throw new PlatformNotSupportedException(); }

        /// <summary>
        /// svint32_t svld1rq[_s32](svbool_t pg, const int32_t *base)
        ///   LD1RQW Zresult.S, Pg/Z, [Xbase, #0]
        /// </summary>
        public static unsafe Vector<int> LoadVector128AndReplicateToVector(Vector<int> mask, int* address) { throw new PlatformNotSupportedException(); }

        /// <summary>
        /// svint64_t svld1rq[_s64](svbool_t pg, const int64_t *base)
        ///   LD1RQD Zresult.D, Pg/Z, [Xbase, #0]
        /// </summary>
        public static unsafe Vector<long> LoadVector128AndReplicateToVector(Vector<long> mask, long* address) { throw new PlatformNotSupportedException(); }

        /// <summary>
        /// svint8_t svld1rq[_s8](svbool_t pg, const int8_t *base)
        ///   LD1RQB Zresult.B, Pg/Z, [Xbase, #0]
        /// </summary>
        public static unsafe Vector<sbyte> LoadVector128AndReplicateToVector(Vector<sbyte> mask, sbyte* address) { throw new PlatformNotSupportedException(); }

        /// <summary>
        /// svfloat32_t svld1rq[_f32](svbool_t pg, const float32_t *base)
        ///   LD1RQW Zresult.S, Pg/Z, [Xbase, #0]
        /// </summary>
        public static unsafe Vector<float> LoadVector128AndReplicateToVector(Vector<float> mask, float* address) { throw new PlatformNotSupportedException(); }

        /// <summary>
        /// svuint16_t svld1rq[_u16](svbool_t pg, const uint16_t *base)
        ///   LD1RQH Zresult.H, Pg/Z, [Xbase, #0]
        /// </summary>
        public static unsafe Vector<ushort> LoadVector128AndReplicateToVector(Vector<ushort> mask, ushort* address) { throw new PlatformNotSupportedException(); }

        /// <summary>
        /// svuint32_t svld1rq[_u32](svbool_t pg, const uint32_t *base)
        ///   LD1RQW Zresult.S, Pg/Z, [Xbase, #0]
        /// </summary>
        public static unsafe Vector<uint> LoadVector128AndReplicateToVector(Vector<uint> mask, uint* address) { throw new PlatformNotSupportedException(); }

        /// <summary>
        /// svuint64_t svld1rq[_u64](svbool_t pg, const uint64_t *base)
        ///   LD1RQD Zresult.D, Pg/Z, [Xbase, #0]
        /// </summary>
        public static unsafe Vector<ulong> LoadVector128AndReplicateToVector(Vector<ulong> mask, ulong* address) { throw new PlatformNotSupportedException(); }


        ///  LoadVectorByteZeroExtendToInt16 : Load 8-bit data and zero-extend

        /// <summary>
        /// svint16_t svld1ub_s16(svbool_t pg, const uint8_t *base)
        ///   LD1B Zresult.H, Pg/Z, [Xbase, #0, MUL VL]
        /// </summary>
        public static unsafe Vector<short> LoadVectorByteZeroExtendToInt16(Vector<short> mask, byte* address) { throw new PlatformNotSupportedException(); }


        ///  LoadVectorByteZeroExtendToInt32 : Load 8-bit data and zero-extend

        /// <summary>
        /// svint32_t svld1ub_s32(svbool_t pg, const uint8_t *base)
        ///   LD1B Zresult.S, Pg/Z, [Xbase, #0, MUL VL]
        /// </summary>
        public static unsafe Vector<int> LoadVectorByteZeroExtendToInt32(Vector<int> mask, byte* address) { throw new PlatformNotSupportedException(); }


        ///  LoadVectorByteZeroExtendToInt64 : Load 8-bit data and zero-extend

        /// <summary>
        /// svint64_t svld1ub_s64(svbool_t pg, const uint8_t *base)
        ///   LD1B Zresult.D, Pg/Z, [Xbase, #0, MUL VL]
        /// </summary>
        public static unsafe Vector<long> LoadVectorByteZeroExtendToInt64(Vector<long> mask, byte* address) { throw new PlatformNotSupportedException(); }


        ///  LoadVectorByteZeroExtendToUInt16 : Load 8-bit data and zero-extend

        /// <summary>
        /// svuint16_t svld1ub_u16(svbool_t pg, const uint8_t *base)
        ///   LD1B Zresult.H, Pg/Z, [Xbase, #0, MUL VL]
        /// </summary>
        public static unsafe Vector<ushort> LoadVectorByteZeroExtendToUInt16(Vector<ushort> mask, byte* address) { throw new PlatformNotSupportedException(); }


        ///  LoadVectorByteZeroExtendToUInt32 : Load 8-bit data and zero-extend

        /// <summary>
        /// svuint32_t svld1ub_u32(svbool_t pg, const uint8_t *base)
        ///   LD1B Zresult.S, Pg/Z, [Xbase, #0, MUL VL]
        /// </summary>
        public static unsafe Vector<uint> LoadVectorByteZeroExtendToUInt32(Vector<uint> mask, byte* address) { throw new PlatformNotSupportedException(); }


        ///  LoadVectorByteZeroExtendToUInt64 : Load 8-bit data and zero-extend

        /// <summary>
        /// svuint64_t svld1ub_u64(svbool_t pg, const uint8_t *base)
        ///   LD1B Zresult.D, Pg/Z, [Xbase, #0, MUL VL]
        /// </summary>
        public static unsafe Vector<ulong> LoadVectorByteZeroExtendToUInt64(Vector<ulong> mask, byte* address) { throw new PlatformNotSupportedException(); }


        ///  LoadVectorInt16SignExtendToInt32 : Load 16-bit data and sign-extend

        /// <summary>
        /// svint32_t svld1sh_s32(svbool_t pg, const int16_t *base)
        ///   LD1SH Zresult.S, Pg/Z, [Xbase, #0, MUL VL]
        /// </summary>
        public static unsafe Vector<int> LoadVectorInt16SignExtendToInt32(Vector<int> mask, short* address) { throw new PlatformNotSupportedException(); }


        ///  LoadVectorInt16SignExtendToInt64 : Load 16-bit data and sign-extend

        /// <summary>
        /// svint64_t svld1sh_s64(svbool_t pg, const int16_t *base)
        ///   LD1SH Zresult.D, Pg/Z, [Xbase, #0, MUL VL]
        /// </summary>
        public static unsafe Vector<long> LoadVectorInt16SignExtendToInt64(Vector<long> mask, short* address) { throw new PlatformNotSupportedException(); }


        ///  LoadVectorInt16SignExtendToUInt32 : Load 16-bit data and sign-extend

        /// <summary>
        /// svuint32_t svld1sh_u32(svbool_t pg, const int16_t *base)
        ///   LD1SH Zresult.S, Pg/Z, [Xbase, #0, MUL VL]
        /// </summary>
        public static unsafe Vector<uint> LoadVectorInt16SignExtendToUInt32(Vector<uint> mask, short* address) { throw new PlatformNotSupportedException(); }


        ///  LoadVectorInt16SignExtendToUInt64 : Load 16-bit data and sign-extend

        /// <summary>
        /// svuint64_t svld1sh_u64(svbool_t pg, const int16_t *base)
        ///   LD1SH Zresult.D, Pg/Z, [Xbase, #0, MUL VL]
        /// </summary>
        public static unsafe Vector<ulong> LoadVectorInt16SignExtendToUInt64(Vector<ulong> mask, short* address) { throw new PlatformNotSupportedException(); }


        ///  LoadVectorInt32SignExtendToInt64 : Load 32-bit data and sign-extend

        /// <summary>
        /// svint64_t svld1sw_s64(svbool_t pg, const int32_t *base)
        ///   LD1SW Zresult.D, Pg/Z, [Xbase, #0, MUL VL]
        /// </summary>
        public static unsafe Vector<long> LoadVectorInt32SignExtendToInt64(Vector<long> mask, int* address) { throw new PlatformNotSupportedException(); }


        ///  LoadVectorInt32SignExtendToUInt64 : Load 32-bit data and sign-extend

        /// <summary>
        /// svuint64_t svld1sw_u64(svbool_t pg, const int32_t *base)
        ///   LD1SW Zresult.D, Pg/Z, [Xbase, #0, MUL VL]
        /// </summary>
        public static unsafe Vector<ulong> LoadVectorInt32SignExtendToUInt64(Vector<ulong> mask, int* address) { throw new PlatformNotSupportedException(); }


        ///  LoadVectorSByteSignExtendToInt16 : Load 8-bit data and sign-extend

        /// <summary>
        /// svint16_t svld1sb_s16(svbool_t pg, const int8_t *base)
        ///   LD1SB Zresult.H, Pg/Z, [Xbase, #0, MUL VL]
        /// </summary>
        public static unsafe Vector<short> LoadVectorSByteSignExtendToInt16(Vector<short> mask, sbyte* address) { throw new PlatformNotSupportedException(); }


        ///  LoadVectorSByteSignExtendToInt32 : Load 8-bit data and sign-extend

        /// <summary>
        /// svint32_t svld1sb_s32(svbool_t pg, const int8_t *base)
        ///   LD1SB Zresult.S, Pg/Z, [Xbase, #0, MUL VL]
        /// </summary>
        public static unsafe Vector<int> LoadVectorSByteSignExtendToInt32(Vector<int> mask, sbyte* address) { throw new PlatformNotSupportedException(); }


        ///  LoadVectorSByteSignExtendToInt64 : Load 8-bit data and sign-extend

        /// <summary>
        /// svint64_t svld1sb_s64(svbool_t pg, const int8_t *base)
        ///   LD1SB Zresult.D, Pg/Z, [Xbase, #0, MUL VL]
        /// </summary>
        public static unsafe Vector<long> LoadVectorSByteSignExtendToInt64(Vector<long> mask, sbyte* address) { throw new PlatformNotSupportedException(); }


        ///  LoadVectorSByteSignExtendToUInt16 : Load 8-bit data and sign-extend

        /// <summary>
        /// svuint16_t svld1sb_u16(svbool_t pg, const int8_t *base)
        ///   LD1SB Zresult.H, Pg/Z, [Xbase, #0, MUL VL]
        /// </summary>
        public static unsafe Vector<ushort> LoadVectorSByteSignExtendToUInt16(Vector<ushort> mask, sbyte* address) { throw new PlatformNotSupportedException(); }


        ///  LoadVectorSByteSignExtendToUInt32 : Load 8-bit data and sign-extend

        /// <summary>
        /// svuint32_t svld1sb_u32(svbool_t pg, const int8_t *base)
        ///   LD1SB Zresult.S, Pg/Z, [Xbase, #0, MUL VL]
        /// </summary>
        public static unsafe Vector<uint> LoadVectorSByteSignExtendToUInt32(Vector<uint> mask, sbyte* address) { throw new PlatformNotSupportedException(); }


        ///  LoadVectorSByteSignExtendToUInt64 : Load 8-bit data and sign-extend

        /// <summary>
        /// svuint64_t svld1sb_u64(svbool_t pg, const int8_t *base)
        ///   LD1SB Zresult.D, Pg/Z, [Xbase, #0, MUL VL]
        /// </summary>
        public static unsafe Vector<ulong> LoadVectorSByteSignExtendToUInt64(Vector<ulong> mask, sbyte* address) { throw new PlatformNotSupportedException(); }


        ///  LoadVectorUInt16ZeroExtendToInt32 : Load 16-bit data and zero-extend

        /// <summary>
        /// svint32_t svld1uh_s32(svbool_t pg, const uint16_t *base)
        ///   LD1H Zresult.S, Pg/Z, [Xbase, #0, MUL VL]
        /// </summary>
        public static unsafe Vector<int> LoadVectorUInt16ZeroExtendToInt32(Vector<int> mask, ushort* address) { throw new PlatformNotSupportedException(); }


        ///  LoadVectorUInt16ZeroExtendToInt64 : Load 16-bit data and zero-extend

        /// <summary>
        /// svint64_t svld1uh_s64(svbool_t pg, const uint16_t *base)
        ///   LD1H Zresult.D, Pg/Z, [Xbase, #0, MUL VL]
        /// </summary>
        public static unsafe Vector<long> LoadVectorUInt16ZeroExtendToInt64(Vector<long> mask, ushort* address) { throw new PlatformNotSupportedException(); }


        ///  LoadVectorUInt16ZeroExtendToUInt32 : Load 16-bit data and zero-extend

        /// <summary>
        /// svuint32_t svld1uh_u32(svbool_t pg, const uint16_t *base)
        ///   LD1H Zresult.S, Pg/Z, [Xbase, #0, MUL VL]
        /// </summary>
        public static unsafe Vector<uint> LoadVectorUInt16ZeroExtendToUInt32(Vector<uint> mask, ushort* address) { throw new PlatformNotSupportedException(); }


        ///  LoadVectorUInt16ZeroExtendToUInt64 : Load 16-bit data and zero-extend

        /// <summary>
        /// svuint64_t svld1uh_u64(svbool_t pg, const uint16_t *base)
        ///   LD1H Zresult.D, Pg/Z, [Xbase, #0, MUL VL]
        /// </summary>
        public static unsafe Vector<ulong> LoadVectorUInt16ZeroExtendToUInt64(Vector<ulong> mask, ushort* address) { throw new PlatformNotSupportedException(); }


        ///  LoadVectorUInt32ZeroExtendToInt64 : Load 32-bit data and zero-extend

        /// <summary>
        /// svint64_t svld1uw_s64(svbool_t pg, const uint32_t *base)
        ///   LD1W Zresult.D, Pg/Z, [Xbase, #0, MUL VL]
        /// </summary>
        public static unsafe Vector<long> LoadVectorUInt32ZeroExtendToInt64(Vector<long> mask, uint* address) { throw new PlatformNotSupportedException(); }


        ///  LoadVectorUInt32ZeroExtendToUInt64 : Load 32-bit data and zero-extend

        /// <summary>
        /// svuint64_t svld1uw_u64(svbool_t pg, const uint32_t *base)
        ///   LD1W Zresult.D, Pg/Z, [Xbase, #0, MUL VL]
        /// </summary>
        public static unsafe Vector<ulong> LoadVectorUInt32ZeroExtendToUInt64(Vector<ulong> mask, uint* address) { throw new PlatformNotSupportedException(); }

        /// <summary>
        /// svint16_t svldnf1ub_s16(svbool_t pg, const uint8_t *base)
        ///   LDNF1B Zresult.H, Pg/Z, [Xbase, #0, MUL VL]
        /// </summary>
        public static unsafe Vector<short> LoadVectorByteNonFaultingZeroExtendToInt16(byte* address) { throw new PlatformNotSupportedException(); }

        /// <summary>
        /// svint32_t svldnf1ub_s32(svbool_t pg, const uint8_t *base)
        ///   LDNF1B Zresult.S, Pg/Z, [Xbase, #0, MUL VL]
        /// </summary>
        public static unsafe Vector<int> LoadVectorByteNonFaultingZeroExtendToInt32(byte* address) { throw new PlatformNotSupportedException(); }

        /// <summary>
        /// svint64_t svldnf1ub_s64(svbool_t pg, const uint8_t *base)
        ///   LDNF1B Zresult.D, Pg/Z, [Xbase, #0, MUL VL]
        /// </summary>
        public static unsafe Vector<long> LoadVectorByteNonFaultingZeroExtendToInt64(byte* address) { throw new PlatformNotSupportedException(); }

        /// <summary>
        /// svuint16_t svldnf1ub_u16(svbool_t pg, const uint8_t *base)
        ///   LDNF1B Zresult.H, Pg/Z, [Xbase, #0, MUL VL]
        /// </summary>
        public static unsafe Vector<ushort> LoadVectorByteNonFaultingZeroExtendToUInt16(byte* address) { throw new PlatformNotSupportedException(); }

        /// <summary>
        /// svuint32_t svldnf1ub_u32(svbool_t pg, const uint8_t *base)
        ///   LDNF1B Zresult.S, Pg/Z, [Xbase, #0, MUL VL]
        /// </summary>
        public static unsafe Vector<uint> LoadVectorByteNonFaultingZeroExtendToUInt32(byte* address) { throw new PlatformNotSupportedException(); }

        /// <summary>
        /// svuint64_t svldnf1ub_u64(svbool_t pg, const uint8_t *base)
        ///   LDNF1B Zresult.D, Pg/Z, [Xbase, #0, MUL VL]
        /// </summary>
        public static unsafe Vector<ulong> LoadVectorByteNonFaultingZeroExtendToUInt64(byte* address) { throw new PlatformNotSupportedException(); }

        /// <summary>
        /// svint32_t svldnf1uh_s32(svbool_t pg, const uint16_t *base)
        ///   LDNF1H Zresult.S, Pg/Z, [Xbase, #0, MUL VL]
        /// </summary>
        public static unsafe Vector<int> LoadVectorUInt16NonFaultingZeroExtendToInt32(ushort* address) { throw new PlatformNotSupportedException(); }

        /// <summary>
        /// svint64_t svldnf1uh_s64(svbool_t pg, const uint16_t *base)
        ///   LDNF1H Zresult.D, Pg/Z, [Xbase, #0, MUL VL]
        /// </summary>
        public static unsafe Vector<long> LoadVectorUInt16NonFaultingZeroExtendToInt64(ushort* address) { throw new PlatformNotSupportedException(); }

        /// <summary>
        /// svuint32_t svldnf1uh_u32(svbool_t pg, const uint16_t *base)
        ///   LDNF1H Zresult.S, Pg/Z, [Xbase, #0, MUL VL]
        /// </summary>
        public static unsafe Vector<uint> LoadVectorUInt16NonFaultingZeroExtendToUInt32(ushort* address) { throw new PlatformNotSupportedException(); }

        /// <summary>
        /// svuint64_t svldnf1uh_u64(svbool_t pg, const uint16_t *base)
        ///   LDNF1H Zresult.D, Pg/Z, [Xbase, #0, MUL VL]
        /// </summary>
        public static unsafe Vector<ulong> LoadVectorUInt16NonFaultingZeroExtendToUInt64(ushort* address) { throw new PlatformNotSupportedException(); }

        /// <summary>
        /// svint64_t svldnf1uw_s64(svbool_t pg, const uint32_t *base)
        ///   LDNF1W Zresult.D, Pg/Z, [Xbase, #0, MUL VL]
        /// </summary>
        public static unsafe Vector<long> LoadVectorUInt32NonFaultingZeroExtendToInt64(uint* address) { throw new PlatformNotSupportedException(); }

        /// <summary>
        /// svuint64_t svldnf1uw_u64(svbool_t pg, const uint32_t *base)
        ///   LDNF1W Zresult.D, Pg/Z, [Xbase, #0, MUL VL]
        /// </summary>
        public static unsafe Vector<ulong> LoadVectorUInt32NonFaultingZeroExtendToUInt64(uint* address) { throw new PlatformNotSupportedException(); }

        /// <summary>
        /// svuint8x2_t svld2[_u8](svbool_t pg, const uint8_t *base)
        ///   LD2B {Zresult0.B, Zresult1.B}, Pg/Z, [Xbase, #0, MUL VL]
        /// </summary>
        public static unsafe (Vector<byte>, Vector<byte>) Load2xVectorAndUnzip(Vector<byte> mask, byte* address) { throw new PlatformNotSupportedException(); }

        /// <summary>
        /// svfloat64x2_t svld2[_f64](svbool_t pg, const float64_t *base)
        ///   LD2D {Zresult0.D, Zresult1.D}, Pg/Z, [Xbase, #0, MUL VL]
        /// </summary>
        public static unsafe (Vector<double>, Vector<double>) Load2xVectorAndUnzip(Vector<double> mask, double* address) { throw new PlatformNotSupportedException(); }

        /// <summary>
        /// svint16x2_t svld2[_s16](svbool_t pg, const int16_t *base)
        ///   LD2H {Zresult0.H, Zresult1.H}, Pg/Z, [Xbase, #0, MUL VL]
        /// </summary>
        public static unsafe (Vector<short>, Vector<short>) Load2xVectorAndUnzip(Vector<short> mask, short* address) { throw new PlatformNotSupportedException(); }

        /// <summary>
        /// svint32x2_t svld2[_s32](svbool_t pg, const int32_t *base)
        ///   LD2W {Zresult0.S, Zresult1.S}, Pg/Z, [Xbase, #0, MUL VL]
        /// </summary>
        public static unsafe (Vector<int>, Vector<int>) Load2xVectorAndUnzip(Vector<int> mask, int* address) { throw new PlatformNotSupportedException(); }

        /// <summary>
        /// svint64x2_t svld2[_s64](svbool_t pg, const int64_t *base)
        ///   LD2D {Zresult0.D, Zresult1.D}, Pg/Z, [Xbase, #0, MUL VL]
        /// </summary>
        public static unsafe (Vector<long>, Vector<long>) Load2xVectorAndUnzip(Vector<long> mask, long* address) { throw new PlatformNotSupportedException(); }

        /// <summary>
        /// svint8x2_t svld2[_s8](svbool_t pg, const int8_t *base)
        ///   LD2B {Zresult0.B, Zresult1.B}, Pg/Z, [Xbase, #0, MUL VL]
        /// </summary>
        public static unsafe (Vector<sbyte>, Vector<sbyte>) Load2xVectorAndUnzip(Vector<sbyte> mask, sbyte* address) { throw new PlatformNotSupportedException(); }

        /// <summary>
        /// svfloat32x2_t svld2[_f32](svbool_t pg, const float32_t *base)
        ///   LD2W {Zresult0.S, Zresult1.S}, Pg/Z, [Xbase, #0, MUL VL]
        /// </summary>
        public static unsafe (Vector<float>, Vector<float>) Load2xVectorAndUnzip(Vector<float> mask, float* address) { throw new PlatformNotSupportedException(); }

        /// <summary>
        /// svuint16x2_t svld2[_u16](svbool_t pg, const uint16_t *base)
        ///   LD2H {Zresult0.H, Zresult1.H}, Pg/Z, [Xbase, #0, MUL VL]
        /// </summary>
        public static unsafe (Vector<ushort>, Vector<ushort>) Load2xVectorAndUnzip(Vector<ushort> mask, ushort* address) { throw new PlatformNotSupportedException(); }

        /// <summary>
        /// svuint32x2_t svld2[_u32](svbool_t pg, const uint32_t *base)
        ///   LD2W {Zresult0.S, Zresult1.S}, Pg/Z, [Xbase, #0, MUL VL]
        /// </summary>
        public static unsafe (Vector<uint>, Vector<uint>) Load2xVectorAndUnzip(Vector<uint> mask, uint* address) { throw new PlatformNotSupportedException(); }

        /// <summary>
        /// svuint64x2_t svld2[_u64](svbool_t pg, const uint64_t *base)
        ///   LD2D {Zresult0.D, Zresult1.D}, Pg/Z, [Xbase, #0, MUL VL]
        /// </summary>
        public static unsafe (Vector<ulong>, Vector<ulong>) Load2xVectorAndUnzip(Vector<ulong> mask, ulong* address) { throw new PlatformNotSupportedException(); }

        /// <summary>
        /// svuint8x3_t svld3[_u8](svbool_t pg, const uint8_t *base)
        ///   LD3B {Zresult0.B - Zresult2.B}, Pg/Z, [Xbase, #0, MUL VL]
        /// </summary>
        public static unsafe (Vector<byte>, Vector<byte>, Vector<byte>) Load3xVectorAndUnzip(Vector<byte> mask, byte* address) { throw new PlatformNotSupportedException(); }

        /// <summary>
        /// svfloat64x3_t svld3[_f64](svbool_t pg, const float64_t *base)
        ///   LD3D {Zresult0.D - Zresult2.D}, Pg/Z, [Xbase, #0, MUL VL]
        /// </summary>
        public static unsafe (Vector<double>, Vector<double>, Vector<double>) Load3xVectorAndUnzip(Vector<double> mask, double* address) { throw new PlatformNotSupportedException(); }

        /// <summary>
        /// svint16x3_t svld3[_s16](svbool_t pg, const int16_t *base)
        ///   LD3H {Zresult0.H - Zresult2.H}, Pg/Z, [Xbase, #0, MUL VL]
        /// </summary>
        public static unsafe (Vector<short>, Vector<short>, Vector<short>) Load3xVectorAndUnzip(Vector<short> mask, short* address) { throw new PlatformNotSupportedException(); }

        /// <summary>
        /// svint32x3_t svld3[_s32](svbool_t pg, const int32_t *base)
        ///   LD3W {Zresult0.S - Zresult2.S}, Pg/Z, [Xbase, #0, MUL VL]
        /// </summary>
        public static unsafe (Vector<int>, Vector<int>, Vector<int>) Load3xVectorAndUnzip(Vector<int> mask, int* address) { throw new PlatformNotSupportedException(); }

        /// <summary>
        /// svint64x3_t svld3[_s64](svbool_t pg, const int64_t *base)
        ///   LD3D {Zresult0.D - Zresult2.D}, Pg/Z, [Xbase, #0, MUL VL]
        /// </summary>
        public static unsafe (Vector<long>, Vector<long>, Vector<long>) Load3xVectorAndUnzip(Vector<long> mask, long* address) { throw new PlatformNotSupportedException(); }

        /// <summary>
        /// svint8x3_t svld3[_s8](svbool_t pg, const int8_t *base)
        ///   LD3B {Zresult0.B - Zresult2.B}, Pg/Z, [Xbase, #0, MUL VL]
        /// </summary>
        public static unsafe (Vector<sbyte>, Vector<sbyte>, Vector<sbyte>) Load3xVectorAndUnzip(Vector<sbyte> mask, sbyte* address) { throw new PlatformNotSupportedException(); }

        /// <summary>
        /// svfloat32x3_t svld3[_f32](svbool_t pg, const float32_t *base)
        ///   LD3W {Zresult0.S - Zresult2.S}, Pg/Z, [Xbase, #0, MUL VL]
        /// </summary>
        public static unsafe (Vector<float>, Vector<float>, Vector<float>) Load3xVectorAndUnzip(Vector<float> mask, float* address) { throw new PlatformNotSupportedException(); }

        /// <summary>
        /// svuint16x3_t svld3[_u16](svbool_t pg, const uint16_t *base)
        ///   LD3H {Zresult0.H - Zresult2.H}, Pg/Z, [Xbase, #0, MUL VL]
        /// </summary>
        public static unsafe (Vector<ushort>, Vector<ushort>, Vector<ushort>) Load3xVectorAndUnzip(Vector<ushort> mask, ushort* address) { throw new PlatformNotSupportedException(); }

        /// <summary>
        /// svuint32x3_t svld3[_u32](svbool_t pg, const uint32_t *base)
        ///   LD3W {Zresult0.S - Zresult2.S}, Pg/Z, [Xbase, #0, MUL VL]
        /// </summary>
        public static unsafe (Vector<uint>, Vector<uint>, Vector<uint>) Load3xVectorAndUnzip(Vector<uint> mask, uint* address) { throw new PlatformNotSupportedException(); }

        /// <summary>
        /// svuint64x3_t svld3[_u64](svbool_t pg, const uint64_t *base)
        ///   LD3D {Zresult0.D - Zresult2.D}, Pg/Z, [Xbase, #0, MUL VL]
        /// </summary>
        public static unsafe (Vector<ulong>, Vector<ulong>, Vector<ulong>) Load3xVectorAndUnzip(Vector<ulong> mask, ulong* address) { throw new PlatformNotSupportedException(); }

        /// <summary>
        /// svuint8x4_t svld4[_u8](svbool_t pg, const uint8_t *base)
        ///   LD4B {Zresult0.B - Zresult3.B}, Pg/Z, [Xbase, #0, MUL VL]
        /// </summary>
        public static unsafe (Vector<byte>, Vector<byte>, Vector<byte>, Vector<byte>) Load4xVectorAndUnzip(Vector<byte> mask, byte* address) { throw new PlatformNotSupportedException(); }

        /// <summary>
        /// svfloat64x4_t svld4[_f64](svbool_t pg, const float64_t *base)
        ///   LD4D {Zresult0.D - Zresult3.D}, Pg/Z, [Xbase, #0, MUL VL]
        /// </summary>
        public static unsafe (Vector<double>, Vector<double>, Vector<double>, Vector<double>) Load4xVectorAndUnzip(Vector<double> mask, double* address) { throw new PlatformNotSupportedException(); }

        /// <summary>
        /// svint16x4_t svld4[_s16](svbool_t pg, const int16_t *base)
        ///   LD4H {Zresult0.H - Zresult3.H}, Pg/Z, [Xbase, #0, MUL VL]
        /// </summary>
        public static unsafe (Vector<short>, Vector<short>, Vector<short>, Vector<short>) Load4xVectorAndUnzip(Vector<short> mask, short* address) { throw new PlatformNotSupportedException(); }

        /// <summary>
        /// svint32x4_t svld4[_s32](svbool_t pg, const int32_t *base)
        ///   LD4W {Zresult0.S - Zresult3.S}, Pg/Z, [Xbase, #0, MUL VL]
        /// </summary>
        public static unsafe (Vector<int>, Vector<int>, Vector<int>, Vector<int>) Load4xVectorAndUnzip(Vector<int> mask, int* address) { throw new PlatformNotSupportedException(); }

        /// <summary>
        /// svint64x4_t svld4[_s64](svbool_t pg, const int64_t *base)
        ///   LD4D {Zresult0.D - Zresult3.D}, Pg/Z, [Xbase, #0, MUL VL]
        /// </summary>
        public static unsafe (Vector<long>, Vector<long>, Vector<long>, Vector<long>) Load4xVectorAndUnzip(Vector<long> mask, long* address) { throw new PlatformNotSupportedException(); }

        /// <summary>
        /// svint8x4_t svld4[_s8](svbool_t pg, const int8_t *base)
        ///   LD4B {Zresult0.B - Zresult3.B}, Pg/Z, [Xbase, #0, MUL VL]
        /// </summary>
        public static unsafe (Vector<sbyte>, Vector<sbyte>, Vector<sbyte>, Vector<sbyte>) Load4xVectorAndUnzip(Vector<sbyte> mask, sbyte* address) { throw new PlatformNotSupportedException(); }

        /// <summary>
        /// svfloat32x4_t svld4[_f32](svbool_t pg, const float32_t *base)
        ///   LD4W {Zresult0.S - Zresult3.S}, Pg/Z, [Xbase, #0, MUL VL]
        /// </summary>
        public static unsafe (Vector<float>, Vector<float>, Vector<float>, Vector<float>) Load4xVectorAndUnzip(Vector<float> mask, float* address) { throw new PlatformNotSupportedException(); }

        /// <summary>
        /// svuint16x4_t svld4[_u16](svbool_t pg, const uint16_t *base)
        ///   LD4H {Zresult0.H - Zresult3.H}, Pg/Z, [Xbase, #0, MUL VL]
        /// </summary>
        public static unsafe (Vector<ushort>, Vector<ushort>, Vector<ushort>, Vector<ushort>) Load4xVectorAndUnzip(Vector<ushort> mask, ushort* address) { throw new PlatformNotSupportedException(); }

        /// <summary>
        /// svuint32x4_t svld4[_u32](svbool_t pg, const uint32_t *base)
        ///   LD4W {Zresult0.S - Zresult3.S}, Pg/Z, [Xbase, #0, MUL VL]
        /// </summary>
        public static unsafe (Vector<uint>, Vector<uint>, Vector<uint>, Vector<uint>) Load4xVectorAndUnzip(Vector<uint> mask, uint* address) { throw new PlatformNotSupportedException(); }

        /// <summary>
        /// svuint64x4_t svld4[_u64](svbool_t pg, const uint64_t *base)
        ///   LD4D {Zresult0.D - Zresult3.D}, Pg/Z, [Xbase, #0, MUL VL]
        /// </summary>
        public static unsafe (Vector<ulong>, Vector<ulong>, Vector<ulong>, Vector<ulong>) Load4xVectorAndUnzip(Vector<ulong> mask, ulong* address) { throw new PlatformNotSupportedException(); }

        ///  Load 16-bit data and sign-extend, non-faulting

        /// <summary>
        /// svint32_t svldnf1sh_s32(svbool_t pg, const int16_t *base)
        ///   LDNF1SH Zresult.S, Pg/Z, [Xbase, #0, MUL VL]
        /// </summary>
        public static unsafe Vector<int> LoadVectorInt16NonFaultingSignExtendToInt32(short* address) { throw new PlatformNotSupportedException(); }


        ///  Load 16-bit data and sign-extend, non-faulting

        /// <summary>
        /// svint64_t svldnf1sh_s64(svbool_t pg, const int16_t *base)
        ///   LDNF1SH Zresult.D, Pg/Z, [Xbase, #0, MUL VL]
        /// </summary>
        public static unsafe Vector<long> LoadVectorInt16NonFaultingSignExtendToInt64(short* address) { throw new PlatformNotSupportedException(); }


        ///  Load 16-bit data and sign-extend, non-faulting

        /// <summary>
        /// svuint32_t svldnf1sh_u32(svbool_t pg, const int16_t *base)
        ///   LDNF1SH Zresult.S, Pg/Z, [Xbase, #0, MUL VL]
        /// </summary>
        public static unsafe Vector<uint> LoadVectorInt16NonFaultingSignExtendToUInt32(short* address) { throw new PlatformNotSupportedException(); }


        ///  Load 16-bit data and sign-extend, non-faulting

        /// <summary>
        /// svuint64_t svldnf1sh_u64(svbool_t pg, const int16_t *base)
        ///   LDNF1SH Zresult.D, Pg/Z, [Xbase, #0, MUL VL]
        /// </summary>
        public static unsafe Vector<ulong> LoadVectorInt16NonFaultingSignExtendToUInt64(short* address) { throw new PlatformNotSupportedException(); }

        ///  Load 32-bit data and sign-extend, non-faulting

        /// <summary>
        /// svint64_t svldnf1sw_s64(svbool_t pg, const int32_t *base)
        ///   LDNF1SW Zresult.D, Pg/Z, [Xbase, #0, MUL VL]
        /// </summary>
        public static unsafe Vector<long> LoadVectorInt32NonFaultingSignExtendToInt64(int* address) { throw new PlatformNotSupportedException(); }

        ///  Load 32-bit data and sign-extend, non-faulting

        /// <summary>
        /// svuint64_t svldnf1sw_u64(svbool_t pg, const int32_t *base)
        ///   LDNF1SW Zresult.D, Pg/Z, [Xbase, #0, MUL VL]
        /// </summary>
        public static unsafe Vector<ulong> LoadVectorInt32NonFaultingSignExtendToUInt64(int* address) { throw new PlatformNotSupportedException(); }

        ///  Load 8-bit data and sign-extend, non-faulting

        /// <summary>
        /// svint16_t svldnf1sb_s16(svbool_t pg, const int8_t *base)
        ///   LDNF1SB Zresult.H, Pg/Z, [Xbase, #0, MUL VL]
        /// </summary>
        public static unsafe Vector<short> LoadVectorSByteNonFaultingSignExtendToInt16(sbyte* address) { throw new PlatformNotSupportedException(); }


        ///  Load 8-bit data and sign-extend, non-faulting

        /// <summary>
        /// svint32_t svldnf1sb_s32(svbool_t pg, const int8_t *base)
        ///   LDNF1SB Zresult.S, Pg/Z, [Xbase, #0, MUL VL]
        /// </summary>
        public static unsafe Vector<int> LoadVectorSByteNonFaultingSignExtendToInt32(sbyte* address) { throw new PlatformNotSupportedException(); }

        ///  Load 8-bit data and sign-extend, non-faulting

        /// <summary>
        /// svint64_t svldnf1sb_s64(svbool_t pg, const int8_t *base)
        ///   LDNF1SB Zresult.D, Pg/Z, [Xbase, #0, MUL VL]
        /// </summary>
        public static unsafe Vector<long> LoadVectorSByteNonFaultingSignExtendToInt64(sbyte* address) { throw new PlatformNotSupportedException(); }


        ///  Load 8-bit data and sign-extend, non-faulting

        /// <summary>
        /// svuint16_t svldnf1sb_u16(svbool_t pg, const int8_t *base)
        ///   LDNF1SB Zresult.H, Pg/Z, [Xbase, #0, MUL VL]
        /// </summary>
        public static unsafe Vector<ushort> LoadVectorSByteNonFaultingSignExtendToUInt16(sbyte* address) { throw new PlatformNotSupportedException(); }


        ///  Load 8-bit data and sign-extend, non-faulting

        /// <summary>
        /// svuint32_t svldnf1sb_u32(svbool_t pg, const int8_t *base)
        ///   LDNF1SB Zresult.S, Pg/Z, [Xbase, #0, MUL VL]
        /// </summary>
        public static unsafe Vector<uint> LoadVectorSByteNonFaultingSignExtendToUInt32(sbyte* address) { throw new PlatformNotSupportedException(); }


        ///  Load 8-bit data and sign-extend, non-faulting

        /// <summary>
        /// svuint64_t svldnf1sb_u64(svbool_t pg, const int8_t *base)
        ///   LDNF1SB Zresult.D, Pg/Z, [Xbase, #0, MUL VL]
        /// </summary>
        public static unsafe Vector<ulong> LoadVectorSByteNonFaultingSignExtendToUInt64(sbyte* address) { throw new PlatformNotSupportedException(); }

        ///  Max : Maximum

        /// <summary>
        /// svuint8_t svmax[_u8]_m(svbool_t pg, svuint8_t op1, svuint8_t op2)
        /// svuint8_t svmax[_u8]_x(svbool_t pg, svuint8_t op1, svuint8_t op2)
        /// svuint8_t svmax[_u8]_z(svbool_t pg, svuint8_t op1, svuint8_t op2)
        ///   UMAX Ztied1.B, Pg/M, Ztied1.B, Zop2.B
        ///   UMAX Ztied2.B, Pg/M, Ztied2.B, Zop1.B
        /// </summary>
        public static unsafe Vector<byte> Max(Vector<byte> left, Vector<byte> right) { throw new PlatformNotSupportedException(); }

        /// <summary>
        /// svfloat64_t svmax[_f64]_m(svbool_t pg, svfloat64_t op1, svfloat64_t op2)
        /// svfloat64_t svmax[_f64]_x(svbool_t pg, svfloat64_t op1, svfloat64_t op2)
        /// svfloat64_t svmax[_f64]_z(svbool_t pg, svfloat64_t op1, svfloat64_t op2)
        ///   FMAX Ztied1.D, Pg/M, Ztied1.D, Zop2.D
        ///   FMAX Ztied2.D, Pg/M, Ztied2.D, Zop1.D
        /// </summary>
        public static unsafe Vector<double> Max(Vector<double> left, Vector<double> right) { throw new PlatformNotSupportedException(); }

        /// <summary>
        /// svint16_t svmax[_s16]_m(svbool_t pg, svint16_t op1, svint16_t op2)
        /// svint16_t svmax[_s16]_x(svbool_t pg, svint16_t op1, svint16_t op2)
        /// svint16_t svmax[_s16]_z(svbool_t pg, svint16_t op1, svint16_t op2)
        ///   SMAX Ztied1.H, Pg/M, Ztied1.H, Zop2.H
        ///   SMAX Ztied2.H, Pg/M, Ztied2.H, Zop1.H
        /// </summary>
        public static unsafe Vector<short> Max(Vector<short> left, Vector<short> right) { throw new PlatformNotSupportedException(); }

        /// <summary>
        /// svint32_t svmax[_s32]_m(svbool_t pg, svint32_t op1, svint32_t op2)
        /// svint32_t svmax[_s32]_x(svbool_t pg, svint32_t op1, svint32_t op2)
        /// svint32_t svmax[_s32]_z(svbool_t pg, svint32_t op1, svint32_t op2)
        ///   SMAX Ztied1.S, Pg/M, Ztied1.S, Zop2.S
        ///   SMAX Ztied2.S, Pg/M, Ztied2.S, Zop1.S
        /// </summary>
        public static unsafe Vector<int> Max(Vector<int> left, Vector<int> right) { throw new PlatformNotSupportedException(); }

        /// <summary>
        /// svint64_t svmax[_s64]_m(svbool_t pg, svint64_t op1, svint64_t op2)
        /// svint64_t svmax[_s64]_x(svbool_t pg, svint64_t op1, svint64_t op2)
        /// svint64_t svmax[_s64]_z(svbool_t pg, svint64_t op1, svint64_t op2)
        ///   SMAX Ztied1.D, Pg/M, Ztied1.D, Zop2.D
        ///   SMAX Ztied2.D, Pg/M, Ztied2.D, Zop1.D
        /// </summary>
        public static unsafe Vector<long> Max(Vector<long> left, Vector<long> right) { throw new PlatformNotSupportedException(); }

        /// <summary>
        /// svint8_t svmax[_s8]_m(svbool_t pg, svint8_t op1, svint8_t op2)
        /// svint8_t svmax[_s8]_x(svbool_t pg, svint8_t op1, svint8_t op2)
        /// svint8_t svmax[_s8]_z(svbool_t pg, svint8_t op1, svint8_t op2)
        ///   SMAX Ztied1.B, Pg/M, Ztied1.B, Zop2.B
        ///   SMAX Ztied2.B, Pg/M, Ztied2.B, Zop1.B
        /// </summary>
        public static unsafe Vector<sbyte> Max(Vector<sbyte> left, Vector<sbyte> right) { throw new PlatformNotSupportedException(); }

        /// <summary>
        /// svfloat32_t svmax[_f32]_m(svbool_t pg, svfloat32_t op1, svfloat32_t op2)
        /// svfloat32_t svmax[_f32]_x(svbool_t pg, svfloat32_t op1, svfloat32_t op2)
        /// svfloat32_t svmax[_f32]_z(svbool_t pg, svfloat32_t op1, svfloat32_t op2)
        ///   FMAX Ztied1.S, Pg/M, Ztied1.S, Zop2.S
        ///   FMAX Ztied2.S, Pg/M, Ztied2.S, Zop1.S
        /// </summary>
        public static unsafe Vector<float> Max(Vector<float> left, Vector<float> right) { throw new PlatformNotSupportedException(); }

        /// <summary>
        /// svuint16_t svmax[_u16]_m(svbool_t pg, svuint16_t op1, svuint16_t op2)
        /// svuint16_t svmax[_u16]_x(svbool_t pg, svuint16_t op1, svuint16_t op2)
        /// svuint16_t svmax[_u16]_z(svbool_t pg, svuint16_t op1, svuint16_t op2)
        ///   UMAX Ztied1.H, Pg/M, Ztied1.H, Zop2.H
        ///   UMAX Ztied2.H, Pg/M, Ztied2.H, Zop1.H
        /// </summary>
        public static unsafe Vector<ushort> Max(Vector<ushort> left, Vector<ushort> right) { throw new PlatformNotSupportedException(); }

        /// <summary>
        /// svuint32_t svmax[_u32]_m(svbool_t pg, svuint32_t op1, svuint32_t op2)
        /// svuint32_t svmax[_u32]_x(svbool_t pg, svuint32_t op1, svuint32_t op2)
        /// svuint32_t svmax[_u32]_z(svbool_t pg, svuint32_t op1, svuint32_t op2)
        ///   UMAX Ztied1.S, Pg/M, Ztied1.S, Zop2.S
        ///   UMAX Ztied2.S, Pg/M, Ztied2.S, Zop1.S
        /// </summary>
        public static unsafe Vector<uint> Max(Vector<uint> left, Vector<uint> right) { throw new PlatformNotSupportedException(); }

        /// <summary>
        /// svuint64_t svmax[_u64]_m(svbool_t pg, svuint64_t op1, svuint64_t op2)
        /// svuint64_t svmax[_u64]_x(svbool_t pg, svuint64_t op1, svuint64_t op2)
        /// svuint64_t svmax[_u64]_z(svbool_t pg, svuint64_t op1, svuint64_t op2)
        ///   UMAX Ztied1.D, Pg/M, Ztied1.D, Zop2.D
        ///   UMAX Ztied2.D, Pg/M, Ztied2.D, Zop1.D
        /// </summary>
        public static unsafe Vector<ulong> Max(Vector<ulong> left, Vector<ulong> right) { throw new PlatformNotSupportedException(); }


        ///  MaxAcross : Maximum reduction to scalar

        /// <summary>
        /// uint8_t svmaxv[_u8](svbool_t pg, svuint8_t op)
        ///   UMAXV Bresult, Pg, Zop.B
        /// </summary>
        public static unsafe Vector<byte> MaxAcross(Vector<byte> value) { throw new PlatformNotSupportedException(); }

        /// <summary>
        /// float64_t svmaxv[_f64](svbool_t pg, svfloat64_t op)
        ///   FMAXV Dresult, Pg, Zop.D
        /// </summary>
        public static unsafe Vector<double> MaxAcross(Vector<double> value) { throw new PlatformNotSupportedException(); }

        /// <summary>
        /// int16_t svmaxv[_s16](svbool_t pg, svint16_t op)
        ///   SMAXV Hresult, Pg, Zop.H
        /// </summary>
        public static unsafe Vector<short> MaxAcross(Vector<short> value) { throw new PlatformNotSupportedException(); }

        /// <summary>
        /// int32_t svmaxv[_s32](svbool_t pg, svint32_t op)
        ///   SMAXV Sresult, Pg, Zop.S
        /// </summary>
        public static unsafe Vector<int> MaxAcross(Vector<int> value) { throw new PlatformNotSupportedException(); }

        /// <summary>
        /// int64_t svmaxv[_s64](svbool_t pg, svint64_t op)
        ///   SMAXV Dresult, Pg, Zop.D
        /// </summary>
        public static unsafe Vector<long> MaxAcross(Vector<long> value) { throw new PlatformNotSupportedException(); }

        /// <summary>
        /// int8_t svmaxv[_s8](svbool_t pg, svint8_t op)
        ///   SMAXV Bresult, Pg, Zop.B
        /// </summary>
        public static unsafe Vector<sbyte> MaxAcross(Vector<sbyte> value) { throw new PlatformNotSupportedException(); }

        /// <summary>
        /// float32_t svmaxv[_f32](svbool_t pg, svfloat32_t op)
        ///   FMAXV Sresult, Pg, Zop.S
        /// </summary>
        public static unsafe Vector<float> MaxAcross(Vector<float> value) { throw new PlatformNotSupportedException(); }

        /// <summary>
        /// uint16_t svmaxv[_u16](svbool_t pg, svuint16_t op)
        ///   UMAXV Hresult, Pg, Zop.H
        /// </summary>
        public static unsafe Vector<ushort> MaxAcross(Vector<ushort> value) { throw new PlatformNotSupportedException(); }

        /// <summary>
        /// uint32_t svmaxv[_u32](svbool_t pg, svuint32_t op)
        ///   UMAXV Sresult, Pg, Zop.S
        /// </summary>
        public static unsafe Vector<uint> MaxAcross(Vector<uint> value) { throw new PlatformNotSupportedException(); }

        /// <summary>
        /// uint64_t svmaxv[_u64](svbool_t pg, svuint64_t op)
        ///   UMAXV Dresult, Pg, Zop.D
        /// </summary>
        public static unsafe Vector<ulong> MaxAcross(Vector<ulong> value) { throw new PlatformNotSupportedException(); }


        ///  MaxNumber : Maximum number

        /// <summary>
        /// svfloat64_t svmaxnm[_f64]_m(svbool_t pg, svfloat64_t op1, svfloat64_t op2)
        /// svfloat64_t svmaxnm[_f64]_x(svbool_t pg, svfloat64_t op1, svfloat64_t op2)
        /// svfloat64_t svmaxnm[_f64]_z(svbool_t pg, svfloat64_t op1, svfloat64_t op2)
        ///   FMAXNM Ztied1.D, Pg/M, Ztied1.D, Zop2.D
        ///   FMAXNM Ztied2.D, Pg/M, Ztied2.D, Zop1.D
        /// </summary>
        public static unsafe Vector<double> MaxNumber(Vector<double> left, Vector<double> right) { throw new PlatformNotSupportedException(); }

        /// <summary>
        /// svfloat32_t svmaxnm[_f32]_m(svbool_t pg, svfloat32_t op1, svfloat32_t op2)
        /// svfloat32_t svmaxnm[_f32]_x(svbool_t pg, svfloat32_t op1, svfloat32_t op2)
        /// svfloat32_t svmaxnm[_f32]_z(svbool_t pg, svfloat32_t op1, svfloat32_t op2)
        ///   FMAXNM Ztied1.S, Pg/M, Ztied1.S, Zop2.S
        ///   FMAXNM Ztied2.S, Pg/M, Ztied2.S, Zop1.S
        /// </summary>
        public static unsafe Vector<float> MaxNumber(Vector<float> left, Vector<float> right) { throw new PlatformNotSupportedException(); }


        ///  MaxNumberAcross : Maximum number reduction to scalar

        /// <summary>
        /// float64_t svmaxnmv[_f64](svbool_t pg, svfloat64_t op)
        ///   FMAXNMV Dresult, Pg, Zop.D
        /// </summary>
        public static unsafe Vector<double> MaxNumberAcross(Vector<double> value) { throw new PlatformNotSupportedException(); }

        /// <summary>
        /// float32_t svmaxnmv[_f32](svbool_t pg, svfloat32_t op)
        ///   FMAXNMV Sresult, Pg, Zop.S
        /// </summary>
        public static unsafe Vector<float> MaxNumberAcross(Vector<float> value) { throw new PlatformNotSupportedException(); }


        ///  Min : Minimum

        /// <summary>
        /// svuint8_t svmin[_u8]_m(svbool_t pg, svuint8_t op1, svuint8_t op2)
        /// svuint8_t svmin[_u8]_x(svbool_t pg, svuint8_t op1, svuint8_t op2)
        /// svuint8_t svmin[_u8]_z(svbool_t pg, svuint8_t op1, svuint8_t op2)
        ///   UMIN Ztied1.B, Pg/M, Ztied1.B, Zop2.B
        ///   UMIN Ztied2.B, Pg/M, Ztied2.B, Zop1.B
        /// </summary>
        public static unsafe Vector<byte> Min(Vector<byte> left, Vector<byte> right) { throw new PlatformNotSupportedException(); }

        /// <summary>
        /// svfloat64_t svmin[_f64]_m(svbool_t pg, svfloat64_t op1, svfloat64_t op2)
        /// svfloat64_t svmin[_f64]_x(svbool_t pg, svfloat64_t op1, svfloat64_t op2)
        /// svfloat64_t svmin[_f64]_z(svbool_t pg, svfloat64_t op1, svfloat64_t op2)
        ///   FMIN Ztied1.D, Pg/M, Ztied1.D, Zop2.D
        ///   FMIN Ztied2.D, Pg/M, Ztied2.D, Zop1.D
        /// </summary>
        public static unsafe Vector<double> Min(Vector<double> left, Vector<double> right) { throw new PlatformNotSupportedException(); }

        /// <summary>
        /// svint16_t svmin[_s16]_m(svbool_t pg, svint16_t op1, svint16_t op2)
        /// svint16_t svmin[_s16]_x(svbool_t pg, svint16_t op1, svint16_t op2)
        /// svint16_t svmin[_s16]_z(svbool_t pg, svint16_t op1, svint16_t op2)
        ///   SMIN Ztied1.H, Pg/M, Ztied1.H, Zop2.H
        ///   SMIN Ztied2.H, Pg/M, Ztied2.H, Zop1.H
        /// </summary>
        public static unsafe Vector<short> Min(Vector<short> left, Vector<short> right) { throw new PlatformNotSupportedException(); }

        /// <summary>
        /// svint32_t svmin[_s32]_m(svbool_t pg, svint32_t op1, svint32_t op2)
        /// svint32_t svmin[_s32]_x(svbool_t pg, svint32_t op1, svint32_t op2)
        /// svint32_t svmin[_s32]_z(svbool_t pg, svint32_t op1, svint32_t op2)
        ///   SMIN Ztied1.S, Pg/M, Ztied1.S, Zop2.S
        ///   SMIN Ztied2.S, Pg/M, Ztied2.S, Zop1.S
        /// </summary>
        public static unsafe Vector<int> Min(Vector<int> left, Vector<int> right) { throw new PlatformNotSupportedException(); }

        /// <summary>
        /// svint64_t svmin[_s64]_m(svbool_t pg, svint64_t op1, svint64_t op2)
        /// svint64_t svmin[_s64]_x(svbool_t pg, svint64_t op1, svint64_t op2)
        /// svint64_t svmin[_s64]_z(svbool_t pg, svint64_t op1, svint64_t op2)
        ///   SMIN Ztied1.D, Pg/M, Ztied1.D, Zop2.D
        ///   SMIN Ztied2.D, Pg/M, Ztied2.D, Zop1.D
        /// </summary>
        public static unsafe Vector<long> Min(Vector<long> left, Vector<long> right) { throw new PlatformNotSupportedException(); }

        /// <summary>
        /// svint8_t svmin[_s8]_m(svbool_t pg, svint8_t op1, svint8_t op2)
        /// svint8_t svmin[_s8]_x(svbool_t pg, svint8_t op1, svint8_t op2)
        /// svint8_t svmin[_s8]_z(svbool_t pg, svint8_t op1, svint8_t op2)
        ///   SMIN Ztied1.B, Pg/M, Ztied1.B, Zop2.B
        ///   SMIN Ztied2.B, Pg/M, Ztied2.B, Zop1.B
        /// </summary>
        public static unsafe Vector<sbyte> Min(Vector<sbyte> left, Vector<sbyte> right) { throw new PlatformNotSupportedException(); }

        /// <summary>
        /// svfloat32_t svmin[_f32]_m(svbool_t pg, svfloat32_t op1, svfloat32_t op2)
        /// svfloat32_t svmin[_f32]_x(svbool_t pg, svfloat32_t op1, svfloat32_t op2)
        /// svfloat32_t svmin[_f32]_z(svbool_t pg, svfloat32_t op1, svfloat32_t op2)
        ///   FMIN Ztied1.S, Pg/M, Ztied1.S, Zop2.S
        ///   FMIN Ztied2.S, Pg/M, Ztied2.S, Zop1.S
        /// </summary>
        public static unsafe Vector<float> Min(Vector<float> left, Vector<float> right) { throw new PlatformNotSupportedException(); }

        /// <summary>
        /// svuint16_t svmin[_u16]_m(svbool_t pg, svuint16_t op1, svuint16_t op2)
        /// svuint16_t svmin[_u16]_x(svbool_t pg, svuint16_t op1, svuint16_t op2)
        /// svuint16_t svmin[_u16]_z(svbool_t pg, svuint16_t op1, svuint16_t op2)
        ///   UMIN Ztied1.H, Pg/M, Ztied1.H, Zop2.H
        ///   UMIN Ztied2.H, Pg/M, Ztied2.H, Zop1.H
        /// </summary>
        public static unsafe Vector<ushort> Min(Vector<ushort> left, Vector<ushort> right) { throw new PlatformNotSupportedException(); }

        /// <summary>
        /// svuint32_t svmin[_u32]_m(svbool_t pg, svuint32_t op1, svuint32_t op2)
        /// svuint32_t svmin[_u32]_x(svbool_t pg, svuint32_t op1, svuint32_t op2)
        /// svuint32_t svmin[_u32]_z(svbool_t pg, svuint32_t op1, svuint32_t op2)
        ///   UMIN Ztied1.S, Pg/M, Ztied1.S, Zop2.S
        ///   UMIN Ztied2.S, Pg/M, Ztied2.S, Zop1.S
        /// </summary>
        public static unsafe Vector<uint> Min(Vector<uint> left, Vector<uint> right) { throw new PlatformNotSupportedException(); }

        /// <summary>
        /// svuint64_t svmin[_u64]_m(svbool_t pg, svuint64_t op1, svuint64_t op2)
        /// svuint64_t svmin[_u64]_x(svbool_t pg, svuint64_t op1, svuint64_t op2)
        /// svuint64_t svmin[_u64]_z(svbool_t pg, svuint64_t op1, svuint64_t op2)
        ///   UMIN Ztied1.D, Pg/M, Ztied1.D, Zop2.D
        ///   UMIN Ztied2.D, Pg/M, Ztied2.D, Zop1.D
        /// </summary>
        public static unsafe Vector<ulong> Min(Vector<ulong> left, Vector<ulong> right) { throw new PlatformNotSupportedException(); }


        ///  MinAcross : Minimum reduction to scalar

        /// <summary>
        /// uint8_t svminv[_u8](svbool_t pg, svuint8_t op)
        ///   UMINV Bresult, Pg, Zop.B
        /// </summary>
        public static unsafe Vector<byte> MinAcross(Vector<byte> value) { throw new PlatformNotSupportedException(); }

        /// <summary>
        /// float64_t svminv[_f64](svbool_t pg, svfloat64_t op)
        ///   FMINV Dresult, Pg, Zop.D
        /// </summary>
        public static unsafe Vector<double> MinAcross(Vector<double> value) { throw new PlatformNotSupportedException(); }

        /// <summary>
        /// int16_t svminv[_s16](svbool_t pg, svint16_t op)
        ///   SMINV Hresult, Pg, Zop.H
        /// </summary>
        public static unsafe Vector<short> MinAcross(Vector<short> value) { throw new PlatformNotSupportedException(); }

        /// <summary>
        /// int32_t svminv[_s32](svbool_t pg, svint32_t op)
        ///   SMINV Sresult, Pg, Zop.S
        /// </summary>
        public static unsafe Vector<int> MinAcross(Vector<int> value) { throw new PlatformNotSupportedException(); }

        /// <summary>
        /// int64_t svminv[_s64](svbool_t pg, svint64_t op)
        ///   SMINV Dresult, Pg, Zop.D
        /// </summary>
        public static unsafe Vector<long> MinAcross(Vector<long> value) { throw new PlatformNotSupportedException(); }

        /// <summary>
        /// int8_t svminv[_s8](svbool_t pg, svint8_t op)
        ///   SMINV Bresult, Pg, Zop.B
        /// </summary>
        public static unsafe Vector<sbyte> MinAcross(Vector<sbyte> value) { throw new PlatformNotSupportedException(); }

        /// <summary>
        /// float32_t svminv[_f32](svbool_t pg, svfloat32_t op)
        ///   FMINV Sresult, Pg, Zop.S
        /// </summary>
        public static unsafe Vector<float> MinAcross(Vector<float> value) { throw new PlatformNotSupportedException(); }

        /// <summary>
        /// uint16_t svminv[_u16](svbool_t pg, svuint16_t op)
        ///   UMINV Hresult, Pg, Zop.H
        /// </summary>
        public static unsafe Vector<ushort> MinAcross(Vector<ushort> value) { throw new PlatformNotSupportedException(); }

        /// <summary>
        /// uint32_t svminv[_u32](svbool_t pg, svuint32_t op)
        ///   UMINV Sresult, Pg, Zop.S
        /// </summary>
        public static unsafe Vector<uint> MinAcross(Vector<uint> value) { throw new PlatformNotSupportedException(); }

        /// <summary>
        /// uint64_t svminv[_u64](svbool_t pg, svuint64_t op)
        ///   UMINV Dresult, Pg, Zop.D
        /// </summary>
        public static unsafe Vector<ulong> MinAcross(Vector<ulong> value) { throw new PlatformNotSupportedException(); }


        ///  MinNumber : Minimum number

        /// <summary>
        /// svfloat64_t svminnm[_f64]_m(svbool_t pg, svfloat64_t op1, svfloat64_t op2)
        /// svfloat64_t svminnm[_f64]_x(svbool_t pg, svfloat64_t op1, svfloat64_t op2)
        /// svfloat64_t svminnm[_f64]_z(svbool_t pg, svfloat64_t op1, svfloat64_t op2)
        ///   FMINNM Ztied1.D, Pg/M, Ztied1.D, Zop2.D
        ///   FMINNM Ztied2.D, Pg/M, Ztied2.D, Zop1.D
        /// </summary>
        public static unsafe Vector<double> MinNumber(Vector<double> left, Vector<double> right) { throw new PlatformNotSupportedException(); }

        /// <summary>
        /// svfloat32_t svminnm[_f32]_m(svbool_t pg, svfloat32_t op1, svfloat32_t op2)
        /// svfloat32_t svminnm[_f32]_x(svbool_t pg, svfloat32_t op1, svfloat32_t op2)
        /// svfloat32_t svminnm[_f32]_z(svbool_t pg, svfloat32_t op1, svfloat32_t op2)
        ///   FMINNM Ztied1.S, Pg/M, Ztied1.S, Zop2.S
        ///   FMINNM Ztied2.S, Pg/M, Ztied2.S, Zop1.S
        /// </summary>
        public static unsafe Vector<float> MinNumber(Vector<float> left, Vector<float> right) { throw new PlatformNotSupportedException(); }


        ///  MinNumberAcross : Minimum number reduction to scalar

        /// <summary>
        /// float64_t svminnmv[_f64](svbool_t pg, svfloat64_t op)
        ///   FMINNMV Dresult, Pg, Zop.D
        /// </summary>
        public static unsafe Vector<double> MinNumberAcross(Vector<double> value) { throw new PlatformNotSupportedException(); }

        /// <summary>
        /// float32_t svminnmv[_f32](svbool_t pg, svfloat32_t op)
        ///   FMINNMV Sresult, Pg, Zop.S
        /// </summary>
        public static unsafe Vector<float> MinNumberAcross(Vector<float> value) { throw new PlatformNotSupportedException(); }

        ///  Multiply : Multiply

        /// <summary>
        /// svint8_t svmul[_s8]_m(svbool_t pg, svint8_t op1, svint8_t op2)
        ///   MUL Ztied1.B, Pg/M, Ztied1.B, Zop2.B
        ///   MOVPRFX Zresult, Zop1; MUL Zresult.B, Pg/M, Zresult.B, Zop2.B
        /// svint8_t svmul[_s8]_x(svbool_t pg, svint8_t op1, svint8_t op2)
        ///   MUL Ztied1.B, Pg/M, Ztied1.B, Zop2.B
        ///   MUL Ztied2.B, Pg/M, Ztied2.B, Zop1.B
        ///   MOVPRFX Zresult, Zop1; MUL Zresult.B, Pg/M, Zresult.B, Zop2.B
        /// svint8_t svmul[_s8]_z(svbool_t pg, svint8_t op1, svint8_t op2)
        ///   MOVPRFX Zresult.B, Pg/Z, Zop1.B; MUL Zresult.B, Pg/M, Zresult.B, Zop2.B
        ///   MOVPRFX Zresult.B, Pg/Z, Zop2.B; MUL Zresult.B, Pg/M, Zresult.B, Zop1.B
        /// </summary>
        public static unsafe Vector<sbyte> Multiply(Vector<sbyte> left, Vector<sbyte> right) { throw new PlatformNotSupportedException(); }

        /// <summary>
        /// svint16_t svmul[_s16]_m(svbool_t pg, svint16_t op1, svint16_t op2)
        ///   MUL Ztied1.H, Pg/M, Ztied1.H, Zop2.H
        ///   MOVPRFX Zresult, Zop1; MUL Zresult.H, Pg/M, Zresult.H, Zop2.H
        /// svint16_t svmul[_s16]_x(svbool_t pg, svint16_t op1, svint16_t op2)
        ///   MUL Ztied1.H, Pg/M, Ztied1.H, Zop2.H
        ///   MUL Ztied2.H, Pg/M, Ztied2.H, Zop1.H
        ///   MOVPRFX Zresult, Zop1; MUL Zresult.H, Pg/M, Zresult.H, Zop2.H
        /// svint16_t svmul[_s16]_z(svbool_t pg, svint16_t op1, svint16_t op2)
        ///   MOVPRFX Zresult.H, Pg/Z, Zop1.H; MUL Zresult.H, Pg/M, Zresult.H, Zop2.H
        ///   MOVPRFX Zresult.H, Pg/Z, Zop2.H; MUL Zresult.H, Pg/M, Zresult.H, Zop1.H
        /// </summary>
        public static unsafe Vector<short> Multiply(Vector<short> left, Vector<short> right) { throw new PlatformNotSupportedException(); }

        /// <summary>
        /// svint32_t svmul[_s32]_m(svbool_t pg, svint32_t op1, svint32_t op2)
        ///   MUL Ztied1.S, Pg/M, Ztied1.S, Zop2.S
        ///   MOVPRFX Zresult, Zop1; MUL Zresult.S, Pg/M, Zresult.S, Zop2.S
        /// svint32_t svmul[_s32]_x(svbool_t pg, svint32_t op1, svint32_t op2)
        ///   MUL Ztied1.S, Pg/M, Ztied1.S, Zop2.S
        ///   MUL Ztied2.S, Pg/M, Ztied2.S, Zop1.S
        ///   MOVPRFX Zresult, Zop1; MUL Zresult.S, Pg/M, Zresult.S, Zop2.S
        /// svint32_t svmul[_s32]_z(svbool_t pg, svint32_t op1, svint32_t op2)
        ///   MOVPRFX Zresult.S, Pg/Z, Zop1.S; MUL Zresult.S, Pg/M, Zresult.S, Zop2.S
        ///   MOVPRFX Zresult.S, Pg/Z, Zop2.S; MUL Zresult.S, Pg/M, Zresult.S, Zop1.S
        /// </summary>
        public static unsafe Vector<int> Multiply(Vector<int> left, Vector<int> right) { throw new PlatformNotSupportedException(); }

        /// <summary>
        /// svint64_t svmul[_s64]_m(svbool_t pg, svint64_t op1, svint64_t op2)
        ///   MUL Ztied1.D, Pg/M, Ztied1.D, Zop2.D
        ///   MOVPRFX Zresult, Zop1; MUL Zresult.D, Pg/M, Zresult.D, Zop2.D
        /// svint64_t svmul[_s64]_x(svbool_t pg, svint64_t op1, svint64_t op2)
        ///   MUL Ztied1.D, Pg/M, Ztied1.D, Zop2.D
        ///   MUL Ztied2.D, Pg/M, Ztied2.D, Zop1.D
        ///   MOVPRFX Zresult, Zop1; MUL Zresult.D, Pg/M, Zresult.D, Zop2.D
        /// svint64_t svmul[_s64]_z(svbool_t pg, svint64_t op1, svint64_t op2)
        ///   MOVPRFX Zresult.D, Pg/Z, Zop1.D; MUL Zresult.D, Pg/M, Zresult.D, Zop2.D
        ///   MOVPRFX Zresult.D, Pg/Z, Zop2.D; MUL Zresult.D, Pg/M, Zresult.D, Zop1.D
        /// </summary>
        public static unsafe Vector<long> Multiply(Vector<long> left, Vector<long> right) { throw new PlatformNotSupportedException(); }

        /// <summary>
        /// svuint8_t svmul[_u8]_m(svbool_t pg, svuint8_t op1, svuint8_t op2)
        ///   MUL Ztied1.B, Pg/M, Ztied1.B, Zop2.B
        ///   MOVPRFX Zresult, Zop1; MUL Zresult.B, Pg/M, Zresult.B, Zop2.B
        /// svuint8_t svmul[_u8]_x(svbool_t pg, svuint8_t op1, svuint8_t op2)
        ///   MUL Ztied1.B, Pg/M, Ztied1.B, Zop2.B
        ///   MUL Ztied2.B, Pg/M, Ztied2.B, Zop1.B
        ///   MOVPRFX Zresult, Zop1; MUL Zresult.B, Pg/M, Zresult.B, Zop2.B
        /// svuint8_t svmul[_u8]_z(svbool_t pg, svuint8_t op1, svuint8_t op2)
        ///   MOVPRFX Zresult.B, Pg/Z, Zop1.B; MUL Zresult.B, Pg/M, Zresult.B, Zop2.B
        ///   MOVPRFX Zresult.B, Pg/Z, Zop2.B; MUL Zresult.B, Pg/M, Zresult.B, Zop1.B
        /// </summary>
        public static unsafe Vector<byte> Multiply(Vector<byte> left, Vector<byte> right) { throw new PlatformNotSupportedException(); }

        /// <summary>
        /// svuint16_t svmul[_u16]_m(svbool_t pg, svuint16_t op1, svuint16_t op2)
        ///   MUL Ztied1.H, Pg/M, Ztied1.H, Zop2.H
        ///   MOVPRFX Zresult, Zop1; MUL Zresult.H, Pg/M, Zresult.H, Zop2.H
        /// svuint16_t svmul[_u16]_x(svbool_t pg, svuint16_t op1, svuint16_t op2)
        ///   MUL Ztied1.H, Pg/M, Ztied1.H, Zop2.H
        ///   MUL Ztied2.H, Pg/M, Ztied2.H, Zop1.H
        ///   MOVPRFX Zresult, Zop1; MUL Zresult.H, Pg/M, Zresult.H, Zop2.H
        /// svuint16_t svmul[_u16]_z(svbool_t pg, svuint16_t op1, svuint16_t op2)
        ///   MOVPRFX Zresult.H, Pg/Z, Zop1.H; MUL Zresult.H, Pg/M, Zresult.H, Zop2.H
        ///   MOVPRFX Zresult.H, Pg/Z, Zop2.H; MUL Zresult.H, Pg/M, Zresult.H, Zop1.H
        /// </summary>
        public static unsafe Vector<ushort> Multiply(Vector<ushort> left, Vector<ushort> right) { throw new PlatformNotSupportedException(); }

        /// <summary>
        /// svuint32_t svmul[_u32]_m(svbool_t pg, svuint32_t op1, svuint32_t op2)
        ///   MUL Ztied1.S, Pg/M, Ztied1.S, Zop2.S
        ///   MOVPRFX Zresult, Zop1; MUL Zresult.S, Pg/M, Zresult.S, Zop2.S
        /// svuint32_t svmul[_u32]_x(svbool_t pg, svuint32_t op1, svuint32_t op2)
        ///   MUL Ztied1.S, Pg/M, Ztied1.S, Zop2.S
        ///   MUL Ztied2.S, Pg/M, Ztied2.S, Zop1.S
        ///   MOVPRFX Zresult, Zop1; MUL Zresult.S, Pg/M, Zresult.S, Zop2.S
        /// svuint32_t svmul[_u32]_z(svbool_t pg, svuint32_t op1, svuint32_t op2)
        ///   MOVPRFX Zresult.S, Pg/Z, Zop1.S; MUL Zresult.S, Pg/M, Zresult.S, Zop2.S
        ///   MOVPRFX Zresult.S, Pg/Z, Zop2.S; MUL Zresult.S, Pg/M, Zresult.S, Zop1.S
        /// </summary>
        public static unsafe Vector<uint> Multiply(Vector<uint> left, Vector<uint> right) { throw new PlatformNotSupportedException(); }

        /// <summary>
        /// svuint64_t svmul[_u64]_m(svbool_t pg, svuint64_t op1, svuint64_t op2)
        ///   MUL Ztied1.D, Pg/M, Ztied1.D, Zop2.D
        ///   MOVPRFX Zresult, Zop1; MUL Zresult.D, Pg/M, Zresult.D, Zop2.D
        /// svuint64_t svmul[_u64]_x(svbool_t pg, svuint64_t op1, svuint64_t op2)
        ///   MUL Ztied1.D, Pg/M, Ztied1.D, Zop2.D
        ///   MUL Ztied2.D, Pg/M, Ztied2.D, Zop1.D
        ///   MOVPRFX Zresult, Zop1; MUL Zresult.D, Pg/M, Zresult.D, Zop2.D
        /// svuint64_t svmul[_u64]_z(svbool_t pg, svuint64_t op1, svuint64_t op2)
        ///   MOVPRFX Zresult.D, Pg/Z, Zop1.D; MUL Zresult.D, Pg/M, Zresult.D, Zop2.D
        ///   MOVPRFX Zresult.D, Pg/Z, Zop2.D; MUL Zresult.D, Pg/M, Zresult.D, Zop1.D
        /// </summary>
        public static unsafe Vector<ulong> Multiply(Vector<ulong> left, Vector<ulong> right) { throw new PlatformNotSupportedException(); }

        /// <summary>
        /// svfloat32_t svmul[_f32]_m(svbool_t pg, svfloat32_t op1, svfloat32_t op2)
        ///   FMUL Ztied1.S, Pg/M, Ztied1.S, Zop2.S
        ///   MOVPRFX Zresult, Zop1; FMUL Zresult.S, Pg/M, Zresult.S, Zop2.S
        /// svfloat32_t svmul[_f32]_x(svbool_t pg, svfloat32_t op1, svfloat32_t op2)
        ///   FMUL Ztied1.S, Pg/M, Ztied1.S, Zop2.S
        ///   FMUL Ztied2.S, Pg/M, Ztied2.S, Zop1.S
        ///   FMUL Zresult.S, Zop1.S, Zop2.S
        ///   MOVPRFX Zresult, Zop1; FMUL Zresult.S, Pg/M, Zresult.S, Zop2.S
        /// svfloat32_t svmul[_f32]_z(svbool_t pg, svfloat32_t op1, svfloat32_t op2)
        ///   MOVPRFX Zresult.S, Pg/Z, Zop1.S; FMUL Zresult.S, Pg/M, Zresult.S, Zop2.S
        ///   MOVPRFX Zresult.S, Pg/Z, Zop2.S; FMUL Zresult.S, Pg/M, Zresult.S, Zop1.S
        /// </summary>
        public static unsafe Vector<float> Multiply(Vector<float> left, Vector<float> right) { throw new PlatformNotSupportedException(); }

        /// <summary>
        /// svfloat64_t svmul[_f64]_m(svbool_t pg, svfloat64_t op1, svfloat64_t op2)
        ///   FMUL Ztied1.D, Pg/M, Ztied1.D, Zop2.D
        ///   MOVPRFX Zresult, Zop1; FMUL Zresult.D, Pg/M, Zresult.D, Zop2.D
        /// svfloat64_t svmul[_f64]_x(svbool_t pg, svfloat64_t op1, svfloat64_t op2)
        ///   FMUL Ztied1.D, Pg/M, Ztied1.D, Zop2.D
        ///   FMUL Ztied2.D, Pg/M, Ztied2.D, Zop1.D
        ///   FMUL Zresult.D, Zop1.D, Zop2.D
        ///   MOVPRFX Zresult, Zop1; FMUL Zresult.D, Pg/M, Zresult.D, Zop2.D
        /// svfloat64_t svmul[_f64]_z(svbool_t pg, svfloat64_t op1, svfloat64_t op2)
        ///   MOVPRFX Zresult.D, Pg/Z, Zop1.D; FMUL Zresult.D, Pg/M, Zresult.D, Zop2.D
        ///   MOVPRFX Zresult.D, Pg/Z, Zop2.D; FMUL Zresult.D, Pg/M, Zresult.D, Zop1.D
        /// </summary>
        public static unsafe Vector<double> Multiply(Vector<double> left, Vector<double> right) { throw new PlatformNotSupportedException(); }

        ///  MultiplyAdd : Multiply-add, addend first

        /// <summary>
        /// svuint8_t svmla[_u8]_m(svbool_t pg, svuint8_t op1, svuint8_t op2, svuint8_t op3)
        /// svuint8_t svmla[_u8]_x(svbool_t pg, svuint8_t op1, svuint8_t op2, svuint8_t op3)
        /// svuint8_t svmla[_u8]_z(svbool_t pg, svuint8_t op1, svuint8_t op2, svuint8_t op3)
        ///   MLA Ztied1.B, Pg/M, Zop2.B, Zop3.B
        /// </summary>
        public static unsafe Vector<byte> MultiplyAdd(Vector<byte> addend, Vector<byte> left, Vector<byte> right) { throw new PlatformNotSupportedException(); }

        /// <summary>
        /// svint16_t svmla[_s16]_m(svbool_t pg, svint16_t op1, svint16_t op2, svint16_t op3)
        /// svint16_t svmla[_s16]_x(svbool_t pg, svint16_t op1, svint16_t op2, svint16_t op3)
        /// svint16_t svmla[_s16]_z(svbool_t pg, svint16_t op1, svint16_t op2, svint16_t op3)
        ///   MLA Ztied1.H, Pg/M, Zop2.H, Zop3.H
        /// </summary>
        public static unsafe Vector<short> MultiplyAdd(Vector<short> addend, Vector<short> left, Vector<short> right) { throw new PlatformNotSupportedException(); }

        /// <summary>
        /// svint32_t svmla[_s32]_m(svbool_t pg, svint32_t op1, svint32_t op2, svint32_t op3)
        /// svint32_t svmla[_s32]_x(svbool_t pg, svint32_t op1, svint32_t op2, svint32_t op3)
        /// svint32_t svmla[_s32]_z(svbool_t pg, svint32_t op1, svint32_t op2, svint32_t op3)
        ///   MLA Ztied1.S, Pg/M, Zop2.S, Zop3.S
        /// </summary>
        public static unsafe Vector<int> MultiplyAdd(Vector<int> addend, Vector<int> left, Vector<int> right) { throw new PlatformNotSupportedException(); }

        /// <summary>
        /// svint64_t svmla[_s64]_m(svbool_t pg, svint64_t op1, svint64_t op2, svint64_t op3)
        /// svint64_t svmla[_s64]_x(svbool_t pg, svint64_t op1, svint64_t op2, svint64_t op3)
        /// svint64_t svmla[_s64]_z(svbool_t pg, svint64_t op1, svint64_t op2, svint64_t op3)
        ///   MLA Ztied1.D, Pg/M, Zop2.D, Zop3.D
        /// </summary>
        public static unsafe Vector<long> MultiplyAdd(Vector<long> addend, Vector<long> left, Vector<long> right) { throw new PlatformNotSupportedException(); }

        /// <summary>
        /// svint8_t svmla[_s8]_m(svbool_t pg, svint8_t op1, svint8_t op2, svint8_t op3)
        /// svint8_t svmla[_s8]_x(svbool_t pg, svint8_t op1, svint8_t op2, svint8_t op3)
        /// svint8_t svmla[_s8]_z(svbool_t pg, svint8_t op1, svint8_t op2, svint8_t op3)
        ///   MLA Ztied1.B, Pg/M, Zop2.B, Zop3.B
        /// </summary>
        public static unsafe Vector<sbyte> MultiplyAdd(Vector<sbyte> addend, Vector<sbyte> left, Vector<sbyte> right) { throw new PlatformNotSupportedException(); }

        /// <summary>
        /// svuint16_t svmla[_u16]_m(svbool_t pg, svuint16_t op1, svuint16_t op2, svuint16_t op3)
        /// svuint16_t svmla[_u16]_x(svbool_t pg, svuint16_t op1, svuint16_t op2, svuint16_t op3)
        /// svuint16_t svmla[_u16]_z(svbool_t pg, svuint16_t op1, svuint16_t op2, svuint16_t op3)
        ///   MLA Ztied1.H, Pg/M, Zop2.H, Zop3.H
        /// </summary>
        public static unsafe Vector<ushort> MultiplyAdd(Vector<ushort> addend, Vector<ushort> left, Vector<ushort> right) { throw new PlatformNotSupportedException(); }

        /// <summary>
        /// svuint32_t svmla[_u32]_m(svbool_t pg, svuint32_t op1, svuint32_t op2, svuint32_t op3)
        /// svuint32_t svmla[_u32]_x(svbool_t pg, svuint32_t op1, svuint32_t op2, svuint32_t op3)
        /// svuint32_t svmla[_u32]_z(svbool_t pg, svuint32_t op1, svuint32_t op2, svuint32_t op3)
        ///   MLA Ztied1.S, Pg/M, Zop2.S, Zop3.S
        /// </summary>
        public static unsafe Vector<uint> MultiplyAdd(Vector<uint> addend, Vector<uint> left, Vector<uint> right) { throw new PlatformNotSupportedException(); }

        /// <summary>
        /// svuint64_t svmla[_u64]_m(svbool_t pg, svuint64_t op1, svuint64_t op2, svuint64_t op3)
        /// svuint64_t svmla[_u64]_x(svbool_t pg, svuint64_t op1, svuint64_t op2, svuint64_t op3)
        /// svuint64_t svmla[_u64]_z(svbool_t pg, svuint64_t op1, svuint64_t op2, svuint64_t op3)
        ///   MLA Ztied1.D, Pg/M, Zop2.D, Zop3.D
        /// </summary>
        public static unsafe Vector<ulong> MultiplyAdd(Vector<ulong> addend, Vector<ulong> left, Vector<ulong> right) { throw new PlatformNotSupportedException(); }

        ///  MultiplyBySelectedScalar : Multiply

        /// <summary>
        /// svfloat64_t svmul_lane[_f64](svfloat64_t op1, svfloat64_t op2, uint64_t imm_index)
        ///   FMUL Zresult.D, Zop1.D, Zop2.D[imm_index]
        /// </summary>
        public static unsafe Vector<double> MultiplyBySelectedScalar(Vector<double> left, Vector<double> right, [ConstantExpected] byte rightIndex) { throw new PlatformNotSupportedException(); }

        /// <summary>
        /// svfloat32_t svmul_lane[_f32](svfloat32_t op1, svfloat32_t op2, uint64_t imm_index)
        ///   FMUL Zresult.S, Zop1.S, Zop2.S[imm_index]
        /// </summary>
        public static unsafe Vector<float> MultiplyBySelectedScalar(Vector<float> left, Vector<float> right, [ConstantExpected] byte rightIndex) { throw new PlatformNotSupportedException(); }

        ///  MultiplyExtended : Multiply extended (∞×0=2)

        /// <summary>
        /// svfloat64_t svmulx[_f64]_m(svbool_t pg, svfloat64_t op1, svfloat64_t op2)
        /// svfloat64_t svmulx[_f64]_x(svbool_t pg, svfloat64_t op1, svfloat64_t op2)
        /// svfloat64_t svmulx[_f64]_z(svbool_t pg, svfloat64_t op1, svfloat64_t op2)
        ///   FMULX Ztied1.D, Pg/M, Ztied1.D, Zop2.D
        /// </summary>
        public static unsafe Vector<double> MultiplyExtended(Vector<double> left, Vector<double> right) { throw new PlatformNotSupportedException(); }

        /// <summary>
        /// svfloat32_t svmulx[_f32]_m(svbool_t pg, svfloat32_t op1, svfloat32_t op2)
        /// svfloat32_t svmulx[_f32]_x(svbool_t pg, svfloat32_t op1, svfloat32_t op2)
        /// svfloat32_t svmulx[_f32]_z(svbool_t pg, svfloat32_t op1, svfloat32_t op2)
        ///   FMULX Ztied1.S, Pg/M, Ztied1.S, Zop2.S
        /// </summary>
        public static unsafe Vector<float> MultiplyExtended(Vector<float> left, Vector<float> right) { throw new PlatformNotSupportedException(); }

        ///  MultiplySubtract : Multiply-subtract, minuend first

        /// <summary>
        /// svuint8_t svmls[_u8]_m(svbool_t pg, svuint8_t op1, svuint8_t op2, svuint8_t op3)
        /// svuint8_t svmls[_u8]_x(svbool_t pg, svuint8_t op1, svuint8_t op2, svuint8_t op3)
        /// svuint8_t svmls[_u8]_z(svbool_t pg, svuint8_t op1, svuint8_t op2, svuint8_t op3)
        ///   MLS Ztied1.B, Pg/M, Zop2.B, Zop3.B
        /// </summary>
        public static unsafe Vector<byte> MultiplySubtract(Vector<byte> minuend, Vector<byte> left, Vector<byte> right) { throw new PlatformNotSupportedException(); }

        /// <summary>
        /// svint16_t svmls[_s16]_m(svbool_t pg, svint16_t op1, svint16_t op2, svint16_t op3)
        /// svint16_t svmls[_s16]_x(svbool_t pg, svint16_t op1, svint16_t op2, svint16_t op3)
        /// svint16_t svmls[_s16]_z(svbool_t pg, svint16_t op1, svint16_t op2, svint16_t op3)
        ///   MLS Ztied1.H, Pg/M, Zop2.H, Zop3.H
        /// </summary>
        public static unsafe Vector<short> MultiplySubtract(Vector<short> minuend, Vector<short> left, Vector<short> right) { throw new PlatformNotSupportedException(); }

        /// <summary>
        /// svint32_t svmls[_s32]_m(svbool_t pg, svint32_t op1, svint32_t op2, svint32_t op3)
        /// svint32_t svmls[_s32]_x(svbool_t pg, svint32_t op1, svint32_t op2, svint32_t op3)
        /// svint32_t svmls[_s32]_z(svbool_t pg, svint32_t op1, svint32_t op2, svint32_t op3)
        ///   MLS Ztied1.S, Pg/M, Zop2.S, Zop3.S
        /// </summary>
        public static unsafe Vector<int> MultiplySubtract(Vector<int> minuend, Vector<int> left, Vector<int> right) { throw new PlatformNotSupportedException(); }

        /// <summary>
        /// svint64_t svmls[_s64]_m(svbool_t pg, svint64_t op1, svint64_t op2, svint64_t op3)
        /// svint64_t svmls[_s64]_x(svbool_t pg, svint64_t op1, svint64_t op2, svint64_t op3)
        /// svint64_t svmls[_s64]_z(svbool_t pg, svint64_t op1, svint64_t op2, svint64_t op3)
        ///   MLS Ztied1.D, Pg/M, Zop2.D, Zop3.D
        /// </summary>
        public static unsafe Vector<long> MultiplySubtract(Vector<long> minuend, Vector<long> left, Vector<long> right) { throw new PlatformNotSupportedException(); }

        /// <summary>
        /// svint8_t svmls[_s8]_m(svbool_t pg, svint8_t op1, svint8_t op2, svint8_t op3)
        /// svint8_t svmls[_s8]_x(svbool_t pg, svint8_t op1, svint8_t op2, svint8_t op3)
        /// svint8_t svmls[_s8]_z(svbool_t pg, svint8_t op1, svint8_t op2, svint8_t op3)
        ///   MLS Ztied1.B, Pg/M, Zop2.B, Zop3.B
        /// </summary>
        public static unsafe Vector<sbyte> MultiplySubtract(Vector<sbyte> minuend, Vector<sbyte> left, Vector<sbyte> right) { throw new PlatformNotSupportedException(); }

        /// <summary>
        /// svuint16_t svmls[_u16]_m(svbool_t pg, svuint16_t op1, svuint16_t op2, svuint16_t op3)
        /// svuint16_t svmls[_u16]_x(svbool_t pg, svuint16_t op1, svuint16_t op2, svuint16_t op3)
        /// svuint16_t svmls[_u16]_z(svbool_t pg, svuint16_t op1, svuint16_t op2, svuint16_t op3)
        ///   MLS Ztied1.H, Pg/M, Zop2.H, Zop3.H
        /// </summary>
        public static unsafe Vector<ushort> MultiplySubtract(Vector<ushort> minuend, Vector<ushort> left, Vector<ushort> right) { throw new PlatformNotSupportedException(); }

        /// <summary>
        /// svuint32_t svmls[_u32]_m(svbool_t pg, svuint32_t op1, svuint32_t op2, svuint32_t op3)
        /// svuint32_t svmls[_u32]_x(svbool_t pg, svuint32_t op1, svuint32_t op2, svuint32_t op3)
        /// svuint32_t svmls[_u32]_z(svbool_t pg, svuint32_t op1, svuint32_t op2, svuint32_t op3)
        ///   MLS Ztied1.S, Pg/M, Zop2.S, Zop3.S
        /// </summary>
        public static unsafe Vector<uint> MultiplySubtract(Vector<uint> minuend, Vector<uint> left, Vector<uint> right) { throw new PlatformNotSupportedException(); }

        /// <summary>
        /// svuint64_t svmls[_u64]_m(svbool_t pg, svuint64_t op1, svuint64_t op2, svuint64_t op3)
        /// svuint64_t svmls[_u64]_z(svbool_t pg, svuint64_t op1, svuint64_t op2, svuint64_t op3)
        /// svuint64_t svmls[_u64]_x(svbool_t pg, svuint64_t op1, svuint64_t op2, svuint64_t op3)
        ///   MLS Ztied1.D, Pg/M, Zop2.D, Zop3.D
        /// </summary>
        public static unsafe Vector<ulong> MultiplySubtract(Vector<ulong> minuend, Vector<ulong> left, Vector<ulong> right) { throw new PlatformNotSupportedException(); }

        ///  Negate : Negate

        /// <summary>
        /// svfloat64_t svneg[_f64]_m(svfloat64_t inactive, svbool_t pg, svfloat64_t op)
        /// svfloat64_t svneg[_f64]_x(svbool_t pg, svfloat64_t op)
        /// svfloat64_t svneg[_f64]_z(svbool_t pg, svfloat64_t op)
        ///   FNEG Ztied.D, Pg/M, Zop.D
        /// </summary>
        public static unsafe Vector<double> Negate(Vector<double> value) { throw new PlatformNotSupportedException(); }

        /// <summary>
        /// svint16_t svneg[_s16]_m(svint16_t inactive, svbool_t pg, svint16_t op)
        /// svint16_t svneg[_s16]_x(svbool_t pg, svint16_t op)
        /// svint16_t svneg[_s16]_z(svbool_t pg, svint16_t op)
        ///   NEG Ztied.H, Pg/M, Zop.H
        /// </summary>
        public static unsafe Vector<short> Negate(Vector<short> value) { throw new PlatformNotSupportedException(); }

        /// <summary>
        /// svint32_t svneg[_s32]_m(svint32_t inactive, svbool_t pg, svint32_t op)
        /// svint32_t svneg[_s32]_x(svbool_t pg, svint32_t op)
        /// svint32_t svneg[_s32]_z(svbool_t pg, svint32_t op)
        ///   NEG Ztied.S, Pg/M, Zop.S
        /// </summary>
        public static unsafe Vector<int> Negate(Vector<int> value) { throw new PlatformNotSupportedException(); }

        /// <summary>
        /// svint64_t svneg[_s64]_m(svint64_t inactive, svbool_t pg, svint64_t op)
        /// svint64_t svneg[_s64]_x(svbool_t pg, svint64_t op)
        /// svint64_t svneg[_s64]_z(svbool_t pg, svint64_t op)
        ///   NEG Ztied.D, Pg/M, Zop.D
        /// </summary>
        public static unsafe Vector<long> Negate(Vector<long> value) { throw new PlatformNotSupportedException(); }

        /// <summary>
        /// svint8_t svneg[_s8]_x(svbool_t pg, svint8_t op)
        /// svint8_t svneg[_s8]_m(svint8_t inactive, svbool_t pg, svint8_t op)
        /// svint8_t svneg[_s8]_z(svbool_t pg, svint8_t op)
        ///   NEG Ztied.B, Pg/M, Zop.B
        /// </summary>
        public static unsafe Vector<sbyte> Negate(Vector<sbyte> value) { throw new PlatformNotSupportedException(); }

        /// <summary>
        /// svfloat32_t svneg[_f32]_m(svfloat32_t inactive, svbool_t pg, svfloat32_t op)
        /// svfloat32_t svneg[_f32]_x(svbool_t pg, svfloat32_t op)
        /// svfloat32_t svneg[_f32]_z(svbool_t pg, svfloat32_t op)
        ///   FNEG Ztied.S, Pg/M, Zop.S
        /// </summary>
        public static unsafe Vector<float> Negate(Vector<float> value) { throw new PlatformNotSupportedException(); }

        ///  Bitwise invert

        /// <summary>
        /// svuint8_t svnot[_u8]_m(svuint8_t inactive, svbool_t pg, svuint8_t op)
        ///   NOT Ztied.B, Pg/M, Zop.B
        /// svuint8_t svnot[_u8]_x(svbool_t pg, svuint8_t op)
        ///   NOT Ztied.B, Pg/M, Ztied.B
        /// svuint8_t svnot[_u8]_z(svbool_t pg, svuint8_t op)
        /// svbool_t svnot[_b]_z(svbool_t pg, svbool_t op)
        ///   EOR Presult.B, Pg/Z, Pop.B, Pg.B
        /// </summary>
        public static unsafe Vector<byte> Not(Vector<byte> value) { throw new PlatformNotSupportedException(); }

        /// <summary>
        /// svint16_t svnot[_s16]_m(svint16_t inactive, svbool_t pg, svint16_t op)
        ///   NOT Ztied.H, Pg/M, Zop.H
        /// svint16_t svnot[_s16]_x(svbool_t pg, svint16_t op)
        ///   NOT Ztied.H, Pg/M, Ztied.H
        /// svint16_t svnot[_s16]_z(svbool_t pg, svint16_t op)
        /// svbool_t svnot[_b]_z(svbool_t pg, svbool_t op)
        ///   EOR Presult.B, Pg/Z, Pop.B, Pg.B
        /// </summary>
        public static unsafe Vector<short> Not(Vector<short> value) { throw new PlatformNotSupportedException(); }

        /// <summary>
        /// svint32_t svnot[_s32]_m(svint32_t inactive, svbool_t pg, svint32_t op)
        ///   NOT Ztied.S, Pg/M, Zop.S
        /// svint32_t svnot[_s32]_x(svbool_t pg, svint32_t op)
        ///   NOT Ztied.S, Pg/M, Ztied.S
        /// svint32_t svnot[_s32]_z(svbool_t pg, svint32_t op)
        /// svbool_t svnot[_b]_z(svbool_t pg, svbool_t op)
        ///   EOR Presult.B, Pg/Z, Pop.B, Pg.B
        /// </summary>
        public static unsafe Vector<int> Not(Vector<int> value) { throw new PlatformNotSupportedException(); }

        /// <summary>
        /// svint64_t svnot[_s64]_m(svint64_t inactive, svbool_t pg, svint64_t op)
        ///   NOT Ztied.D, Pg/M, Zop.D
        /// svint64_t svnot[_s64]_x(svbool_t pg, svint64_t op)
        ///   NOT Ztied.D, Pg/M, Ztied.D
        /// svint64_t svnot[_s64]_z(svbool_t pg, svint64_t op)
        /// svbool_t svnot[_b]_z(svbool_t pg, svbool_t op)
        ///   EOR Presult.B, Pg/Z, Pop.B, Pg.B
        /// </summary>
        public static unsafe Vector<long> Not(Vector<long> value) { throw new PlatformNotSupportedException(); }

        /// <summary>
        /// svint8_t svnot[_s8]_m(svint8_t inactive, svbool_t pg, svint8_t op)
        ///   NOT Ztied.B, Pg/M, Zop.B
        /// svint8_t svnot[_s8]_x(svbool_t pg, svint8_t op)
        ///   NOT Ztied.B, Pg/M, Ztied.B
        /// svint8_t svnot[_s8]_z(svbool_t pg, svint8_t op)
        /// svbool_t svnot[_b]_z(svbool_t pg, svbool_t op)
        ///   EOR Presult.B, Pg/Z, Pop.B, Pg.B
        /// </summary>
        public static unsafe Vector<sbyte> Not(Vector<sbyte> value) { throw new PlatformNotSupportedException(); }

        /// <summary>
        /// svuint16_t svnot[_u16]_m(svuint16_t inactive, svbool_t pg, svuint16_t op)
        ///   NOT Ztied.H, Pg/M, Zop.H
        /// svuint16_t svnot[_u16]_x(svbool_t pg, svuint16_t op)
        ///   NOT Ztied.H, Pg/M, Ztied.H
        /// svuint16_t svnot[_u16]_z(svbool_t pg, svuint16_t op)
        /// svbool_t svnot[_b]_z(svbool_t pg, svbool_t op)
        ///   EOR Presult.B, Pg/Z, Pop.B, Pg.B
        /// </summary>
        public static unsafe Vector<ushort> Not(Vector<ushort> value) { throw new PlatformNotSupportedException(); }

        /// <summary>
        /// svuint32_t svnot[_u32]_m(svuint32_t inactive, svbool_t pg, svuint32_t op)
        ///   NOT Ztied.S, Pg/M, Zop.S
        /// svuint32_t svnot[_u32]_x(svbool_t pg, svuint32_t op)
        ///   NOT Ztied.S, Pg/M, Ztied.S
        /// svuint32_t svnot[_u32]_z(svbool_t pg, svuint32_t op)
        /// svbool_t svnot[_b]_z(svbool_t pg, svbool_t op)
        ///   EOR Presult.B, Pg/Z, Pop.B, Pg.B
        /// </summary>
        public static unsafe Vector<uint> Not(Vector<uint> value) { throw new PlatformNotSupportedException(); }

        /// <summary>
        /// svuint64_t svnot[_u64]_m(svuint64_t inactive, svbool_t pg, svuint64_t op)
        ///   NOT Ztied.D, Pg/M, Zop.D
        /// svuint64_t svnot[_u64]_x(svbool_t pg, svuint64_t op)
        ///   NOT Ztied.D, Pg/M, Ztied.D
        /// svuint64_t svnot[_u64]_z(svbool_t pg, svuint64_t op)
        /// svbool_t svnot[_b]_z(svbool_t pg, svbool_t op)
        ///   EOR Presult.B, Pg/Z, Pop.B, Pg.B
        /// </summary>
        public static unsafe Vector<ulong> Not(Vector<ulong> value) { throw new PlatformNotSupportedException(); }

        ///  Or : Bitwise inclusive OR

        /// <summary>
        /// svuint8_t svorr[_u8]_m(svbool_t pg, svuint8_t op1, svuint8_t op2)
        /// svuint8_t svorr[_u8]_x(svbool_t pg, svuint8_t op1, svuint8_t op2)
        /// svuint8_t svorr[_u8]_z(svbool_t pg, svuint8_t op1, svuint8_t op2)
        ///   ORR Ztied1.B, Pg/M, Ztied1.B, Zop2.B
        ///   ORR Zresult.D, Zop1.D, Zop2.D
        /// svbool_t svorr[_b]_z(svbool_t pg, svbool_t op1, svbool_t op2)
        ///   ORR Presult.B, Pg/Z, Pop1.B, Pop2.B
        /// </summary>
        public static unsafe Vector<byte> Or(Vector<byte> left, Vector<byte> right) { throw new PlatformNotSupportedException(); }

        /// <summary>
        /// svint16_t svorr[_s16]_m(svbool_t pg, svint16_t op1, svint16_t op2)
        /// svint16_t svorr[_s16]_x(svbool_t pg, svint16_t op1, svint16_t op2)
        /// svint16_t svorr[_s16]_z(svbool_t pg, svint16_t op1, svint16_t op2)
        ///   ORR Ztied1.H, Pg/M, Ztied1.H, Zop2.H
        ///   ORR Zresult.D, Zop1.D, Zop2.D
        /// svbool_t svorr[_b]_z(svbool_t pg, svbool_t op1, svbool_t op2)
        ///   ORR Presult.B, Pg/Z, Pop1.B, Pop2.B
        /// </summary>
        public static unsafe Vector<short> Or(Vector<short> left, Vector<short> right) { throw new PlatformNotSupportedException(); }

        /// <summary>
        /// svint32_t svorr[_s32]_m(svbool_t pg, svint32_t op1, svint32_t op2)
        /// svint32_t svorr[_s32]_x(svbool_t pg, svint32_t op1, svint32_t op2)
        /// svint32_t svorr[_s32]_z(svbool_t pg, svint32_t op1, svint32_t op2)
        ///   ORR Ztied1.S, Pg/M, Ztied1.S, Zop2.S
        ///   ORR Zresult.D, Zop1.D, Zop2.D
        /// svbool_t svorr[_b]_z(svbool_t pg, svbool_t op1, svbool_t op2)
        ///   ORR Presult.B, Pg/Z, Pop1.B, Pop2.B
        /// </summary>
        public static unsafe Vector<int> Or(Vector<int> left, Vector<int> right) { throw new PlatformNotSupportedException(); }

        /// <summary>
        /// svint64_t svorr[_s64]_m(svbool_t pg, svint64_t op1, svint64_t op2)
        /// svint64_t svorr[_s64]_x(svbool_t pg, svint64_t op1, svint64_t op2)
        /// svint64_t svorr[_s64]_z(svbool_t pg, svint64_t op1, svint64_t op2)
        ///   ORR Ztied1.D, Pg/M, Ztied1.D, Zop2.D
        ///   ORR Zresult.D, Zop1.D, Zop2.D
        /// svbool_t svorr[_b]_z(svbool_t pg, svbool_t op1, svbool_t op2)
        ///   ORR Presult.B, Pg/Z, Pop1.B, Pop2.B
        /// </summary>
        public static unsafe Vector<long> Or(Vector<long> left, Vector<long> right) { throw new PlatformNotSupportedException(); }

        /// <summary>
        /// svint8_t svorr[_s8]_m(svbool_t pg, svint8_t op1, svint8_t op2)
        /// svint8_t svorr[_s8]_x(svbool_t pg, svint8_t op1, svint8_t op2)
        /// svint8_t svorr[_s8]_z(svbool_t pg, svint8_t op1, svint8_t op2)
        ///   ORR Ztied1.B, Pg/M, Ztied1.B, Zop2.B
        ///   ORR Zresult.D, Zop1.D, Zop2.D
        /// svbool_t svorr[_b]_z(svbool_t pg, svbool_t op1, svbool_t op2)
        ///   ORR Presult.B, Pg/Z, Pop1.B, Pop2.B
        /// </summary>
        public static unsafe Vector<sbyte> Or(Vector<sbyte> left, Vector<sbyte> right) { throw new PlatformNotSupportedException(); }

        /// <summary>
        /// svuint16_t svorr[_u16]_m(svbool_t pg, svuint16_t op1, svuint16_t op2)
        /// svuint16_t svorr[_u16]_x(svbool_t pg, svuint16_t op1, svuint16_t op2)
        /// svuint16_t svorr[_u16]_z(svbool_t pg, svuint16_t op1, svuint16_t op2)
        ///   ORR Ztied1.H, Pg/M, Ztied1.H, Zop2.H
        ///   ORR Zresult.D, Zop1.D, Zop2.D
        /// svbool_t svorr[_b]_z(svbool_t pg, svbool_t op1, svbool_t op2)
        ///   ORR Presult.B, Pg/Z, Pop1.B, Pop2.B
        /// </summary>
        public static unsafe Vector<ushort> Or(Vector<ushort> left, Vector<ushort> right) { throw new PlatformNotSupportedException(); }

        /// <summary>
        /// svuint32_t svorr[_u32]_m(svbool_t pg, svuint32_t op1, svuint32_t op2)
        /// svuint32_t svorr[_u32]_x(svbool_t pg, svuint32_t op1, svuint32_t op2)
        /// svuint32_t svorr[_u32]_z(svbool_t pg, svuint32_t op1, svuint32_t op2)
        ///   ORR Ztied1.S, Pg/M, Ztied1.S, Zop2.S
        ///   ORR Zresult.D, Zop1.D, Zop2.D
        /// svbool_t svorr[_b]_z(svbool_t pg, svbool_t op1, svbool_t op2)
        ///   ORR Presult.B, Pg/Z, Pop1.B, Pop2.B
        /// </summary>
        public static unsafe Vector<uint> Or(Vector<uint> left, Vector<uint> right) { throw new PlatformNotSupportedException(); }

        /// <summary>
        /// svuint64_t svorr[_u64]_m(svbool_t pg, svuint64_t op1, svuint64_t op2)
        /// svuint64_t svorr[_u64]_x(svbool_t pg, svuint64_t op1, svuint64_t op2)
        /// svuint64_t svorr[_u64]_z(svbool_t pg, svuint64_t op1, svuint64_t op2)
        ///   ORR Ztied1.D, Pg/M, Ztied1.D, Zop2.D
        ///   ORR Zresult.D, Zop1.D, Zop2.D
        /// svbool_t svorr[_b]_z(svbool_t pg, svbool_t op1, svbool_t op2)
        ///   ORR Presult.B, Pg/Z, Pop1.B, Pop2.B
        /// </summary>
        public static unsafe Vector<ulong> Or(Vector<ulong> left, Vector<ulong> right) { throw new PlatformNotSupportedException(); }


        ///  OrAcross : Bitwise inclusive OR reduction to scalar

        /// <summary>
        /// uint8_t svorv[_u8](svbool_t pg, svuint8_t op)
        ///   ORV Bresult, Pg, Zop.B
        /// </summary>
        public static unsafe Vector<byte> OrAcross(Vector<byte> value) { throw new PlatformNotSupportedException(); }

        /// <summary>
        /// int16_t svorv[_s16](svbool_t pg, svint16_t op)
        ///   ORV Hresult, Pg, Zop.H
        /// </summary>
        public static unsafe Vector<short> OrAcross(Vector<short> value) { throw new PlatformNotSupportedException(); }

        /// <summary>
        /// int32_t svorv[_s32](svbool_t pg, svint32_t op)
        ///   ORV Sresult, Pg, Zop.S
        /// </summary>
        public static unsafe Vector<int> OrAcross(Vector<int> value) { throw new PlatformNotSupportedException(); }

        /// <summary>
        /// int64_t svorv[_s64](svbool_t pg, svint64_t op)
        ///   ORV Dresult, Pg, Zop.D
        /// </summary>
        public static unsafe Vector<long> OrAcross(Vector<long> value) { throw new PlatformNotSupportedException(); }

        /// <summary>
        /// int8_t svorv[_s8](svbool_t pg, svint8_t op)
        ///   ORV Bresult, Pg, Zop.B
        /// </summary>
        public static unsafe Vector<sbyte> OrAcross(Vector<sbyte> value) { throw new PlatformNotSupportedException(); }

        /// <summary>
        /// uint16_t svorv[_u16](svbool_t pg, svuint16_t op)
        ///   ORV Hresult, Pg, Zop.H
        /// </summary>
        public static unsafe Vector<ushort> OrAcross(Vector<ushort> value) { throw new PlatformNotSupportedException(); }

        /// <summary>
        /// uint32_t svorv[_u32](svbool_t pg, svuint32_t op)
        ///   ORV Sresult, Pg, Zop.S
        /// </summary>
        public static unsafe Vector<uint> OrAcross(Vector<uint> value) { throw new PlatformNotSupportedException(); }

        /// <summary>
        /// uint64_t svorv[_u64](svbool_t pg, svuint64_t op)
        ///   ORV Dresult, Pg, Zop.D
        /// </summary>
        public static unsafe Vector<ulong> OrAcross(Vector<ulong> value) { throw new PlatformNotSupportedException(); }

        ///  Count nonzero bits

        /// <summary>
        /// svuint8_t svcnt[_s8]_m(svuint8_t inactive, svbool_t pg, svint8_t op)
        /// svuint8_t svcnt[_s8]_x(svbool_t pg, svint8_t op)
        /// svuint8_t svcnt[_s8]_z(svbool_t pg, svint8_t op)
        ///   CNT Ztied.B, Pg/M, Zop.B
        /// </summary>
        public static unsafe Vector<byte> PopCount(Vector<sbyte> value) { throw new PlatformNotSupportedException(); }

        /// <summary>
        /// svuint8_t svcnt[_u8]_m(svuint8_t inactive, svbool_t pg, svuint8_t op)
        /// svuint8_t svcnt[_u8]_x(svbool_t pg, svuint8_t op)
        /// svuint8_t svcnt[_u8]_z(svbool_t pg, svuint8_t op)
        ///   CNT Ztied.B, Pg/M, Zop.B
        /// </summary>
        public static unsafe Vector<byte> PopCount(Vector<byte> value) { throw new PlatformNotSupportedException(); }

        /// <summary>
        /// svuint16_t svcnt[_s16]_m(svuint16_t inactive, svbool_t pg, svint16_t op)
        /// svuint16_t svcnt[_s16]_x(svbool_t pg, svint16_t op)
        /// svuint16_t svcnt[_s16]_z(svbool_t pg, svint16_t op)
        ///   CNT Ztied.H, Pg/M, Zop.H
        /// </summary>
        public static unsafe Vector<ushort> PopCount(Vector<short> value) { throw new PlatformNotSupportedException(); }

        /// <summary>
        /// svuint16_t svcnt[_u16]_m(svuint16_t inactive, svbool_t pg, svuint16_t op)
        /// svuint16_t svcnt[_u16]_x(svbool_t pg, svuint16_t op)
        /// svuint16_t svcnt[_u16]_z(svbool_t pg, svuint16_t op)
        ///   CNT Ztied.H, Pg/M, Zop.H
        /// </summary>
        public static unsafe Vector<ushort> PopCount(Vector<ushort> value) { throw new PlatformNotSupportedException(); }

        /// <summary>
        /// svuint32_t svcnt[_s32]_m(svuint32_t inactive, svbool_t pg, svint32_t op)
        /// svuint32_t svcnt[_s32]_x(svbool_t pg, svint32_t op)
        /// svuint32_t svcnt[_s32]_z(svbool_t pg, svint32_t op)
        ///   CNT Ztied.S, Pg/M, Zop.S
        /// </summary>
        public static unsafe Vector<uint> PopCount(Vector<int> value) { throw new PlatformNotSupportedException(); }

        /// <summary>
        /// svuint32_t svcnt[_f32]_m(svuint32_t inactive, svbool_t pg, svfloat32_t op)
        /// svuint32_t svcnt[_f32]_x(svbool_t pg, svfloat32_t op)
        /// svuint32_t svcnt[_f32]_z(svbool_t pg, svfloat32_t op)
        ///   CNT Ztied.S, Pg/M, Zop.S
        /// </summary>
        public static unsafe Vector<uint> PopCount(Vector<float> value) { throw new PlatformNotSupportedException(); }

        /// <summary>
        /// svuint32_t svcnt[_u32]_m(svuint32_t inactive, svbool_t pg, svuint32_t op)
        /// svuint32_t svcnt[_u32]_x(svbool_t pg, svuint32_t op)
        /// svuint32_t svcnt[_u32]_z(svbool_t pg, svuint32_t op)
        ///   CNT Ztied.S, Pg/M, Zop.S
        /// </summary>
        public static unsafe Vector<uint> PopCount(Vector<uint> value) { throw new PlatformNotSupportedException(); }

        /// <summary>
        /// svuint64_t svcnt[_f64]_m(svuint64_t inactive, svbool_t pg, svfloat64_t op)
        /// svuint64_t svcnt[_f64]_x(svbool_t pg, svfloat64_t op)
        /// svuint64_t svcnt[_f64]_z(svbool_t pg, svfloat64_t op)
        ///   CNT Ztied.D, Pg/M, Zop.D
        /// </summary>
        public static unsafe Vector<ulong> PopCount(Vector<double> value) { throw new PlatformNotSupportedException(); }

        /// <summary>
        /// svuint64_t svcnt[_s64]_m(svuint64_t inactive, svbool_t pg, svint64_t op)
        /// svuint64_t svcnt[_s64]_x(svbool_t pg, svint64_t op)
        /// svuint64_t svcnt[_s64]_z(svbool_t pg, svint64_t op)
        ///   CNT Ztied.D, Pg/M, Zop.D
        /// </summary>
        public static unsafe Vector<ulong> PopCount(Vector<long> value) { throw new PlatformNotSupportedException(); }

        /// <summary>
        /// svuint64_t svcnt[_u64]_m(svuint64_t inactive, svbool_t pg, svuint64_t op)
        /// svuint64_t svcnt[_u64]_x(svbool_t pg, svuint64_t op)
        /// svuint64_t svcnt[_u64]_z(svbool_t pg, svuint64_t op)
        ///   CNT Ztied.D, Pg/M, Zop.D
        /// </summary>
        public static unsafe Vector<ulong> PopCount(Vector<ulong> value) { throw new PlatformNotSupportedException(); }

        /// <summary>
        /// void svprfb(svbool_t pg, const void *base, enum svprfop op)
        ///   PRFB op, Pg, [Xbase, #0, MUL VL]
        /// </summary>
        public static unsafe void PrefetchBytes(Vector<byte> mask, void* address, [ConstantExpected] SvePrefetchType prefetchType) { throw new PlatformNotSupportedException(); }

        /// <summary>
        /// void svprfh(svbool_t pg, const void *base, enum svprfop op)
        ///   PRFH op, Pg, [Xbase, #0, MUL VL]
        /// </summary>
        public static unsafe void PrefetchInt16(Vector<ushort> mask, void* address, [ConstantExpected] SvePrefetchType prefetchType) { throw new PlatformNotSupportedException(); }

        /// <summary>
        /// void svprfw(svbool_t pg, const void *base, enum svprfop op)
        ///   PRFW op, Pg, [Xbase, #0, MUL VL]
        /// </summary>
        public static unsafe void PrefetchInt32(Vector<uint> mask, void* address, [ConstantExpected] SvePrefetchType prefetchType) { throw new PlatformNotSupportedException(); }

        /// <summary>
        /// void svprfd(svbool_t pg, const void *base, enum svprfop op)
        ///   PRFD op, Pg, [Xbase, #0, MUL VL]
        /// </summary>
        public static unsafe void PrefetchInt64(Vector<ulong> mask, void* address, [ConstantExpected] SvePrefetchType prefetchType) { throw new PlatformNotSupportedException(); }


        ///  ReciprocalEstimate : Reciprocal estimate

        /// <summary>
        /// svfloat64_t svrecpe[_f64](svfloat64_t op)
        ///   FRECPE Zresult.D, Zop.D
        /// </summary>
        public static unsafe Vector<double> ReciprocalEstimate(Vector<double> value) { throw new PlatformNotSupportedException(); }

        /// <summary>
        /// svfloat32_t svrecpe[_f32](svfloat32_t op)
        ///   FRECPE Zresult.S, Zop.S
        /// </summary>
        public static unsafe Vector<float> ReciprocalEstimate(Vector<float> value) { throw new PlatformNotSupportedException(); }


        ///  ReciprocalExponent : Reciprocal exponent

        /// <summary>
        /// svfloat64_t svrecpx[_f64]_m(svfloat64_t inactive, svbool_t pg, svfloat64_t op)
        ///   FRECPX Ztied.D, Pg/M, Zop.D
        /// svfloat64_t svrecpx[_f64]_x(svbool_t pg, svfloat64_t op)
        ///   FRECPX Ztied.D, Pg/M, Ztied.D
        /// svfloat64_t svrecpx[_f64]_z(svbool_t pg, svfloat64_t op)
        /// </summary>
        public static unsafe Vector<double> ReciprocalExponent(Vector<double> value) { throw new PlatformNotSupportedException(); }

        /// <summary>
        /// svfloat32_t svrecpx[_f32]_m(svfloat32_t inactive, svbool_t pg, svfloat32_t op)
        ///   FRECPX Ztied.S, Pg/M, Zop.S
        /// svfloat32_t svrecpx[_f32]_x(svbool_t pg, svfloat32_t op)
        ///   FRECPX Ztied.S, Pg/M, Ztied.S
        /// svfloat32_t svrecpx[_f32]_z(svbool_t pg, svfloat32_t op)
        /// </summary>
        public static unsafe Vector<float> ReciprocalExponent(Vector<float> value) { throw new PlatformNotSupportedException(); }


        ///  ReciprocalSqrtEstimate : Reciprocal square root estimate

        /// <summary>
        /// svfloat64_t svrsqrte[_f64](svfloat64_t op)
        ///   FRSQRTE Zresult.D, Zop.D
        /// </summary>
        public static unsafe Vector<double> ReciprocalSqrtEstimate(Vector<double> value) { throw new PlatformNotSupportedException(); }

        /// <summary>
        /// svfloat32_t svrsqrte[_f32](svfloat32_t op)
        ///   FRSQRTE Zresult.S, Zop.S
        /// </summary>
        public static unsafe Vector<float> ReciprocalSqrtEstimate(Vector<float> value) { throw new PlatformNotSupportedException(); }


        ///  ReciprocalSqrtStep : Reciprocal square root step

        /// <summary>
        /// svfloat64_t svrsqrts[_f64](svfloat64_t op1, svfloat64_t op2)
        ///   FRSQRTS Zresult.D, Zop1.D, Zop2.D
        /// </summary>
        public static unsafe Vector<double> ReciprocalSqrtStep(Vector<double> left, Vector<double> right) { throw new PlatformNotSupportedException(); }

        /// <summary>
        /// svfloat32_t svrsqrts[_f32](svfloat32_t op1, svfloat32_t op2)
        ///   FRSQRTS Zresult.S, Zop1.S, Zop2.S
        /// </summary>
        public static unsafe Vector<float> ReciprocalSqrtStep(Vector<float> left, Vector<float> right) { throw new PlatformNotSupportedException(); }


        ///  ReciprocalStep : Reciprocal step

        /// <summary>
        /// svfloat64_t svrecps[_f64](svfloat64_t op1, svfloat64_t op2)
        ///   FRECPS Zresult.D, Zop1.D, Zop2.D
        /// </summary>
        public static unsafe Vector<double> ReciprocalStep(Vector<double> left, Vector<double> right) { throw new PlatformNotSupportedException(); }

        /// <summary>
        /// svfloat32_t svrecps[_f32](svfloat32_t op1, svfloat32_t op2)
        ///   FRECPS Zresult.S, Zop1.S, Zop2.S
        /// </summary>
        public static unsafe Vector<float> ReciprocalStep(Vector<float> left, Vector<float> right) { throw new PlatformNotSupportedException(); }
        ///  Reverse bits

        /// <summary>
        /// svuint8_t svrbit[_u8]_m(svuint8_t inactive, svbool_t pg, svuint8_t op)
        ///   RBIT Ztied.B, Pg/M, Zop.B
        /// </summary>
        public static unsafe Vector<byte> ReverseBits(Vector<byte> value) { throw new PlatformNotSupportedException(); }

        /// <summary>
        /// svint16_t svrbit[_s16]_m(svint16_t inactive, svbool_t pg, svint16_t op)
        ///   RBIT Ztied.H, Pg/M, Zop.H
        /// </summary>
        public static unsafe Vector<short> ReverseBits(Vector<short> value) { throw new PlatformNotSupportedException(); }

        /// <summary>
        /// svint32_t svrbit[_s32]_m(svint32_t inactive, svbool_t pg, svint32_t op)
        ///   RBIT Ztied.S, Pg/M, Zop.S
        /// </summary>
        public static unsafe Vector<int> ReverseBits(Vector<int> value) { throw new PlatformNotSupportedException(); }

        /// <summary>
        /// svint64_t svrbit[_s64]_m(svint64_t inactive, svbool_t pg, svint64_t op)
        ///   RBIT Ztied.D, Pg/M, Zop.D
        /// </summary>
        public static unsafe Vector<long> ReverseBits(Vector<long> value) { throw new PlatformNotSupportedException(); }

        /// <summary>
        /// svint8_t svrbit[_s8]_m(svint8_t inactive, svbool_t pg, svint8_t op)
        ///   RBIT Ztied.B, Pg/M, Zop.B
        /// </summary>
        public static unsafe Vector<sbyte> ReverseBits(Vector<sbyte> value) { throw new PlatformNotSupportedException(); }

        /// <summary>
        /// svuint16_t svrbit[_u16]_m(svuint16_t inactive, svbool_t pg, svuint16_t op)
        ///   RBIT Ztied.H, Pg/M, Zop.H
        /// </summary>
        public static unsafe Vector<ushort> ReverseBits(Vector<ushort> value) { throw new PlatformNotSupportedException(); }

        /// <summary>
        /// svuint32_t svrbit[_u32]_m(svuint32_t inactive, svbool_t pg, svuint32_t op)
        ///   RBIT Ztied.S, Pg/M, Zop.S
        /// </summary>
        public static unsafe Vector<uint> ReverseBits(Vector<uint> value) { throw new PlatformNotSupportedException(); }

        /// <summary>
        /// svuint64_t svrbit[_u64]_m(svuint64_t inactive, svbool_t pg, svuint64_t op)
        ///   RBIT Ztied.D, Pg/M, Zop.D
        /// </summary>
        public static unsafe Vector<ulong> ReverseBits(Vector<ulong> value) { throw new PlatformNotSupportedException(); }


        ///  Reverse all elements

        /// <summary>
        /// svuint8_t svrev[_u8](svuint8_t op)
        ///   REV Zresult.B, Zop.B
        /// </summary>
        public static unsafe Vector<byte> ReverseElement(Vector<byte> value) { throw new PlatformNotSupportedException(); }

        /// <summary>
        /// svfloat64_t svrev[_f64](svfloat64_t op)
        ///   REV Zresult.D, Zop.D
        /// </summary>
        public static unsafe Vector<double> ReverseElement(Vector<double> value) { throw new PlatformNotSupportedException(); }

        /// <summary>
        /// svint16_t svrev[_s16](svint16_t op)
        ///   REV Zresult.H, Zop.H
        /// </summary>
        public static unsafe Vector<short> ReverseElement(Vector<short> value) { throw new PlatformNotSupportedException(); }

        /// <summary>
        /// svint32_t svrev[_s32](svint32_t op)
        ///   REV Zresult.S, Zop.S
        /// </summary>
        public static unsafe Vector<int> ReverseElement(Vector<int> value) { throw new PlatformNotSupportedException(); }

        /// <summary>
        /// svint64_t svrev[_s64](svint64_t op)
        ///   REV Zresult.D, Zop.D
        /// </summary>
        public static unsafe Vector<long> ReverseElement(Vector<long> value) { throw new PlatformNotSupportedException(); }

        /// <summary>
        /// svint8_t svrev[_s8](svint8_t op)
        ///   REV Zresult.B, Zop.B
        /// </summary>
        public static unsafe Vector<sbyte> ReverseElement(Vector<sbyte> value) { throw new PlatformNotSupportedException(); }

        /// <summary>
        /// svfloat32_t svrev[_f32](svfloat32_t op)
        ///   REV Zresult.S, Zop.S
        /// </summary>
        public static unsafe Vector<float> ReverseElement(Vector<float> value) { throw new PlatformNotSupportedException(); }

        /// <summary>
        /// svuint16_t svrev[_u16](svuint16_t op)
        ///   REV Zresult.H, Zop.H
        /// </summary>
        public static unsafe Vector<ushort> ReverseElement(Vector<ushort> value) { throw new PlatformNotSupportedException(); }

        /// <summary>
        /// svuint32_t svrev[_u32](svuint32_t op)
        ///   REV Zresult.S, Zop.S
        /// </summary>
        public static unsafe Vector<uint> ReverseElement(Vector<uint> value) { throw new PlatformNotSupportedException(); }

        /// <summary>
        /// svuint64_t svrev[_u64](svuint64_t op)
        ///   REV Zresult.D, Zop.D
        /// </summary>
        public static unsafe Vector<ulong> ReverseElement(Vector<ulong> value) { throw new PlatformNotSupportedException(); }


        ///  Reverse halfwords within elements

        /// <summary>
        /// svint32_t svrevh[_s32]_m(svint32_t inactive, svbool_t pg, svint32_t op)
        ///   REVH Ztied.S, Pg/M, Zop.S
        /// </summary>
        public static unsafe Vector<int> ReverseElement16(Vector<int> value) { throw new PlatformNotSupportedException(); }

        /// <summary>
        /// svint64_t svrevh[_s64]_m(svint64_t inactive, svbool_t pg, svint64_t op)
        ///   REVH Ztied.D, Pg/M, Zop.D
        /// </summary>
        public static unsafe Vector<long> ReverseElement16(Vector<long> value) { throw new PlatformNotSupportedException(); }

        /// <summary>
        /// svuint32_t svrevh[_u32]_m(svuint32_t inactive, svbool_t pg, svuint32_t op)
        ///   REVH Ztied.S, Pg/M, Zop.S
        /// </summary>
        public static unsafe Vector<uint> ReverseElement16(Vector<uint> value) { throw new PlatformNotSupportedException(); }

        /// <summary>
        /// svuint64_t svrevh[_u64]_m(svuint64_t inactive, svbool_t pg, svuint64_t op)
        ///   REVH Ztied.D, Pg/M, Zop.D
        /// </summary>
        public static unsafe Vector<ulong> ReverseElement16(Vector<ulong> value) { throw new PlatformNotSupportedException(); }


        ///  Reverse words within elements

        /// <summary>
        /// svint64_t svrevw[_s64]_m(svint64_t inactive, svbool_t pg, svint64_t op)
        ///   REVW Ztied.D, Pg/M, Zop.D
        /// </summary>
        public static unsafe Vector<long> ReverseElement32(Vector<long> value) { throw new PlatformNotSupportedException(); }

        /// <summary>
        /// svuint64_t svrevw[_u64]_m(svuint64_t inactive, svbool_t pg, svuint64_t op)
        ///   REVW Ztied.D, Pg/M, Zop.D
        /// </summary>
        public static unsafe Vector<ulong> ReverseElement32(Vector<ulong> value) { throw new PlatformNotSupportedException(); }


        ///  Reverse bytes within elements

        /// <summary>
        /// svint16_t svrevb[_s16]_m(svint16_t inactive, svbool_t pg, svint16_t op)
        ///   REVB Ztied.H, Pg/M, Zop.H
        /// </summary>
        public static unsafe Vector<short> ReverseElement8(Vector<short> value) { throw new PlatformNotSupportedException(); }

        /// <summary>
        /// svint32_t svrevb[_s32]_m(svint32_t inactive, svbool_t pg, svint32_t op)
        ///   REVB Ztied.S, Pg/M, Zop.S
        /// </summary>
        public static unsafe Vector<int> ReverseElement8(Vector<int> value) { throw new PlatformNotSupportedException(); }

        /// <summary>
        /// svint64_t svrevb[_s64]_m(svint64_t inactive, svbool_t pg, svint64_t op)
        ///   REVB Ztied.D, Pg/M, Zop.D
        /// </summary>
        public static unsafe Vector<long> ReverseElement8(Vector<long> value) { throw new PlatformNotSupportedException(); }

        /// <summary>
        /// svuint16_t svrevb[_u16]_m(svuint16_t inactive, svbool_t pg, svuint16_t op)
        ///   REVB Ztied.H, Pg/M, Zop.H
        /// </summary>
        public static unsafe Vector<ushort> ReverseElement8(Vector<ushort> value) { throw new PlatformNotSupportedException(); }

        /// <summary>
        /// svuint32_t svrevb[_u32]_m(svuint32_t inactive, svbool_t pg, svuint32_t op)
        ///   REVB Ztied.S, Pg/M, Zop.S
        /// </summary>
        public static unsafe Vector<uint> ReverseElement8(Vector<uint> value) { throw new PlatformNotSupportedException(); }

        /// <summary>
        /// svuint64_t svrevb[_u64]_m(svuint64_t inactive, svbool_t pg, svuint64_t op)
        ///   REVB Ztied.D, Pg/M, Zop.D
        /// </summary>
        public static unsafe Vector<ulong> ReverseElement8(Vector<ulong> value) { throw new PlatformNotSupportedException(); }


        ///  RoundAwayFromZero : Round to nearest, ties away from zero

        /// <summary>
        /// svfloat64_t svrinta[_f64]_m(svfloat64_t inactive, svbool_t pg, svfloat64_t op)
        ///   FRINTA Ztied.D, Pg/M, Zop.D
        /// svfloat64_t svrinta[_f64]_x(svbool_t pg, svfloat64_t op)
        ///   FRINTA Ztied.D, Pg/M, Ztied.D
        /// svfloat64_t svrinta[_f64]_z(svbool_t pg, svfloat64_t op)
        /// </summary>
        public static unsafe Vector<double> RoundAwayFromZero(Vector<double> value) { throw new PlatformNotSupportedException(); }

        /// <summary>
        /// svfloat32_t svrinta[_f32]_m(svfloat32_t inactive, svbool_t pg, svfloat32_t op)
        ///   FRINTA Ztied.S, Pg/M, Zop.S
        /// svfloat32_t svrinta[_f32]_x(svbool_t pg, svfloat32_t op)
        ///   FRINTA Ztied.S, Pg/M, Ztied.S
        /// svfloat32_t svrinta[_f32]_z(svbool_t pg, svfloat32_t op)
        /// </summary>
        public static unsafe Vector<float> RoundAwayFromZero(Vector<float> value) { throw new PlatformNotSupportedException(); }


        ///  RoundToNearest : Round to nearest, ties to even

        /// <summary>
        /// svfloat64_t svrintn[_f64]_m(svfloat64_t inactive, svbool_t pg, svfloat64_t op)
        ///   FRINTN Ztied.D, Pg/M, Zop.D
        /// svfloat64_t svrintn[_f64]_x(svbool_t pg, svfloat64_t op)
        ///   FRINTN Ztied.D, Pg/M, Ztied.D
        /// svfloat64_t svrintn[_f64]_z(svbool_t pg, svfloat64_t op)
        /// </summary>
        public static unsafe Vector<double> RoundToNearest(Vector<double> value) { throw new PlatformNotSupportedException(); }

        /// <summary>
        /// svfloat32_t svrintn[_f32]_m(svfloat32_t inactive, svbool_t pg, svfloat32_t op)
        ///   FRINTN Ztied.S, Pg/M, Zop.S
        /// svfloat32_t svrintn[_f32]_x(svbool_t pg, svfloat32_t op)
        ///   FRINTN Ztied.S, Pg/M, Ztied.S
        /// svfloat32_t svrintn[_f32]_z(svbool_t pg, svfloat32_t op)
        /// </summary>
        public static unsafe Vector<float> RoundToNearest(Vector<float> value) { throw new PlatformNotSupportedException(); }


        ///  RoundToNegativeInfinity : Round towards -∞

        /// <summary>
        /// svfloat64_t svrintm[_f64]_m(svfloat64_t inactive, svbool_t pg, svfloat64_t op)
        ///   FRINTM Ztied.D, Pg/M, Zop.D
        /// svfloat64_t svrintm[_f64]_x(svbool_t pg, svfloat64_t op)
        ///   FRINTM Ztied.D, Pg/M, Ztied.D
        /// svfloat64_t svrintm[_f64]_z(svbool_t pg, svfloat64_t op)
        /// </summary>
        public static unsafe Vector<double> RoundToNegativeInfinity(Vector<double> value) { throw new PlatformNotSupportedException(); }

        /// <summary>
        /// svfloat32_t svrintm[_f32]_m(svfloat32_t inactive, svbool_t pg, svfloat32_t op)
        ///   FRINTM Ztied.S, Pg/M, Zop.S
        /// svfloat32_t svrintm[_f32]_x(svbool_t pg, svfloat32_t op)
        ///   FRINTM Ztied.S, Pg/M, Ztied.S
        /// svfloat32_t svrintm[_f32]_z(svbool_t pg, svfloat32_t op)
        /// </summary>
        public static unsafe Vector<float> RoundToNegativeInfinity(Vector<float> value) { throw new PlatformNotSupportedException(); }


        ///  RoundToPositiveInfinity : Round towards +∞

        /// <summary>
        /// svfloat64_t svrintp[_f64]_m(svfloat64_t inactive, svbool_t pg, svfloat64_t op)
        ///   FRINTP Ztied.D, Pg/M, Zop.D
        /// svfloat64_t svrintp[_f64]_x(svbool_t pg, svfloat64_t op)
        ///   FRINTP Ztied.D, Pg/M, Ztied.D
        /// svfloat64_t svrintp[_f64]_z(svbool_t pg, svfloat64_t op)
        /// </summary>
        public static unsafe Vector<double> RoundToPositiveInfinity(Vector<double> value) { throw new PlatformNotSupportedException(); }

        /// <summary>
        /// svfloat32_t svrintp[_f32]_m(svfloat32_t inactive, svbool_t pg, svfloat32_t op)
        ///   FRINTP Ztied.S, Pg/M, Zop.S
        /// svfloat32_t svrintp[_f32]_x(svbool_t pg, svfloat32_t op)
        ///   FRINTP Ztied.S, Pg/M, Ztied.S
        /// svfloat32_t svrintp[_f32]_z(svbool_t pg, svfloat32_t op)
        /// </summary>
        public static unsafe Vector<float> RoundToPositiveInfinity(Vector<float> value) { throw new PlatformNotSupportedException(); }


        ///  RoundToZero : Round towards zero

        /// <summary>
        /// svfloat64_t svrintz[_f64]_m(svfloat64_t inactive, svbool_t pg, svfloat64_t op)
        ///   FRINTZ Ztied.D, Pg/M, Zop.D
        /// svfloat64_t svrintz[_f64]_x(svbool_t pg, svfloat64_t op)
        ///   FRINTZ Ztied.D, Pg/M, Ztied.D
        /// svfloat64_t svrintz[_f64]_z(svbool_t pg, svfloat64_t op)
        /// </summary>
        public static unsafe Vector<double> RoundToZero(Vector<double> value) { throw new PlatformNotSupportedException(); }

        /// <summary>
        /// svfloat32_t svrintz[_f32]_m(svfloat32_t inactive, svbool_t pg, svfloat32_t op)
        ///   FRINTZ Ztied.S, Pg/M, Zop.S
        /// svfloat32_t svrintz[_f32]_x(svbool_t pg, svfloat32_t op)
        ///   FRINTZ Ztied.S, Pg/M, Ztied.S
        /// svfloat32_t svrintz[_f32]_z(svbool_t pg, svfloat32_t op)
        /// </summary>
        public static unsafe Vector<float> RoundToZero(Vector<float> value) { throw new PlatformNotSupportedException(); }


        /// Saturating decrement by number of halfword elements

        /// <summary>
        /// int32_t svqdech_pat[_n_s32](int32_t op, enum svpattern pattern, uint64_t imm_factor)
        ///   SQDECH Xtied, Wtied, pattern, MUL #imm_factor
        /// </summary>
        public static unsafe int SaturatingDecrementBy16BitElementCount(int value, [ConstantExpected(Min = 1, Max = (byte)(16))] byte scale, [ConstantExpected] SveMaskPattern pattern = SveMaskPattern.All) { throw new PlatformNotSupportedException(); }

        /// <summary>
        /// int64_t svqdech_pat[_n_s64](int64_t op, enum svpattern pattern, uint64_t imm_factor)
        ///   SQDECH Xtied, pattern, MUL #imm_factor
        /// </summary>
        public static unsafe long SaturatingDecrementBy16BitElementCount(long value, [ConstantExpected(Min = 1, Max = (byte)(16))] byte scale, [ConstantExpected] SveMaskPattern pattern = SveMaskPattern.All) { throw new PlatformNotSupportedException(); }

        /// <summary>
        /// uint32_t svqdech_pat[_n_u32](uint32_t op, enum svpattern pattern, uint64_t imm_factor)
        ///   UQDECH Wtied, pattern, MUL #imm_factor
        /// </summary>
        public static unsafe uint SaturatingDecrementBy16BitElementCount(uint value, [ConstantExpected(Min = 1, Max = (byte)(16))] byte scale, [ConstantExpected] SveMaskPattern pattern = SveMaskPattern.All) { throw new PlatformNotSupportedException(); }

        /// <summary>
        /// uint64_t svqdech_pat[_n_u64](uint64_t op, enum svpattern pattern, uint64_t imm_factor)
        ///   UQDECH Xtied, pattern, MUL #imm_factor
        /// </summary>
        public static unsafe ulong SaturatingDecrementBy16BitElementCount(ulong value, [ConstantExpected(Min = 1, Max = (byte)(16))] byte scale, [ConstantExpected] SveMaskPattern pattern = SveMaskPattern.All) { throw new PlatformNotSupportedException(); }

        /// <summary>
        /// svint16_t svqdech_pat[_s16](svint16_t op, enum svpattern pattern, uint64_t imm_factor)
        ///   SQDECH Ztied.H, pattern, MUL #imm_factor
        ///   MOVPRFX Zresult, Zop; SQDECH Zresult.H, pattern, MUL #imm_factor
        /// </summary>
        public static unsafe Vector<short> SaturatingDecrementBy16BitElementCount(Vector<short> value, [ConstantExpected(Min = 1, Max = (byte)(16))] byte scale, [ConstantExpected] SveMaskPattern pattern = SveMaskPattern.All) { throw new PlatformNotSupportedException(); }

        /// <summary>
        /// svuint16_t svqdech_pat[_u16](svuint16_t op, enum svpattern pattern, uint64_t imm_factor)
        ///   UQDECH Ztied.H, pattern, MUL #imm_factor
        ///   MOVPRFX Zresult, Zop; UQDECH Zresult.H, pattern, MUL #imm_factor
        /// </summary>
        public static unsafe Vector<ushort> SaturatingDecrementBy16BitElementCount(Vector<ushort> value, [ConstantExpected(Min = 1, Max = (byte)(16))] byte scale, [ConstantExpected] SveMaskPattern pattern = SveMaskPattern.All) { throw new PlatformNotSupportedException(); }


        /// Saturating decrement by number of word elements

        /// <summary>
        /// int32_t svqdecw_pat[_n_s32](int32_t op, enum svpattern pattern, uint64_t imm_factor)
        ///   SQDECW Xtied, Wtied, pattern, MUL #imm_factor
        /// </summary>
        public static unsafe int SaturatingDecrementBy32BitElementCount(int value, [ConstantExpected(Min = 1, Max = (byte)(16))] byte scale, [ConstantExpected] SveMaskPattern pattern = SveMaskPattern.All) { throw new PlatformNotSupportedException(); }

        /// <summary>
        /// int64_t svqdecw_pat[_n_s64](int64_t op, enum svpattern pattern, uint64_t imm_factor)
        ///   SQDECW Xtied, pattern, MUL #imm_factor
        /// </summary>
        public static unsafe long SaturatingDecrementBy32BitElementCount(long value, [ConstantExpected(Min = 1, Max = (byte)(16))] byte scale, [ConstantExpected] SveMaskPattern pattern = SveMaskPattern.All) { throw new PlatformNotSupportedException(); }

        /// <summary>
        /// uint32_t svqdecw_pat[_n_u32](uint32_t op, enum svpattern pattern, uint64_t imm_factor)
        ///   UQDECW Wtied, pattern, MUL #imm_factor
        /// </summary>
        public static unsafe uint SaturatingDecrementBy32BitElementCount(uint value, [ConstantExpected(Min = 1, Max = (byte)(16))] byte scale, [ConstantExpected] SveMaskPattern pattern = SveMaskPattern.All) { throw new PlatformNotSupportedException(); }

        /// <summary>
        /// uint64_t svqdecw_pat[_n_u64](uint64_t op, enum svpattern pattern, uint64_t imm_factor)
        ///   UQDECW Xtied, pattern, MUL #imm_factor
        /// </summary>
        public static unsafe ulong SaturatingDecrementBy32BitElementCount(ulong value, [ConstantExpected(Min = 1, Max = (byte)(16))] byte scale, [ConstantExpected] SveMaskPattern pattern = SveMaskPattern.All) { throw new PlatformNotSupportedException(); }

        /// <summary>
        /// svint32_t svqdecw_pat[_s32](svint32_t op, enum svpattern pattern, uint64_t imm_factor)
        ///   SQDECW Ztied.S, pattern, MUL #imm_factor
        ///   MOVPRFX Zresult, Zop; SQDECW Zresult.S, pattern, MUL #imm_factor
        /// </summary>
        public static unsafe Vector<int> SaturatingDecrementBy32BitElementCount(Vector<int> value, [ConstantExpected(Min = 1, Max = (byte)(16))] byte scale, [ConstantExpected] SveMaskPattern pattern = SveMaskPattern.All) { throw new PlatformNotSupportedException(); }

        /// <summary>
        /// svuint32_t svqdecw_pat[_u32](svuint32_t op, enum svpattern pattern, uint64_t imm_factor)
        ///   UQDECW Ztied.S, pattern, MUL #imm_factor
        ///   MOVPRFX Zresult, Zop; UQDECW Zresult.S, pattern, MUL #imm_factor
        /// </summary>
        public static unsafe Vector<uint> SaturatingDecrementBy32BitElementCount(Vector<uint> value, [ConstantExpected(Min = 1, Max = (byte)(16))] byte scale, [ConstantExpected] SveMaskPattern pattern = SveMaskPattern.All) { throw new PlatformNotSupportedException(); }


        /// Saturating decrement by number of doubleword elements

        /// <summary>
        /// int32_t svqdecd_pat[_n_s32](int32_t op, enum svpattern pattern, uint64_t imm_factor)
        ///   SQDECD Xtied, Wtied, pattern, MUL #imm_factor
        /// </summary>
        public static unsafe int SaturatingDecrementBy64BitElementCount(int value, [ConstantExpected(Min = 1, Max = (byte)(16))] byte scale, [ConstantExpected] SveMaskPattern pattern = SveMaskPattern.All) { throw new PlatformNotSupportedException(); }

        /// <summary>
        /// int64_t svqdecd_pat[_n_s64](int64_t op, enum svpattern pattern, uint64_t imm_factor)
        ///   SQDECD Xtied, pattern, MUL #imm_factor
        /// </summary>
        public static unsafe long SaturatingDecrementBy64BitElementCount(long value, [ConstantExpected(Min = 1, Max = (byte)(16))] byte scale, [ConstantExpected] SveMaskPattern pattern = SveMaskPattern.All) { throw new PlatformNotSupportedException(); }

        /// <summary>
        /// uint32_t svqdecd_pat[_n_u32](uint32_t op, enum svpattern pattern, uint64_t imm_factor)
        ///   UQDECD Wtied, pattern, MUL #imm_factor
        /// </summary>
        public static unsafe uint SaturatingDecrementBy64BitElementCount(uint value, [ConstantExpected(Min = 1, Max = (byte)(16))] byte scale, [ConstantExpected] SveMaskPattern pattern = SveMaskPattern.All) { throw new PlatformNotSupportedException(); }

        /// <summary>
        /// uint64_t svqdecd_pat[_n_u64](uint64_t op, enum svpattern pattern, uint64_t imm_factor)
        ///   UQDECD Xtied, pattern, MUL #imm_factor
        /// </summary>
        public static unsafe ulong SaturatingDecrementBy64BitElementCount(ulong value, [ConstantExpected(Min = 1, Max = (byte)(16))] byte scale, [ConstantExpected] SveMaskPattern pattern = SveMaskPattern.All) { throw new PlatformNotSupportedException(); }

        /// <summary>
        /// svint64_t svqdecd_pat[_s64](svint64_t op, enum svpattern pattern, uint64_t imm_factor)
        ///   SQDECD Ztied.D, pattern, MUL #imm_factor
        ///   MOVPRFX Zresult, Zop; SQDECD Zresult.D, pattern, MUL #imm_factor
        /// </summary>
        public static unsafe Vector<long> SaturatingDecrementBy64BitElementCount(Vector<long> value, [ConstantExpected(Min = 1, Max = (byte)(16))] byte scale, [ConstantExpected] SveMaskPattern pattern = SveMaskPattern.All) { throw new PlatformNotSupportedException(); }

        /// <summary>
        /// svuint64_t svqdecd_pat[_u64](svuint64_t op, enum svpattern pattern, uint64_t imm_factor)
        ///   UQDECD Ztied.D, pattern, MUL #imm_factor
        ///   MOVPRFX Zresult, Zop; UQDECD Zresult.D, pattern, MUL #imm_factor
        /// </summary>
        public static unsafe Vector<ulong> SaturatingDecrementBy64BitElementCount(Vector<ulong> value, [ConstantExpected(Min = 1, Max = (byte)(16))] byte scale, [ConstantExpected] SveMaskPattern pattern = SveMaskPattern.All) { throw new PlatformNotSupportedException(); }


        /// Saturating decrement by number of byte elements

        /// <summary>
        /// int32_t svqdecb_pat[_n_s32](int32_t op, enum svpattern pattern, uint64_t imm_factor)
        ///   SQDECB Xtied, Wtied, pattern, MUL #imm_factor
        /// </summary>
        public static unsafe int SaturatingDecrementBy8BitElementCount(int value, [ConstantExpected(Min = 1, Max = (byte)(16))] byte scale, [ConstantExpected] SveMaskPattern pattern = SveMaskPattern.All) { throw new PlatformNotSupportedException(); }

        /// <summary>
        /// int64_t svqdecb_pat[_n_s64](int64_t op, enum svpattern pattern, uint64_t imm_factor)
        ///   SQDECB Xtied, pattern, MUL #imm_factor
        /// </summary>
        public static unsafe long SaturatingDecrementBy8BitElementCount(long value, [ConstantExpected(Min = 1, Max = (byte)(16))] byte scale, [ConstantExpected] SveMaskPattern pattern = SveMaskPattern.All) { throw new PlatformNotSupportedException(); }

        /// <summary>
        /// uint32_t svqdecb_pat[_n_u32](uint32_t op, enum svpattern pattern, uint64_t imm_factor)
        ///   UQDECB Wtied, pattern, MUL #imm_factor
        /// </summary>
        public static unsafe uint SaturatingDecrementBy8BitElementCount(uint value, [ConstantExpected(Min = 1, Max = (byte)(16))] byte scale, [ConstantExpected] SveMaskPattern pattern = SveMaskPattern.All) { throw new PlatformNotSupportedException(); }

        /// <summary>
        /// uint64_t svqdecb_pat[_n_u64](uint64_t op, enum svpattern pattern, uint64_t imm_factor)
        ///   UQDECB Xtied, pattern, MUL #imm_factor
        /// </summary>
        public static unsafe ulong SaturatingDecrementBy8BitElementCount(ulong value, [ConstantExpected(Min = 1, Max = (byte)(16))] byte scale, [ConstantExpected] SveMaskPattern pattern = SveMaskPattern.All) { throw new PlatformNotSupportedException(); }


        ///  Saturating decrement by active element count

        /// <summary>
        /// int32_t svqdecp[_n_s32]_b8(int32_t op, svbool_t pg)
        ///   SQDECP Xtied, Pg.B, Wtied
        /// </summary>
        public static unsafe long SaturatingDecrementByActiveElementCount(int value, Vector<byte> from) { throw new PlatformNotSupportedException(); }

        /// <summary>
        /// int64_t svqdecp[_n_s64]_b8(int64_t op, svbool_t pg)
        ///   SQDECP Xtied, Pg.B
        /// </summary>
        public static unsafe long SaturatingDecrementByActiveElementCount(long value, Vector<byte> from) { throw new PlatformNotSupportedException(); }

        /// <summary>
        /// uint32_t svqdecp[_n_u32]_b8(uint32_t op, svbool_t pg)
        ///   UQDECP Wtied, Pg.B
        /// </summary>
        public static unsafe ulong SaturatingDecrementByActiveElementCount(uint value, Vector<byte> from) { throw new PlatformNotSupportedException(); }

        /// <summary>
        /// uint64_t svqdecp[_n_u64]_b8(uint64_t op, svbool_t pg)
        ///   UQDECP Xtied, Pg.B
        /// </summary>
        public static unsafe ulong SaturatingDecrementByActiveElementCount(ulong value, Vector<byte> from) { throw new PlatformNotSupportedException(); }

        /// <summary>
        /// svint16_t svqdecp[_s16](svint16_t op, svbool_t pg)
        ///   SQDECP Ztied.H, Pg
        /// </summary>
        public static unsafe Vector<short> SaturatingDecrementByActiveElementCount(Vector<short> value, Vector<short> from) { throw new PlatformNotSupportedException(); }

        /// <summary>
        /// svint32_t svqdecp[_s32](svint32_t op, svbool_t pg)
        ///   SQDECP Ztied.S, Pg
        /// </summary>
        public static unsafe Vector<int> SaturatingDecrementByActiveElementCount(Vector<int> value, Vector<int> from) { throw new PlatformNotSupportedException(); }

        /// <summary>
        /// svint64_t svqdecp[_s64](svint64_t op, svbool_t pg)
        ///   SQDECP Ztied.D, Pg
        /// </summary>
        public static unsafe Vector<long> SaturatingDecrementByActiveElementCount(Vector<long> value, Vector<long> from) { throw new PlatformNotSupportedException(); }

        /// <summary>
        /// int32_t svqdecp[_n_s32]_b16(int32_t op, svbool_t pg)
        ///   SQDECP Xtied, Pg.H, Wtied
        /// </summary>
        public static unsafe long SaturatingDecrementByActiveElementCount(int value, Vector<ushort> from) { throw new PlatformNotSupportedException(); }

        /// <summary>
        /// int64_t svqdecp[_n_s64]_b16(int64_t op, svbool_t pg)
        ///   SQDECP Xtied, Pg.H
        /// </summary>
        public static unsafe long SaturatingDecrementByActiveElementCount(long value, Vector<ushort> from) { throw new PlatformNotSupportedException(); }

        /// <summary>
        /// uint32_t svqdecp[_n_u32]_b16(uint32_t op, svbool_t pg)
        ///   UQDECP Wtied, Pg.H
        /// </summary>
        public static unsafe ulong SaturatingDecrementByActiveElementCount(uint value, Vector<ushort> from) { throw new PlatformNotSupportedException(); }

        /// <summary>
        /// uint64_t svqdecp[_n_u64]_b16(uint64_t op, svbool_t pg)
        ///   UQDECP Xtied, Pg.H
        /// </summary>
        public static unsafe ulong SaturatingDecrementByActiveElementCount(ulong value, Vector<ushort> from) { throw new PlatformNotSupportedException(); }

        /// <summary>
        /// svuint16_t svqdecp[_u16](svuint16_t op, svbool_t pg)
        ///   UQDECP Ztied.H, Pg
        /// </summary>
        public static unsafe Vector<ushort> SaturatingDecrementByActiveElementCount(Vector<ushort> value, Vector<ushort> from) { throw new PlatformNotSupportedException(); }

        /// <summary>
        /// int32_t svqdecp[_n_s32]_b32(int32_t op, svbool_t pg)
        ///   SQDECP Xtied, Pg.S, Wtied
        /// </summary>
        public static unsafe long SaturatingDecrementByActiveElementCount(int value, Vector<uint> from) { throw new PlatformNotSupportedException(); }

        /// <summary>
        /// int64_t svqdecp[_n_s64]_b32(int64_t op, svbool_t pg)
        ///   SQDECP Xtied, Pg.S
        /// </summary>
        public static unsafe long SaturatingDecrementByActiveElementCount(long value, Vector<uint> from) { throw new PlatformNotSupportedException(); }

        /// <summary>
        /// uint32_t svqdecp[_n_u32]_b32(uint32_t op, svbool_t pg)
        ///   UQDECP Wtied, Pg.S
        /// </summary>
        public static unsafe ulong SaturatingDecrementByActiveElementCount(uint value, Vector<uint> from) { throw new PlatformNotSupportedException(); }

        /// <summary>
        /// uint64_t svqdecp[_n_u64]_b32(uint64_t op, svbool_t pg)
        ///   UQDECP Xtied, Pg.S
        /// </summary>
        public static unsafe ulong SaturatingDecrementByActiveElementCount(ulong value, Vector<uint> from) { throw new PlatformNotSupportedException(); }

        /// <summary>
        /// svuint32_t svqdecp[_u32](svuint32_t op, svbool_t pg)
        ///   UQDECP Ztied.S, Pg
        /// </summary>
        public static unsafe Vector<uint> SaturatingDecrementByActiveElementCount(Vector<uint> value, Vector<uint> from) { throw new PlatformNotSupportedException(); }

        /// <summary>
        /// int32_t svqdecp[_n_s32]_b64(int32_t op, svbool_t pg)
        ///   SQDECP Xtied, Pg.D, Wtied
        /// </summary>
        public static unsafe long SaturatingDecrementByActiveElementCount(int value, Vector<ulong> from) { throw new PlatformNotSupportedException(); }

        /// <summary>
        /// int64_t svqdecp[_n_s64]_b64(int64_t op, svbool_t pg)
        ///   SQDECP Xtied, Pg.D
        /// </summary>
        public static unsafe long SaturatingDecrementByActiveElementCount(long value, Vector<ulong> from) { throw new PlatformNotSupportedException(); }

        /// <summary>
        /// uint32_t svqdecp[_n_u32]_b64(uint32_t op, svbool_t pg)
        ///   UQDECP Wtied, Pg.D
        /// </summary>
        public static unsafe ulong SaturatingDecrementByActiveElementCount(uint value, Vector<ulong> from) { throw new PlatformNotSupportedException(); }

        /// <summary>
        /// uint64_t svqdecp[_n_u64]_b64(uint64_t op, svbool_t pg)
        ///   UQDECP Xtied, Pg.D
        /// </summary>
        public static unsafe ulong SaturatingDecrementByActiveElementCount(ulong value, Vector<ulong> from) { throw new PlatformNotSupportedException(); }

        /// <summary>
        /// svuint64_t svqdecp[_u64](svuint64_t op, svbool_t pg)
        ///   UQDECP Ztied.D, Pg
        /// </summary>
        public static unsafe Vector<ulong> SaturatingDecrementByActiveElementCount(Vector<ulong> value, Vector<ulong> from) { throw new PlatformNotSupportedException(); }


        /// Saturating increment by number of halfword elements

        /// <summary>
        /// int32_t svqinch_pat[_n_s32](int32_t op, enum svpattern pattern, uint64_t imm_factor)
        ///   SQINCH Xtied, Wtied, pattern, MUL #imm_factor
        /// </summary>
        public static unsafe int SaturatingIncrementBy16BitElementCount(int value, [ConstantExpected(Min = 1, Max = (byte)(16))] byte scale, [ConstantExpected] SveMaskPattern pattern = SveMaskPattern.All) { throw new PlatformNotSupportedException(); }

        /// <summary>
        /// int64_t svqinch_pat[_n_s64](int64_t op, enum svpattern pattern, uint64_t imm_factor)
        ///   SQINCH Xtied, pattern, MUL #imm_factor
        /// </summary>
        public static unsafe long SaturatingIncrementBy16BitElementCount(long value, [ConstantExpected(Min = 1, Max = (byte)(16))] byte scale, [ConstantExpected] SveMaskPattern pattern = SveMaskPattern.All) { throw new PlatformNotSupportedException(); }

        /// <summary>
        /// uint32_t svqinch_pat[_n_u32](uint32_t op, enum svpattern pattern, uint64_t imm_factor)
        ///   UQINCH Wtied, pattern, MUL #imm_factor
        /// </summary>
        public static unsafe uint SaturatingIncrementBy16BitElementCount(uint value, [ConstantExpected(Min = 1, Max = (byte)(16))] byte scale, [ConstantExpected] SveMaskPattern pattern = SveMaskPattern.All) { throw new PlatformNotSupportedException(); }

        /// <summary>
        /// uint64_t svqinch_pat[_n_u64](uint64_t op, enum svpattern pattern, uint64_t imm_factor)
        ///   UQINCH Xtied, pattern, MUL #imm_factor
        /// </summary>
        public static unsafe ulong SaturatingIncrementBy16BitElementCount(ulong value, [ConstantExpected(Min = 1, Max = (byte)(16))] byte scale, [ConstantExpected] SveMaskPattern pattern = SveMaskPattern.All) { throw new PlatformNotSupportedException(); }

        /// <summary>
        /// svint16_t svqinch_pat[_s16](svint16_t op, enum svpattern pattern, uint64_t imm_factor)
        ///   SQINCH Ztied.H, pattern, MUL #imm_factor
        ///   MOVPRFX Zresult, Zop; SQINCH Zresult.H, pattern, MUL #imm_factor
        /// </summary>
        public static unsafe Vector<short> SaturatingIncrementBy16BitElementCount(Vector<short> value, [ConstantExpected(Min = 1, Max = (byte)(16))] byte scale, [ConstantExpected] SveMaskPattern pattern = SveMaskPattern.All) { throw new PlatformNotSupportedException(); }

        /// <summary>
        /// svuint16_t svqinch_pat[_u16](svuint16_t op, enum svpattern pattern, uint64_t imm_factor)
        ///   UQINCH Ztied.H, pattern, MUL #imm_factor
        ///   MOVPRFX Zresult, Zop; UQINCH Zresult.H, pattern, MUL #imm_factor
        /// </summary>
        public static unsafe Vector<ushort> SaturatingIncrementBy16BitElementCount(Vector<ushort> value, [ConstantExpected(Min = 1, Max = (byte)(16))] byte scale, [ConstantExpected] SveMaskPattern pattern = SveMaskPattern.All) { throw new PlatformNotSupportedException(); }


        /// Saturating increment by number of word elements

        /// <summary>
        /// int32_t svqincw_pat[_n_s32](int32_t op, enum svpattern pattern, uint64_t imm_factor)
        ///   SQINCW Xtied, Wtied, pattern, MUL #imm_factor
        /// </summary>
        public static unsafe int SaturatingIncrementBy32BitElementCount(int value, [ConstantExpected(Min = 1, Max = (byte)(16))] byte scale, [ConstantExpected] SveMaskPattern pattern = SveMaskPattern.All) { throw new PlatformNotSupportedException(); }

        /// <summary>
        /// int64_t svqincw_pat[_n_s64](int64_t op, enum svpattern pattern, uint64_t imm_factor)
        ///   SQINCW Xtied, pattern, MUL #imm_factor
        /// </summary>
        public static unsafe long SaturatingIncrementBy32BitElementCount(long value, [ConstantExpected(Min = 1, Max = (byte)(16))] byte scale, [ConstantExpected] SveMaskPattern pattern = SveMaskPattern.All) { throw new PlatformNotSupportedException(); }

        /// <summary>
        /// uint32_t svqincw_pat[_n_u32](uint32_t op, enum svpattern pattern, uint64_t imm_factor)
        ///   UQINCW Wtied, pattern, MUL #imm_factor
        /// </summary>
        public static unsafe uint SaturatingIncrementBy32BitElementCount(uint value, [ConstantExpected(Min = 1, Max = (byte)(16))] byte scale, [ConstantExpected] SveMaskPattern pattern = SveMaskPattern.All) { throw new PlatformNotSupportedException(); }

        /// <summary>
        /// uint64_t svqincw_pat[_n_u64](uint64_t op, enum svpattern pattern, uint64_t imm_factor)
        ///   UQINCW Xtied, pattern, MUL #imm_factor
        /// </summary>
        public static unsafe ulong SaturatingIncrementBy32BitElementCount(ulong value, [ConstantExpected(Min = 1, Max = (byte)(16))] byte scale, [ConstantExpected] SveMaskPattern pattern = SveMaskPattern.All) { throw new PlatformNotSupportedException(); }

        /// <summary>
        /// svint32_t svqincw_pat[_s32](svint32_t op, enum svpattern pattern, uint64_t imm_factor)
        ///   SQINCW Ztied.S, pattern, MUL #imm_factor
        ///   MOVPRFX Zresult, Zop; SQINCW Zresult.S, pattern, MUL #imm_factor
        /// </summary>
        public static unsafe Vector<int> SaturatingIncrementBy32BitElementCount(Vector<int> value, [ConstantExpected(Min = 1, Max = (byte)(16))] byte scale, [ConstantExpected] SveMaskPattern pattern = SveMaskPattern.All) { throw new PlatformNotSupportedException(); }

        /// <summary>
        /// svuint32_t svqincw_pat[_u32](svuint32_t op, enum svpattern pattern, uint64_t imm_factor)
        ///   UQINCW Ztied.S, pattern, MUL #imm_factor
        ///   MOVPRFX Zresult, Zop; UQINCW Zresult.S, pattern, MUL #imm_factor
        /// </summary>
        public static unsafe Vector<uint> SaturatingIncrementBy32BitElementCount(Vector<uint> value, [ConstantExpected(Min = 1, Max = (byte)(16))] byte scale, [ConstantExpected] SveMaskPattern pattern = SveMaskPattern.All) { throw new PlatformNotSupportedException(); }


        /// Saturating increment by number of doubleword elements

        /// <summary>
        /// int32_t svqincd_pat[_n_s32](int32_t op, enum svpattern pattern, uint64_t imm_factor)
        ///   SQINCD Xtied, Wtied, pattern, MUL #imm_factor
        /// </summary>
        public static unsafe int SaturatingIncrementBy64BitElementCount(int value, [ConstantExpected(Min = 1, Max = (byte)(16))] byte scale, [ConstantExpected] SveMaskPattern pattern = SveMaskPattern.All) { throw new PlatformNotSupportedException(); }

        /// <summary>
        /// int64_t svqincd_pat[_n_s64](int64_t op, enum svpattern pattern, uint64_t imm_factor)
        ///   SQINCD Xtied, pattern, MUL #imm_factor
        /// </summary>
        public static unsafe long SaturatingIncrementBy64BitElementCount(long value, [ConstantExpected(Min = 1, Max = (byte)(16))] byte scale, [ConstantExpected] SveMaskPattern pattern = SveMaskPattern.All) { throw new PlatformNotSupportedException(); }

        /// <summary>
        /// uint32_t svqincd_pat[_n_u32](uint32_t op, enum svpattern pattern, uint64_t imm_factor)
        ///   UQINCD Wtied, pattern, MUL #imm_factor
        /// </summary>
        public static unsafe uint SaturatingIncrementBy64BitElementCount(uint value, [ConstantExpected(Min = 1, Max = (byte)(16))] byte scale, [ConstantExpected] SveMaskPattern pattern = SveMaskPattern.All) { throw new PlatformNotSupportedException(); }

        /// <summary>
        /// uint64_t svqincd_pat[_n_u64](uint64_t op, enum svpattern pattern, uint64_t imm_factor)
        ///   UQINCD Xtied, pattern, MUL #imm_factor
        /// </summary>
        public static unsafe ulong SaturatingIncrementBy64BitElementCount(ulong value, [ConstantExpected(Min = 1, Max = (byte)(16))] byte scale, [ConstantExpected] SveMaskPattern pattern = SveMaskPattern.All) { throw new PlatformNotSupportedException(); }

        /// <summary>
        /// svint64_t svqincd_pat[_s64](svint64_t op, enum svpattern pattern, uint64_t imm_factor)
        ///   SQINCD Ztied.D, pattern, MUL #imm_factor
        ///   MOVPRFX Zresult, Zop; SQINCD Zresult.D, pattern, MUL #imm_factor
        /// </summary>
        public static unsafe Vector<long> SaturatingIncrementBy64BitElementCount(Vector<long> value, [ConstantExpected(Min = 1, Max = (byte)(16))] byte scale, [ConstantExpected] SveMaskPattern pattern = SveMaskPattern.All) { throw new PlatformNotSupportedException(); }

        /// <summary>
        /// svuint64_t svqincd_pat[_u64](svuint64_t op, enum svpattern pattern, uint64_t imm_factor)
        ///   UQINCD Ztied.D, pattern, MUL #imm_factor
        ///   MOVPRFX Zresult, Zop; UQINCD Zresult.D, pattern, MUL #imm_factor
        /// </summary>
        public static unsafe Vector<ulong> SaturatingIncrementBy64BitElementCount(Vector<ulong> value, [ConstantExpected(Min = 1, Max = (byte)(16))] byte scale, [ConstantExpected] SveMaskPattern pattern = SveMaskPattern.All) { throw new PlatformNotSupportedException(); }


        /// Saturating increment by number of byte elements

        /// <summary>
        /// int32_t svqincb_pat[_n_s32](int32_t op, enum svpattern pattern, uint64_t imm_factor)
        ///   SQINCB Xtied, Wtied, pattern, MUL #imm_factor
        /// </summary>
        public static unsafe int SaturatingIncrementBy8BitElementCount(int value, [ConstantExpected(Min = 1, Max = (byte)(16))] byte scale, [ConstantExpected] SveMaskPattern pattern = SveMaskPattern.All) { throw new PlatformNotSupportedException(); }

        /// <summary>
        /// int64_t svqincb_pat[_n_s64](int64_t op, enum svpattern pattern, uint64_t imm_factor)
        ///   SQINCB Xtied, pattern, MUL #imm_factor
        /// </summary>
        public static unsafe long SaturatingIncrementBy8BitElementCount(long value, [ConstantExpected(Min = 1, Max = (byte)(16))] byte scale, [ConstantExpected] SveMaskPattern pattern = SveMaskPattern.All) { throw new PlatformNotSupportedException(); }

        /// <summary>
        /// uint32_t svqincb_pat[_n_u32](uint32_t op, enum svpattern pattern, uint64_t imm_factor)
        ///   UQINCB Wtied, pattern, MUL #imm_factor
        /// </summary>
        public static unsafe uint SaturatingIncrementBy8BitElementCount(uint value, [ConstantExpected(Min = 1, Max = (byte)(16))] byte scale, [ConstantExpected] SveMaskPattern pattern = SveMaskPattern.All) { throw new PlatformNotSupportedException(); }

        /// <summary>
        /// uint64_t svqincb_pat[_n_u64](uint64_t op, enum svpattern pattern, uint64_t imm_factor)
        ///   UQINCB Xtied, pattern, MUL #imm_factor
        /// </summary>
        public static unsafe ulong SaturatingIncrementBy8BitElementCount(ulong value, [ConstantExpected(Min = 1, Max = (byte)(16))] byte scale, [ConstantExpected] SveMaskPattern pattern = SveMaskPattern.All) { throw new PlatformNotSupportedException(); }


        ///  Saturating increment by active element count

        /// <summary>
        /// int32_t svqincp[_n_s32]_b8(int32_t op, svbool_t pg)
        ///   SQINCP Xtied, Pg.B, Wtied
        /// </summary>
        public static unsafe long SaturatingIncrementByActiveElementCount(int value, Vector<byte> from) { throw new PlatformNotSupportedException(); }

        /// <summary>
        /// int64_t svqincp[_n_s64]_b8(int64_t op, svbool_t pg)
        ///   SQINCP Xtied, Pg.B
        /// </summary>
        public static unsafe long SaturatingIncrementByActiveElementCount(long value, Vector<byte> from) { throw new PlatformNotSupportedException(); }

        /// <summary>
        /// uint32_t svqincp[_n_u32]_b8(uint32_t op, svbool_t pg)
        ///   UQINCP Wtied, Pg.B
        /// </summary>
        public static unsafe ulong SaturatingIncrementByActiveElementCount(uint value, Vector<byte> from) { throw new PlatformNotSupportedException(); }

        /// <summary>
        /// uint64_t svqincp[_n_u64]_b8(uint64_t op, svbool_t pg)
        ///   UQINCP Xtied, Pg.B
        /// </summary>
        public static unsafe ulong SaturatingIncrementByActiveElementCount(ulong value, Vector<byte> from) { throw new PlatformNotSupportedException(); }

        /// <summary>
        /// svint16_t svqincp[_s16](svint16_t op, svbool_t pg)
        ///   SQINCP Ztied.H, Pg
        /// </summary>
        public static unsafe Vector<short> SaturatingIncrementByActiveElementCount(Vector<short> value, Vector<short> from) { throw new PlatformNotSupportedException(); }

        /// <summary>
        /// svint32_t svqincp[_s32](svint32_t op, svbool_t pg)
        ///   SQINCP Ztied.S, Pg
        /// </summary>
        public static unsafe Vector<int> SaturatingIncrementByActiveElementCount(Vector<int> value, Vector<int> from) { throw new PlatformNotSupportedException(); }

        /// <summary>
        /// svint64_t svqincp[_s64](svint64_t op, svbool_t pg)
        ///   SQINCP Ztied.D, Pg
        /// </summary>
        public static unsafe Vector<long> SaturatingIncrementByActiveElementCount(Vector<long> value, Vector<long> from) { throw new PlatformNotSupportedException(); }

        /// <summary>
        /// int32_t svqincp[_n_s32]_b16(int32_t op, svbool_t pg)
        ///   SQINCP Xtied, Pg.H, Wtied
        /// </summary>
        public static unsafe long SaturatingIncrementByActiveElementCount(int value, Vector<ushort> from) { throw new PlatformNotSupportedException(); }

        /// <summary>
        /// int64_t svqincp[_n_s64]_b16(int64_t op, svbool_t pg)
        ///   SQINCP Xtied, Pg.H
        /// </summary>
        public static unsafe long SaturatingIncrementByActiveElementCount(long value, Vector<ushort> from) { throw new PlatformNotSupportedException(); }

        /// <summary>
        /// uint32_t svqincp[_n_u32]_b16(uint32_t op, svbool_t pg)
        ///   UQINCP Wtied, Pg.H
        /// </summary>
        public static unsafe ulong SaturatingIncrementByActiveElementCount(uint value, Vector<ushort> from) { throw new PlatformNotSupportedException(); }

        /// <summary>
        /// uint64_t svqincp[_n_u64]_b16(uint64_t op, svbool_t pg)
        ///   UQINCP Xtied, Pg.H
        /// </summary>
        public static unsafe ulong SaturatingIncrementByActiveElementCount(ulong value, Vector<ushort> from) { throw new PlatformNotSupportedException(); }

        /// <summary>
        /// svuint16_t svqincp[_u16](svuint16_t op, svbool_t pg)
        ///   UQINCP Ztied.H, Pg
        /// </summary>
        public static unsafe Vector<ushort> SaturatingIncrementByActiveElementCount(Vector<ushort> value, Vector<ushort> from) { throw new PlatformNotSupportedException(); }

        /// <summary>
        /// int32_t svqincp[_n_s32]_b32(int32_t op, svbool_t pg)
        ///   SQINCP Xtied, Pg.S, Wtied
        /// </summary>
        public static unsafe long SaturatingIncrementByActiveElementCount(int value, Vector<uint> from) { throw new PlatformNotSupportedException(); }

        /// <summary>
        /// int64_t svqincp[_n_s64]_b32(int64_t op, svbool_t pg)
        ///   SQINCP Xtied, Pg.S
        /// </summary>
        public static unsafe long SaturatingIncrementByActiveElementCount(long value, Vector<uint> from) { throw new PlatformNotSupportedException(); }

        /// <summary>
        /// uint32_t svqincp[_n_u32]_b32(uint32_t op, svbool_t pg)
        ///   UQINCP Wtied, Pg.S
        /// </summary>
        public static unsafe ulong SaturatingIncrementByActiveElementCount(uint value, Vector<uint> from) { throw new PlatformNotSupportedException(); }

        /// <summary>
        /// uint64_t svqincp[_n_u64]_b32(uint64_t op, svbool_t pg)
        ///   UQINCP Xtied, Pg.S
        /// </summary>
        public static unsafe ulong SaturatingIncrementByActiveElementCount(ulong value, Vector<uint> from) { throw new PlatformNotSupportedException(); }

        /// <summary>
        /// svuint32_t svqincp[_u32](svuint32_t op, svbool_t pg)
        ///   UQINCP Ztied.S, Pg
        /// </summary>
        public static unsafe Vector<uint> SaturatingIncrementByActiveElementCount(Vector<uint> value, Vector<uint> from) { throw new PlatformNotSupportedException(); }

        /// <summary>
        /// int32_t svqincp[_n_s32]_b64(int32_t op, svbool_t pg)
        ///   SQINCP Xtied, Pg.D, Wtied
        /// </summary>
        public static unsafe long SaturatingIncrementByActiveElementCount(int value, Vector<ulong> from) { throw new PlatformNotSupportedException(); }

        /// <summary>
        /// int64_t svqincp[_n_s64]_b64(int64_t op, svbool_t pg)
        ///   SQINCP Xtied, Pg.D
        /// </summary>
        public static unsafe long SaturatingIncrementByActiveElementCount(long value, Vector<ulong> from) { throw new PlatformNotSupportedException(); }

        /// <summary>
        /// uint32_t svqincp[_n_u32]_b64(uint32_t op, svbool_t pg)
        ///   UQINCP Wtied, Pg.D
        /// </summary>
        public static unsafe ulong SaturatingIncrementByActiveElementCount(uint value, Vector<ulong> from) { throw new PlatformNotSupportedException(); }

        /// <summary>
        /// uint64_t svqincp[_n_u64]_b64(uint64_t op, svbool_t pg)
        ///   UQINCP Xtied, Pg.D
        /// </summary>
        public static unsafe ulong SaturatingIncrementByActiveElementCount(ulong value, Vector<ulong> from) { throw new PlatformNotSupportedException(); }

        /// <summary>
        /// svuint64_t svqincp[_u64](svuint64_t op, svbool_t pg)
        ///   UQINCP Ztied.D, Pg
        /// </summary>
        public static unsafe Vector<ulong> SaturatingIncrementByActiveElementCount(Vector<ulong> value, Vector<ulong> from) { throw new PlatformNotSupportedException(); }


        ///  Scale : Adjust exponent

        /// <summary>
        /// svfloat64_t svscale[_f64]_m(svbool_t pg, svfloat64_t op1, svint64_t op2)
        ///   FSCALE Ztied1.D, Pg/M, Ztied1.D, Zop2.D
        /// svfloat64_t svscale[_f64]_x(svbool_t pg, svfloat64_t op1, svint64_t op2)
        ///   FSCALE Ztied1.D, Pg/M, Ztied1.D, Zop2.D
        /// svfloat64_t svscale[_f64]_z(svbool_t pg, svfloat64_t op1, svint64_t op2)
        /// </summary>
        public static unsafe Vector<double> Scale(Vector<double> left, Vector<long> right) { throw new PlatformNotSupportedException(); }

        /// <summary>
        /// svfloat32_t svscale[_f32]_m(svbool_t pg, svfloat32_t op1, svint32_t op2)
        ///   FSCALE Ztied1.S, Pg/M, Ztied1.S, Zop2.S
        /// svfloat32_t svscale[_f32]_x(svbool_t pg, svfloat32_t op1, svint32_t op2)
        ///   FSCALE Ztied1.S, Pg/M, Ztied1.S, Zop2.S
        /// svfloat32_t svscale[_f32]_z(svbool_t pg, svfloat32_t op1, svint32_t op2)
        /// </summary>
        public static unsafe Vector<float> Scale(Vector<float> left, Vector<int> right) { throw new PlatformNotSupportedException(); }


        ///  SignExtend16 : Sign-extend the low 16 bits

        /// <summary>
        /// svint32_t svexth[_s32]_m(svint32_t inactive, svbool_t pg, svint32_t op)
        ///   SXTH Ztied.S, Pg/M, Zop.S
        ///   MOVPRFX Zresult, Zinactive; SXTH Zresult.S, Pg/M, Zop.S
        /// svint32_t svexth[_s32]_x(svbool_t pg, svint32_t op)
        ///   SXTH Ztied.S, Pg/M, Ztied.S
        ///   MOVPRFX Zresult, Zop; SXTH Zresult.S, Pg/M, Zop.S
        /// svint32_t svexth[_s32]_z(svbool_t pg, svint32_t op)
        ///   MOVPRFX Zresult.S, Pg/Z, Zop.S; SXTH Zresult.S, Pg/M, Zop.S
        /// </summary>
        public static unsafe Vector<int> SignExtend16(Vector<int> value) { throw new PlatformNotSupportedException(); }

        /// <summary>
        /// svint64_t svexth[_s64]_m(svint64_t inactive, svbool_t pg, svint64_t op)
        ///   SXTH Ztied.D, Pg/M, Zop.D
        ///   MOVPRFX Zresult, Zinactive; SXTH Zresult.D, Pg/M, Zop.D
        /// svint64_t svexth[_s64]_x(svbool_t pg, svint64_t op)
        ///   SXTH Ztied.D, Pg/M, Ztied.D
        ///   MOVPRFX Zresult, Zop; SXTH Zresult.D, Pg/M, Zop.D
        /// svint64_t svexth[_s64]_z(svbool_t pg, svint64_t op)
        ///   MOVPRFX Zresult.D, Pg/Z, Zop.D; SXTH Zresult.D, Pg/M, Zop.D
        /// </summary>
        public static unsafe Vector<long> SignExtend16(Vector<long> value) { throw new PlatformNotSupportedException(); }


        ///  SignExtend32 : Sign-extend the low 32 bits

        /// <summary>
        /// svint64_t svextw[_s64]_m(svint64_t inactive, svbool_t pg, svint64_t op)
        ///   SXTW Ztied.D, Pg/M, Zop.D
        ///   MOVPRFX Zresult, Zinactive; SXTW Zresult.D, Pg/M, Zop.D
        /// svint64_t svextw[_s64]_x(svbool_t pg, svint64_t op)
        ///   SXTW Ztied.D, Pg/M, Ztied.D
        ///   MOVPRFX Zresult, Zop; SXTW Zresult.D, Pg/M, Zop.D
        /// svint64_t svextw[_s64]_z(svbool_t pg, svint64_t op)
        ///   MOVPRFX Zresult.D, Pg/Z, Zop.D; SXTW Zresult.D, Pg/M, Zop.D
        /// </summary>
        public static unsafe Vector<long> SignExtend32(Vector<long> value) { throw new PlatformNotSupportedException(); }


        ///  SignExtend8 : Sign-extend the low 8 bits

        /// <summary>
        /// svint16_t svextb[_s16]_m(svint16_t inactive, svbool_t pg, svint16_t op)
        ///   SXTB Ztied.H, Pg/M, Zop.H
        ///   MOVPRFX Zresult, Zinactive; SXTB Zresult.H, Pg/M, Zop.H
        /// svint16_t svextb[_s16]_x(svbool_t pg, svint16_t op)
        ///   SXTB Ztied.H, Pg/M, Ztied.H
        ///   MOVPRFX Zresult, Zop; SXTB Zresult.H, Pg/M, Zop.H
        /// svint16_t svextb[_s16]_z(svbool_t pg, svint16_t op)
        ///   MOVPRFX Zresult.H, Pg/Z, Zop.H; SXTB Zresult.H, Pg/M, Zop.H
        /// </summary>
        public static unsafe Vector<short> SignExtend8(Vector<short> value) { throw new PlatformNotSupportedException(); }

        /// <summary>
        /// svint32_t svextb[_s32]_m(svint32_t inactive, svbool_t pg, svint32_t op)
        ///   SXTB Ztied.S, Pg/M, Zop.S
        ///   MOVPRFX Zresult, Zinactive; SXTB Zresult.S, Pg/M, Zop.S
        /// svint32_t svextb[_s32]_x(svbool_t pg, svint32_t op)
        ///   SXTB Ztied.S, Pg/M, Ztied.S
        ///   MOVPRFX Zresult, Zop; SXTB Zresult.S, Pg/M, Zop.S
        /// svint32_t svextb[_s32]_z(svbool_t pg, svint32_t op)
        ///   MOVPRFX Zresult.S, Pg/Z, Zop.S; SXTB Zresult.S, Pg/M, Zop.S
        /// </summary>
        public static unsafe Vector<int> SignExtend8(Vector<int> value) { throw new PlatformNotSupportedException(); }

        /// <summary>
        /// svint64_t svextb[_s64]_m(svint64_t inactive, svbool_t pg, svint64_t op)
        ///   SXTB Ztied.D, Pg/M, Zop.D
        ///   MOVPRFX Zresult, Zinactive; SXTB Zresult.D, Pg/M, Zop.D
        /// svint64_t svextb[_s64]_x(svbool_t pg, svint64_t op)
        ///   SXTB Ztied.D, Pg/M, Ztied.D
        ///   MOVPRFX Zresult, Zop; SXTB Zresult.D, Pg/M, Zop.D
        /// svint64_t svextb[_s64]_z(svbool_t pg, svint64_t op)
        ///   MOVPRFX Zresult.D, Pg/Z, Zop.D; SXTB Zresult.D, Pg/M, Zop.D
        /// </summary>
        public static unsafe Vector<long> SignExtend8(Vector<long> value) { throw new PlatformNotSupportedException(); }


<<<<<<< HEAD
=======
        ///  Splice two vectors under predicate control

        /// <summary>
        /// svuint8_t svsplice[_u8](svbool_t pg, svuint8_t op1, svuint8_t op2)
        ///   SPLICE Ztied1.B, Pg, Ztied1.B, Zop2.B
        /// </summary>
        public static unsafe Vector<byte> Splice(Vector<byte> mask, Vector<byte> left, Vector<byte> right) { throw new PlatformNotSupportedException(); }

        /// <summary>
        /// svfloat64_t svsplice[_f64](svbool_t pg, svfloat64_t op1, svfloat64_t op2)
        ///   SPLICE Ztied1.D, Pg, Ztied1.D, Zop2.D
        /// </summary>
        public static unsafe Vector<double> Splice(Vector<double> mask, Vector<double> left, Vector<double> right) { throw new PlatformNotSupportedException(); }

        /// <summary>
        /// svint16_t svsplice[_s16](svbool_t pg, svint16_t op1, svint16_t op2)
        ///   SPLICE Ztied1.H, Pg, Ztied1.H, Zop2.H
        /// </summary>
        public static unsafe Vector<short> Splice(Vector<short> mask, Vector<short> left, Vector<short> right) { throw new PlatformNotSupportedException(); }

        /// <summary>
        /// svint32_t svsplice[_s32](svbool_t pg, svint32_t op1, svint32_t op2)
        ///   SPLICE Ztied1.S, Pg, Ztied1.S, Zop2.S
        /// </summary>
        public static unsafe Vector<int> Splice(Vector<int> mask, Vector<int> left, Vector<int> right) { throw new PlatformNotSupportedException(); }

        /// <summary>
        /// svint64_t svsplice[_s64](svbool_t pg, svint64_t op1, svint64_t op2)
        ///   SPLICE Ztied1.D, Pg, Ztied1.D, Zop2.D
        /// </summary>
        public static unsafe Vector<long> Splice(Vector<long> mask, Vector<long> left, Vector<long> right) { throw new PlatformNotSupportedException(); }

        /// <summary>
        /// svint8_t svsplice[_s8](svbool_t pg, svint8_t op1, svint8_t op2)
        ///   SPLICE Ztied1.B, Pg, Ztied1.B, Zop2.B
        /// </summary>
        public static unsafe Vector<sbyte> Splice(Vector<sbyte> mask, Vector<sbyte> left, Vector<sbyte> right) { throw new PlatformNotSupportedException(); }

        /// <summary>
        /// svfloat32_t svsplice[_f32](svbool_t pg, svfloat32_t op1, svfloat32_t op2)
        ///   SPLICE Ztied1.S, Pg, Ztied1.S, Zop2.S
        /// </summary>
        public static unsafe Vector<float> Splice(Vector<float> mask, Vector<float> left, Vector<float> right) { throw new PlatformNotSupportedException(); }

        /// <summary>
        /// svuint16_t svsplice[_u16](svbool_t pg, svuint16_t op1, svuint16_t op2)
        ///   SPLICE Ztied1.H, Pg, Ztied1.H, Zop2.H
        /// </summary>
        public static unsafe Vector<ushort> Splice(Vector<ushort> mask, Vector<ushort> left, Vector<ushort> right) { throw new PlatformNotSupportedException(); }

        /// <summary>
        /// svuint32_t svsplice[_u32](svbool_t pg, svuint32_t op1, svuint32_t op2)
        ///   SPLICE Ztied1.S, Pg, Ztied1.S, Zop2.S
        /// </summary>
        public static unsafe Vector<uint> Splice(Vector<uint> mask, Vector<uint> left, Vector<uint> right) { throw new PlatformNotSupportedException(); }

        /// <summary>
        /// svuint64_t svsplice[_u64](svbool_t pg, svuint64_t op1, svuint64_t op2)
        ///   SPLICE Ztied1.D, Pg, Ztied1.D, Zop2.D
        /// </summary>
        public static unsafe Vector<ulong> Splice(Vector<ulong> mask, Vector<ulong> left, Vector<ulong> right) { throw new PlatformNotSupportedException(); }


>>>>>>> 1e68ff6b
        ///  Sqrt : Square root

        /// <summary>
        /// svfloat64_t svsqrt[_f64]_m(svfloat64_t inactive, svbool_t pg, svfloat64_t op)
        ///   FSQRT Ztied.D, Pg/M, Zop.D
        /// svfloat64_t svsqrt[_f64]_x(svbool_t pg, svfloat64_t op)
        ///   FSQRT Ztied.D, Pg/M, Ztied.D
        /// svfloat64_t svsqrt[_f64]_z(svbool_t pg, svfloat64_t op)
        /// </summary>
        public static unsafe Vector<double> Sqrt(Vector<double> value) { throw new PlatformNotSupportedException(); }

        /// <summary>
        /// svfloat32_t svsqrt[_f32]_m(svfloat32_t inactive, svbool_t pg, svfloat32_t op)
        ///   FSQRT Ztied.S, Pg/M, Zop.S
        /// svfloat32_t svsqrt[_f32]_x(svbool_t pg, svfloat32_t op)
        ///   FSQRT Ztied.S, Pg/M, Ztied.S
        /// svfloat32_t svsqrt[_f32]_z(svbool_t pg, svfloat32_t op)
        /// </summary>
        public static unsafe Vector<float> Sqrt(Vector<float> value) { throw new PlatformNotSupportedException(); }


        ///  Non-truncating store

        /// <summary>
        /// void svst1[_u8](svbool_t pg, uint8_t *base, svuint8_t data)
        ///   ST1B Zdata.B, Pg, [Xbase, #0, MUL VL]
        /// </summary>
        public static unsafe void StoreAndZip(Vector<byte> mask, byte* address, Vector<byte> data) { throw new PlatformNotSupportedException(); }

        /// <summary>
        /// void svst2[_u8](svbool_t pg, uint8_t *base, svuint8x2_t data)
        ///   ST2B {Zdata0.B, Zdata1.B}, Pg, [Xbase, #0, MUL VL]
        /// </summary>
        public static unsafe void StoreAndZip(Vector<byte> mask, byte* address, (Vector<byte> Value1, Vector<byte> Value2) data) { throw new PlatformNotSupportedException(); }

        /// <summary>
        /// void svst3[_u8](svbool_t pg, uint8_t *base, svuint8x3_t data)
        ///   ST3B {Zdata0.B - Zdata2.B}, Pg, [Xbase, #0, MUL VL]
        /// </summary>
        public static unsafe void StoreAndZip(Vector<byte> mask, byte* address, (Vector<byte> Value1, Vector<byte> Value2, Vector<byte> Value3) data) { throw new PlatformNotSupportedException(); }

        /// <summary>
        /// void svst4[_u8](svbool_t pg, uint8_t *base, svuint8x4_t data)
        ///   ST4B {Zdata0.B - Zdata3.B}, Pg, [Xbase, #0, MUL VL]
        /// </summary>
        public static unsafe void StoreAndZip(Vector<byte> mask, byte* address, (Vector<byte> Value1, Vector<byte> Value2, Vector<byte> Value3, Vector<byte> Value4) data) { throw new PlatformNotSupportedException(); }

        /// <summary>
        /// void svst1[_f64](svbool_t pg, float64_t *base, svfloat64_t data)
        ///   ST1D Zdata.D, Pg, [Xbase, #0, MUL VL]
        /// </summary>
        public static unsafe void StoreAndZip(Vector<double> mask, double* address, Vector<double> data) { throw new PlatformNotSupportedException(); }

        /// <summary>
        /// void svst2[_f64](svbool_t pg, float64_t *base, svfloat64x2_t data)
        ///   ST2D {Zdata0.D, Zdata1.D}, Pg, [Xbase, #0, MUL VL]
        /// </summary>
        public static unsafe void StoreAndZip(Vector<double> mask, double* address, (Vector<double> Value1, Vector<double> Value2) data) { throw new PlatformNotSupportedException(); }

        /// <summary>
        /// void svst3[_f64](svbool_t pg, float64_t *base, svfloat64x3_t data)
        ///   ST3D {Zdata0.D - Zdata2.D}, Pg, [Xbase, #0, MUL VL]
        /// </summary>
        public static unsafe void StoreAndZip(Vector<double> mask, double* address, (Vector<double> Value1, Vector<double> Value2, Vector<double> Value3) data) { throw new PlatformNotSupportedException(); }

        /// <summary>
        /// void svst4[_f64](svbool_t pg, float64_t *base, svfloat64x4_t data)
        ///   ST4D {Zdata0.D - Zdata3.D}, Pg, [Xbase, #0, MUL VL]
        /// </summary>
        public static unsafe void StoreAndZip(Vector<double> mask, double* address, (Vector<double> Value1, Vector<double> Value2, Vector<double> Value3, Vector<double> Value4) data) { throw new PlatformNotSupportedException(); }

        /// <summary>
        /// void svst1[_s16](svbool_t pg, int16_t *base, svint16_t data)
        ///   ST1H Zdata.H, Pg, [Xbase, #0, MUL VL]
        /// </summary>
        public static unsafe void StoreAndZip(Vector<short> mask, short* address, Vector<short> data) { throw new PlatformNotSupportedException(); }

        /// <summary>
        /// void svst2[_s16](svbool_t pg, int16_t *base, svint16x2_t data)
        ///   ST2H {Zdata0.H, Zdata1.H}, Pg, [Xbase, #0, MUL VL]
        /// </summary>
        public static unsafe void StoreAndZip(Vector<short> mask, short* address, (Vector<short> Value1, Vector<short> Value2) data) { throw new PlatformNotSupportedException(); }

        /// <summary>
        /// void svst3[_s16](svbool_t pg, int16_t *base, svint16x3_t data)
        ///   ST3H {Zdata0.H - Zdata2.H}, Pg, [Xbase, #0, MUL VL]
        /// </summary>
        public static unsafe void StoreAndZip(Vector<short> mask, short* address, (Vector<short> Value1, Vector<short> Value2, Vector<short> Value3) data) { throw new PlatformNotSupportedException(); }

        /// <summary>
        /// void svst4[_s16](svbool_t pg, int16_t *base, svint16x4_t data)
        ///   ST4H {Zdata0.H - Zdata3.H}, Pg, [Xbase, #0, MUL VL]
        /// </summary>
        public static unsafe void StoreAndZip(Vector<short> mask, short* address, (Vector<short> Value1, Vector<short> Value2, Vector<short> Value3, Vector<short> Value4) data) { throw new PlatformNotSupportedException(); }

        /// <summary>
        /// void svst1[_s32](svbool_t pg, int32_t *base, svint32_t data)
        ///   ST1W Zdata.S, Pg, [Xbase, #0, MUL VL]
        /// </summary>
        public static unsafe void StoreAndZip(Vector<int> mask, int* address, Vector<int> data) { throw new PlatformNotSupportedException(); }

        /// <summary>
        /// void svst2[_s32](svbool_t pg, int32_t *base, svint32x2_t data)
        ///   ST2W {Zdata0.S, Zdata1.S}, Pg, [Xbase, #0, MUL VL]
        /// </summary>
        public static unsafe void StoreAndZip(Vector<int> mask, int* address, (Vector<int> Value1, Vector<int> Value2) data) { throw new PlatformNotSupportedException(); }

        /// <summary>
        /// void svst3[_s32](svbool_t pg, int32_t *base, svint32x3_t data)
        ///   ST3W {Zdata0.S - Zdata2.S}, Pg, [Xbase, #0, MUL VL]
        /// </summary>
        public static unsafe void StoreAndZip(Vector<int> mask, int* address, (Vector<int> Value1, Vector<int> Value2, Vector<int> Value3) data) { throw new PlatformNotSupportedException(); }

        /// <summary>
        /// void svst4[_s32](svbool_t pg, int32_t *base, svint32x4_t data)
        ///   ST4W {Zdata0.S - Zdata3.S}, Pg, [Xbase, #0, MUL VL]
        /// </summary>
        public static unsafe void StoreAndZip(Vector<int> mask, int* address, (Vector<int> Value1, Vector<int> Value2, Vector<int> Value3, Vector<int> Value4) data) { throw new PlatformNotSupportedException(); }

        /// <summary>
        /// void svst1[_s64](svbool_t pg, int64_t *base, svint64_t data)
        ///   ST1D Zdata.D, Pg, [Xbase, #0, MUL VL]
        /// </summary>
        public static unsafe void StoreAndZip(Vector<long> mask, long* address, Vector<long> data) { throw new PlatformNotSupportedException(); }

        /// <summary>
        /// void svst2[_s64](svbool_t pg, int64_t *base, svint64x2_t data)
        ///   ST2D {Zdata0.D, Zdata1.D}, Pg, [Xbase, #0, MUL VL]
        /// </summary>
        public static unsafe void StoreAndZip(Vector<long> mask, long* address, (Vector<long> Value1, Vector<long> Value2) data) { throw new PlatformNotSupportedException(); }

        /// <summary>
        /// void svst3[_s64](svbool_t pg, int64_t *base, svint64x3_t data)
        ///   ST3D {Zdata0.D - Zdata2.D}, Pg, [Xbase, #0, MUL VL]
        /// </summary>
        public static unsafe void StoreAndZip(Vector<long> mask, long* address, (Vector<long> Value1, Vector<long> Value2, Vector<long> Value3) data) { throw new PlatformNotSupportedException(); }

        /// <summary>
        /// void svst4[_s64](svbool_t pg, int64_t *base, svint64x4_t data)
        ///   ST4D {Zdata0.D - Zdata3.D}, Pg, [Xbase, #0, MUL VL]
        /// </summary>
        public static unsafe void StoreAndZip(Vector<long> mask, long* address, (Vector<long> Value1, Vector<long> Value2, Vector<long> Value3, Vector<long> Value4) data) { throw new PlatformNotSupportedException(); }

        /// <summary>
        /// void svst1[_s8](svbool_t pg, int8_t *base, svint8_t data)
        ///   ST1B Zdata.B, Pg, [Xbase, #0, MUL VL]
        /// </summary>
        public static unsafe void StoreAndZip(Vector<sbyte> mask, sbyte* address, Vector<sbyte> data) { throw new PlatformNotSupportedException(); }

        /// <summary>
        /// void svst2[_s8](svbool_t pg, int8_t *base, svint8x2_t data)
        ///   ST2B {Zdata0.B, Zdata1.B}, Pg, [Xbase, #0, MUL VL]
        /// </summary>
        public static unsafe void StoreAndZip(Vector<sbyte> mask, sbyte* address, (Vector<sbyte> Value1, Vector<sbyte> Value2) data) { throw new PlatformNotSupportedException(); }

        /// <summary>
        /// void svst3[_s8](svbool_t pg, int8_t *base, svint8x3_t data)
        ///   ST3B {Zdata0.B - Zdata2.B}, Pg, [Xbase, #0, MUL VL]
        /// </summary>
        public static unsafe void StoreAndZip(Vector<sbyte> mask, sbyte* address, (Vector<sbyte> Value1, Vector<sbyte> Value2, Vector<sbyte> Value3) data) { throw new PlatformNotSupportedException(); }

        /// <summary>
        /// void svst4[_s8](svbool_t pg, int8_t *base, svint8x4_t data)
        ///   ST4B {Zdata0.B - Zdata3.B}, Pg, [Xbase, #0, MUL VL]
        /// </summary>
        public static unsafe void StoreAndZip(Vector<sbyte> mask, sbyte* address, (Vector<sbyte> Value1, Vector<sbyte> Value2, Vector<sbyte> Value3, Vector<sbyte> Value4) data) { throw new PlatformNotSupportedException(); }

        /// <summary>
        /// void svst1[_f32](svbool_t pg, float32_t *base, svfloat32_t data)
        ///   ST1W Zdata.S, Pg, [Xbase, #0, MUL VL]
        /// </summary>
        public static unsafe void StoreAndZip(Vector<float> mask, float* address, Vector<float> data) { throw new PlatformNotSupportedException(); }

        /// <summary>
        /// void svst2[_f32](svbool_t pg, float32_t *base, svfloat32x2_t data)
        ///   ST2W {Zdata0.S, Zdata1.S}, Pg, [Xbase, #0, MUL VL]
        /// </summary>
        public static unsafe void StoreAndZip(Vector<float> mask, float* address, (Vector<float> Value1, Vector<float> Value2) data) { throw new PlatformNotSupportedException(); }

        /// <summary>
        /// void svst3[_f32](svbool_t pg, float32_t *base, svfloat32x3_t data)
        ///   ST3W {Zdata0.S - Zdata2.S}, Pg, [Xbase, #0, MUL VL]
        /// </summary>
        public static unsafe void StoreAndZip(Vector<float> mask, float* address, (Vector<float> Value1, Vector<float> Value2, Vector<float> Value3) data) { throw new PlatformNotSupportedException(); }

        /// <summary>
        /// void svst4[_f32](svbool_t pg, float32_t *base, svfloat32x4_t data)
        ///   ST4W {Zdata0.S - Zdata3.S}, Pg, [Xbase, #0, MUL VL]
        /// </summary>
        public static unsafe void StoreAndZip(Vector<float> mask, float* address, (Vector<float> Value1, Vector<float> Value2, Vector<float> Value3, Vector<float> Value4) data) { throw new PlatformNotSupportedException(); }

        /// <summary>
        /// void svst1[_u16](svbool_t pg, uint16_t *base, svuint16_t data)
        ///   ST1H Zdata.H, Pg, [Xbase, #0, MUL VL]
        /// </summary>
        public static unsafe void StoreAndZip(Vector<ushort> mask, ushort* address, Vector<ushort> data) { throw new PlatformNotSupportedException(); }

        /// <summary>
        /// void svst2[_u16](svbool_t pg, uint16_t *base, svuint16x2_t data)
        ///   ST2H {Zdata0.H, Zdata1.H}, Pg, [Xbase, #0, MUL VL]
        /// </summary>
        public static unsafe void StoreAndZip(Vector<ushort> mask, ushort* address, (Vector<ushort> Value1, Vector<ushort> Value2) data) { throw new PlatformNotSupportedException(); }

        /// <summary>
        /// void svst3[_u16](svbool_t pg, uint16_t *base, svuint16x3_t data)
        ///   ST3H {Zdata0.H - Zdata2.H}, Pg, [Xbase, #0, MUL VL]
        /// </summary>
        public static unsafe void StoreAndZip(Vector<ushort> mask, ushort* address, (Vector<ushort> Value1, Vector<ushort> Value2, Vector<ushort> Value3) data) { throw new PlatformNotSupportedException(); }

        /// <summary>
        /// void svst4[_u16](svbool_t pg, uint16_t *base, svuint16x4_t data)
        ///   ST4H {Zdata0.H - Zdata3.H}, Pg, [Xbase, #0, MUL VL]
        /// </summary>
        public static unsafe void StoreAndZip(Vector<ushort> mask, ushort* address, (Vector<ushort> Value1, Vector<ushort> Value2, Vector<ushort> Value3, Vector<ushort> Value4) data) { throw new PlatformNotSupportedException(); }

        /// <summary>
        /// void svst1[_u32](svbool_t pg, uint32_t *base, svuint32_t data)
        ///   ST1W Zdata.S, Pg, [Xbase, #0, MUL VL]
        /// </summary>
        public static unsafe void StoreAndZip(Vector<uint> mask, uint* address, Vector<uint> data) { throw new PlatformNotSupportedException(); }

        /// <summary>
        /// void svst2[_u32](svbool_t pg, uint32_t *base, svuint32x2_t data)
        ///   ST2W {Zdata0.S, Zdata1.S}, Pg, [Xbase, #0, MUL VL]
        /// </summary>
        public static unsafe void StoreAndZip(Vector<uint> mask, uint* address, (Vector<uint> Value1, Vector<uint> Value2) data) { throw new PlatformNotSupportedException(); }

        /// <summary>
        /// void svst3[_u32](svbool_t pg, uint32_t *base, svuint32x3_t data)
        ///   ST3W {Zdata0.S - Zdata2.S}, Pg, [Xbase, #0, MUL VL]
        /// </summary>
        public static unsafe void StoreAndZip(Vector<uint> mask, uint* address, (Vector<uint> Value1, Vector<uint> Value2, Vector<uint> Value3) data) { throw new PlatformNotSupportedException(); }

        /// <summary>
        /// void svst4[_u32](svbool_t pg, uint32_t *base, svuint32x4_t data)
        ///   ST4W {Zdata0.S - Zdata3.S}, Pg, [Xbase, #0, MUL VL]
        /// </summary>
        public static unsafe void StoreAndZip(Vector<uint> mask, uint* address, (Vector<uint> Value1, Vector<uint> Value2, Vector<uint> Value3, Vector<uint> Value4) data) { throw new PlatformNotSupportedException(); }

        /// <summary>
        /// void svst1[_u64](svbool_t pg, uint64_t *base, svuint64_t data)
        ///   ST1D Zdata.D, Pg, [Xbase, #0, MUL VL]
        /// </summary>
        public static unsafe void StoreAndZip(Vector<ulong> mask, ulong* address, Vector<ulong> data) { throw new PlatformNotSupportedException(); }

        /// <summary>
        /// void svst2[_u64](svbool_t pg, uint64_t *base, svuint64x2_t data)
        ///   ST2D {Zdata0.D, Zdata1.D}, Pg, [Xbase, #0, MUL VL]
        /// </summary>
        public static unsafe void StoreAndZip(Vector<ulong> mask, ulong* address, (Vector<ulong> Value1, Vector<ulong> Value2) data) { throw new PlatformNotSupportedException(); }

        /// <summary>
        /// void svst3[_u64](svbool_t pg, uint64_t *base, svuint64x3_t data)
        ///   ST3D {Zdata0.D - Zdata2.D}, Pg, [Xbase, #0, MUL VL]
        /// </summary>
        public static unsafe void StoreAndZip(Vector<ulong> mask, ulong* address, (Vector<ulong> Value1, Vector<ulong> Value2, Vector<ulong> Value3) data) { throw new PlatformNotSupportedException(); }

        /// <summary>
        /// void svst4[_u64](svbool_t pg, uint64_t *base, svuint64x4_t data)
        ///   ST4D {Zdata0.D - Zdata3.D}, Pg, [Xbase, #0, MUL VL]
        /// </summary>
        public static unsafe void StoreAndZip(Vector<ulong> mask, ulong* address, (Vector<ulong> Value1, Vector<ulong> Value2, Vector<ulong> Value3, Vector<ulong> Value4) data) { throw new PlatformNotSupportedException(); }
        ///  Truncate to 8 bits and store

        /// <summary>
        /// void svst1b[_s16](svbool_t pg, int8_t *base, svint16_t data)
        ///   ST1B Zdata.H, Pg, [Xbase, #0, MUL VL]
        /// </summary>
        public static unsafe void StoreNarrowing(Vector<short> mask, sbyte* address, Vector<short> data) { throw new PlatformNotSupportedException(); }


        /// <summary>
        /// void svst1b[_s32](svbool_t pg, int8_t *base, svint32_t data)
        ///   ST1B Zdata.S, Pg, [Xbase, #0, MUL VL]
        /// </summary>
        public static unsafe void StoreNarrowing(Vector<int> mask, sbyte* address, Vector<int> data) { throw new PlatformNotSupportedException(); }

        /// <summary>
        /// void svst1h[_s32](svbool_t pg, int16_t *base, svint32_t data)
        ///   ST1H Zdata.S, Pg, [Xbase, #0, MUL VL]
        /// </summary>
        public static unsafe void StoreNarrowing(Vector<int> mask, short* address, Vector<int> data) { throw new PlatformNotSupportedException(); }

        /// <summary>
        /// void svst1b[_s64](svbool_t pg, int8_t *base, svint64_t data)
        ///   ST1B Zdata.D, Pg, [Xbase, #0, MUL VL]
        /// </summary>
        public static unsafe void StoreNarrowing(Vector<long> mask, sbyte* address, Vector<long> data) { throw new PlatformNotSupportedException(); }

        /// <summary>
        /// void svst1h[_s64](svbool_t pg, int16_t *base, svint64_t data)
        ///   ST1H Zdata.D, Pg, [Xbase, #0, MUL VL]
        /// </summary>
        public static unsafe void StoreNarrowing(Vector<long> mask, short* address, Vector<long> data) { throw new PlatformNotSupportedException(); }

        /// <summary>
        /// void svst1w[_s64](svbool_t pg, int32_t *base, svint64_t data)
        ///   ST1W Zdata.D, Pg, [Xbase, #0, MUL VL]
        /// </summary>
        public static unsafe void StoreNarrowing(Vector<long> mask, int* address, Vector<long> data) { throw new PlatformNotSupportedException(); }

        /// <summary>
        /// void svst1b[_u16](svbool_t pg, uint8_t *base, svuint16_t data)
        ///   ST1B Zdata.H, Pg, [Xbase, #0, MUL VL]
        /// </summary>
        public static unsafe void StoreNarrowing(Vector<ushort> mask, byte* address, Vector<ushort> data) { throw new PlatformNotSupportedException(); }

        /// <summary>
        /// void svst1b[_u32](svbool_t pg, uint8_t *base, svuint32_t data)
        ///   ST1B Zdata.S, Pg, [Xbase, #0, MUL VL]
        /// </summary>
        public static unsafe void StoreNarrowing(Vector<uint> mask, byte* address, Vector<uint> data) { throw new PlatformNotSupportedException(); }

        /// <summary>
        /// void svst1h[_u32](svbool_t pg, uint16_t *base, svuint32_t data)
        ///   ST1H Zdata.S, Pg, [Xbase, #0, MUL VL]
        /// </summary>
        public static unsafe void StoreNarrowing(Vector<uint> mask, ushort* address, Vector<uint> data) { throw new PlatformNotSupportedException(); }

        /// <summary>
        /// void svst1b[_u64](svbool_t pg, uint8_t *base, svuint64_t data)
        ///   ST1B Zdata.D, Pg, [Xbase, #0, MUL VL]
        /// </summary>
        public static unsafe void StoreNarrowing(Vector<ulong> mask, byte* address, Vector<ulong> data) { throw new PlatformNotSupportedException(); }

        /// <summary>
        /// void svst1h[_u64](svbool_t pg, uint16_t *base, svuint64_t data)
        ///   ST1H Zdata.D, Pg, [Xbase, #0, MUL VL]
        /// </summary>
        public static unsafe void StoreNarrowing(Vector<ulong> mask, ushort* address, Vector<ulong> data) { throw new PlatformNotSupportedException(); }

        /// <summary>
        /// void svst1w[_u64](svbool_t pg, uint32_t *base, svuint64_t data)
        ///   ST1W Zdata.D, Pg, [Xbase, #0, MUL VL]
        /// </summary>
        public static unsafe void StoreNarrowing(Vector<ulong> mask, uint* address, Vector<ulong> data) { throw new PlatformNotSupportedException(); }


        ///  Non-truncating store, non-temporal

        /// <summary>
        /// void svstnt1[_u8](svbool_t pg, uint8_t *base, svuint8_t data)
        ///   STNT1B Zdata.B, Pg, [Xbase, #0, MUL VL]
        /// </summary>
        public static unsafe void StoreNonTemporal(Vector<byte> mask, byte* address, Vector<byte> data) { throw new PlatformNotSupportedException(); }

        /// <summary>
        /// void svstnt1[_f64](svbool_t pg, float64_t *base, svfloat64_t data)
        ///   STNT1D Zdata.D, Pg, [Xbase, #0, MUL VL]
        /// </summary>
        public static unsafe void StoreNonTemporal(Vector<double> mask, double* address, Vector<double> data) { throw new PlatformNotSupportedException(); }

        /// <summary>
        /// void svstnt1[_s16](svbool_t pg, int16_t *base, svint16_t data)
        ///   STNT1H Zdata.H, Pg, [Xbase, #0, MUL VL]
        /// </summary>
        public static unsafe void StoreNonTemporal(Vector<short> mask, short* address, Vector<short> data) { throw new PlatformNotSupportedException(); }

        /// <summary>
        /// void svstnt1[_s32](svbool_t pg, int32_t *base, svint32_t data)
        ///   STNT1W Zdata.S, Pg, [Xbase, #0, MUL VL]
        /// </summary>
        public static unsafe void StoreNonTemporal(Vector<int> mask, int* address, Vector<int> data) { throw new PlatformNotSupportedException(); }

        /// <summary>
        /// void svstnt1[_s64](svbool_t pg, int64_t *base, svint64_t data)
        ///   STNT1D Zdata.D, Pg, [Xbase, #0, MUL VL]
        /// </summary>
        public static unsafe void StoreNonTemporal(Vector<long> mask, long* address, Vector<long> data) { throw new PlatformNotSupportedException(); }

        /// <summary>
        /// void svstnt1[_s8](svbool_t pg, int8_t *base, svint8_t data)
        ///   STNT1B Zdata.B, Pg, [Xbase, #0, MUL VL]
        /// </summary>
        public static unsafe void StoreNonTemporal(Vector<sbyte> mask, sbyte* address, Vector<sbyte> data) { throw new PlatformNotSupportedException(); }

        /// <summary>
        /// void svstnt1[_f32](svbool_t pg, float32_t *base, svfloat32_t data)
        ///   STNT1W Zdata.S, Pg, [Xbase, #0, MUL VL]
        /// </summary>
        public static unsafe void StoreNonTemporal(Vector<float> mask, float* address, Vector<float> data) { throw new PlatformNotSupportedException(); }

        /// <summary>
        /// void svstnt1[_u16](svbool_t pg, uint16_t *base, svuint16_t data)
        ///   STNT1H Zdata.H, Pg, [Xbase, #0, MUL VL]
        /// </summary>
        public static unsafe void StoreNonTemporal(Vector<ushort> mask, ushort* address, Vector<ushort> data) { throw new PlatformNotSupportedException(); }

        /// <summary>
        /// void svstnt1[_u32](svbool_t pg, uint32_t *base, svuint32_t data)
        ///   STNT1W Zdata.S, Pg, [Xbase, #0, MUL VL]
        /// </summary>
        public static unsafe void StoreNonTemporal(Vector<uint> mask, uint* address, Vector<uint> data) { throw new PlatformNotSupportedException(); }

        /// <summary>
        /// void svstnt1[_u64](svbool_t pg, uint64_t *base, svuint64_t data)
        ///   STNT1D Zdata.D, Pg, [Xbase, #0, MUL VL]
        /// </summary>
        public static unsafe void StoreNonTemporal(Vector<ulong> mask, ulong* address, Vector<ulong> data) { throw new PlatformNotSupportedException(); }


        ///  Subtract : Subtract

        /// <summary>
        /// svint8_t svsub[_s8]_m(svbool_t pg, svint8_t op1, svint8_t op2)
        ///   SUB Ztied1.B, Pg/M, Ztied1.B, Zop2.B
        ///   MOVPRFX Zresult, Zop1; SUB Zresult.B, Pg/M, Zresult.B, Zop2.B
        /// svint8_t svsub[_s8]_x(svbool_t pg, svint8_t op1, svint8_t op2)
        ///   SUB Ztied1.B, Pg/M, Ztied1.B, Zop2.B
        ///   SUB Zresult.B, Zop1.B, Zop2.B
        /// svint8_t svsub[_s8]_z(svbool_t pg, svint8_t op1, svint8_t op2)
        ///   MOVPRFX Zresult.B, Pg/Z, Zop1.B; SUB Zresult.B, Pg/M, Zresult.B, Zop2.B
        /// </summary>
        public static unsafe Vector<sbyte> Subtract(Vector<sbyte> left, Vector<sbyte> right) { throw new PlatformNotSupportedException(); }

        /// <summary>
        /// svint16_t svsub[_s16]_m(svbool_t pg, svint16_t op1, svint16_t op2)
        ///   SUB Ztied1.H, Pg/M, Ztied1.H, Zop2.H
        ///   MOVPRFX Zresult, Zop1; SUB Zresult.H, Pg/M, Zresult.H, Zop2.H
        /// svint16_t svsub[_s16]_x(svbool_t pg, svint16_t op1, svint16_t op2)
        ///   SUB Ztied1.H, Pg/M, Ztied1.H, Zop2.H
        ///   SUB Zresult.H, Zop1.H, Zop2.H
        /// svint16_t svsub[_s16]_z(svbool_t pg, svint16_t op1, svint16_t op2)
        ///   MOVPRFX Zresult.H, Pg/Z, Zop1.H; SUB Zresult.H, Pg/M, Zresult.H, Zop2.H
        /// </summary>
        public static unsafe Vector<short> Subtract(Vector<short> left, Vector<short> right) { throw new PlatformNotSupportedException(); }

        /// <summary>
        /// svint32_t svsub[_s32]_m(svbool_t pg, svint32_t op1, svint32_t op2)
        ///   SUB Ztied1.S, Pg/M, Ztied1.S, Zop2.S
        ///   MOVPRFX Zresult, Zop1; SUB Zresult.S, Pg/M, Zresult.S, Zop2.S
        /// svint32_t svsub[_s32]_x(svbool_t pg, svint32_t op1, svint32_t op2)
        ///   SUB Ztied1.S, Pg/M, Ztied1.S, Zop2.S
        ///   SUB Zresult.S, Zop1.S, Zop2.S
        /// svint32_t svsub[_s32]_z(svbool_t pg, svint32_t op1, svint32_t op2)
        ///   MOVPRFX Zresult.S, Pg/Z, Zop1.S; SUB Zresult.S, Pg/M, Zresult.S, Zop2.S
        /// </summary>
        public static unsafe Vector<int> Subtract(Vector<int> left, Vector<int> right) { throw new PlatformNotSupportedException(); }

        /// <summary>
        /// svint64_t svsub[_s64]_m(svbool_t pg, svint64_t op1, svint64_t op2)
        ///   SUB Ztied1.D, Pg/M, Ztied1.D, Zop2.D
        ///   MOVPRFX Zresult, Zop1; SUB Zresult.D, Pg/M, Zresult.D, Zop2.D
        /// svint64_t svsub[_s64]_x(svbool_t pg, svint64_t op1, svint64_t op2)
        ///   SUB Ztied1.D, Pg/M, Ztied1.D, Zop2.D
        ///   SUB Zresult.D, Zop1.D, Zop2.D
        /// svint64_t svsub[_s64]_z(svbool_t pg, svint64_t op1, svint64_t op2)
        ///   MOVPRFX Zresult.D, Pg/Z, Zop1.D; SUB Zresult.D, Pg/M, Zresult.D, Zop2.D
        /// </summary>
        public static unsafe Vector<long> Subtract(Vector<long> left, Vector<long> right) { throw new PlatformNotSupportedException(); }

        /// <summary>
        /// svuint8_t svsub[_u8]_m(svbool_t pg, svuint8_t op1, svuint8_t op2)
        ///   SUB Ztied1.B, Pg/M, Ztied1.B, Zop2.B
        ///   MOVPRFX Zresult, Zop1; SUB Zresult.B, Pg/M, Zresult.B, Zop2.B
        /// svuint8_t svsub[_u8]_x(svbool_t pg, svuint8_t op1, svuint8_t op2)
        ///   SUB Ztied1.B, Pg/M, Ztied1.B, Zop2.B
        ///   SUB Zresult.B, Zop1.B, Zop2.B
        /// svuint8_t svsub[_u8]_z(svbool_t pg, svuint8_t op1, svuint8_t op2)
        ///   MOVPRFX Zresult.B, Pg/Z, Zop1.B; SUB Zresult.B, Pg/M, Zresult.B, Zop2.B
        /// </summary>
        public static unsafe Vector<byte> Subtract(Vector<byte> left, Vector<byte> right) { throw new PlatformNotSupportedException(); }

        /// <summary>
        /// svuint16_t svsub[_u16]_m(svbool_t pg, svuint16_t op1, svuint16_t op2)
        ///   SUB Ztied1.H, Pg/M, Ztied1.H, Zop2.H
        ///   MOVPRFX Zresult, Zop1; SUB Zresult.H, Pg/M, Zresult.H, Zop2.H
        /// svuint16_t svsub[_u16]_x(svbool_t pg, svuint16_t op1, svuint16_t op2)
        ///   SUB Ztied1.H, Pg/M, Ztied1.H, Zop2.H
        ///   SUB Zresult.H, Zop1.H, Zop2.H
        /// svuint16_t svsub[_u16]_z(svbool_t pg, svuint16_t op1, svuint16_t op2)
        ///   MOVPRFX Zresult.H, Pg/Z, Zop1.H; SUB Zresult.H, Pg/M, Zresult.H, Zop2.H
        /// </summary>
        public static unsafe Vector<ushort> Subtract(Vector<ushort> left, Vector<ushort> right) { throw new PlatformNotSupportedException(); }

        /// <summary>
        /// svuint32_t svsub[_u32]_m(svbool_t pg, svuint32_t op1, svuint32_t op2)
        ///   SUB Ztied1.S, Pg/M, Ztied1.S, Zop2.S
        ///   MOVPRFX Zresult, Zop1; SUB Zresult.S, Pg/M, Zresult.S, Zop2.S
        /// svuint32_t svsub[_u32]_x(svbool_t pg, svuint32_t op1, svuint32_t op2)
        ///   SUB Ztied1.S, Pg/M, Ztied1.S, Zop2.S
        ///   SUB Zresult.S, Zop1.S, Zop2.S
        /// svuint32_t svsub[_u32]_z(svbool_t pg, svuint32_t op1, svuint32_t op2)
        ///   MOVPRFX Zresult.S, Pg/Z, Zop1.S; SUB Zresult.S, Pg/M, Zresult.S, Zop2.S
        /// </summary>
        public static unsafe Vector<uint> Subtract(Vector<uint> left, Vector<uint> right) { throw new PlatformNotSupportedException(); }

        /// <summary>
        /// svuint64_t svsub[_u64]_m(svbool_t pg, svuint64_t op1, svuint64_t op2)
        ///   SUB Ztied1.D, Pg/M, Ztied1.D, Zop2.D
        ///   MOVPRFX Zresult, Zop1; SUB Zresult.D, Pg/M, Zresult.D, Zop2.D
        /// svuint64_t svsub[_u64]_x(svbool_t pg, svuint64_t op1, svuint64_t op2)
        ///   SUB Ztied1.D, Pg/M, Ztied1.D, Zop2.D
        ///   SUB Zresult.D, Zop1.D, Zop2.D
        /// svuint64_t svsub[_u64]_z(svbool_t pg, svuint64_t op1, svuint64_t op2)
        ///   MOVPRFX Zresult.D, Pg/Z, Zop1.D; SUB Zresult.D, Pg/M, Zresult.D, Zop2.D
        /// </summary>
        public static unsafe Vector<ulong> Subtract(Vector<ulong> left, Vector<ulong> right) { throw new PlatformNotSupportedException(); }

        /// <summary>
        /// svfloat32_t svsub[_f32]_m(svbool_t pg, svfloat32_t op1, svfloat32_t op2)
        ///   FSUB Ztied1.S, Pg/M, Ztied1.S, Zop2.S
        ///   MOVPRFX Zresult, Zop1; FSUB Zresult.S, Pg/M, Zresult.S, Zop2.S
        /// svfloat32_t svsub[_f32]_x(svbool_t pg, svfloat32_t op1, svfloat32_t op2)
        ///   FSUB Ztied1.S, Pg/M, Ztied1.S, Zop2.S
        ///   FSUB Zresult.S, Zop1.S, Zop2.S
        ///   MOVPRFX Zresult, Zop1; FSUB Zresult.S, Pg/M, Zresult.S, Zop2.S
        /// svfloat32_t svsub[_f32]_z(svbool_t pg, svfloat32_t op1, svfloat32_t op2)
        ///   MOVPRFX Zresult.S, Pg/Z, Zop1.S; FSUB Zresult.S, Pg/M, Zresult.S, Zop2.S
        /// </summary>
        public static unsafe Vector<float> Subtract(Vector<float> left, Vector<float> right) { throw new PlatformNotSupportedException(); }

        /// <summary>
        /// svfloat64_t svsub[_f64]_m(svbool_t pg, svfloat64_t op1, svfloat64_t op2)
        ///   FSUB Ztied1.D, Pg/M, Ztied1.D, Zop2.D
        ///   MOVPRFX Zresult, Zop1; FSUB Zresult.D, Pg/M, Zresult.D, Zop2.D
        /// svfloat64_t svsub[_f64]_x(svbool_t pg, svfloat64_t op1, svfloat64_t op2)
        ///   FSUB Ztied1.D, Pg/M, Ztied1.D, Zop2.D
        ///   FSUB Zresult.D, Zop1.D, Zop2.D
        ///   MOVPRFX Zresult, Zop1; FSUB Zresult.D, Pg/M, Zresult.D, Zop2.D
        /// svfloat64_t svsub[_f64]_z(svbool_t pg, svfloat64_t op1, svfloat64_t op2)
        ///   MOVPRFX Zresult.D, Pg/Z, Zop1.D; FSUB Zresult.D, Pg/M, Zresult.D, Zop2.D
        /// </summary>
        public static unsafe Vector<double> Subtract(Vector<double> left, Vector<double> right) { throw new PlatformNotSupportedException(); }

        ///  SubtractSaturate : Saturating subtract

        /// <summary>
        /// svuint8_t svqsub[_u8](svuint8_t op1, svuint8_t op2)
        ///   UQSUB Zresult.B, Zop1.B, Zop2.B
        /// </summary>
        public static unsafe Vector<byte> SubtractSaturate(Vector<byte> left, Vector<byte> right) { throw new PlatformNotSupportedException(); }

        /// <summary>
        /// svint16_t svqsub[_s16](svint16_t op1, svint16_t op2)
        ///   SQSUB Zresult.H, Zop1.H, Zop2.H
        /// </summary>
        public static unsafe Vector<short> SubtractSaturate(Vector<short> left, Vector<short> right) { throw new PlatformNotSupportedException(); }

        /// <summary>
        /// svint32_t svqsub[_s32](svint32_t op1, svint32_t op2)
        ///   SQSUB Zresult.S, Zop1.S, Zop2.S
        /// </summary>
        public static unsafe Vector<int> SubtractSaturate(Vector<int> left, Vector<int> right) { throw new PlatformNotSupportedException(); }

        /// <summary>
        /// svint64_t svqsub[_s64](svint64_t op1, svint64_t op2)
        ///   SQSUB Zresult.D, Zop1.D, Zop2.D
        /// </summary>
        public static unsafe Vector<long> SubtractSaturate(Vector<long> left, Vector<long> right) { throw new PlatformNotSupportedException(); }

        /// <summary>
        /// svint8_t svqsub[_s8](svint8_t op1, svint8_t op2)
        ///   SQSUB Zresult.B, Zop1.B, Zop2.B
        /// </summary>
        public static unsafe Vector<sbyte> SubtractSaturate(Vector<sbyte> left, Vector<sbyte> right) { throw new PlatformNotSupportedException(); }

        /// <summary>
        /// svuint16_t svqsub[_u16](svuint16_t op1, svuint16_t op2)
        ///   UQSUB Zresult.H, Zop1.H, Zop2.H
        /// </summary>
        public static unsafe Vector<ushort> SubtractSaturate(Vector<ushort> left, Vector<ushort> right) { throw new PlatformNotSupportedException(); }

        /// <summary>
        /// svuint32_t svqsub[_u32](svuint32_t op1, svuint32_t op2)
        ///   UQSUB Zresult.S, Zop1.S, Zop2.S
        /// </summary>
        public static unsafe Vector<uint> SubtractSaturate(Vector<uint> left, Vector<uint> right) { throw new PlatformNotSupportedException(); }

        /// <summary>
        /// svuint64_t svqsub[_u64](svuint64_t op1, svuint64_t op2)
        ///   UQSUB Zresult.D, Zop1.D, Zop2.D
        /// </summary>
        public static unsafe Vector<ulong> SubtractSaturate(Vector<ulong> left, Vector<ulong> right) { throw new PlatformNotSupportedException(); }


        ///  SignExtendWideningLower : Unpack and extend low half

        /// <summary>
        /// svint16_t svunpklo[_s16](svint8_t op)
        ///   SUNPKLO Zresult.H, Zop.B
        /// </summary>
        public static unsafe Vector<short> SignExtendWideningLower(Vector<sbyte> value) { throw new PlatformNotSupportedException(); }

        /// <summary>
        /// svint32_t svunpklo[_s32](svint16_t op)
        ///   SUNPKLO Zresult.S, Zop.H
        /// </summary>
        public static unsafe Vector<int> SignExtendWideningLower(Vector<short> value) { throw new PlatformNotSupportedException(); }

        /// <summary>
        /// svint64_t svunpklo[_s64](svint32_t op)
        ///   SUNPKLO Zresult.D, Zop.S
        /// </summary>
        public static unsafe Vector<long> SignExtendWideningLower(Vector<int> value) { throw new PlatformNotSupportedException(); }


        ///  SignExtendWideningUpper : Unpack and extend high half

        /// <summary>
        /// svint16_t svunpkhi[_s16](svint8_t op)
        ///   SUNPKHI Zresult.H, Zop.B
        /// </summary>
        public static unsafe Vector<short> SignExtendWideningUpper(Vector<sbyte> value) { throw new PlatformNotSupportedException(); }

        /// <summary>
        /// svint32_t svunpkhi[_s32](svint16_t op)
        ///   SUNPKHI Zresult.S, Zop.H
        /// </summary>
        public static unsafe Vector<int> SignExtendWideningUpper(Vector<short> value) { throw new PlatformNotSupportedException(); }

        /// <summary>
        /// svint64_t svunpkhi[_s64](svint32_t op)
        ///   SUNPKHI Zresult.D, Zop.S
        /// </summary>
        public static unsafe Vector<long> SignExtendWideningUpper(Vector<int> value) { throw new PlatformNotSupportedException(); }

        /// <summary>
        /// bool svptest_any(svbool_t pg, svbool_t op)
        ///   PTEST
        /// </summary>
        public static unsafe bool TestAnyTrue(Vector<byte> mask, Vector<byte> srcMask) { throw new PlatformNotSupportedException(); }

        /// <summary>
        /// bool svptest_any(svbool_t pg, svbool_t op)
        ///   PTEST
        /// </summary>
        public static unsafe bool TestAnyTrue(Vector<short> mask, Vector<short> srcMask) { throw new PlatformNotSupportedException(); }

        /// <summary>
        /// bool svptest_any(svbool_t pg, svbool_t op)
        ///   PTEST
        /// </summary>
        public static unsafe bool TestAnyTrue(Vector<int> mask, Vector<int> srcMask) { throw new PlatformNotSupportedException(); }

        /// <summary>
        /// bool svptest_any(svbool_t pg, svbool_t op)
        ///   PTEST
        /// </summary>
        public static unsafe bool TestAnyTrue(Vector<long> mask, Vector<long> srcMask) { throw new PlatformNotSupportedException(); }

        /// <summary>
        /// bool svptest_any(svbool_t pg, svbool_t op)
        ///   PTEST
        /// </summary>
        public static unsafe bool TestAnyTrue(Vector<sbyte> mask, Vector<sbyte> srcMask) { throw new PlatformNotSupportedException(); }

        /// <summary>
        /// bool svptest_any(svbool_t pg, svbool_t op)
        ///   PTEST
        /// </summary>
        public static unsafe bool TestAnyTrue(Vector<ushort> mask, Vector<ushort> srcMask) { throw new PlatformNotSupportedException(); }

        /// <summary>
        /// bool svptest_any(svbool_t pg, svbool_t op)
        ///   PTEST
        /// </summary>
        public static unsafe bool TestAnyTrue(Vector<uint> mask, Vector<uint> srcMask) { throw new PlatformNotSupportedException(); }

        /// <summary>
        /// bool svptest_any(svbool_t pg, svbool_t op)
        ///   PTEST
        /// </summary>
        public static unsafe bool TestAnyTrue(Vector<ulong> mask, Vector<ulong> srcMask) { throw new PlatformNotSupportedException(); }

        /// <summary>
        /// bool svptest_first(svbool_t pg, svbool_t op)
        ///   PTEST
        /// </summary>
        public static unsafe bool TestFirstTrue(Vector<byte> mask, Vector<byte> srcMask) { throw new PlatformNotSupportedException(); }

        /// <summary>
        /// bool svptest_first(svbool_t pg, svbool_t op)
        ///   PTEST
        /// </summary>
        public static unsafe bool TestFirstTrue(Vector<short> mask, Vector<short> srcMask) { throw new PlatformNotSupportedException(); }

        /// <summary>
        /// bool svptest_first(svbool_t pg, svbool_t op)
        ///   PTEST
        /// </summary>
        public static unsafe bool TestFirstTrue(Vector<int> mask, Vector<int> srcMask) { throw new PlatformNotSupportedException(); }

        /// <summary>
        /// bool svptest_first(svbool_t pg, svbool_t op)
        ///   PTEST
        /// </summary>
        public static unsafe bool TestFirstTrue(Vector<long> mask, Vector<long> srcMask) { throw new PlatformNotSupportedException(); }

        /// <summary>
        /// bool svptest_first(svbool_t pg, svbool_t op)
        ///   PTEST
        /// </summary>
        public static unsafe bool TestFirstTrue(Vector<sbyte> mask, Vector<sbyte> srcMask) { throw new PlatformNotSupportedException(); }

        /// <summary>
        /// bool svptest_first(svbool_t pg, svbool_t op)
        ///   PTEST
        /// </summary>
        public static unsafe bool TestFirstTrue(Vector<ushort> mask, Vector<ushort> srcMask) { throw new PlatformNotSupportedException(); }

        /// <summary>
        /// bool svptest_first(svbool_t pg, svbool_t op)
        ///   PTEST
        /// </summary>
        public static unsafe bool TestFirstTrue(Vector<uint> mask, Vector<uint> srcMask) { throw new PlatformNotSupportedException(); }

        /// <summary>
        /// bool svptest_first(svbool_t pg, svbool_t op)
        ///   PTEST
        /// </summary>
        public static unsafe bool TestFirstTrue(Vector<ulong> mask, Vector<ulong> srcMask) { throw new PlatformNotSupportedException(); }

        /// <summary>
        /// bool svptest_last(svbool_t pg, svbool_t op)
        ///   PTEST
        /// </summary>
        public static unsafe bool TestLastTrue(Vector<byte> mask, Vector<byte> srcMask) { throw new PlatformNotSupportedException(); }

        /// <summary>
        /// bool svptest_last(svbool_t pg, svbool_t op)
        ///   PTEST
        /// </summary>
        public static unsafe bool TestLastTrue(Vector<short> mask, Vector<short> srcMask) { throw new PlatformNotSupportedException(); }

        /// <summary>
        /// bool svptest_last(svbool_t pg, svbool_t op)
        ///   PTEST
        /// </summary>
        public static unsafe bool TestLastTrue(Vector<int> mask, Vector<int> srcMask) { throw new PlatformNotSupportedException(); }

        /// <summary>
        /// bool svptest_last(svbool_t pg, svbool_t op)
        ///   PTEST
        /// </summary>
        public static unsafe bool TestLastTrue(Vector<long> mask, Vector<long> srcMask) { throw new PlatformNotSupportedException(); }

        /// <summary>
        /// bool svptest_last(svbool_t pg, svbool_t op)
        ///   PTEST
        /// </summary>
        public static unsafe bool TestLastTrue(Vector<sbyte> mask, Vector<sbyte> srcMask) { throw new PlatformNotSupportedException(); }

        /// <summary>
        /// bool svptest_last(svbool_t pg, svbool_t op)
        ///   PTEST
        /// </summary>
        public static unsafe bool TestLastTrue(Vector<ushort> mask, Vector<ushort> srcMask) { throw new PlatformNotSupportedException(); }

        /// <summary>
        /// bool svptest_last(svbool_t pg, svbool_t op)
        ///   PTEST
        /// </summary>
        public static unsafe bool TestLastTrue(Vector<uint> mask, Vector<uint> srcMask) { throw new PlatformNotSupportedException(); }

        /// <summary>
        /// bool svptest_last(svbool_t pg, svbool_t op)
        ///   PTEST
        /// </summary>
        public static unsafe bool TestLastTrue(Vector<ulong> mask, Vector<ulong> srcMask) { throw new PlatformNotSupportedException(); }


        ///  Interleave even elements from two inputs

        /// <summary>
        /// svuint8_t svtrn1[_u8](svuint8_t op1, svuint8_t op2)
        ///   TRN1 Zresult.B, Zop1.B, Zop2.B
        /// </summary>
        public static unsafe Vector<byte> TransposeEven(Vector<byte> left, Vector<byte> right) { throw new PlatformNotSupportedException(); }

        /// <summary>
        /// svfloat64_t svtrn1[_f64](svfloat64_t op1, svfloat64_t op2)
        ///   TRN1 Zresult.D, Zop1.D, Zop2.D
        /// </summary>
        public static unsafe Vector<double> TransposeEven(Vector<double> left, Vector<double> right) { throw new PlatformNotSupportedException(); }

        /// <summary>
        /// svint16_t svtrn1[_s16](svint16_t op1, svint16_t op2)
        ///   TRN1 Zresult.H, Zop1.H, Zop2.H
        /// </summary>
        public static unsafe Vector<short> TransposeEven(Vector<short> left, Vector<short> right) { throw new PlatformNotSupportedException(); }

        /// <summary>
        /// svint32_t svtrn1[_s32](svint32_t op1, svint32_t op2)
        ///   TRN1 Zresult.S, Zop1.S, Zop2.S
        /// </summary>
        public static unsafe Vector<int> TransposeEven(Vector<int> left, Vector<int> right) { throw new PlatformNotSupportedException(); }

        /// <summary>
        /// svint64_t svtrn1[_s64](svint64_t op1, svint64_t op2)
        ///   TRN1 Zresult.D, Zop1.D, Zop2.D
        /// </summary>
        public static unsafe Vector<long> TransposeEven(Vector<long> left, Vector<long> right) { throw new PlatformNotSupportedException(); }

        /// <summary>
        /// svint8_t svtrn1[_s8](svint8_t op1, svint8_t op2)
        ///   TRN1 Zresult.B, Zop1.B, Zop2.B
        /// </summary>
        public static unsafe Vector<sbyte> TransposeEven(Vector<sbyte> left, Vector<sbyte> right) { throw new PlatformNotSupportedException(); }

        /// <summary>
        /// svfloat32_t svtrn1[_f32](svfloat32_t op1, svfloat32_t op2)
        ///   TRN1 Zresult.S, Zop1.S, Zop2.S
        /// </summary>
        public static unsafe Vector<float> TransposeEven(Vector<float> left, Vector<float> right) { throw new PlatformNotSupportedException(); }

        /// <summary>
        /// svuint16_t svtrn1[_u16](svuint16_t op1, svuint16_t op2)
        ///   TRN1 Zresult.H, Zop1.H, Zop2.H
        /// </summary>
        public static unsafe Vector<ushort> TransposeEven(Vector<ushort> left, Vector<ushort> right) { throw new PlatformNotSupportedException(); }

        /// <summary>
        /// svuint32_t svtrn1[_u32](svuint32_t op1, svuint32_t op2)
        ///   TRN1 Zresult.S, Zop1.S, Zop2.S
        /// </summary>
        public static unsafe Vector<uint> TransposeEven(Vector<uint> left, Vector<uint> right) { throw new PlatformNotSupportedException(); }

        /// <summary>
        /// svuint64_t svtrn1[_u64](svuint64_t op1, svuint64_t op2)
        ///   TRN1 Zresult.D, Zop1.D, Zop2.D
        /// </summary>
        public static unsafe Vector<ulong> TransposeEven(Vector<ulong> left, Vector<ulong> right) { throw new PlatformNotSupportedException(); }


        ///  Interleave odd elements from two inputs

        /// <summary>
        /// svuint8_t svtrn2[_u8](svuint8_t op1, svuint8_t op2)
        ///   TRN2 Zresult.B, Zop1.B, Zop2.B
        /// </summary>
        public static unsafe Vector<byte> TransposeOdd(Vector<byte> left, Vector<byte> right) { throw new PlatformNotSupportedException(); }

        /// <summary>
        /// svfloat64_t svtrn2[_f64](svfloat64_t op1, svfloat64_t op2)
        ///   TRN2 Zresult.D, Zop1.D, Zop2.D
        /// </summary>
        public static unsafe Vector<double> TransposeOdd(Vector<double> left, Vector<double> right) { throw new PlatformNotSupportedException(); }

        /// <summary>
        /// svint16_t svtrn2[_s16](svint16_t op1, svint16_t op2)
        ///   TRN2 Zresult.H, Zop1.H, Zop2.H
        /// </summary>
        public static unsafe Vector<short> TransposeOdd(Vector<short> left, Vector<short> right) { throw new PlatformNotSupportedException(); }

        /// <summary>
        /// svint32_t svtrn2[_s32](svint32_t op1, svint32_t op2)
        ///   TRN2 Zresult.S, Zop1.S, Zop2.S
        /// </summary>
        public static unsafe Vector<int> TransposeOdd(Vector<int> left, Vector<int> right) { throw new PlatformNotSupportedException(); }

        /// <summary>
        /// svint64_t svtrn2[_s64](svint64_t op1, svint64_t op2)
        ///   TRN2 Zresult.D, Zop1.D, Zop2.D
        /// </summary>
        public static unsafe Vector<long> TransposeOdd(Vector<long> left, Vector<long> right) { throw new PlatformNotSupportedException(); }

        /// <summary>
        /// svint8_t svtrn2[_s8](svint8_t op1, svint8_t op2)
        ///   TRN2 Zresult.B, Zop1.B, Zop2.B
        /// </summary>
        public static unsafe Vector<sbyte> TransposeOdd(Vector<sbyte> left, Vector<sbyte> right) { throw new PlatformNotSupportedException(); }

        /// <summary>
        /// svfloat32_t svtrn2[_f32](svfloat32_t op1, svfloat32_t op2)
        ///   TRN2 Zresult.S, Zop1.S, Zop2.S
        /// </summary>
        public static unsafe Vector<float> TransposeOdd(Vector<float> left, Vector<float> right) { throw new PlatformNotSupportedException(); }

        /// <summary>
        /// svuint16_t svtrn2[_u16](svuint16_t op1, svuint16_t op2)
        ///   TRN2 Zresult.H, Zop1.H, Zop2.H
        /// </summary>
        public static unsafe Vector<ushort> TransposeOdd(Vector<ushort> left, Vector<ushort> right) { throw new PlatformNotSupportedException(); }

        /// <summary>
        /// svuint32_t svtrn2[_u32](svuint32_t op1, svuint32_t op2)
        ///   TRN2 Zresult.S, Zop1.S, Zop2.S
        /// </summary>
        public static unsafe Vector<uint> TransposeOdd(Vector<uint> left, Vector<uint> right) { throw new PlatformNotSupportedException(); }

        /// <summary>
        /// svuint64_t svtrn2[_u64](svuint64_t op1, svuint64_t op2)
        ///   TRN2 Zresult.D, Zop1.D, Zop2.D
        /// </summary>
        public static unsafe Vector<ulong> TransposeOdd(Vector<ulong> left, Vector<ulong> right) { throw new PlatformNotSupportedException(); }


        ///  UnzipEven : Concatenate even elements from two inputs

        /// <summary>
        /// svint8_t svuzp1[_s8](svint8_t op1, svint8_t op2)
        /// </summary>
        public static unsafe Vector<sbyte> UnzipEven(Vector<sbyte> left, Vector<sbyte> right) { throw new PlatformNotSupportedException(); }

        /// <summary>
        /// svint16_t svuzp1[_s16](svint16_t op1, svint16_t op2)
        /// </summary>
        public static unsafe Vector<short> UnzipEven(Vector<short> left, Vector<short> right) { throw new PlatformNotSupportedException(); }

        /// <summary>
        /// svint32_t svuzp1[_s32](svint32_t op1, svint32_t op2)
        /// </summary>
        public static unsafe Vector<int> UnzipEven(Vector<int> left, Vector<int> right) { throw new PlatformNotSupportedException(); }

        /// <summary>
        /// svint64_t svuzp1[_s64](svint64_t op1, svint64_t op2)
        /// </summary>
        public static unsafe Vector<long> UnzipEven(Vector<long> left, Vector<long> right) { throw new PlatformNotSupportedException(); }

        /// <summary>
        /// svuint8_t svuzp1[_u8](svuint8_t op1, svuint8_t op2)
        /// svbool_t svuzp1_b8(svbool_t op1, svbool_t op2)
        /// </summary>
        public static unsafe Vector<byte> UnzipEven(Vector<byte> left, Vector<byte> right) { throw new PlatformNotSupportedException(); }

        /// <summary>
        /// svuint16_t svuzp1[_u16](svuint16_t op1, svuint16_t op2)
        /// svbool_t svuzp1_b16(svbool_t op1, svbool_t op2)
        /// </summary>
        public static unsafe Vector<ushort> UnzipEven(Vector<ushort> left, Vector<ushort> right) { throw new PlatformNotSupportedException(); }

        /// <summary>
        /// svuint32_t svuzp1[_u32](svuint32_t op1, svuint32_t op2)
        /// svbool_t svuzp1_b32(svbool_t op1, svbool_t op2)
        /// </summary>
        public static unsafe Vector<uint> UnzipEven(Vector<uint> left, Vector<uint> right) { throw new PlatformNotSupportedException(); }

        /// <summary>
        /// svuint64_t svuzp1[_u64](svuint64_t op1, svuint64_t op2)
        /// svbool_t svuzp1_b64(svbool_t op1, svbool_t op2)
        /// </summary>
        public static unsafe Vector<ulong> UnzipEven(Vector<ulong> left, Vector<ulong> right) { throw new PlatformNotSupportedException(); }

        /// <summary>
        /// svfloat32_t svuzp1[_f32](svfloat32_t op1, svfloat32_t op2)
        /// </summary>
        public static unsafe Vector<float> UnzipEven(Vector<float> left, Vector<float> right) { throw new PlatformNotSupportedException(); }

        /// <summary>
        /// svfloat64_t svuzp1[_f64](svfloat64_t op1, svfloat64_t op2)
        /// </summary>
        public static unsafe Vector<double> UnzipEven(Vector<double> left, Vector<double> right) { throw new PlatformNotSupportedException(); }


        ///  UnzipOdd : Concatenate odd elements from two inputs

        /// <summary>
        /// svuint8_t svuzp2[_u8](svuint8_t op1, svuint8_t op2)
        /// svbool_t svuzp2_b8(svbool_t op1, svbool_t op2)
        /// </summary>
        public static unsafe Vector<byte> UnzipOdd(Vector<byte> left, Vector<byte> right) { throw new PlatformNotSupportedException(); }

        /// <summary>
        /// svfloat64_t svuzp2[_f64](svfloat64_t op1, svfloat64_t op2)
        /// </summary>
        public static unsafe Vector<double> UnzipOdd(Vector<double> left, Vector<double> right) { throw new PlatformNotSupportedException(); }

        /// <summary>
        /// svint16_t svuzp2[_s16](svint16_t op1, svint16_t op2)
        ///   UZP2 Zresult.H, Zop1.H, Zop2.H
        /// </summary>
        public static unsafe Vector<short> UnzipOdd(Vector<short> left, Vector<short> right) { throw new PlatformNotSupportedException(); }

        /// <summary>
        /// svint32_t svuzp2[_s32](svint32_t op1, svint32_t op2)
        /// </summary>
        public static unsafe Vector<int> UnzipOdd(Vector<int> left, Vector<int> right) { throw new PlatformNotSupportedException(); }

        /// <summary>
        /// svint64_t svuzp2[_s64](svint64_t op1, svint64_t op2)
        /// </summary>
        public static unsafe Vector<long> UnzipOdd(Vector<long> left, Vector<long> right) { throw new PlatformNotSupportedException(); }

        /// <summary>
        /// svint8_t svuzp2[_s8](svint8_t op1, svint8_t op2)
        /// </summary>
        public static unsafe Vector<sbyte> UnzipOdd(Vector<sbyte> left, Vector<sbyte> right) { throw new PlatformNotSupportedException(); }

        /// <summary>
        /// svfloat32_t svuzp2[_f32](svfloat32_t op1, svfloat32_t op2)
        /// </summary>
        public static unsafe Vector<float> UnzipOdd(Vector<float> left, Vector<float> right) { throw new PlatformNotSupportedException(); }

        /// <summary>
        /// svuint16_t svuzp2[_u16](svuint16_t op1, svuint16_t op2)
        /// svbool_t svuzp2_b16(svbool_t op1, svbool_t op2)
        /// </summary>
        public static unsafe Vector<ushort> UnzipOdd(Vector<ushort> left, Vector<ushort> right) { throw new PlatformNotSupportedException(); }

        /// <summary>
        /// svuint32_t svuzp2[_u32](svuint32_t op1, svuint32_t op2)
        /// svbool_t svuzp2_b32(svbool_t op1, svbool_t op2)
        /// </summary>
        public static unsafe Vector<uint> UnzipOdd(Vector<uint> left, Vector<uint> right) { throw new PlatformNotSupportedException(); }

        /// <summary>
        /// svuint64_t svuzp2[_u64](svuint64_t op1, svuint64_t op2)
        /// svbool_t svuzp2_b64(svbool_t op1, svbool_t op2)
        /// </summary>
        public static unsafe Vector<ulong> UnzipOdd(Vector<ulong> left, Vector<ulong> right) { throw new PlatformNotSupportedException(); }


        ///  Xor : Bitwise exclusive OR

        /// <summary>
        /// svuint8_t sveor[_u8]_m(svbool_t pg, svuint8_t op1, svuint8_t op2)
        /// svuint8_t sveor[_u8]_x(svbool_t pg, svuint8_t op1, svuint8_t op2)
        /// svuint8_t sveor[_u8]_z(svbool_t pg, svuint8_t op1, svuint8_t op2)
        ///   EOR Ztied1.B, Pg/M, Ztied1.B, Zop2.B
        ///   EOR Zresult.D, Zop1.D, Zop2.D
        /// svbool_t sveor[_b]_z(svbool_t pg, svbool_t op1, svbool_t op2)
        ///   EOR Presult.B, Pg/Z, Pop1.B, Pop2.B
        /// </summary>
        public static unsafe Vector<byte> Xor(Vector<byte> left, Vector<byte> right) { throw new PlatformNotSupportedException(); }

        /// <summary>
        /// svint16_t sveor[_s16]_m(svbool_t pg, svint16_t op1, svint16_t op2)
        /// svint16_t sveor[_s16]_x(svbool_t pg, svint16_t op1, svint16_t op2)
        /// svint16_t sveor[_s16]_z(svbool_t pg, svint16_t op1, svint16_t op2)
        ///   EOR Ztied1.H, Pg/M, Ztied1.H, Zop2.H
        ///   EOR Zresult.D, Zop1.D, Zop2.D
        /// svbool_t sveor[_b]_z(svbool_t pg, svbool_t op1, svbool_t op2)
        ///   EOR Presult.B, Pg/Z, Pop1.B, Pop2.B
        /// </summary>
        public static unsafe Vector<short> Xor(Vector<short> left, Vector<short> right) { throw new PlatformNotSupportedException(); }

        /// <summary>
        /// svint32_t sveor[_s32]_m(svbool_t pg, svint32_t op1, svint32_t op2)
        /// svint32_t sveor[_s32]_x(svbool_t pg, svint32_t op1, svint32_t op2)
        /// svint32_t sveor[_s32]_z(svbool_t pg, svint32_t op1, svint32_t op2)
        ///   EOR Ztied1.S, Pg/M, Ztied1.S, Zop2.S
        ///   EOR Zresult.D, Zop1.D, Zop2.D
        /// svbool_t sveor[_b]_z(svbool_t pg, svbool_t op1, svbool_t op2)
        ///   EOR Presult.B, Pg/Z, Pop1.B, Pop2.B
        /// </summary>
        public static unsafe Vector<int> Xor(Vector<int> left, Vector<int> right) { throw new PlatformNotSupportedException(); }

        /// <summary>
        /// svint64_t sveor[_s64]_m(svbool_t pg, svint64_t op1, svint64_t op2)
        /// svint64_t sveor[_s64]_x(svbool_t pg, svint64_t op1, svint64_t op2)
        /// svint64_t sveor[_s64]_z(svbool_t pg, svint64_t op1, svint64_t op2)
        ///   EOR Ztied1.D, Pg/M, Ztied1.D, Zop2.D
        ///   EOR Zresult.D, Zop1.D, Zop2.D
        /// svbool_t sveor[_b]_z(svbool_t pg, svbool_t op1, svbool_t op2)
        ///   EOR Presult.B, Pg/Z, Pop1.B, Pop2.B
        /// </summary>
        public static unsafe Vector<long> Xor(Vector<long> left, Vector<long> right) { throw new PlatformNotSupportedException(); }

        /// <summary>
        /// svint8_t sveor[_s8]_m(svbool_t pg, svint8_t op1, svint8_t op2)
        /// svint8_t sveor[_s8]_x(svbool_t pg, svint8_t op1, svint8_t op2)
        /// svint8_t sveor[_s8]_z(svbool_t pg, svint8_t op1, svint8_t op2)
        ///   EOR Ztied1.B, Pg/M, Ztied1.B, Zop2.B
        ///   EOR Zresult.D, Zop1.D, Zop2.D
        /// svbool_t sveor[_b]_z(svbool_t pg, svbool_t op1, svbool_t op2)
        ///   EOR Presult.B, Pg/Z, Pop1.B, Pop2.B
        /// </summary>
        public static unsafe Vector<sbyte> Xor(Vector<sbyte> left, Vector<sbyte> right) { throw new PlatformNotSupportedException(); }

        /// <summary>
        /// svuint16_t sveor[_u16]_m(svbool_t pg, svuint16_t op1, svuint16_t op2)
        /// svuint16_t sveor[_u16]_x(svbool_t pg, svuint16_t op1, svuint16_t op2)
        /// svuint16_t sveor[_u16]_z(svbool_t pg, svuint16_t op1, svuint16_t op2)
        ///   EOR Ztied1.H, Pg/M, Ztied1.H, Zop2.H
        ///   EOR Zresult.D, Zop1.D, Zop2.D
        /// svbool_t sveor[_b]_z(svbool_t pg, svbool_t op1, svbool_t op2)
        ///   EOR Presult.B, Pg/Z, Pop1.B, Pop2.B
        /// </summary>
        public static unsafe Vector<ushort> Xor(Vector<ushort> left, Vector<ushort> right) { throw new PlatformNotSupportedException(); }

        /// <summary>
        /// svuint32_t sveor[_u32]_m(svbool_t pg, svuint32_t op1, svuint32_t op2)
        /// svuint32_t sveor[_u32]_x(svbool_t pg, svuint32_t op1, svuint32_t op2)
        /// svuint32_t sveor[_u32]_z(svbool_t pg, svuint32_t op1, svuint32_t op2)
        ///   EOR Ztied1.S, Pg/M, Ztied1.S, Zop2.S
        ///   EOR Zresult.D, Zop1.D, Zop2.D
        /// svbool_t sveor[_b]_z(svbool_t pg, svbool_t op1, svbool_t op2)
        ///   EOR Presult.B, Pg/Z, Pop1.B, Pop2.B
        /// </summary>
        public static unsafe Vector<uint> Xor(Vector<uint> left, Vector<uint> right) { throw new PlatformNotSupportedException(); }

        /// <summary>
        /// svuint64_t sveor[_u64]_m(svbool_t pg, svuint64_t op1, svuint64_t op2)
        /// svuint64_t sveor[_u64]_x(svbool_t pg, svuint64_t op1, svuint64_t op2)
        /// svuint64_t sveor[_u64]_z(svbool_t pg, svuint64_t op1, svuint64_t op2)
        ///   EOR Ztied1.D, Pg/M, Ztied1.D, Zop2.D
        ///   EOR Zresult.D, Zop1.D, Zop2.D
        /// svbool_t sveor[_b]_z(svbool_t pg, svbool_t op1, svbool_t op2)
        ///   EOR Presult.B, Pg/Z, Pop1.B, Pop2.B
        /// </summary>
        public static unsafe Vector<ulong> Xor(Vector<ulong> left, Vector<ulong> right) { throw new PlatformNotSupportedException(); }


        ///  XorAcross : Bitwise exclusive OR reduction to scalar

        /// <summary>
        /// uint8_t sveorv[_u8](svbool_t pg, svuint8_t op)
        ///   EORV Bresult, Pg, Zop.B
        /// </summary>
        public static unsafe Vector<byte> XorAcross(Vector<byte> value) { throw new PlatformNotSupportedException(); }

        /// <summary>
        /// int16_t sveorv[_s16](svbool_t pg, svint16_t op)
        ///   EORV Hresult, Pg, Zop.H
        /// </summary>
        public static unsafe Vector<short> XorAcross(Vector<short> value) { throw new PlatformNotSupportedException(); }

        /// <summary>
        /// int32_t sveorv[_s32](svbool_t pg, svint32_t op)
        ///   EORV Sresult, Pg, Zop.S
        /// </summary>
        public static unsafe Vector<int> XorAcross(Vector<int> value) { throw new PlatformNotSupportedException(); }

        /// <summary>
        /// int64_t sveorv[_s64](svbool_t pg, svint64_t op)
        ///   EORV Dresult, Pg, Zop.D
        /// </summary>
        public static unsafe Vector<long> XorAcross(Vector<long> value) { throw new PlatformNotSupportedException(); }

        /// <summary>
        /// int8_t sveorv[_s8](svbool_t pg, svint8_t op)
        ///   EORV Bresult, Pg, Zop.B
        /// </summary>
        public static unsafe Vector<sbyte> XorAcross(Vector<sbyte> value) { throw new PlatformNotSupportedException(); }

        /// <summary>
        /// uint16_t sveorv[_u16](svbool_t pg, svuint16_t op)
        ///   EORV Hresult, Pg, Zop.H
        /// </summary>
        public static unsafe Vector<ushort> XorAcross(Vector<ushort> value) { throw new PlatformNotSupportedException(); }

        /// <summary>
        /// uint32_t sveorv[_u32](svbool_t pg, svuint32_t op)
        ///   EORV Sresult, Pg, Zop.S
        /// </summary>
        public static unsafe Vector<uint> XorAcross(Vector<uint> value) { throw new PlatformNotSupportedException(); }

        /// <summary>
        /// uint64_t sveorv[_u64](svbool_t pg, svuint64_t op)
        ///   EORV Dresult, Pg, Zop.D
        /// </summary>
        public static unsafe Vector<ulong> XorAcross(Vector<ulong> value) { throw new PlatformNotSupportedException(); }


        ///  ZeroExtend16 : Zero-extend the low 16 bits

        /// <summary>
        /// svuint32_t svexth[_u32]_m(svuint32_t inactive, svbool_t pg, svuint32_t op)
        ///   UXTH Ztied.S, Pg/M, Zop.S
        ///   MOVPRFX Zresult, Zinactive; UXTH Zresult.S, Pg/M, Zop.S
        /// svuint32_t svexth[_u32]_x(svbool_t pg, svuint32_t op)
        ///   UXTH Ztied.S, Pg/M, Ztied.S
        ///   AND Ztied.S, Ztied.S, #65535
        /// svuint32_t svexth[_u32]_z(svbool_t pg, svuint32_t op)
        ///   MOVPRFX Zresult.S, Pg/Z, Zop.S; UXTH Zresult.S, Pg/M, Zop.S
        /// </summary>
        public static unsafe Vector<uint> ZeroExtend16(Vector<uint> value) { throw new PlatformNotSupportedException(); }

        /// <summary>
        /// svuint64_t svexth[_u64]_m(svuint64_t inactive, svbool_t pg, svuint64_t op)
        ///   UXTH Ztied.D, Pg/M, Zop.D
        ///   MOVPRFX Zresult, Zinactive; UXTH Zresult.D, Pg/M, Zop.D
        /// svuint64_t svexth[_u64]_x(svbool_t pg, svuint64_t op)
        ///   UXTH Ztied.D, Pg/M, Ztied.D
        ///   AND Ztied.D, Ztied.D, #65535
        /// svuint64_t svexth[_u64]_z(svbool_t pg, svuint64_t op)
        ///   MOVPRFX Zresult.D, Pg/Z, Zop.D; UXTH Zresult.D, Pg/M, Zop.D
        /// </summary>
        public static unsafe Vector<ulong> ZeroExtend16(Vector<ulong> value) { throw new PlatformNotSupportedException(); }


        ///  ZeroExtend32 : Zero-extend the low 32 bits

        /// <summary>
        /// svuint64_t svextw[_u64]_m(svuint64_t inactive, svbool_t pg, svuint64_t op)
        ///   UXTW Ztied.D, Pg/M, Zop.D
        ///   MOVPRFX Zresult, Zinactive; UXTW Zresult.D, Pg/M, Zop.D
        /// svuint64_t svextw[_u64]_x(svbool_t pg, svuint64_t op)
        ///   UXTW Ztied.D, Pg/M, Ztied.D
        ///   AND Ztied.D, Ztied.D, #4294967295
        /// svuint64_t svextw[_u64]_z(svbool_t pg, svuint64_t op)
        ///   MOVPRFX Zresult.D, Pg/Z, Zop.D; UXTW Zresult.D, Pg/M, Zop.D
        /// </summary>
        public static unsafe Vector<ulong> ZeroExtend32(Vector<ulong> value) { throw new PlatformNotSupportedException(); }

        ///  ZeroExtend8 : Zero-extend the low 8 bits

        /// <summary>
        /// svuint16_t svextb[_u16]_m(svuint16_t inactive, svbool_t pg, svuint16_t op)
        ///   UXTB Ztied.H, Pg/M, Zop.H
        ///   MOVPRFX Zresult, Zinactive; UXTB Zresult.H, Pg/M, Zop.H
        /// svuint16_t svextb[_u16]_x(svbool_t pg, svuint16_t op)
        ///   UXTB Ztied.H, Pg/M, Ztied.H
        ///   AND Ztied.H, Ztied.H, #255
        /// svuint16_t svextb[_u16]_z(svbool_t pg, svuint16_t op)
        ///   MOVPRFX Zresult.H, Pg/Z, Zop.H; UXTB Zresult.H, Pg/M, Zop.H
        /// </summary>
        public static unsafe Vector<ushort> ZeroExtend8(Vector<ushort> value) { throw new PlatformNotSupportedException(); }

        /// <summary>
        /// svuint32_t svextb[_u32]_m(svuint32_t inactive, svbool_t pg, svuint32_t op)
        ///   UXTB Ztied.S, Pg/M, Zop.S
        ///   MOVPRFX Zresult, Zinactive; UXTB Zresult.S, Pg/M, Zop.S
        /// svuint32_t svextb[_u32]_x(svbool_t pg, svuint32_t op)
        ///   UXTB Ztied.S, Pg/M, Ztied.S
        ///   AND Ztied.S, Ztied.S, #255
        /// svuint32_t svextb[_u32]_z(svbool_t pg, svuint32_t op)
        ///   MOVPRFX Zresult.S, Pg/Z, Zop.S; UXTB Zresult.S, Pg/M, Zop.S
        /// </summary>
        public static unsafe Vector<uint> ZeroExtend8(Vector<uint> value) { throw new PlatformNotSupportedException(); }

        /// <summary>
        /// svuint64_t svextb[_u64]_m(svuint64_t inactive, svbool_t pg, svuint64_t op)
        ///   UXTB Ztied.D, Pg/M, Zop.D
        ///   MOVPRFX Zresult, Zinactive; UXTB Zresult.D, Pg/M, Zop.D
        /// svuint64_t svextb[_u64]_x(svbool_t pg, svuint64_t op)
        ///   UXTB Ztied.D, Pg/M, Ztied.D
        ///   AND Ztied.D, Ztied.D, #255
        /// svuint64_t svextb[_u64]_z(svbool_t pg, svuint64_t op)
        ///   MOVPRFX Zresult.D, Pg/Z, Zop.D; UXTB Zresult.D, Pg/M, Zop.D
        /// </summary>
        public static unsafe Vector<ulong> ZeroExtend8(Vector<ulong> value) { throw new PlatformNotSupportedException(); }

        ///  ZeroExtendWideningLower : Unpack and extend low half

        /// <summary>
        /// svuint16_t svunpklo[_u16](svuint8_t op)
        ///   UUNPKLO Zresult.H, Zop.B
        /// </summary>
        public static unsafe Vector<ushort> ZeroExtendWideningLower(Vector<byte> value) { throw new PlatformNotSupportedException(); }

        /// <summary>
        /// svuint32_t svunpklo[_u32](svuint16_t op)
        ///   UUNPKLO Zresult.S, Zop.H
        /// </summary>
        public static unsafe Vector<uint> ZeroExtendWideningLower(Vector<ushort> value) { throw new PlatformNotSupportedException(); }

        /// <summary>
        /// svuint64_t svunpklo[_u64](svuint32_t op)
        ///   UUNPKLO Zresult.D, Zop.S
        /// </summary>
        public static unsafe Vector<ulong> ZeroExtendWideningLower(Vector<uint> value) { throw new PlatformNotSupportedException(); }


        ///  ZeroExtendWideningUpper : Unpack and extend high half

        /// <summary>
        /// svuint16_t svunpkhi[_u16](svuint8_t op)
        ///   UUNPKHI Zresult.H, Zop.B
        /// </summary>
        public static unsafe Vector<ushort> ZeroExtendWideningUpper(Vector<byte> value) { throw new PlatformNotSupportedException(); }

        /// <summary>
        /// svuint32_t svunpkhi[_u32](svuint16_t op)
        ///   UUNPKHI Zresult.S, Zop.H
        /// </summary>
        public static unsafe Vector<uint> ZeroExtendWideningUpper(Vector<ushort> value) { throw new PlatformNotSupportedException(); }

        /// <summary>
        /// svuint64_t svunpkhi[_u64](svuint32_t op)
        ///   UUNPKHI Zresult.D, Zop.S
        /// </summary>
        public static unsafe Vector<ulong> ZeroExtendWideningUpper(Vector<uint> value) { throw new PlatformNotSupportedException(); }

        ///  ZipHigh : Interleave elements from high halves of two inputs

        /// <summary>
        /// svuint8_t svzip2[_u8](svuint8_t op1, svuint8_t op2)
        ///   ZIP2 Zresult.B, Zop1.B, Zop2.B
        /// </summary>
        public static unsafe Vector<byte> ZipHigh(Vector<byte> left, Vector<byte> right) { throw new PlatformNotSupportedException(); }

        /// <summary>
        /// svfloat64_t svzip2[_f64](svfloat64_t op1, svfloat64_t op2)
        ///   ZIP2 Zresult.D, Zop1.D, Zop2.D
        /// </summary>
        public static unsafe Vector<double> ZipHigh(Vector<double> left, Vector<double> right) { throw new PlatformNotSupportedException(); }

        /// <summary>
        /// svint16_t svzip2[_s16](svint16_t op1, svint16_t op2)
        ///   ZIP2 Zresult.H, Zop1.H, Zop2.H
        /// </summary>
        public static unsafe Vector<short> ZipHigh(Vector<short> left, Vector<short> right) { throw new PlatformNotSupportedException(); }

        /// <summary>
        /// svint32_t svzip2[_s32](svint32_t op1, svint32_t op2)
        ///   ZIP2 Zresult.S, Zop1.S, Zop2.S
        /// </summary>
        public static unsafe Vector<int> ZipHigh(Vector<int> left, Vector<int> right) { throw new PlatformNotSupportedException(); }

        /// <summary>
        /// svint64_t svzip2[_s64](svint64_t op1, svint64_t op2)
        ///   ZIP2 Zresult.D, Zop1.D, Zop2.D
        /// </summary>
        public static unsafe Vector<long> ZipHigh(Vector<long> left, Vector<long> right) { throw new PlatformNotSupportedException(); }

        /// <summary>
        /// svint8_t svzip2[_s8](svint8_t op1, svint8_t op2)
        ///   ZIP2 Zresult.B, Zop1.B, Zop2.B
        /// </summary>
        public static unsafe Vector<sbyte> ZipHigh(Vector<sbyte> left, Vector<sbyte> right) { throw new PlatformNotSupportedException(); }

        /// <summary>
        /// svfloat32_t svzip2[_f32](svfloat32_t op1, svfloat32_t op2)
        ///   ZIP2 Zresult.S, Zop1.S, Zop2.S
        /// </summary>
        public static unsafe Vector<float> ZipHigh(Vector<float> left, Vector<float> right) { throw new PlatformNotSupportedException(); }

        /// <summary>
        /// svuint16_t svzip2[_u16](svuint16_t op1, svuint16_t op2)
        ///   ZIP2 Zresult.H, Zop1.H, Zop2.H
        /// svbool_t svzip2_b16(svbool_t op1, svbool_t op2)
        ///   ZIP2 Presult.H, Pop1.H, Pop2.H
        /// </summary>
        public static unsafe Vector<ushort> ZipHigh(Vector<ushort> left, Vector<ushort> right) { throw new PlatformNotSupportedException(); }

        /// <summary>
        /// svuint32_t svzip2[_u32](svuint32_t op1, svuint32_t op2)
        ///   ZIP2 Zresult.S, Zop1.S, Zop2.S
        /// svbool_t svzip2_b32(svbool_t op1, svbool_t op2)
        ///   ZIP2 Presult.S, Pop1.S, Pop2.S
        /// </summary>
        public static unsafe Vector<uint> ZipHigh(Vector<uint> left, Vector<uint> right) { throw new PlatformNotSupportedException(); }

        /// <summary>
        /// svuint64_t svzip2[_u64](svuint64_t op1, svuint64_t op2)
        ///   ZIP2 Zresult.D, Zop1.D, Zop2.D
        /// svbool_t svzip2_b64(svbool_t op1, svbool_t op2)
        ///   ZIP2 Presult.D, Pop1.D, Pop2.D
        /// </summary>
        public static unsafe Vector<ulong> ZipHigh(Vector<ulong> left, Vector<ulong> right) { throw new PlatformNotSupportedException(); }


        ///  ZipLow : Interleave elements from low halves of two inputs

        /// <summary>
        /// svuint8_t svzip1[_u8](svuint8_t op1, svuint8_t op2)
        ///   ZIP1 Zresult.B, Zop1.B, Zop2.B
        /// svbool_t svzip1_b8(svbool_t op1, svbool_t op2)
        ///   ZIP1 Presult.B, Pop1.B, Pop2.B
        /// </summary>
        public static unsafe Vector<byte> ZipLow(Vector<byte> left, Vector<byte> right) { throw new PlatformNotSupportedException(); }

        /// <summary>
        /// svfloat64_t svzip1[_f64](svfloat64_t op1, svfloat64_t op2)
        ///   ZIP1 Zresult.D, Zop1.D, Zop2.D
        /// </summary>
        public static unsafe Vector<double> ZipLow(Vector<double> left, Vector<double> right) { throw new PlatformNotSupportedException(); }

        /// <summary>
        /// svint16_t svzip1[_s16](svint16_t op1, svint16_t op2)
        ///   ZIP1 Zresult.H, Zop1.H, Zop2.H
        /// </summary>
        public static unsafe Vector<short> ZipLow(Vector<short> left, Vector<short> right) { throw new PlatformNotSupportedException(); }

        /// <summary>
        /// svint32_t svzip1[_s32](svint32_t op1, svint32_t op2)
        ///   ZIP1 Zresult.S, Zop1.S, Zop2.S
        /// </summary>
        public static unsafe Vector<int> ZipLow(Vector<int> left, Vector<int> right) { throw new PlatformNotSupportedException(); }

        /// <summary>
        /// svint64_t svzip1[_s64](svint64_t op1, svint64_t op2)
        ///   ZIP1 Zresult.D, Zop1.D, Zop2.D
        /// </summary>
        public static unsafe Vector<long> ZipLow(Vector<long> left, Vector<long> right) { throw new PlatformNotSupportedException(); }

        /// <summary>
        /// svint8_t svzip1[_s8](svint8_t op1, svint8_t op2)
        ///   ZIP1 Zresult.B, Zop1.B, Zop2.B
        /// </summary>
        public static unsafe Vector<sbyte> ZipLow(Vector<sbyte> left, Vector<sbyte> right) { throw new PlatformNotSupportedException(); }

        /// <summary>
        /// svfloat32_t svzip1[_f32](svfloat32_t op1, svfloat32_t op2)
        ///   ZIP1 Zresult.S, Zop1.S, Zop2.S
        /// </summary>
        public static unsafe Vector<float> ZipLow(Vector<float> left, Vector<float> right) { throw new PlatformNotSupportedException(); }

        /// <summary>
        /// svuint16_t svzip1[_u16](svuint16_t op1, svuint16_t op2)
        ///   ZIP1 Zresult.H, Zop1.H, Zop2.H
        /// svbool_t svzip1_b16(svbool_t op1, svbool_t op2)
        ///   ZIP1 Presult.H, Pop1.H, Pop2.H
        /// </summary>
        public static unsafe Vector<ushort> ZipLow(Vector<ushort> left, Vector<ushort> right) { throw new PlatformNotSupportedException(); }

        /// <summary>
        /// svuint32_t svzip1[_u32](svuint32_t op1, svuint32_t op2)
        ///   ZIP1 Zresult.S, Zop1.S, Zop2.S
        /// svbool_t svzip1_b32(svbool_t op1, svbool_t op2)
        ///   ZIP1 Presult.S, Pop1.S, Pop2.S
        /// </summary>
        public static unsafe Vector<uint> ZipLow(Vector<uint> left, Vector<uint> right) { throw new PlatformNotSupportedException(); }

        /// <summary>
        /// svuint64_t svzip1[_u64](svuint64_t op1, svuint64_t op2)
        ///   ZIP1 Zresult.D, Zop1.D, Zop2.D
        /// svbool_t svzip1_b64(svbool_t op1, svbool_t op2)
        ///   ZIP1 Presult.D, Pop1.D, Pop2.D
        /// </summary>
        public static unsafe Vector<ulong> ZipLow(Vector<ulong> left, Vector<ulong> right) { throw new PlatformNotSupportedException(); }
    }
}<|MERGE_RESOLUTION|>--- conflicted
+++ resolved
@@ -5596,8 +5596,6 @@
         public static unsafe Vector<long> SignExtend8(Vector<long> value) { throw new PlatformNotSupportedException(); }
 
 
-<<<<<<< HEAD
-=======
         ///  Splice two vectors under predicate control
 
         /// <summary>
@@ -5661,7 +5659,6 @@
         public static unsafe Vector<ulong> Splice(Vector<ulong> mask, Vector<ulong> left, Vector<ulong> right) { throw new PlatformNotSupportedException(); }
 
 
->>>>>>> 1e68ff6b
         ///  Sqrt : Square root
 
         /// <summary>
