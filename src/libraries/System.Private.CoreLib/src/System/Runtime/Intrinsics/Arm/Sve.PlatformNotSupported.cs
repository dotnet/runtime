--- conflicted
+++ resolved
@@ -1402,6 +1402,70 @@
         /// </summary>
         public static unsafe Vector<ulong> DotProductBySelectedScalar(Vector<ulong> addend, Vector<ushort> left, Vector<ushort> right, [ConstantExpected] byte rightIndex) { throw new PlatformNotSupportedException(); }
 
+
+        ///  Broadcast a scalar value
+
+        /// <summary>
+        /// svuint8_t svdup_lane[_u8](svuint8_t data, uint8_t index)
+        ///   DUP Zresult.B, Zdata.B[index]
+        /// </summary>
+        public static unsafe Vector<byte> DuplicateSelectedScalarToVector(Vector<byte> data, [ConstantExpected(Min = 0, Max = (byte)(63))] byte index) { throw new PlatformNotSupportedException(); }
+
+        /// <summary>
+        /// svfloat64_t svdup_lane[_f64](svfloat64_t data, uint64_t index)
+        ///   DUP Zresult.D, Zdata.D[index]
+        /// </summary>
+        public static unsafe Vector<double> DuplicateSelectedScalarToVector(Vector<double> data, [ConstantExpected(Min = 0, Max = (byte)(7))] byte index) { throw new PlatformNotSupportedException(); }
+
+        /// <summary>
+        /// svint16_t svdup_lane[_s16](svint16_t data, uint16_t index)
+        ///   DUP Zresult.H, Zdata.H[index]
+        /// </summary>
+        public static unsafe Vector<short> DuplicateSelectedScalarToVector(Vector<short> data, [ConstantExpected(Min = 0, Max = (byte)(31))] byte index) { throw new PlatformNotSupportedException(); }
+
+        /// <summary>
+        /// svint32_t svdup_lane[_s32](svint32_t data, uint32_t index)
+        ///   DUP Zresult.S, Zdata.S[index]
+        /// </summary>
+        public static unsafe Vector<int> DuplicateSelectedScalarToVector(Vector<int> data, [ConstantExpected(Min = 0, Max = (byte)(15))] byte index) { throw new PlatformNotSupportedException(); }
+
+        /// <summary>
+        /// svint64_t svdup_lane[_s64](svint64_t data, uint64_t index)
+        ///   DUP Zresult.D, Zdata.D[index]
+        /// </summary>
+        public static unsafe Vector<long> DuplicateSelectedScalarToVector(Vector<long> data, [ConstantExpected(Min = 0, Max = (byte)(7))] byte index) { throw new PlatformNotSupportedException(); }
+
+        /// <summary>
+        /// svint8_t svdup_lane[_s8](svint8_t data, uint8_t index)
+        ///   DUP Zresult.B, Zdata.B[index]
+        /// </summary>
+        public static unsafe Vector<sbyte> DuplicateSelectedScalarToVector(Vector<sbyte> data, [ConstantExpected(Min = 0, Max = (byte)(63))] byte index) { throw new PlatformNotSupportedException(); }
+
+        /// <summary>
+        /// svfloat32_t svdup_lane[_f32](svfloat32_t data, uint32_t index)
+        ///   DUP Zresult.S, Zdata.S[index]
+        /// </summary>
+        public static unsafe Vector<float> DuplicateSelectedScalarToVector(Vector<float> data, [ConstantExpected(Min = 0, Max = (byte)(15))] byte index) { throw new PlatformNotSupportedException(); }
+
+        /// <summary>
+        /// svuint16_t svdup_lane[_u16](svuint16_t data, uint16_t index)
+        ///   DUP Zresult.H, Zdata.H[index]
+        /// </summary>
+        public static unsafe Vector<ushort> DuplicateSelectedScalarToVector(Vector<ushort> data, [ConstantExpected(Min = 0, Max = (byte)(31))] byte index) { throw new PlatformNotSupportedException(); }
+
+        /// <summary>
+        /// svuint32_t svdup_lane[_u32](svuint32_t data, uint32_t index)
+        ///   DUP Zresult.S, Zdata.S[index]
+        /// </summary>
+        public static unsafe Vector<uint> DuplicateSelectedScalarToVector(Vector<uint> data, [ConstantExpected(Min = 0, Max = (byte)(15))] byte index) { throw new PlatformNotSupportedException(); }
+
+        /// <summary>
+        /// svuint64_t svdup_lane[_u64](svuint64_t data, uint64_t index)
+        ///   DUP Zresult.D, Zdata.D[index]
+        /// </summary>
+        public static unsafe Vector<ulong> DuplicateSelectedScalarToVector(Vector<ulong> data, [ConstantExpected(Min = 0, Max = (byte)(7))] byte index) { throw new PlatformNotSupportedException(); }
+
+
         ///  FusedMultiplyAdd : Multiply-add, addend first
 
         /// <summary>
@@ -2150,74 +2214,7 @@
         public static unsafe Vector<ulong> GatherVectorUInt32WithByteOffsetsZeroExtend(Vector<ulong> mask, uint* address, Vector<ulong> offsets) { throw new PlatformNotSupportedException(); }
 
 
-<<<<<<< HEAD
-        ///  Broadcast a scalar value
-
-        /// <summary>
-        /// svuint8_t svdup_lane[_u8](svuint8_t data, uint8_t index)
-        ///   DUP Zresult.B, Zdata.B[index]
-        /// </summary>
-        public static unsafe Vector<byte> DuplicateSelectedScalarToVector(Vector<byte> data, [ConstantExpected(Min = 0, Max = (byte)(63))] byte index) { throw new PlatformNotSupportedException(); }
-
-        /// <summary>
-        /// svfloat64_t svdup_lane[_f64](svfloat64_t data, uint64_t index)
-        ///   DUP Zresult.D, Zdata.D[index]
-        /// </summary>
-        public static unsafe Vector<double> DuplicateSelectedScalarToVector(Vector<double> data, [ConstantExpected(Min = 0, Max = (byte)(7))] byte index) { throw new PlatformNotSupportedException(); }
-
-        /// <summary>
-        /// svint16_t svdup_lane[_s16](svint16_t data, uint16_t index)
-        ///   DUP Zresult.H, Zdata.H[index]
-        /// </summary>
-        public static unsafe Vector<short> DuplicateSelectedScalarToVector(Vector<short> data, [ConstantExpected(Min = 0, Max = (byte)(31))] byte index) { throw new PlatformNotSupportedException(); }
-
-        /// <summary>
-        /// svint32_t svdup_lane[_s32](svint32_t data, uint32_t index)
-        ///   DUP Zresult.S, Zdata.S[index]
-        /// </summary>
-        public static unsafe Vector<int> DuplicateSelectedScalarToVector(Vector<int> data, [ConstantExpected(Min = 0, Max = (byte)(15))] byte index) { throw new PlatformNotSupportedException(); }
-
-        /// <summary>
-        /// svint64_t svdup_lane[_s64](svint64_t data, uint64_t index)
-        ///   DUP Zresult.D, Zdata.D[index]
-        /// </summary>
-        public static unsafe Vector<long> DuplicateSelectedScalarToVector(Vector<long> data, [ConstantExpected(Min = 0, Max = (byte)(7))] byte index) { throw new PlatformNotSupportedException(); }
-
-        /// <summary>
-        /// svint8_t svdup_lane[_s8](svint8_t data, uint8_t index)
-        ///   DUP Zresult.B, Zdata.B[index]
-        /// </summary>
-        public static unsafe Vector<sbyte> DuplicateSelectedScalarToVector(Vector<sbyte> data, [ConstantExpected(Min = 0, Max = (byte)(63))] byte index) { throw new PlatformNotSupportedException(); }
-
-        /// <summary>
-        /// svfloat32_t svdup_lane[_f32](svfloat32_t data, uint32_t index)
-        ///   DUP Zresult.S, Zdata.S[index]
-        /// </summary>
-        public static unsafe Vector<float> DuplicateSelectedScalarToVector(Vector<float> data, [ConstantExpected(Min = 0, Max = (byte)(15))] byte index) { throw new PlatformNotSupportedException(); }
-
-        /// <summary>
-        /// svuint16_t svdup_lane[_u16](svuint16_t data, uint16_t index)
-        ///   DUP Zresult.H, Zdata.H[index]
-        /// </summary>
-        public static unsafe Vector<ushort> DuplicateSelectedScalarToVector(Vector<ushort> data, [ConstantExpected(Min = 0, Max = (byte)(31))] byte index) { throw new PlatformNotSupportedException(); }
-
-        /// <summary>
-        /// svuint32_t svdup_lane[_u32](svuint32_t data, uint32_t index)
-        ///   DUP Zresult.S, Zdata.S[index]
-        /// </summary>
-        public static unsafe Vector<uint> DuplicateSelectedScalarToVector(Vector<uint> data, [ConstantExpected(Min = 0, Max = (byte)(15))] byte index) { throw new PlatformNotSupportedException(); }
-
-        /// <summary>
-        /// svuint64_t svdup_lane[_u64](svuint64_t data, uint64_t index)
-        ///   DUP Zresult.D, Zdata.D[index]
-        /// </summary>
-        public static unsafe Vector<ulong> DuplicateSelectedScalarToVector(Vector<ulong> data, [ConstantExpected(Min = 0, Max = (byte)(7))] byte index) { throw new PlatformNotSupportedException(); }
-
-
-        ///  FusedMultiplyAdd : Multiply-add, addend first
-=======
         ///  Load 32-bit data and zero-extend
->>>>>>> 4a7fe654
 
         /// <summary>
         /// svint64_t svld1uw_gather_[s64]index_s64(svbool_t pg, const uint32_t *base, svint64_t indices)
