--- conflicted
+++ resolved
@@ -1404,7 +1404,6 @@
 
 
         /// <summary>
-<<<<<<< HEAD
         /// uint8_t svlasta[_u8](svbool_t pg, svuint8_t op)
         ///   LASTA Wresult, Pg, Zop.B
         ///   LASTA Bresult, Pg, Zop.B
@@ -1685,8 +1684,6 @@
         public static unsafe Vector<ulong> ExtractLastVector(Vector<ulong> value) { throw new PlatformNotSupportedException(); }
 
         /// <summary>
-=======
->>>>>>> c5e8f83d
         /// svuint8_t svext[_u8](svuint8_t op1, svuint8_t op2, uint64_t imm3)
         ///   EXT Ztied1.B, Ztied1.B, Zop2.B, #imm3
         /// </summary>
