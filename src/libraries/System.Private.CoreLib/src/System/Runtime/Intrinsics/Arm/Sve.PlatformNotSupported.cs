--- conflicted
+++ resolved
@@ -917,7 +917,6 @@
         public static unsafe Vector<int> ConvertToInt32(Vector<float> value) { throw new PlatformNotSupportedException(); }
 
 
-<<<<<<< HEAD
         ///  ConvertToInt64 : Floating-point convert
 
         /// <summary>
@@ -937,7 +936,6 @@
         /// svint64_t svcvt_s64[_f32]_z(svbool_t pg, svfloat32_t op)
         /// </summary>
         public static unsafe Vector<long> ConvertToInt64(Vector<float> value) { throw new PlatformNotSupportedException(); }
-=======
         ///  ConvertToSingle : Floating-point convert
 
         /// <summary>
@@ -984,7 +982,6 @@
         /// svfloat32_t svcvt_f32[_u64]_z(svbool_t pg, svuint64_t op)
         /// </summary>
         public static unsafe Vector<float> ConvertToSingle(Vector<ulong> value) { throw new PlatformNotSupportedException(); }
->>>>>>> 5ac4a052
 
 
         ///  ConvertToUInt32 : Floating-point convert
