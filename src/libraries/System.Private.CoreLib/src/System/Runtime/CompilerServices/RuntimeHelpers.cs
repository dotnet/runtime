--- conflicted
+++ resolved
@@ -122,12 +122,9 @@
 
         [Intrinsic]
         internal static bool IsKnownConstant(char t) => false;
-<<<<<<< HEAD
 
         [Intrinsic]
         internal static bool IsKnownConstant(int t) => false;
-=======
 #pragma warning restore IDE0060
->>>>>>> 78c6505c
     }
 }