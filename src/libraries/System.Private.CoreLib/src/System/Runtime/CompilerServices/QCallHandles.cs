// Licensed to the .NET Foundation under one or more agreements.
// The .NET Foundation licenses this file to you under the MIT license.

// Wrappers used to pass objects to and from QCalls.

using System.Threading;

namespace System.Runtime.CompilerServices
{
    // Wrapper for address of a string variable on stack
    internal unsafe ref struct StringHandleOnStack
    {
        private void* _ptr;

        internal StringHandleOnStack(ref string? s)
        {
            _ptr = Unsafe.AsPointer(ref s);
        }
    }

    // Wrapper for address of a object variable on stack
    internal unsafe ref struct ObjectHandleOnStack
    {
        private void* _ptr;

        private ObjectHandleOnStack(void* pObject)
        {
            _ptr = pObject;
        }

        internal static ObjectHandleOnStack Create<T>(ref T o) where T : class?
        {
            return new ObjectHandleOnStack(Unsafe.AsPointer(ref o));
        }
    }

<<<<<<< HEAD
    internal ref struct RefHandle<T>
    {
        public ref T Reference;
    }

    // Wrapper for address of a object variable on stack
    internal unsafe ref struct RefHandleOnStack
    {
        private void* _ptr;

        private RefHandleOnStack(void* pObject)
        {
            _ptr = pObject;
        }

        internal static RefHandleOnStack Create<T>(ref RefHandle<T> o)
        {
            return new RefHandleOnStack(Unsafe.AsPointer(ref o));
=======
    internal ref struct ByteRef
    {
        private ref byte _ref;
        internal ref byte Get()
        {
            return ref _ref;
        }
    }

    // Wrapper for address of a byref to byte variable on stack
    internal unsafe ref struct ByteRefOnStack
    {
        private readonly void* _pByteRef;
        private ByteRefOnStack(void* pByteRef)
        {
            _pByteRef = pByteRef;
        }

        internal static ByteRefOnStack Create(ref ByteRef byteRef)
        {
            // This is valid because the ByteRef is ByRefLike (stack allocated)
            // and the ByteRefOnStack is expected to have a shorter lifetime
            // than the ByteRef instance.
            return new ByteRefOnStack(Unsafe.AsPointer(ref byteRef));
>>>>>>> be013ed3
        }
    }

    // Wrapper for StackCrawlMark
    internal unsafe ref struct StackCrawlMarkHandle
    {
        private void* _ptr;

        internal StackCrawlMarkHandle(ref StackCrawlMark stackMark)
        {
            _ptr = Unsafe.AsPointer(ref stackMark);
        }
    }

    // Wraps RuntimeModule into a handle. Used to pass RuntimeModule to native code without letting it be collected
    internal unsafe ref struct QCallModule
    {
        private void* _ptr;
        private IntPtr _module;

        internal QCallModule(ref Reflection.RuntimeModule module)
        {
            _ptr = Unsafe.AsPointer(ref module);
            _module = module.GetUnderlyingNativeHandle();
        }

        internal QCallModule(ref Reflection.Emit.RuntimeModuleBuilder module)
        {
            _ptr = Unsafe.AsPointer(ref module);
            _module = module.InternalModule.GetUnderlyingNativeHandle();
        }
    }

    // Wraps RuntimeAssembly into a handle. Used to pass RuntimeAssembly to native code without letting it be collected
    internal unsafe ref struct QCallAssembly
    {
        private void* _ptr;
        private IntPtr _assembly;

        internal QCallAssembly(ref Reflection.RuntimeAssembly assembly)
        {
            _ptr = Unsafe.AsPointer(ref assembly);
            _assembly = assembly?.GetUnderlyingNativeHandle() ?? IntPtr.Zero;
        }
    }

    // Wraps RuntimeType into a handle. Used to pass RuntimeType to native code without letting it be collected
    internal unsafe ref struct QCallTypeHandle
    {
        private void* _ptr;
        private IntPtr _handle;

        internal QCallTypeHandle(ref RuntimeType type)
        {
            _ptr = Unsafe.AsPointer(ref type);
            _handle = type?.GetUnderlyingNativeHandle() ?? IntPtr.Zero;
        }

        internal QCallTypeHandle(ref RuntimeTypeHandle rth)
        {
            _ptr = Unsafe.AsPointer(ref rth);
            _handle = rth.Value;
        }
    }
}<|MERGE_RESOLUTION|>--- conflicted
+++ resolved
@@ -34,26 +34,6 @@
         }
     }
 
-<<<<<<< HEAD
-    internal ref struct RefHandle<T>
-    {
-        public ref T Reference;
-    }
-
-    // Wrapper for address of a object variable on stack
-    internal unsafe ref struct RefHandleOnStack
-    {
-        private void* _ptr;
-
-        private RefHandleOnStack(void* pObject)
-        {
-            _ptr = pObject;
-        }
-
-        internal static RefHandleOnStack Create<T>(ref RefHandle<T> o)
-        {
-            return new RefHandleOnStack(Unsafe.AsPointer(ref o));
-=======
     internal ref struct ByteRef
     {
         private ref byte _ref;
@@ -78,7 +58,6 @@
             // and the ByteRefOnStack is expected to have a shorter lifetime
             // than the ByteRef instance.
             return new ByteRefOnStack(Unsafe.AsPointer(ref byteRef));
->>>>>>> be013ed3
         }
     }
 
