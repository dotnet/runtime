// Licensed to the .NET Foundation under one or more agreements.
// The .NET Foundation licenses this file to you under the MIT license.

// Wrappers used to pass objects to and from QCalls.

using System.Threading;

namespace System.Runtime.CompilerServices
{
    // Wrapper for address of a string variable on stack
    internal unsafe ref struct StringHandleOnStack
    {
        private void* _ptr;

        internal StringHandleOnStack(ref string? s)
        {
            _ptr = Unsafe.AsPointer(ref s);
        }
    }

    // Wrapper for address of a object variable on stack
    internal unsafe ref struct ObjectHandleOnStack
    {
        private void* _ptr;

        private ObjectHandleOnStack(void* pObject)
        {
            _ptr = pObject;
        }

        internal static ObjectHandleOnStack Create<T>(ref T o) where T : class?
        {
            return new ObjectHandleOnStack(Unsafe.AsPointer(ref o));
        }
    }

    internal unsafe ref struct ByteRef
    {
        private ref byte _ref;
<<<<<<< HEAD
        private ByteRef(ref byte byteRef)
        {
            _ref = ref byteRef;
=======

        internal ByteRef(ref byte byteReference)
        {
            _ref = ref byteReference;
>>>>>>> 040cbe27
        }

        internal ref byte Get()
        {
            return ref _ref;
        }
    }

    // Wrapper for address of a byref to byte variable on stack
    internal unsafe ref struct ByteRefOnStack
    {
        private readonly void* _pByteRef;
        private ByteRefOnStack(void* pByteRef)
        {
            _pByteRef = pByteRef;
        }

        internal static ByteRefOnStack Create(ref ByteRef byteRef)
        {
            // This is valid because the ByteRef is ByRefLike (stack allocated)
            // and the ByteRefOnStack is expected to have a shorter lifetime
            // than the ByteRef instance.
            return new ByteRefOnStack(Unsafe.AsPointer(ref byteRef));
        }
    }

    // Wrapper for StackCrawlMark
    internal unsafe ref struct StackCrawlMarkHandle
    {
        private void* _ptr;

        internal StackCrawlMarkHandle(ref StackCrawlMark stackMark)
        {
            _ptr = Unsafe.AsPointer(ref stackMark);
        }
    }

    // Wraps RuntimeModule into a handle. Used to pass RuntimeModule to native code without letting it be collected
    internal unsafe ref struct QCallModule
    {
        private void* _ptr;
        private IntPtr _module;

        internal QCallModule(ref Reflection.RuntimeModule module)
        {
            _ptr = Unsafe.AsPointer(ref module);
            _module = module.GetUnderlyingNativeHandle();
        }

        internal QCallModule(ref Reflection.Emit.RuntimeModuleBuilder module)
        {
            _ptr = Unsafe.AsPointer(ref module);
            _module = module.InternalModule.GetUnderlyingNativeHandle();
        }
    }

    // Wraps RuntimeAssembly into a handle. Used to pass RuntimeAssembly to native code without letting it be collected
    internal unsafe ref struct QCallAssembly
    {
        private void* _ptr;
        private IntPtr _assembly;

        internal QCallAssembly(ref Reflection.RuntimeAssembly assembly)
        {
            _ptr = Unsafe.AsPointer(ref assembly);
            _assembly = assembly?.GetUnderlyingNativeHandle() ?? IntPtr.Zero;
        }
    }

    // Wraps RuntimeType into a handle. Used to pass RuntimeType to native code without letting it be collected
    internal unsafe ref struct QCallTypeHandle
    {
        private void* _ptr;
        private IntPtr _handle;

        internal QCallTypeHandle(ref RuntimeType type)
        {
            _ptr = Unsafe.AsPointer(ref type);
            _handle = type?.GetUnderlyingNativeHandle() ?? IntPtr.Zero;
        }

        internal QCallTypeHandle(ref RuntimeTypeHandle rth)
        {
            _ptr = Unsafe.AsPointer(ref rth);
            _handle = rth.Value;
        }
    }
}<|MERGE_RESOLUTION|>--- conflicted
+++ resolved
@@ -37,16 +37,10 @@
     internal unsafe ref struct ByteRef
     {
         private ref byte _ref;
-<<<<<<< HEAD
-        private ByteRef(ref byte byteRef)
-        {
-            _ref = ref byteRef;
-=======
 
         internal ByteRef(ref byte byteReference)
         {
             _ref = ref byteReference;
->>>>>>> 040cbe27
         }
 
         internal ref byte Get()
