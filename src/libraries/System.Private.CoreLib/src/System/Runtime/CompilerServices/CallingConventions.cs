// Licensed to the .NET Foundation under one or more agreements.
// The .NET Foundation licenses this file to you under the MIT license.

namespace System.Runtime.CompilerServices
{
    public class CallConvCdecl
    {
        public CallConvCdecl() { }
    }
    public class CallConvFastcall
    {
        public CallConvFastcall() { }
    }
    public class CallConvStdcall
    {
        public CallConvStdcall() { }
    }
<<<<<<< HEAD
    public class CallConvSwift
    {
=======
    /// <summary>
    /// Indicates that a method should using the <see href="https://github.com/apple/swift/blob/main/docs/ABIStabilityManifesto.md#calling-convention">Swift</see>calling convention.
    /// </summary>
    public class CallConvSwift
    {
        /// <summary>
        /// Initializes a new instance of the <see cref="CallConvSwift" /> class.
        /// </summary>
>>>>>>> 8f79b66e
        public CallConvSwift() { }
    }

    /// <summary>
    /// Indicates that a method should suppress the GC transition as part of the calling convention.
    /// </summary>
    /// <remarks>
    /// The <see cref="InteropServices.SuppressGCTransitionAttribute" /> describes the effects
    /// of suppressing the GC transition on a native call.
    /// </remarks>
    public class CallConvSuppressGCTransition
    {
        /// <summary>
        /// Initializes a new instance of the <see cref="CallConvSuppressGCTransition" /> class.
        /// </summary>
        public CallConvSuppressGCTransition() { }
    }

    public class CallConvThiscall
    {
        public CallConvThiscall() { }
    }

    /// <summary>
    /// Indicates that the calling convention used is the member function variant.
    /// </summary>
    public class CallConvMemberFunction
    {
        /// <summary>
        /// Initializes a new instance of the <see cref="CallConvMemberFunction" /> class.
        /// </summary>
        public CallConvMemberFunction() { }
    }
}<|MERGE_RESOLUTION|>--- conflicted
+++ resolved
@@ -15,10 +15,7 @@
     {
         public CallConvStdcall() { }
     }
-<<<<<<< HEAD
-    public class CallConvSwift
-    {
-=======
+
     /// <summary>
     /// Indicates that a method should using the <see href="https://github.com/apple/swift/blob/main/docs/ABIStabilityManifesto.md#calling-convention">Swift</see>calling convention.
     /// </summary>
@@ -27,7 +24,6 @@
         /// <summary>
         /// Initializes a new instance of the <see cref="CallConvSwift" /> class.
         /// </summary>
->>>>>>> 8f79b66e
         public CallConvSwift() { }
     }
 
