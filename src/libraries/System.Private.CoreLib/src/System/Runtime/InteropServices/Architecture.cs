// Licensed to the .NET Foundation under one or more agreements.
// The .NET Foundation licenses this file to you under the MIT license.

namespace System.Runtime.InteropServices
{
    public enum Architecture
    {
        X86,
        X64,
        Arm,
        Arm64,
        Wasm,
        S390x,
<<<<<<< HEAD
        Armv6,
=======
        LoongArch64
>>>>>>> e210a60c
    }
}<|MERGE_RESOLUTION|>--- conflicted
+++ resolved
@@ -11,10 +11,7 @@
         Arm64,
         Wasm,
         S390x,
-<<<<<<< HEAD
+        LoongArch64,
         Armv6,
-=======
-        LoongArch64
->>>>>>> e210a60c
     }
 }