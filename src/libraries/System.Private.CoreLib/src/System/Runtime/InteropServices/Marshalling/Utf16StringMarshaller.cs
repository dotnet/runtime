﻿// Licensed to the .NET Foundation under one or more agreements.
// The .NET Foundation licenses this file to you under the MIT license.

using System.Runtime.CompilerServices;

namespace System.Runtime.InteropServices.Marshalling
{
    /// <summary>
    /// Marshaller for UTF-16 strings
    /// </summary>
    [CLSCompliant(false)]
    [CustomTypeMarshaller(typeof(string),
        Features = CustomTypeMarshallerFeatures.UnmanagedResources | CustomTypeMarshallerFeatures.TwoStageMarshalling)]
    public unsafe ref struct Utf16StringMarshaller
    {
        private void* _nativeValue;

        /// <summary>
        /// Initializes a new instance of the <see cref="Utf16StringMarshaller"/>.
        /// </summary>
        /// <remarks>
        /// The caller allocated constructor option is not provided because
        /// pinning should be preferred for UTF-16 scenarios.
        /// </remarks>
        /// <param name="str">The string to marshal.</param>
        public Utf16StringMarshaller(string? str)
        {
<<<<<<< HEAD
            if (str is null)
            {
                _nativeValue = null;
                return;
            }

            // + 1 for null terminator
            ushort* nativeValue = (ushort*)Marshal.AllocCoTaskMem((str.Length + 1) * sizeof(char));

            str.CopyTo(new Span<char>(nativeValue, str.Length));
            nativeValue[str.Length] = '\0'; // null-terminate
            _nativeValue = nativeValue;
=======
            _nativeValue = (ushort*)Marshal.StringToCoTaskMemUni(str);
>>>>>>> 4f010449
        }

        /// <summary>
        /// Returns the native value representing the string.
        /// </summary>
        /// <remarks>
        /// <seealso cref="CustomTypeMarshallerFeatures.TwoStageMarshalling"/>
        /// </remarks>
        public void* ToNativeValue() => _nativeValue;

        /// <summary>
        /// Sets the native value representing the string.
        /// </summary>
        /// <param name="value">The native value.</param>
        /// <remarks>
        /// <seealso cref="CustomTypeMarshallerFeatures.TwoStageMarshalling"/>
        /// </remarks>
        public void FromNativeValue(void* value) => _nativeValue = value;

        /// <summary>
        /// Returns the managed string.
        /// </summary>
        /// <remarks>
        /// <seealso cref="CustomTypeMarshallerDirection.Out"/>
        /// </remarks>
        public string? ToManaged() => Marshal.PtrToStringUni((IntPtr)_nativeValue);

        /// <summary>
        /// Frees native resources.
        /// </summary>
        /// <remarks>
        /// <seealso cref="CustomTypeMarshallerFeatures.UnmanagedResources"/>
        /// </remarks>
        public void FreeNative()
        {
            Marshal.FreeCoTaskMem((IntPtr)_nativeValue);
        }
    }
}<|MERGE_RESOLUTION|>--- conflicted
+++ resolved
@@ -25,22 +25,7 @@
         /// <param name="str">The string to marshal.</param>
         public Utf16StringMarshaller(string? str)
         {
-<<<<<<< HEAD
-            if (str is null)
-            {
-                _nativeValue = null;
-                return;
-            }
-
-            // + 1 for null terminator
-            ushort* nativeValue = (ushort*)Marshal.AllocCoTaskMem((str.Length + 1) * sizeof(char));
-
-            str.CopyTo(new Span<char>(nativeValue, str.Length));
-            nativeValue[str.Length] = '\0'; // null-terminate
-            _nativeValue = nativeValue;
-=======
-            _nativeValue = (ushort*)Marshal.StringToCoTaskMemUni(str);
->>>>>>> 4f010449
+            _nativeValue = (void*)Marshal.StringToCoTaskMemUni(str);
         }
 
         /// <summary>
