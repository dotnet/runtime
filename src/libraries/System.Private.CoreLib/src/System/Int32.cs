// Licensed to the .NET Foundation under one or more agreements.
// The .NET Foundation licenses this file to you under the MIT license.

using System.Buffers.Binary;
using System.Diagnostics;
using System.Diagnostics.CodeAnalysis;
using System.Globalization;
using System.Numerics;
using System.Runtime.CompilerServices;
using System.Runtime.InteropServices;
using System.Runtime.Versioning;

namespace System
{
    [Serializable]
    [StructLayout(LayoutKind.Sequential)]
    [TypeForwardedFrom("mscorlib, Version=4.0.0.0, Culture=neutral, PublicKeyToken=b77a5c561934e089")]
    public readonly struct Int32
        : IComparable,
          IConvertible,
          ISpanFormattable,
          IComparable<int>,
          IEquatable<int>,
          IBinaryInteger<int>,
          IMinMaxValue<int>,
          ISignedNumber<int>,
<<<<<<< HEAD
          IBinaryIntegerParseAndFormatInfo<int>
=======
          IUtf8SpanFormattable
>>>>>>> ed09ae53
    {
        private readonly int m_value; // Do not rename (binary serialization)

        public const int MaxValue = 0x7fffffff;
        public const int MinValue = unchecked((int)0x80000000);

        /// <summary>Represents the additive identity (0).</summary>
        private const int AdditiveIdentity = 0;

        /// <summary>Represents the multiplicative identity (1).</summary>
        private const int MultiplicativeIdentity = 1;

        /// <summary>Represents the number one (1).</summary>
        private const int One = 1;

        /// <summary>Represents the number zero (0).</summary>
        private const int Zero = 0;

        /// <summary>Represents the number negative one (-1).</summary>
        private const int NegativeOne = -1;

        // Compares this object to another object, returning an integer that
        // indicates the relationship.
        // Returns :
        // 0 if the values are equal
        // Negative number if _value is less than value
        // Positive number if _value is more than value
        // null is considered to be less than any instance, hence returns positive number
        // If object is not of type Int32, this method throws an ArgumentException.
        //
        public int CompareTo(object? value)
        {
            if (value == null)
            {
                return 1;
            }

            // NOTE: Cannot use return (_value - value) as this causes a wrap
            // around in cases where _value - value > MaxValue.
            if (value is int i)
            {
                if (m_value < i) return -1;
                if (m_value > i) return 1;
                return 0;
            }

            throw new ArgumentException(SR.Arg_MustBeInt32);
        }

        public int CompareTo(int value)
        {
            // NOTE: Cannot use return (_value - value) as this causes a wrap
            // around in cases where _value - value > MaxValue.
            if (m_value < value) return -1;
            if (m_value > value) return 1;
            return 0;
        }

        public override bool Equals([NotNullWhen(true)] object? obj)
        {
            if (!(obj is int))
            {
                return false;
            }
            return m_value == ((int)obj).m_value;
        }

        [NonVersionable]
        public bool Equals(int obj)
        {
            return m_value == obj;
        }

        // The absolute value of the int contained.
        public override int GetHashCode()
        {
            return m_value;
        }

        public override string ToString()
        {
            return Number.Int32ToDecStr(m_value);
        }

        public string ToString([StringSyntax(StringSyntaxAttribute.NumericFormat)] string? format)
        {
            return ToString(format, null);
        }

        public string ToString(IFormatProvider? provider)
        {
            return Number.FormatInt32(m_value, 0, null, provider);
        }

        public string ToString([StringSyntax(StringSyntaxAttribute.NumericFormat)] string? format, IFormatProvider? provider)
        {
            return Number.FormatInt32(m_value, ~0, format, provider);
        }

        public bool TryFormat(Span<char> destination, out int charsWritten, [StringSyntax(StringSyntaxAttribute.NumericFormat)] ReadOnlySpan<char> format = default, IFormatProvider? provider = null)
        {
            return Number.TryFormatInt32(m_value, ~0, format, provider, destination, out charsWritten);
        }

<<<<<<< HEAD
        public static int Parse(string s) => Parse(s, NumberStyles.Integer, provider: null);
=======
        /// <inheritdoc/>
        bool IUtf8SpanFormattable.TryFormat(Span<byte> utf8Destination, out int bytesWritten, ReadOnlySpan<char> format, IFormatProvider? provider)
        {
            return Number.TryFormatInt32(m_value, ~0, format, provider, utf8Destination, out bytesWritten);
        }

        public static int Parse(string s)
        {
            if (s == null) ThrowHelper.ThrowArgumentNullException(ExceptionArgument.s);
            return Number.ParseInt32(s, NumberStyles.Integer, NumberFormatInfo.CurrentInfo);
        }
>>>>>>> ed09ae53

        public static int Parse(string s, NumberStyles style) => Parse(s, style, provider: null);

        public static int Parse(string s, IFormatProvider? provider) => Parse(s, NumberStyles.Integer, provider);

        public static int Parse(string s, NumberStyles style, IFormatProvider? provider)
        {
            ArgumentNullException.ThrowIfNull(s);
            return Parse(s.AsSpan(), style, provider);
        }

        public static int Parse(ReadOnlySpan<char> s, NumberStyles style = NumberStyles.Integer, IFormatProvider? provider = null)
        {
            NumberFormatInfo.ValidateParseStyleInteger(style);
            return Number.ParseBinaryInteger<int>(s, style, NumberFormatInfo.GetInstance(provider));
        }

        public static bool TryParse([NotNullWhen(true)] string? s, out int result) => TryParse(s, NumberStyles.Integer, provider: null, out result);

        public static bool TryParse(ReadOnlySpan<char> s, out int result) => TryParse(s, NumberStyles.Integer, provider: null, out result);

        public static bool TryParse([NotNullWhen(true)] string? s, NumberStyles style, IFormatProvider? provider, out int result)
        {
            NumberFormatInfo.ValidateParseStyleInteger(style);

            if (s is null)
            {
                result = 0;
                return false;
            }
            return Number.TryParseBinaryInteger(s, style, NumberFormatInfo.GetInstance(provider), out result) == Number.ParsingStatus.OK;
        }

        public static bool TryParse(ReadOnlySpan<char> s, NumberStyles style, IFormatProvider? provider, out int result)
        {
            NumberFormatInfo.ValidateParseStyleInteger(style);
            return Number.TryParseBinaryInteger(s, style, NumberFormatInfo.GetInstance(provider), out result) == Number.ParsingStatus.OK;
        }

        //
        // IConvertible implementation
        //

        public TypeCode GetTypeCode()
        {
            return TypeCode.Int32;
        }

        bool IConvertible.ToBoolean(IFormatProvider? provider)
        {
            return Convert.ToBoolean(m_value);
        }

        char IConvertible.ToChar(IFormatProvider? provider)
        {
            return Convert.ToChar(m_value);
        }

        sbyte IConvertible.ToSByte(IFormatProvider? provider)
        {
            return Convert.ToSByte(m_value);
        }

        byte IConvertible.ToByte(IFormatProvider? provider)
        {
            return Convert.ToByte(m_value);
        }

        short IConvertible.ToInt16(IFormatProvider? provider)
        {
            return Convert.ToInt16(m_value);
        }

        ushort IConvertible.ToUInt16(IFormatProvider? provider)
        {
            return Convert.ToUInt16(m_value);
        }

        int IConvertible.ToInt32(IFormatProvider? provider)
        {
            return m_value;
        }

        uint IConvertible.ToUInt32(IFormatProvider? provider)
        {
            return Convert.ToUInt32(m_value);
        }

        long IConvertible.ToInt64(IFormatProvider? provider)
        {
            return Convert.ToInt64(m_value);
        }

        ulong IConvertible.ToUInt64(IFormatProvider? provider)
        {
            return Convert.ToUInt64(m_value);
        }

        float IConvertible.ToSingle(IFormatProvider? provider)
        {
            return Convert.ToSingle(m_value);
        }

        double IConvertible.ToDouble(IFormatProvider? provider)
        {
            return Convert.ToDouble(m_value);
        }

        decimal IConvertible.ToDecimal(IFormatProvider? provider)
        {
            return Convert.ToDecimal(m_value);
        }

        DateTime IConvertible.ToDateTime(IFormatProvider? provider)
        {
            throw new InvalidCastException(SR.Format(SR.InvalidCast_FromTo, "Int32", "DateTime"));
        }

        object IConvertible.ToType(Type type, IFormatProvider? provider)
        {
            return Convert.DefaultToType((IConvertible)this, type, provider);
        }

        //
        // IAdditionOperators
        //

        /// <inheritdoc cref="IAdditionOperators{TSelf, TOther, TResult}.op_Addition(TSelf, TOther)" />
        static int IAdditionOperators<int, int, int>.operator +(int left, int right) => left + right;

        /// <inheritdoc cref="IAdditionOperators{TSelf, TOther, TResult}.op_Addition(TSelf, TOther)" />
        static int IAdditionOperators<int, int, int>.operator checked +(int left, int right) => checked(left + right);

        //
        // IAdditiveIdentity
        //

        /// <inheritdoc cref="IAdditiveIdentity{TSelf, TResult}.AdditiveIdentity" />
        static int IAdditiveIdentity<int, int>.AdditiveIdentity => AdditiveIdentity;

        //
        // IBinaryInteger
        //

        /// <inheritdoc cref="IBinaryInteger{TSelf}.DivRem(TSelf, TSelf)" />
        public static (int Quotient, int Remainder) DivRem(int left, int right) => Math.DivRem(left, right);

        /// <inheritdoc cref="IBinaryInteger{TSelf}.LeadingZeroCount(TSelf)" />
        [Intrinsic]
        public static int LeadingZeroCount(int value) => BitOperations.LeadingZeroCount((uint)value);

        /// <inheritdoc cref="IBinaryInteger{TSelf}.PopCount(TSelf)" />
        [Intrinsic]
        public static int PopCount(int value) => BitOperations.PopCount((uint)value);

        /// <inheritdoc cref="IBinaryInteger{TSelf}.RotateLeft(TSelf, int)" />
        [Intrinsic]
        public static int RotateLeft(int value, int rotateAmount) => (int)BitOperations.RotateLeft((uint)value, rotateAmount);

        /// <inheritdoc cref="IBinaryInteger{TSelf}.RotateRight(TSelf, int)" />
        [Intrinsic]
        public static int RotateRight(int value, int rotateAmount) => (int)BitOperations.RotateRight((uint)value, rotateAmount);

        /// <inheritdoc cref="IBinaryInteger{TSelf}.TrailingZeroCount(TSelf)" />
        [Intrinsic]
        public static int TrailingZeroCount(int value) => BitOperations.TrailingZeroCount(value);

        /// <inheritdoc cref="IBinaryInteger{TSelf}.TryReadBigEndian(ReadOnlySpan{byte}, bool, out TSelf)" />
        static bool IBinaryInteger<int>.TryReadBigEndian(ReadOnlySpan<byte> source, bool isUnsigned, out int value)
        {
            int result = default;

            if (source.Length != 0)
            {
                // Propagate the most significant bit so we have `0` or `-1`
                sbyte sign = (sbyte)(source[0]);
                sign >>= 31;
                Debug.Assert((sign == 0) || (sign == -1));

                // We need to also track if the input data is unsigned
                isUnsigned |= (sign == 0);

                if (isUnsigned && sbyte.IsNegative(sign) && (source.Length >= sizeof(int)))
                {
                    // When we are unsigned and the most significant bit is set, we are a large positive
                    // and therefore definitely out of range

                    value = result;
                    return false;
                }

                if (source.Length > sizeof(int))
                {
                    if (source[..^sizeof(int)].IndexOfAnyExcept((byte)sign) >= 0)
                    {
                        // When we are unsigned and have any non-zero leading data or signed with any non-set leading
                        // data, we are a large positive/negative, respectively, and therefore definitely out of range

                        value = result;
                        return false;
                    }

                    if (isUnsigned == sbyte.IsNegative((sbyte)source[^sizeof(int)]))
                    {
                        // When the most significant bit of the value being set/clear matches whether we are unsigned
                        // or signed then we are a large positive/negative and therefore definitely out of range

                        value = result;
                        return false;
                    }
                }

                ref byte sourceRef = ref MemoryMarshal.GetReference(source);

                if (source.Length >= sizeof(int))
                {
                    sourceRef = ref Unsafe.Add(ref sourceRef, source.Length - sizeof(int));

                    // We have at least 4 bytes, so just read the ones we need directly
                    result = Unsafe.ReadUnaligned<int>(ref sourceRef);

                    if (BitConverter.IsLittleEndian)
                    {
                        result = BinaryPrimitives.ReverseEndianness(result);
                    }
                }
                else
                {
                    // We have between 1 and 3 bytes, so construct the relevant value directly
                    // since the data is in Big Endian format, we can just read the bytes and
                    // shift left by 8-bits for each subsequent part

                    for (int i = 0; i < source.Length; i++)
                    {
                        result <<= 8;
                        result |= Unsafe.Add(ref sourceRef, i);
                    }

                    if (!isUnsigned)
                    {
                        result |= ((1 << ((sizeof(int) * 8) - 1)) >> (((sizeof(int) - source.Length) * 8) - 1));
                    }
                }
            }

            value = result;
            return true;
        }

        /// <inheritdoc cref="IBinaryInteger{TSelf}.TryReadLittleEndian(ReadOnlySpan{byte}, bool, out TSelf)" />
        static bool IBinaryInteger<int>.TryReadLittleEndian(ReadOnlySpan<byte> source, bool isUnsigned, out int value)
        {
            int result = default;

            if (source.Length != 0)
            {
                // Propagate the most significant bit so we have `0` or `-1`
                sbyte sign = (sbyte)(source[^1]);
                sign >>= 31;
                Debug.Assert((sign == 0) || (sign == -1));

                // We need to also track if the input data is unsigned
                isUnsigned |= (sign == 0);

                if (isUnsigned && sbyte.IsNegative(sign) && (source.Length >= sizeof(int)))
                {
                    // When we are unsigned and the most significant bit is set, we are a large positive
                    // and therefore definitely out of range

                    value = result;
                    return false;
                }

                if (source.Length > sizeof(int))
                {
                    if (source[sizeof(int)..].IndexOfAnyExcept((byte)sign) >= 0)
                    {
                        // When we are unsigned and have any non-zero leading data or signed with any non-set leading
                        // data, we are a large positive/negative, respectively, and therefore definitely out of range

                        value = result;
                        return false;
                    }

                    if (isUnsigned == sbyte.IsNegative((sbyte)source[sizeof(int) - 1]))
                    {
                        // When the most significant bit of the value being set/clear matches whether we are unsigned
                        // or signed then we are a large positive/negative and therefore definitely out of range

                        value = result;
                        return false;
                    }
                }

                ref byte sourceRef = ref MemoryMarshal.GetReference(source);

                if (source.Length >= sizeof(int))
                {
                    // We have at least 4 bytes, so just read the ones we need directly
                    result = Unsafe.ReadUnaligned<int>(ref sourceRef);

                    if (!BitConverter.IsLittleEndian)
                    {
                        result = BinaryPrimitives.ReverseEndianness(result);
                    }
                }
                else
                {
                    // We have between 1 and 3 bytes, so construct the relevant value directly
                    // since the data is in Little Endian format, we can just read the bytes and
                    // shift left by 8-bits for each subsequent part, then reverse endianness to
                    // ensure the order is correct. This is more efficient than iterating in reverse
                    // due to current JIT limitations

                    for (int i = 0; i < source.Length; i++)
                    {
                        result <<= 8;
                        result |= Unsafe.Add(ref sourceRef, i);
                    }

                    result <<= ((sizeof(int) - source.Length) * 8);
                    result = BinaryPrimitives.ReverseEndianness(result);

                    if (!isUnsigned)
                    {
                        result |= ((1 << ((sizeof(int) * 8) - 1)) >> (((sizeof(int) - source.Length) * 8) - 1));
                    }
                }
            }

            value = result;
            return true;
        }

        /// <inheritdoc cref="IBinaryInteger{TSelf}.GetShortestBitLength()" />
        int IBinaryInteger<int>.GetShortestBitLength()
        {
            int value = m_value;

            if (value >= 0)
            {
                return (sizeof(int) * 8) - LeadingZeroCount(value);
            }
            else
            {
                return (sizeof(int) * 8) + 1 - LeadingZeroCount(~value);
            }
        }

        /// <inheritdoc cref="IBinaryInteger{TSelf}.GetByteCount()" />
        int IBinaryInteger<int>.GetByteCount() => sizeof(int);

        /// <inheritdoc cref="IBinaryInteger{TSelf}.TryWriteBigEndian(Span{byte}, out int)" />
        bool IBinaryInteger<int>.TryWriteBigEndian(Span<byte> destination, out int bytesWritten)
        {
            if (destination.Length >= sizeof(int))
            {
                int value = BitConverter.IsLittleEndian ? BinaryPrimitives.ReverseEndianness(m_value) : m_value;
                Unsafe.WriteUnaligned(ref MemoryMarshal.GetReference(destination), value);

                bytesWritten = sizeof(int);
                return true;
            }
            else
            {
                bytesWritten = 0;
                return false;
            }
        }

        /// <inheritdoc cref="IBinaryInteger{TSelf}.TryWriteLittleEndian(Span{byte}, out int)" />
        bool IBinaryInteger<int>.TryWriteLittleEndian(Span<byte> destination, out int bytesWritten)
        {
            if (destination.Length >= sizeof(int))
            {
                int value = BitConverter.IsLittleEndian ? m_value : BinaryPrimitives.ReverseEndianness(m_value);
                Unsafe.WriteUnaligned(ref MemoryMarshal.GetReference(destination), value);

                bytesWritten = sizeof(int);
                return true;
            }
            else
            {
                bytesWritten = 0;
                return false;
            }
        }

        //
        // IBinaryNumber
        //

        /// <inheritdoc cref="IBinaryNumber{TSelf}.AllBitsSet" />
        static int IBinaryNumber<int>.AllBitsSet => NegativeOne;

        /// <inheritdoc cref="IBinaryNumber{TSelf}.IsPow2(TSelf)" />
        public static bool IsPow2(int value) => BitOperations.IsPow2(value);

        /// <inheritdoc cref="IBinaryNumber{TSelf}.Log2(TSelf)" />
        [Intrinsic]
        [MethodImpl(MethodImplOptions.AggressiveInlining)]
        public static int Log2(int value)
        {
            if (value < 0)
            {
                ThrowHelper.ThrowValueArgumentOutOfRange_NeedNonNegNumException();
            }
            return BitOperations.Log2((uint)value);
        }

        //
        // IBitwiseOperators
        //

        /// <inheritdoc cref="IBitwiseOperators{TSelf, TOther, TResult}.op_BitwiseAnd(TSelf, TOther)" />
        static int IBitwiseOperators<int, int, int>.operator &(int left, int right) => left & right;

        /// <inheritdoc cref="IBitwiseOperators{TSelf, TOther, TResult}.op_BitwiseOr(TSelf, TOther)" />
        static int IBitwiseOperators<int, int, int>.operator |(int left, int right) => left | right;

        /// <inheritdoc cref="IBitwiseOperators{TSelf, TOther, TResult}.op_ExclusiveOr(TSelf, TOther)" />
        static int IBitwiseOperators<int, int, int>.operator ^(int left, int right) => left ^ right;

        /// <inheritdoc cref="IBitwiseOperators{TSelf, TOther, TResult}.op_OnesComplement(TSelf)" />
        static int IBitwiseOperators<int, int, int>.operator ~(int value) => ~value;

        //
        // IComparisonOperators
        //

        /// <inheritdoc cref="IComparisonOperators{TSelf, TOther, TResult}.op_LessThan(TSelf, TOther)" />
        static bool IComparisonOperators<int, int, bool>.operator <(int left, int right) => left < right;

        /// <inheritdoc cref="IComparisonOperators{TSelf, TOther, TResult}.op_LessThanOrEqual(TSelf, TOther)" />
        static bool IComparisonOperators<int, int, bool>.operator <=(int left, int right) => left <= right;

        /// <inheritdoc cref="IComparisonOperators{TSelf, TOther, TResult}.op_GreaterThan(TSelf, TOther)" />
        static bool IComparisonOperators<int, int, bool>.operator >(int left, int right) => left > right;

        /// <inheritdoc cref="IComparisonOperators{TSelf, TOther, TResult}.op_GreaterThanOrEqual(TSelf, TOther)" />
        static bool IComparisonOperators<int, int, bool>.operator >=(int left, int right) => left >= right;

        //
        // IDecrementOperators
        //

        /// <inheritdoc cref="IDecrementOperators{TSelf}.op_Decrement(TSelf)" />
        static int IDecrementOperators<int>.operator --(int value) => --value;

        /// <inheritdoc cref="IDecrementOperators{TSelf}.op_Decrement(TSelf)" />
        static int IDecrementOperators<int>.operator checked --(int value) => checked(--value);

        //
        // IDivisionOperators
        //

        /// <inheritdoc cref="IDivisionOperators{TSelf, TOther, TResult}.op_Division(TSelf, TOther)" />
        static int IDivisionOperators<int, int, int>.operator /(int left, int right) => left / right;

        //
        // IEqualityOperators
        //

        /// <inheritdoc cref="IEqualityOperators{TSelf, TOther, TResult}.op_Equality(TSelf, TOther)" />
        static bool IEqualityOperators<int, int, bool>.operator ==(int left, int right) => left == right;

        /// <inheritdoc cref="IEqualityOperators{TSelf, TOther, TResult}.op_Inequality(TSelf, TOther)" />
        static bool IEqualityOperators<int, int, bool>.operator !=(int left, int right) => left != right;

        //
        // IIncrementOperators
        //

        /// <inheritdoc cref="IIncrementOperators{TSelf}.op_Increment(TSelf)" />
        static int IIncrementOperators<int>.operator ++(int value) => ++value;

        /// <inheritdoc cref="IIncrementOperators{TSelf}.op_CheckedIncrement(TSelf)" />
        static int IIncrementOperators<int>.operator checked ++(int value) => checked(++value);

        //
        // IMinMaxValue
        //

        /// <inheritdoc cref="IMinMaxValue{TSelf}.MinValue" />
        static int IMinMaxValue<int>.MinValue => MinValue;

        /// <inheritdoc cref="IMinMaxValue{TSelf}.MaxValue" />
        static int IMinMaxValue<int>.MaxValue => MaxValue;

        //
        // IModulusOperators
        //

        /// <inheritdoc cref="IModulusOperators{TSelf, TOther, TResult}.op_Modulus(TSelf, TOther)" />
        static int IModulusOperators<int, int, int>.operator %(int left, int right) => left % right;

        //
        // IMultiplicativeIdentity
        //

        /// <inheritdoc cref="IMultiplicativeIdentity{TSelf, TResult}.MultiplicativeIdentity" />
        static int IMultiplicativeIdentity<int, int>.MultiplicativeIdentity => MultiplicativeIdentity;

        //
        // IMultiplyOperators
        //

        /// <inheritdoc cref="IMultiplyOperators{TSelf, TOther, TResult}.op_Multiply(TSelf, TOther)" />
        static int IMultiplyOperators<int, int, int>.operator *(int left, int right) => left * right;

        /// <inheritdoc cref="IMultiplyOperators{TSelf, TOther, TResult}.op_CheckedMultiply(TSelf, TOther)" />
        static int IMultiplyOperators<int, int, int>.operator checked *(int left, int right) => checked(left * right);

        //
        // INumber
        //

        /// <inheritdoc cref="INumber{TSelf}.Clamp(TSelf, TSelf, TSelf)" />
        public static int Clamp(int value, int min, int max) => Math.Clamp(value, min, max);

        /// <inheritdoc cref="INumber{TSelf}.CopySign(TSelf, TSelf)" />
        public static int CopySign(int value, int sign)
        {
            int absValue = value;

            if (absValue < 0)
            {
                absValue = -absValue;
            }

            if (sign >= 0)
            {
                if (absValue < 0)
                {
                    Math.ThrowNegateTwosCompOverflow();
                }

                return absValue;
            }

            return -absValue;
        }

        /// <inheritdoc cref="INumber{TSelf}.Max(TSelf, TSelf)" />
        public static int Max(int x, int y) => Math.Max(x, y);

        /// <inheritdoc cref="INumber{TSelf}.MaxNumber(TSelf, TSelf)" />
        static int INumber<int>.MaxNumber(int x, int y) => Max(x, y);

        /// <inheritdoc cref="INumber{TSelf}.Min(TSelf, TSelf)" />
        public static int Min(int x, int y) => Math.Min(x, y);

        /// <inheritdoc cref="INumber{TSelf}.MinNumber(TSelf, TSelf)" />
        static int INumber<int>.MinNumber(int x, int y) => Min(x, y);

        /// <inheritdoc cref="INumber{TSelf}.Sign(TSelf)" />
        public static int Sign(int value) => Math.Sign(value);

        //
        // INumberBase
        //

        /// <inheritdoc cref="INumberBase{TSelf}.One" />
        static int INumberBase<int>.One => One;

        /// <inheritdoc cref="INumberBase{TSelf}.Radix" />
        static int INumberBase<int>.Radix => 2;

        /// <inheritdoc cref="INumberBase{TSelf}.Zero" />
        static int INumberBase<int>.Zero => Zero;

        /// <inheritdoc cref="INumberBase{TSelf}.Abs(TSelf)" />
        public static int Abs(int value) => Math.Abs(value);

        /// <inheritdoc cref="INumberBase{TSelf}.CreateChecked{TOther}(TOther)" />
        [MethodImpl(MethodImplOptions.AggressiveInlining)]
        public static int CreateChecked<TOther>(TOther value)
            where TOther : INumberBase<TOther>
        {
            int result;

            if (typeof(TOther) == typeof(int))
            {
                result = (int)(object)value;
            }
            else if (!TryConvertFromChecked(value, out result) && !TOther.TryConvertToChecked(value, out result))
            {
                ThrowHelper.ThrowNotSupportedException();
            }

            return result;
        }

        /// <inheritdoc cref="INumberBase{TSelf}.CreateSaturating{TOther}(TOther)" />
        [MethodImpl(MethodImplOptions.AggressiveInlining)]
        public static int CreateSaturating<TOther>(TOther value)
            where TOther : INumberBase<TOther>
        {
            int result;

            if (typeof(TOther) == typeof(int))
            {
                result = (int)(object)value;
            }
            else if (!TryConvertFromSaturating(value, out result) && !TOther.TryConvertToSaturating(value, out result))
            {
                ThrowHelper.ThrowNotSupportedException();
            }

            return result;
        }

        /// <inheritdoc cref="INumberBase{TSelf}.CreateTruncating{TOther}(TOther)" />
        [MethodImpl(MethodImplOptions.AggressiveInlining)]
        public static int CreateTruncating<TOther>(TOther value)
            where TOther : INumberBase<TOther>
        {
            int result;

            if (typeof(TOther) == typeof(int))
            {
                result = (int)(object)value;
            }
            else if (!TryConvertFromTruncating(value, out result) && !TOther.TryConvertToTruncating(value, out result))
            {
                ThrowHelper.ThrowNotSupportedException();
            }

            return result;
        }

        /// <inheritdoc cref="INumberBase{TSelf}.IsCanonical(TSelf)" />
        static bool INumberBase<int>.IsCanonical(int value) => true;

        /// <inheritdoc cref="INumberBase{TSelf}.IsComplexNumber(TSelf)" />
        static bool INumberBase<int>.IsComplexNumber(int value) => false;

        /// <inheritdoc cref="INumberBase{TSelf}.IsEvenInteger(TSelf)" />
        public static bool IsEvenInteger(int value) => (value & 1) == 0;

        /// <inheritdoc cref="INumberBase{TSelf}.IsFinite(TSelf)" />
        static bool INumberBase<int>.IsFinite(int value) => true;

        /// <inheritdoc cref="INumberBase{TSelf}.IsImaginaryNumber(TSelf)" />
        static bool INumberBase<int>.IsImaginaryNumber(int value) => false;

        /// <inheritdoc cref="INumberBase{TSelf}.IsInfinity(TSelf)" />
        static bool INumberBase<int>.IsInfinity(int value) => false;

        /// <inheritdoc cref="INumberBase{TSelf}.IsInteger(TSelf)" />
        static bool INumberBase<int>.IsInteger(int value) => true;

        /// <inheritdoc cref="INumberBase{TSelf}.IsNaN(TSelf)" />
        static bool INumberBase<int>.IsNaN(int value) => false;

        /// <inheritdoc cref="INumberBase{TSelf}.IsNegative(TSelf)" />
        public static bool IsNegative(int value) => value < 0;

        /// <inheritdoc cref="INumberBase{TSelf}.IsNegativeInfinity(TSelf)" />
        static bool INumberBase<int>.IsNegativeInfinity(int value) => false;

        /// <inheritdoc cref="INumberBase{TSelf}.IsNormal(TSelf)" />
        static bool INumberBase<int>.IsNormal(int value) => value != 0;

        /// <inheritdoc cref="INumberBase{TSelf}.IsOddInteger(TSelf)" />
        public static bool IsOddInteger(int value) => (value & 1) != 0;

        /// <inheritdoc cref="INumberBase{TSelf}.IsPositive(TSelf)" />
        public static bool IsPositive(int value) => value >= 0;

        /// <inheritdoc cref="INumberBase{TSelf}.IsPositiveInfinity(TSelf)" />
        static bool INumberBase<int>.IsPositiveInfinity(int value) => false;

        /// <inheritdoc cref="INumberBase{TSelf}.IsRealNumber(TSelf)" />
        static bool INumberBase<int>.IsRealNumber(int value) => true;

        /// <inheritdoc cref="INumberBase{TSelf}.IsSubnormal(TSelf)" />
        static bool INumberBase<int>.IsSubnormal(int value) => false;

        /// <inheritdoc cref="INumberBase{TSelf}.IsZero(TSelf)" />
        static bool INumberBase<int>.IsZero(int value) => (value == 0);

        /// <inheritdoc cref="INumberBase{TSelf}.MaxMagnitude(TSelf, TSelf)" />
        public static int MaxMagnitude(int x, int y)
        {
            int absX = x;

            if (absX < 0)
            {
                absX = -absX;

                if (absX < 0)
                {
                    return x;
                }
            }

            int absY = y;

            if (absY < 0)
            {
                absY = -absY;

                if (absY < 0)
                {
                    return y;
                }
            }

            if (absX > absY)
            {
                return x;
            }

            if (absX == absY)
            {
                return IsNegative(x) ? y : x;
            }

            return y;
        }

        /// <inheritdoc cref="INumberBase{TSelf}.MaxMagnitudeNumber(TSelf, TSelf)" />
        static int INumberBase<int>.MaxMagnitudeNumber(int x, int y) => MaxMagnitude(x, y);

        /// <inheritdoc cref="INumberBase{TSelf}.MinMagnitude(TSelf, TSelf)" />
        public static int MinMagnitude(int x, int y)
        {
            int absX = x;

            if (absX < 0)
            {
                absX = -absX;

                if (absX < 0)
                {
                    return y;
                }
            }

            int absY = y;

            if (absY < 0)
            {
                absY = -absY;

                if (absY < 0)
                {
                    return x;
                }
            }

            if (absX < absY)
            {
                return x;
            }

            if (absX == absY)
            {
                return IsNegative(x) ? x : y;
            }

            return y;
        }

        /// <inheritdoc cref="INumberBase{TSelf}.MinMagnitudeNumber(TSelf, TSelf)" />
        static int INumberBase<int>.MinMagnitudeNumber(int x, int y) => MinMagnitude(x, y);

        /// <inheritdoc cref="INumberBase{TSelf}.TryConvertFromChecked{TOther}(TOther, out TSelf)" />
        [MethodImpl(MethodImplOptions.AggressiveInlining)]
        static bool INumberBase<int>.TryConvertFromChecked<TOther>(TOther value, out int result) => TryConvertFromChecked(value, out result);

        [MethodImpl(MethodImplOptions.AggressiveInlining)]
        private static bool TryConvertFromChecked<TOther>(TOther value, out int result)
            where TOther : INumberBase<TOther>
        {
            // In order to reduce overall code duplication and improve the inlinabilty of these
            // methods for the corelib types we have `ConvertFrom` handle the same sign and
            // `ConvertTo` handle the opposite sign. However, since there is an uneven split
            // between signed and unsigned types, the one that handles unsigned will also
            // handle `Decimal`.
            //
            // That is, `ConvertFrom` for `int` will handle the other signed types and
            // `ConvertTo` will handle the unsigned types

            if (typeof(TOther) == typeof(double))
            {
                double actualValue = (double)(object)value;
                result = checked((int)actualValue);
                return true;
            }
            else if (typeof(TOther) == typeof(Half))
            {
                Half actualValue = (Half)(object)value;
                result = checked((int)actualValue);
                return true;
            }
            else if (typeof(TOther) == typeof(short))
            {
                short actualValue = (short)(object)value;
                result = actualValue;
                return true;
            }
            else if (typeof(TOther) == typeof(long))
            {
                long actualValue = (long)(object)value;
                result = checked((int)actualValue);
                return true;
            }
            else if (typeof(TOther) == typeof(Int128))
            {
                Int128 actualValue = (Int128)(object)value;
                result = checked((int)actualValue);
                return true;
            }
            else if (typeof(TOther) == typeof(nint))
            {
                nint actualValue = (nint)(object)value;
                result = checked((int)actualValue);
                return true;
            }
            else if (typeof(TOther) == typeof(sbyte))
            {
                sbyte actualValue = (sbyte)(object)value;
                result = actualValue;
                return true;
            }
            else if (typeof(TOther) == typeof(float))
            {
                float actualValue = (float)(object)value;
                result = checked((int)actualValue);
                return true;
            }
            else
            {
                result = default;
                return false;
            }
        }

        /// <inheritdoc cref="INumberBase{TSelf}.TryConvertFromSaturating{TOther}(TOther, out TSelf)" />
        [MethodImpl(MethodImplOptions.AggressiveInlining)]
        static bool INumberBase<int>.TryConvertFromSaturating<TOther>(TOther value, out int result) => TryConvertFromSaturating(value, out result);

        [MethodImpl(MethodImplOptions.AggressiveInlining)]
        private static bool TryConvertFromSaturating<TOther>(TOther value, out int result)
            where TOther : INumberBase<TOther>
        {
            // In order to reduce overall code duplication and improve the inlinabilty of these
            // methods for the corelib types we have `ConvertFrom` handle the same sign and
            // `ConvertTo` handle the opposite sign. However, since there is an uneven split
            // between signed and unsigned types, the one that handles unsigned will also
            // handle `Decimal`.
            //
            // That is, `ConvertFrom` for `int` will handle the other signed types and
            // `ConvertTo` will handle the unsigned types

            if (typeof(TOther) == typeof(double))
            {
                double actualValue = (double)(object)value;
                result = (actualValue >= MaxValue) ? MaxValue :
                         (actualValue <= MinValue) ? MinValue : (int)actualValue;
                return true;
            }
            else if (typeof(TOther) == typeof(Half))
            {
                Half actualValue = (Half)(object)value;
                result = (actualValue == Half.PositiveInfinity) ? MaxValue :
                         (actualValue == Half.NegativeInfinity) ? MinValue : (int)actualValue;
                return true;
            }
            else if (typeof(TOther) == typeof(short))
            {
                short actualValue = (short)(object)value;
                result = actualValue;
                return true;
            }
            else if (typeof(TOther) == typeof(long))
            {
                long actualValue = (long)(object)value;
                result = (actualValue >= MaxValue) ? MaxValue :
                         (actualValue <= MinValue) ? MinValue : (int)actualValue;
                return true;
            }
            else if (typeof(TOther) == typeof(Int128))
            {
                Int128 actualValue = (Int128)(object)value;
                result = (actualValue >= MaxValue) ? MaxValue :
                         (actualValue <= MinValue) ? MinValue : (int)actualValue;
                return true;
            }
            else if (typeof(TOther) == typeof(nint))
            {
                nint actualValue = (nint)(object)value;
                result = (actualValue >= MaxValue) ? MaxValue :
                         (actualValue <= MinValue) ? MinValue : (int)actualValue;
                return true;
            }
            else if (typeof(TOther) == typeof(sbyte))
            {
                sbyte actualValue = (sbyte)(object)value;
                result = actualValue;
                return true;
            }
            else if (typeof(TOther) == typeof(float))
            {
                float actualValue = (float)(object)value;
                result = (actualValue >= MaxValue) ? MaxValue :
                         (actualValue <= MinValue) ? MinValue : (int)actualValue;
                return true;
            }
            else
            {
                result = default;
                return false;
            }
        }

        /// <inheritdoc cref="INumberBase{TSelf}.TryConvertFromTruncating{TOther}(TOther, out TSelf)" />
        [MethodImpl(MethodImplOptions.AggressiveInlining)]
        static bool INumberBase<int>.TryConvertFromTruncating<TOther>(TOther value, out int result) => TryConvertFromTruncating(value, out result);

        [MethodImpl(MethodImplOptions.AggressiveInlining)]
        private static bool TryConvertFromTruncating<TOther>(TOther value, out int result)
            where TOther : INumberBase<TOther>
        {
            // In order to reduce overall code duplication and improve the inlinabilty of these
            // methods for the corelib types we have `ConvertFrom` handle the same sign and
            // `ConvertTo` handle the opposite sign. However, since there is an uneven split
            // between signed and unsigned types, the one that handles unsigned will also
            // handle `Decimal`.
            //
            // That is, `ConvertFrom` for `int` will handle the other signed types and
            // `ConvertTo` will handle the unsigned types

            if (typeof(TOther) == typeof(double))
            {
                double actualValue = (double)(object)value;
                result = (actualValue >= MaxValue) ? MaxValue :
                         (actualValue <= MinValue) ? MinValue : (int)actualValue;
                return true;
            }
            else if (typeof(TOther) == typeof(Half))
            {
                Half actualValue = (Half)(object)value;
                result = (actualValue == Half.PositiveInfinity) ? MaxValue :
                         (actualValue == Half.NegativeInfinity) ? MinValue : (int)actualValue;
                return true;
            }
            else if (typeof(TOther) == typeof(short))
            {
                short actualValue = (short)(object)value;
                result = actualValue;
                return true;
            }
            else if (typeof(TOther) == typeof(long))
            {
                long actualValue = (long)(object)value;
                result = (int)actualValue;
                return true;
            }
            else if (typeof(TOther) == typeof(Int128))
            {
                Int128 actualValue = (Int128)(object)value;
                result = (int)actualValue;
                return true;
            }
            else if (typeof(TOther) == typeof(nint))
            {
                nint actualValue = (nint)(object)value;
                result = (int)actualValue;
                return true;
            }
            else if (typeof(TOther) == typeof(sbyte))
            {
                sbyte actualValue = (sbyte)(object)value;
                result = actualValue;
                return true;
            }
            else if (typeof(TOther) == typeof(float))
            {
                float actualValue = (float)(object)value;
                result = (actualValue >= MaxValue) ? MaxValue :
                         (actualValue <= MinValue) ? MinValue : (int)actualValue;
                return true;
            }
            else
            {
                result = default;
                return false;
            }
        }

        /// <inheritdoc cref="INumberBase{TSelf}.TryConvertToChecked{TOther}(TSelf, out TOther)" />
        [MethodImpl(MethodImplOptions.AggressiveInlining)]
        static bool INumberBase<int>.TryConvertToChecked<TOther>(int value, [MaybeNullWhen(false)] out TOther result)
        {
            // In order to reduce overall code duplication and improve the inlinabilty of these
            // methods for the corelib types we have `ConvertFrom` handle the same sign and
            // `ConvertTo` handle the opposite sign. However, since there is an uneven split
            // between signed and unsigned types, the one that handles unsigned will also
            // handle `Decimal`.
            //
            // That is, `ConvertFrom` for `int` will handle the other signed types and
            // `ConvertTo` will handle the unsigned types

            if (typeof(TOther) == typeof(byte))
            {
                byte actualResult = checked((byte)value);
                result = (TOther)(object)actualResult;
                return true;
            }
            else if (typeof(TOther) == typeof(char))
            {
                char actualResult = checked((char)value);
                result = (TOther)(object)actualResult;
                return true;
            }
            else if (typeof(TOther) == typeof(decimal))
            {
                decimal actualResult = value;
                result = (TOther)(object)actualResult;
                return true;
            }
            else if (typeof(TOther) == typeof(ushort))
            {
                ushort actualResult = checked((ushort)value);
                result = (TOther)(object)actualResult;
                return true;
            }
            else if (typeof(TOther) == typeof(uint))
            {
                uint actualResult = checked((uint)value);
                result = (TOther)(object)actualResult;
                return true;
            }
            else if (typeof(TOther) == typeof(ulong))
            {
                ulong actualResult = checked((ulong)value);
                result = (TOther)(object)actualResult;
                return true;
            }
            else if (typeof(TOther) == typeof(UInt128))
            {
                UInt128 actualResult = checked((UInt128)value);
                result = (TOther)(object)actualResult;
                return true;
            }
            else if (typeof(TOther) == typeof(nuint))
            {
                nuint actualResult = checked((nuint)value);
                result = (TOther)(object)actualResult;
                return true;
            }
            else
            {
                result = default;
                return false;
            }
        }

        /// <inheritdoc cref="INumberBase{TSelf}.TryConvertToSaturating{TOther}(TSelf, out TOther)" />
        [MethodImpl(MethodImplOptions.AggressiveInlining)]
        static bool INumberBase<int>.TryConvertToSaturating<TOther>(int value, [MaybeNullWhen(false)] out TOther result)
        {
            // In order to reduce overall code duplication and improve the inlinabilty of these
            // methods for the corelib types we have `ConvertFrom` handle the same sign and
            // `ConvertTo` handle the opposite sign. However, since there is an uneven split
            // between signed and unsigned types, the one that handles unsigned will also
            // handle `Decimal`.
            //
            // That is, `ConvertFrom` for `int` will handle the other signed types and
            // `ConvertTo` will handle the unsigned types

            if (typeof(TOther) == typeof(byte))
            {
                byte actualResult = (value >= byte.MaxValue) ? byte.MaxValue :
                                    (value <= byte.MinValue) ? byte.MinValue : (byte)value;
                result = (TOther)(object)actualResult;
                return true;
            }
            else if (typeof(TOther) == typeof(char))
            {
                char actualResult = (value >= char.MaxValue) ? char.MaxValue :
                                    (value <= char.MinValue) ? char.MinValue : (char)value;
                result = (TOther)(object)actualResult;
                return true;
            }
            else if (typeof(TOther) == typeof(decimal))
            {
                decimal actualResult = value;
                result = (TOther)(object)actualResult;
                return true;
            }
            else if (typeof(TOther) == typeof(ushort))
            {
                ushort actualResult = (value >= ushort.MaxValue) ? ushort.MaxValue :
                                      (value <= ushort.MinValue) ? ushort.MinValue : (ushort)value;
                result = (TOther)(object)actualResult;
                return true;
            }
            else if (typeof(TOther) == typeof(uint))
            {
                uint actualResult = (value <= 0) ? uint.MinValue : (uint)value;
                result = (TOther)(object)actualResult;
                return true;
            }
            else if (typeof(TOther) == typeof(ulong))
            {
                ulong actualResult = (value <= 0) ? ulong.MinValue : (ulong)value;
                result = (TOther)(object)actualResult;
                return true;
            }
            else if (typeof(TOther) == typeof(UInt128))
            {
                UInt128 actualResult = (value <= 0) ? UInt128.MinValue : (UInt128)value;
                result = (TOther)(object)actualResult;
                return true;
            }
            else if (typeof(TOther) == typeof(nuint))
            {
                nuint actualResult = (value <= 0) ? 0 : (nuint)value;
                result = (TOther)(object)actualResult;
                return true;
            }
            else
            {
                result = default;
                return false;
            }
        }

        /// <inheritdoc cref="INumberBase{TSelf}.TryConvertToTruncating{TOther}(TSelf, out TOther)" />
        [MethodImpl(MethodImplOptions.AggressiveInlining)]
        static bool INumberBase<int>.TryConvertToTruncating<TOther>(int value, [MaybeNullWhen(false)] out TOther result)
        {
            // In order to reduce overall code duplication and improve the inlinabilty of these
            // methods for the corelib types we have `ConvertFrom` handle the same sign and
            // `ConvertTo` handle the opposite sign. However, since there is an uneven split
            // between signed and unsigned types, the one that handles unsigned will also
            // handle `Decimal`.
            //
            // That is, `ConvertFrom` for `int` will handle the other signed types and
            // `ConvertTo` will handle the unsigned types

            if (typeof(TOther) == typeof(byte))
            {
                byte actualResult = (byte)value;
                result = (TOther)(object)actualResult;
                return true;
            }
            else if (typeof(TOther) == typeof(char))
            {
                char actualResult = (char)value;
                result = (TOther)(object)actualResult;
                return true;
            }
            else if (typeof(TOther) == typeof(decimal))
            {
                decimal actualResult = value;
                result = (TOther)(object)actualResult;
                return true;
            }
            else if (typeof(TOther) == typeof(ushort))
            {
                ushort actualResult = (ushort)value;
                result = (TOther)(object)actualResult;
                return true;
            }
            else if (typeof(TOther) == typeof(uint))
            {
                uint actualResult = (uint)value;
                result = (TOther)(object)actualResult;
                return true;
            }
            else if (typeof(TOther) == typeof(ulong))
            {
                ulong actualResult = (ulong)value;
                result = (TOther)(object)actualResult;
                return true;
            }
            else if (typeof(TOther) == typeof(UInt128))
            {
                UInt128 actualResult = (UInt128)value;
                result = (TOther)(object)actualResult;
                return true;
            }
            else if (typeof(TOther) == typeof(nuint))
            {
                nuint actualResult = (nuint)value;
                result = (TOther)(object)actualResult;
                return true;
            }
            else
            {
                result = default;
                return false;
            }
        }

        //
        // IParsable
        //

        /// <inheritdoc cref="IParsable{TSelf}.TryParse(string?, IFormatProvider?, out TSelf)" />
        public static bool TryParse([NotNullWhen(true)] string? s, IFormatProvider? provider, out int result) => TryParse(s, NumberStyles.Integer, provider, out result);

        //
        // IShiftOperators
        //

        /// <inheritdoc cref="IShiftOperators{TSelf, TOther, TResult}.op_LeftShift(TSelf, TOther)" />
        static int IShiftOperators<int, int, int>.operator <<(int value, int shiftAmount) => value << shiftAmount;

        /// <inheritdoc cref="IShiftOperators{TSelf, TOther, TResult}.op_RightShift(TSelf, TOther)" />
        static int IShiftOperators<int, int, int>.operator >>(int value, int shiftAmount) => value >> shiftAmount;

        /// <inheritdoc cref="IShiftOperators{TSelf, TOther, TResult}.op_UnsignedRightShift(TSelf, TOther)" />
        static int IShiftOperators<int, int, int>.operator >>>(int value, int shiftAmount) => value >>> shiftAmount;

        //
        // ISignedNumber
        //

        /// <inheritdoc cref="ISignedNumber{TSelf}.NegativeOne" />
        static int ISignedNumber<int>.NegativeOne => NegativeOne;

        //
        // ISpanParsable
        //

        /// <inheritdoc cref="ISpanParsable{TSelf}.Parse(ReadOnlySpan{char}, IFormatProvider?)" />
        public static int Parse(ReadOnlySpan<char> s, IFormatProvider? provider) => Parse(s, NumberStyles.Integer, provider);

        /// <inheritdoc cref="ISpanParsable{TSelf}.TryParse(ReadOnlySpan{char}, IFormatProvider?, out TSelf)" />
        public static bool TryParse(ReadOnlySpan<char> s, IFormatProvider? provider, out int result) => TryParse(s, NumberStyles.Integer, provider, out result);

        //
        // ISubtractionOperators
        //

        /// <inheritdoc cref="ISubtractionOperators{TSelf, TOther, TResult}.op_Subtraction(TSelf, TOther)" />
        static int ISubtractionOperators<int, int, int>.operator -(int left, int right) => left - right;

        /// <inheritdoc cref="ISubtractionOperators{TSelf, TOther, TResult}.op_CheckedSubtraction(TSelf, TOther)" />
        static int ISubtractionOperators<int, int, int>.operator checked -(int left, int right) => checked(left - right);

        //
        // IUnaryNegationOperators
        //

        /// <inheritdoc cref="IUnaryNegationOperators{TSelf, TResult}.op_UnaryNegation(TSelf)" />
        static int IUnaryNegationOperators<int, int>.operator -(int value) => -value;

        /// <inheritdoc cref="IUnaryNegationOperators{TSelf, TResult}.op_CheckedUnaryNegation(TSelf)" />
        static int IUnaryNegationOperators<int, int>.operator checked -(int value) => checked(-value);

        //
        // IUnaryPlusOperators
        //

        /// <inheritdoc cref="IUnaryPlusOperators{TSelf, TResult}.op_UnaryPlus(TSelf)" />
        static int IUnaryPlusOperators<int, int>.operator +(int value) => +value;

        //
        // IBinaryIntegerParseAndFormatInfo
        //

        static bool IBinaryIntegerParseAndFormatInfo<int>.IsSigned => true;

        static int IBinaryIntegerParseAndFormatInfo<int>.MaxDigitCount => 10; // 2_147_483_647

        static int IBinaryIntegerParseAndFormatInfo<int>.MaxHexDigitCount => 8; // 0x7FFF_FFFF

        static int IBinaryIntegerParseAndFormatInfo<int>.MaxValueDiv10 => MaxValue / 10;

        static string IBinaryIntegerParseAndFormatInfo<int>.OverflowMessage => SR.Overflow_Int32;

        static bool IBinaryIntegerParseAndFormatInfo<int>.IsGreaterThanAsUnsigned(int left, int right) => (uint)(left) > (uint)(right);

        static int IBinaryIntegerParseAndFormatInfo<int>.MultiplyBy10(int value) => value * 10;

        static int IBinaryIntegerParseAndFormatInfo<int>.MultiplyBy16(int value) => value * 16;
    }
}<|MERGE_RESOLUTION|>--- conflicted
+++ resolved
@@ -24,11 +24,8 @@
           IBinaryInteger<int>,
           IMinMaxValue<int>,
           ISignedNumber<int>,
-<<<<<<< HEAD
+          IUtf8SpanFormattable,
           IBinaryIntegerParseAndFormatInfo<int>
-=======
-          IUtf8SpanFormattable
->>>>>>> ed09ae53
     {
         private readonly int m_value; // Do not rename (binary serialization)
 
@@ -133,21 +130,13 @@
             return Number.TryFormatInt32(m_value, ~0, format, provider, destination, out charsWritten);
         }
 
-<<<<<<< HEAD
-        public static int Parse(string s) => Parse(s, NumberStyles.Integer, provider: null);
-=======
         /// <inheritdoc/>
         bool IUtf8SpanFormattable.TryFormat(Span<byte> utf8Destination, out int bytesWritten, ReadOnlySpan<char> format, IFormatProvider? provider)
         {
             return Number.TryFormatInt32(m_value, ~0, format, provider, utf8Destination, out bytesWritten);
         }
 
-        public static int Parse(string s)
-        {
-            if (s == null) ThrowHelper.ThrowArgumentNullException(ExceptionArgument.s);
-            return Number.ParseInt32(s, NumberStyles.Integer, NumberFormatInfo.CurrentInfo);
-        }
->>>>>>> ed09ae53
+        public static int Parse(string s) => Parse(s, NumberStyles.Integer, provider: null);
 
         public static int Parse(string s, NumberStyles style) => Parse(s, style, provider: null);
 
