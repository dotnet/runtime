--- conflicted
+++ resolved
@@ -132,16 +132,11 @@
         {
             if (Vector128.IsHardwareAccelerated)
             {
-<<<<<<< HEAD
                 Vector128<float> left = value1.AsVector128();
                 Vector128<float> right = value2.AsVector128();
 
                 Vector128<float> result = right * left.GetElementUnsafe(3);
-=======
-                var left = value1.AsVector128();
-                var right = value2.AsVector128();
-                var result = right * left.GetElementUnsafe(3);
->>>>>>> 00199d29
+
                 result += (Vector128.Shuffle(right, Vector128.Create(3, 2, 1, 0)) * left.GetElementUnsafe(0)) * Vector128.Create(+1.0f, -1.0f, +1.0f, -1.0f);
                 result += (Vector128.Shuffle(right, Vector128.Create(2, 3, 0, 1)) * left.GetElementUnsafe(1)) * Vector128.Create(+1.0f, +1.0f, -1.0f, -1.0f);
                 result += (Vector128.Shuffle(right, Vector128.Create(1, 0, 3, 2)) * left.GetElementUnsafe(2)) * Vector128.Create(-1.0f, +1.0f, +1.0f, -1.0f);
