--- conflicted
+++ resolved
@@ -42,12 +42,6 @@
             19, 27, 23, 06, 26, 05, 04, 31
         };
 
-<<<<<<< HEAD
-=======
-        private static readonly uint[] s_crcTable = Sse42.X64.IsSupported || Crc32.Arm64.IsSupported ?
-            Array.Empty<uint>() : Crc32ReflectedTable.Generate(0x82F63B78u);
-
->>>>>>> c5bc2760
         /// <summary>
         /// Evaluate whether a given integral value is a power of 2.
         /// </summary>
@@ -719,7 +713,8 @@
         private static class Crc32Fallback
         {
 
-            private static readonly uint[] s_crcTable = Crc32ReflectedTable.Generate(0x82F63B78u);
+            private static readonly uint[] s_crcTable = Sse42.X64.IsSupported || Crc32.Arm64.IsSupported ?
+                Array.Empty<uint>() : Crc32ReflectedTable.Generate(0x82F63B78u);
 
             internal static uint Crc32C(uint crc, byte data)
             {
