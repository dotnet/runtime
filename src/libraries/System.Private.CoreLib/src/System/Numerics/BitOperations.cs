--- conflicted
+++ resolved
@@ -1,11 +1,8 @@
 // Licensed to the .NET Foundation under one or more agreements.
 // The .NET Foundation licenses this file to you under the MIT license.
 
-<<<<<<< HEAD
 using System.Buffers.Binary;
 using System.Diagnostics;
-=======
->>>>>>> f974d59b
 using System.Runtime.CompilerServices;
 using System.Runtime.InteropServices;
 using System.Runtime.Intrinsics;
@@ -736,7 +733,6 @@
         }
 
         /// <summary>
-<<<<<<< HEAD
         /// Accumulates the CRC (Cyclic redundancy check) checksum.
         ///
         /// Uses following Hardware Intrinsics, if supported:
@@ -919,7 +915,6 @@
 
                 return crc;
             }
-=======
         /// Reset the lowest significant bit in the given value
         /// </summary>
         [MethodImpl(MethodImplOptions.AggressiveInlining)]
@@ -937,7 +932,6 @@
         {
             // TODO: Recognize BTR on x86 and LSL+BIC on ARM
             return value & ~(uint)(1 << bitPos);
->>>>>>> f974d59b
         }
     }
 }