--- conflicted
+++ resolved
@@ -296,13 +296,6 @@
         [MethodImpl(MethodImplOptions.AggressiveInlining)]
         public static Vector3 Cross(Vector3 vector1, Vector3 vector2)
         {
-<<<<<<< HEAD
-            return Create(
-                (vector1.Y * vector2.Z) - (vector1.Z * vector2.Y),
-                (vector1.Z * vector2.X) - (vector1.X * vector2.Z),
-                (vector1.X * vector2.Y) - (vector1.Y * vector2.X)
-            );
-=======
             if (Vector128.IsHardwareAccelerated)
             {
                 var v1 = vector1.AsVector128();
@@ -314,13 +307,12 @@
             }
             else
             {
-                return new Vector3(
+                return Create(
                     (vector1.Y * vector2.Z) - (vector1.Z * vector2.Y),
                     (vector1.Z * vector2.X) - (vector1.X * vector2.Z),
                     (vector1.X * vector2.Y) - (vector1.Y * vector2.X)
                 );
             }
->>>>>>> 00199d29
         }
 
         /// <summary>Computes the Euclidean distance between the two given points.</summary>
