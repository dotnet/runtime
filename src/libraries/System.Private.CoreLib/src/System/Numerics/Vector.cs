--- conflicted
+++ resolved
@@ -376,19 +376,11 @@
         [MethodImpl(MethodImplOptions.AggressiveInlining)]
         public static Vector<double> ConvertToDouble(Vector<long> value)
         {
-<<<<<<< HEAD
-            if (Vector<double>.Count == Vector512<double>.Count)
+            if (sizeof(Vector<double>) == sizeof(Vector512<double>))
             {
                 return Vector512.ConvertToDouble(value.AsVector512()).AsVector();
             }
-            else if (Vector<double>.Count == Vector256<double>.Count)
-=======
-            if (sizeof(Vector<double>) == sizeof(Vector512<double>))
-            {
-                return Vector512.ConvertToDouble(value.AsVector512()).AsVector();
-            }
             else if (sizeof(Vector<double>) == sizeof(Vector256<double>))
->>>>>>> be318b15
             {
                 return Vector256.ConvertToDouble(value.AsVector256()).AsVector();
             }
@@ -407,19 +399,11 @@
         [MethodImpl(MethodImplOptions.AggressiveInlining)]
         public static Vector<double> ConvertToDouble(Vector<ulong> value)
         {
-<<<<<<< HEAD
-            if (Vector<double>.Count == Vector512<double>.Count)
+            if (sizeof(Vector<double>) == sizeof(Vector512<double>))
             {
                 return Vector512.ConvertToDouble(value.AsVector512()).AsVector();
             }
-            else if (Vector<double>.Count == Vector256<double>.Count)
-=======
-            if (sizeof(Vector<double>) == sizeof(Vector512<double>))
-            {
-                return Vector512.ConvertToDouble(value.AsVector512()).AsVector();
-            }
             else if (sizeof(Vector<double>) == sizeof(Vector256<double>))
->>>>>>> be318b15
             {
                 return Vector256.ConvertToDouble(value.AsVector256()).AsVector();
             }
@@ -523,19 +507,11 @@
         [MethodImpl(MethodImplOptions.AggressiveInlining)]
         public static Vector<float> ConvertToSingle(Vector<uint> value)
         {
-<<<<<<< HEAD
-            if (Vector<float>.Count == Vector512<float>.Count)
+            if (sizeof(Vector<float>) == sizeof(Vector512<float>))
             {
                 return Vector512.ConvertToSingle(value.AsVector512()).AsVector();
             }
-            else if (Vector<float>.Count == Vector256<float>.Count)
-=======
-            if (sizeof(Vector<float>) == sizeof(Vector512<float>))
-            {
-                return Vector512.ConvertToSingle(value.AsVector512()).AsVector();
-            }
             else if (sizeof(Vector<float>) == sizeof(Vector256<float>))
->>>>>>> be318b15
             {
                 return Vector256.ConvertToSingle(value.AsVector256()).AsVector();
             }
