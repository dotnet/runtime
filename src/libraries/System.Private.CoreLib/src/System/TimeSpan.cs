--- conflicted
+++ resolved
@@ -518,208 +518,66 @@
         // IAdditionOperators
         //
 
-<<<<<<< HEAD
-        [RequiresPreviewFeatures(Number.PreviewFeatureMessage, Url = Number.PreviewFeatureUrl)]
-        static TimeSpan IAdditionOperators<TimeSpan, TimeSpan, TimeSpan>.operator +(TimeSpan left, TimeSpan right)
-            => left + right;
-
-        // [RequiresPreviewFeatures(Number.PreviewFeatureMessage, Url = Number.PreviewFeatureUrl)]
-        // static checked TimeSpan IAdditionOperators<TimeSpan, TimeSpan, TimeSpan>.operator +(TimeSpan left, TimeSpan right)
-        //     => checked(left + right);
-=======
         // /// <inheritdoc cref="IAdditionOperators{TSelf, TOther, TResult}.op_Addition(TSelf, TOther)" />
         // static TimeSpan IAdditionOperators<TimeSpan, TimeSpan, TimeSpan>.operator checked +(TimeSpan left, TimeSpan right) => checked(left + right);
->>>>>>> eb51b02b
 
         //
         // IAdditiveIdentity
         //
 
-<<<<<<< HEAD
-        [RequiresPreviewFeatures(Number.PreviewFeatureMessage, Url = Number.PreviewFeatureUrl)]
-        static TimeSpan IAdditiveIdentity<TimeSpan, TimeSpan>.AdditiveIdentity => default;
-
-        //
-        // IComparisonOperators
-        //
-
-        [RequiresPreviewFeatures(Number.PreviewFeatureMessage, Url = Number.PreviewFeatureUrl)]
-        static bool IComparisonOperators<TimeSpan, TimeSpan>.operator <(TimeSpan left, TimeSpan right)
-            => left<right;
-
-        [RequiresPreviewFeatures(Number.PreviewFeatureMessage, Url = Number.PreviewFeatureUrl)]
-        static bool IComparisonOperators<TimeSpan, TimeSpan>.operator <=(TimeSpan left, TimeSpan right)
-            => left <= right;
-
-        [RequiresPreviewFeatures(Number.PreviewFeatureMessage, Url = Number.PreviewFeatureUrl)]
-        static bool IComparisonOperators<TimeSpan, TimeSpan>.operator >(TimeSpan left, TimeSpan right)
-            => left > right;
-
-        [RequiresPreviewFeatures(Number.PreviewFeatureMessage, Url = Number.PreviewFeatureUrl)]
-        static bool IComparisonOperators<TimeSpan, TimeSpan>.operator >=(TimeSpan left, TimeSpan right)
-            => left >= right;
-=======
         /// <inheritdoc cref="IAdditiveIdentity{TSelf, TResult}.AdditiveIdentity" />
         public static TimeSpan AdditiveIdentity => default;
->>>>>>> eb51b02b
 
         //
         // IDivisionOperators
         //
 
-<<<<<<< HEAD
-        [RequiresPreviewFeatures(Number.PreviewFeatureMessage, Url = Number.PreviewFeatureUrl)]
-        static TimeSpan IDivisionOperators<TimeSpan, double, TimeSpan>.operator /(TimeSpan left, double right)
-            => left / right;
-
-        // [RequiresPreviewFeatures(Number.PreviewFeatureMessage, Url = Number.PreviewFeatureUrl)]
-        // static checked TimeSpan IDivisionOperators<TimeSpan, double, TimeSpan>.operator /(TimeSpan left, double right)
-        //     => checked(left / right);
-
-        [RequiresPreviewFeatures(Number.PreviewFeatureMessage, Url = Number.PreviewFeatureUrl)]
-        static double IDivisionOperators<TimeSpan, TimeSpan, double>.operator /(TimeSpan left, TimeSpan right)
-            => left / right;
-
-        // [RequiresPreviewFeatures(Number.PreviewFeatureMessage, Url = Number.PreviewFeatureUrl)]
-        // static checked double IDivisionOperators<TimeSpan, TimeSpan, double>.operator /(TimeSpan left, TimeSpan right)
-        //     => checked(left / right);
-
-        //
-        // IEqualityOperators
-        //
-
-        [RequiresPreviewFeatures(Number.PreviewFeatureMessage, Url = Number.PreviewFeatureUrl)]
-        static bool IEqualityOperators<TimeSpan, TimeSpan>.operator ==(TimeSpan left, TimeSpan right)
-            => left == right;
-
-        [RequiresPreviewFeatures(Number.PreviewFeatureMessage, Url = Number.PreviewFeatureUrl)]
-        static bool IEqualityOperators<TimeSpan, TimeSpan>.operator !=(TimeSpan left, TimeSpan right)
-            => left != right;
-=======
         // /// <inheritdoc cref="IDivisionOperators{TSelf, TOther, TResult}.op_CheckedDivision(TSelf, TOther)" />
         // static TimeSpan IDivisionOperators<TimeSpan, double, TimeSpan>.operator checked /(TimeSpan left, double right) => checked(left / right);
 
         // /// <inheritdoc cref="IDivisionOperators{TSelf, TOther, TResult}.op_CheckedDivision(TSelf, TOther)" />
         // static double IDivisionOperators<TimeSpan, TimeSpan, double>.operator checked /(TimeSpan left, TimeSpan right) => checked(left / right);
->>>>>>> eb51b02b
 
         //
         // IMinMaxValue
         //
 
-<<<<<<< HEAD
-        [RequiresPreviewFeatures(Number.PreviewFeatureMessage, Url = Number.PreviewFeatureUrl)]
         static TimeSpan IMinMaxValue<TimeSpan>.MinValue => MinValue;
 
-        [RequiresPreviewFeatures(Number.PreviewFeatureMessage, Url = Number.PreviewFeatureUrl)]
-=======
-        static TimeSpan IMinMaxValue<TimeSpan>.MinValue => MinValue;
-
->>>>>>> eb51b02b
         static TimeSpan IMinMaxValue<TimeSpan>.MaxValue => MaxValue;
 
         //
         // IMultiplicativeIdentity
         //
 
-<<<<<<< HEAD
-        [RequiresPreviewFeatures(Number.PreviewFeatureMessage, Url = Number.PreviewFeatureUrl)]
-        static double IMultiplicativeIdentity<TimeSpan, double>.MultiplicativeIdentity => 1.0;
-=======
         /// <inheritdoc cref="IMultiplicativeIdentity{TSelf, TResult}.MultiplicativeIdentity" />
         public static double MultiplicativeIdentity => 1.0;
->>>>>>> eb51b02b
 
         //
         // IMultiplyOperators
         //
 
-<<<<<<< HEAD
-        [RequiresPreviewFeatures(Number.PreviewFeatureMessage, Url = Number.PreviewFeatureUrl)]
-        static TimeSpan IMultiplyOperators<TimeSpan, double, TimeSpan>.operator *(TimeSpan left, double right)
-            => left * right;
-
-        // [RequiresPreviewFeatures(Number.PreviewFeatureMessage, Url = Number.PreviewFeatureUrl)]
-        // static checked TimeSpan IMultiplyOperators<TimeSpan, double, TimeSpan>.operator *(TimeSpan left, double right)
-        //     => checked(left * right);
-
-        //
-        // IParseable
-        //
-
-        [RequiresPreviewFeatures(Number.PreviewFeatureMessage, Url = Number.PreviewFeatureUrl)]
-        static TimeSpan IParseable<TimeSpan>.Parse(string s, IFormatProvider? provider)
-            => Parse(s, provider);
-
-        [RequiresPreviewFeatures(Number.PreviewFeatureMessage, Url = Number.PreviewFeatureUrl)]
-        static bool IParseable<TimeSpan>.TryParse([NotNullWhen(true)] string? s, IFormatProvider? provider, out TimeSpan result)
-            => TryParse(s, provider, out result);
-
-        //
-        // ISpanParseable
-        //
-
-        [RequiresPreviewFeatures(Number.PreviewFeatureMessage, Url = Number.PreviewFeatureUrl)]
-        static TimeSpan ISpanParseable<TimeSpan>.Parse(ReadOnlySpan<char> s, IFormatProvider? provider)
-            => Parse(s, provider);
-
-        [RequiresPreviewFeatures(Number.PreviewFeatureMessage, Url = Number.PreviewFeatureUrl)]
-        static bool ISpanParseable<TimeSpan>.TryParse(ReadOnlySpan<char> s, IFormatProvider? provider, out TimeSpan result)
-            => TryParse(s, provider, out result);
-=======
         // /// <inheritdoc cref="IMultiplyOperators{TSelf, TOther, TResult}.op_CheckedMultiply(TSelf, TOther)" />
         // static TimeSpan IMultiplyOperators<TimeSpan, double, TimeSpan>.operator checked *(TimeSpan left, double right) => checked(left * right);
->>>>>>> eb51b02b
 
         //
         // ISubtractionOperators
         //
 
-<<<<<<< HEAD
-        [RequiresPreviewFeatures(Number.PreviewFeatureMessage, Url = Number.PreviewFeatureUrl)]
-        static TimeSpan ISubtractionOperators<TimeSpan, TimeSpan, TimeSpan>.operator -(TimeSpan left, TimeSpan right)
-            => left - right;
-
-        // [RequiresPreviewFeatures(Number.PreviewFeatureMessage, Url = Number.PreviewFeatureUrl)]
-        // static checked TimeSpan ISubtractionOperators<TimeSpan, TimeSpan, TimeSpan>.operator -(TimeSpan left, TimeSpan right)
-        //     => checked(left - right);
-=======
         // /// <inheritdoc cref="ISubtractionOperators{TSelf, TOther, TResult}.op_CheckedSubtraction(TSelf, TOther)" />
         // static TimeSpan ISubtractionOperators<TimeSpan, TimeSpan, TimeSpan>.operator checked -(TimeSpan left, TimeSpan right) => checked(left - right);
->>>>>>> eb51b02b
 
         //
         // IUnaryNegationOperators
         //
 
-<<<<<<< HEAD
-        [RequiresPreviewFeatures(Number.PreviewFeatureMessage, Url = Number.PreviewFeatureUrl)]
-        static TimeSpan IUnaryNegationOperators<TimeSpan, TimeSpan>.operator -(TimeSpan value)
-            => -value;
-
-        // [RequiresPreviewFeatures(Number.PreviewFeatureMessage, Url = Number.PreviewFeatureUrl)]
-        // static checked TimeSpan IUnaryNegationOperators<TimeSpan, TimeSpan>.operator -(TimeSpan value)
-        //     => checked(-value);
-=======
         // /// <inheritdoc cref="IUnaryNegationOperators{TSelf, TResult}.op_CheckedUnaryNegation(TSelf)" />
         // static TimeSpan IUnaryNegationOperators<TimeSpan, TimeSpan>.operator checked -(TimeSpan value) => checked(-value);
->>>>>>> eb51b02b
 
         //
         // IUnaryPlusOperators
         //
 
-<<<<<<< HEAD
-        [RequiresPreviewFeatures(Number.PreviewFeatureMessage, Url = Number.PreviewFeatureUrl)]
-        static TimeSpan IUnaryPlusOperators<TimeSpan, TimeSpan>.operator +(TimeSpan value)
-            => +value;
-
-        // [RequiresPreviewFeatures(Number.PreviewFeatureMessage, Url = Number.PreviewFeatureUrl)]
-        // static checked TimeSpan IUnaryPlusOperators<TimeSpan, TimeSpan>.operator +(TimeSpan value)
-        //     => checked(+value);
-#endif // FEATURE_GENERIC_MATH
-=======
         // static checked TimeSpan IUnaryPlusOperators<TimeSpan, TimeSpan>.operator +(TimeSpan value) => checked(+value);
->>>>>>> eb51b02b
     }
 }