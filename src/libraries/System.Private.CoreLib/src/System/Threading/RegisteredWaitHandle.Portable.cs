--- conflicted
+++ resolved
@@ -10,12 +10,9 @@
     /// <summary>
     /// An object representing the registration of a <see cref="WaitHandle"/> via <see cref="ThreadPool.RegisterWaitForSingleObject"/>.
     /// </summary>
-<<<<<<< HEAD
-=======
 #if !FEATURE_WASM_THREADS
     [UnsupportedOSPlatform("browser")]
 #endif
->>>>>>> 53af66a4
     public sealed partial class RegisteredWaitHandle : MarshalByRefObject
     {
         private static AutoResetEvent? s_cachedEvent;
