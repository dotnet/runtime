--- conflicted
+++ resolved
@@ -13,11 +13,6 @@
     // To look at CoreCLR implementation of these events, refer to NativeRuntimeEventSource.PortableThreadPool.CoreCLR.cs.
     internal sealed partial class NativeRuntimeEventSource : EventSource
     {
-<<<<<<< HEAD
-#if !ES_BUILD_STANDALONE
-        private const string EventSourceSuppressMessage = "Parameters to this method are primitive and are trimmer safe";
-#endif
-=======
         // On Mono|CoreRT, we don't have these keywords defined from the genRuntimeEventSources.py, so we need to manually define them here.
         public class Keywords
         {
@@ -25,7 +20,9 @@
             public const EventKeywords ThreadTransferKeyword = (EventKeywords)0x80000000;
         }
 
->>>>>>> 9c628c3c
+#if !ES_BUILD_STANDALONE
+        private const string EventSourceSuppressMessage = "Parameters to this method are primitive and are trimmer safe";
+#endif
         // This value does not seem to be used, leaving it as zero for now. It may be useful for a scenario that may involve
         // multiple instances of the runtime within the same process, but then it seems unlikely that both instances' thread
         // pools would be in moderate use.
