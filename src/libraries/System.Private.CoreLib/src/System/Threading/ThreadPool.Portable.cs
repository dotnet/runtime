// Licensed to the .NET Foundation under one or more agreements.
// The .NET Foundation licenses this file to you under the MIT license.

using System.Diagnostics;
using System.Runtime.CompilerServices;

namespace System.Threading
{
    //
    // Portable implementation of ThreadPool
    //

    internal sealed partial class CompleteWaitThreadPoolWorkItem : IThreadPoolWorkItem
    {
        void IThreadPoolWorkItem.Execute() => PortableThreadPool.CompleteWait(_registeredWaitHandle, _timedOut);
    }

    public static partial class ThreadPool
    {
        internal static bool UsePortableThreadPoolForIO => true;

        // Indicates whether the thread pool should yield the thread from the dispatch loop to the runtime periodically so that
        // the runtime may use the thread for processing other work
        internal static bool YieldFromDispatchLoop => false;

#if CORERT
        private const bool IsWorkerTrackingEnabledInConfig = false;
#else
        private static readonly bool IsWorkerTrackingEnabledInConfig =
            AppContextConfigHelper.GetBooleanConfig("System.Threading.ThreadPool.EnableWorkerTracking", false);
#endif

        // Threadpool specific initialization of a new thread. Used by OS-provided threadpools. No-op for portable threadpool.
        internal static void InitializeForThreadPoolThread() { }

#pragma warning disable IDE0060
        internal static bool CanSetMinIOCompletionThreads(int ioCompletionThreads) => false;
        internal static bool CanSetMaxIOCompletionThreads(int ioCompletionThreads) => false;
#pragma warning restore IDE0060

        [Conditional("unnecessary")]
        internal static void SetMinIOCompletionThreads(int ioCompletionThreads) { }
        [Conditional("unnecessary")]
        internal static void SetMaxIOCompletionThreads(int ioCompletionThreads) { }

        public static bool SetMaxThreads(int workerThreads, int completionPortThreads) =>
            PortableThreadPool.ThreadPoolInstance.SetMaxThreads(workerThreads, completionPortThreads);
        public static void GetMaxThreads(out int workerThreads, out int completionPortThreads) =>
            PortableThreadPool.ThreadPoolInstance.GetMaxThreads(out workerThreads, out completionPortThreads);
        public static bool SetMinThreads(int workerThreads, int completionPortThreads) =>
            PortableThreadPool.ThreadPoolInstance.SetMinThreads(workerThreads, completionPortThreads);
        public static void GetMinThreads(out int workerThreads, out int completionPortThreads) =>
            PortableThreadPool.ThreadPoolInstance.GetMinThreads(out workerThreads, out completionPortThreads);
        public static void GetAvailableThreads(out int workerThreads, out int completionPortThreads) =>
            PortableThreadPool.ThreadPoolInstance.GetAvailableThreads(out workerThreads, out completionPortThreads);

        /// <summary>
        /// Gets the number of thread pool threads that currently exist.
        /// </summary>
        /// <remarks>
        /// For a thread pool implementation that may have different types of threads, the count includes all types.
        /// </remarks>
        public static int ThreadCount => PortableThreadPool.ThreadPoolInstance.ThreadCount;

        /// <summary>
        /// Gets the number of work items that have been processed by the thread pool so far.
        /// </summary>
        /// <remarks>
        /// For a thread pool implementation that may have different types of work items, the count includes all types.
        /// </remarks>
        public static long CompletedWorkItemCount => PortableThreadPool.ThreadPoolInstance.CompletedWorkItemCount;

        /// <summary>
        /// This method is called to request a new thread pool worker to handle pending work.
        /// </summary>
        internal static void RequestWorkerThread() => PortableThreadPool.ThreadPoolInstance.RequestWorker();

        /// <summary>
        /// Called from the gate thread periodically to perform runtime-specific gate activities
        /// </summary>
        /// <param name="cpuUtilization">CPU utilization as a percentage since the last call</param>
        /// <returns>True if the runtime still needs to perform gate activities, false otherwise</returns>
#pragma warning disable IDE0060
        internal static bool PerformRuntimeSpecificGateActivities(int cpuUtilization) => false;
#pragma warning restore IDE0060

        internal static void NotifyWorkItemProgress() => PortableThreadPool.ThreadPoolInstance.NotifyWorkItemProgress();

        [MethodImpl(MethodImplOptions.AggressiveInlining)]
        internal static bool NotifyWorkItemComplete(object? threadLocalCompletionCountObject, int currentTimeMs) =>
            PortableThreadPool.ThreadPoolInstance.NotifyWorkItemComplete(threadLocalCompletionCountObject, currentTimeMs);

        internal static bool NotifyThreadBlocked() => PortableThreadPool.ThreadPoolInstance.NotifyThreadBlocked();
        internal static void NotifyThreadUnblocked() => PortableThreadPool.ThreadPoolInstance.NotifyThreadUnblocked();

        internal static object GetOrCreateThreadLocalCompletionCountObject() =>
            PortableThreadPool.ThreadPoolInstance.GetOrCreateThreadLocalCompletionCountObject();

        private static RegisteredWaitHandle RegisterWaitForSingleObject(
             WaitHandle waitObject,
             WaitOrTimerCallback callBack,
             object? state,
             uint millisecondsTimeOutInterval,
             bool executeOnlyOnce,
             bool flowExecutionContext)
        {
<<<<<<< HEAD
            Thread.ThrowIfNoThreadStart();
=======
            ArgumentNullException.ThrowIfNull(waitObject);
            ArgumentNullException.ThrowIfNull(callBack);

>>>>>>> 882eb6c9
            RegisteredWaitHandle registeredHandle = new RegisteredWaitHandle(
                waitObject,
                new _ThreadPoolWaitOrTimerCallback(callBack, state, flowExecutionContext),
                (int)millisecondsTimeOutInterval,
                !executeOnlyOnce);
            PortableThreadPool.ThreadPoolInstance.RegisterWaitHandle(registeredHandle);
            return registeredHandle;
        }
    }
}<|MERGE_RESOLUTION|>--- conflicted
+++ resolved
@@ -104,13 +104,10 @@
              bool executeOnlyOnce,
              bool flowExecutionContext)
         {
-<<<<<<< HEAD
-            Thread.ThrowIfNoThreadStart();
-=======
             ArgumentNullException.ThrowIfNull(waitObject);
             ArgumentNullException.ThrowIfNull(callBack);
 
->>>>>>> 882eb6c9
+            Thread.ThrowIfNoThreadStart();
             RegisteredWaitHandle registeredHandle = new RegisteredWaitHandle(
                 waitObject,
                 new _ThreadPoolWaitOrTimerCallback(callBack, state, flowExecutionContext),
