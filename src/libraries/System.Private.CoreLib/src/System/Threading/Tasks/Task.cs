// Licensed to the .NET Foundation under one or more agreements.
// The .NET Foundation licenses this file to you under the MIT license.

// =+=+=+=+=+=+=+=+=+=+=+=+=+=+=+=+=+=+=+=+=+=+=+=+=+=+=+=+=+=+=+=+=+=+=+=+=+=+=+=+=+=+=+
//
//
//
// A schedulable unit of work.
//
// =-=-=-=-=-=-=-=-=-=-=-=-=-=-=-=-=-=-=-=-=-=-=-=-=-=-=-=-=-=-=-=-=-=-=-=-=-=-=-=-=-=-=-

using System.Collections.Concurrent;
using System.Collections.Generic;
using System.Collections.ObjectModel;
using System.Diagnostics;
using System.Diagnostics.Tracing;
using System.Runtime.CompilerServices;
using System.Runtime.ExceptionServices;
using System.Runtime.Versioning;
using Internal.Runtime.CompilerServices;

namespace System.Threading.Tasks
{
    /// <summary>
    /// Represents the current stage in the lifecycle of a <see cref="Task"/>.
    /// </summary>
    public enum TaskStatus
    {
        /// <summary>
        /// The task has been initialized but has not yet been scheduled.
        /// </summary>
        Created,
        /// <summary>
        /// The task is waiting to be activated and scheduled internally by the .NET Framework infrastructure.
        /// </summary>
        WaitingForActivation,
        /// <summary>
        /// The task has been scheduled for execution but has not yet begun executing.
        /// </summary>
        WaitingToRun,
        /// <summary>
        /// The task is running but has not yet completed.
        /// </summary>
        Running,
        // /// <summary>
        // /// The task is currently blocked in a wait state.
        // /// </summary>
        // Blocked,
        /// <summary>
        /// The task has finished executing and is implicitly waiting for
        /// attached child tasks to complete.
        /// </summary>
        WaitingForChildrenToComplete,
        /// <summary>
        /// The task completed execution successfully.
        /// </summary>
        RanToCompletion,
        /// <summary>
        /// The task acknowledged cancellation by throwing an OperationCanceledException with its own CancellationToken
        /// while the token was in signaled state, or the task's CancellationToken was already signaled before the
        /// task started executing.
        /// </summary>
        Canceled,
        /// <summary>
        /// The task completed due to an unhandled exception.
        /// </summary>
        Faulted
    }

    /// <summary>
    /// Represents an asynchronous operation.
    /// </summary>
    /// <remarks>
    /// <para>
    /// <see cref="Task"/> instances may be created in a variety of ways. The most common approach is by
    /// using the Task type's <see cref="Factory"/> property to retrieve a <see
    /// cref="System.Threading.Tasks.TaskFactory"/> instance that can be used to create tasks for several
    /// purposes. For example, to create a <see cref="Task"/> that runs an action, the factory's StartNew
    /// method may be used:
    /// <code>
    /// // C#
    /// var t = Task.Factory.StartNew(() => DoAction());
    ///
    /// ' Visual Basic
    /// Dim t = Task.Factory.StartNew(Function() DoAction())
    /// </code>
    /// </para>
    /// <para>
    /// The <see cref="Task"/> class also provides constructors that initialize the Task but that do not
    /// schedule it for execution. For performance reasons, TaskFactory's StartNew method should be the
    /// preferred mechanism for creating and scheduling computational tasks, but for scenarios where creation
    /// and scheduling must be separated, the constructors may be used, and the task's <see cref="Start()"/>
    /// method may then be used to schedule the task for execution at a later time.
    /// </para>
    /// <para>
    /// All members of <see cref="Task"/>, except for <see cref="Dispose()"/>, are thread-safe
    /// and may be used from multiple threads concurrently.
    /// </para>
    /// <para>
    /// For operations that return values, the <see cref="System.Threading.Tasks.Task{TResult}"/> class
    /// should be used.
    /// </para>
    /// <para>
    /// For developers implementing custom debuggers, several internal and private members of Task may be
    /// useful (these may change from release to release). The Int32 m_taskId field serves as the backing
    /// store for the <see cref="Id"/> property, however accessing this field directly from a debugger may be
    /// more efficient than accessing the same value through the property's getter method (the
    /// s_taskIdCounter Int32 counter is used to retrieve the next available ID for a Task). Similarly, the
    /// Int32 m_stateFlags field stores information about the current lifecycle stage of the Task,
    /// information also accessible through the <see cref="Status"/> property. The m_action System.Object
    /// field stores a reference to the Task's delegate, and the m_stateObject System.Object field stores the
    /// async state passed to the Task by the developer. Finally, for debuggers that parse stack frames, the
    /// InternalWait method serves a potential marker for when a Task is entering a wait operation.
    /// </para>
    /// </remarks>
    [DebuggerTypeProxy(typeof(SystemThreadingTasks_TaskDebugView))]
    [DebuggerDisplay("Id = {Id}, Status = {Status}, Method = {DebuggerDisplayMethodDescription}")]
    public class Task : IAsyncResult, IDisposable
    {
        [ThreadStatic]
        internal static Task? t_currentTask;  // The currently executing task.

        internal static int s_taskIdCounter; // static counter used to generate unique task IDs

        private int m_taskId; // this task's unique ID. initialized only if it is ever requested

        internal Delegate? m_action;    // The body of the task.  Might be Action<object>, Action<TState> or Action.  Or possibly a Func.
        // If m_action is set to null it will indicate that we operate in the
        // "externally triggered completion" mode, which is exclusively meant
        // for the signalling Task<TResult> (aka. promise). In this mode,
        // we don't call InnerInvoke() in response to a Wait(), but simply wait on
        // the completion event which will be set when the Future class calls Finish().
        // But the event would now be signalled if Cancel() is called

        internal object? m_stateObject; // A state object that can be optionally supplied, passed to action.
        internal TaskScheduler? m_taskScheduler; // The task scheduler this task runs under.

        internal volatile int m_stateFlags; // SOS DumpAsync command depends on this name

        private Task? ParentForDebugger => m_contingentProperties?.m_parent; // Private property used by a debugger to access this Task's parent
        private int StateFlagsForDebugger => m_stateFlags; // Private property used by a debugger to access this Task's state flags

        // State constants for m_stateFlags;
        // The bits of m_stateFlags are allocated as follows:
        //   0x40000000 - TaskBase state flag
        //   0x3FFF0000 - Task state flags
        //   0x0000FF00 - internal TaskCreationOptions flags
        //   0x000000FF - publicly exposed TaskCreationOptions flags
        //
        // See TaskCreationOptions for bit values associated with TaskCreationOptions
        //
        private const int OptionsMask = 0xFFFF; // signifies the Options portion of m_stateFlags bin: 0000 0000 0000 0000 1111 1111 1111 1111
        internal const int TASK_STATE_STARTED = 0x10000;                                      // bin: 0000 0000 0000 0001 0000 0000 0000 0000
        internal const int TASK_STATE_DELEGATE_INVOKED = 0x20000;                             // bin: 0000 0000 0000 0010 0000 0000 0000 0000
        internal const int TASK_STATE_DISPOSED = 0x40000;                                     // bin: 0000 0000 0000 0100 0000 0000 0000 0000
        internal const int TASK_STATE_EXCEPTIONOBSERVEDBYPARENT = 0x80000;                    // bin: 0000 0000 0000 1000 0000 0000 0000 0000
        internal const int TASK_STATE_CANCELLATIONACKNOWLEDGED = 0x100000;                    // bin: 0000 0000 0001 0000 0000 0000 0000 0000
        internal const int TASK_STATE_FAULTED = 0x200000;                                     // bin: 0000 0000 0010 0000 0000 0000 0000 0000
        internal const int TASK_STATE_CANCELED = 0x400000;                                    // bin: 0000 0000 0100 0000 0000 0000 0000 0000
        internal const int TASK_STATE_WAITING_ON_CHILDREN = 0x800000;                         // bin: 0000 0000 1000 0000 0000 0000 0000 0000
        internal const int TASK_STATE_RAN_TO_COMPLETION = 0x1000000;                          // bin: 0000 0001 0000 0000 0000 0000 0000 0000
        internal const int TASK_STATE_WAITINGFORACTIVATION = 0x2000000;                       // bin: 0000 0010 0000 0000 0000 0000 0000 0000
        internal const int TASK_STATE_COMPLETION_RESERVED = 0x4000000;                        // bin: 0000 0100 0000 0000 0000 0000 0000 0000
        internal const int TASK_STATE_WAIT_COMPLETION_NOTIFICATION = 0x10000000;              // bin: 0001 0000 0000 0000 0000 0000 0000 0000
        // This could be moved to InternalTaskOptions enum
        internal const int TASK_STATE_EXECUTIONCONTEXT_IS_NULL = 0x20000000;                  // bin: 0010 0000 0000 0000 0000 0000 0000 0000
        internal const int TASK_STATE_TASKSCHEDULED_WAS_FIRED = 0x40000000;                   // bin: 0100 0000 0000 0000 0000 0000 0000 0000

        // A mask for all of the final states a task may be in.
        // SOS DumpAsync command depends on these values.
        private const int TASK_STATE_COMPLETED_MASK = TASK_STATE_CANCELED | TASK_STATE_FAULTED | TASK_STATE_RAN_TO_COMPLETION;

        // Values for ContingentProperties.m_internalCancellationRequested.
        private const int CANCELLATION_REQUESTED = 0x1;

        // Can be null, a single continuation, a list of continuations, or s_taskCompletionSentinel,
        // in that order. The logic arround this object assumes it will never regress to a previous state.
        private volatile object? m_continuationObject; // SOS DumpAsync command depends on this name

        // m_continuationObject is set to this when the task completes.
        private static readonly object s_taskCompletionSentinel = new object();

        // A private flag that would be set (only) by the debugger
        // When true the Async Causality logging trace is enabled as well as a dictionary to relate operation ids with Tasks
        internal static bool s_asyncDebuggingEnabled; // false by default

        // This dictonary relates the task id, from an operation id located in the Async Causality log to the actual
        // task. This is to be used by the debugger ONLY. Task in this dictionary represent current active tasks.
        private static Dictionary<int, Task>? s_currentActiveTasks;

        // These methods are a way to access the dictionary both from this class and for other classes that also
        // activate dummy tasks. Specifically the AsyncTaskMethodBuilder and AsyncTaskMethodBuilder<>
        internal static bool AddToActiveTasks(Task task)
        {
            Debug.Assert(task != null, "Null Task objects can't be added to the ActiveTasks collection");

            Dictionary<int, Task> activeTasks =
                Volatile.Read(ref s_currentActiveTasks) ??
                Interlocked.CompareExchange(ref s_currentActiveTasks, new Dictionary<int, Task>(), null) ??
                s_currentActiveTasks;

            int taskId = task.Id;
            lock (activeTasks)
            {
                activeTasks[taskId] = task;
            }
            // always return true to keep signature as bool for backwards compatibility
            return true;
        }

        internal static void RemoveFromActiveTasks(Task task)
        {
            Dictionary<int, Task>? activeTasks = s_currentActiveTasks;
            if (activeTasks is null)
                return;

            int taskId = task.Id;
            lock (activeTasks)
            {
                activeTasks.Remove(taskId);
            }
        }

        // We moved a number of Task properties into this class.  The idea is that in most cases, these properties never
        // need to be accessed during the life cycle of a Task, so we don't want to instantiate them every time.  Once
        // one of these properties needs to be written, we will instantiate a ContingentProperties object and set
        // the appropriate property.
        internal class ContingentProperties
        {
            // Additional context

            internal ExecutionContext? m_capturedContext; // The execution context to run the task within, if any. Only set from non-concurrent contexts.

            // Completion fields (exceptions and event)

            internal volatile ManualResetEventSlim? m_completionEvent; // Lazily created if waiting is required.
            internal volatile TaskExceptionHolder? m_exceptionsHolder; // Tracks exceptions, if any have occurred

            // Cancellation fields (token, registration, and internally requested)

            internal CancellationToken m_cancellationToken; // Task's cancellation token, if it has one
            internal StrongBox<CancellationTokenRegistration>? m_cancellationRegistration; // Task's registration with the cancellation token
            internal volatile int m_internalCancellationRequested; // Its own field because multiple threads legally try to set it.

            // Parenting fields

            // # of active children + 1 (for this task itself).
            // Used for ensuring all children are done before this task can complete
            // The extra count helps prevent the race condition for executing the final state transition
            // (i.e. whether the last child or this task itself should call FinishStageTwo())
            internal volatile int m_completionCountdown = 1;
            // A list of child tasks that threw an exception (TCEs don't count),
            // but haven't yet been waited on by the parent, lazily initialized.
            internal volatile List<Task>? m_exceptionalChildren;
            // A task's parent, or null if parent-less. Only set during Task construction.
            internal Task? m_parent;

            /// <summary>
            /// Sets the internal completion event.
            /// </summary>
            internal void SetCompleted()
            {
                ManualResetEventSlim? mres = m_completionEvent;
                if (mres != null) mres.Set();
            }

            /// <summary>
            /// Checks if we registered a CT callback during construction, and unregisters it.
            /// This should be called when we know the registration isn't useful anymore. Specifically from Finish() if the task has completed
            /// successfully or with an exception.
            /// </summary>
            internal void UnregisterCancellationCallback()
            {
                if (m_cancellationRegistration != null)
                {
                    // Harden against ODEs thrown from disposing of the CTR.
                    // Since the task has already been put into a final state by the time this
                    // is called, all we can do here is suppress the exception.
                    try { m_cancellationRegistration.Value.Dispose(); }
                    catch (ObjectDisposedException) { }
                    m_cancellationRegistration = null;
                }
            }
        }

        // This field will only be instantiated to some non-null value if any ContingentProperties need to be set.
        // This will be a ContingentProperties instance or a type derived from it
        internal ContingentProperties? m_contingentProperties;

        // Special internal constructor to create an already-completed task.
        // if canceled==true, create a Canceled task, or else create a RanToCompletion task.
        // Constructs the task as already completed
        internal Task(bool canceled, TaskCreationOptions creationOptions, CancellationToken ct)
        {
            int optionFlags = (int)creationOptions;
            if (canceled)
            {
                m_stateFlags = TASK_STATE_CANCELED | TASK_STATE_CANCELLATIONACKNOWLEDGED | optionFlags;
                m_contingentProperties = new ContingentProperties() // can't have children, so just instantiate directly
                {
                    m_cancellationToken = ct,
                    m_internalCancellationRequested = CANCELLATION_REQUESTED,
                };
            }
            else
            {
                m_stateFlags = TASK_STATE_RAN_TO_COMPLETION | optionFlags;
            }
        }

        /// <summary>Constructor for use with promise-style tasks that aren't configurable.</summary>
        internal Task()
        {
            m_stateFlags = TASK_STATE_WAITINGFORACTIVATION | (int)InternalTaskOptions.PromiseTask;
        }

        // Special constructor for use with promise-style tasks.
        // Added promiseStyle parameter as an aid to the compiler to distinguish between (state,TCO) and
        // (action,TCO).  It should always be true.
        internal Task(object? state, TaskCreationOptions creationOptions, bool promiseStyle)
        {
            Debug.Assert(promiseStyle, "Promise CTOR: promiseStyle was false");

            // Check the creationOptions. We allow the AttachedToParent option to be specified for promise tasks.
            // Also allow RunContinuationsAsynchronously because this is the constructor called by TCS
            if ((creationOptions & ~(TaskCreationOptions.AttachedToParent | TaskCreationOptions.RunContinuationsAsynchronously)) != 0)
            {
                ThrowHelper.ThrowArgumentOutOfRangeException(ExceptionArgument.creationOptions);
            }

            // Only set a parent if AttachedToParent is specified.
            if ((creationOptions & TaskCreationOptions.AttachedToParent) != 0)
            {
                Task? parent = Task.InternalCurrent;
                if (parent != null)
                {
                    EnsureContingentPropertiesInitializedUnsafe().m_parent = parent;
                }
            }

            TaskConstructorCore(null, state, default, creationOptions, InternalTaskOptions.PromiseTask, null);
        }

        /// <summary>
        /// Initializes a new <see cref="Task"/> with the specified action.
        /// </summary>
        /// <param name="action">The delegate that represents the code to execute in the Task.</param>
        /// <exception cref="System.ArgumentNullException">The <paramref name="action"/> argument is null.</exception>
        public Task(Action action)
            : this(action, null, null, default, TaskCreationOptions.None, InternalTaskOptions.None, null)
        {
        }

        /// <summary>
        /// Initializes a new <see cref="Task"/> with the specified action and <see cref="System.Threading.CancellationToken">CancellationToken</see>.
        /// </summary>
        /// <param name="action">The delegate that represents the code to execute in the Task.</param>
        /// <param name="cancellationToken">The <see cref="System.Threading.CancellationToken">CancellationToken</see>
        /// that will be assigned to the new Task.</param>
        /// <exception cref="System.ArgumentNullException">The <paramref name="action"/> argument is null.</exception>
        /// <exception cref="System.ObjectDisposedException">The provided <see cref="System.Threading.CancellationToken">CancellationToken</see>
        /// has already been disposed.
        /// </exception>
        public Task(Action action, CancellationToken cancellationToken)
            : this(action, null, null, cancellationToken, TaskCreationOptions.None, InternalTaskOptions.None, null)
        {
        }

        /// <summary>
        /// Initializes a new <see cref="Task"/> with the specified action and creation options.
        /// </summary>
        /// <param name="action">The delegate that represents the code to execute in the task.</param>
        /// <param name="creationOptions">
        /// The <see cref="System.Threading.Tasks.TaskCreationOptions">TaskCreationOptions</see> used to
        /// customize the Task's behavior.
        /// </param>
        /// <exception cref="System.ArgumentNullException">
        /// The <paramref name="action"/> argument is null.
        /// </exception>
        /// <exception cref="System.ArgumentOutOfRangeException">
        /// The <paramref name="creationOptions"/> argument specifies an invalid value for <see
        /// cref="System.Threading.Tasks.TaskCreationOptions"/>.
        /// </exception>
        public Task(Action action, TaskCreationOptions creationOptions)
            : this(action, null, Task.InternalCurrentIfAttached(creationOptions), default, creationOptions, InternalTaskOptions.None, null)
        {
        }

        /// <summary>
        /// Initializes a new <see cref="Task"/> with the specified action and creation options.
        /// </summary>
        /// <param name="action">The delegate that represents the code to execute in the task.</param>
        /// <param name="cancellationToken">The <see cref="CancellationToken"/> that will be assigned to the new task.</param>
        /// <param name="creationOptions">
        /// The <see cref="System.Threading.Tasks.TaskCreationOptions">TaskCreationOptions</see> used to
        /// customize the Task's behavior.
        /// </param>
        /// <exception cref="System.ArgumentNullException">
        /// The <paramref name="action"/> argument is null.
        /// </exception>
        /// <exception cref="System.ArgumentOutOfRangeException">
        /// The <paramref name="creationOptions"/> argument specifies an invalid value for <see
        /// cref="System.Threading.Tasks.TaskCreationOptions"/>.
        /// </exception>
        /// <exception cref="System.ObjectDisposedException">The provided <see cref="System.Threading.CancellationToken">CancellationToken</see>
        /// has already been disposed.
        /// </exception>
        public Task(Action action, CancellationToken cancellationToken, TaskCreationOptions creationOptions)
            : this(action, null, Task.InternalCurrentIfAttached(creationOptions), cancellationToken, creationOptions, InternalTaskOptions.None, null)
        {
        }

        /// <summary>
        /// Initializes a new <see cref="Task"/> with the specified action and state.
        /// </summary>
        /// <param name="action">The delegate that represents the code to execute in the task.</param>
        /// <param name="state">An object representing data to be used by the action.</param>
        /// <exception cref="System.ArgumentNullException">
        /// The <paramref name="action"/> argument is null.
        /// </exception>
        public Task(Action<object?> action, object? state)
            : this(action, state, null, default, TaskCreationOptions.None, InternalTaskOptions.None, null)
        {
        }

        /// <summary>
        /// Initializes a new <see cref="Task"/> with the specified action, state, and options.
        /// </summary>
        /// <param name="action">The delegate that represents the code to execute in the task.</param>
        /// <param name="state">An object representing data to be used by the action.</param>
        /// <param name="cancellationToken">The <see cref="CancellationToken"/> that will be assigned to the new task.</param>
        /// <exception cref="System.ArgumentNullException">
        /// The <paramref name="action"/> argument is null.
        /// </exception>
        /// <exception cref="System.ObjectDisposedException">The provided <see cref="System.Threading.CancellationToken">CancellationToken</see>
        /// has already been disposed.
        /// </exception>
        public Task(Action<object?> action, object? state, CancellationToken cancellationToken)
            : this(action, state, null, cancellationToken, TaskCreationOptions.None, InternalTaskOptions.None, null)
        {
        }

        /// <summary>
        /// Initializes a new <see cref="Task"/> with the specified action, state, and options.
        /// </summary>
        /// <param name="action">The delegate that represents the code to execute in the task.</param>
        /// <param name="state">An object representing data to be used by the action.</param>
        /// <param name="creationOptions">
        /// The <see cref="System.Threading.Tasks.TaskCreationOptions">TaskCreationOptions</see> used to
        /// customize the Task's behavior.
        /// </param>
        /// <exception cref="System.ArgumentNullException">
        /// The <paramref name="action"/> argument is null.
        /// </exception>
        /// <exception cref="System.ArgumentOutOfRangeException">
        /// The <paramref name="creationOptions"/> argument specifies an invalid value for <see
        /// cref="System.Threading.Tasks.TaskCreationOptions"/>.
        /// </exception>
        public Task(Action<object?> action, object? state, TaskCreationOptions creationOptions)
            : this(action, state, Task.InternalCurrentIfAttached(creationOptions), default, creationOptions, InternalTaskOptions.None, null)
        {
        }

        /// <summary>
        /// Initializes a new <see cref="Task"/> with the specified action, state, and options.
        /// </summary>
        /// <param name="action">The delegate that represents the code to execute in the task.</param>
        /// <param name="state">An object representing data to be used by the action.</param>
        /// <param name="cancellationToken">The <see cref="CancellationToken"/> that will be assigned to the new task.</param>
        /// <param name="creationOptions">
        /// The <see cref="System.Threading.Tasks.TaskCreationOptions">TaskCreationOptions</see> used to
        /// customize the Task's behavior.
        /// </param>
        /// <exception cref="System.ArgumentNullException">
        /// The <paramref name="action"/> argument is null.
        /// </exception>
        /// <exception cref="System.ArgumentOutOfRangeException">
        /// The <paramref name="creationOptions"/> argument specifies an invalid value for <see
        /// cref="System.Threading.Tasks.TaskCreationOptions"/>.
        /// </exception>
        /// <exception cref="System.ObjectDisposedException">The provided <see cref="System.Threading.CancellationToken">CancellationToken</see>
        /// has already been disposed.
        /// </exception>
        public Task(Action<object?> action, object? state, CancellationToken cancellationToken, TaskCreationOptions creationOptions)
            : this(action, state, Task.InternalCurrentIfAttached(creationOptions), cancellationToken, creationOptions, InternalTaskOptions.None, null)
        {
        }

        /// <summary>
        /// An internal constructor used by the factory methods on task and its descendent(s).
        /// </summary>
        /// <param name="action">An action to execute.</param>
        /// <param name="state">Optional state to pass to the action.</param>
        /// <param name="parent">Parent of Task.</param>
        /// <param name="cancellationToken">A CancellationToken for the task.</param>
        /// <param name="scheduler">A task scheduler under which the task will run.</param>
        /// <param name="creationOptions">Options to control its execution.</param>
        /// <param name="internalOptions">Internal options to control its execution</param>
        internal Task(Delegate action, object? state, Task? parent, CancellationToken cancellationToken,
            TaskCreationOptions creationOptions, InternalTaskOptions internalOptions, TaskScheduler? scheduler)
        {
            if (action == null)
            {
                ThrowHelper.ThrowArgumentNullException(ExceptionArgument.action);
            }

            // Keep a link to the parent if attached
            if (parent != null && (creationOptions & TaskCreationOptions.AttachedToParent) != 0)
            {
                EnsureContingentPropertiesInitializedUnsafe().m_parent = parent;
            }

            TaskConstructorCore(action, state, cancellationToken, creationOptions, internalOptions, scheduler);

            Debug.Assert(m_contingentProperties == null || m_contingentProperties.m_capturedContext == null,
                "Captured an ExecutionContext when one was already captured.");
            CapturedContext = ExecutionContext.Capture();
        }

        /// <summary>
        /// Common logic used by the following internal ctors:
        ///     Task()
        ///     Task(object action, object state, Task parent, TaskCreationOptions options, TaskScheduler taskScheduler)
        /// </summary>
        /// <param name="action">Action for task to execute.</param>
        /// <param name="state">Object to which to pass to action (may be null)</param>
        /// <param name="scheduler">Task scheduler on which to run thread (only used by continuation tasks).</param>
        /// <param name="cancellationToken">A CancellationToken for the Task.</param>
        /// <param name="creationOptions">Options to customize behavior of Task.</param>
        /// <param name="internalOptions">Internal options to customize behavior of Task.</param>
        internal void TaskConstructorCore(Delegate? action, object? state, CancellationToken cancellationToken,
            TaskCreationOptions creationOptions, InternalTaskOptions internalOptions, TaskScheduler? scheduler)
        {
            m_action = action;
            m_stateObject = state;
            m_taskScheduler = scheduler;

            // Check for validity of options
            if ((creationOptions &
                    ~(TaskCreationOptions.AttachedToParent |
                      TaskCreationOptions.LongRunning |
                      TaskCreationOptions.DenyChildAttach |
                      TaskCreationOptions.HideScheduler |
                      TaskCreationOptions.PreferFairness |
                      TaskCreationOptions.RunContinuationsAsynchronously)) != 0)
            {
                ThrowHelper.ThrowArgumentOutOfRangeException(ExceptionArgument.creationOptions);
            }

#if DEBUG
            // Check the validity of internalOptions
            int illegalInternalOptions =
                    (int)(internalOptions &
                            ~(InternalTaskOptions.PromiseTask |
                              InternalTaskOptions.ContinuationTask |
                              InternalTaskOptions.LazyCancellation |
                              InternalTaskOptions.QueuedByRuntime));
            Debug.Assert(illegalInternalOptions == 0, "TaskConstructorCore: Illegal internal options");
#endif

            // Assign options to m_stateAndOptionsFlag.
            Debug.Assert(m_stateFlags == 0, "TaskConstructorCore: non-zero m_stateFlags");
            Debug.Assert((((int)creationOptions) | OptionsMask) == OptionsMask, "TaskConstructorCore: options take too many bits");
            int tmpFlags = (int)creationOptions | (int)internalOptions; // one write to the volatile m_stateFlags instead of two when setting the above options
            m_stateFlags = m_action == null || (internalOptions & InternalTaskOptions.ContinuationTask) != 0 ?
                tmpFlags | TASK_STATE_WAITINGFORACTIVATION :
                tmpFlags;

            // Now is the time to add the new task to the children list
            // of the creating task if the options call for it.
            // We can safely call the creator task's AddNewChild() method to register it,
            // because at this point we are already on its thread of execution.

            ContingentProperties? props = m_contingentProperties;
            if (props != null)
            {
                Task? parent = props.m_parent;
                if (parent != null
                    && ((creationOptions & TaskCreationOptions.AttachedToParent) != 0)
                    && ((parent.CreationOptions & TaskCreationOptions.DenyChildAttach) == 0))
                {
                    parent.AddNewChild();
                }
            }

            // if we have a non-null cancellationToken, allocate the contingent properties to save it
            // we need to do this as the very last thing in the construction path, because the CT registration could modify m_stateFlags
            if (cancellationToken.CanBeCanceled)
            {
                Debug.Assert((internalOptions & InternalTaskOptions.ContinuationTask) == 0, "TaskConstructorCore: Did not expect to see cancelable token for continuation task.");

                AssignCancellationToken(cancellationToken, null, null);
            }
        }

        /// <summary>
        /// Handles everything needed for associating a CancellationToken with a task which is being constructed.
        /// This method is meant to be called either from the TaskConstructorCore or from ContinueWithCore.
        /// </summary>
        private void AssignCancellationToken(CancellationToken cancellationToken, Task? antecedent, TaskContinuation? continuation)
        {
            // There is no need to worry about concurrency issues here because we are in the constructor path of the task --
            // there should not be any race conditions to set m_contingentProperties at this point.
            ContingentProperties props = EnsureContingentPropertiesInitializedUnsafe();
            props.m_cancellationToken = cancellationToken;

            try
            {
                // If an unstarted task has a valid CancellationToken that gets signalled while the task is still not queued
                // we need to proactively cancel it, because it may never execute to transition itself.
                // The only way to accomplish this is to register a callback on the CT.
                // We exclude Promise tasks from this, because TaskCompletionSource needs to fully control the inner tasks's lifetime (i.e. not allow external cancellations)
                if (((InternalTaskOptions)Options &
                    (InternalTaskOptions.QueuedByRuntime | InternalTaskOptions.PromiseTask | InternalTaskOptions.LazyCancellation)) == 0)
                {
                    if (cancellationToken.IsCancellationRequested)
                    {
                        // Fast path for an already-canceled cancellationToken
                        InternalCancel();
                    }
                    else
                    {
                        // Regular path for an uncanceled cancellationToken
                        CancellationTokenRegistration ctr;
                        if (antecedent == null)
                        {
                            // if no antecedent was specified, use this task's reference as the cancellation state object
                            ctr = cancellationToken.UnsafeRegister(static t => ((Task)t!).InternalCancel(), this);
                        }
                        else
                        {
                            Debug.Assert(continuation != null);

                            // If an antecedent was specified, pack this task, its antecedent and the TaskContinuation together as a tuple
                            // and use it as the cancellation state object. This will be unpacked in the cancellation callback so that
                            // antecedent.RemoveCancellation(continuation) can be invoked.
                            ctr = cancellationToken.UnsafeRegister(static t =>
                            {
                                var tuple = (TupleSlim<Task, Task, TaskContinuation>)t!;

                                Task targetTask = tuple.Item1;
                                Task antecedentTask = tuple.Item2;

                                antecedentTask.RemoveContinuation(tuple.Item3);
                                targetTask.InternalCancel();
                            }, new TupleSlim<Task, Task, TaskContinuation>(this, antecedent, continuation));
                        }

                        props.m_cancellationRegistration = new StrongBox<CancellationTokenRegistration>(ctr);
                    }
                }
            }
            catch
            {
                // If we have an exception related to our CancellationToken, then we need to subtract ourselves
                // from our parent before throwing it.
                Task? parent = m_contingentProperties?.m_parent;
                if ((parent != null) &&
                    ((Options & TaskCreationOptions.AttachedToParent) != 0)
                     && ((parent.Options & TaskCreationOptions.DenyChildAttach) == 0))
                {
                    parent.DisregardChild();
                }
                throw;
            }
        }

        // Debugger support
        private string DebuggerDisplayMethodDescription => m_action?.Method.ToString() ?? "{null}";

        // Internal property to process TaskCreationOptions access and mutation.
        internal TaskCreationOptions Options => OptionsMethod(m_stateFlags);

        // Similar to Options property, but allows for the use of a cached flags value rather than
        // a read of the volatile m_stateFlags field.
        internal static TaskCreationOptions OptionsMethod(int flags)
        {
            Debug.Assert((OptionsMask & 1) == 1, "OptionsMask needs a shift in Options.get");
            return (TaskCreationOptions)(flags & OptionsMask);
        }

        // Atomically OR-in newBits to m_stateFlags, while making sure that
        // no illegalBits are set.  Returns true on success, false on failure.
        internal bool AtomicStateUpdate(int newBits, int illegalBits)
        {
            int oldFlags = m_stateFlags;
            return
                (oldFlags & illegalBits) == 0 &&
                (Interlocked.CompareExchange(ref m_stateFlags, oldFlags | newBits, oldFlags) == oldFlags ||
                 AtomicStateUpdateSlow(newBits, illegalBits));
        }

        private bool AtomicStateUpdateSlow(int newBits, int illegalBits)
        {
            int flags = m_stateFlags;
            while (true)
            {
                if ((flags & illegalBits) != 0) return false;
                int oldFlags = Interlocked.CompareExchange(ref m_stateFlags, flags | newBits, flags);
                if (oldFlags == flags)
                {
                    return true;
                }
                flags = oldFlags;
            }
        }

        internal bool AtomicStateUpdate(int newBits, int illegalBits, ref int oldFlags)
        {
            int flags = oldFlags = m_stateFlags;
            while (true)
            {
                if ((flags & illegalBits) != 0) return false;
                oldFlags = Interlocked.CompareExchange(ref m_stateFlags, flags | newBits, flags);
                if (oldFlags == flags)
                {
                    return true;
                }
                flags = oldFlags;
            }
        }

        /// <summary>
        /// Sets or clears the TASK_STATE_WAIT_COMPLETION_NOTIFICATION state bit.
        /// The debugger sets this bit to aid it in "stepping out" of an async method body.
        /// If enabled is true, this must only be called on a task that has not yet been completed.
        /// If enabled is false, this may be called on completed tasks.
        /// Either way, it should only be used for promise-style tasks.
        /// </summary>
        /// <param name="enabled">true to set the bit; false to unset the bit.</param>
        internal void SetNotificationForWaitCompletion(bool enabled)
        {
            Debug.Assert((Options & (TaskCreationOptions)InternalTaskOptions.PromiseTask) != 0,
                "Should only be used for promise-style tasks"); // hasn't been vetted on other kinds as there hasn't been a need

            if (enabled)
            {
                // Atomically set the TASK_STATE_WAIT_COMPLETION_NOTIFICATION bit
                bool success = AtomicStateUpdate(TASK_STATE_WAIT_COMPLETION_NOTIFICATION,
                                  TASK_STATE_COMPLETED_MASK | TASK_STATE_COMPLETION_RESERVED);
                Debug.Assert(success, "Tried to set enabled on completed Task");
            }
            else
            {
                // Atomically clear the TASK_STATE_WAIT_COMPLETION_NOTIFICATION bit
                Interlocked.And(ref m_stateFlags, ~TASK_STATE_WAIT_COMPLETION_NOTIFICATION);
            }
        }

        /// <summary>
        /// Calls the debugger notification method if the right bit is set and if
        /// the task itself allows for the notification to proceed.
        /// </summary>
        /// <returns>true if the debugger was notified; otherwise, false.</returns>
        internal bool NotifyDebuggerOfWaitCompletionIfNecessary()
        {
            // Notify the debugger if of any of the tasks we've waited on requires notification
            if (IsWaitNotificationEnabled && ShouldNotifyDebuggerOfWaitCompletion)
            {
                NotifyDebuggerOfWaitCompletion();
                return true;
            }
            return false;
        }

        /// <summary>Returns true if any of the supplied tasks require wait notification.</summary>
        /// <param name="tasks">The tasks to check.</param>
        /// <returns>true if any of the tasks require notification; otherwise, false.</returns>
        internal static bool AnyTaskRequiresNotifyDebuggerOfWaitCompletion(Task?[] tasks)
        {
            Debug.Assert(tasks != null, "Expected non-null array of tasks");
            foreach (Task? task in tasks)
            {
                if (task != null &&
                    task.IsWaitNotificationEnabled &&
                    task.ShouldNotifyDebuggerOfWaitCompletion) // potential recursion
                {
                    return true;
                }
            }
            return false;
        }

        /// <summary>Gets whether either the end await bit is set or (not xor) the task has not completed successfully.</summary>
        /// <returns>(DebuggerBitSet || !RanToCompletion)</returns>
        internal bool IsWaitNotificationEnabledOrNotRanToCompletion
        {
            [MethodImpl(MethodImplOptions.AggressiveInlining)]
            get => (m_stateFlags & (Task.TASK_STATE_WAIT_COMPLETION_NOTIFICATION | Task.TASK_STATE_RAN_TO_COMPLETION))
                        != Task.TASK_STATE_RAN_TO_COMPLETION;
        }

        /// <summary>
        /// Determines whether we should inform the debugger that we're ending a join with a task.
        /// This should only be called if the debugger notification bit is set, as it is has some cost,
        /// namely it is a virtual call (however calling it if the bit is not set is not functionally
        /// harmful).  Derived implementations may choose to only conditionally call down to this base
        /// implementation.
        /// </summary>
        internal virtual bool ShouldNotifyDebuggerOfWaitCompletion // ideally would be familyAndAssembly, but that can't be done in C#
        {
            get
            {
                // It's theoretically possible but extremely rare that this assert could fire because the
                // bit was unset between the time that it was checked and this method was called.
                // It's so remote a chance that it's worth having the assert to protect against misuse.
                bool isWaitNotificationEnabled = IsWaitNotificationEnabled;
                Debug.Assert(isWaitNotificationEnabled, "Should only be called if the wait completion bit is set.");
                return isWaitNotificationEnabled;
            }
        }

        /// <summary>Gets whether the task's debugger notification for wait completion bit is set.</summary>
        /// <returns>true if the bit is set; false if it's not set.</returns>
        internal bool IsWaitNotificationEnabled => // internal only to enable unit tests; would otherwise be private
            (m_stateFlags & TASK_STATE_WAIT_COMPLETION_NOTIFICATION) != 0;

        /// <summary>Placeholder method used as a breakpoint target by the debugger.  Must not be inlined or optimized.</summary>
        /// <remarks>All joins with a task should end up calling this if their debugger notification bit is set.</remarks>
        [MethodImpl(MethodImplOptions.NoOptimization | MethodImplOptions.NoInlining)]
        private void NotifyDebuggerOfWaitCompletion()
        {
            // It's theoretically possible but extremely rare that this assert could fire because the
            // bit was unset between the time that it was checked and this method was called.
            // It's so remote a chance that it's worth having the assert to protect against misuse.
            Debug.Assert(IsWaitNotificationEnabled, "Should only be called if the wait completion bit is set.");

            // Now that we're notifying the debugger, clear the bit.  The debugger should do this anyway,
            // but this adds a bit of protection in case it fails to, and given that the debugger is involved,
            // the overhead here for the interlocked is negligable.  We do still rely on the debugger
            // to clear bits, as this doesn't recursively clear bits in the case of, for example, WhenAny.
            SetNotificationForWaitCompletion(enabled: false);
        }

        // Atomically mark a Task as started while making sure that it is not canceled.
        internal bool MarkStarted()
        {
            return AtomicStateUpdate(TASK_STATE_STARTED, TASK_STATE_CANCELED | TASK_STATE_STARTED);
        }

        internal void FireTaskScheduledIfNeeded(TaskScheduler ts)
        {
            if ((m_stateFlags & Task.TASK_STATE_TASKSCHEDULED_WAS_FIRED) == 0)
            {
                m_stateFlags |= Task.TASK_STATE_TASKSCHEDULED_WAS_FIRED;

                if (TplEventSource.Log.IsEnabled())
                {
                    Task? currentTask = Task.InternalCurrent;
                    Task? parentTask = m_contingentProperties?.m_parent;
                    TplEventSource.Log.TaskScheduled(ts.Id, currentTask == null ? 0 : currentTask.Id,
                                        this.Id, parentTask == null ? 0 : parentTask.Id, (int)this.Options);
                }
            }
        }

        /// <summary>
        /// Internal function that will be called by a new child task to add itself to
        /// the children list of the parent (this).
        ///
        /// Since a child task can only be created from the thread executing the action delegate
        /// of this task, reentrancy is neither required nor supported. This should not be called from
        /// anywhere other than the task construction/initialization codepaths.
        /// </summary>
        internal void AddNewChild()
        {
            Debug.Assert(Task.InternalCurrent == this, "Task.AddNewChild(): Called from an external context");

            ContingentProperties props = EnsureContingentPropertiesInitialized();

            if (props.m_completionCountdown == 1)
            {
                // A count of 1 indicates so far there was only the parent, and this is the first child task
                // Single kid => no fuss about who else is accessing the count. Let's save ourselves 100 cycles
                props.m_completionCountdown++;
            }
            else
            {
                // otherwise do it safely
                Interlocked.Increment(ref props.m_completionCountdown);
            }
        }

        // This is called in the case where a new child is added, but then encounters a CancellationToken-related exception.
        // We need to subtract that child from m_completionCountdown, or the parent will never complete.
        internal void DisregardChild()
        {
            Debug.Assert(Task.InternalCurrent == this, "Task.DisregardChild(): Called from an external context");

            ContingentProperties props = EnsureContingentPropertiesInitialized();
            Debug.Assert(props.m_completionCountdown >= 2, "Task.DisregardChild(): Expected parent count to be >= 2");
            Interlocked.Decrement(ref props.m_completionCountdown);
        }

        /// <summary>
        /// Starts the <see cref="Task"/>, scheduling it for execution to the current <see
        /// cref="System.Threading.Tasks.TaskScheduler">TaskScheduler</see>.
        /// </summary>
        /// <remarks>
        /// A task may only be started and run only once.  Any attempts to schedule a task a second time
        /// will result in an exception.
        /// </remarks>
        /// <exception cref="InvalidOperationException">
        /// The <see cref="Task"/> is not in a valid state to be started. It may have already been started,
        /// executed, or canceled, or it may have been created in a manner that doesn't support direct
        /// scheduling.
        /// </exception>
        public void Start()
        {
            Start(TaskScheduler.Current);
        }

        /// <summary>
        /// Starts the <see cref="Task"/>, scheduling it for execution to the specified <see
        /// cref="System.Threading.Tasks.TaskScheduler">TaskScheduler</see>.
        /// </summary>
        /// <remarks>
        /// A task may only be started and run only once. Any attempts to schedule a task a second time will
        /// result in an exception.
        /// </remarks>
        /// <param name="scheduler">
        /// The <see cref="System.Threading.Tasks.TaskScheduler">TaskScheduler</see> with which to associate
        /// and execute this task.
        /// </param>
        /// <exception cref="ArgumentNullException">
        /// The <paramref name="scheduler"/> argument is null.
        /// </exception>
        /// <exception cref="InvalidOperationException">
        /// The <see cref="Task"/> is not in a valid state to be started. It may have already been started,
        /// executed, or canceled, or it may have been created in a manner that doesn't support direct
        /// scheduling.
        /// </exception>
        public void Start(TaskScheduler scheduler)
        {
            // Read the volatile m_stateFlags field once and cache it for subsequent operations
            int flags = m_stateFlags;

            // Need to check this before (m_action == null) because completed tasks will
            // set m_action to null.  We would want to know if this is the reason that m_action == null.
            if (IsCompletedMethod(flags))
            {
                ThrowHelper.ThrowInvalidOperationException(ExceptionResource.Task_Start_TaskCompleted);
            }

            if (scheduler == null)
            {
                ThrowHelper.ThrowArgumentNullException(ExceptionArgument.scheduler);
            }

            TaskCreationOptions options = OptionsMethod(flags);
            if ((options & (TaskCreationOptions)InternalTaskOptions.PromiseTask) != 0)
            {
                ThrowHelper.ThrowInvalidOperationException(ExceptionResource.Task_Start_Promise);
            }
            if ((options & (TaskCreationOptions)InternalTaskOptions.ContinuationTask) != 0)
            {
                ThrowHelper.ThrowInvalidOperationException(ExceptionResource.Task_Start_ContinuationTask);
            }

            // Make sure that Task only gets started once.  Or else throw an exception.
            if (Interlocked.CompareExchange(ref m_taskScheduler, scheduler, null) != null)
            {
                ThrowHelper.ThrowInvalidOperationException(ExceptionResource.Task_Start_AlreadyStarted);
            }

            ScheduleAndStart(true);
        }

        /// <summary>
        /// Runs the <see cref="Task"/> synchronously on the current <see
        /// cref="System.Threading.Tasks.TaskScheduler">TaskScheduler</see>.
        /// </summary>
        /// <remarks>
        /// <para>
        /// A task may only be started and run only once. Any attempts to schedule a task a second time will
        /// result in an exception.
        /// </para>
        /// <para>
        /// Tasks executed with <see cref="RunSynchronously()"/> will be associated with the current <see
        /// cref="System.Threading.Tasks.TaskScheduler">TaskScheduler</see>.
        /// </para>
        /// <para>
        /// If the target scheduler does not support running this Task on the current thread, the Task will
        /// be scheduled for execution on the scheduler, and the current thread will block until the
        /// Task has completed execution.
        /// </para>
        /// </remarks>
        /// <exception cref="InvalidOperationException">
        /// The <see cref="Task"/> is not in a valid state to be started. It may have already been started,
        /// executed, or canceled, or it may have been created in a manner that doesn't support direct
        /// scheduling.
        /// </exception>
        public void RunSynchronously()
        {
            InternalRunSynchronously(TaskScheduler.Current, waitForCompletion: true);
        }

        /// <summary>
        /// Runs the <see cref="Task"/> synchronously on the <see
        /// cref="System.Threading.Tasks.TaskScheduler">scheduler</see> provided.
        /// </summary>
        /// <remarks>
        /// <para>
        /// A task may only be started and run only once. Any attempts to schedule a task a second time will
        /// result in an exception.
        /// </para>
        /// <para>
        /// If the target scheduler does not support running this Task on the current thread, the Task will
        /// be scheduled for execution on the scheduler, and the current thread will block until the
        /// Task has completed execution.
        /// </para>
        /// </remarks>
        /// <exception cref="InvalidOperationException">
        /// The <see cref="Task"/> is not in a valid state to be started. It may have already been started,
        /// executed, or canceled, or it may have been created in a manner that doesn't support direct
        /// scheduling.
        /// </exception>
        /// <exception cref="ArgumentNullException">The <paramref name="scheduler"/> parameter
        /// is null.</exception>
        /// <param name="scheduler">The scheduler on which to attempt to run this task inline.</param>
        public void RunSynchronously(TaskScheduler scheduler)
        {
            if (scheduler == null)
            {
                ThrowHelper.ThrowArgumentNullException(ExceptionArgument.scheduler);
            }

            InternalRunSynchronously(scheduler, waitForCompletion: true);
        }

        //
        // Internal version of RunSynchronously that allows not waiting for completion.
        //
        internal void InternalRunSynchronously(TaskScheduler scheduler, bool waitForCompletion)
        {
            Debug.Assert(scheduler != null, "Task.InternalRunSynchronously(): null TaskScheduler");

            // Read the volatile m_stateFlags field once and cache it for subsequent operations
            int flags = m_stateFlags;

            // Can't call this method on a continuation task
            TaskCreationOptions options = OptionsMethod(flags);
            if ((options & (TaskCreationOptions)InternalTaskOptions.ContinuationTask) != 0)
            {
                ThrowHelper.ThrowInvalidOperationException(ExceptionResource.Task_RunSynchronously_Continuation);
            }

            // Can't call this method on a promise-style task
            if ((options & (TaskCreationOptions)InternalTaskOptions.PromiseTask) != 0)
            {
                ThrowHelper.ThrowInvalidOperationException(ExceptionResource.Task_RunSynchronously_Promise);
            }

            // Can't call this method on a task that has already completed
            if (IsCompletedMethod(flags))
            {
                ThrowHelper.ThrowInvalidOperationException(ExceptionResource.Task_RunSynchronously_TaskCompleted);
            }

            // Make sure that Task only gets started once.  Or else throw an exception.
            if (Interlocked.CompareExchange(ref m_taskScheduler, scheduler, null) != null)
            {
                ThrowHelper.ThrowInvalidOperationException(ExceptionResource.Task_RunSynchronously_AlreadyStarted);
            }

            // execute only if we successfully cancel when concurrent cancel attempts are made.
            // otherwise throw an exception, because we've been canceled.
            if (MarkStarted())
            {
                bool taskQueued = false;
                try
                {
                    // We wrap TryRunInline() in a try/catch block and move an excepted task to Faulted here,
                    // but not in Wait()/WaitAll()/FastWaitAll().  Here, we know for sure that the
                    // task will not be subsequently scheduled (assuming that the scheduler adheres
                    // to the guideline that an exception implies that no state change took place),
                    // so it is safe to catch the exception and move the task to a final state.  The
                    // same cannot be said for Wait()/WaitAll()/FastWaitAll().
                    if (!scheduler.TryRunInline(this, false))
                    {
                        scheduler.InternalQueueTask(this);
                        taskQueued = true; // only mark this after successfully queuing the task.
                    }

                    // A successful TryRunInline doesn't guarantee completion, as there may be unfinished children.
                    // Also if we queued the task above, the task may not be done yet.
                    if (waitForCompletion && !IsCompleted)
                    {
                        SpinThenBlockingWait(Timeout.Infinite, default);
                    }
                }
                catch (Exception e)
                {
                    // we received an unexpected exception originating from a custom scheduler, which needs to be wrapped in a TSE and thrown
                    if (!taskQueued)
                    {
                        // We had a problem with TryRunInline() or QueueTask().
                        // Record the exception, marking ourselves as Completed/Faulted.
                        TaskSchedulerException tse = new TaskSchedulerException(e);
                        AddException(tse);
                        Finish(false);

                        // Mark ourselves as "handled" to avoid crashing the finalizer thread if the caller neglects to
                        // call Wait() on this task.
                        // m_contingentProperties.m_exceptionsHolder *should* already exist after AddException()
                        Debug.Assert(
                            (m_contingentProperties != null) &&
                            (m_contingentProperties.m_exceptionsHolder != null) &&
                            (m_contingentProperties.m_exceptionsHolder.ContainsFaultList),
                            "Task.InternalRunSynchronously(): Expected m_contingentProperties.m_exceptionsHolder to exist " +
                            "and to have faults recorded.");
                        m_contingentProperties.m_exceptionsHolder.MarkAsHandled(false);

                        // And re-throw.
                        throw tse;
                    }
                    // We had a problem with waiting. Just re-throw.
                    else throw;
                }
            }
            else
            {
                Debug.Assert((m_stateFlags & TASK_STATE_CANCELED) != 0, "Task.RunSynchronously: expected TASK_STATE_CANCELED to be set");
                // Can't call this method on canceled task.
                ThrowHelper.ThrowInvalidOperationException(ExceptionResource.Task_RunSynchronously_TaskCompleted);
            }
        }

        ////
        //// Helper methods for Factory StartNew methods.
        ////

        // Implicitly converts action to object and handles the meat of the StartNew() logic.
        internal static Task InternalStartNew(
            Task? creatingTask, Delegate action, object? state, CancellationToken cancellationToken, TaskScheduler scheduler,
            TaskCreationOptions options, InternalTaskOptions internalOptions)
        {
            // Validate arguments.
            if (scheduler == null)
            {
                ThrowHelper.ThrowArgumentNullException(ExceptionArgument.scheduler);
            }

            // Create and schedule the task. This throws an InvalidOperationException if already shut down.
            // Here we add the InternalTaskOptions.QueuedByRuntime to the internalOptions, so that TaskConstructorCore can skip the cancellation token registration
            Task t = new Task(action, state, creatingTask, cancellationToken, options, internalOptions | InternalTaskOptions.QueuedByRuntime, scheduler);

            t.ScheduleAndStart(false);
            return t;
        }

        /// <summary>
        /// Gets a unique ID for a <see cref="Task">Task</see> or task continuation instance.
        /// </summary>
        internal static int NewId()
        {
            int newId;

            // We need to repeat if Interlocked.Increment wraps around and returns 0.
            // Otherwise next time this task's Id is queried it will get a new value
            do
            {
                newId = Interlocked.Increment(ref s_taskIdCounter);
            }
            while (newId == 0);

            if (TplEventSource.Log.IsEnabled())
                TplEventSource.Log.NewID(newId);

            return newId;
        }

        /////////////
        // properties

        /// <summary>
        /// Gets a unique ID for this <see cref="Task">Task</see> instance.
        /// </summary>
        /// <remarks>
        /// Task IDs are assigned on-demand and do not necessarily represent the order in the which Task
        /// instances were created.
        /// </remarks>
        public int Id
        {
            get
            {
                if (Volatile.Read(ref m_taskId) == 0)
                {
                    int newId = NewId();
                    Interlocked.CompareExchange(ref m_taskId, newId, 0);
                }

                return m_taskId;
            }
        }

        /// <summary>
        /// Returns the unique ID of the currently executing <see cref="Task">Task</see>.
        /// </summary>
        public static int? CurrentId
        {
            get
            {
                Task? currentTask = InternalCurrent;
                if (currentTask != null)
                    return currentTask.Id;
                else
                    return null;
            }
        }

        /// <summary>
        /// Gets the <see cref="Task">Task</see> instance currently executing, or
        /// null if none exists.
        /// </summary>
        internal static Task? InternalCurrent => t_currentTask;

        /// <summary>
        /// Gets the Task instance currently executing if the specified creation options
        /// contain AttachedToParent.
        /// </summary>
        /// <param name="creationOptions">The options to check.</param>
        /// <returns>The current task if there is one and if AttachToParent is in the options; otherwise, null.</returns>
        internal static Task? InternalCurrentIfAttached(TaskCreationOptions creationOptions)
        {
            return (creationOptions & TaskCreationOptions.AttachedToParent) != 0 ? InternalCurrent : null;
        }

        /// <summary>
        /// Gets the <see cref="System.AggregateException">Exception</see> that caused the <see
        /// cref="Task">Task</see> to end prematurely. If the <see
        /// cref="Task">Task</see> completed successfully or has not yet thrown any
        /// exceptions, this will return null.
        /// </summary>
        /// <remarks>
        /// Tasks that throw unhandled exceptions store the resulting exception and propagate it wrapped in a
        /// <see cref="System.AggregateException"/> in calls to <see cref="Wait()">Wait</see>
        /// or in accesses to the <see cref="Exception"/> property.  Any exceptions not observed by the time
        /// the Task instance is garbage collected will be propagated on the finalizer thread.
        /// </remarks>
        public AggregateException? Exception
        {
            get
            {
                AggregateException? e = null;

                // If you're faulted, retrieve the exception(s)
                if (IsFaulted) e = GetExceptions(false);

                // Only return an exception in faulted state (skip manufactured exceptions)
                // A "benevolent" race condition makes it possible to return null when IsFaulted is
                // true (i.e., if IsFaulted is set just after the check to IsFaulted above).
                Debug.Assert((e == null) || IsFaulted, "Task.Exception_get(): returning non-null value when not Faulted");

                return e;
            }
        }

        /// <summary>
        /// Gets the <see cref="System.Threading.Tasks.TaskStatus">TaskStatus</see> of this Task.
        /// </summary>
        public TaskStatus Status
        {
            get
            {
                TaskStatus rval;

                // get a cached copy of the state flags.  This should help us
                // to get a consistent view of the flags if they are changing during the
                // execution of this method.
                int sf = m_stateFlags;

                if ((sf & TASK_STATE_FAULTED) != 0) rval = TaskStatus.Faulted;
                else if ((sf & TASK_STATE_CANCELED) != 0) rval = TaskStatus.Canceled;
                else if ((sf & TASK_STATE_RAN_TO_COMPLETION) != 0) rval = TaskStatus.RanToCompletion;
                else if ((sf & TASK_STATE_WAITING_ON_CHILDREN) != 0) rval = TaskStatus.WaitingForChildrenToComplete;
                else if ((sf & TASK_STATE_DELEGATE_INVOKED) != 0) rval = TaskStatus.Running;
                else if ((sf & TASK_STATE_STARTED) != 0) rval = TaskStatus.WaitingToRun;
                else if ((sf & TASK_STATE_WAITINGFORACTIVATION) != 0) rval = TaskStatus.WaitingForActivation;
                else rval = TaskStatus.Created;

                return rval;
            }
        }

        /// <summary>
        /// Gets whether this <see cref="Task">Task</see> instance has completed
        /// execution due to being canceled.
        /// </summary>
        /// <remarks>
        /// A <see cref="Task">Task</see> will complete in Canceled state either if its <see cref="CancellationToken">CancellationToken</see>
        /// was marked for cancellation before the task started executing, or if the task acknowledged the cancellation request on
        /// its already signaled CancellationToken by throwing an
        /// <see cref="System.OperationCanceledException">OperationCanceledException</see> that bears the same
        /// <see cref="System.Threading.CancellationToken">CancellationToken</see>.
        /// </remarks>
        public bool IsCanceled =>
                // Return true if canceled bit is set and faulted bit is not set
                (m_stateFlags & (TASK_STATE_CANCELED | TASK_STATE_FAULTED)) == TASK_STATE_CANCELED;

        /// <summary>
        /// Returns true if this task has a cancellation token and it was signaled.
        /// To be used internally in execute entry codepaths.
        /// </summary>
        internal bool IsCancellationRequested
        {
            get
            {
                // check both the internal cancellation request flag and the CancellationToken attached to this task
                ContingentProperties? props = Volatile.Read(ref m_contingentProperties);
                return props != null &&
                    (props.m_internalCancellationRequested == CANCELLATION_REQUESTED ||
                     props.m_cancellationToken.IsCancellationRequested);
            }
        }

        /// <summary>
        /// Ensures that the contingent properties field has been initialized.
        /// ASSUMES THAT m_stateFlags IS ALREADY SET!
        /// </summary>
        /// <returns>The initialized contingent properties object.</returns>
        internal ContingentProperties EnsureContingentPropertiesInitialized()
        {
            return Volatile.Read(ref m_contingentProperties) ?? InitializeContingentProperties();

            ContingentProperties InitializeContingentProperties()
            {
                Interlocked.CompareExchange(ref m_contingentProperties, new ContingentProperties(), null);
                return m_contingentProperties;
            }
        }

        /// <summary>
        /// Without synchronization, ensures that the contingent properties field has been initialized.
        /// ASSUMES THAT m_stateFlags IS ALREADY SET!
        /// </summary>
        /// <returns>The initialized contingent properties object.</returns>
        internal ContingentProperties EnsureContingentPropertiesInitializedUnsafe() =>
            m_contingentProperties ??= new ContingentProperties();

        /// <summary>
        /// This internal property provides access to the CancellationToken that was set on the task
        /// when it was constructed.
        /// </summary>
        internal CancellationToken CancellationToken
        {
            get
            {
                ContingentProperties? props = Volatile.Read(ref m_contingentProperties);
                return (props == null) ? default : props.m_cancellationToken;
            }
        }

        /// <summary>
        /// Gets whether this <see cref="Task"/> threw an OperationCanceledException while its CancellationToken was signaled.
        /// </summary>
        internal bool IsCancellationAcknowledged => (m_stateFlags & TASK_STATE_CANCELLATIONACKNOWLEDGED) != 0;

        /// <summary>
        /// Gets whether this <see cref="Task">Task</see> has completed.
        /// </summary>
        /// <remarks>
        /// <see cref="IsCompleted"/> will return true when the Task is in one of the three
        /// final states: <see cref="System.Threading.Tasks.TaskStatus.RanToCompletion">RanToCompletion</see>,
        /// <see cref="System.Threading.Tasks.TaskStatus.Faulted">Faulted</see>, or
        /// <see cref="System.Threading.Tasks.TaskStatus.Canceled">Canceled</see>.
        /// </remarks>
        public bool IsCompleted
        {
            get
            {
                int stateFlags = m_stateFlags; // enable inlining of IsCompletedMethod by "cast"ing away the volatility
                return IsCompletedMethod(stateFlags);
            }
        }

        // Similar to IsCompleted property, but allows for the use of a cached flags value
        // rather than reading the volatile m_stateFlags field.
        private static bool IsCompletedMethod(int flags)
        {
            return (flags & TASK_STATE_COMPLETED_MASK) != 0;
        }

        public bool IsCompletedSuccessfully => (m_stateFlags & TASK_STATE_COMPLETED_MASK) == TASK_STATE_RAN_TO_COMPLETION;

        /// <summary>
        /// Gets the <see cref="System.Threading.Tasks.TaskCreationOptions">TaskCreationOptions</see> used
        /// to create this task.
        /// </summary>
        public TaskCreationOptions CreationOptions => Options & (TaskCreationOptions)(~InternalTaskOptions.InternalOptionsMask);

        /// <summary>Spins until the task is completed.</summary>
        /// <remarks>This should only be called if the task is in the process of being completed by another thread.</remarks>
        internal void SpinUntilCompleted()
        {
            // Spin wait until the completion is finalized by another thread.
            SpinWait sw = default;
            while (!IsCompleted)
            {
                sw.SpinOnce();
            }
        }

        /// <summary>
        /// Gets a <see cref="System.Threading.WaitHandle"/> that can be used to wait for the task to
        /// complete.
        /// </summary>
        /// <remarks>
        /// Using the wait functionality provided by <see cref="Wait()"/>
        /// should be preferred over using <see cref="IAsyncResult.AsyncWaitHandle"/> for similar
        /// functionality.
        /// </remarks>
        /// <exception cref="System.ObjectDisposedException">
        /// The <see cref="Task"/> has been disposed.
        /// </exception>
        WaitHandle IAsyncResult.AsyncWaitHandle
        {
            // Although a slim event is used internally to avoid kernel resource allocation, this function
            // forces allocation of a true WaitHandle when called.
            get
            {
                bool isDisposed = (m_stateFlags & TASK_STATE_DISPOSED) != 0;
                if (isDisposed)
                {
                    ThrowHelper.ThrowObjectDisposedException(ExceptionResource.Task_ThrowIfDisposed);
                }
                return CompletedEvent.WaitHandle;
            }
        }

        /// <summary>
        /// Gets the state object supplied when the <see cref="Task">Task</see> was created,
        /// or null if none was supplied.
        /// </summary>
        public object? AsyncState => m_stateObject;

        /// <summary>
        /// Gets an indication of whether the asynchronous operation completed synchronously.
        /// </summary>
        /// <value>true if the asynchronous operation completed synchronously; otherwise, false.</value>
        bool IAsyncResult.CompletedSynchronously => false;

        /// <summary>
        /// Provides access to the TaskScheduler responsible for executing this Task.
        /// </summary>
        internal TaskScheduler? ExecutingTaskScheduler => m_taskScheduler;

        /// <summary>
        /// Provides access to factory methods for creating <see cref="Task"/> and <see cref="Task{TResult}"/> instances.
        /// </summary>
        /// <remarks>
        /// The factory returned from <see cref="Factory"/> is a default instance
        /// of <see cref="System.Threading.Tasks.TaskFactory"/>, as would result from using
        /// the default constructor on TaskFactory.
        /// </remarks>
        public static TaskFactory Factory { get; } = new TaskFactory();

        /// <summary>Singleton cached task that's been completed successfully.</summary>
        /// <remarks>It's a <see cref="Task{VoidTaskResult}"/> so it can be shared with <see cref="AsyncTaskMethodBuilder"/>.</remarks>
        internal static readonly Task<VoidTaskResult> s_cachedCompleted = new Task<VoidTaskResult>(false, default, (TaskCreationOptions)InternalTaskOptions.DoNotDispose, default);

        /// <summary>Gets a task that's already been completed successfully.</summary>
        public static Task CompletedTask => s_cachedCompleted;

        /// <summary>
        /// Provides an event that can be used to wait for completion.
        /// Only called by IAsyncResult.AsyncWaitHandle, which means that we really do need to instantiate a completion event.
        /// </summary>
        internal ManualResetEventSlim CompletedEvent
        {
            get
            {
                ContingentProperties contingentProps = EnsureContingentPropertiesInitialized();
                if (contingentProps.m_completionEvent == null)
                {
                    bool wasCompleted = IsCompleted;
                    ManualResetEventSlim newMre = new ManualResetEventSlim(wasCompleted);
                    if (Interlocked.CompareExchange(ref contingentProps.m_completionEvent, newMre, null) != null)
                    {
                        // Someone else already set the value, so we will just close the event right away.
                        newMre.Dispose();
                    }
                    else if (!wasCompleted && IsCompleted)
                    {
                        // We published the event as unset, but the task has subsequently completed.
                        // Set the event's state properly so that callers don't deadlock.
                        newMre.Set();
                    }
                }

                return contingentProps.m_completionEvent;
            }
        }

        /// <summary>
        /// Whether an exception has been stored into the task.
        /// </summary>
        internal bool ExceptionRecorded
        {
            get
            {
                ContingentProperties? props = Volatile.Read(ref m_contingentProperties);
                return (props != null) && (props.m_exceptionsHolder != null) && (props.m_exceptionsHolder.ContainsFaultList);
            }
        }

        /// <summary>
        /// Gets whether the <see cref="Task"/> completed due to an unhandled exception.
        /// </summary>
        /// <remarks>
        /// If <see cref="IsFaulted"/> is true, the Task's <see cref="Status"/> will be equal to
        /// <see cref="System.Threading.Tasks.TaskStatus.Faulted">TaskStatus.Faulted</see>, and its
        /// <see cref="Exception"/> property will be non-null.
        /// </remarks>
        public bool IsFaulted =>
            // Faulted is "king" -- if that bit is present (regardless of other bits), we are faulted.
            (m_stateFlags & TASK_STATE_FAULTED) != 0;

        /// <summary>
        /// The captured execution context for the current task to run inside
        /// If the TASK_STATE_EXECUTIONCONTEXT_IS_NULL flag is set, this means ExecutionContext.Capture returned null, otherwise
        /// If the captured context is the default, nothing is saved, otherwise the m_contingentProperties inflates to save the context
        /// </summary>
        internal ExecutionContext? CapturedContext
        {
            get
            {
                if ((m_stateFlags & TASK_STATE_EXECUTIONCONTEXT_IS_NULL) == TASK_STATE_EXECUTIONCONTEXT_IS_NULL)
                {
                    return null;
                }
                else
                {
                    return m_contingentProperties?.m_capturedContext ?? ExecutionContext.Default;
                }
            }
            set
            {
                // There is no need to atomically set this bit because this set() method is only called during construction, and therefore there should be no contending accesses to m_stateFlags
                if (value == null)
                {
                    m_stateFlags |= TASK_STATE_EXECUTIONCONTEXT_IS_NULL;
                }
                else if (value != ExecutionContext.Default) // not the default context, then inflate the contingent properties and set it
                {
                    EnsureContingentPropertiesInitializedUnsafe().m_capturedContext = value;
                }
                // else do nothing, this is the default context
            }
        }

        /////////////
        // methods

        /// <summary>
        /// Disposes the <see cref="Task"/>, releasing all of its unmanaged resources.
        /// </summary>
        /// <remarks>
        /// Unlike most of the members of <see cref="Task"/>, this method is not thread-safe.
        /// Also, <see cref="Dispose()"/> may only be called on a <see cref="Task"/> that is in one of
        /// the final states: <see cref="System.Threading.Tasks.TaskStatus.RanToCompletion">RanToCompletion</see>,
        /// <see cref="System.Threading.Tasks.TaskStatus.Faulted">Faulted</see>, or
        /// <see cref="System.Threading.Tasks.TaskStatus.Canceled">Canceled</see>.
        /// </remarks>
        /// <exception cref="System.InvalidOperationException">
        /// The exception that is thrown if the <see cref="Task"/> is not in
        /// one of the final states: <see cref="System.Threading.Tasks.TaskStatus.RanToCompletion">RanToCompletion</see>,
        /// <see cref="System.Threading.Tasks.TaskStatus.Faulted">Faulted</see>, or
        /// <see cref="System.Threading.Tasks.TaskStatus.Canceled">Canceled</see>.
        /// </exception>
        public void Dispose()
        {
            Dispose(true);
            GC.SuppressFinalize(this);
        }

        /// <summary>
        /// Disposes the <see cref="Task"/>, releasing all of its unmanaged resources.
        /// </summary>
        /// <param name="disposing">
        /// A Boolean value that indicates whether this method is being called due to a call to <see
        /// cref="Dispose()"/>.
        /// </param>
        /// <remarks>
        /// Unlike most of the members of <see cref="Task"/>, this method is not thread-safe.
        /// </remarks>
        protected virtual void Dispose(bool disposing)
        {
            if (disposing)
            {
                // Dispose is a nop if this task was created with the DoNotDispose internal option.
                // This is done before the completed check, because if we're not touching any
                // state on the task, it's ok for it to happen before completion.
                if ((Options & (TaskCreationOptions)InternalTaskOptions.DoNotDispose) != 0)
                {
                    return;
                }

                // Task must be completed to dispose
                if (!IsCompleted)
                {
                    ThrowHelper.ThrowInvalidOperationException(ExceptionResource.Task_Dispose_NotCompleted);
                }

                // Dispose of the underlying completion event if it exists
                ContingentProperties? cp = Volatile.Read(ref m_contingentProperties);
                if (cp != null)
                {
                    // Make a copy to protect against racing Disposes.
                    // If we wanted to make this a bit safer, we could use an interlocked here,
                    // but we state that Dispose is not thread safe.
                    ManualResetEventSlim? ev = cp.m_completionEvent;
                    if (ev != null)
                    {
                        // Null out the completion event in contingent props; we'll use our copy from here on out
                        cp.m_completionEvent = null;

                        // In the unlikely event that our completion event is inflated but not yet signaled,
                        // go ahead and signal the event.  If you dispose of an unsignaled MRES, then any waiters
                        // will deadlock; an ensuing Set() will not wake them up.  In the event of an AppDomainUnload,
                        // there is no guarantee that anyone else is going to signal the event, and it does no harm to
                        // call Set() twice on m_completionEvent.
                        if (!ev.IsSet) ev.Set();

                        // Finally, dispose of the event
                        ev.Dispose();
                    }
                }
            }

            // We OR the flags to indicate the object has been disposed. The task
            // has already completed at this point, and the only conceivable race condition would
            // be with the unsetting of the TASK_STATE_WAIT_COMPLETION_NOTIFICATION flag, which
            // is extremely unlikely and also benign.  (Worst case: we hit a breakpoint
            // twice instead of once in the debugger.  Weird, but not lethal.)
            m_stateFlags |= TASK_STATE_DISPOSED;
        }

        /////////////
        // internal helpers

        /// <summary>
        /// Schedules the task for execution.
        /// </summary>
        /// <param name="needsProtection">If true, TASK_STATE_STARTED bit is turned on in
        /// an atomic fashion, making sure that TASK_STATE_CANCELED does not get set
        /// underneath us.  If false, TASK_STATE_STARTED bit is OR-ed right in.  This
        /// allows us to streamline things a bit for StartNew(), where competing cancellations
        /// are not a problem.</param>
        internal void ScheduleAndStart(bool needsProtection)
        {
            Debug.Assert(m_taskScheduler != null, "expected a task scheduler to have been selected");
            Debug.Assert((m_stateFlags & TASK_STATE_STARTED) == 0, "task has already started");

            // Set the TASK_STATE_STARTED bit
            if (needsProtection)
            {
                if (!MarkStarted())
                {
                    // A cancel has snuck in before we could get started.  Quietly exit.
                    return;
                }
            }
            else
            {
                m_stateFlags |= TASK_STATE_STARTED;
            }

            if (s_asyncDebuggingEnabled)
                AddToActiveTasks(this);

            if (TplEventSource.Log.IsEnabled() && (Options & (TaskCreationOptions)InternalTaskOptions.ContinuationTask) == 0)
            {
                // For all other task than TaskContinuations we want to log. TaskContinuations log in their constructor
                Debug.Assert(m_action != null, "Must have a delegate to be in ScheduleAndStart");
                TplEventSource.Log.TraceOperationBegin(this.Id, "Task: " + m_action.Method.Name, 0);
            }

            try
            {
                // Queue to the indicated scheduler.
                m_taskScheduler.InternalQueueTask(this);
            }
            catch (Exception e)
            {
                // The scheduler had a problem queueing this task.  Record the exception, leaving this task in
                // a Faulted state.
                TaskSchedulerException tse = new TaskSchedulerException(e);
                AddException(tse);
                Finish(false);

                // Now we need to mark ourselves as "handled" to avoid crashing the finalizer thread if we are called from StartNew(),
                // because the exception is either propagated outside directly, or added to an enclosing parent. However we won't do this for
                // continuation tasks, because in that case we internally eat the exception and therefore we need to make sure the user does
                // later observe it explicitly or see it on the finalizer.

                if ((Options & (TaskCreationOptions)InternalTaskOptions.ContinuationTask) == 0)
                {
                    // m_contingentProperties.m_exceptionsHolder *should* already exist after AddException()
                    Debug.Assert(
                        (m_contingentProperties != null) &&
                        (m_contingentProperties.m_exceptionsHolder != null) &&
                        (m_contingentProperties.m_exceptionsHolder.ContainsFaultList),
                            "Task.ScheduleAndStart(): Expected m_contingentProperties.m_exceptionsHolder to exist " +
                            "and to have faults recorded.");

                    m_contingentProperties.m_exceptionsHolder.MarkAsHandled(false);
                }
                // re-throw the exception wrapped as a TaskSchedulerException.
                throw tse;
            }
        }

        /// <summary>
        /// Adds an exception to the list of exceptions this task has thrown.
        /// </summary>
        /// <param name="exceptionObject">An object representing either an Exception or a collection of Exceptions.</param>
        internal void AddException(object exceptionObject)
        {
            Debug.Assert(exceptionObject != null, "Task.AddException: Expected a non-null exception object");
            AddException(exceptionObject, representsCancellation: false);
        }

        /// <summary>
        /// Adds an exception to the list of exceptions this task has thrown.
        /// </summary>
        /// <param name="exceptionObject">An object representing either an Exception or a collection of Exceptions.</param>
        /// <param name="representsCancellation">Whether the exceptionObject is an OperationCanceledException representing cancellation.</param>
        internal void AddException(object exceptionObject, bool representsCancellation)
        {
            Debug.Assert(exceptionObject != null, "Task.AddException: Expected a non-null exception object");

#if DEBUG
            var eoAsException = exceptionObject as Exception;
            var eoAsEnumerableException = exceptionObject as IEnumerable<Exception>;
            var eoAsEdi = exceptionObject as ExceptionDispatchInfo;
            var eoAsEnumerableEdi = exceptionObject as IEnumerable<ExceptionDispatchInfo>;

            Debug.Assert(
                eoAsException != null || eoAsEnumerableException != null || eoAsEdi != null || eoAsEnumerableEdi != null,
                "Task.AddException: Expected an Exception, ExceptionDispatchInfo, or an IEnumerable<> of one of those");

            var eoAsOce = exceptionObject as OperationCanceledException;

            Debug.Assert(
                !representsCancellation ||
                eoAsOce != null ||
                (eoAsEdi != null && eoAsEdi.SourceException is OperationCanceledException),
                "representsCancellation should be true only if an OCE was provided.");
#endif

            //
            // WARNING: A great deal of care went into ensuring that
            // AddException() and GetExceptions() are never called
            // simultaneously.  See comment at start of GetExceptions().
            //

            // Lazily initialize the holder, ensuring only one thread wins.
            ContingentProperties props = EnsureContingentPropertiesInitialized();
            if (props.m_exceptionsHolder == null)
            {
                TaskExceptionHolder holder = new TaskExceptionHolder(this);
                if (Interlocked.CompareExchange(ref props.m_exceptionsHolder, holder, null) != null)
                {
                    // If someone else already set the value, suppress finalization.
                    holder.MarkAsHandled(false);
                }
            }

            lock (props)
            {
                props.m_exceptionsHolder.Add(exceptionObject, representsCancellation);
            }
        }

        /// <summary>
        /// Returns a list of exceptions by aggregating the holder's contents. Or null if
        /// no exceptions have been thrown.
        /// </summary>
        /// <param name="includeTaskCanceledExceptions">Whether to include a TCE if cancelled.</param>
        /// <returns>An aggregate exception, or null if no exceptions have been caught.</returns>
        private AggregateException? GetExceptions(bool includeTaskCanceledExceptions)
        {
            //
            // WARNING: The Task/Task<TResult>/TaskCompletionSource classes
            // have all been carefully crafted to insure that GetExceptions()
            // is never called while AddException() is being called.  There
            // are locks taken on m_contingentProperties in several places:
            //
            // -- Task<TResult>.TrySetException(): The lock allows the
            //    task to be set to Faulted state, and all exceptions to
            //    be recorded, in one atomic action.
            //
            // -- Task.Exception_get(): The lock ensures that Task<TResult>.TrySetException()
            //    is allowed to complete its operation before Task.Exception_get()
            //    can access GetExceptions().
            //
            // -- Task.ThrowIfExceptional(): The lock insures that Wait() will
            //    not attempt to call GetExceptions() while Task<TResult>.TrySetException()
            //    is in the process of calling AddException().
            //
            // For "regular" tasks, we effectively keep AddException() and GetException()
            // from being called concurrently by the way that the state flows.  Until
            // a Task is marked Faulted, Task.Exception_get() returns null.  And
            // a Task is not marked Faulted until it and all of its children have
            // completed, which means that all exceptions have been recorded.
            //
            // It might be a lot easier to follow all of this if we just required
            // that all calls to GetExceptions() and AddExceptions() were made
            // under a lock on m_contingentProperties.  But that would also
            // increase our lock occupancy time and the frequency with which we
            // would need to take the lock.
            //
            // If you add a call to GetExceptions() anywhere in the code,
            // please continue to maintain the invariant that it can't be
            // called when AddException() is being called.
            //

            // We'll lazily create a TCE if the task has been canceled.
            Exception? canceledException = null;
            if (includeTaskCanceledExceptions && IsCanceled)
            {
                // Backcompat:
                // Ideally we'd just use the cached OCE from this.GetCancellationExceptionDispatchInfo()
                // here.  However, that would result in a potentially breaking change from .NET 4, which
                // has the code here that throws a new exception instead of the original, and the EDI
                // may not contain a TCE, but an OCE or any OCE-derived type, which would mean we'd be
                // propagating an exception of a different type.
                canceledException = new TaskCanceledException(this);
                canceledException.SetCurrentStackTrace();
            }

            if (ExceptionRecorded)
            {
                // There are exceptions; get the aggregate and optionally add the canceled
                // exception to the aggregate (if applicable).
                Debug.Assert(m_contingentProperties != null && m_contingentProperties.m_exceptionsHolder != null, "ExceptionRecorded should imply this");

                // No need to lock around this, as other logic prevents the consumption of exceptions
                // before they have been completely processed.
                return m_contingentProperties.m_exceptionsHolder.CreateExceptionObject(false, canceledException);
            }
            else if (canceledException != null)
            {
                // No exceptions, but there was a cancelation. Aggregate and return it.
                return new AggregateException(canceledException);
            }

            return null;
        }

        /// <summary>Gets the exception dispatch infos once the task has faulted.</summary>
        internal List<ExceptionDispatchInfo> GetExceptionDispatchInfos()
        {
            Debug.Assert(IsFaulted && ExceptionRecorded, "Must only be used when the task has faulted with exceptions.");
            return m_contingentProperties!.m_exceptionsHolder!.GetExceptionDispatchInfos();
        }

        /// <summary>Gets the ExceptionDispatchInfo containing the OperationCanceledException for this task.</summary>
        /// <returns>The ExceptionDispatchInfo.  May be null if no OCE was stored for the task.</returns>
        internal ExceptionDispatchInfo? GetCancellationExceptionDispatchInfo()
        {
            Debug.Assert(IsCanceled, "Must only be used when the task has canceled.");
            return Volatile.Read(ref m_contingentProperties)?.m_exceptionsHolder?.GetCancellationExceptionDispatchInfo(); // may be null
        }

        /// <summary>
        /// Throws an aggregate exception if the task contains exceptions.
        /// </summary>
        internal void ThrowIfExceptional(bool includeTaskCanceledExceptions)
        {
            Debug.Assert(IsCompleted, "ThrowIfExceptional(): Expected IsCompleted == true");

            Exception? exception = GetExceptions(includeTaskCanceledExceptions);
            if (exception != null)
            {
                UpdateExceptionObservedStatus();
                throw exception;
            }
        }

        /// <summary>Throws the exception on the ThreadPool.</summary>
        /// <param name="exception">The exception to propagate.</param>
        /// <param name="targetContext">The target context on which to propagate the exception.  Null to use the ThreadPool.</param>
        internal static void ThrowAsync(Exception exception, SynchronizationContext? targetContext)
        {
            // Capture the exception into an ExceptionDispatchInfo so that its
            // stack trace and Watson bucket info will be preserved
            var edi = ExceptionDispatchInfo.Capture(exception);

            // If the user supplied a SynchronizationContext...
            if (targetContext != null)
            {
                try
                {
                    // Post the throwing of the exception to that context, and return.
                    targetContext.Post(static state => ((ExceptionDispatchInfo)state!).Throw(), edi);
                    return;
                }
                catch (Exception postException)
                {
                    // If something goes horribly wrong in the Post, we'll
                    // propagate both exceptions on the ThreadPool
                    edi = ExceptionDispatchInfo.Capture(new AggregateException(exception, postException));
                }
            }

#if CORERT
            RuntimeExceptionHelpers.ReportUnhandledException(edi.SourceException);
#else
            // Propagate the exception(s) on the ThreadPool
            ThreadPool.QueueUserWorkItem(static state => ((ExceptionDispatchInfo)state!).Throw(), edi);

#endif // CORERT
        }

        /// <summary>
        /// Checks whether this is an attached task, and whether we are being called by the parent task.
        /// And sets the TASK_STATE_EXCEPTIONOBSERVEDBYPARENT status flag based on that.
        ///
        /// This is meant to be used internally when throwing an exception, and when WaitAll is gathering
        /// exceptions for tasks it waited on. If this flag gets set, the implicit wait on children
        /// will skip exceptions to prevent duplication.
        ///
        /// This should only be called when this task has completed with an exception
        ///
        /// </summary>
        internal void UpdateExceptionObservedStatus()
        {
            Task? parent = m_contingentProperties?.m_parent;
            if ((parent != null)
                && ((Options & TaskCreationOptions.AttachedToParent) != 0)
                && ((parent.CreationOptions & TaskCreationOptions.DenyChildAttach) == 0)
                && Task.InternalCurrent == parent)
            {
                m_stateFlags |= TASK_STATE_EXCEPTIONOBSERVEDBYPARENT;
            }
        }

        /// <summary>
        /// Checks whether the TASK_STATE_EXCEPTIONOBSERVEDBYPARENT status flag is set,
        /// This will only be used by the implicit wait to prevent double throws
        ///
        /// </summary>
        internal bool IsExceptionObservedByParent => (m_stateFlags & TASK_STATE_EXCEPTIONOBSERVEDBYPARENT) != 0;

        /// <summary>
        /// Checks whether the body was ever invoked. Used by task scheduler code to verify custom schedulers actually ran the task.
        /// </summary>
        internal bool IsDelegateInvoked => (m_stateFlags & TASK_STATE_DELEGATE_INVOKED) != 0;

        /// <summary>
        /// Signals completion of this particular task.
        ///
        /// The userDelegateExecute parameter indicates whether this Finish() call comes following the
        /// full execution of the user delegate.
        ///
        /// If userDelegateExecute is false, it mean user delegate wasn't invoked at all (either due to
        /// a cancellation request, or because this task is a promise style Task). In this case, the steps
        /// involving child tasks (i.e. WaitForChildren) will be skipped.
        ///
        /// </summary>
        internal void Finish(bool userDelegateExecute)
        {
            if (m_contingentProperties == null)
            {
                FinishStageTwo();
            }
            else
            {
                FinishSlow(userDelegateExecute);
            }
        }

        private void FinishSlow(bool userDelegateExecute)
        {
            Debug.Assert(userDelegateExecute || m_contingentProperties != null);

            if (!userDelegateExecute)
            {
                // delegate didn't execute => no children. We can safely call the remaining finish stages
                FinishStageTwo();
            }
            else
            {
                ContingentProperties props = m_contingentProperties!;

                // Count of 1 => either all children finished, or there were none. Safe to complete ourselves
                // without paying the price of an Interlocked.Decrement.
                if ((props.m_completionCountdown == 1) ||
                    Interlocked.Decrement(ref props.m_completionCountdown) == 0) // Reaching this sub clause means there may be remaining active children,
                                                                                 // and we could be racing with one of them to call FinishStageTwo().
                                                                                 // So whoever does the final Interlocked.Dec is responsible to finish.
                {
                    FinishStageTwo();
                }
                else
                {
                    // Apparently some children still remain. It will be up to the last one to process the completion of this task on their own thread.
                    // We will now yield the thread back to ThreadPool. Mark our state appropriately before getting out.

                    // We have to use an atomic update for this and make sure not to overwrite a final state,
                    // because at this very moment the last child's thread may be concurrently completing us.
                    // Otherwise we risk overwriting the TASK_STATE_RAN_TO_COMPLETION, _CANCELED or _FAULTED bit which may have been set by that child task.
                    // Note that the concurrent update by the last child happening in FinishStageTwo could still wipe out the TASK_STATE_WAITING_ON_CHILDREN flag,
                    // but it is not critical to maintain, therefore we dont' need to intruduce a full atomic update into FinishStageTwo

                    AtomicStateUpdate(TASK_STATE_WAITING_ON_CHILDREN, TASK_STATE_FAULTED | TASK_STATE_CANCELED | TASK_STATE_RAN_TO_COMPLETION);
                }

                // Now is the time to prune exceptional children. We'll walk the list and removes the ones whose exceptions we might have observed after they threw.
                // we use a local variable for exceptional children here because some other thread may be nulling out m_contingentProperties.m_exceptionalChildren
                List<Task>? exceptionalChildren = props.m_exceptionalChildren;
                if (exceptionalChildren != null)
                {
                    lock (exceptionalChildren)
                    {
                        exceptionalChildren.RemoveAll(t => t.IsExceptionObservedByParent); // RemoveAll has better performance than doing it ourselves
                    }
                }
            }
        }

        /// <summary>
        /// FinishStageTwo is to be executed as soon as we known there are no more children to complete.
        /// It can happen i) either on the thread that originally executed this task (if no children were spawned, or they all completed by the time this task's delegate quit)
        ///              ii) or on the thread that executed the last child.
        /// </summary>
        private void FinishStageTwo()
        {
            // At this point, the task is done executing and waiting for its children,
            // we can transition our task to a completion state.

            ContingentProperties? cp = Volatile.Read(ref m_contingentProperties);
            if (cp != null)
            {
                AddExceptionsFromChildren(cp);
            }

            int completionState;
            if (ExceptionRecorded)
            {
                completionState = TASK_STATE_FAULTED;
                if (TplEventSource.Log.IsEnabled())
                    TplEventSource.Log.TraceOperationEnd(this.Id, AsyncCausalityStatus.Error);

                if (s_asyncDebuggingEnabled)
                    RemoveFromActiveTasks(this);
            }
            else if (IsCancellationRequested && IsCancellationAcknowledged)
            {
                // We transition into the TASK_STATE_CANCELED final state if the task's CT was signalled for cancellation,
                // and the user delegate acknowledged the cancellation request by throwing an OCE,
                // and the task hasn't otherwise transitioned into faulted state. (TASK_STATE_FAULTED trumps TASK_STATE_CANCELED)
                //
                // If the task threw an OCE without cancellation being requestsed (while the CT not being in signaled state),
                // then we regard it as a regular exception

                completionState = TASK_STATE_CANCELED;
                if (TplEventSource.Log.IsEnabled())
                    TplEventSource.Log.TraceOperationEnd(this.Id, AsyncCausalityStatus.Canceled);

                if (s_asyncDebuggingEnabled)
                    RemoveFromActiveTasks(this);
            }
            else
            {
                completionState = TASK_STATE_RAN_TO_COMPLETION;
                if (TplEventSource.Log.IsEnabled())
                    TplEventSource.Log.TraceOperationEnd(this.Id, AsyncCausalityStatus.Completed);

                if (s_asyncDebuggingEnabled)
                    RemoveFromActiveTasks(this);
            }

            // Use Interlocked.Exchange() to effect a memory fence, preventing
            // any SetCompleted() (or later) instructions from sneak back before it.
            Interlocked.Exchange(ref m_stateFlags, m_stateFlags | completionState);

            // Set the completion event if it's been lazy allocated.
            // And if we made a cancellation registration, it's now unnecessary.
            cp = Volatile.Read(ref m_contingentProperties); // need to re-read after updating state
            if (cp != null)
            {
                cp.SetCompleted();
                cp.UnregisterCancellationCallback();
            }

            // ready to run continuations and notify parent.
            FinishStageThree();
        }

        /// <summary>
        /// Final stage of the task completion code path. Notifies the parent (if any) that another of its children are done, and runs continuations.
        /// This function is only separated out from FinishStageTwo because these two operations are also needed to be called from CancellationCleanupLogic()
        /// </summary>
        internal void FinishStageThree()
        {
            // Release the action so that holding this task object alive doesn't also
            // hold alive the body of the task.  We do this before notifying a parent,
            // so that if notifying the parent completes the parent and causes
            // its synchronous continuations to run, the GC can collect the state
            // in the interim.  And we do it before finishing continuations, because
            // continuations hold onto the task, and therefore are keeping it alive.
            m_action = null;

            ContingentProperties? cp = m_contingentProperties;
            if (cp != null)
            {
                // Similarly, null out any ExecutionContext we may have captured,
                // to avoid keeping state like async locals alive unnecessarily
                // when the Task is kept alive.
                cp.m_capturedContext = null;

                // Notify parent if this was an attached task
                NotifyParentIfPotentiallyAttachedTask();
            }

            // Activate continuations (if any).
            FinishContinuations();
        }

        internal void NotifyParentIfPotentiallyAttachedTask()
        {
            Task? parent = m_contingentProperties?.m_parent;
            if (parent != null
                 && ((parent.CreationOptions & TaskCreationOptions.DenyChildAttach) == 0)
                 && (((TaskCreationOptions)(m_stateFlags & OptionsMask)) & TaskCreationOptions.AttachedToParent) != 0)
            {
                parent.ProcessChildCompletion(this);
            }
        }

        /// <summary>
        /// This is called by children of this task when they are completed.
        /// </summary>
        internal void ProcessChildCompletion(Task childTask)
        {
            Debug.Assert(childTask != null);
            Debug.Assert(childTask.IsCompleted, "ProcessChildCompletion was called for an uncompleted task");

            Debug.Assert(childTask.m_contingentProperties?.m_parent == this, "ProcessChildCompletion should only be called for a child of this task");

            ContingentProperties? props = Volatile.Read(ref m_contingentProperties);

            // if the child threw and we haven't observed it we need to save it for future reference
            if (childTask.IsFaulted && !childTask.IsExceptionObservedByParent)
            {
                // Lazily initialize the child exception list
                if (props!.m_exceptionalChildren == null)
                {
                    Interlocked.CompareExchange(ref props.m_exceptionalChildren, new List<Task>(), null);
                }

                // In rare situations involving AppDomainUnload, it's possible (though unlikely) for FinishStageTwo() to be called
                // multiple times for the same task.  In that case, AddExceptionsFromChildren() could be nulling m_exceptionalChildren
                // out at the same time that we're processing it, resulting in a NullReferenceException here.  We'll protect
                // ourselves by caching m_exceptionChildren in a local variable.
                List<Task>? tmp = props.m_exceptionalChildren;
                if (tmp != null)
                {
                    lock (tmp)
                    {
                        tmp.Add(childTask);
                    }
                }
            }

            if (Interlocked.Decrement(ref props!.m_completionCountdown) == 0)
            {
                // This call came from the final child to complete, and apparently we have previously given up this task's right to complete itself.
                // So we need to invoke the final finish stage.

                FinishStageTwo();
            }
        }

        /// <summary>
        /// This is to be called just before the task does its final state transition.
        /// It traverses the list of exceptional children, and appends their aggregate exceptions into this one's exception list
        /// </summary>
        internal void AddExceptionsFromChildren(ContingentProperties props)
        {
            Debug.Assert(props != null);

            // In rare occurrences during AppDomainUnload() processing, it is possible for this method to be called
            // simultaneously on the same task from two different contexts.  This can result in m_exceptionalChildren
            // being nulled out while it is being processed, which could lead to a NullReferenceException.  To
            // protect ourselves, we'll cache m_exceptionalChildren in a local variable.
            List<Task>? exceptionalChildren = props.m_exceptionalChildren;

            if (exceptionalChildren != null)
            {
                // This lock is necessary because even though AddExceptionsFromChildren is last to execute, it may still
                // be racing with the code segment at the bottom of Finish() that prunes the exceptional child array.
                lock (exceptionalChildren)
                {
                    foreach (Task task in exceptionalChildren)
                    {
                        // Ensure any exceptions thrown by children are added to the parent.
                        // In doing this, we are implicitly marking children as being "handled".
                        Debug.Assert(task.IsCompleted, "Expected all tasks in list to be completed");
                        if (task.IsFaulted && !task.IsExceptionObservedByParent)
                        {
                            TaskExceptionHolder? exceptionHolder = Volatile.Read(ref task.m_contingentProperties)!.m_exceptionsHolder;
                            Debug.Assert(exceptionHolder != null);

                            // No locking necessary since child task is finished adding exceptions
                            // and concurrent CreateExceptionObject() calls do not constitute
                            // a concurrency hazard.
                            AddException(exceptionHolder.CreateExceptionObject(false, null));
                        }
                    }
                }

                // Reduce memory pressure by getting rid of the array
                props.m_exceptionalChildren = null;
            }
        }

        /// <summary>
        /// Outermost entry function to execute this task. Handles all aspects of executing a task on the caller thread.
        /// </summary>
        internal bool ExecuteEntry()
        {
            // Do atomic state transition from queued to invoked. If we observe a task that's already invoked,
            // we will return false so that TaskScheduler.ExecuteTask can throw an exception back to the custom scheduler.
            // However we don't want this exception to be throw if the task was already canceled, because it's a
            // legitimate scenario for custom schedulers to dequeue a task and mark it as canceled (example: throttling scheduler)
            int previousState = 0;
            if (!AtomicStateUpdate(TASK_STATE_DELEGATE_INVOKED,
                                    TASK_STATE_DELEGATE_INVOKED | TASK_STATE_COMPLETED_MASK,
                                    ref previousState) && (previousState & TASK_STATE_CANCELED) == 0)
            {
                // This task has already been invoked.  Don't invoke it again.
                return false;
            }

            if (!IsCancellationRequested & !IsCanceled)
            {
                ExecuteWithThreadLocal(ref t_currentTask);
            }
            else
            {
                ExecuteEntryCancellationRequestedOrCanceled();
            }

            return true;
        }

        /// <summary>
        /// ThreadPool's entry point into the Task.  The base behavior is simply to
        /// use the entry point that's not protected from double-invoke; derived internal tasks
        /// can override to customize their behavior, which is usually done by promises
        /// that want to reuse the same object as a queued work item.
        /// </summary>
        internal virtual void ExecuteFromThreadPool(Thread threadPoolThread) => ExecuteEntryUnsafe(threadPoolThread);

        internal void ExecuteEntryUnsafe(Thread? threadPoolThread) // used instead of ExecuteEntry() when we don't have to worry about double-execution prevent
        {
            // Remember that we started running the task delegate.
            m_stateFlags |= TASK_STATE_DELEGATE_INVOKED;

            if (!IsCancellationRequested & !IsCanceled)
            {
                ExecuteWithThreadLocal(ref t_currentTask, threadPoolThread);
            }
            else
            {
                ExecuteEntryCancellationRequestedOrCanceled();
            }
        }

        internal void ExecuteEntryCancellationRequestedOrCanceled()
        {
            if (!IsCanceled)
            {
                int prevState = Interlocked.Exchange(ref m_stateFlags, m_stateFlags | TASK_STATE_CANCELED);
                if ((prevState & TASK_STATE_CANCELED) == 0)
                {
                    CancellationCleanupLogic();
                }
            }
        }

        // A trick so we can refer to the TLS slot with a byref.
        private void ExecuteWithThreadLocal(ref Task? currentTaskSlot, Thread? threadPoolThread = null)
        {
            // Remember the current task so we can restore it after running, and then
            Task? previousTask = currentTaskSlot;

            // ETW event for Task Started
            TplEventSource log = TplEventSource.Log;
            Guid savedActivityID = default;
            bool etwIsEnabled = log.IsEnabled();
            if (etwIsEnabled)
            {
                if (log.TasksSetActivityIds)
                    EventSource.SetCurrentThreadActivityId(TplEventSource.CreateGuidForTaskID(this.Id), out savedActivityID);
                // previousTask holds the actual "current task" we want to report in the event
                if (previousTask != null)
                    log.TaskStarted(previousTask.m_taskScheduler!.Id, previousTask.Id, this.Id);
                else
                    log.TaskStarted(TaskScheduler.Current.Id, 0, this.Id);

                log.TraceSynchronousWorkBegin(this.Id, CausalitySynchronousWork.Execution);
            }

            try
            {
                // place the current task into TLS.
                currentTaskSlot = this;

                // Execute the task body
                try
                {
                    ExecutionContext? ec = CapturedContext;
                    if (ec == null)
                    {
                        // No context, just run the task directly.
                        InnerInvoke();
                    }
                    else
                    {
                        // Invoke it under the captured ExecutionContext
                        if (threadPoolThread is null)
                        {
                            ExecutionContext.RunInternal(ec, s_ecCallback, this);
                        }
                        else
                        {
                            ExecutionContext.RunFromThreadPoolDispatchLoop(threadPoolThread, ec, s_ecCallback, this);
                        }
                    }
                }
                catch (Exception exn)
                {
                    // Record this exception in the task's exception list
                    HandleException(exn);
                }

                if (etwIsEnabled)
                    log.TraceSynchronousWorkEnd(CausalitySynchronousWork.Execution);

                Finish(true);
            }
            finally
            {
                currentTaskSlot = previousTask;

                // ETW event for Task Completed
                if (etwIsEnabled)
                {
                    // previousTask holds the actual "current task" we want to report in the event
                    if (previousTask != null)
                        log.TaskCompleted(previousTask.m_taskScheduler!.Id, previousTask.Id, this.Id, IsFaulted);
                    else
                        log.TaskCompleted(TaskScheduler.Current.Id, 0, this.Id, IsFaulted);

                    if (log.TasksSetActivityIds)
                        EventSource.SetCurrentThreadActivityId(savedActivityID);
                }
            }
        }

        private static readonly ContextCallback s_ecCallback = obj =>
        {
            Debug.Assert(obj is Task);
            // Only used privately to pass directly to EC.Run
            Unsafe.As<Task>(obj).InnerInvoke();
        };

        /// <summary>
        /// The actual code which invokes the body of the task. This can be overridden in derived types.
        /// </summary>
        internal virtual void InnerInvoke()
        {
            // Invoke the delegate
            Debug.Assert(m_action != null, "Null action in InnerInvoke()");
            if (m_action is Action action)
            {
                action();
                return;
            }

            if (m_action is Action<object?> actionWithState)
            {
                actionWithState(m_stateObject);
                return;
            }
            Debug.Fail("Invalid m_action in Task");
        }

        /// <summary>
        /// Performs whatever handling is necessary for an unhandled exception. Normally
        /// this just entails adding the exception to the holder object.
        /// </summary>
        /// <param name="unhandledException">The exception that went unhandled.</param>
        private void HandleException(Exception unhandledException)
        {
            Debug.Assert(unhandledException != null);

            if (unhandledException is OperationCanceledException exceptionAsOce && IsCancellationRequested &&
                m_contingentProperties!.m_cancellationToken == exceptionAsOce.CancellationToken)
            {
                // All conditions are satisfied for us to go into canceled state in Finish().
                // Mark the acknowledgement.  The exception is also stored to enable it to be
                // the exception propagated from an await.

                SetCancellationAcknowledged();
                AddException(exceptionAsOce, representsCancellation: true);
            }
            else
            {
                // Other exceptions, including any OCE from the task that doesn't match the tasks' own CT,
                // or that gets thrown without the CT being set will be treated as an ordinary exception
                // and added to the aggregate.

                AddException(unhandledException);
            }
        }

        #region Await Support
        /// <summary>Gets an awaiter used to await this <see cref="System.Threading.Tasks.Task"/>.</summary>
        /// <returns>An awaiter instance.</returns>
        /// <remarks>This method is intended for compiler user rather than use directly in code.</remarks>
        public TaskAwaiter GetAwaiter()
        {
            return new TaskAwaiter(this);
        }

        /// <summary>Configures an awaiter used to await this <see cref="System.Threading.Tasks.Task"/>.</summary>
        /// <param name="continueOnCapturedContext">
        /// true to attempt to marshal the continuation back to the original context captured; otherwise, false.
        /// </param>
        /// <returns>An object used to await this task.</returns>
        public ConfiguredTaskAwaitable ConfigureAwait(bool continueOnCapturedContext)
        {
            return new ConfiguredTaskAwaitable(this, continueOnCapturedContext);
        }

        /// <summary>
        /// Sets a continuation onto the <see cref="System.Threading.Tasks.Task"/>.
        /// The continuation is scheduled to run in the current synchronization context is one exists,
        /// otherwise in the current task scheduler.
        /// </summary>
        /// <param name="continuationAction">The action to invoke when the <see cref="System.Threading.Tasks.Task"/> has completed.</param>
        /// <param name="continueOnCapturedContext">
        /// true to attempt to marshal the continuation back to the original context captured; otherwise, false.
        /// </param>
        /// <param name="flowExecutionContext">Whether to flow ExecutionContext across the await.</param>
        /// <exception cref="System.InvalidOperationException">The awaiter was not properly initialized.</exception>
        internal void SetContinuationForAwait(
            Action continuationAction, bool continueOnCapturedContext, bool flowExecutionContext)
        {
            Debug.Assert(continuationAction != null);

            // Create the best AwaitTaskContinuation object given the request.
            // If this remains null by the end of the function, we can use the
            // continuationAction directly without wrapping it.
            TaskContinuation? tc = null;

            // If the user wants the continuation to run on the current "context" if there is one...
            if (continueOnCapturedContext)
            {
                // First try getting the current synchronization context.
                // If the current context is really just the base SynchronizationContext type,
                // which is intended to be equivalent to not having a current SynchronizationContext at all,
                // then ignore it.  This helps with performance by avoiding unnecessary posts and queueing
                // of work items, but more so it ensures that if code happens to publish the default context
                // as current, it won't prevent usage of a current task scheduler if there is one.
                SynchronizationContext? syncCtx = SynchronizationContext.Current;
                if (syncCtx != null && syncCtx.GetType() != typeof(SynchronizationContext))
                {
                    tc = new SynchronizationContextAwaitTaskContinuation(syncCtx, continuationAction, flowExecutionContext);
                }
                else
                {
                    // If there was no SynchronizationContext, then try for the current scheduler.
                    // We only care about it if it's not the default.
                    TaskScheduler? scheduler = TaskScheduler.InternalCurrent;
                    if (scheduler != null && scheduler != TaskScheduler.Default)
                    {
                        tc = new TaskSchedulerAwaitTaskContinuation(scheduler, continuationAction, flowExecutionContext);
                    }
                }
            }

            if (tc == null && flowExecutionContext)
            {
                // We're targeting the default scheduler, so we can use the faster path
                // that assumes the default, and thus we don't need to store it.  If we're flowing
                // ExecutionContext, we need to capture it and wrap it in an AwaitTaskContinuation.
                // Otherwise, we're targeting the default scheduler and we don't need to flow ExecutionContext, so
                // we don't actually need a continuation object.  We can just store/queue the action itself.
                tc = new AwaitTaskContinuation(continuationAction, flowExecutionContext: true);
            }

            // Now register the continuation, and if we couldn't register it because the task is already completing,
            // process the continuation directly (in which case make sure we schedule the continuation
            // rather than inlining it, the latter of which could result in a rare but possible stack overflow).
            if (tc != null)
            {
                if (!AddTaskContinuation(tc, addBeforeOthers: false))
                    tc.Run(this, canInlineContinuationTask: false);
            }
            else
            {
                Debug.Assert(!flowExecutionContext, "We already determined we're not required to flow context.");
                if (!AddTaskContinuation(continuationAction, addBeforeOthers: false))
                    AwaitTaskContinuation.UnsafeScheduleAction(continuationAction, this);
            }
        }

        /// <summary>
        /// Sets a continuation onto the <see cref="System.Threading.Tasks.Task"/>.
        /// The continuation is scheduled to run in the current synchronization context is one exists,
        /// otherwise in the current task scheduler.
        /// </summary>
        /// <param name="stateMachineBox">The action to invoke when the <see cref="System.Threading.Tasks.Task"/> has completed.</param>
        /// <param name="continueOnCapturedContext">
        /// true to attempt to marshal the continuation back to the original context captured; otherwise, false.
        /// </param>
        /// <exception cref="System.InvalidOperationException">The awaiter was not properly initialized.</exception>
        internal void UnsafeSetContinuationForAwait(IAsyncStateMachineBox stateMachineBox, bool continueOnCapturedContext)
        {
            Debug.Assert(stateMachineBox != null);

            // This code path doesn't emit all expected TPL-related events, such as for continuations.
            // It's expected that all callers check whether events are enabled before calling this function,
            // and only call it if they're not, so we assert. However, as events can be dynamically turned
            // on and off, it's possible this assert could fire even when used correctly.  If it becomes
            // noisy, it can be deleted.
            Debug.Assert(!TplEventSource.Log.IsEnabled());

            // If the caller wants to continue on the current context/scheduler and there is one,
            // fall back to using the state machine's delegate.
            if (continueOnCapturedContext)
            {
                SynchronizationContext? syncCtx = SynchronizationContext.Current;
                if (syncCtx != null && syncCtx.GetType() != typeof(SynchronizationContext))
                {
                    var tc = new SynchronizationContextAwaitTaskContinuation(syncCtx, stateMachineBox.MoveNextAction, flowExecutionContext: false);
                    if (!AddTaskContinuation(tc, addBeforeOthers: false))
                    {
                        tc.Run(this, canInlineContinuationTask: false);
                    }
                    return;
                }
                else
                {
                    TaskScheduler? scheduler = TaskScheduler.InternalCurrent;
                    if (scheduler != null && scheduler != TaskScheduler.Default)
                    {
                        var tc = new TaskSchedulerAwaitTaskContinuation(scheduler, stateMachineBox.MoveNextAction, flowExecutionContext: false);
                        if (!AddTaskContinuation(tc, addBeforeOthers: false))
                        {
                            tc.Run(this, canInlineContinuationTask: false);
                        }
                        return;
                    }
                }
            }

            // Otherwise, add the state machine box directly as the continuation.
            // If we're unable to because the task has already completed, queue it.
            if (!AddTaskContinuation(stateMachineBox, addBeforeOthers: false))
            {
                ThreadPool.UnsafeQueueUserWorkItemInternal(stateMachineBox, preferLocal: true);
            }
        }

        /// <summary>Creates an awaitable that asynchronously yields back to the current context when awaited.</summary>
        /// <returns>
        /// A context that, when awaited, will asynchronously transition back into the current context at the
        /// time of the await. If the current SynchronizationContext is non-null, that is treated as the current context.
        /// Otherwise, TaskScheduler.Current is treated as the current context.
        /// </returns>
        public static YieldAwaitable Yield()
        {
            return default;
        }
        #endregion

        /// <summary>
        /// Waits for the <see cref="Task"/> to complete execution.
        /// </summary>
        /// <exception cref="System.AggregateException">
        /// The <see cref="Task"/> was canceled -or- an exception was thrown during
        /// the execution of the <see cref="Task"/>.
        /// </exception>
        public void Wait()
        {
#if DEBUG
            bool waitResult =
#endif
            Wait(Timeout.Infinite, default);

#if DEBUG
            Debug.Assert(waitResult, "expected wait to succeed");
#endif
        }

        /// <summary>
        /// Waits for the <see cref="Task"/> to complete execution.
        /// </summary>
        /// <param name="timeout">
        /// A <see cref="System.TimeSpan"/> that represents the number of milliseconds to wait, or a <see
        /// cref="System.TimeSpan"/> that represents -1 milliseconds to wait indefinitely.
        /// </param>
        /// <returns>
        /// true if the <see cref="Task"/> completed execution within the allotted time; otherwise, false.
        /// </returns>
        /// <exception cref="System.AggregateException">
        /// The <see cref="Task"/> was canceled -or- an exception was thrown during the execution of the <see
        /// cref="Task"/>.
        /// </exception>
        /// <exception cref="System.ArgumentOutOfRangeException">
        /// <paramref name="timeout"/> is a negative number other than -1 milliseconds, which represents an
        /// infinite time-out -or- timeout is greater than
        /// <see cref="int.MaxValue"/>.
        /// </exception>
        public bool Wait(TimeSpan timeout)
        {
            long totalMilliseconds = (long)timeout.TotalMilliseconds;
            if (totalMilliseconds < -1 || totalMilliseconds > int.MaxValue)
            {
                ThrowHelper.ThrowArgumentOutOfRangeException(ExceptionArgument.timeout);
            }

            return Wait((int)totalMilliseconds, default);
        }

        /// <summary>
        /// Waits for the <see cref="Task"/> to complete execution.
        /// </summary>
        /// <param name="cancellationToken">
        /// A <see cref="CancellationToken"/> to observe while waiting for the task to complete.
        /// </param>
        /// <exception cref="System.OperationCanceledException">
        /// The <paramref name="cancellationToken"/> was canceled.
        /// </exception>
        /// <exception cref="System.AggregateException">
        /// The <see cref="Task"/> was canceled -or- an exception was thrown during the execution of the <see
        /// cref="Task"/>.
        /// </exception>
        public void Wait(CancellationToken cancellationToken)
        {
            Wait(Timeout.Infinite, cancellationToken);
        }

        /// <summary>
        /// Waits for the <see cref="Task"/> to complete execution.
        /// </summary>
        /// <param name="millisecondsTimeout">
        /// The number of milliseconds to wait, or <see cref="System.Threading.Timeout.Infinite"/> (-1) to
        /// wait indefinitely.</param>
        /// <returns>true if the <see cref="Task"/> completed execution within the allotted time; otherwise,
        /// false.
        /// </returns>
        /// <exception cref="System.ArgumentOutOfRangeException">
        /// <paramref name="millisecondsTimeout"/> is a negative number other than -1, which represents an
        /// infinite time-out.
        /// </exception>
        /// <exception cref="System.AggregateException">
        /// The <see cref="Task"/> was canceled -or- an exception was thrown during the execution of the <see
        /// cref="Task"/>.
        /// </exception>
        public bool Wait(int millisecondsTimeout)
        {
            return Wait(millisecondsTimeout, default);
        }

        /// <summary>
        /// Waits for the <see cref="Task"/> to complete execution.
        /// </summary>
        /// <param name="millisecondsTimeout">
        /// The number of milliseconds to wait, or <see cref="System.Threading.Timeout.Infinite"/> (-1) to
        /// wait indefinitely.
        /// </param>
        /// <param name="cancellationToken">
        /// A <see cref="CancellationToken"/> to observe while waiting for the task to complete.
        /// </param>
        /// <returns>
        /// true if the <see cref="Task"/> completed execution within the allotted time; otherwise, false.
        /// </returns>
        /// <exception cref="System.AggregateException">
        /// The <see cref="Task"/> was canceled -or- an exception was thrown during the execution of the <see
        /// cref="Task"/>.
        /// </exception>
        /// <exception cref="System.ArgumentOutOfRangeException">
        /// <paramref name="millisecondsTimeout"/> is a negative number other than -1, which represents an
        /// infinite time-out.
        /// </exception>
        /// <exception cref="System.OperationCanceledException">
        /// The <paramref name="cancellationToken"/> was canceled.
        /// </exception>
        public bool Wait(int millisecondsTimeout, CancellationToken cancellationToken)
        {
            if (millisecondsTimeout < -1)
            {
                ThrowHelper.ThrowArgumentOutOfRangeException(ExceptionArgument.millisecondsTimeout);
            }

            // Return immediately if we know that we've completed "clean" -- no exceptions, no cancellations
            // and if no notification to the debugger is required
            if (!IsWaitNotificationEnabledOrNotRanToCompletion) // (!DebuggerBitSet && RanToCompletion)
                return true;

            // Wait, and then return if we're still not done.
            if (!InternalWait(millisecondsTimeout, cancellationToken))
                return false;

            if (IsWaitNotificationEnabledOrNotRanToCompletion) // avoid a few unnecessary volatile reads if we completed successfully
            {
                // Notify the debugger of the wait completion if it's requested such a notification
                NotifyDebuggerOfWaitCompletionIfNecessary();

                // If cancellation was requested and the task was canceled, throw an
                // OperationCanceledException.  This is prioritized ahead of the ThrowIfExceptional
                // call to bring more determinism to cases where the same token is used to
                // cancel the Wait and to cancel the Task.  Otherwise, there's a race condition between
                // whether the Wait or the Task observes the cancellation request first,
                // and different exceptions result from the different cases.
                if (IsCanceled) cancellationToken.ThrowIfCancellationRequested();

                // If an exception occurred, or the task was cancelled, throw an exception.
                ThrowIfExceptional(true);
            }

            Debug.Assert((m_stateFlags & TASK_STATE_FAULTED) == 0, "Task.Wait() completing when in Faulted state.");

            return true;
        }

        // Convenience method that wraps any scheduler exception in a TaskSchedulerException
        // and rethrows it.
        private bool WrappedTryRunInline()
        {
            if (m_taskScheduler == null)
                return false;

            try
            {
                return m_taskScheduler.TryRunInline(this, true);
            }
            catch (Exception e)
            {
                throw new TaskSchedulerException(e);
            }
        }

        /// <summary>
        /// The core wait function, which is only accessible internally. It's meant to be used in places in TPL code where
        /// the current context is known or cached.
        /// </summary>
        [MethodImpl(MethodImplOptions.NoOptimization)]  // this is needed for the parallel debugger
        internal bool InternalWait(int millisecondsTimeout, CancellationToken cancellationToken) =>
            InternalWaitCore(millisecondsTimeout, cancellationToken);

        // Separated out to allow it to be optimized (caller is marked NoOptimization for VS parallel debugger
        // to be able to see the method on the stack and inspect arguments).
        private bool InternalWaitCore(int millisecondsTimeout, CancellationToken cancellationToken)
        {
            // If the task has already completed, there's nothing to wait for.
            bool returnValue = IsCompleted;
            if (returnValue)
            {
                return true;
            }

            // ETW event for Task Wait Begin
            TplEventSource log = TplEventSource.Log;
            bool etwIsEnabled = log.IsEnabled();
            if (etwIsEnabled)
            {
                Task? currentTask = Task.InternalCurrent;
                log.TaskWaitBegin(
                    currentTask != null ? currentTask.m_taskScheduler!.Id : TaskScheduler.Default.Id, currentTask != null ? currentTask.Id : 0,
                    this.Id, TplEventSource.TaskWaitBehavior.Synchronous, 0);
            }

            // Alert a listening debugger that we can't make forward progress unless it slips threads.
            // We call NOCTD for two reasons:
            //    1. If the task runs on another thread, then we'll be blocked here indefinitely.
            //    2. If the task runs inline but takes some time to complete, it will suffer ThreadAbort with possible state corruption,
            //       and it is best to prevent this unless the user explicitly asks to view the value with thread-slipping enabled.
            Debugger.NotifyOfCrossThreadDependency();

            // We will attempt inline execution only if an infinite wait was requested
            // Inline execution doesn't make sense for finite timeouts and if a cancellation token was specified
            // because we don't know how long the task delegate will take.
            if (millisecondsTimeout == Timeout.Infinite && !cancellationToken.CanBeCanceled &&
                WrappedTryRunInline() && IsCompleted) // TryRunInline doesn't guarantee completion, as there may be unfinished children.
            {
                returnValue = true;
            }
            else
            {
                returnValue = SpinThenBlockingWait(millisecondsTimeout, cancellationToken);
            }

            Debug.Assert(IsCompleted || millisecondsTimeout != Timeout.Infinite);

            // ETW event for Task Wait End
            if (etwIsEnabled)
            {
                Task? currentTask = Task.InternalCurrent;
                if (currentTask != null)
                {
                    log.TaskWaitEnd(currentTask.m_taskScheduler!.Id, currentTask.Id, this.Id);
                }
                else
                {
                    log.TaskWaitEnd(TaskScheduler.Default.Id, 0, this.Id);
                }
                // logically the continuation is empty so we immediately fire
                log.TaskWaitContinuationComplete(this.Id);
            }

            return returnValue;
        }

        // An MRES that gets set when Invoke is called.  This replaces old logic that looked like this:
        //      ManualResetEventSlim mres = new ManualResetEventSlim(false, 0);
        //      Action<Task> completionAction = delegate {mres.Set();}
        //      AddCompletionAction(completionAction);
        // with this:
        //      SetOnInvokeMres mres = new SetOnInvokeMres();
        //      AddCompletionAction(mres, addBeforeOthers: true);
        // which saves a couple of allocations.
        //
        // Used in SpinThenBlockingWait (below), but could be seen as a general purpose mechanism.
        private sealed class SetOnInvokeMres : ManualResetEventSlim, ITaskCompletionAction
        {
            internal SetOnInvokeMres() : base(false, 0) { }
            public void Invoke(Task completingTask) { Set(); }
            public bool InvokeMayRunArbitraryCode => false;
        }

        /// <summary>
        /// Waits for the task to complete, for a timeout to occur, or for cancellation to be requested.
        /// The method first spins and then falls back to blocking on a new event.
        /// </summary>
        /// <param name="millisecondsTimeout">The timeout.</param>
        /// <param name="cancellationToken">The token.</param>
        /// <returns>true if the task is completed; otherwise, false.</returns>
        private bool SpinThenBlockingWait(int millisecondsTimeout, CancellationToken cancellationToken)
        {
            bool infiniteWait = millisecondsTimeout == Timeout.Infinite;
            uint startTimeTicks = infiniteWait ? 0 : (uint)Environment.TickCount;
            bool returnValue = SpinWait(millisecondsTimeout);
            if (!returnValue)
            {
                var mres = new SetOnInvokeMres();
                try
                {
                    AddCompletionAction(mres, addBeforeOthers: true);
#pragma warning disable CA1416 // Validate platform compatibility, issue: https://github.com/dotnet/runtime/issues/44622
                    if (infiniteWait)
                    {
                        returnValue = mres.Wait(Timeout.Infinite, cancellationToken);
                    }
                    else
                    {
                        uint elapsedTimeTicks = ((uint)Environment.TickCount) - startTimeTicks;
                        if (elapsedTimeTicks < millisecondsTimeout)
                        {
                            returnValue = mres.Wait((int)(millisecondsTimeout - elapsedTimeTicks), cancellationToken);
                        }
                    }
#pragma warning restore CA1416
                }
                finally
                {
                    if (!IsCompleted) RemoveContinuation(mres);
                    // Don't Dispose of the MRES, because the continuation off of this task may
                    // still be running.  This is ok, however, as we never access the MRES' WaitHandle,
                    // and thus no finalizable resources are actually allocated.
                }
            }
            return returnValue;
        }

        /// <summary>
        /// Spins briefly while checking IsCompleted
        /// </summary>
        /// <param name="millisecondsTimeout">The timeout.</param>
        /// <returns>true if the task is completed; otherwise, false.</returns>
        /// <exception cref="System.OperationCanceledException">The wait was canceled.</exception>
        private bool SpinWait(int millisecondsTimeout)
        {
            if (IsCompleted) return true;

            if (millisecondsTimeout == 0)
            {
                // For 0-timeouts, we just return immediately.
                return false;
            }

            int spinCount = Threading.SpinWait.SpinCountforSpinBeforeWait;
            SpinWait spinner = default;
            while (spinner.Count < spinCount)
            {
                spinner.SpinOnce(sleep1Threshold: -1);

                if (IsCompleted)
                {
                    return true;
                }
            }

            return false;
        }

        /// <summary>
        /// Cancels the <see cref="Task"/>.
        /// </summary>
        internal void InternalCancel()
        {
            Debug.Assert((Options & (TaskCreationOptions)InternalTaskOptions.PromiseTask) == 0, "Task.InternalCancel() did not expect promise-style task");

            TaskSchedulerException? tse = null;
            bool popped = false;

            // If started, and running in a task context, we can try to pop the chore.
            if ((m_stateFlags & TASK_STATE_STARTED) != 0)
            {
                TaskScheduler? ts = m_taskScheduler;
                try
                {
                    popped = (ts != null) && ts.TryDequeue(this);
                }
                catch (Exception e)
                {
                    // TryDequeue threw. We don't know whether the task was properly dequeued or not. So we must let the rest of
                    // the cancellation logic run its course (record the request, attempt atomic state transition and do cleanup where appropriate)
                    // Here we will only record a TaskSchedulerException, which will later be thrown at function exit.
                    tse = new TaskSchedulerException(e);
                }
            }

            // Record the cancellation request.
            RecordInternalCancellationRequest();

            // Determine whether we need to clean up
            // This will be the case
            //     1) if we were able to pop, and we are able to update task state to TASK_STATE_CANCELED
            //     2) if the task seems to be yet unstarted, and we can transition to
            //        TASK_STATE_CANCELED before anyone else can transition into _STARTED or _CANCELED or
            //        _RAN_TO_COMPLETION or _FAULTED
            // Note that we do not check for TASK_STATE_COMPLETION_RESERVED.  That only applies to promise-style
            // tasks, and a promise-style task should not enter into this codepath.
            bool mustCleanup = false;
            if (popped)
            {
                // Include TASK_STATE_DELEGATE_INVOKED in "illegal" bits to protect against the situation where
                // TS.TryDequeue() returns true but the task is still left on the queue.
                mustCleanup = AtomicStateUpdate(TASK_STATE_CANCELED, TASK_STATE_CANCELED | TASK_STATE_DELEGATE_INVOKED);
            }
            else if ((m_stateFlags & TASK_STATE_STARTED) == 0)
            {
                mustCleanup = AtomicStateUpdate(TASK_STATE_CANCELED,
                    TASK_STATE_CANCELED | TASK_STATE_STARTED | TASK_STATE_RAN_TO_COMPLETION |
                    TASK_STATE_FAULTED | TASK_STATE_DELEGATE_INVOKED);
            }

            // do the cleanup (i.e. set completion event and finish continuations)
            if (mustCleanup)
            {
                CancellationCleanupLogic();
            }

            if (tse != null)
            {
                throw tse;
            }
        }

        /// <summary>
        /// Cancels a ContinueWith task as part of determining to see whether the continuation should run.
        /// This is only valid if the ContinueWith has a default token associated with it.
        /// </summary>
        internal void InternalCancelContinueWithInitialState()
        {
            // There isn't a cancellation token assigned to the task, which means the task is still going to be in its
            // initial state.  The only way it could have transitioned is if:
            // - it was Start'd, which isn't valid for a continuation
            // - it was canceled, which won't have happened without a token
            // - it was run as a continuation, which won't have happened because this method is only invoked once
            // As a result, we can take an optimized path that avoids inflating contingent properties.
            const int IllegalFlags = TASK_STATE_STARTED | TASK_STATE_COMPLETED_MASK | TASK_STATE_DELEGATE_INVOKED;
            Debug.Assert((m_stateFlags & IllegalFlags) == 0, "The continuation was in an invalid state.");
            Debug.Assert((m_stateFlags & TASK_STATE_WAITINGFORACTIVATION) != 0, "Expected continuation to be waiting for activation");
            Debug.Assert(m_contingentProperties is null || m_contingentProperties.m_cancellationToken == default);

            m_stateFlags |= TASK_STATE_CANCELED; // no synchronization necessary, per above comment
            CancellationCleanupLogic();
        }

        // Breaks out logic for recording a cancellation request
        internal void RecordInternalCancellationRequest()
        {
            // Record the cancellation request.
            EnsureContingentPropertiesInitialized().m_internalCancellationRequested = CANCELLATION_REQUESTED;
        }

        // Breaks out logic for recording a cancellation request
        // This overload should only be used for promise tasks where no cancellation token
        // was supplied when the task was created.
        internal void RecordInternalCancellationRequest(CancellationToken tokenToRecord, object? cancellationException)
        {
            Debug.Assert((Options & (TaskCreationOptions)InternalTaskOptions.PromiseTask) != 0, "Task.RecordInternalCancellationRequest(CancellationToken) only valid for promise-style task");

            RecordInternalCancellationRequest();
            Debug.Assert(m_contingentProperties!.m_cancellationToken == default);

            // Store the supplied cancellation token as this task's token.
            // Waiting on this task will then result in an OperationCanceledException containing this token.
            if (tokenToRecord != default)
            {
                m_contingentProperties.m_cancellationToken = tokenToRecord;
            }

            // Store the supplied cancellation exception
            if (cancellationException != null)
            {
#if DEBUG
                var oce = cancellationException as OperationCanceledException;
                if (oce == null)
                {
                    var edi = cancellationException as ExceptionDispatchInfo;
                    Debug.Assert(edi != null, "Expected either an OCE or an EDI");
                    oce = edi.SourceException as OperationCanceledException;
                    Debug.Assert(oce != null, "Expected EDI to contain an OCE");
                }
                Debug.Assert(oce.CancellationToken == tokenToRecord,
                                "Expected OCE's token to match the provided token.");
#endif
                AddException(cancellationException, representsCancellation: true);
            }
        }

        // ASSUMES THAT A SUCCESSFUL CANCELLATION HAS JUST OCCURRED ON THIS TASK!!!
        // And this method should be called at most once per task.
        internal void CancellationCleanupLogic()
        {
            Debug.Assert((m_stateFlags & (TASK_STATE_CANCELED | TASK_STATE_COMPLETION_RESERVED)) != 0, "Task.CancellationCleanupLogic(): Task not canceled or reserved.");
            // We'd like to be able to:
            //     Debug.Assert((m_completionEvent == null) || !m_completionEvent.IsSet, "Task.CancellationCleanupLogic(): Completion event already set.");
            // However, there is a small window for a race condition.  If someone calls Wait() between InternalCancel() and
            // here, that will set m_completionEvent, leading to a meaningless/harmless assertion.

            // This may have been set already, but we need to make sure.
            Interlocked.Exchange(ref m_stateFlags, m_stateFlags | TASK_STATE_CANCELED);

            // Fire completion event if it has been lazily initialized
            ContingentProperties? cp = Volatile.Read(ref m_contingentProperties);
            if (cp != null)
            {
                cp.SetCompleted();
                cp.UnregisterCancellationCallback();
            }

            if (TplEventSource.Log.IsEnabled())
                TplEventSource.Log.TraceOperationEnd(this.Id, AsyncCausalityStatus.Canceled);

            if (s_asyncDebuggingEnabled)
                RemoveFromActiveTasks(this);

            // Notify parents, fire continuations, other cleanup.
            FinishStageThree();
        }

        /// <summary>
        /// Sets the task's cancellation acknowledged flag.
        /// </summary>
        private void SetCancellationAcknowledged()
        {
            Debug.Assert(this == Task.InternalCurrent, "SetCancellationAcknowledged() should only be called while this is still the current task");
            Debug.Assert(IsCancellationRequested, "SetCancellationAcknowledged() should not be called if the task's CT wasn't signaled");

            m_stateFlags |= TASK_STATE_CANCELLATIONACKNOWLEDGED;
        }

        /// <summary>Completes a promise task as RanToCompletion.</summary>
        /// <remarks>If this is a Task{T}, default(T) is the implied result.</remarks>
        /// <returns>true if the task was transitioned to ran to completion; false if it was already completed.</returns>
        internal bool TrySetResult()
        {
            Debug.Assert(m_action == null, "Task<T>.TrySetResult(): non-null m_action");

            if (AtomicStateUpdate(
                TASK_STATE_COMPLETION_RESERVED | TASK_STATE_RAN_TO_COMPLETION,
                TASK_STATE_COMPLETION_RESERVED | TASK_STATE_RAN_TO_COMPLETION | TASK_STATE_FAULTED | TASK_STATE_CANCELED))
            {
                ContingentProperties? props = m_contingentProperties;
                if (props != null)
                {
                    NotifyParentIfPotentiallyAttachedTask();
                    props.SetCompleted();
                }
                FinishContinuations();
                return true;
            }

            return false;
        }

        // Allow multiple exceptions to be assigned to a promise-style task.
        // This is useful when a TaskCompletionSource<T> stands in as a proxy
        // for a "real" task (as we do in Unwrap(), ContinueWhenAny() and ContinueWhenAll())
        // and the "real" task ends up with multiple exceptions, which is possible when
        // a task has children.
        //
        // Called from TaskCompletionSource<T>.SetException(IEnumerable<Exception>).
        internal bool TrySetException(object exceptionObject)
        {
            Debug.Assert(m_action == null, "Task<T>.TrySetException(): non-null m_action");

            // TCS.{Try}SetException() should have checked for this
            Debug.Assert(exceptionObject != null, "Expected non-null exceptionObject argument");

            // Only accept these types.
            Debug.Assert(
                (exceptionObject is Exception) || (exceptionObject is IEnumerable<Exception>) ||
                (exceptionObject is ExceptionDispatchInfo) || (exceptionObject is IEnumerable<ExceptionDispatchInfo>),
                "Expected exceptionObject to be either Exception, ExceptionDispatchInfo, or IEnumerable<> of one of those");

            bool returnValue = false;

            // "Reserve" the completion for this task, while making sure that: (1) No prior reservation
            // has been made, (2) The result has not already been set, (3) An exception has not previously
            // been recorded, and (4) Cancellation has not been requested.
            //
            // If the reservation is successful, then add the exception(s) and finish completion processing.
            //
            // The lazy initialization may not be strictly necessary, but I'd like to keep it here
            // anyway.  Some downstream logic may depend upon an inflated m_contingentProperties.
            EnsureContingentPropertiesInitialized();
            if (AtomicStateUpdate(
                TASK_STATE_COMPLETION_RESERVED,
                TASK_STATE_COMPLETION_RESERVED | TASK_STATE_RAN_TO_COMPLETION | TASK_STATE_FAULTED | TASK_STATE_CANCELED))
            {
                AddException(exceptionObject); // handles singleton exception or exception collection
                Finish(false);
                returnValue = true;
            }

            return returnValue;
        }

        // internal helper function breaks out logic used by TaskCompletionSource and AsyncMethodBuilder
        // If the tokenToRecord is not None, it will be stored onto the task.
        // This method is only valid for promise tasks.
        internal bool TrySetCanceled(CancellationToken tokenToRecord)
        {
            return TrySetCanceled(tokenToRecord, null);
        }

        // internal helper function breaks out logic used by TaskCompletionSource and AsyncMethodBuilder
        // If the tokenToRecord is not None, it will be stored onto the task.
        // If the OperationCanceledException is not null, it will be stored into the task's exception holder.
        // This method is only valid for promise tasks.
        internal bool TrySetCanceled(CancellationToken tokenToRecord, object? cancellationException)
        {
            Debug.Assert(m_action == null, "Task<T>.TrySetCanceled(): non-null m_action");
            Debug.Assert(
                cancellationException == null ||
                cancellationException is OperationCanceledException ||
                (cancellationException as ExceptionDispatchInfo)?.SourceException is OperationCanceledException,
                "Expected null or an OperationCanceledException");

            bool returnValue = false;

            // "Reserve" the completion for this task, while making sure that: (1) No prior reservation
            // has been made, (2) The result has not already been set, (3) An exception has not previously
            // been recorded, and (4) Cancellation has not been requested.
            //
            // If the reservation is successful, then record the cancellation and finish completion processing.
            if (AtomicStateUpdate(
                TASK_STATE_COMPLETION_RESERVED,
                TASK_STATE_COMPLETION_RESERVED | TASK_STATE_CANCELED | TASK_STATE_FAULTED | TASK_STATE_RAN_TO_COMPLETION))
            {
                RecordInternalCancellationRequest(tokenToRecord, cancellationException);
                CancellationCleanupLogic(); // perform cancellation cleanup actions
                returnValue = true;
            }

            return returnValue;
        }

        //
        // Continuation passing functionality (aka ContinueWith)
        //

        /// <summary>
        /// Runs all of the continuations, as appropriate.
        /// </summary>
        internal void FinishContinuations()
        {
            // Atomically store the fact that this task is completing.  From this point on, the adding of continuations will
            // result in the continuations being run/launched directly rather than being added to the continuation list.
            // Then if we grabbed any continuations, run them.
            object? continuationObject = Interlocked.Exchange(ref m_continuationObject, s_taskCompletionSentinel);
            if (continuationObject != null)
            {
                RunContinuations(continuationObject);
            }
        }

        private void RunContinuations(object continuationObject) // separated out of FinishContinuations to enable it to be inlined
        {
            Debug.Assert(continuationObject != null);

            TplEventSource log = TplEventSource.Log;
            bool etwIsEnabled = log.IsEnabled();
            if (etwIsEnabled)
                log.TraceSynchronousWorkBegin(this.Id, CausalitySynchronousWork.CompletionNotification);

            bool canInlineContinuations =
                (m_stateFlags & (int)TaskCreationOptions.RunContinuationsAsynchronously) == 0 &&
                RuntimeHelpers.TryEnsureSufficientExecutionStack();

            switch (continuationObject)
            {
                // Handle the single IAsyncStateMachineBox case.  This could be handled as part of the ITaskCompletionAction
                // but we want to ensure that inlining is properly handled in the face of schedulers, so its behavior
                // needs to be customized ala raw Actions.  This is also the most important case, as it represents the
                // most common form of continuation, so we check it first.
                case IAsyncStateMachineBox stateMachineBox:
                    AwaitTaskContinuation.RunOrScheduleAction(stateMachineBox, canInlineContinuations);
                    LogFinishCompletionNotification();
                    return;

                // Handle the single Action case.
                case Action action:
                    AwaitTaskContinuation.RunOrScheduleAction(action, canInlineContinuations);
                    LogFinishCompletionNotification();
                    return;

                // Handle the single TaskContinuation case.
                case TaskContinuation tc:
                    tc.Run(this, canInlineContinuations);
                    LogFinishCompletionNotification();
                    return;

                // Handle the single ITaskCompletionAction case.
                case ITaskCompletionAction completionAction:
                    RunOrQueueCompletionAction(completionAction, canInlineContinuations);
                    LogFinishCompletionNotification();
                    return;
            }

            // Not a single; it must be a list.
            List<object?> continuations = (List<object?>)continuationObject;

            //
            // Begin processing of continuation list
            //

            // Wait for any concurrent adds or removes to be retired
            lock (continuations) { }
            int continuationCount = continuations.Count;

            // Fire the asynchronous continuations first. However, if we're not able to run any continuations synchronously,
            // then we can skip this first pass, since the second pass that tries to run everything synchronously will instead
            // run everything asynchronously anyway.
            if (canInlineContinuations)
            {
                bool forceContinuationsAsync = false;
                for (int i = 0; i < continuationCount; i++)
                {
                    // For StandardTaskContinuations, we respect the TaskContinuationOptions.ExecuteSynchronously option,
                    // as the developer needs to explicitly opt-into running the continuation synchronously, and if they do,
                    // they get what they asked for. ITaskCompletionActions are only ever created by the runtime, and we always
                    // try to execute them synchronously. For all other continuations (related to await), we only run it synchronously
                    // if it's the first such continuation; otherwise, we force it to run asynchronously so as to not artificially
                    // delay an await continuation behind other arbitrary user code created as a previous await continuation.

                    object? currentContinuation = continuations[i];
                    if (currentContinuation == null)
                    {
                        // The continuation was unregistered and null'd out, so just skip it.
                        continue;
                    }
                    else if (currentContinuation is ContinueWithTaskContinuation stc)
                    {
                        if ((stc.m_options & TaskContinuationOptions.ExecuteSynchronously) == 0)
                        {
                            continuations[i] = null; // so that we can skip this later
                            if (etwIsEnabled)
                                log.RunningContinuationList(Id, i, stc);
                            stc.Run(this, canInlineContinuationTask: false);
                        }
                    }
                    else if (!(currentContinuation is ITaskCompletionAction))
                    {
                        if (forceContinuationsAsync)
                        {
                            continuations[i] = null;
                            if (etwIsEnabled)
                                log.RunningContinuationList(Id, i, currentContinuation);
                            switch (currentContinuation)
                            {
                                case IAsyncStateMachineBox stateMachineBox:
                                    AwaitTaskContinuation.RunOrScheduleAction(stateMachineBox, allowInlining: false);
                                    break;

                                case Action action:
                                    AwaitTaskContinuation.RunOrScheduleAction(action, allowInlining: false);
                                    break;

                                default:
                                    Debug.Assert(currentContinuation is TaskContinuation);
                                    ((TaskContinuation)currentContinuation).Run(this, canInlineContinuationTask: false);
                                    break;
                            }
                        }
                        forceContinuationsAsync = true;
                    }
                }
            }

            // ... and then fire the synchronous continuations (if there are any).
            for (int i = 0; i < continuationCount; i++)
            {
                object? currentContinuation = continuations[i];
                if (currentContinuation == null)
                {
                    continue;
                }
                continuations[i] = null; // to enable free'ing up memory earlier
                if (etwIsEnabled)
                   log.RunningContinuationList(Id, i, currentContinuation);

                switch (currentContinuation)
                {
                    case IAsyncStateMachineBox stateMachineBox:
                        AwaitTaskContinuation.RunOrScheduleAction(stateMachineBox, canInlineContinuations);
                        break;

                    case Action action:
                        AwaitTaskContinuation.RunOrScheduleAction(action, canInlineContinuations);
                        break;

                    case TaskContinuation tc:
                        tc.Run(this, canInlineContinuations);
                        break;

                    default:
                        Debug.Assert(currentContinuation is ITaskCompletionAction);
                        RunOrQueueCompletionAction((ITaskCompletionAction)currentContinuation, canInlineContinuations);
                        break;
                }
            }

            LogFinishCompletionNotification();
        }

        private void RunOrQueueCompletionAction(ITaskCompletionAction completionAction, bool allowInlining)
        {
            if (allowInlining || !completionAction.InvokeMayRunArbitraryCode)
            {
                completionAction.Invoke(this);
            }
            else
            {
                ThreadPool.UnsafeQueueUserWorkItemInternal(new CompletionActionInvoker(completionAction, this), preferLocal: true);
            }
        }

        private static void LogFinishCompletionNotification()
        {
            if (TplEventSource.Log.IsEnabled())
                TplEventSource.Log.TraceSynchronousWorkEnd(CausalitySynchronousWork.CompletionNotification);
        }

        #region Continuation methods

        #region Action<Task> continuation
        /// <summary>
        /// Creates a continuation that executes when the target <see cref="Task"/> completes.
        /// </summary>
        /// <param name="continuationAction">
        /// An action to run when the <see cref="Task"/> completes. When run, the delegate will be
        /// passed the completed task as an argument.
        /// </param>
        /// <returns>A new continuation <see cref="Task"/>.</returns>
        /// <remarks>
        /// The returned <see cref="Task"/> will not be scheduled for execution until the current task has
        /// completed, whether it completes due to running to completion successfully, faulting due to an
        /// unhandled exception, or exiting out early due to being canceled.
        /// </remarks>
        /// <exception cref="System.ArgumentNullException">
        /// The <paramref name="continuationAction"/> argument is null.
        /// </exception>
        public Task ContinueWith(Action<Task> continuationAction)
        {
            return ContinueWith(continuationAction, TaskScheduler.Current, default, TaskContinuationOptions.None);
        }

        /// <summary>
        /// Creates a continuation that executes when the target <see cref="Task"/> completes.
        /// </summary>
        /// <param name="continuationAction">
        /// An action to run when the <see cref="Task"/> completes. When run, the delegate will be
        /// passed the completed task as an argument.
        /// </param>
        /// <param name="cancellationToken"> The <see cref="CancellationToken"/> that will be assigned to the new continuation task.</param>
        /// <returns>A new continuation <see cref="Task"/>.</returns>
        /// <remarks>
        /// The returned <see cref="Task"/> will not be scheduled for execution until the current task has
        /// completed, whether it completes due to running to completion successfully, faulting due to an
        /// unhandled exception, or exiting out early due to being canceled.
        /// </remarks>
        /// <exception cref="System.ArgumentNullException">
        /// The <paramref name="continuationAction"/> argument is null.
        /// </exception>
        /// <exception cref="System.ObjectDisposedException">The provided <see cref="System.Threading.CancellationToken">CancellationToken</see>
        /// has already been disposed.
        /// </exception>
        public Task ContinueWith(Action<Task> continuationAction, CancellationToken cancellationToken)
        {
            return ContinueWith(continuationAction, TaskScheduler.Current, cancellationToken, TaskContinuationOptions.None);
        }

        /// <summary>
        /// Creates a continuation that executes when the target <see cref="Task"/> completes.
        /// </summary>
        /// <param name="continuationAction">
        /// An action to run when the <see cref="Task"/> completes.  When run, the delegate will be
        /// passed the completed task as an argument.
        /// </param>
        /// <param name="scheduler">
        /// The <see cref="TaskScheduler"/> to associate with the continuation task and to use for its execution.
        /// </param>
        /// <returns>A new continuation <see cref="Task"/>.</returns>
        /// <remarks>
        /// The returned <see cref="Task"/> will not be scheduled for execution until the current task has
        /// completed, whether it completes due to running to completion successfully, faulting due to an
        /// unhandled exception, or exiting out early due to being canceled.
        /// </remarks>
        /// <exception cref="System.ArgumentNullException">
        /// The <paramref name="continuationAction"/> argument is null.
        /// </exception>
        /// <exception cref="System.ArgumentNullException">
        /// The <paramref name="scheduler"/> argument is null.
        /// </exception>
        public Task ContinueWith(Action<Task> continuationAction, TaskScheduler scheduler)
        {
            return ContinueWith(continuationAction, scheduler, default, TaskContinuationOptions.None);
        }

        /// <summary>
        /// Creates a continuation that executes when the target <see cref="Task"/> completes.
        /// </summary>
        /// <param name="continuationAction">
        /// An action to run when the <see cref="Task"/> completes. When run, the delegate will be
        /// passed the completed task as an argument.
        /// </param>
        /// <param name="continuationOptions">
        /// Options for when the continuation is scheduled and how it behaves. This includes criteria, such
        /// as <see
        /// cref="System.Threading.Tasks.TaskContinuationOptions.OnlyOnCanceled">OnlyOnCanceled</see>, as
        /// well as execution options, such as <see
        /// cref="System.Threading.Tasks.TaskContinuationOptions.ExecuteSynchronously">ExecuteSynchronously</see>.
        /// </param>
        /// <returns>A new continuation <see cref="Task"/>.</returns>
        /// <remarks>
        /// The returned <see cref="Task"/> will not be scheduled for execution until the current task has
        /// completed. If the continuation criteria specified through the <paramref
        /// name="continuationOptions"/> parameter are not met, the continuation task will be canceled
        /// instead of scheduled.
        /// </remarks>
        /// <exception cref="System.ArgumentNullException">
        /// The <paramref name="continuationAction"/> argument is null.
        /// </exception>
        /// <exception cref="System.ArgumentOutOfRangeException">
        /// The <paramref name="continuationOptions"/> argument specifies an invalid value for <see
        /// cref="System.Threading.Tasks.TaskContinuationOptions">TaskContinuationOptions</see>.
        /// </exception>
        public Task ContinueWith(Action<Task> continuationAction, TaskContinuationOptions continuationOptions)
        {
            return ContinueWith(continuationAction, TaskScheduler.Current, default, continuationOptions);
        }

        /// <summary>
        /// Creates a continuation that executes when the target <see cref="Task"/> completes.
        /// </summary>
        /// <param name="continuationAction">
        /// An action to run when the <see cref="Task"/> completes. When run, the delegate will be
        /// passed the completed task as an argument.
        /// </param>
        /// <param name="continuationOptions">
        /// Options for when the continuation is scheduled and how it behaves. This includes criteria, such
        /// as <see
        /// cref="System.Threading.Tasks.TaskContinuationOptions.OnlyOnCanceled">OnlyOnCanceled</see>, as
        /// well as execution options, such as <see
        /// cref="System.Threading.Tasks.TaskContinuationOptions.ExecuteSynchronously">ExecuteSynchronously</see>.
        /// </param>
        /// <param name="cancellationToken">The <see cref="CancellationToken"/> that will be assigned to the new continuation task.</param>
        /// <param name="scheduler">
        /// The <see cref="TaskScheduler"/> to associate with the continuation task and to use for its
        /// execution.
        /// </param>
        /// <returns>A new continuation <see cref="Task"/>.</returns>
        /// <remarks>
        /// The returned <see cref="Task"/> will not be scheduled for execution until the current task has
        /// completed. If the criteria specified through the <paramref name="continuationOptions"/> parameter
        /// are not met, the continuation task will be canceled instead of scheduled.
        /// </remarks>
        /// <exception cref="System.ArgumentNullException">
        /// The <paramref name="continuationAction"/> argument is null.
        /// </exception>
        /// <exception cref="System.ArgumentOutOfRangeException">
        /// The <paramref name="continuationOptions"/> argument specifies an invalid value for <see
        /// cref="System.Threading.Tasks.TaskContinuationOptions">TaskContinuationOptions</see>.
        /// </exception>
        /// <exception cref="System.ArgumentNullException">
        /// The <paramref name="scheduler"/> argument is null.
        /// </exception>
        /// <exception cref="System.ObjectDisposedException">The provided <see cref="System.Threading.CancellationToken">CancellationToken</see>
        /// has already been disposed.
        /// </exception>
        public Task ContinueWith(Action<Task> continuationAction, CancellationToken cancellationToken,
                                 TaskContinuationOptions continuationOptions, TaskScheduler scheduler)
        {
            return ContinueWith(continuationAction, scheduler, cancellationToken, continuationOptions);
        }

        // Same as the above overload, just with a stack mark parameter.
        private Task ContinueWith(Action<Task> continuationAction, TaskScheduler scheduler,
            CancellationToken cancellationToken, TaskContinuationOptions continuationOptions)
        {
            // Throw on continuation with null action
            if (continuationAction == null)
            {
                ThrowHelper.ThrowArgumentNullException(ExceptionArgument.continuationAction);
            }

            // Throw on continuation with null TaskScheduler
            if (scheduler == null)
            {
                ThrowHelper.ThrowArgumentNullException(ExceptionArgument.scheduler);
            }

            CreationOptionsFromContinuationOptions(continuationOptions, out TaskCreationOptions creationOptions, out InternalTaskOptions internalOptions);

            Task continuationTask = new ContinuationTaskFromTask(
                this, continuationAction, null,
                creationOptions, internalOptions
            );

            // Register the continuation.  If synchronous execution is requested, this may
            // actually invoke the continuation before returning.
            ContinueWithCore(continuationTask, scheduler, cancellationToken, continuationOptions);

            return continuationTask;
        }
        #endregion

        #region Action<Task, Object> continuation

        /// <summary>
        /// Creates a continuation that executes when the target <see cref="Task"/> completes.
        /// </summary>
        /// <param name="continuationAction">
        /// An action to run when the <see cref="Task"/> completes. When run, the delegate will be
        /// passed the completed task as and the caller-supplied state object as arguments.
        /// </param>
        /// <param name="state">An object representing data to be used by the continuation action.</param>
        /// <returns>A new continuation <see cref="Task"/>.</returns>
        /// <remarks>
        /// The returned <see cref="Task"/> will not be scheduled for execution until the current task has
        /// completed, whether it completes due to running to completion successfully, faulting due to an
        /// unhandled exception, or exiting out early due to being canceled.
        /// </remarks>
        /// <exception cref="System.ArgumentNullException">
        /// The <paramref name="continuationAction"/> argument is null.
        /// </exception>
        public Task ContinueWith(Action<Task, object?> continuationAction, object? state)
        {
            return ContinueWith(continuationAction, state, TaskScheduler.Current, default, TaskContinuationOptions.None);
        }

        /// <summary>
        /// Creates a continuation that executes when the target <see cref="Task"/> completes.
        /// </summary>
        /// <param name="continuationAction">
        /// An action to run when the <see cref="Task"/> completes. When run, the delegate will be
        /// passed the completed task and the caller-supplied state object as arguments.
        /// </param>
        /// <param name="state">An object representing data to be used by the continuation action.</param>
        /// <param name="cancellationToken"> The <see cref="CancellationToken"/> that will be assigned to the new continuation task.</param>
        /// <returns>A new continuation <see cref="Task"/>.</returns>
        /// <remarks>
        /// The returned <see cref="Task"/> will not be scheduled for execution until the current task has
        /// completed, whether it completes due to running to completion successfully, faulting due to an
        /// unhandled exception, or exiting out early due to being canceled.
        /// </remarks>
        /// <exception cref="System.ArgumentNullException">
        /// The <paramref name="continuationAction"/> argument is null.
        /// </exception>
        /// <exception cref="System.ObjectDisposedException">The provided <see cref="System.Threading.CancellationToken">CancellationToken</see>
        /// has already been disposed.
        /// </exception>
        public Task ContinueWith(Action<Task, object?> continuationAction, object? state, CancellationToken cancellationToken)
        {
            return ContinueWith(continuationAction, state, TaskScheduler.Current, cancellationToken, TaskContinuationOptions.None);
        }

        /// <summary>
        /// Creates a continuation that executes when the target <see cref="Task"/> completes.
        /// </summary>
        /// <param name="continuationAction">
        /// An action to run when the <see cref="Task"/> completes.  When run, the delegate will be
        /// passed the completed task and the caller-supplied state object as arguments.
        /// </param>
        /// <param name="state">An object representing data to be used by the continuation action.</param>
        /// <param name="scheduler">
        /// The <see cref="TaskScheduler"/> to associate with the continuation task and to use for its execution.
        /// </param>
        /// <returns>A new continuation <see cref="Task"/>.</returns>
        /// <remarks>
        /// The returned <see cref="Task"/> will not be scheduled for execution until the current task has
        /// completed, whether it completes due to running to completion successfully, faulting due to an
        /// unhandled exception, or exiting out early due to being canceled.
        /// </remarks>
        /// <exception cref="System.ArgumentNullException">
        /// The <paramref name="continuationAction"/> argument is null.
        /// </exception>
        /// <exception cref="System.ArgumentNullException">
        /// The <paramref name="scheduler"/> argument is null.
        /// </exception>
        public Task ContinueWith(Action<Task, object?> continuationAction, object? state, TaskScheduler scheduler)
        {
            return ContinueWith(continuationAction, state, scheduler, default, TaskContinuationOptions.None);
        }

        /// <summary>
        /// Creates a continuation that executes when the target <see cref="Task"/> completes.
        /// </summary>
        /// <param name="continuationAction">
        /// An action to run when the <see cref="Task"/> completes. When run, the delegate will be
        /// passed the completed task and the caller-supplied state object as arguments.
        /// </param>
        /// <param name="state">An object representing data to be used by the continuation action.</param>
        /// <param name="continuationOptions">
        /// Options for when the continuation is scheduled and how it behaves. This includes criteria, such
        /// as <see
        /// cref="System.Threading.Tasks.TaskContinuationOptions.OnlyOnCanceled">OnlyOnCanceled</see>, as
        /// well as execution options, such as <see
        /// cref="System.Threading.Tasks.TaskContinuationOptions.ExecuteSynchronously">ExecuteSynchronously</see>.
        /// </param>
        /// <returns>A new continuation <see cref="Task"/>.</returns>
        /// <remarks>
        /// The returned <see cref="Task"/> will not be scheduled for execution until the current task has
        /// completed. If the continuation criteria specified through the <paramref
        /// name="continuationOptions"/> parameter are not met, the continuation task will be canceled
        /// instead of scheduled.
        /// </remarks>
        /// <exception cref="System.ArgumentNullException">
        /// The <paramref name="continuationAction"/> argument is null.
        /// </exception>
        /// <exception cref="System.ArgumentOutOfRangeException">
        /// The <paramref name="continuationOptions"/> argument specifies an invalid value for <see
        /// cref="System.Threading.Tasks.TaskContinuationOptions">TaskContinuationOptions</see>.
        /// </exception>
        public Task ContinueWith(Action<Task, object?> continuationAction, object? state, TaskContinuationOptions continuationOptions)
        {
            return ContinueWith(continuationAction, state, TaskScheduler.Current, default, continuationOptions);
        }

        /// <summary>
        /// Creates a continuation that executes when the target <see cref="Task"/> completes.
        /// </summary>
        /// <param name="continuationAction">
        /// An action to run when the <see cref="Task"/> completes. When run, the delegate will be
        /// passed the completed task and the caller-supplied state object as arguments.
        /// </param>
        /// <param name="state">An object representing data to be used by the continuation action.</param>
        /// <param name="continuationOptions">
        /// Options for when the continuation is scheduled and how it behaves. This includes criteria, such
        /// as <see
        /// cref="System.Threading.Tasks.TaskContinuationOptions.OnlyOnCanceled">OnlyOnCanceled</see>, as
        /// well as execution options, such as <see
        /// cref="System.Threading.Tasks.TaskContinuationOptions.ExecuteSynchronously">ExecuteSynchronously</see>.
        /// </param>
        /// <param name="cancellationToken">The <see cref="CancellationToken"/> that will be assigned to the new continuation task.</param>
        /// <param name="scheduler">
        /// The <see cref="TaskScheduler"/> to associate with the continuation task and to use for its
        /// execution.
        /// </param>
        /// <returns>A new continuation <see cref="Task"/>.</returns>
        /// <remarks>
        /// The returned <see cref="Task"/> will not be scheduled for execution until the current task has
        /// completed. If the criteria specified through the <paramref name="continuationOptions"/> parameter
        /// are not met, the continuation task will be canceled instead of scheduled.
        /// </remarks>
        /// <exception cref="System.ArgumentNullException">
        /// The <paramref name="continuationAction"/> argument is null.
        /// </exception>
        /// <exception cref="System.ArgumentOutOfRangeException">
        /// The <paramref name="continuationOptions"/> argument specifies an invalid value for <see
        /// cref="System.Threading.Tasks.TaskContinuationOptions">TaskContinuationOptions</see>.
        /// </exception>
        /// <exception cref="System.ArgumentNullException">
        /// The <paramref name="scheduler"/> argument is null.
        /// </exception>
        /// <exception cref="System.ObjectDisposedException">The provided <see cref="System.Threading.CancellationToken">CancellationToken</see>
        /// has already been disposed.
        /// </exception>
        public Task ContinueWith(Action<Task, object?> continuationAction, object? state, CancellationToken cancellationToken,
                                 TaskContinuationOptions continuationOptions, TaskScheduler scheduler)
        {
            return ContinueWith(continuationAction, state, scheduler, cancellationToken, continuationOptions);
        }

        // Same as the above overload, just with a stack mark parameter.
        private Task ContinueWith(Action<Task, object?> continuationAction, object? state, TaskScheduler scheduler,
            CancellationToken cancellationToken, TaskContinuationOptions continuationOptions)
        {
            // Throw on continuation with null action
            if (continuationAction == null)
            {
                ThrowHelper.ThrowArgumentNullException(ExceptionArgument.continuationAction);
            }

            // Throw on continuation with null TaskScheduler
            if (scheduler == null)
            {
                ThrowHelper.ThrowArgumentNullException(ExceptionArgument.scheduler);
            }

            CreationOptionsFromContinuationOptions(continuationOptions, out TaskCreationOptions creationOptions, out InternalTaskOptions internalOptions);

            Task continuationTask = new ContinuationTaskFromTask(
                this, continuationAction, state,
                creationOptions, internalOptions
            );

            // Register the continuation.  If synchronous execution is requested, this may
            // actually invoke the continuation before returning.
            ContinueWithCore(continuationTask, scheduler, cancellationToken, continuationOptions);

            return continuationTask;
        }

        #endregion

        #region Func<Task, TResult> continuation

        /// <summary>
        /// Creates a continuation that executes when the target <see cref="Task"/> completes.
        /// </summary>
        /// <typeparam name="TResult">
        /// The type of the result produced by the continuation.
        /// </typeparam>
        /// <param name="continuationFunction">
        /// A function to run when the <see cref="Task"/> completes. When run, the delegate will be
        /// passed the completed task as an argument.
        /// </param>
        /// <returns>A new continuation <see cref="Task{TResult}"/>.</returns>
        /// <remarks>
        /// The returned <see cref="Task{TResult}"/> will not be scheduled for execution until the current task has
        /// completed, whether it completes due to running to completion successfully, faulting due to an
        /// unhandled exception, or exiting out early due to being canceled.
        /// </remarks>
        /// <exception cref="System.ArgumentNullException">
        /// The <paramref name="continuationFunction"/> argument is null.
        /// </exception>
        public Task<TResult> ContinueWith<TResult>(Func<Task, TResult> continuationFunction)
        {
            return ContinueWith<TResult>(continuationFunction, TaskScheduler.Current, default,
                TaskContinuationOptions.None);
        }

        /// <summary>
        /// Creates a continuation that executes when the target <see cref="Task"/> completes.
        /// </summary>
        /// <typeparam name="TResult">
        /// The type of the result produced by the continuation.
        /// </typeparam>
        /// <param name="continuationFunction">
        /// A function to run when the <see cref="Task"/> completes. When run, the delegate will be
        /// passed the completed task as an argument.
        /// </param>
        /// <param name="cancellationToken">The <see cref="CancellationToken"/> that will be assigned to the new continuation task.</param>
        /// <returns>A new continuation <see cref="Task{TResult}"/>.</returns>
        /// <remarks>
        /// The returned <see cref="Task{TResult}"/> will not be scheduled for execution until the current task has
        /// completed, whether it completes due to running to completion successfully, faulting due to an
        /// unhandled exception, or exiting out early due to being canceled.
        /// </remarks>
        /// <exception cref="System.ArgumentNullException">
        /// The <paramref name="continuationFunction"/> argument is null.
        /// </exception>
        /// <exception cref="System.ObjectDisposedException">The provided <see cref="System.Threading.CancellationToken">CancellationToken</see>
        /// has already been disposed.
        /// </exception>
        public Task<TResult> ContinueWith<TResult>(Func<Task, TResult> continuationFunction, CancellationToken cancellationToken)
        {
            return ContinueWith<TResult>(continuationFunction, TaskScheduler.Current, cancellationToken, TaskContinuationOptions.None);
        }

        /// <summary>
        /// Creates a continuation that executes when the target <see cref="Task"/> completes.
        /// </summary>
        /// <typeparam name="TResult">
        /// The type of the result produced by the continuation.
        /// </typeparam>
        /// <param name="continuationFunction">
        /// A function to run when the <see cref="Task"/> completes.  When run, the delegate will be
        /// passed the completed task as an argument.
        /// </param>
        /// <param name="scheduler">
        /// The <see cref="TaskScheduler"/> to associate with the continuation task and to use for its execution.
        /// </param>
        /// <returns>A new continuation <see cref="Task{TResult}"/>.</returns>
        /// <remarks>
        /// The returned <see cref="Task{TResult}"/> will not be scheduled for execution until the current task has
        /// completed, whether it completes due to running to completion successfully, faulting due to an
        /// unhandled exception, or exiting out early due to being canceled.
        /// </remarks>
        /// <exception cref="System.ArgumentNullException">
        /// The <paramref name="continuationFunction"/> argument is null.
        /// </exception>
        /// <exception cref="System.ArgumentNullException">
        /// The <paramref name="scheduler"/> argument is null.
        /// </exception>
        public Task<TResult> ContinueWith<TResult>(Func<Task, TResult> continuationFunction, TaskScheduler scheduler)
        {
            return ContinueWith<TResult>(continuationFunction, scheduler, default, TaskContinuationOptions.None);
        }

        /// <summary>
        /// Creates a continuation that executes when the target <see cref="Task"/> completes.
        /// </summary>
        /// <typeparam name="TResult">
        /// The type of the result produced by the continuation.
        /// </typeparam>
        /// <param name="continuationFunction">
        /// A function to run when the <see cref="Task"/> completes. When run, the delegate will be
        /// passed the completed task as an argument.
        /// </param>
        /// <param name="continuationOptions">
        /// Options for when the continuation is scheduled and how it behaves. This includes criteria, such
        /// as <see
        /// cref="System.Threading.Tasks.TaskContinuationOptions.OnlyOnCanceled">OnlyOnCanceled</see>, as
        /// well as execution options, such as <see
        /// cref="System.Threading.Tasks.TaskContinuationOptions.ExecuteSynchronously">ExecuteSynchronously</see>.
        /// </param>
        /// <returns>A new continuation <see cref="Task{TResult}"/>.</returns>
        /// <remarks>
        /// The returned <see cref="Task{TResult}"/> will not be scheduled for execution until the current task has
        /// completed. If the continuation criteria specified through the <paramref
        /// name="continuationOptions"/> parameter are not met, the continuation task will be canceled
        /// instead of scheduled.
        /// </remarks>
        /// <exception cref="System.ArgumentNullException">
        /// The <paramref name="continuationFunction"/> argument is null.
        /// </exception>
        /// <exception cref="System.ArgumentOutOfRangeException">
        /// The <paramref name="continuationOptions"/> argument specifies an invalid value for <see
        /// cref="System.Threading.Tasks.TaskContinuationOptions">TaskContinuationOptions</see>.
        /// </exception>
        public Task<TResult> ContinueWith<TResult>(Func<Task, TResult> continuationFunction, TaskContinuationOptions continuationOptions)
        {
            return ContinueWith<TResult>(continuationFunction, TaskScheduler.Current, default, continuationOptions);
        }

        /// <summary>
        /// Creates a continuation that executes when the target <see cref="Task"/> completes.
        /// </summary>
        /// <typeparam name="TResult">
        /// The type of the result produced by the continuation.
        /// </typeparam>
        /// <param name="continuationFunction">
        /// A function to run when the <see cref="Task"/> completes. When run, the delegate will be
        /// passed the completed task as an argument.
        /// </param>
        /// <param name="cancellationToken">The <see cref="CancellationToken"/> that will be assigned to the new continuation task.</param>
        /// <param name="continuationOptions">
        /// Options for when the continuation is scheduled and how it behaves. This includes criteria, such
        /// as <see
        /// cref="System.Threading.Tasks.TaskContinuationOptions.OnlyOnCanceled">OnlyOnCanceled</see>, as
        /// well as execution options, such as <see
        /// cref="System.Threading.Tasks.TaskContinuationOptions.ExecuteSynchronously">ExecuteSynchronously</see>.
        /// </param>
        /// <param name="scheduler">
        /// The <see cref="TaskScheduler"/> to associate with the continuation task and to use for its
        /// execution.
        /// </param>
        /// <returns>A new continuation <see cref="Task{TResult}"/>.</returns>
        /// <remarks>
        /// The returned <see cref="Task{TResult}"/> will not be scheduled for execution until the current task has
        /// completed. If the criteria specified through the <paramref name="continuationOptions"/> parameter
        /// are not met, the continuation task will be canceled instead of scheduled.
        /// </remarks>
        /// <exception cref="System.ArgumentNullException">
        /// The <paramref name="continuationFunction"/> argument is null.
        /// </exception>
        /// <exception cref="System.ArgumentOutOfRangeException">
        /// The <paramref name="continuationOptions"/> argument specifies an invalid value for <see
        /// cref="System.Threading.Tasks.TaskContinuationOptions">TaskContinuationOptions</see>.
        /// </exception>
        /// <exception cref="System.ArgumentNullException">
        /// The <paramref name="scheduler"/> argument is null.
        /// </exception>
        /// <exception cref="System.ObjectDisposedException">The provided <see cref="System.Threading.CancellationToken">CancellationToken</see>
        /// has already been disposed.
        /// </exception>
        public Task<TResult> ContinueWith<TResult>(Func<Task, TResult> continuationFunction, CancellationToken cancellationToken,
                                                   TaskContinuationOptions continuationOptions, TaskScheduler scheduler)
        {
            return ContinueWith<TResult>(continuationFunction, scheduler, cancellationToken, continuationOptions);
        }

        // Same as the above overload, just with a stack mark parameter.
        private Task<TResult> ContinueWith<TResult>(Func<Task, TResult> continuationFunction, TaskScheduler scheduler,
            CancellationToken cancellationToken, TaskContinuationOptions continuationOptions)
        {
            // Throw on continuation with null function
            if (continuationFunction == null)
            {
                ThrowHelper.ThrowArgumentNullException(ExceptionArgument.continuationFunction);
            }

            // Throw on continuation with null task scheduler
            if (scheduler == null)
            {
                ThrowHelper.ThrowArgumentNullException(ExceptionArgument.scheduler);
            }

            CreationOptionsFromContinuationOptions(continuationOptions, out TaskCreationOptions creationOptions, out InternalTaskOptions internalOptions);

            Task<TResult> continuationTask = new ContinuationResultTaskFromTask<TResult>(
                this, continuationFunction, null,
                creationOptions, internalOptions
            );

            // Register the continuation.  If synchronous execution is requested, this may
            // actually invoke the continuation before returning.
            ContinueWithCore(continuationTask, scheduler, cancellationToken, continuationOptions);

            return continuationTask;
        }
        #endregion

        #region Func<Task, Object, TResult> continuation

        /// <summary>
        /// Creates a continuation that executes when the target <see cref="Task"/> completes.
        /// </summary>
        /// <typeparam name="TResult">
        /// The type of the result produced by the continuation.
        /// </typeparam>
        /// <param name="continuationFunction">
        /// A function to run when the <see cref="Task"/> completes. When run, the delegate will be
        /// passed the completed task and the caller-supplied state object as arguments.
        /// </param>
        /// <param name="state">An object representing data to be used by the continuation function.</param>
        /// <returns>A new continuation <see cref="Task{TResult}"/>.</returns>
        /// <remarks>
        /// The returned <see cref="Task{TResult}"/> will not be scheduled for execution until the current task has
        /// completed, whether it completes due to running to completion successfully, faulting due to an
        /// unhandled exception, or exiting out early due to being canceled.
        /// </remarks>
        /// <exception cref="System.ArgumentNullException">
        /// The <paramref name="continuationFunction"/> argument is null.
        /// </exception>
        public Task<TResult> ContinueWith<TResult>(Func<Task, object?, TResult> continuationFunction, object? state)
        {
            return ContinueWith<TResult>(continuationFunction, state, TaskScheduler.Current, default,
                TaskContinuationOptions.None);
        }

        /// <summary>
        /// Creates a continuation that executes when the target <see cref="Task"/> completes.
        /// </summary>
        /// <typeparam name="TResult">
        /// The type of the result produced by the continuation.
        /// </typeparam>
        /// <param name="continuationFunction">
        /// A function to run when the <see cref="Task"/> completes. When run, the delegate will be
        /// passed the completed task and the caller-supplied state object as arguments.
        /// </param>
        /// <param name="state">An object representing data to be used by the continuation function.</param>
        /// <param name="cancellationToken">The <see cref="CancellationToken"/> that will be assigned to the new continuation task.</param>
        /// <returns>A new continuation <see cref="Task{TResult}"/>.</returns>
        /// <remarks>
        /// The returned <see cref="Task{TResult}"/> will not be scheduled for execution until the current task has
        /// completed, whether it completes due to running to completion successfully, faulting due to an
        /// unhandled exception, or exiting out early due to being canceled.
        /// </remarks>
        /// <exception cref="System.ArgumentNullException">
        /// The <paramref name="continuationFunction"/> argument is null.
        /// </exception>
        /// <exception cref="System.ObjectDisposedException">The provided <see cref="System.Threading.CancellationToken">CancellationToken</see>
        /// has already been disposed.
        /// </exception>
        public Task<TResult> ContinueWith<TResult>(Func<Task, object?, TResult> continuationFunction, object? state, CancellationToken cancellationToken)
        {
            return ContinueWith<TResult>(continuationFunction, state, TaskScheduler.Current, cancellationToken, TaskContinuationOptions.None);
        }

        /// <summary>
        /// Creates a continuation that executes when the target <see cref="Task"/> completes.
        /// </summary>
        /// <typeparam name="TResult">
        /// The type of the result produced by the continuation.
        /// </typeparam>
        /// <param name="continuationFunction">
        /// A function to run when the <see cref="Task"/> completes.  When run, the delegate will be
        /// passed the completed task and the caller-supplied state object as arguments.
        /// </param>
        /// <param name="state">An object representing data to be used by the continuation function.</param>
        /// <param name="scheduler">
        /// The <see cref="TaskScheduler"/> to associate with the continuation task and to use for its execution.
        /// </param>
        /// <returns>A new continuation <see cref="Task{TResult}"/>.</returns>
        /// <remarks>
        /// The returned <see cref="Task{TResult}"/> will not be scheduled for execution until the current task has
        /// completed, whether it completes due to running to completion successfully, faulting due to an
        /// unhandled exception, or exiting out early due to being canceled.
        /// </remarks>
        /// <exception cref="System.ArgumentNullException">
        /// The <paramref name="continuationFunction"/> argument is null.
        /// </exception>
        /// <exception cref="System.ArgumentNullException">
        /// The <paramref name="scheduler"/> argument is null.
        /// </exception>
        public Task<TResult> ContinueWith<TResult>(Func<Task, object?, TResult> continuationFunction, object? state, TaskScheduler scheduler)
        {
            return ContinueWith<TResult>(continuationFunction, state, scheduler, default, TaskContinuationOptions.None);
        }

        /// <summary>
        /// Creates a continuation that executes when the target <see cref="Task"/> completes.
        /// </summary>
        /// <typeparam name="TResult">
        /// The type of the result produced by the continuation.
        /// </typeparam>
        /// <param name="continuationFunction">
        /// A function to run when the <see cref="Task"/> completes. When run, the delegate will be
        /// passed the completed task and the caller-supplied state object as arguments.
        /// </param>
        /// <param name="state">An object representing data to be used by the continuation function.</param>
        /// <param name="continuationOptions">
        /// Options for when the continuation is scheduled and how it behaves. This includes criteria, such
        /// as <see
        /// cref="System.Threading.Tasks.TaskContinuationOptions.OnlyOnCanceled">OnlyOnCanceled</see>, as
        /// well as execution options, such as <see
        /// cref="System.Threading.Tasks.TaskContinuationOptions.ExecuteSynchronously">ExecuteSynchronously</see>.
        /// </param>
        /// <returns>A new continuation <see cref="Task{TResult}"/>.</returns>
        /// <remarks>
        /// The returned <see cref="Task{TResult}"/> will not be scheduled for execution until the current task has
        /// completed. If the continuation criteria specified through the <paramref
        /// name="continuationOptions"/> parameter are not met, the continuation task will be canceled
        /// instead of scheduled.
        /// </remarks>
        /// <exception cref="System.ArgumentNullException">
        /// The <paramref name="continuationFunction"/> argument is null.
        /// </exception>
        /// <exception cref="System.ArgumentOutOfRangeException">
        /// The <paramref name="continuationOptions"/> argument specifies an invalid value for <see
        /// cref="System.Threading.Tasks.TaskContinuationOptions">TaskContinuationOptions</see>.
        /// </exception>
        public Task<TResult> ContinueWith<TResult>(Func<Task, object?, TResult> continuationFunction, object? state, TaskContinuationOptions continuationOptions)
        {
            return ContinueWith<TResult>(continuationFunction, state, TaskScheduler.Current, default, continuationOptions);
        }

        /// <summary>
        /// Creates a continuation that executes when the target <see cref="Task"/> completes.
        /// </summary>
        /// <typeparam name="TResult">
        /// The type of the result produced by the continuation.
        /// </typeparam>
        /// <param name="continuationFunction">
        /// A function to run when the <see cref="Task"/> completes. When run, the delegate will be
        /// passed the completed task and the caller-supplied state object as arguments.
        /// </param>
        /// <param name="state">An object representing data to be used by the continuation function.</param>
        /// <param name="cancellationToken">The <see cref="CancellationToken"/> that will be assigned to the new continuation task.</param>
        /// <param name="continuationOptions">
        /// Options for when the continuation is scheduled and how it behaves. This includes criteria, such
        /// as <see
        /// cref="System.Threading.Tasks.TaskContinuationOptions.OnlyOnCanceled">OnlyOnCanceled</see>, as
        /// well as execution options, such as <see
        /// cref="System.Threading.Tasks.TaskContinuationOptions.ExecuteSynchronously">ExecuteSynchronously</see>.
        /// </param>
        /// <param name="scheduler">
        /// The <see cref="TaskScheduler"/> to associate with the continuation task and to use for its
        /// execution.
        /// </param>
        /// <returns>A new continuation <see cref="Task{TResult}"/>.</returns>
        /// <remarks>
        /// The returned <see cref="Task{TResult}"/> will not be scheduled for execution until the current task has
        /// completed. If the criteria specified through the <paramref name="continuationOptions"/> parameter
        /// are not met, the continuation task will be canceled instead of scheduled.
        /// </remarks>
        /// <exception cref="System.ArgumentNullException">
        /// The <paramref name="continuationFunction"/> argument is null.
        /// </exception>
        /// <exception cref="System.ArgumentOutOfRangeException">
        /// The <paramref name="continuationOptions"/> argument specifies an invalid value for <see
        /// cref="System.Threading.Tasks.TaskContinuationOptions">TaskContinuationOptions</see>.
        /// </exception>
        /// <exception cref="System.ArgumentNullException">
        /// The <paramref name="scheduler"/> argument is null.
        /// </exception>
        /// <exception cref="System.ObjectDisposedException">The provided <see cref="System.Threading.CancellationToken">CancellationToken</see>
        /// has already been disposed.
        /// </exception>
        public Task<TResult> ContinueWith<TResult>(Func<Task, object?, TResult> continuationFunction, object? state, CancellationToken cancellationToken,
                                                   TaskContinuationOptions continuationOptions, TaskScheduler scheduler)
        {
            return ContinueWith<TResult>(continuationFunction, state, scheduler, cancellationToken, continuationOptions);
        }

        // Same as the above overload, just with a stack mark parameter.
        private Task<TResult> ContinueWith<TResult>(Func<Task, object?, TResult> continuationFunction, object? state, TaskScheduler scheduler,
            CancellationToken cancellationToken, TaskContinuationOptions continuationOptions)
        {
            // Throw on continuation with null function
            if (continuationFunction == null)
            {
                ThrowHelper.ThrowArgumentNullException(ExceptionArgument.continuationFunction);
            }

            // Throw on continuation with null task scheduler
            if (scheduler == null)
            {
                ThrowHelper.ThrowArgumentNullException(ExceptionArgument.scheduler);
            }

            CreationOptionsFromContinuationOptions(continuationOptions, out TaskCreationOptions creationOptions, out InternalTaskOptions internalOptions);

            Task<TResult> continuationTask = new ContinuationResultTaskFromTask<TResult>(
                this, continuationFunction, state,
                creationOptions, internalOptions
            );

            // Register the continuation.  If synchronous execution is requested, this may
            // actually invoke the continuation before returning.
            ContinueWithCore(continuationTask, scheduler, cancellationToken, continuationOptions);

            return continuationTask;
        }
        #endregion

        /// <summary>
        /// Converts TaskContinuationOptions to TaskCreationOptions, and also does
        /// some validity checking along the way.
        /// </summary>
        /// <param name="continuationOptions">Incoming TaskContinuationOptions</param>
        /// <param name="creationOptions">Outgoing TaskCreationOptions</param>
        /// <param name="internalOptions">Outgoing InternalTaskOptions</param>
        internal static void CreationOptionsFromContinuationOptions(
            TaskContinuationOptions continuationOptions,
            out TaskCreationOptions creationOptions,
            out InternalTaskOptions internalOptions)
        {
            // This is used a couple of times below
            const TaskContinuationOptions NotOnAnything =
                TaskContinuationOptions.NotOnCanceled |
                TaskContinuationOptions.NotOnFaulted |
                TaskContinuationOptions.NotOnRanToCompletion;

            const TaskContinuationOptions CreationOptionsMask =
                TaskContinuationOptions.PreferFairness |
                TaskContinuationOptions.LongRunning |
                TaskContinuationOptions.DenyChildAttach |
                TaskContinuationOptions.HideScheduler |
                TaskContinuationOptions.AttachedToParent |
                TaskContinuationOptions.RunContinuationsAsynchronously;

            // Check that LongRunning and ExecuteSynchronously are not specified together
            const TaskContinuationOptions IllegalMask = TaskContinuationOptions.ExecuteSynchronously | TaskContinuationOptions.LongRunning;
            if ((continuationOptions & IllegalMask) == IllegalMask)
            {
                ThrowHelper.ThrowArgumentOutOfRangeException(ExceptionArgument.continuationOptions, ExceptionResource.Task_ContinueWith_ESandLR);
            }

            // Check that no illegal options were specified
            if ((continuationOptions &
                ~(CreationOptionsMask | NotOnAnything |
                    TaskContinuationOptions.LazyCancellation | TaskContinuationOptions.ExecuteSynchronously)) != 0)
            {
                ThrowHelper.ThrowArgumentOutOfRangeException(ExceptionArgument.continuationOptions);
            }

            // Check that we didn't specify "not on anything"
            if ((continuationOptions & NotOnAnything) == NotOnAnything)
            {
                ThrowHelper.ThrowArgumentOutOfRangeException(ExceptionArgument.continuationOptions, ExceptionResource.Task_ContinueWith_NotOnAnything);
            }

            // This passes over all but LazyCancellation, which has no representation in TaskCreationOptions
            creationOptions = (TaskCreationOptions)(continuationOptions & CreationOptionsMask);

            // internalOptions has at least ContinuationTask and possibly LazyCancellation
            internalOptions = (continuationOptions & TaskContinuationOptions.LazyCancellation) != 0 ?
                InternalTaskOptions.ContinuationTask | InternalTaskOptions.LazyCancellation :
                InternalTaskOptions.ContinuationTask;
        }

        /// <summary>
        /// Registers the continuation and possibly runs it (if the task is already finished).
        /// </summary>
        /// <param name="continuationTask">The continuation task itself.</param>
        /// <param name="scheduler">TaskScheduler with which to associate continuation task.</param>
        /// <param name="options">Restrictions on when the continuation becomes active.</param>
        /// <param name="cancellationToken">The token to monitor for cancellation requests.</param>
        internal void ContinueWithCore(Task continuationTask,
                                       TaskScheduler scheduler,
                                       CancellationToken cancellationToken,
                                       TaskContinuationOptions options)
        {
            Debug.Assert(continuationTask != null, "Task.ContinueWithCore(): null continuationTask");
            Debug.Assert(scheduler != null, "Task.ContinueWithCore(): null scheduler");
            Debug.Assert(!continuationTask.IsCompleted, "Did not expect continuationTask to be completed");

            // Create a TaskContinuation
            TaskContinuation continuation = new ContinueWithTaskContinuation(continuationTask, options, scheduler);

            // If cancellationToken is cancellable, then assign it.
            if (cancellationToken.CanBeCanceled)
            {
                if (IsCompleted || cancellationToken.IsCancellationRequested)
                {
                    // If the antecedent has completed, then we will not be queuing up
                    // the continuation in the antecedent's continuation list.  Likewise,
                    // if the cancellationToken has been canceled, continuationTask will
                    // be completed in the AssignCancellationToken call below, and there
                    // is no need to queue the continuation to the antecedent's continuation
                    // list.  In either of these two cases, we will pass "null" for the antecedent,
                    // meaning "the cancellation callback should not attempt to remove the
                    // continuation from its antecedent's continuation list".
                    continuationTask.AssignCancellationToken(cancellationToken, null, null);
                }
                else
                {
                    // The antecedent is not yet complete, so there is a pretty good chance
                    // that the continuation will be queued up in the antecedent.  Assign the
                    // cancellation token with information about the antecedent, so that the
                    // continuation can be dequeued upon the signalling of the token.
                    //
                    // It's possible that the antecedent completes before the call to AddTaskContinuation,
                    // and that is a benign race condition.  It just means that the cancellation will result in
                    // a futile search of the antecedent's continuation list.
                    continuationTask.AssignCancellationToken(cancellationToken, this, continuation);
                }
            }

            // In the case of a pre-canceled token, continuationTask will have been completed
            // in a Canceled state by now.  If such is the case, there is no need to go through
            // the motions of queuing up the continuation for eventual execution.
            if (!continuationTask.IsCompleted)
            {
                // We need additional correlation produced here to ensure that at least the continuation
                // code will be correlatable to the currrent activity that initiated "this" task:
                //  . when the antecendent ("this") is a promise we have very little control over where
                //    the code for the promise will run (e.g. it can be a task from a user provided
                //    TaskCompletionSource or from a classic Begin/End async operation); this user or
                //    system code will likely not have stamped an activity id on the thread, so there's
                //    generally no easy correlation that can be provided between the current activity
                //    and the promise. Also the continuation code may run practically on any thread.
                //    Since there may be no correlation between the current activity and the TCS's task
                //    activity, we ensure we at least create a correlation from the current activity to
                //    the continuation that runs when the promise completes.
                if ((this.Options & (TaskCreationOptions)InternalTaskOptions.PromiseTask) != 0 &&
                    !(this is ITaskCompletionAction))
                {
                    TplEventSource log = TplEventSource.Log;
                    if (log.IsEnabled())
                    {
                        log.AwaitTaskContinuationScheduled(TaskScheduler.Current.Id, Task.CurrentId ?? 0, continuationTask.Id);
                    }
                }

                // Attempt to enqueue the continuation
                bool continuationQueued = AddTaskContinuation(continuation, addBeforeOthers: false);

                // If the continuation was not queued (because the task completed), then run it now.
                if (!continuationQueued) continuation.Run(this, canInlineContinuationTask: true);
            }
        }
        #endregion

        // Adds a lightweight completion action to a task.  This is similar to a continuation
        // task except that it is stored as an action, and thus does not require the allocation/
        // execution resources of a continuation task.
        internal void AddCompletionAction(ITaskCompletionAction action, bool addBeforeOthers = false)
        {
            if (!AddTaskContinuation(action, addBeforeOthers))
                action.Invoke(this); // run the action directly if we failed to queue the continuation (i.e., the task completed)
        }

        // Support method for AddTaskContinuation that takes care of multi-continuation logic.
        // Returns true if and only if the continuation was successfully queued.
        // THIS METHOD ASSUMES THAT m_continuationObject IS NOT NULL.  That case was taken
        // care of in the calling method, AddTaskContinuation().
        private bool AddTaskContinuationComplex(object tc, bool addBeforeOthers)
        {
            Debug.Assert(tc != null, "Expected non-null tc object in AddTaskContinuationComplex");

            object? oldValue = m_continuationObject;

            // Logic for the case where we were previously storing a single continuation
            if ((oldValue != s_taskCompletionSentinel) && (!(oldValue is List<object?>)))
            {
                // Construct a new TaskContinuation list and CAS it in.
                Interlocked.CompareExchange(ref m_continuationObject, new List<object?> { oldValue }, oldValue);

                // We might be racing against another thread converting the single into
                // a list, or we might be racing against task completion, so resample "list"
                // below.
            }

            // m_continuationObject is guaranteed at this point to be either a List or
            // s_taskCompletionSentinel.
            List<object?>? list = m_continuationObject as List<object?>;
            Debug.Assert((list != null) || (m_continuationObject == s_taskCompletionSentinel),
                "Expected m_continuationObject to be list or sentinel");

            // If list is null, it can only mean that s_taskCompletionSentinel has been exchanged
            // into m_continuationObject.  Thus, the task has completed and we should return false
            // from this method, as we will not be queuing up the continuation.
            if (list != null)
            {
                lock (list)
                {
                    // It is possible for the task to complete right after we snap the copy of
                    // the list.  If so, then fall through and return false without queuing the
                    // continuation.
                    if (m_continuationObject != s_taskCompletionSentinel)
                    {
                        // Before growing the list we remove possible null entries that are the
                        // result from RemoveContinuations()
                        if (list.Count == list.Capacity)
                        {
                            list.RemoveAll(l => l == null);
                        }

                        if (addBeforeOthers)
                            list.Insert(0, tc);
                        else
                            list.Add(tc);

                        return true; // continuation successfully queued, so return true.
                    }
                }
            }

            // We didn't succeed in queuing the continuation, so return false.
            return false;
        }

        // Record a continuation task or action.
        // Return true if and only if we successfully queued a continuation.
        private bool AddTaskContinuation(object tc, bool addBeforeOthers)
        {
            Debug.Assert(tc != null);

            // Make sure that, if someone calls ContinueWith() right after waiting for the predecessor to complete,
            // we don't queue up a continuation.
            if (IsCompleted) return false;

            // Try to just jam tc into m_continuationObject
            if ((m_continuationObject != null) || (Interlocked.CompareExchange(ref m_continuationObject, tc, null) != null))
            {
                // If we get here, it means that we failed to CAS tc into m_continuationObject.
                // Therefore, we must go the more complicated route.
                return AddTaskContinuationComplex(tc, addBeforeOthers);
            }
            else return true;
        }

        // Removes a continuation task from m_continuations
        internal void RemoveContinuation(object continuationObject) // could be TaskContinuation or Action<Task>
        {
            // We need to snap a local reference to m_continuations since reading a volatile object is more costly.
            // Also to prevent the value to be changed as result of a race condition with another method.
            object? continuationsLocalRef = m_continuationObject;

            // Task is completed. Nothing to do here.
            if (continuationsLocalRef == s_taskCompletionSentinel) return;

            List<object?>? continuationsLocalListRef = continuationsLocalRef as List<object?>;
            if (continuationsLocalListRef is null)
            {
                // This is not a list. If we have a single object (the one we want to remove) we try to replace it with an empty list.
                // Note we cannot go back to a null state, since it will mess up the AddTaskContinuation logic.
                if (Interlocked.CompareExchange(ref m_continuationObject, new List<object?>(), continuationObject) != continuationObject)
                {
                    // If we fail it means that either AddContinuationComplex won the race condition and m_continuationObject is now a List
                    // that contains the element we want to remove. Or FinishContinuations set the s_taskCompletionSentinel.
                    // So we should try to get a list one more time
                    continuationsLocalListRef = m_continuationObject as List<object?>;
                }
                else
                {
                    // Exchange was successful so we can skip the last comparison
                    return;
                }
            }

            // if continuationsLocalRef == null it means s_taskCompletionSentinel has been set already and there is nothing else to do.
            if (continuationsLocalListRef != null)
            {
                lock (continuationsLocalListRef)
                {
                    // There is a small chance that this task completed since we took a local snapshot into
                    // continuationsLocalRef.  In that case, just return; we don't want to be manipulating the
                    // continuation list as it is being processed.
                    if (m_continuationObject == s_taskCompletionSentinel) return;

                    // Find continuationObject in the continuation list
                    int index = continuationsLocalListRef.IndexOf(continuationObject);

                    if (index != -1)
                    {
                        // null out that TaskContinuation entry, which will be interpreted as "to be cleaned up"
                        continuationsLocalListRef[index] = null;
                    }
                }
            }
        }

        //
        // Wait methods
        //

        /// <summary>
        /// Waits for all of the provided <see cref="Task"/> objects to complete execution.
        /// </summary>
        /// <param name="tasks">
        /// An array of <see cref="Task"/> instances on which to wait.
        /// </param>
        /// <exception cref="System.ArgumentNullException">
        /// The <paramref name="tasks"/> argument is null.
        /// </exception>
        /// <exception cref="System.ArgumentNullException">
        /// The <paramref name="tasks"/> argument contains a null element.
        /// </exception>
        /// <exception cref="System.AggregateException">
        /// At least one of the <see cref="Task"/> instances was canceled -or- an exception was thrown during
        /// the execution of at least one of the <see cref="Task"/> instances.
        /// </exception>
        [UnsupportedOSPlatform("browser")]
        [MethodImpl(MethodImplOptions.NoOptimization)]  // this is needed for the parallel debugger
        public static void WaitAll(params Task[] tasks)
        {
#if DEBUG
            bool waitResult =
#endif
            WaitAllCore(tasks, Timeout.Infinite, default);

#if DEBUG
            Debug.Assert(waitResult, "expected wait to succeed");
#endif
        }

        /// <summary>
        /// Waits for all of the provided <see cref="Task"/> objects to complete execution.
        /// </summary>
        /// <returns>
        /// true if all of the <see cref="Task"/> instances completed execution within the allotted time;
        /// otherwise, false.
        /// </returns>
        /// <param name="tasks">
        /// An array of <see cref="Task"/> instances on which to wait.
        /// </param>
        /// <param name="timeout">
        /// A <see cref="System.TimeSpan"/> that represents the number of milliseconds to wait, or a <see
        /// cref="System.TimeSpan"/> that represents -1 milliseconds to wait indefinitely.
        /// </param>
        /// <exception cref="System.ArgumentNullException">
        /// The <paramref name="tasks"/> argument is null.
        /// </exception>
        /// <exception cref="System.ArgumentException">
        /// The <paramref name="tasks"/> argument contains a null element.
        /// </exception>
        /// <exception cref="System.AggregateException">
        /// At least one of the <see cref="Task"/> instances was canceled -or- an exception was thrown during
        /// the execution of at least one of the <see cref="Task"/> instances.
        /// </exception>
        /// <exception cref="System.ArgumentOutOfRangeException">
        /// <paramref name="timeout"/> is a negative number other than -1 milliseconds, which represents an
        /// infinite time-out -or- timeout is greater than
        /// <see cref="int.MaxValue"/>.
        /// </exception>
        [UnsupportedOSPlatform("browser")]
        [MethodImpl(MethodImplOptions.NoOptimization)]  // this is needed for the parallel debugger
        public static bool WaitAll(Task[] tasks, TimeSpan timeout)
        {
            long totalMilliseconds = (long)timeout.TotalMilliseconds;
            if (totalMilliseconds < -1 || totalMilliseconds > int.MaxValue)
            {
                ThrowHelper.ThrowArgumentOutOfRangeException(ExceptionArgument.timeout);
            }

            return WaitAllCore(tasks, (int)totalMilliseconds, default);
        }

        /// <summary>
        /// Waits for all of the provided <see cref="Task"/> objects to complete execution.
        /// </summary>
        /// <returns>
        /// true if all of the <see cref="Task"/> instances completed execution within the allotted time;
        /// otherwise, false.
        /// </returns>
        /// <param name="millisecondsTimeout">
        /// The number of milliseconds to wait, or <see cref="System.Threading.Timeout.Infinite"/> (-1) to
        /// wait indefinitely.</param>
        /// <param name="tasks">An array of <see cref="Task"/> instances on which to wait.
        /// </param>
        /// <exception cref="System.ArgumentNullException">
        /// The <paramref name="tasks"/> argument is null.
        /// </exception>
        /// <exception cref="System.ArgumentException">
        /// The <paramref name="tasks"/> argument contains a null element.
        /// </exception>
        /// <exception cref="System.AggregateException">
        /// At least one of the <see cref="Task"/> instances was canceled -or- an exception was thrown during
        /// the execution of at least one of the <see cref="Task"/> instances.
        /// </exception>
        /// <exception cref="System.ArgumentOutOfRangeException">
        /// <paramref name="millisecondsTimeout"/> is a negative number other than -1, which represents an
        /// infinite time-out.
        /// </exception>
        [UnsupportedOSPlatform("browser")]
        [MethodImpl(MethodImplOptions.NoOptimization)]  // this is needed for the parallel debugger
        public static bool WaitAll(Task[] tasks, int millisecondsTimeout)
        {
            return WaitAllCore(tasks, millisecondsTimeout, default);
        }

        /// <summary>
        /// Waits for all of the provided <see cref="Task"/> objects to complete execution.
        /// </summary>
        /// <param name="tasks">
        /// An array of <see cref="Task"/> instances on which to wait.
        /// </param>
        /// <param name="cancellationToken">
        /// A <see cref="CancellationToken"/> to observe while waiting for the tasks to complete.
        /// </param>
        /// <exception cref="System.ArgumentNullException">
        /// The <paramref name="tasks"/> argument is null.
        /// </exception>
        /// <exception cref="System.ArgumentException">
        /// The <paramref name="tasks"/> argument contains a null element.
        /// </exception>
        /// <exception cref="System.AggregateException">
        /// At least one of the <see cref="Task"/> instances was canceled -or- an exception was thrown during
        /// the execution of at least one of the <see cref="Task"/> instances.
        /// </exception>
        /// <exception cref="System.OperationCanceledException">
        /// The <paramref name="cancellationToken"/> was canceled.
        /// </exception>
        [UnsupportedOSPlatform("browser")]
        [MethodImpl(MethodImplOptions.NoOptimization)]  // this is needed for the parallel debugger
        public static void WaitAll(Task[] tasks, CancellationToken cancellationToken)
        {
            WaitAllCore(tasks, Timeout.Infinite, cancellationToken);
        }

        /// <summary>
        /// Waits for all of the provided <see cref="Task"/> objects to complete execution.
        /// </summary>
        /// <returns>
        /// true if all of the <see cref="Task"/> instances completed execution within the allotted time;
        /// otherwise, false.
        /// </returns>
        /// <param name="tasks">
        /// An array of <see cref="Task"/> instances on which to wait.
        /// </param>
        /// <param name="millisecondsTimeout">
        /// The number of milliseconds to wait, or <see cref="System.Threading.Timeout.Infinite"/> (-1) to
        /// wait indefinitely.
        /// </param>
        /// <param name="cancellationToken">
        /// A <see cref="CancellationToken"/> to observe while waiting for the tasks to complete.
        /// </param>
        /// <exception cref="System.ArgumentNullException">
        /// The <paramref name="tasks"/> argument is null.
        /// </exception>
        /// <exception cref="System.ArgumentException">
        /// The <paramref name="tasks"/> argument contains a null element.
        /// </exception>
        /// <exception cref="System.AggregateException">
        /// At least one of the <see cref="Task"/> instances was canceled -or- an exception was thrown during
        /// the execution of at least one of the <see cref="Task"/> instances.
        /// </exception>
        /// <exception cref="System.ArgumentOutOfRangeException">
        /// <paramref name="millisecondsTimeout"/> is a negative number other than -1, which represents an
        /// infinite time-out.
        /// </exception>
        /// <exception cref="System.OperationCanceledException">
        /// The <paramref name="cancellationToken"/> was canceled.
        /// </exception>
        [UnsupportedOSPlatform("browser")]
        [MethodImpl(MethodImplOptions.NoOptimization)]  // this is needed for the parallel debugger
        public static bool WaitAll(Task[] tasks, int millisecondsTimeout, CancellationToken cancellationToken) =>
            WaitAllCore(tasks, millisecondsTimeout, cancellationToken);

        // Separated out to allow it to be optimized (caller is marked NoOptimization for VS parallel debugger
        // to be able to see the method on the stack and inspect arguments).
        [UnsupportedOSPlatform("browser")]
        private static bool WaitAllCore(Task[] tasks, int millisecondsTimeout, CancellationToken cancellationToken)
        {
            if (tasks == null)
            {
                ThrowHelper.ThrowArgumentNullException(ExceptionArgument.tasks);
            }
            if (millisecondsTimeout < -1)
            {
                ThrowHelper.ThrowArgumentOutOfRangeException(ExceptionArgument.millisecondsTimeout);
            }

            cancellationToken.ThrowIfCancellationRequested(); // early check before we make any allocations

            //
            // In this WaitAll() implementation we have 2 alternate code paths for a task to be handled:
            // CODEPATH1: skip an already completed task, CODEPATH2: actually wait on tasks
            // We make sure that the exception behavior of Task.Wait() is replicated the same for tasks handled in either of these codepaths
            //

            List<Exception>? exceptions = null;
            List<Task>? waitedOnTaskList = null;
            List<Task>? notificationTasks = null;

            // If any of the waited-upon tasks end as Faulted or Canceled, set these to true.
            bool exceptionSeen = false, cancellationSeen = false;

            bool returnValue = true;

            // Collects incomplete tasks in "waitedOnTaskList"
            for (int i = tasks.Length - 1; i >= 0; i--)
            {
                Task task = tasks[i];

                if (task == null)
                {
                    ThrowHelper.ThrowArgumentException(ExceptionResource.Task_WaitMulti_NullTask, ExceptionArgument.tasks);
                }

                bool taskIsCompleted = task.IsCompleted;
                if (!taskIsCompleted)
                {
                    // try inlining the task only if we have an infinite timeout and an empty cancellation token
                    if (millisecondsTimeout != Timeout.Infinite || cancellationToken.CanBeCanceled)
                    {
                        // We either didn't attempt inline execution because we had a non-infinite timeout or we had a cancellable token.
                        // In all cases we need to do a full wait on the task (=> add its event into the list.)
                        AddToList(task, ref waitedOnTaskList, initSize: tasks.Length);
                    }
                    else
                    {
                        // We are eligible for inlining.  If it doesn't work, we'll do a full wait.
                        taskIsCompleted = task.WrappedTryRunInline() && task.IsCompleted; // A successful TryRunInline doesn't guarantee completion
                        if (!taskIsCompleted) AddToList(task, ref waitedOnTaskList, initSize: tasks.Length);
                    }
                }

                if (taskIsCompleted)
                {
                    if (task.IsFaulted) exceptionSeen = true;
                    else if (task.IsCanceled) cancellationSeen = true;
                    if (task.IsWaitNotificationEnabled) AddToList(task, ref notificationTasks, initSize: 1);
                }
            }

            if (waitedOnTaskList != null)
            {
                // Block waiting for the tasks to complete.
                returnValue = WaitAllBlockingCore(waitedOnTaskList, millisecondsTimeout, cancellationToken);

                // If the wait didn't time out, ensure exceptions are propagated, and if a debugger is
                // attached and one of these tasks requires it, that we notify the debugger of a wait completion.
                if (returnValue)
                {
                    // Add any exceptions for this task to the collection, and if it's wait
                    // notification bit is set, store it to operate on at the end.
                    foreach (Task task in waitedOnTaskList)
                    {
                        if (task.IsFaulted) exceptionSeen = true;
                        else if (task.IsCanceled) cancellationSeen = true;
                        if (task.IsWaitNotificationEnabled) AddToList(task, ref notificationTasks, initSize: 1);
                    }
                }

                // We need to prevent the tasks array from being GC'ed until we come out of the wait.
                // This is necessary so that the Parallel Debugger can traverse it during the long wait and
                // deduce waiter/waitee relationships
                GC.KeepAlive(tasks);
            }

            // Now that we're done and about to exit, if the wait completed and if we have
            // any tasks with a notification bit set, signal the debugger if any requires it.
            if (returnValue && notificationTasks != null)
            {
                // Loop through each task tha that had its bit set, and notify the debugger
                // about the first one that requires it.  The debugger will reset the bit
                // for any tasks we don't notify of as soon as we break, so we only need to notify
                // for one.
                foreach (Task task in notificationTasks)
                {
                    if (task.NotifyDebuggerOfWaitCompletionIfNecessary()) break;
                }
            }

            // If one or more threw exceptions, aggregate and throw them.
            if (returnValue && (exceptionSeen || cancellationSeen))
            {
                // If the WaitAll was canceled and tasks were canceled but not faulted,
                // prioritize throwing an OCE for canceling the WaitAll over throwing an
                // AggregateException for all of the canceled Tasks.  This helps
                // to bring determinism to an otherwise non-determistic case of using
                // the same token to cancel both the WaitAll and the Tasks.
                if (!exceptionSeen) cancellationToken.ThrowIfCancellationRequested();

                // Now gather up and throw all of the exceptions.
                foreach (Task task in tasks) AddExceptionsForCompletedTask(ref exceptions, task);
                Debug.Assert(exceptions != null, "Should have seen at least one exception");
                ThrowHelper.ThrowAggregateException(exceptions);
            }

            return returnValue;
        }

        /// <summary>Adds an element to the list, initializing the list if it's null.</summary>
        /// <typeparam name="T">Specifies the type of data stored in the list.</typeparam>
        /// <param name="item">The item to add.</param>
        /// <param name="list">The list.</param>
        /// <param name="initSize">The size to which to initialize the list if the list is null.</param>
        private static void AddToList<T>(T item, ref List<T>? list, int initSize)
        {
            list ??= new List<T>(initSize);
            list.Add(item);
        }

        /// <summary>Performs a blocking WaitAll on the vetted list of tasks.</summary>
        /// <param name="tasks">The tasks, which have already been checked and filtered for completion.</param>
        /// <param name="millisecondsTimeout">The timeout.</param>
        /// <param name="cancellationToken">The cancellation token.</param>
        /// <returns>true if all of the tasks completed; otherwise, false.</returns>
        [UnsupportedOSPlatform("browser")]
        private static bool WaitAllBlockingCore(List<Task> tasks, int millisecondsTimeout, CancellationToken cancellationToken)
        {
            Debug.Assert(tasks != null, "Expected a non-null list of tasks");
            Debug.Assert(tasks.Count > 0, "Expected at least one task");

            bool waitCompleted = false;
            var mres = new SetOnCountdownMres(tasks.Count);
            try
            {
                foreach (Task task in tasks)
                {
                    task.AddCompletionAction(mres, addBeforeOthers: true);
                }
                waitCompleted = mres.Wait(millisecondsTimeout, cancellationToken);
            }
            finally
            {
                if (!waitCompleted)
                {
                    foreach (Task task in tasks)
                    {
                        if (!task.IsCompleted) task.RemoveContinuation(mres);
                    }
                }
                // It's ok that we don't dispose of the MRES here, as we never
                // access the MRES' WaitHandle, and thus no finalizable resources
                // are actually created.  We don't always just Dispose it because
                // a continuation that's accessing the MRES could still be executing.
            }
            return waitCompleted;
        }

        // A ManualResetEventSlim that will get Set after Invoke is called count times.
        // This allows us to replace this logic:
        //      var mres = new ManualResetEventSlim(tasks.Count);
        //      Action<Task> completionAction = delegate { if (Interlocked.Decrement(ref count) == 0) mres.Set(); };
        //      foreach (var task in tasks) task.AddCompletionAction(completionAction);
        // with this logic:
        //      var mres = new SetOnCountdownMres(tasks.Count);
        //      foreach (var task in tasks) task.AddCompletionAction(mres);
        // which saves a couple of allocations.
        //
        // Used in WaitAllBlockingCore (above).
        private sealed class SetOnCountdownMres : ManualResetEventSlim, ITaskCompletionAction
        {
            private int _count;

            internal SetOnCountdownMres(int count)
            {
                Debug.Assert(count > 0, "Expected count > 0");
                _count = count;
            }

            public void Invoke(Task completingTask)
            {
                if (Interlocked.Decrement(ref _count) == 0) Set();
                Debug.Assert(_count >= 0, "Count should never go below 0");
            }

            public bool InvokeMayRunArbitraryCode => false;
        }

        /// <summary>
        /// This internal function is only meant to be called by WaitAll()
        /// If the completed task is canceled or it has other exceptions, here we will add those
        /// into the passed in exception list (which will be lazily initialized here).
        /// </summary>
        internal static void AddExceptionsForCompletedTask(ref List<Exception>? exceptions, Task t)
        {
            AggregateException? ex = t.GetExceptions(true);
            if (ex != null)
            {
                // make sure the task's exception observed status is set appropriately
                // it's possible that WaitAll was called by the parent of an attached child,
                // this will make sure it won't throw again in the implicit wait
                t.UpdateExceptionObservedStatus();

                exceptions ??= new List<Exception>(ex.InnerExceptionCount);
                exceptions.AddRange(ex.InternalInnerExceptions);
            }
        }

        /// <summary>
        /// Waits for any of the provided <see cref="Task"/> objects to complete execution.
        /// </summary>
        /// <param name="tasks">
        /// An array of <see cref="Task"/> instances on which to wait.
        /// </param>
        /// <returns>The index of the completed task in the <paramref name="tasks"/> array argument.</returns>
        /// <exception cref="System.ArgumentNullException">
        /// The <paramref name="tasks"/> argument is null.
        /// </exception>
        /// <exception cref="System.ArgumentException">
        /// The <paramref name="tasks"/> argument contains a null element.
        /// </exception>
        [MethodImpl(MethodImplOptions.NoOptimization)]  // this is needed for the parallel debugger
        public static int WaitAny(params Task[] tasks)
        {
            int waitResult = WaitAnyCore(tasks, Timeout.Infinite, default);
            Debug.Assert(tasks.Length == 0 || waitResult != -1, "expected wait to succeed");
            return waitResult;
        }

        /// <summary>
        /// Waits for any of the provided <see cref="Task"/> objects to complete execution.
        /// </summary>
        /// <param name="tasks">
        /// An array of <see cref="Task"/> instances on which to wait.
        /// </param>
        /// <param name="timeout">
        /// A <see cref="System.TimeSpan"/> that represents the number of milliseconds to wait, or a <see
        /// cref="System.TimeSpan"/> that represents -1 milliseconds to wait indefinitely.
        /// </param>
        /// <returns>
        /// The index of the completed task in the <paramref name="tasks"/> array argument, or -1 if the
        /// timeout occurred.
        /// </returns>
        /// <exception cref="System.ArgumentNullException">
        /// The <paramref name="tasks"/> argument is null.
        /// </exception>
        /// <exception cref="System.ArgumentException">
        /// The <paramref name="tasks"/> argument contains a null element.
        /// </exception>
        /// <exception cref="System.ArgumentOutOfRangeException">
        /// <paramref name="timeout"/> is a negative number other than -1 milliseconds, which represents an
        /// infinite time-out -or- timeout is greater than
        /// <see cref="int.MaxValue"/>.
        /// </exception>
        [MethodImpl(MethodImplOptions.NoOptimization)]  // this is needed for the parallel debugger
        public static int WaitAny(Task[] tasks, TimeSpan timeout)
        {
            long totalMilliseconds = (long)timeout.TotalMilliseconds;
            if (totalMilliseconds < -1 || totalMilliseconds > int.MaxValue)
            {
                ThrowHelper.ThrowArgumentOutOfRangeException(ExceptionArgument.timeout);
            }

            return WaitAnyCore(tasks, (int)totalMilliseconds, default);
        }

        /// <summary>
        /// Waits for any of the provided <see cref="Task"/> objects to complete execution.
        /// </summary>
        /// <param name="tasks">
        /// An array of <see cref="Task"/> instances on which to wait.
        /// </param>
        /// <param name="cancellationToken">
        /// A <see cref="CancellationToken"/> to observe while waiting for a task to complete.
        /// </param>
        /// <returns>
        /// The index of the completed task in the <paramref name="tasks"/> array argument.
        /// </returns>
        /// <exception cref="System.ArgumentNullException">
        /// The <paramref name="tasks"/> argument is null.
        /// </exception>
        /// <exception cref="System.ArgumentException">
        /// The <paramref name="tasks"/> argument contains a null element.
        /// </exception>
        /// <exception cref="System.OperationCanceledException">
        /// The <paramref name="cancellationToken"/> was canceled.
        /// </exception>
        [MethodImpl(MethodImplOptions.NoOptimization)]  // this is needed for the parallel debugger
        public static int WaitAny(Task[] tasks, CancellationToken cancellationToken)
        {
            return WaitAnyCore(tasks, Timeout.Infinite, cancellationToken);
        }

        /// <summary>
        /// Waits for any of the provided <see cref="Task"/> objects to complete execution.
        /// </summary>
        /// <param name="tasks">
        /// An array of <see cref="Task"/> instances on which to wait.
        /// </param>
        /// <param name="millisecondsTimeout">
        /// The number of milliseconds to wait, or <see cref="System.Threading.Timeout.Infinite"/> (-1) to
        /// wait indefinitely.
        /// </param>
        /// <returns>
        /// The index of the completed task in the <paramref name="tasks"/> array argument, or -1 if the
        /// timeout occurred.
        /// </returns>
        /// <exception cref="System.ArgumentNullException">
        /// The <paramref name="tasks"/> argument is null.
        /// </exception>
        /// <exception cref="System.ArgumentException">
        /// The <paramref name="tasks"/> argument contains a null element.
        /// </exception>
        /// <exception cref="System.ArgumentOutOfRangeException">
        /// <paramref name="millisecondsTimeout"/> is a negative number other than -1, which represents an
        /// infinite time-out.
        /// </exception>
        [MethodImpl(MethodImplOptions.NoOptimization)]  // this is needed for the parallel debugger
        public static int WaitAny(Task[] tasks, int millisecondsTimeout)
        {
            return WaitAnyCore(tasks, millisecondsTimeout, default);
        }

        /// <summary>
        /// Waits for any of the provided <see cref="Task"/> objects to complete execution.
        /// </summary>
        /// <param name="tasks">
        /// An array of <see cref="Task"/> instances on which to wait.
        /// </param>
        /// <param name="millisecondsTimeout">
        /// The number of milliseconds to wait, or <see cref="System.Threading.Timeout.Infinite"/> (-1) to
        /// wait indefinitely.
        /// </param>
        /// <param name="cancellationToken">
        /// A <see cref="CancellationToken"/> to observe while waiting for a task to complete.
        /// </param>
        /// <returns>
        /// The index of the completed task in the <paramref name="tasks"/> array argument, or -1 if the
        /// timeout occurred.
        /// </returns>
        /// <exception cref="System.ArgumentNullException">
        /// The <paramref name="tasks"/> argument is null.
        /// </exception>
        /// <exception cref="System.ArgumentException">
        /// The <paramref name="tasks"/> argument contains a null element.
        /// </exception>
        /// <exception cref="System.ArgumentOutOfRangeException">
        /// <paramref name="millisecondsTimeout"/> is a negative number other than -1, which represents an
        /// infinite time-out.
        /// </exception>
        /// <exception cref="System.OperationCanceledException">
        /// The <paramref name="cancellationToken"/> was canceled.
        /// </exception>
        [MethodImpl(MethodImplOptions.NoOptimization)]  // this is needed for the parallel debugger
        public static int WaitAny(Task[] tasks, int millisecondsTimeout, CancellationToken cancellationToken) =>
            WaitAnyCore(tasks, millisecondsTimeout, cancellationToken);

        // Separated out to allow it to be optimized (caller is marked NoOptimization for VS parallel debugger
        // to be able to inspect arguments).
        private static int WaitAnyCore(Task[] tasks, int millisecondsTimeout, CancellationToken cancellationToken)
        {
            if (tasks == null)
            {
                ThrowHelper.ThrowArgumentNullException(ExceptionArgument.tasks);
            }
            if (millisecondsTimeout < -1)
            {
                ThrowHelper.ThrowArgumentOutOfRangeException(ExceptionArgument.millisecondsTimeout);
            }

            cancellationToken.ThrowIfCancellationRequested(); // early check before we make any allocations

            int signaledTaskIndex = -1;

            // Make a pass through the loop to check for any tasks that may have
            // already been completed, and to verify that no tasks are null.

            for (int taskIndex = 0; taskIndex < tasks.Length; taskIndex++)
            {
                Task task = tasks[taskIndex];

                if (task == null)
                {
                    ThrowHelper.ThrowArgumentException(ExceptionResource.Task_WaitMulti_NullTask, ExceptionArgument.tasks);
                }

                if (signaledTaskIndex == -1 && task.IsCompleted)
                {
                    // We found our first completed task.  Store it, but we can't just return here,
                    // as we still need to validate the whole array for nulls.
                    signaledTaskIndex = taskIndex;
                }
            }

            if (signaledTaskIndex == -1 && tasks.Length != 0)
            {
                Task<Task> firstCompleted = TaskFactory.CommonCWAnyLogic(tasks, isSyncBlocking: true);
                bool waitCompleted = firstCompleted.Wait(millisecondsTimeout, cancellationToken);
                if (waitCompleted)
                {
                    Debug.Assert(firstCompleted.Status == TaskStatus.RanToCompletion);
                    signaledTaskIndex = Array.IndexOf(tasks, firstCompleted.Result);
                    Debug.Assert(signaledTaskIndex >= 0);
                }
                else
                {
                    TaskFactory.CommonCWAnyLogicCleanup(firstCompleted);
                }
            }

            // We need to prevent the tasks array from being GC'ed until we come out of the wait.
            // This is necessary so that the Parallel Debugger can traverse it during the long wait
            // and deduce waiter/waitee relationships
            GC.KeepAlive(tasks);

            // Return the index
            return signaledTaskIndex;
        }

        #region FromResult / FromException / FromCanceled

        /// <summary>Gets a <see cref="Task{TResult}"/> that's completed successfully with the specified result.</summary>
        /// <typeparam name="TResult">The type of the result returned by the task.</typeparam>
        /// <param name="result">The result to store into the completed task.</param>
        /// <returns>The successfully completed task.</returns>
        [MethodImpl(MethodImplOptions.AggressiveInlining)] // method looks long, but for a given TResult it results in a relatively small amount of asm
        public static Task<TResult> FromResult<TResult>(TResult result)
        {
            // The goal of this function is to be give back a cached task if possible, or to otherwise give back a new task.
            // To give back a cached task, we need to be able to evaluate the incoming result value, and we need to avoid as
            // much overhead as possible when doing so, as this function is invoked as part of the return path from every async
            // method and Task.FromResult. Most tasks won't be cached, and thus we need the checks for those that are to be as
            // close to free as possible. This requires some trickiness given the lack of generic specialization in .NET.

            if (result is null)
            {
                // null reference types and default(Nullable<T>)
                return Task<TResult>.s_defaultResultTask;
            }
            else if (typeof(TResult).IsValueType) // help the JIT avoid the value type branches for ref types
            {
                // For Boolean, we cache all possible values.
                if (typeof(TResult) == typeof(bool)) // only the relevant branches are kept for each value-type generic instantiation
                {
                    bool value = (bool)(object)result!;
                    Task<bool> task = value ? TaskCache.s_trueTask : TaskCache.s_falseTask;
                    return Unsafe.As<Task<TResult>>(task); // UnsafeCast avoids type check we know will succeed
                }
                // For Int32, we cache a range of common values, [-1,9).
                else if (typeof(TResult) == typeof(int))
                {
                    // Compare to constants to avoid static field access if outside of cached range.
                    int value = (int)(object)result!;
                    if ((uint)(value - TaskCache.InclusiveInt32Min) < (TaskCache.ExclusiveInt32Max - TaskCache.InclusiveInt32Min))
                    {
                        Task<int> task = TaskCache.s_int32Tasks[value - TaskCache.InclusiveInt32Min];
                        return Unsafe.As<Task<TResult>>(task); // Unsafe.As avoids a type check we know will succeed
                    }
                }
                // For other known value types, we only special-case 0 / default(TResult).  We don't include
                // floating point types as == may return true for different bit representations of the same value.
                else if (
                    (typeof(TResult) == typeof(uint) && default == (uint)(object)result!) ||
                    (typeof(TResult) == typeof(byte) && default(byte) == (byte)(object)result!) ||
                    (typeof(TResult) == typeof(sbyte) && default(sbyte) == (sbyte)(object)result!) ||
                    (typeof(TResult) == typeof(char) && default(char) == (char)(object)result!) ||
                    (typeof(TResult) == typeof(long) && default == (long)(object)result!) ||
                    (typeof(TResult) == typeof(ulong) && default == (ulong)(object)result!) ||
                    (typeof(TResult) == typeof(short) && default(short) == (short)(object)result!) ||
                    (typeof(TResult) == typeof(ushort) && default(ushort) == (ushort)(object)result!) ||
                    (typeof(TResult) == typeof(IntPtr) && default == (IntPtr)(object)result!) ||
                    (typeof(TResult) == typeof(UIntPtr) && default == (UIntPtr)(object)result!))
                {
                    return Task<TResult>.s_defaultResultTask;
                }
            }

            // No cached task is available.  Manufacture a new one for this result.
            return new Task<TResult>(result);
        }

        /// <summary>Creates a <see cref="Task{TResult}"/> that's completed exceptionally with the specified exception.</summary>
        /// <param name="exception">The exception with which to complete the task.</param>
        /// <returns>The faulted task.</returns>
        public static Task FromException(Exception exception)
        {
            if (exception == null) ThrowHelper.ThrowArgumentNullException(ExceptionArgument.exception);

            var task = new Task();
            bool succeeded = task.TrySetException(exception);
            Debug.Assert(succeeded, "This should always succeed on a new task.");
            return task;
        }

        /// <summary>Creates a <see cref="Task{TResult}"/> that's completed exceptionally with the specified exception.</summary>
        /// <typeparam name="TResult">The type of the result returned by the task.</typeparam>
        /// <param name="exception">The exception with which to complete the task.</param>
        /// <returns>The faulted task.</returns>
        public static Task<TResult> FromException<TResult>(Exception exception)
        {
            if (exception == null) ThrowHelper.ThrowArgumentNullException(ExceptionArgument.exception);

            var task = new Task<TResult>();
            bool succeeded = task.TrySetException(exception);
            Debug.Assert(succeeded, "This should always succeed on a new task.");
            return task;
        }

        /// <summary>Creates a <see cref="Task"/> that's completed due to cancellation with the specified token.</summary>
        /// <param name="cancellationToken">The token with which to complete the task.</param>
        /// <returns>The canceled task.</returns>
        public static Task FromCanceled(CancellationToken cancellationToken)
        {
            if (!cancellationToken.IsCancellationRequested)
                ThrowHelper.ThrowArgumentOutOfRangeException(ExceptionArgument.cancellationToken);
            return new Task(true, TaskCreationOptions.None, cancellationToken);
        }

        /// <summary>Creates a <see cref="Task{TResult}"/> that's completed due to cancellation with the specified token.</summary>
        /// <typeparam name="TResult">The type of the result returned by the task.</typeparam>
        /// <param name="cancellationToken">The token with which to complete the task.</param>
        /// <returns>The canceled task.</returns>
        public static Task<TResult> FromCanceled<TResult>(CancellationToken cancellationToken)
        {
            if (!cancellationToken.IsCancellationRequested)
                ThrowHelper.ThrowArgumentOutOfRangeException(ExceptionArgument.cancellationToken);
            return new Task<TResult>(true, default, TaskCreationOptions.None, cancellationToken);
        }

        /// <summary>Creates a <see cref="Task"/> that's completed due to cancellation with the specified exception.</summary>
        /// <param name="exception">The exception with which to complete the task.</param>
        /// <returns>The canceled task.</returns>
        internal static Task FromCanceled(OperationCanceledException exception)
        {
            Debug.Assert(exception != null);

            var task = new Task();
            bool succeeded = task.TrySetCanceled(exception.CancellationToken, exception);
            Debug.Assert(succeeded, "This should always succeed on a new task.");
            return task;
        }

        /// <summary>Creates a <see cref="Task{TResult}"/> that's completed due to cancellation with the specified exception.</summary>
        /// <typeparam name="TResult">The type of the result returned by the task.</typeparam>
        /// <param name="exception">The exception with which to complete the task.</param>
        /// <returns>The canceled task.</returns>
        internal static Task<TResult> FromCanceled<TResult>(OperationCanceledException exception)
        {
            Debug.Assert(exception != null);

            var task = new Task<TResult>();
            bool succeeded = task.TrySetCanceled(exception.CancellationToken, exception);
            Debug.Assert(succeeded, "This should always succeed on a new task.");
            return task;
        }

        #endregion

        #region Run methods

        /// <summary>
        /// Queues the specified work to run on the ThreadPool and returns a Task handle for that work.
        /// </summary>
        /// <param name="action">The work to execute asynchronously</param>
        /// <returns>A Task that represents the work queued to execute in the ThreadPool.</returns>
        /// <exception cref="System.ArgumentNullException">
        /// The <paramref name="action"/> parameter was null.
        /// </exception>
        public static Task Run(Action action)
        {
            return Task.InternalStartNew(null, action, null, default, TaskScheduler.Default,
                TaskCreationOptions.DenyChildAttach, InternalTaskOptions.None);
        }

        /// <summary>
        /// Queues the specified work to run on the ThreadPool and returns a Task handle for that work.
        /// </summary>
        /// <param name="action">The work to execute asynchronously</param>
        /// <param name="cancellationToken">A cancellation token that should be used to cancel the work</param>
        /// <returns>A Task that represents the work queued to execute in the ThreadPool.</returns>
        /// <exception cref="System.ArgumentNullException">
        /// The <paramref name="action"/> parameter was null.
        /// </exception>
        /// <exception cref="System.ObjectDisposedException">
        /// The CancellationTokenSource associated with <paramref name="cancellationToken"/> was disposed.
        /// </exception>
        public static Task Run(Action action, CancellationToken cancellationToken)
        {
            return Task.InternalStartNew(null, action, null, cancellationToken, TaskScheduler.Default,
                TaskCreationOptions.DenyChildAttach, InternalTaskOptions.None);
        }

        /// <summary>
        /// Queues the specified work to run on the ThreadPool and returns a Task(TResult) handle for that work.
        /// </summary>
        /// <param name="function">The work to execute asynchronously</param>
        /// <returns>A Task(TResult) that represents the work queued to execute in the ThreadPool.</returns>
        /// <exception cref="System.ArgumentNullException">
        /// The <paramref name="function"/> parameter was null.
        /// </exception>
        public static Task<TResult> Run<TResult>(Func<TResult> function)
        {
            return Task<TResult>.StartNew(null, function, default,
                TaskCreationOptions.DenyChildAttach, InternalTaskOptions.None, TaskScheduler.Default);
        }

        /// <summary>
        /// Queues the specified work to run on the ThreadPool and returns a Task(TResult) handle for that work.
        /// </summary>
        /// <param name="function">The work to execute asynchronously</param>
        /// <param name="cancellationToken">A cancellation token that should be used to cancel the work</param>
        /// <returns>A Task(TResult) that represents the work queued to execute in the ThreadPool.</returns>
        /// <exception cref="System.ArgumentNullException">
        /// The <paramref name="function"/> parameter was null.
        /// </exception>
        /// <exception cref="System.ObjectDisposedException">
        /// The CancellationTokenSource associated with <paramref name="cancellationToken"/> was disposed.
        /// </exception>
        public static Task<TResult> Run<TResult>(Func<TResult> function, CancellationToken cancellationToken)
        {
            return Task<TResult>.StartNew(null, function, cancellationToken,
                TaskCreationOptions.DenyChildAttach, InternalTaskOptions.None, TaskScheduler.Default);
        }

        /// <summary>
        /// Queues the specified work to run on the ThreadPool and returns a proxy for the
        /// Task returned by <paramref name="function"/>.
        /// </summary>
        /// <param name="function">The work to execute asynchronously</param>
        /// <returns>A Task that represents a proxy for the Task returned by <paramref name="function"/>.</returns>
        /// <exception cref="System.ArgumentNullException">
        /// The <paramref name="function"/> parameter was null.
        /// </exception>
        public static Task Run(Func<Task?> function)
        {
            return Run(function, default);
        }

        /// <summary>
        /// Queues the specified work to run on the ThreadPool and returns a proxy for the
        /// Task returned by <paramref name="function"/>.
        /// </summary>
        /// <param name="function">The work to execute asynchronously</param>
        /// <param name="cancellationToken">A cancellation token that should be used to cancel the work</param>
        /// <returns>A Task that represents a proxy for the Task returned by <paramref name="function"/>.</returns>
        /// <exception cref="System.ArgumentNullException">
        /// The <paramref name="function"/> parameter was null.
        /// </exception>
        /// <exception cref="System.ObjectDisposedException">
        /// The CancellationTokenSource associated with <paramref name="cancellationToken"/> was disposed.
        /// </exception>
        public static Task Run(Func<Task?> function, CancellationToken cancellationToken)
        {
            // Check arguments
            if (function == null) ThrowHelper.ThrowArgumentNullException(ExceptionArgument.function);

            // Short-circuit if we are given a pre-canceled token
            if (cancellationToken.IsCancellationRequested)
                return Task.FromCanceled(cancellationToken);

            // Kick off initial Task, which will call the user-supplied function and yield a Task.
            Task<Task?> task1 = Task<Task?>.Factory.StartNew(function, cancellationToken, TaskCreationOptions.DenyChildAttach, TaskScheduler.Default);

            // Create a promise-style Task to be used as a proxy for the operation
            // Set lookForOce == true so that unwrap logic can be on the lookout for OCEs thrown as faults from task1, to support in-delegate cancellation.
            UnwrapPromise<VoidTaskResult> promise = new UnwrapPromise<VoidTaskResult>(task1, lookForOce: true);

            return promise;
        }

        /// <summary>
        /// Queues the specified work to run on the ThreadPool and returns a proxy for the
        /// Task(TResult) returned by <paramref name="function"/>.
        /// </summary>
        /// <typeparam name="TResult">The type of the result returned by the proxy Task.</typeparam>
        /// <param name="function">The work to execute asynchronously</param>
        /// <returns>A Task(TResult) that represents a proxy for the Task(TResult) returned by <paramref name="function"/>.</returns>
        /// <exception cref="System.ArgumentNullException">
        /// The <paramref name="function"/> parameter was null.
        /// </exception>
        public static Task<TResult> Run<TResult>(Func<Task<TResult>?> function)
        {
            return Run(function, default);
        }

        /// <summary>
        /// Queues the specified work to run on the ThreadPool and returns a proxy for the
        /// Task(TResult) returned by <paramref name="function"/>.
        /// </summary>
        /// <typeparam name="TResult">The type of the result returned by the proxy Task.</typeparam>
        /// <param name="function">The work to execute asynchronously</param>
        /// <param name="cancellationToken">A cancellation token that should be used to cancel the work</param>
        /// <returns>A Task(TResult) that represents a proxy for the Task(TResult) returned by <paramref name="function"/>.</returns>
        /// <exception cref="System.ArgumentNullException">
        /// The <paramref name="function"/> parameter was null.
        /// </exception>
        public static Task<TResult> Run<TResult>(Func<Task<TResult>?> function, CancellationToken cancellationToken)
        {
            // Check arguments
            if (function == null) ThrowHelper.ThrowArgumentNullException(ExceptionArgument.function);

            // Short-circuit if we are given a pre-canceled token
            if (cancellationToken.IsCancellationRequested)
                return Task.FromCanceled<TResult>(cancellationToken);

            // Kick off initial Task, which will call the user-supplied function and yield a Task.
            Task<Task<TResult>?> task1 = Task<Task<TResult>?>.Factory.StartNew(function, cancellationToken, TaskCreationOptions.DenyChildAttach, TaskScheduler.Default);

            // Create a promise-style Task to be used as a proxy for the operation
            // Set lookForOce == true so that unwrap logic can be on the lookout for OCEs thrown as faults from task1, to support in-delegate cancellation.
            UnwrapPromise<TResult> promise = new UnwrapPromise<TResult>(task1, lookForOce: true);

            return promise;
        }

        #endregion

        #region Delay methods

        /// <summary>
        /// Creates a Task that will complete after a time delay.
        /// </summary>
        /// <param name="delay">The time span to wait before completing the returned Task</param>
        /// <returns>A Task that represents the time delay</returns>
        /// <exception cref="System.ArgumentOutOfRangeException">
        /// The <paramref name="delay"/> is less than -1 or greater than the maximum allowed timer duration.
        /// </exception>
        /// <remarks>
        /// After the specified time delay, the Task is completed in RanToCompletion state.
        /// </remarks>
        public static Task Delay(TimeSpan delay) => Delay(delay, default);

        /// <summary>
        /// Creates a Task that will complete after a time delay.
        /// </summary>
        /// <param name="delay">The time span to wait before completing the returned Task</param>
        /// <param name="cancellationToken">The cancellation token that will be checked prior to completing the returned Task</param>
        /// <returns>A Task that represents the time delay</returns>
        /// <exception cref="System.ArgumentOutOfRangeException">
        /// The <paramref name="delay"/> is less than -1 or greater than the maximum allowed timer duration.
        /// </exception>
        /// <exception cref="System.ObjectDisposedException">
        /// The provided <paramref name="cancellationToken"/> has already been disposed.
        /// </exception>
        /// <remarks>
        /// If the cancellation token is signaled before the specified time delay, then the Task is completed in
        /// Canceled state.  Otherwise, the Task is completed in RanToCompletion state once the specified time
        /// delay has expired.
        /// </remarks>
        public static Task Delay(TimeSpan delay, CancellationToken cancellationToken)
        {
            long totalMilliseconds = (long)delay.TotalMilliseconds;
            if (totalMilliseconds < -1 || totalMilliseconds > Timer.MaxSupportedTimeout)
            {
                ThrowHelper.ThrowArgumentOutOfRangeException(ExceptionArgument.delay, ExceptionResource.Task_Delay_InvalidDelay);
            }

            return Delay((uint)totalMilliseconds, cancellationToken);
        }

        /// <summary>
        /// Creates a Task that will complete after a time delay.
        /// </summary>
        /// <param name="millisecondsDelay">The number of milliseconds to wait before completing the returned Task</param>
        /// <returns>A Task that represents the time delay</returns>
        /// <exception cref="System.ArgumentOutOfRangeException">
        /// The <paramref name="millisecondsDelay"/> is less than -1.
        /// </exception>
        /// <remarks>
        /// After the specified time delay, the Task is completed in RanToCompletion state.
        /// </remarks>
        public static Task Delay(int millisecondsDelay) => Delay(millisecondsDelay, default);

        /// <summary>
        /// Creates a Task that will complete after a time delay.
        /// </summary>
        /// <param name="millisecondsDelay">The number of milliseconds to wait before completing the returned Task</param>
        /// <param name="cancellationToken">The cancellation token that will be checked prior to completing the returned Task</param>
        /// <returns>A Task that represents the time delay</returns>
        /// <exception cref="System.ArgumentOutOfRangeException">
        /// The <paramref name="millisecondsDelay"/> is less than -1.
        /// </exception>
        /// <exception cref="System.ObjectDisposedException">
        /// The provided <paramref name="cancellationToken"/> has already been disposed.
        /// </exception>
        /// <remarks>
        /// If the cancellation token is signaled before the specified time delay, then the Task is completed in
        /// Canceled state.  Otherwise, the Task is completed in RanToCompletion state once the specified time
        /// delay has expired.
        /// </remarks>
        public static Task Delay(int millisecondsDelay, CancellationToken cancellationToken)
        {
            // Throw on non-sensical time
            if (millisecondsDelay < -1)
            {
                ThrowHelper.ThrowArgumentOutOfRangeException(ExceptionArgument.millisecondsDelay, ExceptionResource.Task_Delay_InvalidMillisecondsDelay);
            }

            return Delay((uint)millisecondsDelay, cancellationToken);
        }

        private static Task Delay(uint millisecondsDelay, CancellationToken cancellationToken) =>
            cancellationToken.IsCancellationRequested ? FromCanceled(cancellationToken) :
            millisecondsDelay == 0 ? CompletedTask :
            cancellationToken.CanBeCanceled ? new DelayPromiseWithCancellation(millisecondsDelay, cancellationToken) :
            new DelayPromise(millisecondsDelay);

        /// <summary>Task that also stores the completion closure and logic for Task.Delay implementation.</summary>
        private class DelayPromise : Task
        {
            private readonly TimerQueueTimer? _timer;

            internal DelayPromise(uint millisecondsDelay)
            {
                Debug.Assert(millisecondsDelay != 0);

                if (TplEventSource.Log.IsEnabled())
                    TplEventSource.Log.TraceOperationBegin(this.Id, "Task.Delay", 0);

                if (s_asyncDebuggingEnabled)
                    AddToActiveTasks(this);

                if (millisecondsDelay != Timeout.UnsignedInfinite) // no need to create the timer if it's an infinite timeout
                {
                    _timer = new TimerQueueTimer(state => ((DelayPromise)state!).CompleteTimedOut(), this, millisecondsDelay, Timeout.UnsignedInfinite, flowExecutionContext: false);
                    if (IsCompleted)
                    {
                        // Handle rare race condition where completion occurs prior to our having created and stored the timer, in which case
                        // the timer won't have been cleaned up appropriately.  This call to close might race with the Cleanup call to Close,
                        // but Close is thread-safe and will be a nop if it's already been closed.
                        _timer.Close();
                    }
                }
            }

            private void CompleteTimedOut()
            {
                if (TrySetResult())
                {
                    Cleanup();

                    if (s_asyncDebuggingEnabled)
                        RemoveFromActiveTasks(this);

                    if (TplEventSource.Log.IsEnabled())
                        TplEventSource.Log.TraceOperationEnd(this.Id, AsyncCausalityStatus.Completed);
                }
            }

            protected virtual void Cleanup() => _timer?.Close();
        }

        /// <summary>DelayPromise that also supports cancellation.</summary>
        private sealed class DelayPromiseWithCancellation : DelayPromise
        {
            private readonly CancellationTokenRegistration _registration;

            internal DelayPromiseWithCancellation(uint millisecondsDelay, CancellationToken token) : base(millisecondsDelay)
            {
                Debug.Assert(token.CanBeCanceled);

                _registration = token.UnsafeRegister(static (state, cancellationToken) =>
                {
                    var thisRef = (DelayPromiseWithCancellation)state!;
                    if (thisRef.TrySetCanceled(cancellationToken))
                    {
                        thisRef.Cleanup();
                        // This path doesn't invoke RemoveFromActiveTasks or TraceOperationCompletion
                        // because that's strangely already handled inside of TrySetCanceled.
                    }
                }, this);

            }

            protected override void Cleanup()
            {
                _registration.Dispose();
                base.Cleanup();
            }
        }
        #endregion

        #region WhenAll
        /// <summary>
        /// Creates a task that will complete when all of the supplied tasks have completed.
        /// </summary>
        /// <param name="tasks">The tasks to wait on for completion.</param>
        /// <returns>A task that represents the completion of all of the supplied tasks.</returns>
        /// <remarks>
        /// <para>
        /// If any of the supplied tasks completes in a faulted state, the returned task will also complete in a Faulted state,
        /// where its exceptions will contain the aggregation of the set of unwrapped exceptions from each of the supplied tasks.
        /// </para>
        /// <para>
        /// If none of the supplied tasks faulted but at least one of them was canceled, the returned task will end in the Canceled state.
        /// </para>
        /// <para>
        /// If none of the tasks faulted and none of the tasks were canceled, the resulting task will end in the RanToCompletion state.
        /// </para>
        /// <para>
        /// If the supplied array/enumerable contains no tasks, the returned task will immediately transition to a RanToCompletion
        /// state before it's returned to the caller.
        /// </para>
        /// </remarks>
        /// <exception cref="System.ArgumentNullException">
        /// The <paramref name="tasks"/> argument was null.
        /// </exception>
        /// <exception cref="System.ArgumentException">
        /// The <paramref name="tasks"/> collection contained a null task.
        /// </exception>
<<<<<<< HEAD
        public static Task WhenAll(IEnumerable<Task> tasks) => InternalWhenAll(tasks);
=======
        public static Task WhenAll(IEnumerable<Task> tasks)
        {
            // Skip a List allocation/copy if tasks is a collection
            if (tasks is ICollection<Task> taskCollection)
            {
                // Take a more efficient path if tasks is actually an array
                if (tasks is Task[] taskArray)
                {
                    return WhenAll(taskArray);
                }

                int index = 0;
                taskArray = new Task[taskCollection.Count];
                foreach (Task task in tasks)
                {
                    if (task == null) ThrowHelper.ThrowArgumentException(ExceptionResource.Task_MultiTaskContinuation_NullTask, ExceptionArgument.tasks);
                    taskArray[index++] = task;
                }
                return InternalWhenAll(taskArray);
            }

            // Do some argument checking and convert tasks to a List (and later an array).
            if (tasks == null) ThrowHelper.ThrowArgumentNullException(ExceptionArgument.tasks);
            List<Task> taskList = new List<Task>();
            foreach (Task task in tasks)
            {
                if (task == null) ThrowHelper.ThrowArgumentException(ExceptionResource.Task_MultiTaskContinuation_NullTask, ExceptionArgument.tasks);
                taskList.Add(task);
            }

            // Delegate the rest to InternalWhenAll()
            return InternalWhenAll(taskList.ToArray());
        }
>>>>>>> adacdc0c

        /// <summary>
        /// Creates a task that will complete when all of the supplied tasks have completed.
        /// </summary>
        /// <param name="tasks">The tasks to wait on for completion.</param>
        /// <returns>A task that represents the completion of all of the supplied tasks.</returns>
        /// <remarks>
        /// <para>
        /// If any of the supplied tasks completes in a faulted state, the returned task will also complete in a Faulted state,
        /// where its exceptions will contain the aggregation of the set of unwrapped exceptions from each of the supplied tasks.
        /// </para>
        /// <para>
        /// If none of the supplied tasks faulted but at least one of them was canceled, the returned task will end in the Canceled state.
        /// </para>
        /// <para>
        /// If none of the tasks faulted and none of the tasks were canceled, the resulting task will end in the RanToCompletion state.
        /// </para>
        /// <para>
        /// If the supplied array/enumerable contains no tasks, the returned task will immediately transition to a RanToCompletion
        /// state before it's returned to the caller.
        /// </para>
        /// </remarks>
        /// <exception cref="System.ArgumentNullException">
        /// The <paramref name="tasks"/> argument was null.
        /// </exception>
        /// <exception cref="System.ArgumentException">
        /// The <paramref name="tasks"/> array contained a null task.
        /// </exception>
        public static Task WhenAll(params Task[] tasks) => InternalWhenAll(tasks);

        // Some common logic to support WhenAll() methods
        private static Task InternalWhenAll(IEnumerable<Task> tasks)
        {
            if (tasks == null)
            {
                ThrowHelper.ThrowArgumentNullException(ExceptionArgument.tasks);
            }

            if (tasks is ICollection<Task> taskCollection && taskCollection.Count == 0) // Small optimization in the case of an empty collection
            {
                return Task.CompletedTask;
            }

            return new WhenAllPromise(tasks);
        }

        // A Task that gets completed when all of its constituent tasks complete.
        // Completion logic will analyze the antecedents in order to choose completion status.
        // This type allows us to replace this logic:
        //      Task promise = new Task(...);
        //      Action<Task> completionAction = delegate { <completion logic>};
        //      TaskFactory.CommonCWAllLogic(tasksCopy).AddCompletionAction(completionAction);
        //      return promise;
        // which involves several allocations, with this logic:
        //      return new WhenAllPromise(tasksCopy);
        // which saves a couple of allocations and enables debugger notification specialization.
        //
        // Used in InternalWhenAll(IEnumerable<Task>)
        private sealed class WhenAllPromise : Task, ITaskCompletionAction
        {
            /// <summary>Stores all of the constituent tasks. This field is present only for debugging purposes.</summary>
            private readonly IEnumerable<Task> m_tasks;
            /// <summary>The number of tasks remaining to complete.</summary>
            private int m_count;
            /// <summary>True if any of the supplied tasks requires wait notification.</summary>
            private bool m_anyTaskRequiresNotifyDebuggerOfWaitCompletion;
            /// <summary>The tasks that faulted.</summary>
            private ConcurrentQueue<Task>? m_faultedTasks;
            /// <summary>The first task that got canceled.</summary>
            private Task? m_canceledTask;

            internal WhenAllPromise(IEnumerable<Task> tasks)
            {
                Debug.Assert(tasks != null, "Expected a non-null task enumerable");

                if (TplEventSource.Log.IsEnabled())
                    TplEventSource.Log.TraceOperationBegin(this.Id, "Task.WhenAll", 0);

                if (s_asyncDebuggingEnabled)
                    AddToActiveTasks(this);

                m_tasks = tasks;

                int count = 0;
                foreach (Task task in tasks)
                {
                    if (task == null) ThrowHelper.ThrowArgumentException(ExceptionResource.Task_MultiTaskContinuation_NullTask, ExceptionArgument.tasks);
                    if (task.IsCompleted) this.Invoke(task); // short-circuit the completion action, if possible
                    else task.AddCompletionAction(this); // simple completion action
                    m_anyTaskRequiresNotifyDebuggerOfWaitCompletion |= task.IsWaitNotificationEnabled && task.ShouldNotifyDebuggerOfWaitCompletion; // potential recursion
                    count += 1;
                }

                if (Interlocked.Add(ref m_count, count) == 0) // Condition is true if all tasks already completed
                {
                    this.Complete();
                }
            }

            public void Invoke(Task completedTask)
            {
                if (TplEventSource.Log.IsEnabled())
                    TplEventSource.Log.TraceOperationRelation(this.Id, CausalityRelation.Join);

                if (completedTask.IsFaulted)
                {
                    if (m_faultedTasks == null)
                    {
                        Interlocked.CompareExchange(ref m_faultedTasks, new ConcurrentQueue<Task>(), null);
                    }

                    m_faultedTasks.Enqueue(completedTask);
                }
                else if (completedTask.IsCanceled)
                {
                    Interlocked.CompareExchange(ref m_canceledTask, completedTask, null); // Use the first task that got canceled
                }

                // Regardless of completion state, if the task has its debug bit set, transfer it to the
                // WhenAll task. We must do this before we complete the task.
                if (completedTask.IsWaitNotificationEnabled)
                {
                    this.SetNotificationForWaitCompletion(enabled: true);
                }

                // Decrement the count, and only continue to complete the promise if we're the last one.
                if (Interlocked.Decrement(ref m_count) == 0)
                {
                    this.Complete();
                }
            }

            public bool InvokeMayRunArbitraryCode => true;

            /// <summary>
            /// Returns whether we should notify the debugger of a wait completion.  This returns
            /// true iff at least one constituent task has its bit set.
            /// </summary>
            internal override bool ShouldNotifyDebuggerOfWaitCompletion =>
                base.ShouldNotifyDebuggerOfWaitCompletion && m_anyTaskRequiresNotifyDebuggerOfWaitCompletion;

            private void Complete()
            {
                // If any one of the tasks faults, the result will be faulted
                // If none of the tasks fault, but at least one is canceled, the result will be canceled
                // If none of the tasks fault or are canceled, then result will be RanToCompletion
                if (m_faultedTasks != null)
                {
                    Debug.Assert(m_faultedTasks.IsEmpty, "Expected at least one exception");

                    // We don't need to TraceOperationCompleted here because TrySetException will call Finish and we'll log it there

                    var observedExceptions = new List<ExceptionDispatchInfo>();
                    foreach (Task faultedTask in m_faultedTasks)
                    {
                        observedExceptions.AddRange(faultedTask.GetExceptionDispatchInfos());
                    }

                    TrySetException(observedExceptions);
                }
                else if (m_canceledTask != null)
                {
                    TrySetCanceled(m_canceledTask.CancellationToken, m_canceledTask.GetCancellationExceptionDispatchInfo());
                }
                else
                {
                    if (TplEventSource.Log.IsEnabled())
                        TplEventSource.Log.TraceOperationEnd(this.Id, AsyncCausalityStatus.Completed);

                    if (s_asyncDebuggingEnabled)
                        RemoveFromActiveTasks(this);

                    TrySetResult();
                }
            }
        }

        /// <summary>
        /// Creates a task that will complete when all of the supplied tasks have completed.
        /// </summary>
        /// <param name="tasks">The tasks to wait on for completion.</param>
        /// <returns>A task that represents the completion of all of the supplied tasks.</returns>
        /// <remarks>
        /// <para>
        /// If any of the supplied tasks completes in a faulted state, the returned task will also complete in a Faulted state,
        /// where its exceptions will contain the aggregation of the set of unwrapped exceptions from each of the supplied tasks.
        /// </para>
        /// <para>
        /// If none of the supplied tasks faulted but at least one of them was canceled, the returned task will end in the Canceled state.
        /// </para>
        /// <para>
        /// If none of the tasks faulted and none of the tasks were canceled, the resulting task will end in the RanToCompletion state.
        /// The Result of the returned task will be set to an array containing all of the results of the
        /// supplied tasks in the same order as they were provided (e.g. if the input tasks array contained t1, t2, t3, the output
        /// task's Result will return an TResult[] where arr[0] == t1.Result, arr[1] == t2.Result, and arr[2] == t3.Result).
        /// </para>
        /// <para>
        /// If the supplied array/enumerable contains no tasks, the returned task will immediately transition to a RanToCompletion
        /// state before it's returned to the caller.  The returned TResult[] will be an array of 0 elements.
        /// </para>
        /// </remarks>
        /// <exception cref="System.ArgumentNullException">
        /// The <paramref name="tasks"/> argument was null.
        /// </exception>
        /// <exception cref="System.ArgumentException">
        /// The <paramref name="tasks"/> collection contained a null task.
        /// </exception>
        public static Task<TResult[]> WhenAll<TResult>(IEnumerable<Task<TResult>> tasks)
        {
            // Take a more efficient route if tasks is actually an array
            if (tasks is Task<TResult>[] taskArray)
            {
                return WhenAll<TResult>(taskArray);
            }

            // Skip a List allocation/copy if tasks is a collection
            if (tasks is ICollection<Task<TResult>> taskCollection)
            {
                int index = 0;
                taskArray = new Task<TResult>[taskCollection.Count];
                foreach (Task<TResult> task in tasks)
                {
                    if (task == null) ThrowHelper.ThrowArgumentException(ExceptionResource.Task_MultiTaskContinuation_NullTask, ExceptionArgument.tasks);
                    taskArray[index++] = task;
                }
                return InternalWhenAll<TResult>(taskArray);
            }

            // Do some argument checking and convert tasks into a List (later an array)
            if (tasks == null) ThrowHelper.ThrowArgumentNullException(ExceptionArgument.tasks);
            List<Task<TResult>> taskList = new List<Task<TResult>>();
            foreach (Task<TResult> task in tasks)
            {
                if (task == null) ThrowHelper.ThrowArgumentException(ExceptionResource.Task_MultiTaskContinuation_NullTask, ExceptionArgument.tasks);
                taskList.Add(task);
            }

            // Delegate the rest to InternalWhenAll<TResult>().
            return InternalWhenAll<TResult>(taskList.ToArray());
        }

        /// <summary>
        /// Creates a task that will complete when all of the supplied tasks have completed.
        /// </summary>
        /// <param name="tasks">The tasks to wait on for completion.</param>
        /// <returns>A task that represents the completion of all of the supplied tasks.</returns>
        /// <remarks>
        /// <para>
        /// If any of the supplied tasks completes in a faulted state, the returned task will also complete in a Faulted state,
        /// where its exceptions will contain the aggregation of the set of unwrapped exceptions from each of the supplied tasks.
        /// </para>
        /// <para>
        /// If none of the supplied tasks faulted but at least one of them was canceled, the returned task will end in the Canceled state.
        /// </para>
        /// <para>
        /// If none of the tasks faulted and none of the tasks were canceled, the resulting task will end in the RanToCompletion state.
        /// The Result of the returned task will be set to an array containing all of the results of the
        /// supplied tasks in the same order as they were provided (e.g. if the input tasks array contained t1, t2, t3, the output
        /// task's Result will return an TResult[] where arr[0] == t1.Result, arr[1] == t2.Result, and arr[2] == t3.Result).
        /// </para>
        /// <para>
        /// If the supplied array/enumerable contains no tasks, the returned task will immediately transition to a RanToCompletion
        /// state before it's returned to the caller.  The returned TResult[] will be an array of 0 elements.
        /// </para>
        /// </remarks>
        /// <exception cref="System.ArgumentNullException">
        /// The <paramref name="tasks"/> argument was null.
        /// </exception>
        /// <exception cref="System.ArgumentException">
        /// The <paramref name="tasks"/> array contained a null task.
        /// </exception>
        public static Task<TResult[]> WhenAll<TResult>(params Task<TResult>[] tasks)
        {
            // Do some argument checking and make a defensive copy of the tasks array
            if (tasks == null) ThrowHelper.ThrowArgumentNullException(ExceptionArgument.tasks);

            int taskCount = tasks.Length;
            if (taskCount == 0) return InternalWhenAll<TResult>(tasks); // small optimization in the case of an empty task array

            Task<TResult>[] tasksCopy = new Task<TResult>[taskCount];
            for (int i = 0; i < taskCount; i++)
            {
                Task<TResult> task = tasks[i];
                if (task == null) ThrowHelper.ThrowArgumentException(ExceptionResource.Task_MultiTaskContinuation_NullTask, ExceptionArgument.tasks);
                tasksCopy[i] = task;
            }

            // Delegate the rest to InternalWhenAll<TResult>()
            return InternalWhenAll<TResult>(tasksCopy);
        }

        // Some common logic to support WhenAll<TResult> methods
        private static Task<TResult[]> InternalWhenAll<TResult>(Task<TResult>[] tasks)
        {
            Debug.Assert(tasks != null, "Expected a non-null tasks array");
            return (tasks.Length == 0) ? // take shortcut if there are no tasks upon which to wait
                new Task<TResult[]>(false, Array.Empty<TResult>(), TaskCreationOptions.None, default) :
                new WhenAllPromise<TResult>(tasks);
        }

        // A Task<T> that gets completed when all of its constituent tasks complete.
        // Completion logic will analyze the antecedents in order to choose completion status.
        // See comments for non-generic version of WhenAllPromise class.
        //
        // Used in InternalWhenAll<TResult>(Task<TResult>[])
        private sealed class WhenAllPromise<T> : Task<T[]>, ITaskCompletionAction
        {
            /// <summary>
            /// Stores all of the constituent tasks.  Tasks clear themselves out of this
            /// array as they complete, but only if they don't have their wait notification bit set.
            /// </summary>
            private readonly Task<T>?[] m_tasks;
            /// <summary>The number of tasks remaining to complete.</summary>
            private int m_count;

            internal WhenAllPromise(Task<T>[] tasks)
            {
                Debug.Assert(tasks != null, "Expected a non-null task array");
                Debug.Assert(tasks.Length > 0, "Expected a non-zero length task array");

                m_tasks = tasks;
                m_count = tasks.Length;

                if (TplEventSource.Log.IsEnabled())
                    TplEventSource.Log.TraceOperationBegin(this.Id, "Task.WhenAll", 0);

                if (s_asyncDebuggingEnabled)
                    AddToActiveTasks(this);

                foreach (Task<T> task in tasks)
                {
                    if (task.IsCompleted) this.Invoke(task); // short-circuit the completion action, if possible
                    else task.AddCompletionAction(this); // simple completion action
                }
            }

            public void Invoke(Task ignored)
            {
                if (TplEventSource.Log.IsEnabled())
                    TplEventSource.Log.TraceOperationRelation(this.Id, CausalityRelation.Join);

                // Decrement the count, and only continue to complete the promise if we're the last one.
                if (Interlocked.Decrement(ref m_count) == 0)
                {
                    // Set up some accounting variables
                    T[] results = new T[m_tasks.Length];
                    List<ExceptionDispatchInfo>? observedExceptions = null;
                    Task? canceledTask = null;

                    // Loop through antecedents:
                    //   If any one of them faults, the result will be faulted
                    //   If none fault, but at least one is canceled, the result will be canceled
                    //   If none fault or are canceled, then result will be RanToCompletion
                    for (int i = 0; i < m_tasks.Length; i++)
                    {
                        Task<T>? task = m_tasks[i];
                        Debug.Assert(task != null, "Constituent task in WhenAll should never be null");

                        if (task.IsFaulted)
                        {
                            observedExceptions ??= new List<ExceptionDispatchInfo>();
                            observedExceptions.AddRange(task.GetExceptionDispatchInfos());
                        }
                        else if (task.IsCanceled)
                        {
                            canceledTask ??= task; // use the first task that's canceled
                        }
                        else
                        {
                            Debug.Assert(task.Status == TaskStatus.RanToCompletion);
                            results[i] = task.GetResultCore(waitCompletionNotification: false); // avoid Result, which would triggering debug notification
                        }

                        // Regardless of completion state, if the task has its debug bit set, transfer it to the
                        // WhenAll task.  We must do this before we complete the task.
                        if (task.IsWaitNotificationEnabled) this.SetNotificationForWaitCompletion(enabled: true);
                        else m_tasks[i] = null; // avoid holding onto tasks unnecessarily
                    }

                    if (observedExceptions != null)
                    {
                        Debug.Assert(observedExceptions.Count > 0, "Expected at least one exception");

                        // We don't need to TraceOperationCompleted here because TrySetException will call Finish and we'll log it there

                        TrySetException(observedExceptions);
                    }
                    else if (canceledTask != null)
                    {
                        TrySetCanceled(canceledTask.CancellationToken, canceledTask.GetCancellationExceptionDispatchInfo());
                    }
                    else
                    {
                        if (TplEventSource.Log.IsEnabled())
                            TplEventSource.Log.TraceOperationEnd(this.Id, AsyncCausalityStatus.Completed);

                        if (Task.s_asyncDebuggingEnabled)
                            RemoveFromActiveTasks(this);

                        TrySetResult(results);
                    }
                }
                Debug.Assert(m_count >= 0, "Count should never go below 0");
            }

            public bool InvokeMayRunArbitraryCode => true;

            /// <summary>
            /// Returns whether we should notify the debugger of a wait completion.  This returns true
            /// iff at least one constituent task has its bit set.
            /// </summary>
            internal override bool ShouldNotifyDebuggerOfWaitCompletion =>
                base.ShouldNotifyDebuggerOfWaitCompletion &&
                AnyTaskRequiresNotifyDebuggerOfWaitCompletion(m_tasks);
        }
        #endregion

        #region WhenAny
        /// <summary>
        /// Creates a task that will complete when any of the supplied tasks have completed.
        /// </summary>
        /// <param name="tasks">The tasks to wait on for completion.</param>
        /// <returns>A task that represents the completion of one of the supplied tasks.  The return Task's Result is the task that completed.</returns>
        /// <remarks>
        /// The returned task will complete when any of the supplied tasks has completed.  The returned task will always end in the RanToCompletion state
        /// with its Result set to the first task to complete.  This is true even if the first task to complete ended in the Canceled or Faulted state.
        /// </remarks>
        /// <exception cref="System.ArgumentNullException">
        /// The <paramref name="tasks"/> argument was null.
        /// </exception>
        /// <exception cref="System.ArgumentException">
        /// The <paramref name="tasks"/> array contained a null task, or was empty.
        /// </exception>
        public static Task<Task> WhenAny(params Task[] tasks)
        {
            if (tasks == null)
            {
                ThrowHelper.ThrowArgumentNullException(ExceptionArgument.tasks);
            }

            if (tasks.Length == 2)
            {
                return WhenAny(tasks[0], tasks[1]);
            }

            if (tasks.Length == 0)
            {
                ThrowHelper.ThrowArgumentException(ExceptionResource.Task_MultiTaskContinuation_EmptyTaskList, ExceptionArgument.tasks);
            }

            // Make a defensive copy, as the user may manipulate the tasks array
            // after we return but before the WhenAny asynchronously completes.
            int taskCount = tasks.Length;
            Task[] tasksCopy = new Task[taskCount];
            for (int i = 0; i < taskCount; i++)
            {
                Task task = tasks[i];
                if (task == null) ThrowHelper.ThrowArgumentException(ExceptionResource.Task_MultiTaskContinuation_NullTask, ExceptionArgument.tasks);
                tasksCopy[i] = task;
            }

            // Previously implemented CommonCWAnyLogic() can handle the rest
            return TaskFactory.CommonCWAnyLogic(tasksCopy);
        }

        /// <summary>Creates a task that will complete when either of the supplied tasks have completed.</summary>
        /// <param name="task1">The first task to wait on for completion.</param>
        /// <param name="task2">The second task to wait on for completion.</param>
        /// <returns>A task that represents the completion of one of the supplied tasks.  The return Task's Result is the task that completed.</returns>
        /// <remarks>
        /// The returned task will complete when any of the supplied tasks has completed.  The returned task will always end in the RanToCompletion state
        /// with its Result set to the first task to complete.  This is true even if the first task to complete ended in the Canceled or Faulted state.
        /// </remarks>
        /// <exception cref="System.ArgumentNullException">
        /// The <paramref name="task1"/> or <paramref name="task2"/> argument was null.
        /// </exception>
        public static Task<Task> WhenAny(Task task1, Task task2) =>
            (task1 is null) || (task2 is null) ? throw new ArgumentNullException(task1 is null ? nameof(task1) : nameof(task2)) :
            task1.IsCompleted ? FromResult(task1) :
            task2.IsCompleted ? FromResult(task2) :
            new TwoTaskWhenAnyPromise<Task>(task1, task2);

        /// <summary>A promise type used by WhenAny to wait on exactly two tasks.</summary>
        /// <typeparam name="TTask">Specifies the type of the task.</typeparam>
        /// <remarks>
        /// This has essentially the same logic as <see cref="TaskFactory.CompleteOnInvokePromise"/>, but optimized
        /// for two tasks rather than any number. Exactly two tasks has shown to be the most common use-case by far.
        /// </remarks>
        private sealed class TwoTaskWhenAnyPromise<TTask> : Task<TTask>, ITaskCompletionAction where TTask : Task
        {
            private TTask? _task1, _task2;

            /// <summary>Instantiate the promise and register it with both tasks as a completion action.</summary>
            public TwoTaskWhenAnyPromise(TTask task1, TTask task2)
            {
                Debug.Assert(task1 != null && task2 != null);
                _task1 = task1;
                _task2 = task2;

                if (TplEventSource.Log.IsEnabled())
                {
                    TplEventSource.Log.TraceOperationBegin(this.Id, "Task.WhenAny", 0);
                }

                if (s_asyncDebuggingEnabled)
                {
                    AddToActiveTasks(this);
                }

                task1.AddCompletionAction(this);

                task2.AddCompletionAction(this);
                if (task1.IsCompleted)
                {
                    // If task1 has already completed, Invoke may have tried to remove the continuation from
                    // each task before task2 added the continuation, in which case it's now referencing the
                    // already completed continuation.  To deal with that race condition, explicitly check
                    // and remove the continuation here.
                    task2.RemoveContinuation(this);
                }
            }

            /// <summary>Completes this task when one of the constituent tasks completes.</summary>
            public void Invoke(Task completingTask)
            {
                Task? task1;
                if ((task1 = Interlocked.Exchange(ref _task1, null)) != null)
                {
                    Task? task2 = _task2;
                    _task2 = null;

                    Debug.Assert(task1 != null && task2 != null);
                    Debug.Assert(task1.IsCompleted || task2.IsCompleted);

                    if (TplEventSource.Log.IsEnabled())
                    {
                        TplEventSource.Log.TraceOperationRelation(this.Id, CausalityRelation.Choice);
                        TplEventSource.Log.TraceOperationEnd(this.Id, AsyncCausalityStatus.Completed);
                    }

                    if (s_asyncDebuggingEnabled)
                    {
                        RemoveFromActiveTasks(this);
                    }

                    if (!task1.IsCompleted)
                    {
                        task1.RemoveContinuation(this);
                    }
                    else
                    {
                        task2.RemoveContinuation(this);
                    }

                    bool success = TrySetResult((TTask)completingTask);
                    Debug.Assert(success, "Only one task should have gotten to this point, and thus this must be successful.");
                }
            }

            public bool InvokeMayRunArbitraryCode => true;
        }

        /// <summary>
        /// Creates a task that will complete when any of the supplied tasks have completed.
        /// </summary>
        /// <param name="tasks">The tasks to wait on for completion.</param>
        /// <returns>A task that represents the completion of one of the supplied tasks.  The return Task's Result is the task that completed.</returns>
        /// <remarks>
        /// The returned task will complete when any of the supplied tasks has completed.  The returned task will always end in the RanToCompletion state
        /// with its Result set to the first task to complete.  This is true even if the first task to complete ended in the Canceled or Faulted state.
        /// </remarks>
        /// <exception cref="System.ArgumentNullException">
        /// The <paramref name="tasks"/> argument was null.
        /// </exception>
        /// <exception cref="System.ArgumentException">
        /// The <paramref name="tasks"/> collection contained a null task, or was empty.
        /// </exception>
        public static Task<Task> WhenAny(IEnumerable<Task> tasks)
        {
            // Skip a List allocation/copy if tasks is a collection
            if (tasks is ICollection<Task> taskCollection)
            {
                // Take a more efficient path if tasks is actually an array
                if (tasks is Task[] taskArray)
                {
                    return WhenAny(taskArray);
                }

                int index = 0;
                taskArray = new Task[taskCollection.Count];
                foreach (Task task in tasks)
                {
                    if (task == null) ThrowHelper.ThrowArgumentException(ExceptionResource.Task_MultiTaskContinuation_NullTask, ExceptionArgument.tasks);
                    taskArray[index++] = task;
                }
                return TaskFactory.CommonCWAnyLogic(taskArray);
            }

            if (tasks == null) ThrowHelper.ThrowArgumentNullException(ExceptionArgument.tasks);

            // Make a defensive copy, as the user may manipulate the tasks collection
            // after we return but before the WhenAny asynchronously completes.
            List<Task> taskList = new List<Task>();
            foreach (Task task in tasks)
            {
                if (task == null) ThrowHelper.ThrowArgumentException(ExceptionResource.Task_MultiTaskContinuation_NullTask, ExceptionArgument.tasks);
                taskList.Add(task);
            }

            if (taskList.Count == 0)
            {
                ThrowHelper.ThrowArgumentException(ExceptionResource.Task_MultiTaskContinuation_EmptyTaskList, ExceptionArgument.tasks);
            }

            // Previously implemented CommonCWAnyLogic() can handle the rest
            return TaskFactory.CommonCWAnyLogic(taskList);
        }

        /// <summary>
        /// Creates a task that will complete when any of the supplied tasks have completed.
        /// </summary>
        /// <param name="tasks">The tasks to wait on for completion.</param>
        /// <returns>A task that represents the completion of one of the supplied tasks.  The return Task's Result is the task that completed.</returns>
        /// <remarks>
        /// The returned task will complete when any of the supplied tasks has completed.  The returned task will always end in the RanToCompletion state
        /// with its Result set to the first task to complete.  This is true even if the first task to complete ended in the Canceled or Faulted state.
        /// </remarks>
        /// <exception cref="System.ArgumentNullException">
        /// The <paramref name="tasks"/> argument was null.
        /// </exception>
        /// <exception cref="System.ArgumentException">
        /// The <paramref name="tasks"/> array contained a null task, or was empty.
        /// </exception>
        public static Task<Task<TResult>> WhenAny<TResult>(params Task<TResult>[] tasks)
        {
            // We would just like to do this:
            //    return (Task<Task<TResult>>) WhenAny( (Task[]) tasks);
            // but classes are not covariant to enable casting Task<TResult> to Task<Task<TResult>>.

            if (tasks != null && tasks.Length == 2)
            {
                return WhenAny(tasks[0], tasks[1]);
            }

            // Call WhenAny(Task[]) for basic functionality
            Task<Task> intermediate = WhenAny((Task[])tasks!);

            // Return a continuation task with the correct result type
            return intermediate.ContinueWith(Task<TResult>.TaskWhenAnyCast.Value, default,
                TaskContinuationOptions.ExecuteSynchronously | TaskContinuationOptions.DenyChildAttach, TaskScheduler.Default);
        }

        /// <summary>Creates a task that will complete when either of the supplied tasks have completed.</summary>
        /// <param name="task1">The first task to wait on for completion.</param>
        /// <param name="task2">The second task to wait on for completion.</param>
        /// <returns>A task that represents the completion of one of the supplied tasks.  The return Task's Result is the task that completed.</returns>
        /// <remarks>
        /// The returned task will complete when any of the supplied tasks has completed.  The returned task will always end in the RanToCompletion state
        /// with its Result set to the first task to complete.  This is true even if the first task to complete ended in the Canceled or Faulted state.
        /// </remarks>
        /// <exception cref="System.ArgumentNullException">
        /// The <paramref name="task1"/> or <paramref name="task2"/> argument was null.
        /// </exception>
        public static Task<Task<TResult>> WhenAny<TResult>(Task<TResult> task1, Task<TResult> task2) =>
            (task1 is null) || (task2 is null) ? throw new ArgumentNullException(task1 is null ? nameof(task1) : nameof(task2)) :
            task1.IsCompleted ? FromResult(task1) :
            task2.IsCompleted ? FromResult(task2) :
            new TwoTaskWhenAnyPromise<Task<TResult>>(task1, task2);

        /// <summary>
        /// Creates a task that will complete when any of the supplied tasks have completed.
        /// </summary>
        /// <param name="tasks">The tasks to wait on for completion.</param>
        /// <returns>A task that represents the completion of one of the supplied tasks.  The return Task's Result is the task that completed.</returns>
        /// <remarks>
        /// The returned task will complete when any of the supplied tasks has completed.  The returned task will always end in the RanToCompletion state
        /// with its Result set to the first task to complete.  This is true even if the first task to complete ended in the Canceled or Faulted state.
        /// </remarks>
        /// <exception cref="System.ArgumentNullException">
        /// The <paramref name="tasks"/> argument was null.
        /// </exception>
        /// <exception cref="System.ArgumentException">
        /// The <paramref name="tasks"/> collection contained a null task, or was empty.
        /// </exception>
        public static Task<Task<TResult>> WhenAny<TResult>(IEnumerable<Task<TResult>> tasks)
        {
            // We would just like to do this:
            //    return (Task<Task<TResult>>) WhenAny( (IEnumerable<Task>) tasks);
            // but classes are not covariant to enable casting Task<TResult> to Task<Task<TResult>>.

            // Call WhenAny(IEnumerable<Task>) for basic functionality
            Task<Task> intermediate = WhenAny((IEnumerable<Task>)tasks);

            // Return a continuation task with the correct result type
            return intermediate.ContinueWith(Task<TResult>.TaskWhenAnyCast.Value, default,
                TaskContinuationOptions.ExecuteSynchronously | TaskContinuationOptions.DenyChildAttach, TaskScheduler.Default);
        }
        #endregion

        internal static Task<TResult> CreateUnwrapPromise<TResult>(Task outerTask, bool lookForOce)
        {
            Debug.Assert(outerTask != null);

            return new UnwrapPromise<TResult>(outerTask, lookForOce);
        }

        internal virtual Delegate[]? GetDelegateContinuationsForDebugger()
        {
            // Avoid an infinite loop by making sure the continuation object is not a reference to istelf.
            if (m_continuationObject != this)
                return GetDelegatesFromContinuationObject(m_continuationObject);
            else
                return null;
        }

        private static Delegate[]? GetDelegatesFromContinuationObject(object? continuationObject)
        {
            if (continuationObject != null)
            {
                if (continuationObject is Action singleAction)
                {
                    return new Delegate[] { AsyncMethodBuilderCore.TryGetStateMachineForDebugger(singleAction) };
                }

                if (continuationObject is TaskContinuation taskContinuation)
                {
                    return taskContinuation.GetDelegateContinuationsForDebugger();
                }

                if (continuationObject is Task continuationTask)
                {
                    Debug.Assert(continuationTask.m_action == null);
                    Delegate[]? delegates = continuationTask.GetDelegateContinuationsForDebugger();
                    if (delegates != null)
                        return delegates;
                }

                // We need this ITaskCompletionAction after the Task because in the case of UnwrapPromise
                // the VS debugger is more interested in the continuation than the internal invoke()
                if (continuationObject is ITaskCompletionAction singleCompletionAction)
                {
                    return new Delegate[] { new Action<Task>(singleCompletionAction.Invoke) };
                }

                if (continuationObject is List<object?> continuationList)
                {
                    List<Delegate> result = new List<Delegate>();
                    foreach (object? obj in continuationList)
                    {
                        Delegate[]? innerDelegates = GetDelegatesFromContinuationObject(obj);
                        if (innerDelegates != null)
                        {
                            foreach (Delegate del in innerDelegates)
                            {
                                if (del != null)
                                    result.Add(del);
                            }
                        }
                    }

                    return result.ToArray();
                }
            }

            return null;
        }

        // Do not remove: VS debugger calls this API directly using func-eval to populate data in the tasks window
        private static Task? GetActiveTaskFromId(int taskId)
        {
            Task? task = null;
            s_currentActiveTasks?.TryGetValue(taskId, out task);
            return task;
        }
    }

    internal sealed class CompletionActionInvoker : IThreadPoolWorkItem
    {
        private readonly ITaskCompletionAction m_action;
        private readonly Task m_completingTask;

        internal CompletionActionInvoker(ITaskCompletionAction action, Task completingTask)
        {
            m_action = action;
            m_completingTask = completingTask;
        }

        void IThreadPoolWorkItem.Execute()
        {
            m_action.Invoke(m_completingTask);
        }
    }

    // Proxy class for better debugging experience
    internal class SystemThreadingTasks_TaskDebugView
    {
        private readonly Task m_task;

        public SystemThreadingTasks_TaskDebugView(Task task)
        {
            m_task = task;
        }

        public object? AsyncState => m_task.AsyncState;
        public TaskCreationOptions CreationOptions => m_task.CreationOptions;
        public Exception? Exception => m_task.Exception;
        public int Id => m_task.Id;
        public bool CancellationPending => (m_task.Status == TaskStatus.WaitingToRun) && m_task.CancellationToken.IsCancellationRequested;
        public TaskStatus Status => m_task.Status;
    }

    /// <summary>
    /// Specifies flags that control optional behavior for the creation and execution of tasks.
    /// </summary>
    // NOTE: These options are a subset of TaskContinuationsOptions, thus before adding a flag check it is
    // not already in use.
    [Flags]
    public enum TaskCreationOptions
    {
        /// <summary>
        /// Specifies that the default behavior should be used.
        /// </summary>
        None = 0x0,

        /// <summary>
        /// A hint to a <see cref="System.Threading.Tasks.TaskScheduler">TaskScheduler</see> to schedule a
        /// task in as fair a manner as possible, meaning that tasks scheduled sooner will be more likely to
        /// be run sooner, and tasks scheduled later will be more likely to be run later.
        /// </summary>
        PreferFairness = 0x01,

        /// <summary>
        /// Specifies that a task will be a long-running, course-grained operation. It provides a hint to the
        /// <see cref="System.Threading.Tasks.TaskScheduler">TaskScheduler</see> that oversubscription may be
        /// warranted.
        /// </summary>
        LongRunning = 0x02,

        /// <summary>
        /// Specifies that a task is attached to a parent in the task hierarchy.
        /// </summary>
        AttachedToParent = 0x04,

        /// <summary>
        /// Specifies that an InvalidOperationException will be thrown if an attempt is made to attach a child task to the created task.
        /// </summary>
        DenyChildAttach = 0x08,

        /// <summary>
        /// Prevents the ambient scheduler from being seen as the current scheduler in the created task.  This means that operations
        /// like StartNew or ContinueWith that are performed in the created task will see TaskScheduler.Default as the current scheduler.
        /// </summary>
        HideScheduler = 0x10,

        // 0x20 is already being used in TaskContinuationOptions

        /// <summary>
        /// Forces continuations added to the current task to be executed asynchronously.
        /// This option has precedence over TaskContinuationOptions.ExecuteSynchronously
        /// </summary>
        RunContinuationsAsynchronously = 0x40
    }

    /// <summary>
    /// Task creation flags which are only used internally.
    /// </summary>
    [Flags]
    internal enum InternalTaskOptions
    {
        /// <summary> Specifies "No internal task options" </summary>
        None,

        /// <summary>Used to filter out internal vs. public task creation options.</summary>
        InternalOptionsMask = 0x0000FF00,

        ContinuationTask = 0x0200,
        PromiseTask = 0x0400,

        /// <summary>
        /// Store the presence of TaskContinuationOptions.LazyCancellation, since it does not directly
        /// translate into any TaskCreationOptions.
        /// </summary>
        LazyCancellation = 0x1000,

        /// <summary>Specifies that the task will be queued by the runtime before handing it over to the user.
        /// This flag will be used to skip the cancellationtoken registration step, which is only meant for unstarted tasks.</summary>
        QueuedByRuntime = 0x2000,

        /// <summary>
        /// Denotes that Dispose should be a complete nop for a Task.  Used when constructing tasks that are meant to be cached/reused.
        /// </summary>
        DoNotDispose = 0x4000
    }

    /// <summary>
    /// Specifies flags that control optional behavior for the creation and execution of continuation tasks.
    /// </summary>
    [Flags]
    public enum TaskContinuationOptions
    {
        /// <summary>
        /// Default = "Continue on any, no task options, run asynchronously"
        /// Specifies that the default behavior should be used.  Continuations, by default, will
        /// be scheduled when the antecedent task completes, regardless of the task's final <see
        /// cref="System.Threading.Tasks.TaskStatus">TaskStatus</see>.
        /// </summary>
        None = 0,

        // These are identical to their meanings and values in TaskCreationOptions

        /// <summary>
        /// A hint to a <see cref="System.Threading.Tasks.TaskScheduler">TaskScheduler</see> to schedule a
        /// task in as fair a manner as possible, meaning that tasks scheduled sooner will be more likely to
        /// be run sooner, and tasks scheduled later will be more likely to be run later.
        /// </summary>
        PreferFairness = 0x01,

        /// <summary>
        /// Specifies that a task will be a long-running, course-grained operation.  It provides
        /// a hint to the <see cref="System.Threading.Tasks.TaskScheduler">TaskScheduler</see> that
        /// oversubscription may be warranted.
        /// </summary>
        LongRunning = 0x02,
        /// <summary>
        /// Specifies that a task is attached to a parent in the task hierarchy.
        /// </summary>
        AttachedToParent = 0x04,

        /// <summary>
        /// Specifies that an InvalidOperationException will be thrown if an attempt is made to attach a child task to the created task.
        /// </summary>
        DenyChildAttach = 0x08,
        /// <summary>
        /// Prevents the ambient scheduler from being seen as the current scheduler in the created task.  This means that operations
        /// like StartNew or ContinueWith that are performed in the created task will see TaskScheduler.Default as the current scheduler.
        /// </summary>
        HideScheduler = 0x10,

        /// <summary>
        /// In the case of continuation cancellation, prevents completion of the continuation until the antecedent has completed.
        /// </summary>
        LazyCancellation = 0x20,

        RunContinuationsAsynchronously = 0x40,

        // These are specific to continuations

        /// <summary>
        /// Specifies that the continuation task should not be scheduled if its antecedent ran to completion.
        /// This option is not valid for multi-task continuations.
        /// </summary>
        NotOnRanToCompletion = 0x10000,
        /// <summary>
        /// Specifies that the continuation task should not be scheduled if its antecedent threw an unhandled
        /// exception. This option is not valid for multi-task continuations.
        /// </summary>
        NotOnFaulted = 0x20000,
        /// <summary>
        /// Specifies that the continuation task should not be scheduled if its antecedent was canceled. This
        /// option is not valid for multi-task continuations.
        /// </summary>
        NotOnCanceled = 0x40000,
        /// <summary>
        /// Specifies that the continuation task should be scheduled only if its antecedent ran to
        /// completion. This option is not valid for multi-task continuations.
        /// </summary>
        OnlyOnRanToCompletion = NotOnFaulted | NotOnCanceled,
        /// <summary>
        /// Specifies that the continuation task should be scheduled only if its antecedent threw an
        /// unhandled exception. This option is not valid for multi-task continuations.
        /// </summary>
        OnlyOnFaulted = NotOnRanToCompletion | NotOnCanceled,
        /// <summary>
        /// Specifies that the continuation task should be scheduled only if its antecedent was canceled.
        /// This option is not valid for multi-task continuations.
        /// </summary>
        OnlyOnCanceled = NotOnRanToCompletion | NotOnFaulted,
        /// <summary>
        /// Specifies that the continuation task should be executed synchronously. With this option
        /// specified, the continuation will be run on the same thread that causes the antecedent task to
        /// transition into its final state. If the antecedent is already complete when the continuation is
        /// created, the continuation will run on the thread creating the continuation.  Only very
        /// short-running continuations should be executed synchronously.
        /// </summary>
        ExecuteSynchronously = 0x80000
    }

    // Special internal struct that we use to signify that we are not interested in
    // a Task<VoidTaskResult>'s result.
    internal struct VoidTaskResult { }

    // Interface to which all completion actions must conform.
    // This interface allows us to combine functionality and reduce allocations.
    // For example, see Task.SetOnInvokeMres, and its use in Task.SpinThenBlockingWait().
    // This code:
    //      ManualResetEvent mres = new ManualResetEventSlim(false, 0);
    //      Action<Task> completionAction = delegate { mres.Set() ; };
    //      AddCompletionAction(completionAction);
    // gets replaced with this:
    //      SetOnInvokeMres mres = new SetOnInvokeMres();
    //      AddCompletionAction(mres);
    // For additional examples of where this is used, see internal classes Task.SignalOnInvokeCDE,
    // Task.WhenAllPromise, Task.WhenAllPromise<T>, TaskFactory.CompleteOnCountdownPromise,
    // TaskFactory.CompleteOnCountdownPromise<T>, and TaskFactory.CompleteOnInvokePromise.
    internal interface ITaskCompletionAction
    {
        /// <summary>Invoked to run the completion action.</summary>
        void Invoke(Task completingTask);

        /// <summary>
        /// Some completion actions are considered internal implementation details of tasks,
        /// using the continuation mechanism only for performance reasons.  Such actions perform
        /// known quantities and types of work, and can be invoked safely as a continuation even
        /// if the system wants to prevent arbitrary continuations from running synchronously.
        /// This should only return false for a limited set of implementations where a small amount
        /// of work is guaranteed to be performed, e.g. setting a ManualResetEventSlim.
        /// </summary>
        bool InvokeMayRunArbitraryCode { get; }
    }

    // This class encapsulates all "unwrap" logic, and also implements ITaskCompletionAction,
    // which minimizes the allocations needed for queuing it to its antecedent.  This
    // logic is used by both the Unwrap extension methods and the unwrap-style Task.Run methods.
    internal sealed class UnwrapPromise<TResult> : Task<TResult>, ITaskCompletionAction
    {
        // The possible states for our UnwrapPromise, used by Invoke() to determine which logic to execute
        private const byte STATE_WAITING_ON_OUTER_TASK = 0; // Invoke() means "process completed outer task"
        private const byte STATE_WAITING_ON_INNER_TASK = 1; // Invoke() means "process completed inner task"
        private const byte STATE_DONE = 2;                  // Invoke() means "something went wrong and we are hosed!"

        // Keep track of our state; defaults to STATE_WAITING_ON_OUTER_TASK
        private byte _state;

        // "Should we check for OperationCanceledExceptions on the outer task and interpret them as proxy cancellation?"
        // Unwrap() sets this to false, Run() sets it to true.
        private readonly bool _lookForOce;

        public UnwrapPromise(Task outerTask, bool lookForOce)
            : base((object?)null, outerTask.CreationOptions & TaskCreationOptions.AttachedToParent)
        {
            Debug.Assert(outerTask != null, "Expected non-null outerTask");
            _lookForOce = lookForOce;

            if (TplEventSource.Log.IsEnabled())
                TplEventSource.Log.TraceOperationBegin(this.Id, "Task.Unwrap", 0);

            if (s_asyncDebuggingEnabled)
                AddToActiveTasks(this);

            // Link ourselves to the outer task.
            // If the outer task has already completed, take the fast path
            // of immediately transferring its results or processing the inner task.
            if (outerTask.IsCompleted)
            {
                ProcessCompletedOuterTask(outerTask);
            }
            else // Otherwise, process its completion asynchronously.
            {
                outerTask.AddCompletionAction(this);
            }
        }

        // For ITaskCompletionAction
        public void Invoke(Task completingTask)
        {
            // If we're ok to inline, process the task. Otherwise, we're too deep on the stack, and
            // we shouldn't run the continuation chain here, so queue a work item to call back here
            // to Invoke asynchronously.
            if (RuntimeHelpers.TryEnsureSufficientExecutionStack())
            {
                InvokeCore(completingTask);
            }
            else
            {
                InvokeCoreAsync(completingTask);
            }
        }

        /// <summary>
        /// Processes the completed task. InvokeCore could be called twice:
        /// once for the outer task, once for the inner task.
        /// </summary>
        /// <param name="completingTask">The completing outer or inner task.</param>
        private void InvokeCore(Task completingTask)
        {
            switch (_state)
            {
                case STATE_WAITING_ON_OUTER_TASK:
                    ProcessCompletedOuterTask(completingTask);
                    // We bump the state inside of ProcessCompletedOuterTask because it can also be called from the constructor.
                    break;
                case STATE_WAITING_ON_INNER_TASK:
                    bool result = TrySetFromTask(completingTask, lookForOce: false);
                    _state = STATE_DONE; // bump the state
                    Debug.Assert(result, "Expected TrySetFromTask from inner task to succeed");
                    break;
                default:
                    Debug.Fail("UnwrapPromise in illegal state");
                    break;
            }
        }

        // Calls InvokeCore asynchronously.
        private void InvokeCoreAsync(Task completingTask)
        {
            // Queue a call to Invoke.  If we're so deep on the stack that we're at risk of overflowing,
            // there's a high liklihood this thread is going to be doing lots more work before
            // returning to the thread pool (at the very least unwinding through thousands of
            // stack frames).  So we queue to the global queue.
            ThreadPool.UnsafeQueueUserWorkItem(static state =>
            {
                // InvokeCore(completingTask);
                var tuple = (TupleSlim<UnwrapPromise<TResult>, Task>)state!;
                tuple.Item1.InvokeCore(tuple.Item2);
            }, new TupleSlim<UnwrapPromise<TResult>, Task>(this, completingTask));
        }

        /// <summary>Processes the outer task once it's completed.</summary>
        /// <param name="task">The now-completed outer task.</param>
        private void ProcessCompletedOuterTask(Task task)
        {
            Debug.Assert(task != null && task.IsCompleted, "Expected non-null, completed outer task");
            Debug.Assert(_state == STATE_WAITING_ON_OUTER_TASK, "We're in the wrong state!");

            // Bump our state before proceeding any further
            _state = STATE_WAITING_ON_INNER_TASK;

            switch (task.Status)
            {
                // If the outer task did not complete successfully, then record the
                // cancellation/fault information to tcs.Task.
                case TaskStatus.Canceled:
                case TaskStatus.Faulted:
                    bool result = TrySetFromTask(task, _lookForOce);
                    Debug.Assert(result, "Expected TrySetFromTask from outer task to succeed");
                    break;

                // Otherwise, process the inner task it returned.
                case TaskStatus.RanToCompletion:
                    ProcessInnerTask(task is Task<Task<TResult>> taskOfTaskOfTResult ? // it's either a Task<Task> or Task<Task<TResult>>
                        taskOfTaskOfTResult.Result : ((Task<Task>)task).Result);
                    break;
            }
        }

        /// <summary>Transfer the completion status from "task" to ourself.</summary>
        /// <param name="task">The source task whose results should be transfered to this.</param>
        /// <param name="lookForOce">Whether or not to look for OperationCanceledExceptions in task's exceptions if it faults.</param>
        /// <returns>true if the transfer was successful; otherwise, false.</returns>
        private bool TrySetFromTask(Task task, bool lookForOce)
        {
            Debug.Assert(task != null && task.IsCompleted, "TrySetFromTask: Expected task to have completed.");

            if (TplEventSource.Log.IsEnabled())
                TplEventSource.Log.TraceOperationRelation(this.Id, CausalityRelation.Join);

            bool result = false;
            switch (task.Status)
            {
                case TaskStatus.Canceled:
                    result = TrySetCanceled(task.CancellationToken, task.GetCancellationExceptionDispatchInfo());
                    break;

                case TaskStatus.Faulted:
                    List<ExceptionDispatchInfo> edis = task.GetExceptionDispatchInfos();
                    ExceptionDispatchInfo oceEdi;
                    if (lookForOce && edis.Count > 0 &&
                        (oceEdi = edis[0]) != null &&
                        oceEdi.SourceException is OperationCanceledException oce)
                    {
                        result = TrySetCanceled(oce.CancellationToken, oceEdi);
                    }
                    else
                    {
                        result = TrySetException(edis);
                    }
                    break;

                case TaskStatus.RanToCompletion:
                    if (TplEventSource.Log.IsEnabled())
                        TplEventSource.Log.TraceOperationEnd(this.Id, AsyncCausalityStatus.Completed);

                    if (Task.s_asyncDebuggingEnabled)
                        RemoveFromActiveTasks(this);

                    result = TrySetResult(task is Task<TResult> taskTResult ? taskTResult.Result : default);
                    break;
            }
            return result;
        }

        /// <summary>
        /// Processes the inner task of a Task{Task} or Task{Task{TResult}},
        /// transferring the appropriate results to ourself.
        /// </summary>
        /// <param name="task">The inner task returned by the task provided by the user.</param>
        private void ProcessInnerTask(Task? task)
        {
            // If the inner task is null, the proxy should be canceled.
            if (task == null)
            {
                TrySetCanceled(default);
                _state = STATE_DONE; // ... and record that we are done
            }

            // Fast path for if the inner task is already completed
            else if (task.IsCompleted)
            {
                TrySetFromTask(task, lookForOce: false);
                _state = STATE_DONE; // ... and record that we are done
            }

            // The inner task exists but is not yet complete, so when it does complete,
            // take some action to set our completion state.
            else
            {
                task.AddCompletionAction(this);
                // We'll record that we are done when Invoke() is called.
            }
        }

        public bool InvokeMayRunArbitraryCode => true;
    }
}<|MERGE_RESOLUTION|>--- conflicted
+++ resolved
@@ -5534,43 +5534,7 @@
         /// <exception cref="System.ArgumentException">
         /// The <paramref name="tasks"/> collection contained a null task.
         /// </exception>
-<<<<<<< HEAD
         public static Task WhenAll(IEnumerable<Task> tasks) => InternalWhenAll(tasks);
-=======
-        public static Task WhenAll(IEnumerable<Task> tasks)
-        {
-            // Skip a List allocation/copy if tasks is a collection
-            if (tasks is ICollection<Task> taskCollection)
-            {
-                // Take a more efficient path if tasks is actually an array
-                if (tasks is Task[] taskArray)
-                {
-                    return WhenAll(taskArray);
-                }
-
-                int index = 0;
-                taskArray = new Task[taskCollection.Count];
-                foreach (Task task in tasks)
-                {
-                    if (task == null) ThrowHelper.ThrowArgumentException(ExceptionResource.Task_MultiTaskContinuation_NullTask, ExceptionArgument.tasks);
-                    taskArray[index++] = task;
-                }
-                return InternalWhenAll(taskArray);
-            }
-
-            // Do some argument checking and convert tasks to a List (and later an array).
-            if (tasks == null) ThrowHelper.ThrowArgumentNullException(ExceptionArgument.tasks);
-            List<Task> taskList = new List<Task>();
-            foreach (Task task in tasks)
-            {
-                if (task == null) ThrowHelper.ThrowArgumentException(ExceptionResource.Task_MultiTaskContinuation_NullTask, ExceptionArgument.tasks);
-                taskList.Add(task);
-            }
-
-            // Delegate the rest to InternalWhenAll()
-            return InternalWhenAll(taskList.ToArray());
-        }
->>>>>>> adacdc0c
 
         /// <summary>
         /// Creates a task that will complete when all of the supplied tasks have completed.
