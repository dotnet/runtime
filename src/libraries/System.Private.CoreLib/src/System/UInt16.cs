// Licensed to the .NET Foundation under one or more agreements.
// The .NET Foundation licenses this file to you under the MIT license.

using System.Buffers.Binary;
using System.Diagnostics.CodeAnalysis;
using System.Globalization;
using System.Numerics;
using System.Runtime.CompilerServices;
using System.Runtime.InteropServices;
using System.Runtime.Versioning;

namespace System
{
    [Serializable]
    [CLSCompliant(false)]
    [StructLayout(LayoutKind.Sequential)]
    [TypeForwardedFrom("mscorlib, Version=4.0.0.0, Culture=neutral, PublicKeyToken=b77a5c561934e089")]
    public readonly struct UInt16
        : IComparable,
          IConvertible,
          ISpanFormattable,
          IComparable<ushort>,
          IEquatable<ushort>,
          IBinaryInteger<ushort>,
          IMinMaxValue<ushort>,
          IUnsignedNumber<ushort>,
<<<<<<< HEAD
          IBinaryIntegerParseAndFormatInfo<ushort>
=======
          IUtf8SpanFormattable
>>>>>>> ed09ae53
    {
        private readonly ushort m_value; // Do not rename (binary serialization)

        public const ushort MaxValue = (ushort)0xFFFF;
        public const ushort MinValue = 0;

        /// <summary>Represents the additive identity (0).</summary>
        private const ushort AdditiveIdentity = 0;

        /// <summary>Represents the multiplicative identity (1).</summary>
        private const ushort MultiplicativeIdentity = 1;

        /// <summary>Represents the number one (1).</summary>
        private const ushort One = 1;

        /// <summary>Represents the number zero (0).</summary>
        private const ushort Zero = 0;

        // Compares this object to another object, returning an integer that
        // indicates the relationship.
        // Returns a value less than zero if this  object
        // null is considered to be less than any instance.
        // If object is not of type UInt16, this method throws an ArgumentException.
        //
        public int CompareTo(object? value)
        {
            if (value == null)
            {
                return 1;
            }
            if (value is ushort)
            {
                return (int)m_value - (int)(((ushort)value).m_value);
            }
            throw new ArgumentException(SR.Arg_MustBeUInt16);
        }

        public int CompareTo(ushort value)
        {
            return (int)m_value - (int)value;
        }

        public override bool Equals([NotNullWhen(true)] object? obj)
        {
            if (!(obj is ushort))
            {
                return false;
            }
            return m_value == ((ushort)obj).m_value;
        }

        [NonVersionable]
        public bool Equals(ushort obj)
        {
            return m_value == obj;
        }

        // Returns a HashCode for the UInt16
        public override int GetHashCode()
        {
            return (int)m_value;
        }

        // Converts the current value to a String in base-10 with no extra padding.
        public override string ToString()
        {
            return Number.UInt32ToDecStr(m_value);
        }

        public string ToString(IFormatProvider? provider)
        {
            return Number.UInt32ToDecStr(m_value);
        }

        public string ToString([StringSyntax(StringSyntaxAttribute.NumericFormat)] string? format)
        {
            return Number.FormatUInt32(m_value, format, null);
        }

        public string ToString([StringSyntax(StringSyntaxAttribute.NumericFormat)] string? format, IFormatProvider? provider)
        {
            return Number.FormatUInt32(m_value, format, provider);
        }

        public bool TryFormat(Span<char> destination, out int charsWritten, [StringSyntax(StringSyntaxAttribute.NumericFormat)] ReadOnlySpan<char> format = default, IFormatProvider? provider = null)
        {
            return Number.TryFormatUInt32(m_value, format, provider, destination, out charsWritten);
        }

<<<<<<< HEAD
        public static ushort Parse(string s) => Parse(s, NumberStyles.Integer, provider: null);
=======
        /// <inheritdoc/>
        bool IUtf8SpanFormattable.TryFormat(Span<byte> utf8Destination, out int bytesWritten, ReadOnlySpan<char> format, IFormatProvider? provider)
        {
            return Number.TryFormatUInt32(m_value, format, provider, utf8Destination, out bytesWritten);
        }

        public static ushort Parse(string s)
        {
            if (s == null) ThrowHelper.ThrowArgumentNullException(ExceptionArgument.s);
            return Parse((ReadOnlySpan<char>)s, NumberStyles.Integer, NumberFormatInfo.CurrentInfo);
        }
>>>>>>> ed09ae53

        public static ushort Parse(string s, NumberStyles style) => Parse(s, style, provider: null);

        public static ushort Parse(string s, IFormatProvider? provider) => Parse(s, NumberStyles.Integer, provider);

        public static ushort Parse(string s, NumberStyles style, IFormatProvider? provider)
        {
            ArgumentNullException.ThrowIfNull(s);
            return Parse(s.AsSpan(), style, provider);
        }

        public static ushort Parse(ReadOnlySpan<char> s, NumberStyles style = NumberStyles.Integer, IFormatProvider? provider = null)
        {
            NumberFormatInfo.ValidateParseStyleInteger(style);
            return Number.ParseBinaryInteger<ushort>(s, style, NumberFormatInfo.GetInstance(provider));
        }

        public static bool TryParse([NotNullWhen(true)] string? s, out ushort result) => TryParse(s, NumberStyles.Integer, provider: null, out result);

        public static bool TryParse(ReadOnlySpan<char> s, out ushort result) => TryParse(s, NumberStyles.Integer, provider: null, out result);

        public static bool TryParse([NotNullWhen(true)] string? s, NumberStyles style, IFormatProvider? provider, out ushort result)
        {
            NumberFormatInfo.ValidateParseStyleInteger(style);

            if (s is null)
            {
                result = 0;
                return false;
            }
            return Number.TryParseBinaryInteger(s, style, NumberFormatInfo.GetInstance(provider), out result) == Number.ParsingStatus.OK;
        }

        public static bool TryParse(ReadOnlySpan<char> s, NumberStyles style, IFormatProvider? provider, out ushort result)
        {
            NumberFormatInfo.ValidateParseStyleInteger(style);
            return Number.TryParseBinaryInteger(s, style, NumberFormatInfo.GetInstance(provider), out result) == Number.ParsingStatus.OK;
        }

        //
        // IConvertible implementation
        //

        public TypeCode GetTypeCode()
        {
            return TypeCode.UInt16;
        }

        bool IConvertible.ToBoolean(IFormatProvider? provider)
        {
            return Convert.ToBoolean(m_value);
        }

        char IConvertible.ToChar(IFormatProvider? provider)
        {
            return Convert.ToChar(m_value);
        }

        sbyte IConvertible.ToSByte(IFormatProvider? provider)
        {
            return Convert.ToSByte(m_value);
        }

        byte IConvertible.ToByte(IFormatProvider? provider)
        {
            return Convert.ToByte(m_value);
        }

        short IConvertible.ToInt16(IFormatProvider? provider)
        {
            return Convert.ToInt16(m_value);
        }

        ushort IConvertible.ToUInt16(IFormatProvider? provider)
        {
            return m_value;
        }

        int IConvertible.ToInt32(IFormatProvider? provider)
        {
            return Convert.ToInt32(m_value);
        }

        uint IConvertible.ToUInt32(IFormatProvider? provider)
        {
            return Convert.ToUInt32(m_value);
        }

        long IConvertible.ToInt64(IFormatProvider? provider)
        {
            return Convert.ToInt64(m_value);
        }

        ulong IConvertible.ToUInt64(IFormatProvider? provider)
        {
            return Convert.ToUInt64(m_value);
        }

        float IConvertible.ToSingle(IFormatProvider? provider)
        {
            return Convert.ToSingle(m_value);
        }

        double IConvertible.ToDouble(IFormatProvider? provider)
        {
            return Convert.ToDouble(m_value);
        }

        decimal IConvertible.ToDecimal(IFormatProvider? provider)
        {
            return Convert.ToDecimal(m_value);
        }

        DateTime IConvertible.ToDateTime(IFormatProvider? provider)
        {
            throw new InvalidCastException(SR.Format(SR.InvalidCast_FromTo, "UInt16", "DateTime"));
        }

        object IConvertible.ToType(Type type, IFormatProvider? provider)
        {
            return Convert.DefaultToType((IConvertible)this, type, provider);
        }

        //
        // IAdditionOperators
        //

        /// <inheritdoc cref="IAdditionOperators{TSelf, TOther, TResult}.op_Addition(TSelf, TOther)" />
        static ushort IAdditionOperators<ushort, ushort, ushort>.operator +(ushort left, ushort right) => (ushort)(left + right);

        /// <inheritdoc cref="IAdditionOperators{TSelf, TOther, TResult}.op_Addition(TSelf, TOther)" />
        static ushort IAdditionOperators<ushort, ushort, ushort>.operator checked +(ushort left, ushort right) => checked((ushort)(left + right));

        //
        // IAdditiveIdentity
        //

        /// <inheritdoc cref="IAdditiveIdentity{TSelf, TResult}.AdditiveIdentity" />
        static ushort IAdditiveIdentity<ushort, ushort>.AdditiveIdentity => AdditiveIdentity;

        //
        // IBinaryInteger
        //

        /// <inheritdoc cref="IBinaryInteger{TSelf}.DivRem(TSelf, TSelf)" />
        public static (ushort Quotient, ushort Remainder) DivRem(ushort left, ushort right) => Math.DivRem(left, right);

        /// <inheritdoc cref="IBinaryInteger{TSelf}.LeadingZeroCount(TSelf)" />
        public static ushort LeadingZeroCount(ushort value) => (ushort)(BitOperations.LeadingZeroCount(value) - 16);

        /// <inheritdoc cref="IBinaryInteger{TSelf}.PopCount(TSelf)" />
        public static ushort PopCount(ushort value) => (ushort)BitOperations.PopCount(value);

        /// <inheritdoc cref="IBinaryInteger{TSelf}.RotateLeft(TSelf, int)" />
        public static ushort RotateLeft(ushort value, int rotateAmount) => (ushort)((value << (rotateAmount & 15)) | (value >> ((16 - rotateAmount) & 15)));

        /// <inheritdoc cref="IBinaryInteger{TSelf}.RotateRight(TSelf, int)" />
        public static ushort RotateRight(ushort value, int rotateAmount) => (ushort)((value >> (rotateAmount & 15)) | (value << ((16 - rotateAmount) & 15)));

        /// <inheritdoc cref="IBinaryInteger{TSelf}.TrailingZeroCount(TSelf)" />
        public static ushort TrailingZeroCount(ushort value) => (ushort)(BitOperations.TrailingZeroCount(value << 16) - 16);

        /// <inheritdoc cref="IBinaryInteger{TSelf}.TryReadBigEndian(ReadOnlySpan{byte}, bool, out TSelf)" />
        static bool IBinaryInteger<ushort>.TryReadBigEndian(ReadOnlySpan<byte> source, bool isUnsigned, out ushort value)
        {
            ushort result = default;

            if (source.Length != 0)
            {
                if (!isUnsigned && sbyte.IsNegative((sbyte)source[0]))
                {
                    // When we are signed and the sign bit is set, we are negative and therefore
                    // definitely out of range

                    value = result;
                    return false;
                }

                if ((source.Length > sizeof(ushort)) && (source[..^sizeof(ushort)].IndexOfAnyExcept((byte)0x00) >= 0))
                {
                    // When we have any non-zero leading data, we are a large positive and therefore
                    // definitely out of range

                    value = result;
                    return false;
                }

                ref byte sourceRef = ref MemoryMarshal.GetReference(source);

                if (source.Length >= sizeof(ushort))
                {
                    sourceRef = ref Unsafe.Add(ref sourceRef, source.Length - sizeof(ushort));

                    // We have at least 2 bytes, so just read the ones we need directly
                    result = Unsafe.ReadUnaligned<ushort>(ref sourceRef);

                    if (BitConverter.IsLittleEndian)
                    {
                        result = BinaryPrimitives.ReverseEndianness(result);
                    }
                }
                else
                {
                    // We only have 1-byte so read it directly
                    result = sourceRef;
                }
            }

            value = result;
            return true;
        }

        /// <inheritdoc cref="IBinaryInteger{TSelf}.TryReadLittleEndian(ReadOnlySpan{byte}, bool, out TSelf)" />
        static bool IBinaryInteger<ushort>.TryReadLittleEndian(ReadOnlySpan<byte> source, bool isUnsigned, out ushort value)
        {
            ushort result = default;

            if (source.Length != 0)
            {
                if (!isUnsigned && sbyte.IsNegative((sbyte)source[^1]))
                {
                    // When we are signed and the sign bit is set, we are negative and therefore
                    // definitely out of range

                    value = result;
                    return false;
                }

                if ((source.Length > sizeof(ushort)) && (source[sizeof(ushort)..].IndexOfAnyExcept((byte)0x00) >= 0))
                {
                    // When we have any non-zero leading data, we are a large positive and therefore
                    // definitely out of range

                    value = result;
                    return false;
                }

                ref byte sourceRef = ref MemoryMarshal.GetReference(source);

                if (source.Length >= sizeof(ushort))
                {
                    // We have at least 2 bytes, so just read the ones we need directly
                    result = Unsafe.ReadUnaligned<ushort>(ref sourceRef);

                    if (!BitConverter.IsLittleEndian)
                    {
                        result = BinaryPrimitives.ReverseEndianness(result);
                    }
                }
                else
                {
                    // We only have 1-byte so read it directly
                    result = sourceRef;
                }
            }

            value = result;
            return true;
        }

        /// <inheritdoc cref="IBinaryInteger{TSelf}.GetShortestBitLength()" />
        int IBinaryInteger<ushort>.GetShortestBitLength() => (sizeof(ushort) * 8) - LeadingZeroCount(m_value);

        /// <inheritdoc cref="IBinaryInteger{TSelf}.GetByteCount()" />
        int IBinaryInteger<ushort>.GetByteCount() => sizeof(ushort);

        /// <inheritdoc cref="IBinaryInteger{TSelf}.TryWriteBigEndian(Span{byte}, out int)" />
        bool IBinaryInteger<ushort>.TryWriteBigEndian(Span<byte> destination, out int bytesWritten)
        {
            if (destination.Length >= sizeof(ushort))
            {
                ushort value = BitConverter.IsLittleEndian ? BinaryPrimitives.ReverseEndianness(m_value) : m_value;
                Unsafe.WriteUnaligned(ref MemoryMarshal.GetReference(destination), value);

                bytesWritten = sizeof(ushort);
                return true;
            }
            else
            {
                bytesWritten = 0;
                return false;
            }
        }

        /// <inheritdoc cref="IBinaryInteger{TSelf}.TryWriteLittleEndian(Span{byte}, out int)" />
        bool IBinaryInteger<ushort>.TryWriteLittleEndian(Span<byte> destination, out int bytesWritten)
        {
            if (destination.Length >= sizeof(ushort))
            {
                ushort value = BitConverter.IsLittleEndian ? m_value : BinaryPrimitives.ReverseEndianness(m_value);
                Unsafe.WriteUnaligned(ref MemoryMarshal.GetReference(destination), value);

                bytesWritten = sizeof(ushort);
                return true;
            }
            else
            {
                bytesWritten = 0;
                return false;
            }
        }

        //
        // IBinaryNumber
        //

        /// <inheritdoc cref="IBinaryNumber{TSelf}.AllBitsSet" />
        static ushort IBinaryNumber<ushort>.AllBitsSet => MaxValue;

        /// <inheritdoc cref="IBinaryNumber{TSelf}.IsPow2(TSelf)" />
        public static bool IsPow2(ushort value) => BitOperations.IsPow2((uint)value);

        /// <inheritdoc cref="IBinaryNumber{TSelf}.Log2(TSelf)" />
        public static ushort Log2(ushort value) => (ushort)BitOperations.Log2(value);

        //
        // IBitwiseOperators
        //

        /// <inheritdoc cref="IBitwiseOperators{TSelf, TOther, TResult}.op_BitwiseAnd(TSelf, TOther)" />
        static ushort IBitwiseOperators<ushort, ushort, ushort>.operator &(ushort left, ushort right) => (ushort)(left & right);

        /// <inheritdoc cref="IBitwiseOperators{TSelf, TOther, TResult}.op_BitwiseOr(TSelf, TOther)" />
        static ushort IBitwiseOperators<ushort, ushort, ushort>.operator |(ushort left, ushort right) => (ushort)(left | right);

        /// <inheritdoc cref="IBitwiseOperators{TSelf, TOther, TResult}.op_ExclusiveOr(TSelf, TOther)" />
        static ushort IBitwiseOperators<ushort, ushort, ushort>.operator ^(ushort left, ushort right) => (ushort)(left ^ right);

        /// <inheritdoc cref="IBitwiseOperators{TSelf, TOther, TResult}.op_OnesComplement(TSelf)" />
        static ushort IBitwiseOperators<ushort, ushort, ushort>.operator ~(ushort value) => (ushort)(~value);

        //
        // IComparisonOperators
        //

        /// <inheritdoc cref="IComparisonOperators{TSelf, TOther, TResult}.op_LessThan(TSelf, TOther)" />
        static bool IComparisonOperators<ushort, ushort, bool>.operator <(ushort left, ushort right) => left < right;

        /// <inheritdoc cref="IComparisonOperators{TSelf, TOther, TResult}.op_LessThanOrEqual(TSelf, TOther)" />
        static bool IComparisonOperators<ushort, ushort, bool>.operator <=(ushort left, ushort right) => left <= right;

        /// <inheritdoc cref="IComparisonOperators{TSelf, TOther, TResult}.op_GreaterThan(TSelf, TOther)" />
        static bool IComparisonOperators<ushort, ushort, bool>.operator >(ushort left, ushort right) => left > right;

        /// <inheritdoc cref="IComparisonOperators{TSelf, TOther, TResult}.op_GreaterThanOrEqual(TSelf, TOther)" />
        static bool IComparisonOperators<ushort, ushort, bool>.operator >=(ushort left, ushort right) => left >= right;

        //
        // IDecrementOperators
        //

        /// <inheritdoc cref="IDecrementOperators{TSelf}.op_Decrement(TSelf)" />
        static ushort IDecrementOperators<ushort>.operator --(ushort value) => --value;

        /// <inheritdoc cref="IDecrementOperators{TSelf}.op_Decrement(TSelf)" />
        static ushort IDecrementOperators<ushort>.operator checked --(ushort value) => checked(--value);

        //
        // IDivisionOperators
        //

        /// <inheritdoc cref="IDivisionOperators{TSelf, TOther, TResult}.op_Division(TSelf, TOther)" />
        static ushort IDivisionOperators<ushort, ushort, ushort>.operator /(ushort left, ushort right) => (ushort)(left / right);

        //
        // IEqualityOperators
        //

        /// <inheritdoc cref="IEqualityOperators{TSelf, TOther, TResult}.op_Equality(TSelf, TOther)" />
        static bool IEqualityOperators<ushort, ushort, bool>.operator ==(ushort left, ushort right) => left == right;

        /// <inheritdoc cref="IEqualityOperators{TSelf, TOther, TResult}.op_Inequality(TSelf, TOther)" />
        static bool IEqualityOperators<ushort, ushort, bool>.operator !=(ushort left, ushort right) => left != right;

        //
        // IIncrementOperators
        //

        /// <inheritdoc cref="IIncrementOperators{TSelf}.op_Increment(TSelf)" />
        static ushort IIncrementOperators<ushort>.operator ++(ushort value) => ++value;

        /// <inheritdoc cref="IIncrementOperators{TSelf}.op_CheckedIncrement(TSelf)" />
        static ushort IIncrementOperators<ushort>.operator checked ++(ushort value) => checked(++value);

        //
        // IMinMaxValue
        //

        /// <inheritdoc cref="IMinMaxValue{TSelf}.MinValue" />
        static ushort IMinMaxValue<ushort>.MinValue => MinValue;

        /// <inheritdoc cref="IMinMaxValue{TSelf}.MaxValue" />
        static ushort IMinMaxValue<ushort>.MaxValue => MaxValue;

        //
        // IModulusOperators
        //

        /// <inheritdoc cref="IModulusOperators{TSelf, TOther, TResult}.op_Modulus(TSelf, TOther)" />
        static ushort IModulusOperators<ushort, ushort, ushort>.operator %(ushort left, ushort right) => (ushort)(left % right);

        //
        // IMultiplicativeIdentity
        //

        /// <inheritdoc cref="IMultiplicativeIdentity{TSelf, TResult}.MultiplicativeIdentity" />
        static ushort IMultiplicativeIdentity<ushort, ushort>.MultiplicativeIdentity => MultiplicativeIdentity;

        //
        // IMultiplyOperators
        //

        /// <inheritdoc cref="IMultiplyOperators{TSelf, TOther, TResult}.op_Multiply(TSelf, TOther)" />
        static ushort IMultiplyOperators<ushort, ushort, ushort>.operator *(ushort left, ushort right) => (ushort)(left * right);

        /// <inheritdoc cref="IMultiplyOperators{TSelf, TOther, TResult}.op_CheckedMultiply(TSelf, TOther)" />
        static ushort IMultiplyOperators<ushort, ushort, ushort>.operator checked *(ushort left, ushort right) => checked((ushort)(left * right));

        //
        // INumber
        //

        /// <inheritdoc cref="INumber{TSelf}.Clamp(TSelf, TSelf, TSelf)" />
        public static ushort Clamp(ushort value, ushort min, ushort max) => Math.Clamp(value, min, max);

        /// <inheritdoc cref="INumber{TSelf}.CopySign(TSelf, TSelf)" />
        static ushort INumber<ushort>.CopySign(ushort value, ushort sign) => value;

        /// <inheritdoc cref="INumber{TSelf}.Max(TSelf, TSelf)" />
        public static ushort Max(ushort x, ushort y) => Math.Max(x, y);

        /// <inheritdoc cref="INumber{TSelf}.MaxNumber(TSelf, TSelf)" />
        static ushort INumber<ushort>.MaxNumber(ushort x, ushort y) => Max(x, y);

        /// <inheritdoc cref="INumber{TSelf}.Min(TSelf, TSelf)" />
        public static ushort Min(ushort x, ushort y) => Math.Min(x, y);

        /// <inheritdoc cref="INumber{TSelf}.MinNumber(TSelf, TSelf)" />
        static ushort INumber<ushort>.MinNumber(ushort x, ushort y) => Min(x, y);

        /// <inheritdoc cref="INumber{TSelf}.Sign(TSelf)" />
        public static int Sign(ushort value) => (value == 0) ? 0 : 1;

        //
        // INumberBase
        //

        /// <inheritdoc cref="INumberBase{TSelf}.One" />
        static ushort INumberBase<ushort>.One => One;

        /// <inheritdoc cref="INumberBase{TSelf}.Radix" />
        static int INumberBase<ushort>.Radix => 2;

        /// <inheritdoc cref="INumberBase{TSelf}.Zero" />
        static ushort INumberBase<ushort>.Zero => Zero;

        /// <inheritdoc cref="INumberBase{TSelf}.Abs(TSelf)" />
        static ushort INumberBase<ushort>.Abs(ushort value) => value;

        /// <inheritdoc cref="INumberBase{TSelf}.CreateChecked{TOther}(TOther)" />
        [MethodImpl(MethodImplOptions.AggressiveInlining)]
        public static ushort CreateChecked<TOther>(TOther value)
            where TOther : INumberBase<TOther>
        {
            ushort result;

            if (typeof(TOther) == typeof(ushort))
            {
                result = (ushort)(object)value;
            }
            else if (!TryConvertFromChecked(value, out result) && !TOther.TryConvertToChecked(value, out result))
            {
                ThrowHelper.ThrowNotSupportedException();
            }

            return result;
        }

        /// <inheritdoc cref="INumberBase{TSelf}.CreateSaturating{TOther}(TOther)" />
        [MethodImpl(MethodImplOptions.AggressiveInlining)]
        public static ushort CreateSaturating<TOther>(TOther value)
            where TOther : INumberBase<TOther>
        {
            ushort result;

            if (typeof(TOther) == typeof(ushort))
            {
                result = (ushort)(object)value;
            }
            else if (!TryConvertFromSaturating(value, out result) && !TOther.TryConvertToSaturating(value, out result))
            {
                ThrowHelper.ThrowNotSupportedException();
            }

            return result;
        }

        /// <inheritdoc cref="INumberBase{TSelf}.CreateTruncating{TOther}(TOther)" />
        [MethodImpl(MethodImplOptions.AggressiveInlining)]
        public static ushort CreateTruncating<TOther>(TOther value)
            where TOther : INumberBase<TOther>
        {
            ushort result;

            if (typeof(TOther) == typeof(ushort))
            {
                result = (ushort)(object)value;
            }
            else if (!TryConvertFromTruncating(value, out result) && !TOther.TryConvertToTruncating(value, out result))
            {
                ThrowHelper.ThrowNotSupportedException();
            }

            return result;
        }

        /// <inheritdoc cref="INumberBase{TSelf}.IsCanonical(TSelf)" />
        static bool INumberBase<ushort>.IsCanonical(ushort value) => true;

        /// <inheritdoc cref="INumberBase{TSelf}.IsComplexNumber(TSelf)" />
        static bool INumberBase<ushort>.IsComplexNumber(ushort value) => false;

        /// <inheritdoc cref="INumberBase{TSelf}.IsEvenInteger(TSelf)" />
        public static bool IsEvenInteger(ushort value) => (value & 1) == 0;

        /// <inheritdoc cref="INumberBase{TSelf}.IsFinite(TSelf)" />
        static bool INumberBase<ushort>.IsFinite(ushort value) => true;

        /// <inheritdoc cref="INumberBase{TSelf}.IsImaginaryNumber(TSelf)" />
        static bool INumberBase<ushort>.IsImaginaryNumber(ushort value) => false;

        /// <inheritdoc cref="INumberBase{TSelf}.IsInfinity(TSelf)" />
        static bool INumberBase<ushort>.IsInfinity(ushort value) => false;

        /// <inheritdoc cref="INumberBase{TSelf}.IsInteger(TSelf)" />
        static bool INumberBase<ushort>.IsInteger(ushort value) => true;

        /// <inheritdoc cref="INumberBase{TSelf}.IsNaN(TSelf)" />
        static bool INumberBase<ushort>.IsNaN(ushort value) => false;

        /// <inheritdoc cref="INumberBase{TSelf}.IsNegative(TSelf)" />
        static bool INumberBase<ushort>.IsNegative(ushort value) => false;

        /// <inheritdoc cref="INumberBase{TSelf}.IsNegativeInfinity(TSelf)" />
        static bool INumberBase<ushort>.IsNegativeInfinity(ushort value) => false;

        /// <inheritdoc cref="INumberBase{TSelf}.IsNormal(TSelf)" />
        static bool INumberBase<ushort>.IsNormal(ushort value) => value != 0;

        /// <inheritdoc cref="INumberBase{TSelf}.IsOddInteger(TSelf)" />
        public static bool IsOddInteger(ushort value) => (value & 1) != 0;

        /// <inheritdoc cref="INumberBase{TSelf}.IsPositive(TSelf)" />
        static bool INumberBase<ushort>.IsPositive(ushort value) => true;

        /// <inheritdoc cref="INumberBase{TSelf}.IsPositiveInfinity(TSelf)" />
        static bool INumberBase<ushort>.IsPositiveInfinity(ushort value) => false;

        /// <inheritdoc cref="INumberBase{TSelf}.IsRealNumber(TSelf)" />
        static bool INumberBase<ushort>.IsRealNumber(ushort value) => true;

        /// <inheritdoc cref="INumberBase{TSelf}.IsSubnormal(TSelf)" />
        static bool INumberBase<ushort>.IsSubnormal(ushort value) => false;

        /// <inheritdoc cref="INumberBase{TSelf}.IsZero(TSelf)" />
        static bool INumberBase<ushort>.IsZero(ushort value) => (value == 0);

        /// <inheritdoc cref="INumberBase{TSelf}.MaxMagnitude(TSelf, TSelf)" />
        static ushort INumberBase<ushort>.MaxMagnitude(ushort x, ushort y) => Max(x, y);

        /// <inheritdoc cref="INumberBase{TSelf}.MaxMagnitudeNumber(TSelf, TSelf)" />
        static ushort INumberBase<ushort>.MaxMagnitudeNumber(ushort x, ushort y) => Max(x, y);

        /// <inheritdoc cref="INumberBase{TSelf}.MinMagnitude(TSelf, TSelf)" />
        static ushort INumberBase<ushort>.MinMagnitude(ushort x, ushort y) => Min(x, y);

        /// <inheritdoc cref="INumberBase{TSelf}.MinMagnitudeNumber(TSelf, TSelf)" />
        static ushort INumberBase<ushort>.MinMagnitudeNumber(ushort x, ushort y) => Min(x, y);

        /// <inheritdoc cref="INumberBase{TSelf}.TryConvertFromChecked{TOther}(TOther, out TSelf)" />
        [MethodImpl(MethodImplOptions.AggressiveInlining)]
        static bool INumberBase<ushort>.TryConvertFromChecked<TOther>(TOther value, out ushort result) => TryConvertFromChecked(value, out result);

        [MethodImpl(MethodImplOptions.AggressiveInlining)]
        private static bool TryConvertFromChecked<TOther>(TOther value, out ushort result)
            where TOther : INumberBase<TOther>
        {
            // In order to reduce overall code duplication and improve the inlinabilty of these
            // methods for the corelib types we have `ConvertFrom` handle the same sign and
            // `ConvertTo` handle the opposite sign. However, since there is an uneven split
            // between signed and unsigned types, the one that handles unsigned will also
            // handle `Decimal`.
            //
            // That is, `ConvertFrom` for `ushort` will handle the other unsigned types and
            // `ConvertTo` will handle the signed types

            if (typeof(TOther) == typeof(byte))
            {
                byte actualValue = (byte)(object)value;
                result = actualValue;
                return true;
            }
            else if (typeof(TOther) == typeof(char))
            {
                char actualValue = (char)(object)value;
                result = actualValue;
                return true;
            }
            else if (typeof(TOther) == typeof(decimal))
            {
                decimal actualValue = (decimal)(object)value;
                result = checked((ushort)actualValue);
                return true;
            }
            else if (typeof(TOther) == typeof(uint))
            {
                uint actualValue = (uint)(object)value;
                result = checked((ushort)actualValue);
                return true;
            }
            else if (typeof(TOther) == typeof(ulong))
            {
                ulong actualValue = (ulong)(object)value;
                result = checked((ushort)actualValue);
                return true;
            }
            else if (typeof(TOther) == typeof(UInt128))
            {
                UInt128 actualValue = (UInt128)(object)value;
                result = checked((ushort)actualValue);
                return true;
            }
            else if (typeof(TOther) == typeof(nuint))
            {
                nuint actualValue = (nuint)(object)value;
                result = checked((ushort)actualValue);
                return true;
            }
            else
            {
                result = default;
                return false;
            }
        }

        /// <inheritdoc cref="INumberBase{TSelf}.TryConvertFromSaturating{TOther}(TOther, out TSelf)" />
        [MethodImpl(MethodImplOptions.AggressiveInlining)]
        static bool INumberBase<ushort>.TryConvertFromSaturating<TOther>(TOther value, out ushort result) => TryConvertFromSaturating(value, out result);

        [MethodImpl(MethodImplOptions.AggressiveInlining)]
        private static bool TryConvertFromSaturating<TOther>(TOther value, out ushort result)
            where TOther : INumberBase<TOther>
        {
            // In order to reduce overall code duplication and improve the inlinabilty of these
            // methods for the corelib types we have `ConvertFrom` handle the same sign and
            // `ConvertTo` handle the opposite sign. However, since there is an uneven split
            // between signed and unsigned types, the one that handles unsigned will also
            // handle `Decimal`.
            //
            // That is, `ConvertFrom` for `ushort` will handle the other unsigned types and
            // `ConvertTo` will handle the signed types

            if (typeof(TOther) == typeof(byte))
            {
                byte actualValue = (byte)(object)value;
                result = actualValue;
                return true;
            }
            else if (typeof(TOther) == typeof(char))
            {
                char actualValue = (char)(object)value;
                result = actualValue;
                return true;
            }
            else if (typeof(TOther) == typeof(decimal))
            {
                decimal actualValue = (decimal)(object)value;
                result = (actualValue >= MaxValue) ? MaxValue :
                         (actualValue <= MinValue) ? MinValue : (ushort)actualValue;
                return true;
            }
            else if (typeof(TOther) == typeof(uint))
            {
                uint actualValue = (uint)(object)value;
                result = (actualValue >= MaxValue) ? MaxValue : (ushort)actualValue;
                return true;
            }
            else if (typeof(TOther) == typeof(ulong))
            {
                ulong actualValue = (ulong)(object)value;
                result = (actualValue >= MaxValue) ? MaxValue : (ushort)actualValue;
                return true;
            }
            else if (typeof(TOther) == typeof(UInt128))
            {
                UInt128 actualValue = (UInt128)(object)value;
                result = (actualValue >= MaxValue) ? MaxValue : (ushort)actualValue;
                return true;
            }
            else if (typeof(TOther) == typeof(nuint))
            {
                nuint actualValue = (nuint)(object)value;
                result = (actualValue >= MaxValue) ? MaxValue : (ushort)actualValue;
                return true;
            }
            else
            {
                result = default;
                return false;
            }
        }

        /// <inheritdoc cref="INumberBase{TSelf}.TryConvertFromTruncating{TOther}(TOther, out TSelf)" />
        [MethodImpl(MethodImplOptions.AggressiveInlining)]
        static bool INumberBase<ushort>.TryConvertFromTruncating<TOther>(TOther value, out ushort result) => TryConvertFromTruncating(value, out result);

        [MethodImpl(MethodImplOptions.AggressiveInlining)]
        private static bool TryConvertFromTruncating<TOther>(TOther value, out ushort result)
            where TOther : INumberBase<TOther>
        {
            // In order to reduce overall code duplication and improve the inlinabilty of these
            // methods for the corelib types we have `ConvertFrom` handle the same sign and
            // `ConvertTo` handle the opposite sign. However, since there is an uneven split
            // between signed and unsigned types, the one that handles unsigned will also
            // handle `Decimal`.
            //
            // That is, `ConvertFrom` for `ushort` will handle the other unsigned types and
            // `ConvertTo` will handle the signed types

            if (typeof(TOther) == typeof(byte))
            {
                byte actualValue = (byte)(object)value;
                result = actualValue;
                return true;
            }
            else if (typeof(TOther) == typeof(char))
            {
                char actualValue = (char)(object)value;
                result = actualValue;
                return true;
            }
            else if (typeof(TOther) == typeof(decimal))
            {
                decimal actualValue = (decimal)(object)value;
                result = (actualValue >= MaxValue) ? MaxValue :
                         (actualValue <= MinValue) ? MinValue : (ushort)actualValue;
                return true;
            }
            else if (typeof(TOther) == typeof(uint))
            {
                uint actualValue = (uint)(object)value;
                result = (ushort)actualValue;
                return true;
            }
            else if (typeof(TOther) == typeof(ulong))
            {
                ulong actualValue = (ulong)(object)value;
                result = (ushort)actualValue;
                return true;
            }
            else if (typeof(TOther) == typeof(UInt128))
            {
                UInt128 actualValue = (UInt128)(object)value;
                result = (ushort)actualValue;
                return true;
            }
            else if (typeof(TOther) == typeof(nuint))
            {
                nuint actualValue = (nuint)(object)value;
                result = (ushort)actualValue;
                return true;
            }
            else
            {
                result = default;
                return false;
            }
        }

        /// <inheritdoc cref="INumberBase{TSelf}.TryConvertToChecked{TOther}(TSelf, out TOther)" />
        [MethodImpl(MethodImplOptions.AggressiveInlining)]
        static bool INumberBase<ushort>.TryConvertToChecked<TOther>(ushort value, [MaybeNullWhen(false)] out TOther result)
        {
            // In order to reduce overall code duplication and improve the inlinabilty of these
            // methods for the corelib types we have `ConvertFrom` handle the same sign and
            // `ConvertTo` handle the opposite sign. However, since there is an uneven split
            // between signed and unsigned types, the one that handles unsigned will also
            // handle `Decimal`.
            //
            // That is, `ConvertFrom` for `ushort` will handle the other unsigned types and
            // `ConvertTo` will handle the signed types

            if (typeof(TOther) == typeof(double))
            {
                double actualResult = value;
                result = (TOther)(object)actualResult;
                return true;
            }
            else if (typeof(TOther) == typeof(Half))
            {
                Half actualResult = (Half)value;
                result = (TOther)(object)actualResult;
                return true;
            }
            else if (typeof(TOther) == typeof(short))
            {
                short actualResult = checked((short)value);
                result = (TOther)(object)actualResult;
                return true;
            }
            else if (typeof(TOther) == typeof(int))
            {
                int actualResult = value;
                result = (TOther)(object)actualResult;
                return true;
            }
            else if (typeof(TOther) == typeof(long))
            {
                long actualResult = value;
                result = (TOther)(object)actualResult;
                return true;
            }
            else if (typeof(TOther) == typeof(Int128))
            {
                Int128 actualResult = value;
                result = (TOther)(object)actualResult;
                return true;
            }
            else if (typeof(TOther) == typeof(nint))
            {
                nint actualResult = value;
                result = (TOther)(object)actualResult;
                return true;
            }
            else if (typeof(TOther) == typeof(sbyte))
            {
                sbyte actualResult = checked((sbyte)value);
                result = (TOther)(object)actualResult;
                return true;
            }
            else if (typeof(TOther) == typeof(float))
            {
                float actualResult = value;
                result = (TOther)(object)actualResult;
                return true;
            }
            else
            {
                result = default;
                return false;
            }
        }

        /// <inheritdoc cref="INumberBase{TSelf}.TryConvertToSaturating{TOther}(TSelf, out TOther)" />
        [MethodImpl(MethodImplOptions.AggressiveInlining)]
        static bool INumberBase<ushort>.TryConvertToSaturating<TOther>(ushort value, [MaybeNullWhen(false)] out TOther result)
        {
            // In order to reduce overall code duplication and improve the inlinabilty of these
            // methods for the corelib types we have `ConvertFrom` handle the same sign and
            // `ConvertTo` handle the opposite sign. However, since there is an uneven split
            // between signed and unsigned types, the one that handles unsigned will also
            // handle `Decimal`.
            //
            // That is, `ConvertFrom` for `ushort` will handle the other unsigned types and
            // `ConvertTo` will handle the signed types

            if (typeof(TOther) == typeof(double))
            {
                double actualResult = value;
                result = (TOther)(object)actualResult;
                return true;
            }
            else if (typeof(TOther) == typeof(Half))
            {
                Half actualResult = (Half)value;
                result = (TOther)(object)actualResult;
                return true;
            }
            else if (typeof(TOther) == typeof(short))
            {
                short actualResult = (value >= short.MaxValue) ? short.MaxValue : (short)value;
                result = (TOther)(object)actualResult;
                return true;
            }
            else if (typeof(TOther) == typeof(int))
            {
                int actualResult = value;
                result = (TOther)(object)actualResult;
                return true;
            }
            else if (typeof(TOther) == typeof(long))
            {
                long actualResult = value;
                result = (TOther)(object)actualResult;
                return true;
            }
            else if (typeof(TOther) == typeof(Int128))
            {
                Int128 actualResult = value;
                result = (TOther)(object)actualResult;
                return true;
            }
            else if (typeof(TOther) == typeof(nint))
            {
                nint actualResult = value;
                result = (TOther)(object)actualResult;
                return true;
            }
            else if (typeof(TOther) == typeof(sbyte))
            {
                sbyte actualResult = (value >= sbyte.MaxValue) ? sbyte.MaxValue : (sbyte)value;
                result = (TOther)(object)actualResult;
                return true;
            }
            else if (typeof(TOther) == typeof(float))
            {
                float actualResult = value;
                result = (TOther)(object)actualResult;
                return true;
            }
            else
            {
                result = default;
                return false;
            }
        }

        /// <inheritdoc cref="INumberBase{TSelf}.TryConvertToTruncating{TOther}(TSelf, out TOther)" />
        [MethodImpl(MethodImplOptions.AggressiveInlining)]
        static bool INumberBase<ushort>.TryConvertToTruncating<TOther>(ushort value, [MaybeNullWhen(false)] out TOther result)
        {
            // In order to reduce overall code duplication and improve the inlinabilty of these
            // methods for the corelib types we have `ConvertFrom` handle the same sign and
            // `ConvertTo` handle the opposite sign. However, since there is an uneven split
            // between signed and unsigned types, the one that handles unsigned will also
            // handle `Decimal`.
            //
            // That is, `ConvertFrom` for `ushort` will handle the other unsigned types and
            // `ConvertTo` will handle the signed types

            if (typeof(TOther) == typeof(double))
            {
                double actualResult = value;
                result = (TOther)(object)actualResult;
                return true;
            }
            else if (typeof(TOther) == typeof(Half))
            {
                Half actualResult = (Half)value;
                result = (TOther)(object)actualResult;
                return true;
            }
            else if (typeof(TOther) == typeof(short))
            {
                short actualResult = (short)value;
                result = (TOther)(object)actualResult;
                return true;
            }
            else if (typeof(TOther) == typeof(int))
            {
                int actualResult = value;
                result = (TOther)(object)actualResult;
                return true;
            }
            else if (typeof(TOther) == typeof(long))
            {
                long actualResult = value;
                result = (TOther)(object)actualResult;
                return true;
            }
            else if (typeof(TOther) == typeof(Int128))
            {
                Int128 actualResult = value;
                result = (TOther)(object)actualResult;
                return true;
            }
            else if (typeof(TOther) == typeof(nint))
            {
                nint actualResult = value;
                result = (TOther)(object)actualResult;
                return true;
            }
            else if (typeof(TOther) == typeof(sbyte))
            {
                sbyte actualResult = (sbyte)value;
                result = (TOther)(object)actualResult;
                return true;
            }
            else if (typeof(TOther) == typeof(float))
            {
                float actualResult = value;
                result = (TOther)(object)actualResult;
                return true;
            }
            else
            {
                result = default;
                return false;
            }
        }

        //
        // IParsable
        //

        /// <inheritdoc cref="IParsable{TSelf}.TryParse(string?, IFormatProvider?, out TSelf)" />
        public static bool TryParse([NotNullWhen(true)] string? s, IFormatProvider? provider, out ushort result) => TryParse(s, NumberStyles.Integer, provider, out result);

        //
        // IShiftOperators
        //

        /// <inheritdoc cref="IShiftOperators{TSelf, TOther, TResult}.op_LeftShift(TSelf, TOther)" />
        static ushort IShiftOperators<ushort, int, ushort>.operator <<(ushort value, int shiftAmount) => (ushort)(value << shiftAmount);

        /// <inheritdoc cref="IShiftOperators{TSelf, TOther, TResult}.op_RightShift(TSelf, TOther)" />
        static ushort IShiftOperators<ushort, int, ushort>.operator >>(ushort value, int shiftAmount) => (ushort)(value >> shiftAmount);

        /// <inheritdoc cref="IShiftOperators{TSelf, TOther, TResult}.op_UnsignedRightShift(TSelf, TOther)" />
        static ushort IShiftOperators<ushort, int, ushort>.operator >>>(ushort value, int shiftAmount) => (ushort)(value >>> shiftAmount);

        //
        // ISpanParsable
        //

        /// <inheritdoc cref="ISpanParsable{TSelf}.Parse(ReadOnlySpan{char}, IFormatProvider?)" />
        public static ushort Parse(ReadOnlySpan<char> s, IFormatProvider? provider) => Parse(s, NumberStyles.Integer, provider);

        /// <inheritdoc cref="ISpanParsable{TSelf}.TryParse(ReadOnlySpan{char}, IFormatProvider?, out TSelf)" />
        public static bool TryParse(ReadOnlySpan<char> s, IFormatProvider? provider, out ushort result) => TryParse(s, NumberStyles.Integer, provider, out result);

        //
        // ISubtractionOperators
        //

        /// <inheritdoc cref="ISubtractionOperators{TSelf, TOther, TResult}.op_Subtraction(TSelf, TOther)" />
        static ushort ISubtractionOperators<ushort, ushort, ushort>.operator -(ushort left, ushort right) => (ushort)(left - right);

        /// <inheritdoc cref="ISubtractionOperators{TSelf, TOther, TResult}.op_CheckedSubtraction(TSelf, TOther)" />
        static ushort ISubtractionOperators<ushort, ushort, ushort>.operator checked -(ushort left, ushort right) => checked((ushort)(left - right));

        //
        // IUnaryNegationOperators
        //

        /// <inheritdoc cref="IUnaryNegationOperators{TSelf, TResult}.op_UnaryNegation(TSelf)" />
        static ushort IUnaryNegationOperators<ushort, ushort>.operator -(ushort value) => (ushort)(-value);

        /// <inheritdoc cref="IUnaryNegationOperators{TSelf, TResult}.op_CheckedUnaryNegation(TSelf)" />
        static ushort IUnaryNegationOperators<ushort, ushort>.operator checked -(ushort value) => checked((ushort)(-value));

        //
        // IUnaryPlusOperators
        //

        /// <inheritdoc cref="IUnaryPlusOperators{TSelf, TResult}.op_UnaryPlus(TSelf)" />
        static ushort IUnaryPlusOperators<ushort, ushort>.operator +(ushort value) => (ushort)(+value);

        //
        // IBinaryIntegerParseAndFormatInfo
        //

        static bool IBinaryIntegerParseAndFormatInfo<ushort>.IsSigned => false;

        static int IBinaryIntegerParseAndFormatInfo<ushort>.MaxDigitCount => 5; // 65_535

        static int IBinaryIntegerParseAndFormatInfo<ushort>.MaxHexDigitCount => 4; // 0xFFFF

        static ushort IBinaryIntegerParseAndFormatInfo<ushort>.MaxValueDiv10 => MaxValue / 10;

        static string IBinaryIntegerParseAndFormatInfo<ushort>.OverflowMessage => SR.Overflow_UInt16;

        static bool IBinaryIntegerParseAndFormatInfo<ushort>.IsGreaterThanAsUnsigned(ushort left, ushort right) => left > right;

        static ushort IBinaryIntegerParseAndFormatInfo<ushort>.MultiplyBy10(ushort value) => (ushort)(value * 10);

        static ushort IBinaryIntegerParseAndFormatInfo<ushort>.MultiplyBy16(ushort value) => (ushort)(value * 16);
    }
}<|MERGE_RESOLUTION|>--- conflicted
+++ resolved
@@ -24,11 +24,8 @@
           IBinaryInteger<ushort>,
           IMinMaxValue<ushort>,
           IUnsignedNumber<ushort>,
-<<<<<<< HEAD
+          IUtf8SpanFormattable,
           IBinaryIntegerParseAndFormatInfo<ushort>
-=======
-          IUtf8SpanFormattable
->>>>>>> ed09ae53
     {
         private readonly ushort m_value; // Do not rename (binary serialization)
 
@@ -118,21 +115,13 @@
             return Number.TryFormatUInt32(m_value, format, provider, destination, out charsWritten);
         }
 
-<<<<<<< HEAD
-        public static ushort Parse(string s) => Parse(s, NumberStyles.Integer, provider: null);
-=======
         /// <inheritdoc/>
         bool IUtf8SpanFormattable.TryFormat(Span<byte> utf8Destination, out int bytesWritten, ReadOnlySpan<char> format, IFormatProvider? provider)
         {
             return Number.TryFormatUInt32(m_value, format, provider, utf8Destination, out bytesWritten);
         }
 
-        public static ushort Parse(string s)
-        {
-            if (s == null) ThrowHelper.ThrowArgumentNullException(ExceptionArgument.s);
-            return Parse((ReadOnlySpan<char>)s, NumberStyles.Integer, NumberFormatInfo.CurrentInfo);
-        }
->>>>>>> ed09ae53
+        public static ushort Parse(string s) => Parse(s, NumberStyles.Integer, provider: null);
 
         public static ushort Parse(string s, NumberStyles style) => Parse(s, style, provider: null);
 
