--- conflicted
+++ resolved
@@ -554,80 +554,6 @@
             }
         }
 
-<<<<<<< HEAD
-=======
-        private static OperationStatus DecodeWithWhiteSpaceFromUtf8InPlace(Span<byte> utf8, ref int destIndex, int sourceIndex)
-        {
-            const int BlockSize = 4;
-            Span<byte> buffer = stackalloc byte[BlockSize];
-
-            OperationStatus status = OperationStatus.Done;
-            int localDestIndex = destIndex;
-            bool hasPaddingBeenProcessed = false;
-            int localBytesWritten = 0;
-
-            while ((uint)sourceIndex < (uint)utf8.Length)
-            {
-                int bufferIdx = 0;
-
-                while (bufferIdx < BlockSize)
-                {
-                    if ((uint)sourceIndex >= (uint)utf8.Length) // TODO https://github.com/dotnet/runtime/issues/83349: move into the while condition once fixed
-                    {
-                        break;
-                    }
-
-                    if (!IsWhiteSpace(utf8[sourceIndex]))
-                    {
-                        buffer[bufferIdx] = utf8[sourceIndex];
-                        bufferIdx++;
-                    }
-
-                    sourceIndex++;
-                }
-
-                if (bufferIdx == 0)
-                {
-                    continue;
-                }
-
-                if (bufferIdx != 4)
-                {
-                    status = OperationStatus.InvalidData;
-                    break;
-                }
-
-                if (hasPaddingBeenProcessed)
-                {
-                    // Padding has already been processed, a new valid block cannot be processed.
-                    // Revert previous dest increment, since an invalid state followed.
-                    localDestIndex -= localBytesWritten;
-                    status = OperationStatus.InvalidData;
-                    break;
-                }
-
-                status = DecodeFromUtf8InPlaceCore(buffer, out localBytesWritten, out _);
-                localDestIndex += localBytesWritten;
-                hasPaddingBeenProcessed = localBytesWritten < 3;
-
-                if (status != OperationStatus.Done)
-                {
-                    break;
-                }
-
-                // Write result to source span in place.
-                for (int i = 0; i < localBytesWritten; i++)
-                {
-                    utf8[localDestIndex - localBytesWritten + i] = buffer[i];
-                }
-            }
-
-            destIndex = localDestIndex;
-            return status;
-        }
-
-        [BypassReadyToRun]
->>>>>>> 8adbca48
         [MethodImpl(MethodImplOptions.AggressiveInlining)]
         [CompExactlyDependsOn(typeof(Avx2))]
         private static unsafe void Avx2Decode(ref byte* srcBytes, ref byte* destBytes, byte* srcEnd, int sourceLength, int destLength, byte* srcStart, byte* destStart)
