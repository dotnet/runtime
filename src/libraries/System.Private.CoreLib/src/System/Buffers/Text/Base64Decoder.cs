--- conflicted
+++ resolved
@@ -62,734 +62,5 @@
         /// </returns>
         public static OperationStatus DecodeFromUtf8InPlace(Span<byte> buffer, out int bytesWritten) =>
             Base64Helper.DecodeFromUtf8InPlace(Base64Helper.s_base64ByteDecoder, buffer, out bytesWritten, ignoreWhiteSpace: true);
-
-<<<<<<< HEAD
-=======
-            // See SSSE3-version below for an explanation of how the code works.
-
-            // The JIT won't hoist these "constants", so help it
-            Vector256<sbyte> lutHi = Vector256.Create(TBase64Decoder.Avx2LutHigh);
-
-            Vector256<sbyte> lutLo = Vector256.Create(TBase64Decoder.Avx2LutLow);
-
-            Vector256<sbyte> lutShift = Vector256.Create(TBase64Decoder.Avx2LutShift);
-
-            Vector256<sbyte> packBytesInLaneMask = Vector256.Create(
-                2, 1, 0, 6,
-                5, 4, 10, 9,
-                8, 14, 13, 12,
-                -1, -1, -1, -1,
-                2, 1, 0, 6,
-                5, 4, 10, 9,
-                8, 14, 13, 12,
-                -1, -1, -1, -1);
-
-            Vector256<int> packLanesControl = Vector256.Create(
-                 0, 0, 0, 0,
-                1, 0, 0, 0,
-                2, 0, 0, 0,
-                4, 0, 0, 0,
-                5, 0, 0, 0,
-                6, 0, 0, 0,
-                -1, -1, -1, -1,
-                -1, -1, -1, -1).AsInt32();
-
-            Vector256<sbyte> maskSlashOrUnderscore = Vector256.Create((sbyte)TBase64Decoder.MaskSlashOrUnderscore);
-            Vector256<sbyte> shiftForUnderscore = Vector256.Create((sbyte)33);
-            Vector256<sbyte> mergeConstant0 = Vector256.Create(0x01400140).AsSByte();
-            Vector256<short> mergeConstant1 = Vector256.Create(0x00011000).AsInt16();
-
-            T* src = srcBytes;
-            byte* dest = destBytes;
-
-            //while (remaining >= 45)
-            do
-            {
-                if (!TBase64Decoder.TryLoadAvxVector256(src, srcStart, sourceLength, out Vector256<sbyte> str))
-                {
-                    break;
-                }
-
-                Vector256<sbyte> hiNibbles = Avx2.And(Avx2.ShiftRightLogical(str.AsInt32(), 4).AsSByte(), maskSlashOrUnderscore);
-
-                if (!TBase64Decoder.TryDecode256Core(str, hiNibbles, maskSlashOrUnderscore, lutLo, lutHi, lutShift, shiftForUnderscore, out str))
-                {
-                    break;
-                }
-
-                // in, lower lane, bits, upper case are most significant bits, lower case are least significant bits:
-                // 00llllll 00kkkkLL 00jjKKKK 00JJJJJJ
-                // 00iiiiii 00hhhhII 00ggHHHH 00GGGGGG
-                // 00ffffff 00eeeeFF 00ddEEEE 00DDDDDD
-                // 00cccccc 00bbbbCC 00aaBBBB 00AAAAAA
-
-                Vector256<short> merge_ab_and_bc = Avx2.MultiplyAddAdjacent(str.AsByte(), mergeConstant0);
-                // 0000kkkk LLllllll 0000JJJJ JJjjKKKK
-                // 0000hhhh IIiiiiii 0000GGGG GGggHHHH
-                // 0000eeee FFffffff 0000DDDD DDddEEEE
-                // 0000bbbb CCcccccc 0000AAAA AAaaBBBB
-
-                Vector256<int> output = Avx2.MultiplyAddAdjacent(merge_ab_and_bc, mergeConstant1);
-                // 00000000 JJJJJJjj KKKKkkkk LLllllll
-                // 00000000 GGGGGGgg HHHHhhhh IIiiiiii
-                // 00000000 DDDDDDdd EEEEeeee FFffffff
-                // 00000000 AAAAAAaa BBBBbbbb CCcccccc
-
-                // Pack bytes together in each lane:
-                output = Avx2.Shuffle(output.AsSByte(), packBytesInLaneMask).AsInt32();
-                // 00000000 00000000 00000000 00000000
-                // LLllllll KKKKkkkk JJJJJJjj IIiiiiii
-                // HHHHhhhh GGGGGGgg FFffffff EEEEeeee
-                // DDDDDDdd CCcccccc BBBBbbbb AAAAAAaa
-
-                // Pack lanes
-                str = Avx2.PermuteVar8x32(output, packLanesControl).AsSByte();
-
-                AssertWrite<Vector256<sbyte>>(dest, destStart, destLength);
-                Avx.Store(dest, str.AsByte());
-
-                src += 32;
-                dest += 24;
-            }
-            while (src <= srcEnd);
-
-            srcBytes = src;
-            destBytes = dest;
-        }
-
-        [MethodImpl(MethodImplOptions.AggressiveInlining)]
-        [CompExactlyDependsOn(typeof(Ssse3))]
-        [CompExactlyDependsOn(typeof(AdvSimd.Arm64))]
-        internal static Vector128<byte> SimdShuffle(Vector128<byte> left, Vector128<byte> right, Vector128<byte> mask8F)
-        {
-            Debug.Assert((Ssse3.IsSupported || AdvSimd.Arm64.IsSupported) && BitConverter.IsLittleEndian);
-
-            if (AdvSimd.Arm64.IsSupported)
-            {
-                right &= mask8F;
-            }
-
-            return Vector128.ShuffleUnsafe(left, right);
-        }
-
-        [MethodImpl(MethodImplOptions.AggressiveInlining)]
-        [CompExactlyDependsOn(typeof(AdvSimd.Arm64))]
-        private static unsafe void AdvSimdDecode<TBase64Decoder, T>(ref T* srcBytes, ref byte* destBytes, T* srcEnd, int sourceLength, int destLength, T* srcStart, byte* destStart)
-            where TBase64Decoder : IBase64Decoder<T>
-            where T : unmanaged
-        {
-            // C# implementation of https://github.com/aklomp/base64/blob/3a5add8652076612a8407627a42c768736a4263f/lib/arch/neon64/dec_loop.c
-            // If we have AdvSimd support, pick off 64 bytes at a time for as long as we can,
-            // but make sure that we quit before seeing any == markers at the end of the
-            // string. 64 + 2 = 66 bytes.
-
-            // In the decoding process, we want to map each byte, representing a Base64 value, to its 6-bit (0-63) representation.
-            // It uses the following mapping. Values outside the following groups are invalid and, we abort decoding when encounter one.
-            //
-            // #    From       To         Char
-            // 1    [43]       [62]       +
-            // 2    [47]       [63]       /
-            // 3    [48..57]   [52..61]   0..9
-            // 4    [65..90]   [0..25]    A..Z
-            // 5    [97..122]  [26..51]   a..z
-            //
-            // To map an input value to its Base64 representation, we use look-up tables 'decLutOne' and 'decLutTwo'.
-            // 'decLutOne' helps to map groups 1, 2 and 3 while 'decLutTwo' maps groups 4 and 5 in the above list.
-            // After mapping, each value falls between 0-63. Consequently, the last six bits of each byte now hold a valid value.
-            // We then compress four such bytes (with valid 4 * 6 = 24 bits) to three UTF8 bytes (3 * 8 = 24 bits).
-            // For faster decoding, we use SIMD operations that allow the processing of multiple bytes together.
-            // However, the compress operation on adjacent values of a vector could be slower. Thus, we de-interleave while reading
-            // the input bytes that store adjacent bytes in separate vectors. This later simplifies the compress step with the help
-            // of logical operations. This requires interleaving while storing the decoded result.
-
-            // Values in 'decLutOne' maps input values from 0 to 63.
-            //   255, 255, 255, 255, 255, 255, 255, 255, 255, 255, 255, 255, 255, 255, 255, 255
-            //   255, 255, 255, 255, 255, 255, 255, 255, 255, 255, 255, 255, 255, 255, 255, 255
-            //   255, 255, 255, 255, 255, 255, 255, 255, 255, 255, 255,  62, 255, 255, 255,  63
-            //    52,  53,  54,  55,  56,  57,  58,  59,  60,  61, 255, 255, 255, 255, 255, 255
-            var decLutOne = (Vector128<byte>.AllBitsSet,
-                             Vector128<byte>.AllBitsSet,
-                             Vector128.Create(TBase64Decoder.AdvSimdLutOne3).AsByte(),
-                             Vector128.Create(0x37363534, 0x3B3A3938, 0xFFFF3D3C, 0xFFFFFFFF).AsByte());
-
-            // Values in 'decLutTwo' maps input values from 63 to 127.
-            //    0, 255,   0,   1,   2,   3,   4,   5,   6,   7,   8,   9,  10,  11,  12,  13
-            //   14,  15,  16,  17,  18,  19,  20,  21,  22,  23,  24,  25, 255, 255, 255, 255
-            //  255, 255,  26,  27,  28,  29,  30,  31,  32,  33,  34,  35,  36,  37,  38,  39
-            //   40,  41,  42,  43,  44,  45,  46,  47,  48,  49,  50,  51, 255, 255, 255, 255
-            var decLutTwo = (Vector128.Create(0x0100FF00, 0x05040302, 0x09080706, 0x0D0C0B0A).AsByte(),
-                             Vector128.Create(0x11100F0E, 0x15141312, 0x19181716, 0xFFFFFFFF).AsByte(),
-                             Vector128.Create(TBase64Decoder.AdvSimdLutTwo3Uint1, 0x1F1E1D1C, 0x23222120, 0x27262524).AsByte(),
-                             Vector128.Create(0x2B2A2928, 0x2F2E2D2C, 0x33323130, 0xFFFFFFFF).AsByte());
-
-            T* src = srcBytes;
-            byte* dest = destBytes;
-            Vector128<byte> offset = Vector128.Create<byte>(63);
-
-            do
-            {
-                // Step 1: Load 64 bytes and de-interleave.
-                if (!TBase64Decoder.TryLoadArmVector128x4(src, srcStart, sourceLength,
-                    out Vector128<byte> str1, out Vector128<byte> str2, out Vector128<byte> str3, out Vector128<byte> str4))
-                {
-                    break;
-                }
-
-                // Step 2: Map each valid input to its Base64 value.
-                // We use two look-ups to compute partial results and combine them later.
-
-                // Step 2.1: Detect valid Base64 values from the first three groups. Maps input as,
-                //  0 to  63 (Invalid) => 255
-                //  0 to  63 (Valid)   => Their Base64 equivalent
-                // 64 to 255           => 0
-
-                // Each input value acts as an index in the look-up table 'decLutOne'.
-                // e.g., for group 1: index 43 maps to 62 (Base64 '+').
-                // Group 4 and 5 values are out-of-range (>64), so they are mapped to zero.
-                // Other valid indices but invalid values are mapped to 255.
-                Vector128<byte> decOne1 = AdvSimd.Arm64.VectorTableLookup(decLutOne, str1);
-                Vector128<byte> decOne2 = AdvSimd.Arm64.VectorTableLookup(decLutOne, str2);
-                Vector128<byte> decOne3 = AdvSimd.Arm64.VectorTableLookup(decLutOne, str3);
-                Vector128<byte> decOne4 = AdvSimd.Arm64.VectorTableLookup(decLutOne, str4);
-
-                // Step 2.2: Detect valid Base64 values from groups 4 and 5. Maps input as,
-                //   0 to  63           => 0
-                //  64 to 122 (Valid)   => Their Base64 equivalent
-                //  64 to 122 (Invalid) => 255
-                // 123 to 255           => Remains unchanged
-
-                // Subtract/offset each input value by 63 so that it can be used as a valid offset.
-                // Subtract saturate makes values from the first three groups set to zero that are
-                // then mapped to zero in the subsequent look-up.
-                Vector128<byte> decTwo1 = AdvSimd.SubtractSaturate(str1, offset);
-                Vector128<byte> decTwo2 = AdvSimd.SubtractSaturate(str2, offset);
-                Vector128<byte> decTwo3 = AdvSimd.SubtractSaturate(str3, offset);
-                Vector128<byte> decTwo4 = AdvSimd.SubtractSaturate(str4, offset);
-
-                // We use VTBX to map values where out-of-range indices are unchanged.
-                decTwo1 = AdvSimd.Arm64.VectorTableLookupExtension(decTwo1, decLutTwo, decTwo1);
-                decTwo2 = AdvSimd.Arm64.VectorTableLookupExtension(decTwo2, decLutTwo, decTwo2);
-                decTwo3 = AdvSimd.Arm64.VectorTableLookupExtension(decTwo3, decLutTwo, decTwo3);
-                decTwo4 = AdvSimd.Arm64.VectorTableLookupExtension(decTwo4, decLutTwo, decTwo4);
-
-                // Step 3: Combine the partial result.
-                // Each look-up above maps valid values to their Base64 equivalent or zero.
-                // Thus the intermediate results 'decOne' and 'decTwo' could be OR-ed to get final values.
-                str1 = (decOne1 | decTwo1);
-                str2 = (decOne2 | decTwo2);
-                str3 = (decOne3 | decTwo3);
-                str4 = (decOne4 | decTwo4);
-
-                // Step 4: Detect an invalid input value.
-                // Invalid values < 122 are set to 255 while the ones above 122 are unchanged.
-                // Check for invalid input, any value larger than 63.
-                Vector128<byte> classified = (Vector128.GreaterThan(str1, offset)
-                                            | Vector128.GreaterThan(str2, offset)
-                                            | Vector128.GreaterThan(str3, offset)
-                                            | Vector128.GreaterThan(str4, offset));
-
-                // Check that all bits are zero.
-                if (classified != Vector128<byte>.Zero)
-                {
-                    break;
-                }
-
-                // Step 5: Compress four bytes into three.
-                Vector128<byte> res1 = ((str1 << 2) | (str2 >> 4));
-                Vector128<byte> res2 = ((str2 << 4) | (str3 >> 2));
-                Vector128<byte> res3 = ((str3 << 6) | str4);
-
-                // Step 6: Interleave and store decoded results.
-                AssertWrite<Vector128<byte>>(dest, destStart, destLength);
-                AdvSimd.Arm64.StoreVectorAndZip(dest, (res1, res2, res3));
-
-                src += 64;
-                dest += 48;
-            }
-            while (src <= srcEnd);
-
-            srcBytes = src;
-            destBytes = dest;
-        }
-
-        [MethodImpl(MethodImplOptions.AggressiveInlining)]
-        [CompExactlyDependsOn(typeof(AdvSimd.Arm64))]
-        [CompExactlyDependsOn(typeof(Ssse3))]
-        private static unsafe void Vector128Decode<TBase64Decoder, T>(ref T* srcBytes, ref byte* destBytes, T* srcEnd, int sourceLength, int destLength, T* srcStart, byte* destStart)
-            where TBase64Decoder : IBase64Decoder<T>
-            where T : unmanaged
-        {
-            Debug.Assert((Ssse3.IsSupported || AdvSimd.Arm64.IsSupported) && BitConverter.IsLittleEndian);
-
-            // If we have Vector128 support, pick off 16 bytes at a time for as long as we can,
-            // but make sure that we quit before seeing any == markers at the end of the
-            // string. Also, because we write four zeroes at the end of the output, ensure
-            // that there are at least 6 valid bytes of input data remaining to close the
-            // gap. 16 + 2 + 6 = 24 bytes.
-
-            // The input consists of six character sets in the Base64 alphabet,
-            // which we need to map back to the 6-bit values they represent.
-            // There are three ranges, two singles, and then there's the rest.
-            //
-            //  #  From       To        Add  Characters
-            //  1  [43]       [62]      +19  +
-            //  2  [47]       [63]      +16  /
-            //  3  [48..57]   [52..61]   +4  0..9
-            //  4  [65..90]   [0..25]   -65  A..Z
-            //  5  [97..122]  [26..51]  -71  a..z
-            // (6) Everything else => invalid input
-
-            // We will use LUTS for character validation & offset computation
-            // Remember that 0x2X and 0x0X are the same index for _mm_shuffle_epi8,
-            // this allows to mask with 0x2F instead of 0x0F and thus save one constant declaration (register and/or memory access)
-
-            // For offsets:
-            // Perfect hash for lut = ((src>>4)&0x2F)+((src==0x2F)?0xFF:0x00)
-            // 0000 = garbage
-            // 0001 = /
-            // 0010 = +
-            // 0011 = 0-9
-            // 0100 = A-Z
-            // 0101 = A-Z
-            // 0110 = a-z
-            // 0111 = a-z
-            // 1000 >= garbage
-
-            // For validation, here's the table.
-            // A character is valid if and only if the AND of the 2 lookups equals 0:
-
-            // hi \ lo              0000 0001 0010 0011 0100 0101 0110 0111 1000 1001 1010 1011 1100 1101 1110 1111
-            //      LUT             0x15 0x11 0x11 0x11 0x11 0x11 0x11 0x11 0x11 0x11 0x13 0x1A 0x1B 0x1B 0x1B 0x1A
-
-            // 0000 0X10 char        NUL  SOH  STX  ETX  EOT  ENQ  ACK  BEL   BS   HT   LF   VT   FF   CR   SO   SI
-            //           andlut     0x10 0x10 0x10 0x10 0x10 0x10 0x10 0x10 0x10 0x10 0x10 0x10 0x10 0x10 0x10 0x10
-
-            // 0001 0x10 char        DLE  DC1  DC2  DC3  DC4  NAK  SYN  ETB  CAN   EM  SUB  ESC   FS   GS   RS   US
-            //           andlut     0x10 0x10 0x10 0x10 0x10 0x10 0x10 0x10 0x10 0x10 0x10 0x10 0x10 0x10 0x10 0x10
-
-            // 0010 0x01 char               !    "    #    $    %    &    '    (    )    *    +    ,    -    .    /
-            //           andlut     0x01 0x01 0x01 0x01 0x01 0x01 0x01 0x01 0x01 0x01 0x01 0x00 0x01 0x01 0x01 0x00
-
-            // 0011 0x02 char          0    1    2    3    4    5    6    7    8    9    :    ;    <    =    >    ?
-            //           andlut     0x00 0x00 0x00 0x00 0x00 0x00 0x00 0x00 0x00 0x00 0x02 0x02 0x02 0x02 0x02 0x02
-
-            // 0100 0x04 char          @    A    B    C    D    E    F    G    H    I    J    K    L    M    N    0
-            //           andlut     0x04 0x00 0x00 0x00 0X00 0x00 0x00 0x00 0x00 0x00 0x00 0x00 0x00 0x00 0x00 0x00
-
-            // 0101 0x08 char          P    Q    R    S    T    U    V    W    X    Y    Z    [    \    ]    ^    _
-            //           andlut     0x00 0x00 0x00 0x00 0x00 0x00 0x00 0x00 0x00 0x00 0x00 0x08 0x08 0x08 0x08 0x08
-
-            // 0110 0x04 char          `    a    b    c    d    e    f    g    h    i    j    k    l    m    n    o
-            //           andlut     0x04 0x00 0x00 0x00 0X00 0x00 0x00 0x00 0x00 0x00 0x00 0x00 0x00 0x00 0x00 0x00
-            // 0111 0X08 char          p    q    r    s    t    u    v    w    x    y    z    {    |    }    ~
-            //           andlut     0x00 0x00 0x00 0x00 0x00 0x00 0x00 0x00 0x00 0x00 0x00 0x08 0x08 0x08 0x08 0x08
-
-            // 1000 0x10 andlut     0x10 0x10 0x10 0x10 0x10 0x10 0x10 0x10 0x10 0x10 0x10 0x10 0x10 0x10 0x10 0x10
-            // 1001 0x10 andlut     0x10 0x10 0x10 0x10 0x10 0x10 0x10 0x10 0x10 0x10 0x10 0x10 0x10 0x10 0x10 0x10
-            // 1010 0x10 andlut     0x10 0x10 0x10 0x10 0x10 0x10 0x10 0x10 0x10 0x10 0x10 0x10 0x10 0x10 0x10 0x10
-            // 1011 0x10 andlut     0x10 0x10 0x10 0x10 0x10 0x10 0x10 0x10 0x10 0x10 0x10 0x10 0x10 0x10 0x10 0x10
-            // 1100 0x10 andlut     0x10 0x10 0x10 0x10 0x10 0x10 0x10 0x10 0x10 0x10 0x10 0x10 0x10 0x10 0x10 0x10
-            // 1101 0x10 andlut     0x10 0x10 0x10 0x10 0x10 0x10 0x10 0x10 0x10 0x10 0x10 0x10 0x10 0x10 0x10 0x10
-            // 1110 0x10 andlut     0x10 0x10 0x10 0x10 0x10 0x10 0x10 0x10 0x10 0x10 0x10 0x10 0x10 0x10 0x10 0x10
-            // 1111 0x10 andlut     0x10 0x10 0x10 0x10 0x10 0x10 0x10 0x10 0x10 0x10 0x10 0x10 0x10 0x10 0x10 0x10
-
-            // The JIT won't hoist these "constants", so help it
-            Vector128<byte> lutHi = Vector128.Create(TBase64Decoder.Vector128LutHigh).AsByte();
-            Vector128<byte> lutLo = Vector128.Create(TBase64Decoder.Vector128LutLow).AsByte();
-            Vector128<sbyte> lutShift = Vector128.Create(TBase64Decoder.Vector128LutShift).AsSByte();
-            Vector128<sbyte> packBytesMask = Vector128.Create(0x06000102, 0x090A0405, 0x0C0D0E08, 0xffffffff).AsSByte();
-            Vector128<byte> mergeConstant0 = Vector128.Create(0x01400140).AsByte();
-            Vector128<short> mergeConstant1 = Vector128.Create(0x00011000).AsInt16();
-            Vector128<byte> one = Vector128.Create((byte)1);
-            Vector128<byte> mask2F = Vector128.Create(TBase64Decoder.MaskSlashOrUnderscore);
-            Vector128<byte> mask8F = Vector128.Create((byte)0x8F);
-            Vector128<byte> shiftForUnderscore = Vector128.Create((byte)33);
-            T* src = srcBytes;
-            byte* dest = destBytes;
-
-            //while (remaining >= 24)
-            do
-            {
-                if (!TBase64Decoder.TryLoadVector128(src, srcStart, sourceLength, out Vector128<byte> str))
-                {
-                    break;
-                }
-
-                // lookup
-                Vector128<byte> hiNibbles = Vector128.ShiftRightLogical(str.AsInt32(), 4).AsByte() & mask2F;
-
-                if (!TBase64Decoder.TryDecode128Core(str, hiNibbles, mask2F, mask8F, lutLo, lutHi, lutShift, shiftForUnderscore, out str))
-                {
-                    break;
-                }
-
-                // in, bits, upper case are most significant bits, lower case are least significant bits
-                // 00llllll 00kkkkLL 00jjKKKK 00JJJJJJ
-                // 00iiiiii 00hhhhII 00ggHHHH 00GGGGGG
-                // 00ffffff 00eeeeFF 00ddEEEE 00DDDDDD
-                // 00cccccc 00bbbbCC 00aaBBBB 00AAAAAA
-
-                Vector128<short> merge_ab_and_bc;
-                if (Ssse3.IsSupported)
-                {
-                    merge_ab_and_bc = Ssse3.MultiplyAddAdjacent(str.AsByte(), mergeConstant0.AsSByte());
-                }
-                else
-                {
-                    Vector128<ushort> evens = AdvSimd.ShiftLeftLogicalWideningLower(AdvSimd.Arm64.UnzipEven(str, one).GetLower(), 6);
-                    Vector128<ushort> odds = AdvSimd.Arm64.TransposeOdd(str, Vector128<byte>.Zero).AsUInt16();
-                    merge_ab_and_bc = Vector128.Add(evens, odds).AsInt16();
-                }
-                // 0000kkkk LLllllll 0000JJJJ JJjjKKKK
-                // 0000hhhh IIiiiiii 0000GGGG GGggHHHH
-                // 0000eeee FFffffff 0000DDDD DDddEEEE
-                // 0000bbbb CCcccccc 0000AAAA AAaaBBBB
-
-                Vector128<int> output;
-                if (Ssse3.IsSupported)
-                {
-                    output = Sse2.MultiplyAddAdjacent(merge_ab_and_bc, mergeConstant1);
-                }
-                else
-                {
-                    Vector128<int> ievens = AdvSimd.ShiftLeftLogicalWideningLower(AdvSimd.Arm64.UnzipEven(merge_ab_and_bc, one.AsInt16()).GetLower(), 12);
-                    Vector128<int> iodds = AdvSimd.Arm64.TransposeOdd(merge_ab_and_bc, Vector128<short>.Zero).AsInt32();
-                    output = Vector128.Add(ievens, iodds).AsInt32();
-                }
-                // 00000000 JJJJJJjj KKKKkkkk LLllllll
-                // 00000000 GGGGGGgg HHHHhhhh IIiiiiii
-                // 00000000 DDDDDDdd EEEEeeee FFffffff
-                // 00000000 AAAAAAaa BBBBbbbb CCcccccc
-
-                // Pack bytes together:
-                str = SimdShuffle(output.AsByte(), packBytesMask.AsByte(), mask8F);
-                // 00000000 00000000 00000000 00000000
-                // LLllllll KKKKkkkk JJJJJJjj IIiiiiii
-                // HHHHhhhh GGGGGGgg FFffffff EEEEeeee
-                // DDDDDDdd CCcccccc BBBBbbbb AAAAAAaa
-
-                AssertWrite<Vector128<sbyte>>(dest, destStart, destLength);
-                str.Store(dest);
-
-                src += 16;
-                dest += 12;
-            }
-            while (src <= srcEnd);
-
-            srcBytes = src;
-            destBytes = dest;
-        }
-
-        [MethodImpl(MethodImplOptions.AggressiveInlining)]
-        private static unsafe void WriteThreeLowOrderBytes(byte* destination, int value)
-        {
-            destination[0] = (byte)(value >> 16);
-            destination[1] = (byte)(value >> 8);
-            destination[2] = (byte)value;
-        }
-
-        [MethodImpl(MethodImplOptions.AggressiveInlining)]
-        internal static bool IsWhiteSpace(int value)
-        {
-            if (Environment.Is64BitProcess)
-            {
-                // For description see https://github.com/dotnet/runtime/blob/48e74187cb15386c29eedaa046a5ee2c7ddef161/src/libraries/Common/src/System/HexConverter.cs#L314-L330
-                // Lookup bit mask for "\t\n\r ".
-                const ulong MagicConstant = 0xC800010000000000UL;
-                ulong i = (uint)value - '\t';
-                ulong shift = MagicConstant << (int)i;
-                ulong mask = i - 64;
-                return (long)(shift & mask) < 0;
-            }
-
-            if (value < 32)
-            {
-                const int BitMask = (1 << (int)'\t') | (1 << (int)'\n') | (1 << (int)'\r');
-                return ((1 << value) & BitMask) != 0;
-            }
-
-            return value == 32;
-        }
-
-        internal readonly struct Base64DecoderByte : IBase64Decoder<byte>
-        {
-            // Pre-computing this table using a custom string(s_characters) and GenerateDecodingMapAndVerify (found in tests)
-            public static ReadOnlySpan<sbyte> DecodingMap =>
-                [
-                    -1, -1, -1, -1, -1, -1, -1, -1, -1, -1, -1, -1, -1, -1, -1, -1,
-                    -1, -1, -1, -1, -1, -1, -1, -1, -1, -1, -1, -1, -1, -1, -1, -1,
-                    -1, -1, -1, -1, -1, -1, -1, -1, -1, -1, -1, 62, -1, -1, -1, 63,         //62 is placed at index 43 (for +), 63 at index 47 (for /)
-                    52, 53, 54, 55, 56, 57, 58, 59, 60, 61, -1, -1, -1, -1, -1, -1,         //52-61 are placed at index 48-57 (for 0-9)
-                    -1,  0,  1,  2,  3,  4,  5,  6,  7,  8,  9, 10, 11, 12, 13, 14,
-                    15, 16, 17, 18, 19, 20, 21, 22, 23, 24, 25, -1, -1, -1, -1, -1,         //0-25 are placed at index 65-90 (for A-Z)
-                    -1, 26, 27, 28, 29, 30, 31, 32, 33, 34, 35, 36, 37, 38, 39, 40,
-                    41, 42, 43, 44, 45, 46, 47, 48, 49, 50, 51, -1, -1, -1, -1, -1,         //26-51 are placed at index 97-122 (for a-z)
-                    -1, -1, -1, -1, -1, -1, -1, -1, -1, -1, -1, -1, -1, -1, -1, -1,         // Bytes over 122 ('z') are invalid and cannot be decoded
-                    -1, -1, -1, -1, -1, -1, -1, -1, -1, -1, -1, -1, -1, -1, -1, -1,         // Hence, padding the map with 255, which indicates invalid input
-                    -1, -1, -1, -1, -1, -1, -1, -1, -1, -1, -1, -1, -1, -1, -1, -1,
-                    -1, -1, -1, -1, -1, -1, -1, -1, -1, -1, -1, -1, -1, -1, -1, -1,
-                    -1, -1, -1, -1, -1, -1, -1, -1, -1, -1, -1, -1, -1, -1, -1, -1,
-                    -1, -1, -1, -1, -1, -1, -1, -1, -1, -1, -1, -1, -1, -1, -1, -1,
-                    -1, -1, -1, -1, -1, -1, -1, -1, -1, -1, -1, -1, -1, -1, -1, -1,
-                    -1, -1, -1, -1, -1, -1, -1, -1, -1, -1, -1, -1, -1, -1, -1, -1,
-                ];
-
-            public static ReadOnlySpan<uint> VbmiLookup0 =>
-                [
-                    0x80808080, 0x80808080, 0x80808080, 0x80808080,
-                    0x80808080, 0x80808080, 0x80808080, 0x80808080,
-                    0x80808080, 0x80808080, 0x3e808080, 0x3f808080,
-                    0x37363534, 0x3b3a3938, 0x80803d3c, 0x80808080
-                ];
-
-            public static ReadOnlySpan<uint> VbmiLookup1 =>
-                [
-                    0x02010080, 0x06050403, 0x0a090807, 0x0e0d0c0b,
-                    0x1211100f, 0x16151413, 0x80191817, 0x80808080,
-                    0x1c1b1a80, 0x201f1e1d, 0x24232221, 0x28272625,
-                    0x2c2b2a29, 0x302f2e2d, 0x80333231, 0x80808080
-                ];
-
-            public static ReadOnlySpan<sbyte> Avx2LutHigh =>
-                [
-                    0x10, 0x10, 0x01, 0x02,
-                    0x04, 0x08, 0x04, 0x08,
-                    0x10, 0x10, 0x10, 0x10,
-                    0x10, 0x10, 0x10, 0x10,
-                    0x10, 0x10, 0x01, 0x02,
-                    0x04, 0x08, 0x04, 0x08,
-                    0x10, 0x10, 0x10, 0x10,
-                    0x10, 0x10, 0x10, 0x10
-                ];
-
-            public static ReadOnlySpan<sbyte> Avx2LutLow =>
-                [
-                    0x15, 0x11, 0x11, 0x11,
-                    0x11, 0x11, 0x11, 0x11,
-                    0x11, 0x11, 0x13, 0x1A,
-                    0x1B, 0x1B, 0x1B, 0x1A,
-                    0x15, 0x11, 0x11, 0x11,
-                    0x11, 0x11, 0x11, 0x11,
-                    0x11, 0x11, 0x13, 0x1A,
-                    0x1B, 0x1B, 0x1B, 0x1A
-                ];
-
-            public static ReadOnlySpan<sbyte> Avx2LutShift =>
-                [
-                    0, 16, 19, 4,
-                    -65, -65, -71, -71,
-                    0, 0, 0, 0,
-                    0, 0, 0, 0,
-                    0, 16, 19, 4,
-                    -65, -65, -71, -71,
-                    0, 0, 0, 0,
-                    0, 0, 0, 0
-                ];
-
-            public static byte MaskSlashOrUnderscore => (byte)'/';
-
-            public static ReadOnlySpan<int> Vector128LutHigh => [0x02011010, 0x08040804, 0x10101010, 0x10101010];
-
-            public static ReadOnlySpan<int> Vector128LutLow => [0x11111115, 0x11111111, 0x1A131111, 0x1A1B1B1B];
-
-            public static ReadOnlySpan<uint> Vector128LutShift => [0x04131000, 0xb9b9bfbf, 0x00000000, 0x00000000];
-
-            public static ReadOnlySpan<uint> AdvSimdLutOne3 => [0xFFFFFFFF, 0xFFFFFFFF, 0x3EFFFFFF, 0x3FFFFFFF];
-
-            public static uint AdvSimdLutTwo3Uint1 => 0x1B1AFFFF;
-
-            public static int GetMaxDecodedLength(int utf8Length) => GetMaxDecodedFromUtf8Length(utf8Length);
-
-            public static bool IsInvalidLength(int bufferLength) => bufferLength % 4 != 0; // only decode input if it is a multiple of 4
-
-            public static bool IsValidPadding(uint padChar) => padChar == EncodingPad;
-
-            public static int SrcLength(bool _, int utf8Length) => utf8Length & ~0x3;  // only decode input up to the closest multiple of 4.
-
-            [MethodImpl(MethodImplOptions.AggressiveInlining)]
-            [CompExactlyDependsOn(typeof(AdvSimd.Arm64))]
-            [CompExactlyDependsOn(typeof(Ssse3))]
-            public static bool TryDecode128Core(
-                Vector128<byte> str,
-                Vector128<byte> hiNibbles,
-                Vector128<byte> maskSlashOrUnderscore,
-                Vector128<byte> mask8F,
-                Vector128<byte> lutLow,
-                Vector128<byte> lutHigh,
-                Vector128<sbyte> lutShift,
-                Vector128<byte> _,
-                out Vector128<byte> result)
-            {
-                Vector128<byte> loNibbles = str & maskSlashOrUnderscore;
-                Vector128<byte> hi = SimdShuffle(lutHigh, hiNibbles, mask8F);
-                Vector128<byte> lo = SimdShuffle(lutLow, loNibbles, mask8F);
-
-                // Check for invalid input: if any "and" values from lo and hi are not zero,
-                // fall back on bytewise code to do error checking and reporting:
-                if ((lo & hi) != Vector128<byte>.Zero)
-                {
-                    result = default;
-                    return false;
-                }
-
-                Vector128<byte> eq2F = Vector128.Equals(str, maskSlashOrUnderscore);
-                Vector128<byte> shift = SimdShuffle(lutShift.AsByte(), (eq2F + hiNibbles), mask8F);
-
-                // Now simply add the delta values to the input:
-                result = str + shift;
-
-                return true;
-            }
-
-            [MethodImpl(MethodImplOptions.AggressiveInlining)]
-            [CompExactlyDependsOn(typeof(Avx2))]
-            public static bool TryDecode256Core(
-                Vector256<sbyte> str,
-                Vector256<sbyte> hiNibbles,
-                Vector256<sbyte> maskSlashOrUnderscore,
-                Vector256<sbyte> lutLow,
-                Vector256<sbyte> lutHigh,
-                Vector256<sbyte> lutShift,
-                Vector256<sbyte> _,
-                out Vector256<sbyte> result)
-            {
-                Vector256<sbyte> loNibbles = Avx2.And(str, maskSlashOrUnderscore);
-                Vector256<sbyte> hi = Avx2.Shuffle(lutHigh, hiNibbles);
-                Vector256<sbyte> lo = Avx2.Shuffle(lutLow, loNibbles);
-
-                if (!Avx.TestZ(lo, hi))
-                {
-                    result = default;
-                    return false;
-                }
-
-                Vector256<sbyte> eq2F = Avx2.CompareEqual(str, maskSlashOrUnderscore);
-                Vector256<sbyte> shift = Avx2.Shuffle(lutShift, Avx2.Add(eq2F, hiNibbles));
-
-                result = Avx2.Add(str, shift);
-
-                return true;
-            }
-
-            [MethodImpl(MethodImplOptions.AggressiveInlining)]
-            public static unsafe int DecodeFourElements(byte* source, ref sbyte decodingMap)
-            {
-                // The 'source' span expected to have at least 4 elements, and the 'decodingMap' consists 256 sbytes
-                uint t0 = source[0];
-                uint t1 = source[1];
-                uint t2 = source[2];
-                uint t3 = source[3];
-
-                int i0 = Unsafe.Add(ref decodingMap, t0);
-                int i1 = Unsafe.Add(ref decodingMap, t1);
-                int i2 = Unsafe.Add(ref decodingMap, t2);
-                int i3 = Unsafe.Add(ref decodingMap, t3);
-
-                i0 <<= 18;
-                i1 <<= 12;
-                i2 <<= 6;
-
-                i0 |= i3;
-                i1 |= i2;
-
-                i0 |= i1;
-                return i0;
-            }
-
-            [MethodImpl(MethodImplOptions.AggressiveInlining)]
-            public static unsafe int DecodeRemaining(byte* srcEnd, ref sbyte decodingMap, long remaining, out uint t2, out uint t3)
-            {
-                uint t0;
-                uint t1;
-                t2 = EncodingPad;
-                t3 = EncodingPad;
-                switch (remaining)
-                {
-                    case 2:
-                        t0 = srcEnd[-2];
-                        t1 = srcEnd[-1];
-                        break;
-                    case 3:
-                        t0 = srcEnd[-3];
-                        t1 = srcEnd[-2];
-                        t2 = srcEnd[-1];
-                        break;
-                    case 4:
-                        t0 = srcEnd[-4];
-                        t1 = srcEnd[-3];
-                        t2 = srcEnd[-2];
-                        t3 = srcEnd[-1];
-                        break;
-                    default:
-                        return -1;
-                }
-
-                int i0 = Unsafe.Add(ref decodingMap, (IntPtr)t0);
-                int i1 = Unsafe.Add(ref decodingMap, (IntPtr)t1);
-
-                i0 <<= 18;
-                i1 <<= 12;
-
-                i0 |= i1;
-                return i0;
-            }
-
-            [MethodImpl(MethodImplOptions.AggressiveInlining)]
-            public static int IndexOfAnyExceptWhiteSpace(ReadOnlySpan<byte> span)
-            {
-                for (int i = 0; i < span.Length; i++)
-                {
-                    if (!IsWhiteSpace(span[i]))
-                    {
-                        return i;
-                    }
-                }
-
-                return -1;
-            }
-
-            [MethodImpl(MethodImplOptions.AggressiveInlining)]
-            public static OperationStatus DecodeWithWhiteSpaceBlockwiseWrapper<TBase64Decoder>(ReadOnlySpan<byte> utf8,
-                Span<byte> bytes, ref int bytesConsumed, ref int bytesWritten, bool isFinalBlock = true)
-                where TBase64Decoder : IBase64Decoder<byte> =>
-                DecodeWithWhiteSpaceBlockwise<TBase64Decoder>(utf8, bytes, ref bytesConsumed, ref bytesWritten, isFinalBlock);
-
-            [MethodImpl(MethodImplOptions.AggressiveInlining)]
-            public static unsafe bool TryLoadVector512(byte* src, byte* srcStart, int sourceLength, out Vector512<sbyte> str)
-            {
-                AssertRead<Vector512<sbyte>>(src, srcStart, sourceLength);
-                str = Vector512.Load(src).AsSByte();
-                return true;
-            }
-
-            [MethodImpl(MethodImplOptions.AggressiveInlining)]
-            [CompExactlyDependsOn(typeof(Avx2))]
-            public static unsafe bool TryLoadAvxVector256(byte* src, byte* srcStart, int sourceLength, out Vector256<sbyte> str)
-            {
-                AssertRead<Vector256<sbyte>>(src, srcStart, sourceLength);
-                str = Avx.LoadVector256(src).AsSByte();
-                return true;
-            }
-
-            [MethodImpl(MethodImplOptions.AggressiveInlining)]
-            public static unsafe bool TryLoadVector128(byte* src, byte* srcStart, int sourceLength, out Vector128<byte> str)
-            {
-                AssertRead<Vector128<sbyte>>(src, srcStart, sourceLength);
-                str = Vector128.LoadUnsafe(ref *src);
-                return true;
-            }
-
-            [MethodImpl(MethodImplOptions.AggressiveInlining)]
-            [CompExactlyDependsOn(typeof(AdvSimd.Arm64))]
-            public static unsafe bool TryLoadArmVector128x4(byte* src, byte* srcStart, int sourceLength,
-                out Vector128<byte> str1, out Vector128<byte> str2, out Vector128<byte> str3, out Vector128<byte> str4)
-            {
-                AssertRead<Vector128<byte>>(src, srcStart, sourceLength);
-                (str1, str2, str3, str4) = AdvSimd.Arm64.Load4xVector128AndUnzip(src);
-
-                return true;
-            }
-        }
->>>>>>> 7bc92926
     }
 }