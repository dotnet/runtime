// Licensed to the .NET Foundation under one or more agreements.
// The .NET Foundation licenses this file to you under the MIT license.

using System.Diagnostics;
using System.Diagnostics.CodeAnalysis;
using System.Runtime.CompilerServices;
using System.Runtime.Serialization;

using Internal.Runtime.CompilerServices;

namespace System.Collections.Generic
{
    [DebuggerTypeProxy(typeof(ICollectionDebugView<>))]
    [DebuggerDisplay("Count = {Count}")]
    [Serializable]
    [TypeForwardedFrom("System.Core, Version=4.0.0.0, Culture=neutral, PublicKeyToken=b77a5c561934e089")]
    public class HashSet<T> : ICollection<T>, ISet<T>, IReadOnlyCollection<T>, IReadOnlySet<T>, ISerializable, IDeserializationCallback
    {
        // This uses the same array-based implementation as Dictionary<TKey, TValue>.

        // Constants for serialization
        private const string CapacityName = "Capacity"; // Do not rename (binary serialization)
        private const string ElementsName = "Elements"; // Do not rename (binary serialization)
        private const string ComparerName = "Comparer"; // Do not rename (binary serialization)
        private const string VersionName = "Version"; // Do not rename (binary serialization)

        /// <summary>Cutoff point for stackallocs. This corresponds to the number of ints.</summary>
        private const int StackAllocThreshold = 100;

#pragma warning disable CA1825 // avoid the extra generic instantiation for Array.Empty<Entry>()
        private static readonly Entry[] s_emptyArray = new Entry[0];
#pragma warning restore CA1825

        /// <summary>
        /// When constructing a hashset from an existing collection, it may contain duplicates,
        /// so this is used as the max acceptable excess ratio of capacity to count. Note that
        /// this is only used on the ctor and not to automatically shrink if the hashset has, e.g,
        /// a lot of adds followed by removes. Users must explicitly shrink by calling TrimExcess.
        /// This is set to 3 because capacity is acceptable as 2x rounded up to nearest prime.
        /// </summary>
        private const int ShrinkThreshold = 3;
        private const int StartOfFreeList = -3;

        private int[] _buckets;
        private Entry[] _entries;
#if TARGET_64BIT
        private ulong _fastModMultiplier;
#endif
        private int _count;
        private int _freeList;
        private int _freeCount;
        private int _version;
        private IEqualityComparer<T>? _comparer;

        #region Constructors

        public HashSet() : this(0, null) { }

<<<<<<< HEAD
        public HashSet(IEqualityComparer<T>? comparer) : this(0, comparer) { }
=======
        public HashSet(IEqualityComparer<T>? comparer)
        {
            if (comparer is not null && comparer != EqualityComparer<T>.Default) // first check for null to avoid forcing default comparer instantiation unnecessarily
            {
                _comparer = comparer;
            }

            // Special-case EqualityComparer<string>.Default, StringComparer.Ordinal, and StringComparer.OrdinalIgnoreCase.
            // We use a non-randomized comparer for improved perf, falling back to a randomized comparer if the
            // hash buckets become unbalanced.
            if (typeof(T) == typeof(string))
            {
                IEqualityComparer<string>? stringComparer = NonRandomizedStringEqualityComparer.GetStringComparer(_comparer);
                if (stringComparer is not null)
                {
                    _comparer = (IEqualityComparer<T>?)stringComparer;
                }
            }
        }
>>>>>>> 2ee54f78

        public HashSet(int capacity) : this(capacity, null) { }

        public HashSet(IEnumerable<T> collection) : this(collection, null) { }

        public HashSet(IEnumerable<T> collection, IEqualityComparer<T>? comparer)
        {
            if (collection == null)
            {
                ThrowHelper.ThrowArgumentNullException(ExceptionArgument.collection);
            }

            InitializeComparer(comparer);

            if (collection is HashSet<T> otherAsHashSet && EqualityComparersAreEqual(this, otherAsHashSet))
            {
                ConstructFrom(otherAsHashSet);
                Debug.Assert(_buckets != null);
                Debug.Assert(_entries != null);
            }
            else
            {
                // To avoid excess resizes, first set size based on collection's count. The collection may
                // contain duplicates, so call TrimExcess if resulting HashSet is larger than the threshold.
                int count = (collection as ICollection<T>)?.Count ?? 0;
                if (count > 0)
                {
                    Initialize(HashHelpers.GetPrime(count));
                }
                else
                {
                    InitializeEmpty();
                }
                Debug.Assert(_buckets != null);
                Debug.Assert(_entries != null);

                UnionWith(collection);

                if (_count > 0 && _entries.Length / _count > ShrinkThreshold)
                {
                    TrimExcess();
                }
            }
        }

        public HashSet(int capacity, IEqualityComparer<T>? comparer)
        {
            if (capacity < 0)
            {
                ThrowHelper.ThrowArgumentOutOfRangeException(ExceptionArgument.capacity);
            }

            InitializeComparer(comparer);

            if (capacity > 0)
            {
                Initialize(HashHelpers.GetPrime(capacity));
            }
            else
            {
                InitializeEmpty();
            }
            Debug.Assert(_buckets != null);
            Debug.Assert(_entries != null);
        }

        // Only to be called from constructor
        private void InitializeComparer(IEqualityComparer<T>? comparer)
        {
            if (comparer != null && comparer != EqualityComparer<T>.Default) // first check for null to avoid forcing default comparer instantiation unnecessarily
            {
                _comparer = comparer;
            }

            // Special-case EqualityComparer<string>.Default, StringComparer.Ordinal, and StringComparer.OrdinalIgnoreCase.
            // We use a non-randomized comparer for improved perf, falling back to a randomized comparer if the
            // hash buckets become unbalanced.

            if (typeof(T) == typeof(string))
            {
                if (_comparer is null)
                {
                    _comparer = (IEqualityComparer<T>)NonRandomizedStringEqualityComparer.WrappedAroundDefaultComparer;
                }
                else if (ReferenceEquals(_comparer, StringComparer.Ordinal))
                {
                    _comparer = (IEqualityComparer<T>)NonRandomizedStringEqualityComparer.WrappedAroundStringComparerOrdinal;
                }
                else if (ReferenceEquals(_comparer, StringComparer.OrdinalIgnoreCase))
                {
                    _comparer = (IEqualityComparer<T>)NonRandomizedStringEqualityComparer.WrappedAroundStringComparerOrdinalIgnoreCase;
                }
            }
        }

        protected HashSet(SerializationInfo info, StreamingContext context)
        {
            // We can't do anything with the keys and values until the entire graph has been
            // deserialized and we have a reasonable estimate that GetHashCode is not going to
            // fail.  For the time being, we'll just cache this.  The graph is not valid until
            // OnDeserialization has been called.
            HashHelpers.SerializationInfoTable.Add(this, info);
            InitializeEmpty();
            Debug.Assert(_buckets != null);
            Debug.Assert(_entries != null);
        }

        /// <summary>Initializes the HashSet from another HashSet with the same element type and equality comparer.</summary>
        private void ConstructFrom(HashSet<T> source)
        {
            if (source.Count == 0)
            {
                InitializeEmpty();
                return;
            }

            int capacity = source._entries.Length;
            int threshold = HashHelpers.ExpandPrime(source.Count + 1);

            if (threshold >= capacity)
            {
                _buckets = (int[])source._buckets.Clone();
                _entries = (Entry[])source._entries.Clone();
                _freeList = source._freeList;
                _freeCount = source._freeCount;
                _count = source._count;
#if TARGET_64BIT
                _fastModMultiplier = source._fastModMultiplier;
#endif
            }
            else
            {
                Initialize(HashHelpers.GetPrime(source.Count));

                Entry[] entries = source._entries;
                for (int i = 0; i < source._count; i++)
                {
                    ref Entry entry = ref entries[i];
                    if (entry.Next >= -1)
                    {
                        AddIfNotPresent(entry.Value, out _);
                    }
                }
            }

            Debug.Assert(Count == source.Count);
        }

        #endregion

        #region ICollection<T> methods

        void ICollection<T>.Add(T item) => AddIfNotPresent(item, out _);

        /// <summary>Removes all elements from the <see cref="HashSet{T}"/> object.</summary>
        public void Clear()
        {
            int count = _count;
            if (count > 0)
            {
                Array.Clear(_buckets, 0, _buckets.Length);
                _count = 0;
                _freeList = -1;
                _freeCount = 0;
                Array.Clear(_entries, 0, count);
            }
        }

        /// <summary>Determines whether the <see cref="HashSet{T}"/> contains the specified element.</summary>
        /// <param name="item">The element to locate in the <see cref="HashSet{T}"/> object.</param>
        /// <returns>true if the <see cref="HashSet{T}"/> object contains the specified element; otherwise, false.</returns>
        public bool Contains(T item) => FindItemIndex(item) >= 0;

        /// <summary>Gets the index of the item in <see cref="_entries"/>, or -1 if it's not in the set.</summary>
        private int FindItemIndex(T item)
        {
            Entry[] entries = _entries;

            uint collisionCount = 0;
            IEqualityComparer<T>? comparer = _comparer;

            if (comparer == null)
            {
                int hashCode = item != null ? item.GetHashCode() : 0;
                if (typeof(T).IsValueType)
                {
                    // ValueType: Devirtualize with EqualityComparer<TValue>.Default intrinsic
                    int i = GetBucketRef(hashCode) - 1; // Value in _buckets is 1-based
                    while (i >= 0)
                    {
                        ref Entry entry = ref entries[i];
                        if (entry.HashCode == hashCode && EqualityComparer<T>.Default.Equals(entry.Value, item))
                        {
                            return i;
                        }
                        i = entry.Next;

                        collisionCount++;
                        if (collisionCount > (uint)entries.Length)
                        {
                            // The chain of entries forms a loop, which means a concurrent update has happened.
                            ThrowHelper.ThrowInvalidOperationException_ConcurrentOperationsNotSupported();
                        }
                    }
                }
                else
                {
                    // Object type: Shared Generic, EqualityComparer<TValue>.Default won't devirtualize (https://github.com/dotnet/runtime/issues/10050),
                    // so cache in a local rather than get EqualityComparer per loop iteration.
                    EqualityComparer<T> defaultComparer = EqualityComparer<T>.Default;
                    int i = GetBucketRef(hashCode) - 1; // Value in _buckets is 1-based
                    while (i >= 0)
                    {
                        ref Entry entry = ref entries[i];
                        if (entry.HashCode == hashCode && defaultComparer.Equals(entry.Value, item))
                        {
                            return i;
                        }
                        i = entry.Next;

                        collisionCount++;
                        if (collisionCount > (uint)entries.Length)
                        {
                            // The chain of entries forms a loop, which means a concurrent update has happened.
                            ThrowHelper.ThrowInvalidOperationException_ConcurrentOperationsNotSupported();
                        }
                    }
                }
            }
            else
            {
                int hashCode = item != null ? comparer.GetHashCode(item) : 0;
                int i = GetBucketRef(hashCode) - 1; // Value in _buckets is 1-based
                while (i >= 0)
                {
                    ref Entry entry = ref entries[i];
                    if (entry.HashCode == hashCode && comparer.Equals(entry.Value, item))
                    {
                        return i;
                    }
                    i = entry.Next;

                    collisionCount++;
                    if (collisionCount > (uint)entries.Length)
                    {
                        // The chain of entries forms a loop, which means a concurrent update has happened.
                        ThrowHelper.ThrowInvalidOperationException_ConcurrentOperationsNotSupported();
                    }
                }
            }

            return -1;
        }

        /// <summary>Gets a reference to the specified hashcode's bucket, containing an index into <see cref="_entries"/>.</summary>
        [MethodImpl(MethodImplOptions.AggressiveInlining)]
        private ref int GetBucketRef(int hashCode)
        {
            int[] buckets = _buckets;
#if TARGET_64BIT
            return ref buckets[HashHelpers.FastMod((uint)hashCode, (uint)buckets.Length, _fastModMultiplier)];
#else
            return ref buckets[(uint)hashCode % (uint)buckets.Length];
#endif
        }

        public bool Remove(T item)
        {
            Entry[] entries = _entries;

            uint collisionCount = 0;
            int last = -1;
            int hashCode = item != null ? (_comparer?.GetHashCode(item) ?? item.GetHashCode()) : 0;

            ref int bucket = ref GetBucketRef(hashCode);
            int i = bucket - 1; // Value in buckets is 1-based

            while (i >= 0)
            {
                ref Entry entry = ref entries[i];

                if (entry.HashCode == hashCode && (_comparer?.Equals(entry.Value, item) ?? EqualityComparer<T>.Default.Equals(entry.Value, item)))
                {
                    if (last < 0)
                    {
                        bucket = entry.Next + 1; // Value in buckets is 1-based
                    }
                    else
                    {
                        entries[last].Next = entry.Next;
                    }

                    Debug.Assert((StartOfFreeList - _freeList) < 0, "shouldn't underflow because max hashtable length is MaxPrimeArrayLength = 0x7FEFFFFD(2146435069) _freelist underflow threshold 2147483646");
                    entry.Next = StartOfFreeList - _freeList;

                    if (RuntimeHelpers.IsReferenceOrContainsReferences<T>())
                    {
                        entry.Value = default!;
                    }

                    _freeList = i;
                    _freeCount++;
                    return true;
                }

                last = i;
                i = entry.Next;

                collisionCount++;
                if (collisionCount > (uint)entries.Length)
                {
                    // The chain of entries forms a loop; which means a concurrent update has happened.
                    // Break out of the loop and throw, rather than looping forever.
                    ThrowHelper.ThrowInvalidOperationException_ConcurrentOperationsNotSupported();
                }
            }

            return false;
        }

        /// <summary>Gets the number of elements that are contained in the set.</summary>
        public int Count => _count - _freeCount;

        bool ICollection<T>.IsReadOnly => false;

        #endregion

        #region IEnumerable methods

        public Enumerator GetEnumerator() => new Enumerator(this);

        IEnumerator<T> IEnumerable<T>.GetEnumerator() => GetEnumerator();

        IEnumerator IEnumerable.GetEnumerator() => GetEnumerator();

        #endregion

        #region ISerializable methods

        public virtual void GetObjectData(SerializationInfo info, StreamingContext context)
        {
            if (info == null)
            {
                ThrowHelper.ThrowArgumentNullException(ExceptionArgument.info);
            }

            info.AddValue(VersionName, _version); // need to serialize version to avoid problems with serializing while enumerating
            info.AddValue(ComparerName, Comparer, typeof(IEqualityComparer<T>));
            info.AddValue(CapacityName, _entries.Length);

            if (_entries.Length > 0)
            {
                var array = new T[Count];
                CopyTo(array);
                info.AddValue(ElementsName, array, typeof(T[]));
            }
        }

        #endregion

        #region IDeserializationCallback methods

        public virtual void OnDeserialization(object? sender)
        {
            HashHelpers.SerializationInfoTable.TryGetValue(this, out SerializationInfo? siInfo);
            if (siInfo == null)
            {
                // It might be necessary to call OnDeserialization from a container if the
                // container object also implements OnDeserialization. We can return immediately
                // if this function is called twice. Note we set _siInfo to null at the end of this method.
                return;
            }

            int capacity = siInfo.GetInt32(CapacityName);
            _comparer = (IEqualityComparer<T>)siInfo.GetValue(ComparerName, typeof(IEqualityComparer<T>))!;
            _freeList = -1;
            _freeCount = 0;

            if (capacity != 0)
            {
                _buckets = new int[capacity];
                _entries = new Entry[capacity];
#if TARGET_64BIT
                _fastModMultiplier = HashHelpers.GetFastModMultiplier((uint)capacity);
#endif

                T[]? array = (T[]?)siInfo.GetValue(ElementsName, typeof(T[]));
                if (array == null)
                {
                    ThrowHelper.ThrowSerializationException(ExceptionResource.Serialization_MissingKeys);
                }

                // There are no resizes here because we already set capacity above.
                for (int i = 0; i < array.Length; i++)
                {
                    AddIfNotPresent(array[i], out _);
                }
            }
            else
            {
                InitializeEmpty();
            }

            _version = siInfo.GetInt32(VersionName);
            HashHelpers.SerializationInfoTable.Remove(this);
        }

        #endregion

        #region HashSet methods

        /// <summary>Adds the specified element to the <see cref="HashSet{T}"/>.</summary>
        /// <param name="item">The element to add to the set.</param>
        /// <returns>true if the element is added to the <see cref="HashSet{T}"/> object; false if the element is already present.</returns>
        public bool Add(T item) => AddIfNotPresent(item, out _);

        /// <summary>Searches the set for a given value and returns the equal value it finds, if any.</summary>
        /// <param name="equalValue">The value to search for.</param>
        /// <param name="actualValue">The value from the set that the search found, or the default value of <typeparamref name="T"/> when the search yielded no match.</param>
        /// <returns>A value indicating whether the search was successful.</returns>
        /// <remarks>
        /// This can be useful when you want to reuse a previously stored reference instead of
        /// a newly constructed one (so that more sharing of references can occur) or to look up
        /// a value that has more complete data than the value you currently have, although their
        /// comparer functions indicate they are equal.
        /// </remarks>
        public bool TryGetValue(T equalValue, [MaybeNullWhen(false)] out T actualValue)
        {
            int index = FindItemIndex(equalValue);
            if (index >= 0)
            {
                actualValue = _entries[index].Value;
                return true;
            }

            actualValue = default;
            return false;
        }

        /// <summary>Modifies the current <see cref="HashSet{T}"/> object to contain all elements that are present in itself, the specified collection, or both.</summary>
        /// <param name="other">The collection to compare to the current <see cref="HashSet{T}"/> object.</param>
        public void UnionWith(IEnumerable<T> other)
        {
            if (other == null)
            {
                ThrowHelper.ThrowArgumentNullException(ExceptionArgument.other);
            }

            foreach (T item in other)
            {
                AddIfNotPresent(item, out _);
            }
        }

        /// <summary>Modifies the current <see cref="HashSet{T}"/> object to contain only elements that are present in that object and in the specified collection.</summary>
        /// <param name="other">The collection to compare to the current <see cref="HashSet{T}"/> object.</param>
        public void IntersectWith(IEnumerable<T> other)
        {
            if (other == null)
            {
                ThrowHelper.ThrowArgumentNullException(ExceptionArgument.other);
            }

            // Intersection of anything with empty set is empty set, so return if count is 0.
            // Same if the set intersecting with itself is the same set.
            if (Count == 0 || other == this)
            {
                return;
            }

            // If other is known to be empty, intersection is empty set; remove all elements, and we're done.
            if (other is ICollection<T> otherAsCollection)
            {
                if (otherAsCollection.Count == 0)
                {
                    Clear();
                    return;
                }

                // Faster if other is a hashset using same equality comparer; so check
                // that other is a hashset using the same equality comparer.
                if (other is HashSet<T> otherAsSet && EqualityComparersAreEqual(this, otherAsSet))
                {
                    IntersectWithHashSetWithSameComparer(otherAsSet);
                    return;
                }
            }

            IntersectWithEnumerable(other);
        }

        /// <summary>Removes all elements in the specified collection from the current <see cref="HashSet{T}"/> object.</summary>
        /// <param name="other">The collection to compare to the current <see cref="HashSet{T}"/> object.</param>
        public void ExceptWith(IEnumerable<T> other)
        {
            if (other == null)
            {
                ThrowHelper.ThrowArgumentNullException(ExceptionArgument.other);
            }

            // This is already the empty set; return.
            if (Count == 0)
            {
                return;
            }

            // Special case if other is this; a set minus itself is the empty set.
            if (other == this)
            {
                Clear();
                return;
            }

            // Remove every element in other from this.
            foreach (T element in other)
            {
                Remove(element);
            }
        }

        /// <summary>Modifies the current <see cref="HashSet{T}"/> object to contain only elements that are present either in that object or in the specified collection, but not both.</summary>
        /// <param name="other">The collection to compare to the current <see cref="HashSet{T}"/> object.</param>
        public void SymmetricExceptWith(IEnumerable<T> other)
        {
            if (other == null)
            {
                ThrowHelper.ThrowArgumentNullException(ExceptionArgument.other);
            }

            // If set is empty, then symmetric difference is other.
            if (Count == 0)
            {
                UnionWith(other);
                return;
            }

            // Special-case this; the symmetric difference of a set with itself is the empty set.
            if (other == this)
            {
                Clear();
                return;
            }

            // If other is a HashSet, it has unique elements according to its equality comparer,
            // but if they're using different equality comparers, then assumption of uniqueness
            // will fail. So first check if other is a hashset using the same equality comparer;
            // symmetric except is a lot faster and avoids bit array allocations if we can assume
            // uniqueness.
            if (other is HashSet<T> otherAsSet && EqualityComparersAreEqual(this, otherAsSet))
            {
                SymmetricExceptWithUniqueHashSet(otherAsSet);
            }
            else
            {
                SymmetricExceptWithEnumerable(other);
            }
        }

        /// <summary>Determines whether a <see cref="HashSet{T}"/> object is a subset of the specified collection.</summary>
        /// <param name="other">The collection to compare to the current <see cref="HashSet{T}"/> object.</param>
        /// <returns>true if the <see cref="HashSet{T}"/> object is a subset of <paramref name="other"/>; otherwise, false.</returns>
        public bool IsSubsetOf(IEnumerable<T> other)
        {
            if (other == null)
            {
                ThrowHelper.ThrowArgumentNullException(ExceptionArgument.other);
            }

            // The empty set is a subset of any set, and a set is a subset of itself.
            // Set is always a subset of itself
            if (Count == 0 || other == this)
            {
                return true;
            }

            // Faster if other has unique elements according to this equality comparer; so check
            // that other is a hashset using the same equality comparer.
            if (other is HashSet<T> otherAsSet && EqualityComparersAreEqual(this, otherAsSet))
            {
                // if this has more elements then it can't be a subset
                if (Count > otherAsSet.Count)
                {
                    return false;
                }

                // already checked that we're using same equality comparer. simply check that
                // each element in this is contained in other.
                return IsSubsetOfHashSetWithSameComparer(otherAsSet);
            }

            (int uniqueCount, int unfoundCount) = CheckUniqueAndUnfoundElements(other, returnIfUnfound: false);
            return uniqueCount == Count && unfoundCount >= 0;
        }

        /// <summary>Determines whether a <see cref="HashSet{T}"/> object is a proper subset of the specified collection.</summary>
        /// <param name="other">The collection to compare to the current <see cref="HashSet{T}"/> object.</param>
        /// <returns>true if the <see cref="HashSet{T}"/> object is a proper subset of <paramref name="other"/>; otherwise, false.</returns>
        public bool IsProperSubsetOf(IEnumerable<T> other)
        {
            if (other == null)
            {
                ThrowHelper.ThrowArgumentNullException(ExceptionArgument.other);
            }

            // No set is a proper subset of itself.
            if (other == this)
            {
                return false;
            }

            if (other is ICollection<T> otherAsCollection)
            {
                // No set is a proper subset of an empty set.
                if (otherAsCollection.Count == 0)
                {
                    return false;
                }

                // The empty set is a proper subset of anything but the empty set.
                if (Count == 0)
                {
                    return otherAsCollection.Count > 0;
                }

                // Faster if other is a hashset (and we're using same equality comparer).
                if (other is HashSet<T> otherAsSet && EqualityComparersAreEqual(this, otherAsSet))
                {
                    if (Count >= otherAsSet.Count)
                    {
                        return false;
                    }

                    // This has strictly less than number of items in other, so the following
                    // check suffices for proper subset.
                    return IsSubsetOfHashSetWithSameComparer(otherAsSet);
                }
            }

            (int uniqueCount, int unfoundCount) = CheckUniqueAndUnfoundElements(other, returnIfUnfound: false);
            return uniqueCount == Count && unfoundCount > 0;
        }

        /// <summary>Determines whether a <see cref="HashSet{T}"/> object is a proper superset of the specified collection.</summary>
        /// <param name="other">The collection to compare to the current <see cref="HashSet{T}"/> object.</param>
        /// <returns>true if the <see cref="HashSet{T}"/> object is a superset of <paramref name="other"/>; otherwise, false.</returns>
        public bool IsSupersetOf(IEnumerable<T> other)
        {
            if (other == null)
            {
                ThrowHelper.ThrowArgumentNullException(ExceptionArgument.other);
            }

            // A set is always a superset of itself.
            if (other == this)
            {
                return true;
            }

            // Try to fall out early based on counts.
            if (other is ICollection<T> otherAsCollection)
            {
                // If other is the empty set then this is a superset.
                if (otherAsCollection.Count == 0)
                {
                    return true;
                }

                // Try to compare based on counts alone if other is a hashset with same equality comparer.
                if (other is HashSet<T> otherAsSet &&
                    EqualityComparersAreEqual(this, otherAsSet) &&
                    otherAsSet.Count > Count)
                {
                    return false;
                }
            }

            return ContainsAllElements(other);
        }

        /// <summary>Determines whether a <see cref="HashSet{T}"/> object is a proper superset of the specified collection.</summary>
        /// <param name="other">The collection to compare to the current <see cref="HashSet{T}"/> object.</param>
        /// <returns>true if the <see cref="HashSet{T}"/> object is a proper superset of <paramref name="other"/>; otherwise, false.</returns>
        public bool IsProperSupersetOf(IEnumerable<T> other)
        {
            if (other == null)
            {
                ThrowHelper.ThrowArgumentNullException(ExceptionArgument.other);
            }

            // The empty set isn't a proper superset of any set, and a set is never a strict superset of itself.
            if (Count == 0 || other == this)
            {
                return false;
            }

            if (other is ICollection<T> otherAsCollection)
            {
                // If other is the empty set then this is a superset.
                if (otherAsCollection.Count == 0)
                {
                    // Note that this has at least one element, based on above check.
                    return true;
                }

                // Faster if other is a hashset with the same equality comparer
                if (other is HashSet<T> otherAsSet && EqualityComparersAreEqual(this, otherAsSet))
                {
                    if (otherAsSet.Count >= Count)
                    {
                        return false;
                    }

                    // Now perform element check.
                    return ContainsAllElements(otherAsSet);
                }
            }

            // Couldn't fall out in the above cases; do it the long way
            (int uniqueCount, int unfoundCount) = CheckUniqueAndUnfoundElements(other, returnIfUnfound: true);
            return uniqueCount < Count && unfoundCount == 0;
        }

        /// <summary>Determines whether the current <see cref="HashSet{T}"/> object and a specified collection share common elements.</summary>
        /// <param name="other">The collection to compare to the current <see cref="HashSet{T}"/> object.</param>
        /// <returns>true if the <see cref="HashSet{T}"/> object and <paramref name="other"/> share at least one common element; otherwise, false.</returns>
        public bool Overlaps(IEnumerable<T> other)
        {
            if (other == null)
            {
                ThrowHelper.ThrowArgumentNullException(ExceptionArgument.other);
            }

            if (Count == 0)
            {
                return false;
            }

            // Set overlaps itself
            if (other == this)
            {
                return true;
            }

            foreach (T element in other)
            {
                if (Contains(element))
                {
                    return true;
                }
            }

            return false;
        }

        /// <summary>Determines whether a <see cref="HashSet{T}"/> object and the specified collection contain the same elements.</summary>
        /// <param name="other">The collection to compare to the current <see cref="HashSet{T}"/> object.</param>
        /// <returns>true if the <see cref="HashSet{T}"/> object is equal to <paramref name="other"/>; otherwise, false.</returns>
        public bool SetEquals(IEnumerable<T> other)
        {
            if (other == null)
            {
                ThrowHelper.ThrowArgumentNullException(ExceptionArgument.other);
            }

            // A set is equal to itself.
            if (other == this)
            {
                return true;
            }

            // Faster if other is a hashset and we're using same equality comparer.
            if (other is HashSet<T> otherAsSet && EqualityComparersAreEqual(this, otherAsSet))
            {
                // Attempt to return early: since both contain unique elements, if they have
                // different counts, then they can't be equal.
                if (Count != otherAsSet.Count)
                {
                    return false;
                }

                // Already confirmed that the sets have the same number of distinct elements, so if
                // one is a superset of the other then they must be equal.
                return ContainsAllElements(otherAsSet);
            }
            else
            {
                // If this count is 0 but other contains at least one element, they can't be equal.
                if (Count == 0 &&
                    other is ICollection<T> otherAsCollection &&
                    otherAsCollection.Count > 0)
                {
                    return false;
                }

                (int uniqueCount, int unfoundCount) = CheckUniqueAndUnfoundElements(other, returnIfUnfound: true);
                return uniqueCount == Count && unfoundCount == 0;
            }
        }

        public void CopyTo(T[] array) => CopyTo(array, 0, Count);

        /// <summary>Copies the elements of a <see cref="HashSet{T}"/> object to an array, starting at the specified array index.</summary>
        /// <param name="array">The destination array.</param>
        /// <param name="arrayIndex">The zero-based index in array at which copying begins.</param>
        public void CopyTo(T[] array, int arrayIndex) => CopyTo(array, arrayIndex, Count);

        public void CopyTo(T[] array, int arrayIndex, int count)
        {
            if (array == null)
            {
                ThrowHelper.ThrowArgumentNullException(ExceptionArgument.array);
            }

            // Check array index valid index into array.
            if (arrayIndex < 0)
            {
                throw new ArgumentOutOfRangeException(nameof(arrayIndex), arrayIndex, SR.ArgumentOutOfRange_NeedNonNegNum);
            }

            // Also throw if count less than 0.
            if (count < 0)
            {
                throw new ArgumentOutOfRangeException(nameof(count), count, SR.ArgumentOutOfRange_NeedNonNegNum);
            }

            // Will the array, starting at arrayIndex, be able to hold elements? Note: not
            // checking arrayIndex >= array.Length (consistency with list of allowing
            // count of 0; subsequent check takes care of the rest)
            if (arrayIndex > array.Length || count > array.Length - arrayIndex)
            {
                ThrowHelper.ThrowArgumentException(ExceptionResource.Arg_ArrayPlusOffTooSmall);
            }

            Entry[] entries = _entries;
            for (int i = 0; i < _count && count != 0; i++)
            {
                ref Entry entry = ref entries[i];
                if (entry.Next >= -1)
                {
                    array[arrayIndex++] = entry.Value;
                    count--;
                }
            }
        }

        /// <summary>Removes all elements that match the conditions defined by the specified predicate from a <see cref="HashSet{T}"/> collection.</summary>
        public int RemoveWhere(Predicate<T> match)
        {
            if (match == null)
            {
                ThrowHelper.ThrowArgumentNullException(ExceptionArgument.match);
            }

            Entry[] entries = _entries;
            int numRemoved = 0;
            for (int i = 0; i < _count; i++)
            {
                ref Entry entry = ref entries[i];
                if (entry.Next >= -1)
                {
                    // Cache value in case delegate removes it
                    T value = entry.Value;
                    if (match(value))
                    {
                        // Check again that remove actually removed it.
                        if (Remove(value))
                        {
                            numRemoved++;
                        }
                    }
                }
            }

            return numRemoved;
        }

        /// <summary>Gets the <see cref="IEqualityComparer"/> object that is used to determine equality for the values in the set.</summary>
        public IEqualityComparer<T> Comparer
        {
            get
            {
                if (typeof(T) == typeof(string))
                {
                    return (IEqualityComparer<T>)IInternalStringEqualityComparer.GetUnderlyingEqualityComparer((IEqualityComparer<string?>?)_comparer);
                }
                else
                {
                    return _comparer ?? EqualityComparer<T>.Default;
                }
            }
        }

        /// <summary>Ensures that this hash set can hold the specified number of elements without growing.</summary>
        public int EnsureCapacity(int capacity)
        {
            if (capacity < 0)
            {
                ThrowHelper.ThrowArgumentOutOfRangeException(ExceptionArgument.capacity);
            }

            int currentCapacity = _entries.Length;
            if (currentCapacity >= capacity)
            {
                return currentCapacity;
            }

            int newSize = HashHelpers.GetPrime(capacity);
            Resize(newSize, forceNewHashCodes: false);
            return newSize;
        }

        private void Resize() => Resize(HashHelpers.ExpandPrime(_count), forceNewHashCodes: false);

        private void Resize(int newSize, bool forceNewHashCodes)
        {
            // Value types never rehash
            Debug.Assert(!forceNewHashCodes || !typeof(T).IsValueType);
            Debug.Assert(newSize >= _entries.Length);

            var entries = new Entry[newSize];

            int count = _count;
            Array.Copy(_entries, entries, count);

            if (!typeof(T).IsValueType && forceNewHashCodes)
            {
                Debug.Assert(_comparer is NonRandomizedStringEqualityComparer);
                _comparer = (IEqualityComparer<T>)((NonRandomizedStringEqualityComparer)_comparer).GetRandomizedEqualityComparer();

                for (int i = 0; i < count; i++)
                {
                    ref Entry entry = ref entries[i];
                    if (entry.Next >= -1)
                    {
                        entry.HashCode = entry.Value != null ? _comparer!.GetHashCode(entry.Value) : 0;
                    }
                }

                if (ReferenceEquals(_comparer, EqualityComparer<T>.Default))
                {
                    _comparer = null;
                }
            }

            // Assign member variables after both arrays allocated to guard against corruption from OOM if second fails
            _buckets = new int[newSize];
#if TARGET_64BIT
            _fastModMultiplier = HashHelpers.GetFastModMultiplier((uint)newSize);
#endif
            for (int i = 0; i < count; i++)
            {
                ref Entry entry = ref entries[i];
                if (entry.Next >= -1)
                {
                    ref int bucket = ref GetBucketRef(entry.HashCode);
                    entry.Next = bucket - 1; // Value in _buckets is 1-based
                    bucket = i + 1;
                }
            }

            _entries = entries;
        }

        /// <summary>
        /// Sets the capacity of a <see cref="HashSet{T}"/> object to the actual number of elements it contains,
        /// rounded up to a nearby, implementation-specific value.
        /// </summary>
        public void TrimExcess()
        {
            int capacity = Count;

            int newSize = HashHelpers.GetPrime(capacity);
            Entry[] oldEntries = _entries;
            if (newSize >= oldEntries.Length)
            {
                return;
            }

            int oldCount = _count;
            _version++;
            Initialize(newSize);
            Entry[] entries = _entries;
            int count = 0;
            for (int i = 0; i < oldCount; i++)
            {
                int hashCode = oldEntries[i].HashCode; // At this point, we know we have entries.
                if (oldEntries[i].Next >= -1)
                {
                    ref Entry entry = ref entries[count];
                    entry = oldEntries[i];
                    ref int bucket = ref GetBucketRef(hashCode);
                    entry.Next = bucket - 1; // Value in _buckets is 1-based
                    bucket = count + 1;
                    count++;
                }
            }

            _count = capacity;
            _freeCount = 0;
        }

        #endregion

        #region Helper methods

        /// <summary>Returns an <see cref="IEqualityComparer"/> object that can be used for equality testing of a <see cref="HashSet{T}"/> object.</summary>
        public static IEqualityComparer<HashSet<T>> CreateSetComparer() => new HashSetEqualityComparer<T>();

        /// <summary>
        /// Initializes buckets and slots arrays. Uses suggested capacity by finding next prime
        /// greater than or equal to capacity.
        /// </summary>
        private void Initialize(int size)
        {
            var buckets = new int[size];
            var entries = new Entry[size];

            // Assign member variables after both arrays are allocated to guard against corruption from OOM if second fails.
            _freeList = -1;
            _buckets = buckets;
            _entries = entries;
#if TARGET_64BIT
            _fastModMultiplier = HashHelpers.GetFastModMultiplier((uint)size);
#endif
        }

        private void InitializeEmpty()
        {
            _freeList = -1;
#if TARGET_64BIT
            _fastModMultiplier = HashHelpers.FastModMultiplierDivisor1;
#endif
            _buckets = HashHelpers.SizeOneIntArray;
            _entries = s_emptyArray;
        }

        /// <summary>Adds the specified element to the set if it's not already contained.</summary>
        /// <param name="value">The element to add to the set.</param>
        /// <param name="location">The index into <see cref="_entries"/> of the element.</param>
        /// <returns>true if the element is added to the <see cref="HashSet{T}"/> object; false if the element is already present.</returns>
        private bool AddIfNotPresent(T value, out int location)
        {
            Entry[] entries = _entries;

            IEqualityComparer<T>? comparer = _comparer;
            int hashCode;

            uint collisionCount = 0;
            ref int bucket = ref Unsafe.NullRef<int>();

            if (comparer == null)
            {
                hashCode = value != null ? value.GetHashCode() : 0;
                bucket = ref GetBucketRef(hashCode);
                int i = bucket - 1; // Value in _buckets is 1-based
                if (typeof(T).IsValueType)
                {
                    // ValueType: Devirtualize with EqualityComparer<TValue>.Default intrinsic
                    while (i >= 0)
                    {
                        ref Entry entry = ref entries[i];
                        if (entry.HashCode == hashCode && EqualityComparer<T>.Default.Equals(entry.Value, value))
                        {
                            location = i;
                            return false;
                        }
                        i = entry.Next;

                        collisionCount++;
                        if (collisionCount > (uint)entries.Length)
                        {
                            // The chain of entries forms a loop, which means a concurrent update has happened.
                            ThrowHelper.ThrowInvalidOperationException_ConcurrentOperationsNotSupported();
                        }
                    }
                }
                else
                {
                    // Object type: Shared Generic, EqualityComparer<TValue>.Default won't devirtualize (https://github.com/dotnet/runtime/issues/10050),
                    // so cache in a local rather than get EqualityComparer per loop iteration.
                    EqualityComparer<T> defaultComparer = EqualityComparer<T>.Default;
                    while (i >= 0)
                    {
                        ref Entry entry = ref entries[i];
                        if (entry.HashCode == hashCode && defaultComparer.Equals(entry.Value, value))
                        {
                            location = i;
                            return false;
                        }
                        i = entry.Next;

                        collisionCount++;
                        if (collisionCount > (uint)entries.Length)
                        {
                            // The chain of entries forms a loop, which means a concurrent update has happened.
                            ThrowHelper.ThrowInvalidOperationException_ConcurrentOperationsNotSupported();
                        }
                    }
                }
            }
            else
            {
                hashCode = value != null ? comparer.GetHashCode(value) : 0;
                bucket = ref GetBucketRef(hashCode);
                int i = bucket - 1; // Value in _buckets is 1-based
                while (i >= 0)
                {
                    ref Entry entry = ref entries[i];
                    if (entry.HashCode == hashCode && comparer.Equals(entry.Value, value))
                    {
                        location = i;
                        return false;
                    }
                    i = entry.Next;

                    collisionCount++;
                    if (collisionCount > (uint)entries.Length)
                    {
                        // The chain of entries forms a loop, which means a concurrent update has happened.
                        ThrowHelper.ThrowInvalidOperationException_ConcurrentOperationsNotSupported();
                    }
                }
            }

            int index;
            if (_freeCount > 0)
            {
                index = _freeList;
                _freeCount--;
                Debug.Assert((StartOfFreeList - entries[_freeList].Next) >= -1, "shouldn't overflow because `next` cannot underflow");
                _freeList = StartOfFreeList - entries[_freeList].Next;
            }
            else
            {
                int count = _count;
                if (count == entries.Length)
                {
                    Resize();
                    bucket = ref GetBucketRef(hashCode);
                    entries = _entries;
                }
                index = count;
                _count = count + 1;
            }

            {
                ref Entry entry = ref entries[index];
                entry.HashCode = hashCode;
                entry.Next = bucket - 1; // Value in _buckets is 1-based
                entry.Value = value;
                bucket = index + 1;
                _version++;
                location = index;
            }

            // Value types never rehash
            if (!typeof(T).IsValueType && collisionCount > HashHelpers.HashCollisionThreshold && comparer is NonRandomizedStringEqualityComparer)
            {
                // If we hit the collision threshold we'll need to switch to the comparer which is using randomized string hashing
                // i.e. EqualityComparer<string>.Default.
                Resize(entries.Length, forceNewHashCodes: true);
                location = FindItemIndex(value);
                Debug.Assert(location >= 0);
            }

            return true;
        }

        /// <summary>
        /// Checks if this contains of other's elements. Iterates over other's elements and
        /// returns false as soon as it finds an element in other that's not in this.
        /// Used by SupersetOf, ProperSupersetOf, and SetEquals.
        /// </summary>
        private bool ContainsAllElements(IEnumerable<T> other)
        {
            foreach (T element in other)
            {
                if (!Contains(element))
                {
                    return false;
                }
            }

            return true;
        }

        /// <summary>
        /// Implementation Notes:
        /// If other is a hashset and is using same equality comparer, then checking subset is
        /// faster. Simply check that each element in this is in other.
        ///
        /// Note: if other doesn't use same equality comparer, then Contains check is invalid,
        /// which is why callers must take are of this.
        ///
        /// If callers are concerned about whether this is a proper subset, they take care of that.
        /// </summary>
        internal bool IsSubsetOfHashSetWithSameComparer(HashSet<T> other)
        {
            foreach (T item in this)
            {
                if (!other.Contains(item))
                {
                    return false;
                }
            }

            return true;
        }

        /// <summary>
        /// If other is a hashset that uses same equality comparer, intersect is much faster
        /// because we can use other's Contains
        /// </summary>
        private void IntersectWithHashSetWithSameComparer(HashSet<T> other)
        {
            Entry[] entries = _entries;
            for (int i = 0; i < _count; i++)
            {
                ref Entry entry = ref entries[i];
                if (entry.Next >= -1)
                {
                    T item = entry.Value;
                    if (!other.Contains(item))
                    {
                        Remove(item);
                    }
                }
            }
        }

        /// <summary>
        /// Iterate over other. If contained in this, mark an element in bit array corresponding to
        /// its position in _slots. If anything is unmarked (in bit array), remove it.
        ///
        /// This attempts to allocate on the stack, if below StackAllocThreshold.
        /// </summary>
        private unsafe void IntersectWithEnumerable(IEnumerable<T> other)
        {
            // Keep track of current last index; don't want to move past the end of our bit array
            // (could happen if another thread is modifying the collection).
            int originalCount = _count;
            int intArrayLength = BitHelper.ToIntArrayLength(originalCount);

            Span<int> span = stackalloc int[StackAllocThreshold];
            BitHelper bitHelper = intArrayLength <= StackAllocThreshold ?
                new BitHelper(span.Slice(0, intArrayLength), clear: true) :
                new BitHelper(new int[intArrayLength], clear: false);

            // Mark if contains: find index of in slots array and mark corresponding element in bit array.
            foreach (T item in other)
            {
                int index = FindItemIndex(item);
                if (index >= 0)
                {
                    bitHelper.MarkBit(index);
                }
            }

            // If anything unmarked, remove it. Perf can be optimized here if BitHelper had a
            // FindFirstUnmarked method.
            for (int i = 0; i < originalCount; i++)
            {
                ref Entry entry = ref _entries[i];
                if (entry.Next >= -1 && !bitHelper.IsMarked(i))
                {
                    Remove(entry.Value);
                }
            }
        }

        /// <summary>
        /// if other is a set, we can assume it doesn't have duplicate elements, so use this
        /// technique: if can't remove, then it wasn't present in this set, so add.
        ///
        /// As with other methods, callers take care of ensuring that other is a hashset using the
        /// same equality comparer.
        /// </summary>
        /// <param name="other"></param>
        private void SymmetricExceptWithUniqueHashSet(HashSet<T> other)
        {
            foreach (T item in other)
            {
                if (!Remove(item))
                {
                    AddIfNotPresent(item, out _);
                }
            }
        }

        /// <summary>
        /// Implementation notes:
        ///
        /// Used for symmetric except when other isn't a HashSet. This is more tedious because
        /// other may contain duplicates. HashSet technique could fail in these situations:
        /// 1. Other has a duplicate that's not in this: HashSet technique would add then
        /// remove it.
        /// 2. Other has a duplicate that's in this: HashSet technique would remove then add it
        /// back.
        /// In general, its presence would be toggled each time it appears in other.
        ///
        /// This technique uses bit marking to indicate whether to add/remove the item. If already
        /// present in collection, it will get marked for deletion. If added from other, it will
        /// get marked as something not to remove.
        ///
        /// </summary>
        /// <param name="other"></param>
        private unsafe void SymmetricExceptWithEnumerable(IEnumerable<T> other)
        {
            int originalCount = _count;
            int intArrayLength = BitHelper.ToIntArrayLength(originalCount);

            Span<int> itemsToRemoveSpan = stackalloc int[StackAllocThreshold / 2];
            BitHelper itemsToRemove = intArrayLength <= StackAllocThreshold / 2 ?
                new BitHelper(itemsToRemoveSpan.Slice(0, intArrayLength), clear: true) :
                new BitHelper(new int[intArrayLength], clear: false);

            Span<int> itemsAddedFromOtherSpan = stackalloc int[StackAllocThreshold / 2];
            BitHelper itemsAddedFromOther = intArrayLength <= StackAllocThreshold / 2 ?
                new BitHelper(itemsAddedFromOtherSpan.Slice(0, intArrayLength), clear: true) :
                new BitHelper(new int[intArrayLength], clear: false);

            foreach (T item in other)
            {
                int location;
                if (AddIfNotPresent(item, out location))
                {
                    // wasn't already present in collection; flag it as something not to remove
                    // *NOTE* if location is out of range, we should ignore. BitHelper will
                    // detect that it's out of bounds and not try to mark it. But it's
                    // expected that location could be out of bounds because adding the item
                    // will increase _lastIndex as soon as all the free spots are filled.
                    itemsAddedFromOther.MarkBit(location);
                }
                else
                {
                    // already there...if not added from other, mark for remove.
                    // *NOTE* Even though BitHelper will check that location is in range, we want
                    // to check here. There's no point in checking items beyond originalCount
                    // because they could not have been in the original collection
                    if (location < originalCount && !itemsAddedFromOther.IsMarked(location))
                    {
                        itemsToRemove.MarkBit(location);
                    }
                }
            }

            // if anything marked, remove it
            for (int i = 0; i < originalCount; i++)
            {
                if (itemsToRemove.IsMarked(i))
                {
                    Remove(_entries[i].Value);
                }
            }
        }

        /// <summary>
        /// Determines counts that can be used to determine equality, subset, and superset. This
        /// is only used when other is an IEnumerable and not a HashSet. If other is a HashSet
        /// these properties can be checked faster without use of marking because we can assume
        /// other has no duplicates.
        ///
        /// The following count checks are performed by callers:
        /// 1. Equals: checks if unfoundCount = 0 and uniqueFoundCount = _count; i.e. everything
        /// in other is in this and everything in this is in other
        /// 2. Subset: checks if unfoundCount >= 0 and uniqueFoundCount = _count; i.e. other may
        /// have elements not in this and everything in this is in other
        /// 3. Proper subset: checks if unfoundCount > 0 and uniqueFoundCount = _count; i.e
        /// other must have at least one element not in this and everything in this is in other
        /// 4. Proper superset: checks if unfound count = 0 and uniqueFoundCount strictly less
        /// than _count; i.e. everything in other was in this and this had at least one element
        /// not contained in other.
        ///
        /// An earlier implementation used delegates to perform these checks rather than returning
        /// an ElementCount struct; however this was changed due to the perf overhead of delegates.
        /// </summary>
        /// <param name="other"></param>
        /// <param name="returnIfUnfound">Allows us to finish faster for equals and proper superset
        /// because unfoundCount must be 0.</param>
        private unsafe (int UniqueCount, int UnfoundCount) CheckUniqueAndUnfoundElements(IEnumerable<T> other, bool returnIfUnfound)
        {
            // Need special case in case this has no elements.
            if (_count == 0)
            {
                int numElementsInOther = 0;
                foreach (T item in other)
                {
                    numElementsInOther++;
                    break; // break right away, all we want to know is whether other has 0 or 1 elements
                }

                return (UniqueCount: 0, UnfoundCount: numElementsInOther);
            }

            int originalCount = _count;
            int intArrayLength = BitHelper.ToIntArrayLength(originalCount);

            Span<int> span = stackalloc int[StackAllocThreshold];
            BitHelper bitHelper = intArrayLength <= StackAllocThreshold ?
                new BitHelper(span.Slice(0, intArrayLength), clear: true) :
                new BitHelper(new int[intArrayLength], clear: false);

            int unfoundCount = 0; // count of items in other not found in this
            int uniqueFoundCount = 0; // count of unique items in other found in this

            foreach (T item in other)
            {
                int index = FindItemIndex(item);
                if (index >= 0)
                {
                    if (!bitHelper.IsMarked(index))
                    {
                        // Item hasn't been seen yet.
                        bitHelper.MarkBit(index);
                        uniqueFoundCount++;
                    }
                }
                else
                {
                    unfoundCount++;
                    if (returnIfUnfound)
                    {
                        break;
                    }
                }
            }

            return (uniqueFoundCount, unfoundCount);
        }

        /// <summary>
        /// Checks if equality comparers are equal. This is used for algorithms that can
        /// speed up if it knows the other item has unique elements. I.e. if they're using
        /// different equality comparers, then uniqueness assumption between sets break.
        /// </summary>
        internal static bool EqualityComparersAreEqual(HashSet<T> set1, HashSet<T> set2) => set1.Comparer.Equals(set2.Comparer);

#endregion

        private struct Entry
        {
            public int HashCode;
            /// <summary>
            /// 0-based index of next entry in chain: -1 means end of chain
            /// also encodes whether this entry _itself_ is part of the free list by changing sign and subtracting 3,
            /// so -2 means end of free list, -3 means index 0 but on free list, -4 means index 1 but on free list, etc.
            /// </summary>
            public int Next;
            public T Value;
        }

        public struct Enumerator : IEnumerator<T>
        {
            private readonly HashSet<T> _hashSet;
            private readonly int _version;
            private int _index;
            private T _current;

            internal Enumerator(HashSet<T> hashSet)
            {
                _hashSet = hashSet;
                _version = hashSet._version;
                _index = 0;
                _current = default!;
            }

            public bool MoveNext()
            {
                if (_version != _hashSet._version)
                {
                    ThrowHelper.ThrowInvalidOperationException_InvalidOperation_EnumFailedVersion();
                }

                // Use unsigned comparison since we set index to dictionary.count+1 when the enumeration ends.
                // dictionary.count+1 could be negative if dictionary.count is int.MaxValue
                while ((uint)_index < (uint)_hashSet._count)
                {
                    ref Entry entry = ref _hashSet._entries[_index++];
                    if (entry.Next >= -1)
                    {
                        _current = entry.Value;
                        return true;
                    }
                }

                _index = _hashSet._count + 1;
                _current = default!;
                return false;
            }

            public T Current => _current;

            public void Dispose() { }

            object? IEnumerator.Current
            {
                get
                {
                    if (_index == 0 || (_index == _hashSet._count + 1))
                    {
                        ThrowHelper.ThrowInvalidOperationException_InvalidOperation_EnumOpCantHappen();
                    }

                    return _current;
                }
            }

            void IEnumerator.Reset()
            {
                if (_version != _hashSet._version)
                {
                    ThrowHelper.ThrowInvalidOperationException_InvalidOperation_EnumFailedVersion();
                }

                _index = 0;
                _current = default!;
            }
        }
    }
}<|MERGE_RESOLUTION|>--- conflicted
+++ resolved
@@ -56,10 +56,75 @@
 
         public HashSet() : this(0, null) { }
 
-<<<<<<< HEAD
         public HashSet(IEqualityComparer<T>? comparer) : this(0, comparer) { }
-=======
-        public HashSet(IEqualityComparer<T>? comparer)
+
+        public HashSet(int capacity) : this(capacity, null) { }
+
+        public HashSet(IEnumerable<T> collection) : this(collection, null) { }
+
+        public HashSet(IEnumerable<T> collection, IEqualityComparer<T>? comparer)
+        {
+            if (collection == null)
+            {
+                ThrowHelper.ThrowArgumentNullException(ExceptionArgument.collection);
+            }
+
+            InitializeComparer(comparer);
+
+            if (collection is HashSet<T> otherAsHashSet && EqualityComparersAreEqual(this, otherAsHashSet))
+            {
+                ConstructFrom(otherAsHashSet);
+                Debug.Assert(_buckets != null);
+                Debug.Assert(_entries != null);
+            }
+            else
+            {
+                // To avoid excess resizes, first set size based on collection's count. The collection may
+                // contain duplicates, so call TrimExcess if resulting HashSet is larger than the threshold.
+                int count = (collection as ICollection<T>)?.Count ?? 0;
+                if (count > 0)
+                {
+                    Initialize(HashHelpers.GetPrime(count));
+                }
+                else
+                {
+                    InitializeEmpty();
+                }
+                Debug.Assert(_buckets != null);
+                Debug.Assert(_entries != null);
+
+                UnionWith(collection);
+
+                if (_count > 0 && _entries.Length / _count > ShrinkThreshold)
+                {
+                    TrimExcess();
+                }
+            }
+        }
+
+        public HashSet(int capacity, IEqualityComparer<T>? comparer)
+        {
+            if (capacity < 0)
+            {
+                ThrowHelper.ThrowArgumentOutOfRangeException(ExceptionArgument.capacity);
+            }
+
+            InitializeComparer(comparer);
+
+            if (capacity > 0)
+            {
+                Initialize(HashHelpers.GetPrime(capacity));
+            }
+            else
+            {
+                InitializeEmpty();
+            }
+            Debug.Assert(_buckets != null);
+            Debug.Assert(_entries != null);
+        }
+
+        // Only to be called from constructor
+        private void InitializeComparer(IEqualityComparer<T>? comparer)
         {
             if (comparer is not null && comparer != EqualityComparer<T>.Default) // first check for null to avoid forcing default comparer instantiation unnecessarily
             {
@@ -75,101 +140,6 @@
                 if (stringComparer is not null)
                 {
                     _comparer = (IEqualityComparer<T>?)stringComparer;
-                }
-            }
-        }
->>>>>>> 2ee54f78
-
-        public HashSet(int capacity) : this(capacity, null) { }
-
-        public HashSet(IEnumerable<T> collection) : this(collection, null) { }
-
-        public HashSet(IEnumerable<T> collection, IEqualityComparer<T>? comparer)
-        {
-            if (collection == null)
-            {
-                ThrowHelper.ThrowArgumentNullException(ExceptionArgument.collection);
-            }
-
-            InitializeComparer(comparer);
-
-            if (collection is HashSet<T> otherAsHashSet && EqualityComparersAreEqual(this, otherAsHashSet))
-            {
-                ConstructFrom(otherAsHashSet);
-                Debug.Assert(_buckets != null);
-                Debug.Assert(_entries != null);
-            }
-            else
-            {
-                // To avoid excess resizes, first set size based on collection's count. The collection may
-                // contain duplicates, so call TrimExcess if resulting HashSet is larger than the threshold.
-                int count = (collection as ICollection<T>)?.Count ?? 0;
-                if (count > 0)
-                {
-                    Initialize(HashHelpers.GetPrime(count));
-                }
-                else
-                {
-                    InitializeEmpty();
-                }
-                Debug.Assert(_buckets != null);
-                Debug.Assert(_entries != null);
-
-                UnionWith(collection);
-
-                if (_count > 0 && _entries.Length / _count > ShrinkThreshold)
-                {
-                    TrimExcess();
-                }
-            }
-        }
-
-        public HashSet(int capacity, IEqualityComparer<T>? comparer)
-        {
-            if (capacity < 0)
-            {
-                ThrowHelper.ThrowArgumentOutOfRangeException(ExceptionArgument.capacity);
-            }
-
-            InitializeComparer(comparer);
-
-            if (capacity > 0)
-            {
-                Initialize(HashHelpers.GetPrime(capacity));
-            }
-            else
-            {
-                InitializeEmpty();
-            }
-            Debug.Assert(_buckets != null);
-            Debug.Assert(_entries != null);
-        }
-
-        // Only to be called from constructor
-        private void InitializeComparer(IEqualityComparer<T>? comparer)
-        {
-            if (comparer != null && comparer != EqualityComparer<T>.Default) // first check for null to avoid forcing default comparer instantiation unnecessarily
-            {
-                _comparer = comparer;
-            }
-
-            // Special-case EqualityComparer<string>.Default, StringComparer.Ordinal, and StringComparer.OrdinalIgnoreCase.
-            // We use a non-randomized comparer for improved perf, falling back to a randomized comparer if the
-            // hash buckets become unbalanced.
-
-            if (typeof(T) == typeof(string))
-            {
-                if (_comparer is null)
-                {
-                    _comparer = (IEqualityComparer<T>)NonRandomizedStringEqualityComparer.WrappedAroundDefaultComparer;
-                }
-                else if (ReferenceEquals(_comparer, StringComparer.Ordinal))
-                {
-                    _comparer = (IEqualityComparer<T>)NonRandomizedStringEqualityComparer.WrappedAroundStringComparerOrdinal;
-                }
-                else if (ReferenceEquals(_comparer, StringComparer.OrdinalIgnoreCase))
-                {
-                    _comparer = (IEqualityComparer<T>)NonRandomizedStringEqualityComparer.WrappedAroundStringComparerOrdinalIgnoreCase;
                 }
             }
         }
