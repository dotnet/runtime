// Licensed to the .NET Foundation under one or more agreements.
// The .NET Foundation licenses this file to you under the MIT license.

using System.Diagnostics;

namespace System.Collections.Generic
{
    internal sealed class ICollectionDebugView<T>
    {
        private readonly ICollection<T> _collection;

        public ICollectionDebugView(ICollection<T> collection)
        {
<<<<<<< HEAD
#if NET8_0_OR_GREATER
=======
#if NET
>>>>>>> 0eee6722
            ArgumentNullException.ThrowIfNull(collection);
#else
            if (collection is null)
            {
                throw new ArgumentNullException(nameof(collection));
            }
#endif

            _collection = collection;
        }

        [DebuggerBrowsable(DebuggerBrowsableState.RootHidden)]
        public T[] Items
        {
            get
            {
                T[] items = new T[_collection.Count];
                _collection.CopyTo(items, 0);
                return items;
            }
        }
    }
}<|MERGE_RESOLUTION|>--- conflicted
+++ resolved
@@ -11,11 +11,7 @@
 
         public ICollectionDebugView(ICollection<T> collection)
         {
-<<<<<<< HEAD
-#if NET8_0_OR_GREATER
-=======
 #if NET
->>>>>>> 0eee6722
             ArgumentNullException.ThrowIfNull(collection);
 #else
             if (collection is null)
