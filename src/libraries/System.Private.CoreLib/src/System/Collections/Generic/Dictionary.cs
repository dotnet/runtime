// Licensed to the .NET Foundation under one or more agreements.
// The .NET Foundation licenses this file to you under the MIT license.

using System.Diagnostics;
using System.Diagnostics.CodeAnalysis;
using System.Runtime.CompilerServices;
using System.Runtime.Serialization;

using Internal.Runtime.CompilerServices;

namespace System.Collections.Generic
{
    [DebuggerTypeProxy(typeof(IDictionaryDebugView<,>))]
    [DebuggerDisplay("Count = {Count}")]
    [Serializable]
    [TypeForwardedFrom("mscorlib, Version=4.0.0.0, Culture=neutral, PublicKeyToken=b77a5c561934e089")]
    public class Dictionary<TKey, TValue> : IDictionary<TKey, TValue>, IDictionary, IReadOnlyDictionary<TKey, TValue>, ISerializable, IDeserializationCallback where TKey : notnull
    {
        // constants for serialization
        private const string VersionName = "Version"; // Do not rename (binary serialization)
        private const string HashSizeName = "HashSize"; // Do not rename (binary serialization). Must save buckets.Length
        private const string KeyValuePairsName = "KeyValuePairs"; // Do not rename (binary serialization)
        private const string ComparerName = "Comparer"; // Do not rename (binary serialization)

#pragma warning disable CA1825 // avoid the extra generic instantiation for Array.Empty<Entry>()
        private static readonly Entry[] s_emptyArray = new Entry[0];
#pragma warning restore CA1825

        private int[] _buckets;
        private Entry[] _entries;
#if TARGET_64BIT
        private ulong _fastModMultiplier;
#endif
        private int _count;
        private int _freeList;
        private int _freeCount;
        private int _version;
        private IEqualityComparer<TKey>? _comparer;
        private KeyCollection? _keys;
        private ValueCollection? _values;
        private const int StartOfFreeList = -3;

        public Dictionary() : this(0, null) { }

        public Dictionary(int capacity) : this(capacity, null) { }

        public Dictionary(IEqualityComparer<TKey>? comparer) : this(0, comparer) { }

        public Dictionary(int capacity, IEqualityComparer<TKey>? comparer)
        {
            if (capacity < 0)
            {
                ThrowHelper.ThrowArgumentOutOfRangeException(ExceptionArgument.capacity);
            }

            if (capacity > 0)
            {
                Initialize(HashHelpers.GetPrime(capacity));
            }
            else
            {
                InitializeEmpty();
            }
            Debug.Assert(_buckets != null);
            Debug.Assert(_entries != null);

            if (comparer is not null && comparer != EqualityComparer<TKey>.Default) // first check for null to avoid forcing default comparer instantiation unnecessarily
            {
                _comparer = comparer;
            }

            // Special-case EqualityComparer<string>.Default, StringComparer.Ordinal, and StringComparer.OrdinalIgnoreCase.
            // We use a non-randomized comparer for improved perf, falling back to a randomized comparer if the
            // hash buckets become unbalanced.
            if (typeof(TKey) == typeof(string))
            {
                IEqualityComparer<string>? stringComparer = NonRandomizedStringEqualityComparer.GetStringComparer(_comparer);
                if (stringComparer is not null)
                {
                    _comparer = (IEqualityComparer<TKey>?)stringComparer;
                }
            }
        }

        public Dictionary(IDictionary<TKey, TValue> dictionary) : this(dictionary, null) { }

        public Dictionary(IDictionary<TKey, TValue> dictionary, IEqualityComparer<TKey>? comparer) :
            this(dictionary != null ? dictionary.Count : 0, comparer)
        {
            if (dictionary == null)
            {
                ThrowHelper.ThrowArgumentNullException(ExceptionArgument.dictionary);
            }

            AddRange(dictionary);
        }

        public Dictionary(IEnumerable<KeyValuePair<TKey, TValue>> collection) : this(collection, null) { }

        public Dictionary(IEnumerable<KeyValuePair<TKey, TValue>> collection, IEqualityComparer<TKey>? comparer) :
            this((collection as ICollection<KeyValuePair<TKey, TValue>>)?.Count ?? 0, comparer)
        {
            if (collection == null)
            {
                ThrowHelper.ThrowArgumentNullException(ExceptionArgument.collection);
            }

            AddRange(collection);
        }

        private void AddRange(IEnumerable<KeyValuePair<TKey, TValue>> collection)
        {
            // It is likely that the passed-in dictionary is Dictionary<TKey,TValue>. When this is the case,
            // avoid the enumerator allocation and overhead by looping through the entries array directly.
            // We only do this when dictionary is Dictionary<TKey,TValue> and not a subclass, to maintain
            // back-compat with subclasses that may have overridden the enumerator behavior.
            if (collection.GetType() == typeof(Dictionary<TKey, TValue>))
            {
                Dictionary<TKey, TValue> source = (Dictionary<TKey, TValue>)collection;

                if (source.Count == 0)
                {
                    // Nothing to copy, all done
                    return;
                }

                // This is not currently a true .AddRange as it needs to be an initalized dictionary
                // of the correct size, and also an empty dictionary with no current entities (and no argument checks).
                Debug.Assert(_entries.Length >= source.Count);
                Debug.Assert(_count == 0);

                Entry[] oldEntries = source._entries;
                if (source._comparer == _comparer)
                {
                    // If comparers are the same, we can copy _entries without rehashing.
                    CopyEntries(oldEntries, source._count);
                    return;
                }

                // Comparers differ need to rehash all the entires via Add
                int count = source._count;
                for (int i = 0; i < count; i++)
                {
                    // Only copy if an entry
                    if (oldEntries[i].next >= -1)
                    {
                        Add(oldEntries[i].key, oldEntries[i].value);
                    }
                }
                return;
            }

            // Fallback path for IEnumerable that isn't a non-subclassed Dictionary<TKey,TValue>.
            foreach (KeyValuePair<TKey, TValue> pair in collection)
            {
                Add(pair.Key, pair.Value);
            }
        }

        protected Dictionary(SerializationInfo info, StreamingContext context)
        {
            // We can't do anything with the keys and values until the entire graph has been deserialized
            // and we have a resonable estimate that GetHashCode is not going to fail.  For the time being,
            // we'll just cache this.  The graph is not valid until OnDeserialization has been called.
            HashHelpers.SerializationInfoTable.Add(this, info);
            InitializeEmpty();
            Debug.Assert(_buckets != null);
            Debug.Assert(_entries != null);
        }

        public IEqualityComparer<TKey> Comparer
        {
            get
            {
                if (typeof(TKey) == typeof(string))
                {
                    return (IEqualityComparer<TKey>)IInternalStringEqualityComparer.GetUnderlyingEqualityComparer((IEqualityComparer<string?>?)_comparer);
                }
                else
                {
                    return _comparer ?? EqualityComparer<TKey>.Default;
                }
            }
        }

        public int Count => _count - _freeCount;

        public KeyCollection Keys => _keys ??= new KeyCollection(this);

        ICollection<TKey> IDictionary<TKey, TValue>.Keys => Keys;

        IEnumerable<TKey> IReadOnlyDictionary<TKey, TValue>.Keys => Keys;

        public ValueCollection Values => _values ??= new ValueCollection(this);

        ICollection<TValue> IDictionary<TKey, TValue>.Values => Values;

        IEnumerable<TValue> IReadOnlyDictionary<TKey, TValue>.Values => Values;

        public TValue this[TKey key]
        {
            get
            {
                ref TValue value = ref FindValue(key);
                if (!Unsafe.IsNullRef(ref value))
                {
                    return value;
                }

                ThrowHelper.ThrowKeyNotFoundException(key);
                return default;
            }
            set
            {
                bool modified = TryInsert(key, value, InsertionBehavior.OverwriteExisting);
                Debug.Assert(modified);
            }
        }

        public void Add(TKey key, TValue value)
        {
            bool modified = TryInsert(key, value, InsertionBehavior.ThrowOnExisting);
            Debug.Assert(modified); // If there was an existing key and the Add failed, an exception will already have been thrown.
        }

        void ICollection<KeyValuePair<TKey, TValue>>.Add(KeyValuePair<TKey, TValue> keyValuePair) =>
            Add(keyValuePair.Key, keyValuePair.Value);

        bool ICollection<KeyValuePair<TKey, TValue>>.Contains(KeyValuePair<TKey, TValue> keyValuePair)
        {
            ref TValue value = ref FindValue(keyValuePair.Key);
            if (!Unsafe.IsNullRef(ref value) && EqualityComparer<TValue>.Default.Equals(value, keyValuePair.Value))
            {
                return true;
            }

            return false;
        }

        bool ICollection<KeyValuePair<TKey, TValue>>.Remove(KeyValuePair<TKey, TValue> keyValuePair)
        {
            ref TValue value = ref FindValue(keyValuePair.Key);
            if (!Unsafe.IsNullRef(ref value) && EqualityComparer<TValue>.Default.Equals(value, keyValuePair.Value))
            {
                Remove(keyValuePair.Key);
                return true;
            }

            return false;
        }

        public void Clear()
        {
            int count = _count;
            if (count > 0)
            {
<<<<<<< HEAD
                Array.Clear(_buckets, 0, _buckets.Length);
=======
                Debug.Assert(_buckets != null, "_buckets should be non-null");
                Debug.Assert(_entries != null, "_entries should be non-null");

                Array.Clear(_buckets);
>>>>>>> 5788ea0d

                _count = 0;
                _freeList = -1;
                _freeCount = 0;
                Array.Clear(_entries, 0, count);
            }
        }

        public bool ContainsKey(TKey key) =>
            !Unsafe.IsNullRef(ref FindValue(key));

        public bool ContainsValue(TValue value)
        {
            Entry[] entries = _entries;
            if (value == null)
            {
                for (int i = 0; i < _count; i++)
                {
                    if (entries[i].next >= -1 && entries[i].value == null)
                    {
                        return true;
                    }
                }
            }
            else if (typeof(TValue).IsValueType)
            {
                // ValueType: Devirtualize with EqualityComparer<TValue>.Default intrinsic
                for (int i = 0; i < _count; i++)
                {
                    if (entries[i].next >= -1 && EqualityComparer<TValue>.Default.Equals(entries[i].value, value))
                    {
                        return true;
                    }
                }
            }
            else
            {
                // Object type: Shared Generic, EqualityComparer<TValue>.Default won't devirtualize
                // https://github.com/dotnet/runtime/issues/10050
                // So cache in a local rather than get EqualityComparer per loop iteration
                EqualityComparer<TValue> defaultComparer = EqualityComparer<TValue>.Default;
                for (int i = 0; i < _count; i++)
                {
                    if (entries[i].next >= -1 && defaultComparer.Equals(entries[i].value, value))
                    {
                        return true;
                    }
                }
            }

            return false;
        }

        private void CopyTo(KeyValuePair<TKey, TValue>[] array, int index)
        {
            if (array == null)
            {
                ThrowHelper.ThrowArgumentNullException(ExceptionArgument.array);
            }

            if ((uint)index > (uint)array.Length)
            {
                ThrowHelper.ThrowIndexArgumentOutOfRange_NeedNonNegNumException();
            }

            if (array.Length - index < Count)
            {
                ThrowHelper.ThrowArgumentException(ExceptionResource.Arg_ArrayPlusOffTooSmall);
            }

            int count = _count;
            Entry[] entries = _entries;
            for (int i = 0; i < count; i++)
            {
                if (entries[i].next >= -1)
                {
                    array[index++] = new KeyValuePair<TKey, TValue>(entries[i].key, entries[i].value);
                }
            }
        }

        public Enumerator GetEnumerator() => new Enumerator(this, Enumerator.KeyValuePair);

        IEnumerator<KeyValuePair<TKey, TValue>> IEnumerable<KeyValuePair<TKey, TValue>>.GetEnumerator() =>
            new Enumerator(this, Enumerator.KeyValuePair);

        public virtual void GetObjectData(SerializationInfo info, StreamingContext context)
        {
            if (info == null)
            {
                ThrowHelper.ThrowArgumentNullException(ExceptionArgument.info);
            }

            info.AddValue(VersionName, _version);
            info.AddValue(ComparerName, Comparer, typeof(IEqualityComparer<TKey>));
            info.AddValue(HashSizeName, _entries.Length); // This is the length of the entry array

            if (_entries.Length > 0)
            {
                var array = new KeyValuePair<TKey, TValue>[Count];
                CopyTo(array, 0);
                info.AddValue(KeyValuePairsName, array, typeof(KeyValuePair<TKey, TValue>[]));
            }
        }

        internal ref TValue FindValue(TKey key)
        {
            if (key == null)
            {
                ThrowHelper.ThrowArgumentNullException(ExceptionArgument.key);
            }

            ref Entry entry = ref Unsafe.NullRef<Entry>();
            IEqualityComparer<TKey>? comparer = _comparer;
            if (comparer == null)
            {
                uint hashCode = (uint)key.GetHashCode();
                int i = GetBucket(hashCode);
                Entry[] entries = _entries;
                uint collisionCount = 0;
                if (typeof(TKey).IsValueType)
                {
                    // ValueType: Devirtualize with EqualityComparer<TValue>.Default intrinsic

                    i--; // Value in _buckets is 1-based; subtract 1 from i. We do it here so it fuses with the following conditional.
                    do
                    {
                        // Should be a while loop https://github.com/dotnet/runtime/issues/9422
                        // Test in if to drop range check for following array access
                        if ((uint)i >= (uint)entries.Length)
                        {
                            goto ReturnNotFound;
                        }

                        entry = ref entries[i];
                        if (entry.hashCode == hashCode && EqualityComparer<TKey>.Default.Equals(entry.key, key))
                        {
                            goto ReturnFound;
                        }

                        i = entry.next;

                        collisionCount++;
                    } while (collisionCount <= (uint)entries.Length);

                    // The chain of entries forms a loop; which means a concurrent update has happened.
                    // Break out of the loop and throw, rather than looping forever.
                    goto ConcurrentOperation;
                }
                else
                {
                    // Object type: Shared Generic, EqualityComparer<TValue>.Default won't devirtualize
                    // https://github.com/dotnet/runtime/issues/10050
                    // So cache in a local rather than get EqualityComparer per loop iteration
                    EqualityComparer<TKey> defaultComparer = EqualityComparer<TKey>.Default;

                    i--; // Value in _buckets is 1-based; subtract 1 from i. We do it here so it fuses with the following conditional.
                    do
                    {
                        // Should be a while loop https://github.com/dotnet/runtime/issues/9422
                        // Test in if to drop range check for following array access
                        if ((uint)i >= (uint)entries.Length)
                        {
                            goto ReturnNotFound;
                        }

                        entry = ref entries[i];
                        if (entry.hashCode == hashCode && defaultComparer.Equals(entry.key, key))
                        {
                            goto ReturnFound;
                        }

                        i = entry.next;

                        collisionCount++;
                    } while (collisionCount <= (uint)entries.Length);

                    // The chain of entries forms a loop; which means a concurrent update has happened.
                    // Break out of the loop and throw, rather than looping forever.
                    goto ConcurrentOperation;
                }
            }
            else
            {
                uint hashCode = (uint)comparer.GetHashCode(key);
                int i = GetBucket(hashCode);
                Entry[] entries = _entries;
                uint collisionCount = 0;
                i--; // Value in _buckets is 1-based; subtract 1 from i. We do it here so it fuses with the following conditional.
                do
                {
                    // Should be a while loop https://github.com/dotnet/runtime/issues/9422
                    // Test in if to drop range check for following array access
                    if ((uint)i >= (uint)entries.Length)
                    {
                        goto ReturnNotFound;
                    }

                    entry = ref entries[i];
                    if (entry.hashCode == hashCode && comparer.Equals(entry.key, key))
                    {
                        goto ReturnFound;
                    }

                    i = entry.next;

                    collisionCount++;
                } while (collisionCount <= (uint)entries.Length);

                // The chain of entries forms a loop; which means a concurrent update has happened.
                // Break out of the loop and throw, rather than looping forever.
                goto ConcurrentOperation;
            }

        ConcurrentOperation:
            ThrowHelper.ThrowInvalidOperationException_ConcurrentOperationsNotSupported();
        ReturnFound:
            ref TValue value = ref entry.value;
        Return:
            return ref value;
        ReturnNotFound:
            value = ref Unsafe.NullRef<TValue>();
            goto Return;
        }

        private void Initialize(int size)
        {
            int[] buckets = new int[size];
            Entry[] entries = new Entry[size];

            // Assign member variables after both arrays allocated to guard against corruption from OOM if second fails
            _freeList = -1;
#if TARGET_64BIT
            _fastModMultiplier = HashHelpers.GetFastModMultiplier((uint)size);
#endif
            _buckets = buckets;
            _entries = entries;
        }

        private void InitializeEmpty()
        {
            _freeList = -1;
#if TARGET_64BIT
            _fastModMultiplier = HashHelpers.FastModMultiplierDivisor1;
#endif
            _buckets = HashHelpers.SizeOneIntArray;
            _entries = s_emptyArray;
        }

        private bool TryInsert(TKey key, TValue value, InsertionBehavior behavior)
        {
            if (key == null)
            {
                ThrowHelper.ThrowArgumentNullException(ExceptionArgument.key);
            }

            Entry[] entries = _entries;

            IEqualityComparer<TKey>? comparer = _comparer;
            uint hashCode = (uint)((comparer == null) ? key.GetHashCode() : comparer.GetHashCode(key));

            uint collisionCount = 0;
            ref int bucket = ref GetBucket(hashCode);
            int i = bucket - 1; // Value in _buckets is 1-based

            if (comparer == null)
            {
                if (typeof(TKey).IsValueType)
                {
                    // ValueType: Devirtualize with EqualityComparer<TValue>.Default intrinsic
                    while (true)
                    {
                        // Should be a while loop https://github.com/dotnet/runtime/issues/9422
                        // Test uint in if rather than loop condition to drop range check for following array access
                        if ((uint)i >= (uint)entries.Length)
                        {
                            break;
                        }

                        if (entries[i].hashCode == hashCode && EqualityComparer<TKey>.Default.Equals(entries[i].key, key))
                        {
                            if (behavior == InsertionBehavior.OverwriteExisting)
                            {
                                entries[i].value = value;
                                return true;
                            }

                            if (behavior == InsertionBehavior.ThrowOnExisting)
                            {
                                ThrowHelper.ThrowAddingDuplicateWithKeyArgumentException(key);
                            }

                            return false;
                        }

                        i = entries[i].next;

                        collisionCount++;
                        if (collisionCount > (uint)entries.Length)
                        {
                            // The chain of entries forms a loop; which means a concurrent update has happened.
                            // Break out of the loop and throw, rather than looping forever.
                            ThrowHelper.ThrowInvalidOperationException_ConcurrentOperationsNotSupported();
                        }
                    }
                }
                else
                {
                    // Object type: Shared Generic, EqualityComparer<TValue>.Default won't devirtualize
                    // https://github.com/dotnet/runtime/issues/10050
                    // So cache in a local rather than get EqualityComparer per loop iteration
                    EqualityComparer<TKey> defaultComparer = EqualityComparer<TKey>.Default;
                    while (true)
                    {
                        // Should be a while loop https://github.com/dotnet/runtime/issues/9422
                        // Test uint in if rather than loop condition to drop range check for following array access
                        if ((uint)i >= (uint)entries.Length)
                        {
                            break;
                        }

                        if (entries[i].hashCode == hashCode && defaultComparer.Equals(entries[i].key, key))
                        {
                            if (behavior == InsertionBehavior.OverwriteExisting)
                            {
                                entries[i].value = value;
                                return true;
                            }

                            if (behavior == InsertionBehavior.ThrowOnExisting)
                            {
                                ThrowHelper.ThrowAddingDuplicateWithKeyArgumentException(key);
                            }

                            return false;
                        }

                        i = entries[i].next;

                        collisionCount++;
                        if (collisionCount > (uint)entries.Length)
                        {
                            // The chain of entries forms a loop; which means a concurrent update has happened.
                            // Break out of the loop and throw, rather than looping forever.
                            ThrowHelper.ThrowInvalidOperationException_ConcurrentOperationsNotSupported();
                        }
                    }
                }
            }
            else
            {
                while (true)
                {
                    // Should be a while loop https://github.com/dotnet/runtime/issues/9422
                    // Test uint in if rather than loop condition to drop range check for following array access
                    if ((uint)i >= (uint)entries.Length)
                    {
                        break;
                    }

                    if (entries[i].hashCode == hashCode && comparer.Equals(entries[i].key, key))
                    {
                        if (behavior == InsertionBehavior.OverwriteExisting)
                        {
                            entries[i].value = value;
                            return true;
                        }

                        if (behavior == InsertionBehavior.ThrowOnExisting)
                        {
                            ThrowHelper.ThrowAddingDuplicateWithKeyArgumentException(key);
                        }

                        return false;
                    }

                    i = entries[i].next;

                    collisionCount++;
                    if (collisionCount > (uint)entries.Length)
                    {
                        // The chain of entries forms a loop; which means a concurrent update has happened.
                        // Break out of the loop and throw, rather than looping forever.
                        ThrowHelper.ThrowInvalidOperationException_ConcurrentOperationsNotSupported();
                    }
                }
            }

            int index;
            if (_freeCount > 0)
            {
                index = _freeList;
                Debug.Assert((StartOfFreeList - entries[_freeList].next) >= -1, "shouldn't overflow because `next` cannot underflow");
                _freeList = StartOfFreeList - entries[_freeList].next;
                _freeCount--;
            }
            else
            {
                int count = _count;
                if (count == entries.Length)
                {
                    Resize();
                    bucket = ref GetBucket(hashCode);
                    entries = _entries;
                }
                index = count;
                _count = count + 1;
            }

            ref Entry entry = ref entries[index];
            entry.hashCode = hashCode;
            entry.next = bucket - 1; // Value in _buckets is 1-based
            entry.key = key;
            entry.value = value;
            bucket = index + 1; // Value in _buckets is 1-based
            _version++;

            // Value types never rehash
            if (!typeof(TKey).IsValueType && collisionCount > HashHelpers.HashCollisionThreshold && comparer is NonRandomizedStringEqualityComparer)
            {
                // If we hit the collision threshold we'll need to switch to the comparer which is using randomized string hashing
                // i.e. EqualityComparer<string>.Default.
                Resize(entries.Length, true);
            }

            return true;
        }

        public virtual void OnDeserialization(object? sender)
        {
            HashHelpers.SerializationInfoTable.TryGetValue(this, out SerializationInfo? siInfo);

            if (siInfo == null)
            {
                // We can return immediately if this function is called twice.
                // Note we remove the serialization info from the table at the end of this method.
                return;
            }

            int realVersion = siInfo.GetInt32(VersionName);
            int hashsize = siInfo.GetInt32(HashSizeName);
            _comparer = (IEqualityComparer<TKey>)siInfo.GetValue(ComparerName, typeof(IEqualityComparer<TKey>))!; // When serialized if comparer is null, we use the default.

            if (hashsize != 0)
            {
                Initialize(HashHelpers.GetPrime(hashsize));

                KeyValuePair<TKey, TValue>[]? array = (KeyValuePair<TKey, TValue>[]?)
                    siInfo.GetValue(KeyValuePairsName, typeof(KeyValuePair<TKey, TValue>[]));

                if (array == null)
                {
                    ThrowHelper.ThrowSerializationException(ExceptionResource.Serialization_MissingKeys);
                }

                for (int i = 0; i < array.Length; i++)
                {
                    if (array[i].Key == null)
                    {
                        ThrowHelper.ThrowSerializationException(ExceptionResource.Serialization_NullKey);
                    }

                    Add(array[i].Key, array[i].Value);
                }
            }
            else
            {
                InitializeEmpty();
            }

            _version = realVersion;
            HashHelpers.SerializationInfoTable.Remove(this);
        }

        private void Resize() => Resize(HashHelpers.ExpandPrime(_count), false);

        private void Resize(int newSize, bool forceNewHashCodes)
        {
            // Value types never rehash
            Debug.Assert(!forceNewHashCodes || !typeof(TKey).IsValueType);
            Debug.Assert(newSize >= _entries.Length);

            Entry[] entries = new Entry[newSize];

            int count = _count;
            Array.Copy(_entries, entries, count);

            if (!typeof(TKey).IsValueType && forceNewHashCodes)
            {
                Debug.Assert(_comparer is NonRandomizedStringEqualityComparer);
                _comparer = (IEqualityComparer<TKey>)((NonRandomizedStringEqualityComparer)_comparer).GetRandomizedEqualityComparer();

                for (int i = 0; i < count; i++)
                {
                    if (entries[i].next >= -1)
                    {
                        entries[i].hashCode = (uint)_comparer.GetHashCode(entries[i].key);
                    }
                }

                if (ReferenceEquals(_comparer, EqualityComparer<TKey>.Default))
                {
                    _comparer = null;
                }
            }

            // Assign member variables after both arrays allocated to guard against corruption from OOM if second fails
            _buckets = new int[newSize];
#if TARGET_64BIT
            _fastModMultiplier = HashHelpers.GetFastModMultiplier((uint)newSize);
#endif
            for (int i = 0; i < count; i++)
            {
                if (entries[i].next >= -1)
                {
                    ref int bucket = ref GetBucket(entries[i].hashCode);
                    entries[i].next = bucket - 1; // Value in _buckets is 1-based
                    bucket = i + 1;
                }
            }

            _entries = entries;
        }

        public bool Remove(TKey key)
        {
            // The overload Remove(TKey key, out TValue value) is a copy of this method with one additional
            // statement to copy the value for entry being removed into the output parameter.
            // Code has been intentionally duplicated for performance reasons.

            if (key == null)
            {
                ThrowHelper.ThrowArgumentNullException(ExceptionArgument.key);
            }

            uint collisionCount = 0;
            uint hashCode = (uint)(_comparer?.GetHashCode(key) ?? key.GetHashCode());
            ref int bucket = ref GetBucket(hashCode);
            Entry[] entries = _entries;
            int last = -1;
            int i = bucket - 1; // Value in buckets is 1-based
            while (i >= 0)
            {
                ref Entry entry = ref entries[i];

                if (entry.hashCode == hashCode && (_comparer?.Equals(entry.key, key) ?? EqualityComparer<TKey>.Default.Equals(entry.key, key)))
                {
                    if (last < 0)
                    {
                        bucket = entry.next + 1; // Value in buckets is 1-based
                    }
                    else
                    {
                        entries[last].next = entry.next;
                    }

                    Debug.Assert((StartOfFreeList - _freeList) < 0, "shouldn't underflow because max hashtable length is MaxPrimeArrayLength = 0x7FEFFFFD(2146435069) _freelist underflow threshold 2147483646");
                    entry.next = StartOfFreeList - _freeList;

                    if (RuntimeHelpers.IsReferenceOrContainsReferences<TKey>())
                    {
                        entry.key = default!;
                    }

                    if (RuntimeHelpers.IsReferenceOrContainsReferences<TValue>())
                    {
                        entry.value = default!;
                    }

                    _freeList = i;
                    _freeCount++;
                    return true;
                }

                last = i;
                i = entry.next;

                collisionCount++;
                if (collisionCount > (uint)entries.Length)
                {
                    // The chain of entries forms a loop; which means a concurrent update has happened.
                    // Break out of the loop and throw, rather than looping forever.
                    ThrowHelper.ThrowInvalidOperationException_ConcurrentOperationsNotSupported();
                }
            }
            return false;
        }

        public bool Remove(TKey key, [MaybeNullWhen(false)] out TValue value)
        {
            // This overload is a copy of the overload Remove(TKey key) with one additional
            // statement to copy the value for entry being removed into the output parameter.
            // Code has been intentionally duplicated for performance reasons.

            if (key == null)
            {
                ThrowHelper.ThrowArgumentNullException(ExceptionArgument.key);
            }

            uint collisionCount = 0;
            uint hashCode = (uint)(_comparer?.GetHashCode(key) ?? key.GetHashCode());
            ref int bucket = ref GetBucket(hashCode);
            Entry[] entries = _entries;
            int last = -1;
            int i = bucket - 1; // Value in buckets is 1-based
            while (i >= 0)
            {
                ref Entry entry = ref entries[i];

                if (entry.hashCode == hashCode && (_comparer?.Equals(entry.key, key) ?? EqualityComparer<TKey>.Default.Equals(entry.key, key)))
                {
                    if (last < 0)
                    {
                        bucket = entry.next + 1; // Value in buckets is 1-based
                    }
                    else
                    {
                        entries[last].next = entry.next;
                    }

                    value = entry.value;

                    Debug.Assert((StartOfFreeList - _freeList) < 0, "shouldn't underflow because max hashtable length is MaxPrimeArrayLength = 0x7FEFFFFD(2146435069) _freelist underflow threshold 2147483646");
                    entry.next = StartOfFreeList - _freeList;

                    if (RuntimeHelpers.IsReferenceOrContainsReferences<TKey>())
                    {
                        entry.key = default!;
                    }

                    if (RuntimeHelpers.IsReferenceOrContainsReferences<TValue>())
                    {
                        entry.value = default!;
                    }

                    _freeList = i;
                    _freeCount++;
                    return true;
                }

                last = i;
                i = entry.next;

                collisionCount++;
                if (collisionCount > (uint)entries.Length)
                {
                    // The chain of entries forms a loop; which means a concurrent update has happened.
                    // Break out of the loop and throw, rather than looping forever.
                    ThrowHelper.ThrowInvalidOperationException_ConcurrentOperationsNotSupported();
                }
            }

            value = default;
            return false;
        }

        public bool TryGetValue(TKey key, [MaybeNullWhen(false)] out TValue value)
        {
            ref TValue valRef = ref FindValue(key);
            if (!Unsafe.IsNullRef(ref valRef))
            {
                value = valRef;
                return true;
            }

            value = default;
            return false;
        }

        public bool TryAdd(TKey key, TValue value) =>
            TryInsert(key, value, InsertionBehavior.None);

        bool ICollection<KeyValuePair<TKey, TValue>>.IsReadOnly => false;

        void ICollection<KeyValuePair<TKey, TValue>>.CopyTo(KeyValuePair<TKey, TValue>[] array, int index) =>
            CopyTo(array, index);

        void ICollection.CopyTo(Array array, int index)
        {
            if (array == null)
            {
                ThrowHelper.ThrowArgumentNullException(ExceptionArgument.array);
            }

            if (array.Rank != 1)
            {
                ThrowHelper.ThrowArgumentException(ExceptionResource.Arg_RankMultiDimNotSupported);
            }

            if (array.GetLowerBound(0) != 0)
            {
                ThrowHelper.ThrowArgumentException(ExceptionResource.Arg_NonZeroLowerBound);
            }

            if ((uint)index > (uint)array.Length)
            {
                ThrowHelper.ThrowIndexArgumentOutOfRange_NeedNonNegNumException();
            }

            if (array.Length - index < Count)
            {
                ThrowHelper.ThrowArgumentException(ExceptionResource.Arg_ArrayPlusOffTooSmall);
            }

            if (array is KeyValuePair<TKey, TValue>[] pairs)
            {
                CopyTo(pairs, index);
            }
            else if (array is DictionaryEntry[] dictEntryArray)
            {
                Entry[] entries = _entries;
                for (int i = 0; i < _count; i++)
                {
                    if (entries[i].next >= -1)
                    {
                        dictEntryArray[index++] = new DictionaryEntry(entries[i].key, entries[i].value);
                    }
                }
            }
            else
            {
                object[]? objects = array as object[];
                if (objects == null)
                {
                    ThrowHelper.ThrowArgumentException_Argument_InvalidArrayType();
                }

                try
                {
                    int count = _count;
                    Entry[] entries = _entries;
                    for (int i = 0; i < count; i++)
                    {
                        if (entries[i].next >= -1)
                        {
                            objects[index++] = new KeyValuePair<TKey, TValue>(entries[i].key, entries[i].value);
                        }
                    }
                }
                catch (ArrayTypeMismatchException)
                {
                    ThrowHelper.ThrowArgumentException_Argument_InvalidArrayType();
                }
            }
        }

        IEnumerator IEnumerable.GetEnumerator() => new Enumerator(this, Enumerator.KeyValuePair);

        /// <summary>
        /// Ensures that the dictionary can hold up to 'capacity' entries without any further expansion of its backing storage
        /// </summary>
        public int EnsureCapacity(int capacity)
        {
            if (capacity < 0)
            {
                ThrowHelper.ThrowArgumentOutOfRangeException(ExceptionArgument.capacity);
            }

            int currentCapacity = _entries.Length;
            if (currentCapacity >= capacity)
            {
                return currentCapacity;
            }

            _version++;

            int newSize = HashHelpers.GetPrime(capacity);
            Resize(newSize, forceNewHashCodes: false);
            return newSize;
        }

        /// <summary>
        /// Sets the capacity of this dictionary to what it would be if it had been originally initialized with all its entries
        /// </summary>
        /// <remarks>
        /// This method can be used to minimize the memory overhead
        /// once it is known that no new elements will be added.
        ///
        /// To allocate minimum size storage array, execute the following statements:
        ///
        /// dictionary.Clear();
        /// dictionary.TrimExcess();
        /// </remarks>
        public void TrimExcess() => TrimExcess(Count);

        /// <summary>
        /// Sets the capacity of this dictionary to hold up 'capacity' entries without any further expansion of its backing storage
        /// </summary>
        /// <remarks>
        /// This method can be used to minimize the memory overhead
        /// once it is known that no new elements will be added.
        /// </remarks>
        public void TrimExcess(int capacity)
        {
            if (capacity < Count)
            {
                ThrowHelper.ThrowArgumentOutOfRangeException(ExceptionArgument.capacity);
            }

            int newSize = HashHelpers.GetPrime(capacity);
            Entry[] oldEntries = _entries;
            if (newSize >= oldEntries.Length)
            {
                return;
            }

            int oldCount = _count;
            _version++;
            Initialize(newSize);

            CopyEntries(oldEntries, oldCount);
        }

        private void CopyEntries(Entry[] entries, int count)
        {
            Entry[] newEntries = _entries;
            int newCount = 0;
            for (int i = 0; i < count; i++)
            {
                uint hashCode = entries[i].hashCode;
                if (entries[i].next >= -1)
                {
                    ref Entry entry = ref newEntries[newCount];
                    entry = entries[i];
                    ref int bucket = ref GetBucket(hashCode);
                    entry.next = bucket - 1; // Value in _buckets is 1-based
                    bucket = newCount + 1;
                    newCount++;
                }
            }

            _count = newCount;
            _freeCount = 0;
        }

        bool ICollection.IsSynchronized => false;

        object ICollection.SyncRoot => this;

        bool IDictionary.IsFixedSize => false;

        bool IDictionary.IsReadOnly => false;

        ICollection IDictionary.Keys => Keys;

        ICollection IDictionary.Values => Values;

        object? IDictionary.this[object key]
        {
            get
            {
                if (IsCompatibleKey(key))
                {
                    ref TValue value = ref FindValue((TKey)key);
                    if (!Unsafe.IsNullRef(ref value))
                    {
                        return value;
                    }
                }

                return null;
            }
            set
            {
                if (key == null)
                {
                    ThrowHelper.ThrowArgumentNullException(ExceptionArgument.key);
                }
                ThrowHelper.IfNullAndNullsAreIllegalThenThrow<TValue>(value, ExceptionArgument.value);

                try
                {
                    TKey tempKey = (TKey)key;
                    try
                    {
                        this[tempKey] = (TValue)value!;
                    }
                    catch (InvalidCastException)
                    {
                        ThrowHelper.ThrowWrongValueTypeArgumentException(value, typeof(TValue));
                    }
                }
                catch (InvalidCastException)
                {
                    ThrowHelper.ThrowWrongKeyTypeArgumentException(key, typeof(TKey));
                }
            }
        }

        private static bool IsCompatibleKey(object key)
        {
            if (key == null)
            {
                ThrowHelper.ThrowArgumentNullException(ExceptionArgument.key);
            }
            return key is TKey;
        }

        void IDictionary.Add(object key, object? value)
        {
            if (key == null)
            {
                ThrowHelper.ThrowArgumentNullException(ExceptionArgument.key);
            }
            ThrowHelper.IfNullAndNullsAreIllegalThenThrow<TValue>(value, ExceptionArgument.value);

            try
            {
                TKey tempKey = (TKey)key;

                try
                {
                    Add(tempKey, (TValue)value!);
                }
                catch (InvalidCastException)
                {
                    ThrowHelper.ThrowWrongValueTypeArgumentException(value, typeof(TValue));
                }
            }
            catch (InvalidCastException)
            {
                ThrowHelper.ThrowWrongKeyTypeArgumentException(key, typeof(TKey));
            }
        }

        bool IDictionary.Contains(object key)
        {
            if (IsCompatibleKey(key))
            {
                return ContainsKey((TKey)key);
            }

            return false;
        }

        IDictionaryEnumerator IDictionary.GetEnumerator() => new Enumerator(this, Enumerator.DictEntry);

        void IDictionary.Remove(object key)
        {
            if (IsCompatibleKey(key))
            {
                Remove((TKey)key);
            }
        }

        [MethodImpl(MethodImplOptions.AggressiveInlining)]
        private ref int GetBucket(uint hashCode)
        {
            int[] buckets = _buckets;
#if TARGET_64BIT
            return ref buckets[HashHelpers.FastMod(hashCode, (uint)buckets.Length, _fastModMultiplier)];
#else
            return ref buckets[hashCode % (uint)buckets.Length];
#endif
        }

        private struct Entry
        {
            public uint hashCode;
            /// <summary>
            /// 0-based index of next entry in chain: -1 means end of chain
            /// also encodes whether this entry _itself_ is part of the free list by changing sign and subtracting 3,
            /// so -2 means end of free list, -3 means index 0 but on free list, -4 means index 1 but on free list, etc.
            /// </summary>
            public int next;
            public TKey key;     // Key of entry
            public TValue value; // Value of entry
        }

        public struct Enumerator : IEnumerator<KeyValuePair<TKey, TValue>>, IDictionaryEnumerator
        {
            private readonly Dictionary<TKey, TValue> _dictionary;
            private readonly int _version;
            private int _index;
            private KeyValuePair<TKey, TValue> _current;
            private readonly int _getEnumeratorRetType;  // What should Enumerator.Current return?

            internal const int DictEntry = 1;
            internal const int KeyValuePair = 2;

            internal Enumerator(Dictionary<TKey, TValue> dictionary, int getEnumeratorRetType)
            {
                _dictionary = dictionary;
                _version = dictionary._version;
                _index = 0;
                _getEnumeratorRetType = getEnumeratorRetType;
                _current = default;
            }

            public bool MoveNext()
            {
                if (_version != _dictionary._version)
                {
                    ThrowHelper.ThrowInvalidOperationException_InvalidOperation_EnumFailedVersion();
                }

                // Use unsigned comparison since we set index to dictionary.count+1 when the enumeration ends.
                // dictionary.count+1 could be negative if dictionary.count is int.MaxValue
                while ((uint)_index < (uint)_dictionary._count)
                {
                    ref Entry entry = ref _dictionary._entries[_index++];

                    if (entry.next >= -1)
                    {
                        _current = new KeyValuePair<TKey, TValue>(entry.key, entry.value);
                        return true;
                    }
                }

                _index = _dictionary._count + 1;
                _current = default;
                return false;
            }

            public KeyValuePair<TKey, TValue> Current => _current;

            public void Dispose() { }

            object? IEnumerator.Current
            {
                get
                {
                    if (_index == 0 || (_index == _dictionary._count + 1))
                    {
                        ThrowHelper.ThrowInvalidOperationException_InvalidOperation_EnumOpCantHappen();
                    }

                    if (_getEnumeratorRetType == DictEntry)
                    {
                        return new DictionaryEntry(_current.Key, _current.Value);
                    }

                    return new KeyValuePair<TKey, TValue>(_current.Key, _current.Value);
                }
            }

            void IEnumerator.Reset()
            {
                if (_version != _dictionary._version)
                {
                    ThrowHelper.ThrowInvalidOperationException_InvalidOperation_EnumFailedVersion();
                }

                _index = 0;
                _current = default;
            }

            DictionaryEntry IDictionaryEnumerator.Entry
            {
                get
                {
                    if (_index == 0 || (_index == _dictionary._count + 1))
                    {
                        ThrowHelper.ThrowInvalidOperationException_InvalidOperation_EnumOpCantHappen();
                    }

                    return new DictionaryEntry(_current.Key, _current.Value);
                }
            }

            object IDictionaryEnumerator.Key
            {
                get
                {
                    if (_index == 0 || (_index == _dictionary._count + 1))
                    {
                        ThrowHelper.ThrowInvalidOperationException_InvalidOperation_EnumOpCantHappen();
                    }

                    return _current.Key;
                }
            }

            object? IDictionaryEnumerator.Value
            {
                get
                {
                    if (_index == 0 || (_index == _dictionary._count + 1))
                    {
                        ThrowHelper.ThrowInvalidOperationException_InvalidOperation_EnumOpCantHappen();
                    }

                    return _current.Value;
                }
            }
        }

        [DebuggerTypeProxy(typeof(DictionaryKeyCollectionDebugView<,>))]
        [DebuggerDisplay("Count = {Count}")]
        public sealed class KeyCollection : ICollection<TKey>, ICollection, IReadOnlyCollection<TKey>
        {
            private readonly Dictionary<TKey, TValue> _dictionary;

            public KeyCollection(Dictionary<TKey, TValue> dictionary)
            {
                if (dictionary == null)
                {
                    ThrowHelper.ThrowArgumentNullException(ExceptionArgument.dictionary);
                }

                _dictionary = dictionary;
            }

            public Enumerator GetEnumerator() => new Enumerator(_dictionary);

            public void CopyTo(TKey[] array, int index)
            {
                if (array == null)
                {
                    ThrowHelper.ThrowArgumentNullException(ExceptionArgument.array);
                }

                if (index < 0 || index > array.Length)
                {
                    ThrowHelper.ThrowIndexArgumentOutOfRange_NeedNonNegNumException();
                }

                if (array.Length - index < _dictionary.Count)
                {
                    ThrowHelper.ThrowArgumentException(ExceptionResource.Arg_ArrayPlusOffTooSmall);
                }

                int count = _dictionary._count;
                Entry[] entries = _dictionary._entries;
                for (int i = 0; i < count; i++)
                {
                    if (entries[i].next >= -1) array[index++] = entries[i].key;
                }
            }

            public int Count => _dictionary.Count;

            bool ICollection<TKey>.IsReadOnly => true;

            void ICollection<TKey>.Add(TKey item) =>
                ThrowHelper.ThrowNotSupportedException(ExceptionResource.NotSupported_KeyCollectionSet);

            void ICollection<TKey>.Clear() =>
                ThrowHelper.ThrowNotSupportedException(ExceptionResource.NotSupported_KeyCollectionSet);

            bool ICollection<TKey>.Contains(TKey item) =>
                _dictionary.ContainsKey(item);

            bool ICollection<TKey>.Remove(TKey item)
            {
                ThrowHelper.ThrowNotSupportedException(ExceptionResource.NotSupported_KeyCollectionSet);
                return false;
            }

            IEnumerator<TKey> IEnumerable<TKey>.GetEnumerator() => new Enumerator(_dictionary);

            IEnumerator IEnumerable.GetEnumerator() => new Enumerator(_dictionary);

            void ICollection.CopyTo(Array array, int index)
            {
                if (array == null)
                {
                    ThrowHelper.ThrowArgumentNullException(ExceptionArgument.array);
                }

                if (array.Rank != 1)
                {
                    ThrowHelper.ThrowArgumentException(ExceptionResource.Arg_RankMultiDimNotSupported);
                }

                if (array.GetLowerBound(0) != 0)
                {
                    ThrowHelper.ThrowArgumentException(ExceptionResource.Arg_NonZeroLowerBound);
                }

                if ((uint)index > (uint)array.Length)
                {
                    ThrowHelper.ThrowIndexArgumentOutOfRange_NeedNonNegNumException();
                }

                if (array.Length - index < _dictionary.Count)
                {
                    ThrowHelper.ThrowArgumentException(ExceptionResource.Arg_ArrayPlusOffTooSmall);
                }

                if (array is TKey[] keys)
                {
                    CopyTo(keys, index);
                }
                else
                {
                    object[]? objects = array as object[];
                    if (objects == null)
                    {
                        ThrowHelper.ThrowArgumentException_Argument_InvalidArrayType();
                    }

                    int count = _dictionary._count;
                    Entry[] entries = _dictionary._entries;
                    try
                    {
                        for (int i = 0; i < count; i++)
                        {
                            if (entries[i].next >= -1) objects[index++] = entries[i].key;
                        }
                    }
                    catch (ArrayTypeMismatchException)
                    {
                        ThrowHelper.ThrowArgumentException_Argument_InvalidArrayType();
                    }
                }
            }

            bool ICollection.IsSynchronized => false;

            object ICollection.SyncRoot => ((ICollection)_dictionary).SyncRoot;

            public struct Enumerator : IEnumerator<TKey>, IEnumerator
            {
                private readonly Dictionary<TKey, TValue> _dictionary;
                private int _index;
                private readonly int _version;
                private TKey? _currentKey;

                internal Enumerator(Dictionary<TKey, TValue> dictionary)
                {
                    _dictionary = dictionary;
                    _version = dictionary._version;
                    _index = 0;
                    _currentKey = default;
                }

                public void Dispose() { }

                public bool MoveNext()
                {
                    if (_version != _dictionary._version)
                    {
                        ThrowHelper.ThrowInvalidOperationException_InvalidOperation_EnumFailedVersion();
                    }

                    while ((uint)_index < (uint)_dictionary._count)
                    {
                        ref Entry entry = ref _dictionary._entries[_index++];

                        if (entry.next >= -1)
                        {
                            _currentKey = entry.key;
                            return true;
                        }
                    }

                    _index = _dictionary._count + 1;
                    _currentKey = default;
                    return false;
                }

                public TKey Current => _currentKey!;

                object? IEnumerator.Current
                {
                    get
                    {
                        if (_index == 0 || (_index == _dictionary._count + 1))
                        {
                            ThrowHelper.ThrowInvalidOperationException_InvalidOperation_EnumOpCantHappen();
                        }

                        return _currentKey;
                    }
                }

                void IEnumerator.Reset()
                {
                    if (_version != _dictionary._version)
                    {
                        ThrowHelper.ThrowInvalidOperationException_InvalidOperation_EnumFailedVersion();
                    }

                    _index = 0;
                    _currentKey = default;
                }
            }
        }

        [DebuggerTypeProxy(typeof(DictionaryValueCollectionDebugView<,>))]
        [DebuggerDisplay("Count = {Count}")]
        public sealed class ValueCollection : ICollection<TValue>, ICollection, IReadOnlyCollection<TValue>
        {
            private readonly Dictionary<TKey, TValue> _dictionary;

            public ValueCollection(Dictionary<TKey, TValue> dictionary)
            {
                if (dictionary == null)
                {
                    ThrowHelper.ThrowArgumentNullException(ExceptionArgument.dictionary);
                }

                _dictionary = dictionary;
            }

            public Enumerator GetEnumerator() => new Enumerator(_dictionary);

            public void CopyTo(TValue[] array, int index)
            {
                if (array == null)
                {
                    ThrowHelper.ThrowArgumentNullException(ExceptionArgument.array);
                }

                if ((uint)index > array.Length)
                {
                    ThrowHelper.ThrowIndexArgumentOutOfRange_NeedNonNegNumException();
                }

                if (array.Length - index < _dictionary.Count)
                {
                    ThrowHelper.ThrowArgumentException(ExceptionResource.Arg_ArrayPlusOffTooSmall);
                }

                int count = _dictionary._count;
                Entry[] entries = _dictionary._entries;
                for (int i = 0; i < count; i++)
                {
                    if (entries[i].next >= -1) array[index++] = entries[i].value;
                }
            }

            public int Count => _dictionary.Count;

            bool ICollection<TValue>.IsReadOnly => true;

            void ICollection<TValue>.Add(TValue item) =>
                ThrowHelper.ThrowNotSupportedException(ExceptionResource.NotSupported_ValueCollectionSet);

            bool ICollection<TValue>.Remove(TValue item)
            {
                ThrowHelper.ThrowNotSupportedException(ExceptionResource.NotSupported_ValueCollectionSet);
                return false;
            }

            void ICollection<TValue>.Clear() =>
                ThrowHelper.ThrowNotSupportedException(ExceptionResource.NotSupported_ValueCollectionSet);

            bool ICollection<TValue>.Contains(TValue item) => _dictionary.ContainsValue(item);

            IEnumerator<TValue> IEnumerable<TValue>.GetEnumerator() => new Enumerator(_dictionary);

            IEnumerator IEnumerable.GetEnumerator() => new Enumerator(_dictionary);

            void ICollection.CopyTo(Array array, int index)
            {
                if (array == null)
                {
                    ThrowHelper.ThrowArgumentNullException(ExceptionArgument.array);
                }

                if (array.Rank != 1)
                {
                    ThrowHelper.ThrowArgumentException(ExceptionResource.Arg_RankMultiDimNotSupported);
                }

                if (array.GetLowerBound(0) != 0)
                {
                    ThrowHelper.ThrowArgumentException(ExceptionResource.Arg_NonZeroLowerBound);
                }

                if ((uint)index > (uint)array.Length)
                {
                    ThrowHelper.ThrowIndexArgumentOutOfRange_NeedNonNegNumException();
                }

                if (array.Length - index < _dictionary.Count)
                {
                    ThrowHelper.ThrowArgumentException(ExceptionResource.Arg_ArrayPlusOffTooSmall);
                }

                if (array is TValue[] values)
                {
                    CopyTo(values, index);
                }
                else
                {
                    object[]? objects = array as object[];
                    if (objects == null)
                    {
                        ThrowHelper.ThrowArgumentException_Argument_InvalidArrayType();
                    }

                    int count = _dictionary._count;
                    Entry[] entries = _dictionary._entries;
                    try
                    {
                        for (int i = 0; i < count; i++)
                        {
                            if (entries[i].next >= -1) objects[index++] = entries[i].value!;
                        }
                    }
                    catch (ArrayTypeMismatchException)
                    {
                        ThrowHelper.ThrowArgumentException_Argument_InvalidArrayType();
                    }
                }
            }

            bool ICollection.IsSynchronized => false;

            object ICollection.SyncRoot => ((ICollection)_dictionary).SyncRoot;

            public struct Enumerator : IEnumerator<TValue>, IEnumerator
            {
                private readonly Dictionary<TKey, TValue> _dictionary;
                private int _index;
                private readonly int _version;
                private TValue? _currentValue;

                internal Enumerator(Dictionary<TKey, TValue> dictionary)
                {
                    _dictionary = dictionary;
                    _version = dictionary._version;
                    _index = 0;
                    _currentValue = default;
                }

                public void Dispose() { }

                public bool MoveNext()
                {
                    if (_version != _dictionary._version)
                    {
                        ThrowHelper.ThrowInvalidOperationException_InvalidOperation_EnumFailedVersion();
                    }

                    while ((uint)_index < (uint)_dictionary._count)
                    {
                        ref Entry entry = ref _dictionary._entries[_index++];

                        if (entry.next >= -1)
                        {
                            _currentValue = entry.value;
                            return true;
                        }
                    }
                    _index = _dictionary._count + 1;
                    _currentValue = default;
                    return false;
                }

                public TValue Current => _currentValue!;

                object? IEnumerator.Current
                {
                    get
                    {
                        if (_index == 0 || (_index == _dictionary._count + 1))
                        {
                            ThrowHelper.ThrowInvalidOperationException_InvalidOperation_EnumOpCantHappen();
                        }

                        return _currentValue;
                    }
                }

                void IEnumerator.Reset()
                {
                    if (_version != _dictionary._version)
                    {
                        ThrowHelper.ThrowInvalidOperationException_InvalidOperation_EnumFailedVersion();
                    }

                    _index = 0;
                    _currentValue = default;
                }
            }
        }
    }
}<|MERGE_RESOLUTION|>--- conflicted
+++ resolved
@@ -254,14 +254,7 @@
             int count = _count;
             if (count > 0)
             {
-<<<<<<< HEAD
-                Array.Clear(_buckets, 0, _buckets.Length);
-=======
-                Debug.Assert(_buckets != null, "_buckets should be non-null");
-                Debug.Assert(_entries != null, "_entries should be non-null");
-
                 Array.Clear(_buckets);
->>>>>>> 5788ea0d
 
                 _count = 0;
                 _freeList = -1;
