--- conflicted
+++ resolved
@@ -5,10 +5,6 @@
 {
     /// <summary>Defines a mechanism for incrementing a given value.</summary>
     /// <typeparam name="TSelf">The type that implements this interface.</typeparam>
-<<<<<<< HEAD
-    [RequiresPreviewFeatures(Number.PreviewFeatureMessage, Url = Number.PreviewFeatureUrl)]
-=======
->>>>>>> eb51b02b
     public interface IIncrementOperators<TSelf>
         where TSelf : IIncrementOperators<TSelf>
     {
