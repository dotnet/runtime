// Licensed to the .NET Foundation under one or more agreements.
// The .NET Foundation licenses this file to you under the MIT license.

using System.Buffers;
using System.Diagnostics;
using System.Diagnostics.CodeAnalysis;
using System.Globalization;
using System.Numerics;
using System.Runtime.CompilerServices;
using System.Runtime.InteropServices;
using System.Text.Unicode;
using System.Buffers.Binary;
using System.Runtime.Intrinsics;

using Internal.Runtime.CompilerServices;

namespace System
{
    public partial class String
    {
        //
        // Search/Query methods
        //

        [MethodImpl(MethodImplOptions.AggressiveInlining)]
        private static bool EqualsHelper(string strA, string strB)
        {
            Debug.Assert(strA != null);
            Debug.Assert(strB != null);
            Debug.Assert(strA.Length == strB.Length);

            return SpanHelpers.SequenceEqual(
                    ref Unsafe.As<char, byte>(ref strA.GetRawStringData()),
                    ref Unsafe.As<char, byte>(ref strB.GetRawStringData()),
                    ((uint)strA.Length) * sizeof(char));
        }

        [MethodImpl(MethodImplOptions.AggressiveInlining)]
        private static int CompareOrdinalHelper(string strA, int indexA, int countA, string strB, int indexB, int countB)
        {
            Debug.Assert(strA != null);
            Debug.Assert(strB != null);
            Debug.Assert(indexA >= 0 && indexB >= 0);
            Debug.Assert(countA >= 0 && countB >= 0);
            Debug.Assert(indexA + countA <= strA.Length && indexB + countB <= strB.Length);

            return SpanHelpers.SequenceCompareTo(
                ref Unsafe.Add(ref strA.GetRawStringData(), (nint)(uint)indexA /* force zero-extension */), countA,
                ref Unsafe.Add(ref strB.GetRawStringData(), (nint)(uint)indexB /* force zero-extension */), countB);
        }

        internal static bool EqualsOrdinalIgnoreCase(string? strA, string? strB)
        {
            if (ReferenceEquals(strA, strB))
            {
                return true;
            }

            if (strA is null || strB is null)
            {
                return false;
            }

            if (strA.Length != strB.Length)
            {
                return false;
            }

            return EqualsOrdinalIgnoreCaseNoLengthCheck(strA, strB);
        }

        private static bool EqualsOrdinalIgnoreCaseNoLengthCheck(string strA, string strB)
        {
            Debug.Assert(strA.Length == strB.Length);

            return Ordinal.EqualsIgnoreCase(ref strA.GetRawStringData(), ref strB.GetRawStringData(), strB.Length);
        }

        private static unsafe int CompareOrdinalHelper(string strA, string strB)
        {
            Debug.Assert(strA != null);
            Debug.Assert(strB != null);

            // NOTE: This may be subject to change if eliminating the check
            // in the callers makes them small enough to be inlined
            Debug.Assert(strA._firstChar == strB._firstChar,
                "For performance reasons, callers of this method should " +
                "check/short-circuit beforehand if the first char is the same.");

            int length = Math.Min(strA.Length, strB.Length);

            fixed (char* ap = &strA._firstChar) fixed (char* bp = &strB._firstChar)
            {
                char* a = ap;
                char* b = bp;

                // Check if the second chars are different here
                // The reason we check if _firstChar is different is because
                // it's the most common case and allows us to avoid a method call
                // to here.
                // The reason we check if the second char is different is because
                // if the first two chars the same we can increment by 4 bytes,
                // leaving us word-aligned on both 32-bit (12 bytes into the string)
                // and 64-bit (16 bytes) platforms.

                // For empty strings, the second char will be null due to padding.
                // The start of the string is the type pointer + string length, which
                // takes up 8 bytes on 32-bit, 12 on x64. For empty strings the null
                // terminator immediately follows, leaving us with an object
                // 10/14 bytes in size. Since everything needs to be a multiple
                // of 4/8, this will get padded and zeroed out.

                // For one-char strings the second char will be the null terminator.

                // NOTE: If in the future there is a way to read the second char
                // without pinning the string (e.g. System.Runtime.CompilerServices.Unsafe
                // is exposed to mscorlib, or a future version of C# allows inline IL),
                // then do that and short-circuit before the fixed.

                if (*(a + 1) != *(b + 1)) goto DiffOffset1;

                // Since we know that the first two chars are the same,
                // we can increment by 2 here and skip 4 bytes.
                // This leaves us 8-byte aligned, which results
                // on better perf for 64-bit platforms.
                length -= 2; a += 2; b += 2;

                // unroll the loop
#if TARGET_64BIT
                while (length >= 12)
                {
                    if (*(long*)a != *(long*)b) goto DiffOffset0;
                    if (*(long*)(a + 4) != *(long*)(b + 4)) goto DiffOffset4;
                    if (*(long*)(a + 8) != *(long*)(b + 8)) goto DiffOffset8;
                    length -= 12; a += 12; b += 12;
                }
#else // TARGET_64BIT
                while (length >= 10)
                {
                    if (*(int*)a != *(int*)b) goto DiffOffset0;
                    if (*(int*)(a + 2) != *(int*)(b + 2)) goto DiffOffset2;
                    if (*(int*)(a + 4) != *(int*)(b + 4)) goto DiffOffset4;
                    if (*(int*)(a + 6) != *(int*)(b + 6)) goto DiffOffset6;
                    if (*(int*)(a + 8) != *(int*)(b + 8)) goto DiffOffset8;
                    length -= 10; a += 10; b += 10;
                }
#endif // TARGET_64BIT

                // Fallback loop:
                // go back to slower code path and do comparison on 4 bytes at a time.
                // This depends on the fact that the String objects are
                // always zero terminated and that the terminating zero is not included
                // in the length. For odd string sizes, the last compare will include
                // the zero terminator.
                while (length > 0)
                {
                    if (*(int*)a != *(int*)b) goto DiffNextInt;
                    length -= 2;
                    a += 2;
                    b += 2;
                }

                // At this point, we have compared all the characters in at least one string.
                // The longer string will be larger.
                return strA.Length - strB.Length;

#if TARGET_64BIT
            DiffOffset8: a += 4; b += 4;
            DiffOffset4: a += 4; b += 4;
#else // TARGET_64BIT
                // Use jumps instead of falling through, since
                // otherwise going to DiffOffset8 will involve
                // 8 add instructions before getting to DiffNextInt
                DiffOffset8: a += 8; b += 8; goto DiffOffset0;
                DiffOffset6: a += 6; b += 6; goto DiffOffset0;
                DiffOffset4: a += 2; b += 2;
                DiffOffset2: a += 2; b += 2;
#endif // TARGET_64BIT

            DiffOffset0:
                // If we reached here, we already see a difference in the unrolled loop above
#if TARGET_64BIT
                if (*(int*)a == *(int*)b)
                {
                    a += 2; b += 2;
                }
#endif // TARGET_64BIT

            DiffNextInt:
                if (*a != *b) return *a - *b;

                DiffOffset1:
                Debug.Assert(*(a + 1) != *(b + 1), "This char must be different if we reach here!");
                return *(a + 1) - *(b + 1);
            }
        }

        // Provides a culture-correct string comparison. StrA is compared to StrB
        // to determine whether it is lexicographically less, equal, or greater, and then returns
        // either a negative integer, 0, or a positive integer; respectively.
        //
        public static int Compare(string? strA, string? strB)
        {
            return Compare(strA, strB, StringComparison.CurrentCulture);
        }

        // Provides a culture-correct string comparison. strA is compared to strB
        // to determine whether it is lexicographically less, equal, or greater, and then a
        // negative integer, 0, or a positive integer is returned; respectively.
        // The case-sensitive option is set by ignoreCase
        //
        public static int Compare(string? strA, string? strB, bool ignoreCase)
        {
            StringComparison comparisonType = ignoreCase ? StringComparison.CurrentCultureIgnoreCase : StringComparison.CurrentCulture;
            return Compare(strA, strB, comparisonType);
        }

        // Provides a more flexible function for string comparison. See StringComparison
        // for meaning of different comparisonType.
        public static int Compare(string? strA, string? strB, StringComparison comparisonType)
        {
            if (object.ReferenceEquals(strA, strB))
            {
                CheckStringComparison(comparisonType);
                return 0;
            }

            // They can't both be null at this point.
            if (strA == null)
            {
                CheckStringComparison(comparisonType);
                return -1;
            }
            if (strB == null)
            {
                CheckStringComparison(comparisonType);
                return 1;
            }

            switch (comparisonType)
            {
                case StringComparison.CurrentCulture:
                case StringComparison.CurrentCultureIgnoreCase:
                    return CultureInfo.CurrentCulture.CompareInfo.Compare(strA, strB, GetCaseCompareOfComparisonCulture(comparisonType));

                case StringComparison.InvariantCulture:
                case StringComparison.InvariantCultureIgnoreCase:
                    return CompareInfo.Invariant.Compare(strA, strB, GetCaseCompareOfComparisonCulture(comparisonType));

                case StringComparison.Ordinal:
                    // Most common case: first character is different.
                    // Returns false for empty strings.
                    if (strA._firstChar != strB._firstChar)
                    {
                        return strA._firstChar - strB._firstChar;
                    }

                    return CompareOrdinalHelper(strA, strB);

                case StringComparison.OrdinalIgnoreCase:
                    return Ordinal.CompareStringIgnoreCase(ref strA.GetRawStringData(), strA.Length, ref strB.GetRawStringData(), strB.Length);

                default:
                    throw new ArgumentException(SR.NotSupported_StringComparison, nameof(comparisonType));
            }
        }

        // Provides a culture-correct string comparison. strA is compared to strB
        // to determine whether it is lexicographically less, equal, or greater, and then a
        // negative integer, 0, or a positive integer is returned; respectively.
        //
        public static int Compare(string? strA, string? strB, CultureInfo? culture, CompareOptions options)
        {
            CultureInfo compareCulture = culture ?? CultureInfo.CurrentCulture;
            return compareCulture.CompareInfo.Compare(strA, strB, options);
        }

        // Provides a culture-correct string comparison. strA is compared to strB
        // to determine whether it is lexicographically less, equal, or greater, and then a
        // negative integer, 0, or a positive integer is returned; respectively.
        // The case-sensitive option is set by ignoreCase, and the culture is set
        // by culture
        //
        public static int Compare(string? strA, string? strB, bool ignoreCase, CultureInfo? culture)
        {
            CompareOptions options = ignoreCase ? CompareOptions.IgnoreCase : CompareOptions.None;
            return Compare(strA, strB, culture, options);
        }

        // Determines whether two string regions match.  The substring of strA beginning
        // at indexA of given length is compared with the substring of strB
        // beginning at indexB of the same length.
        //
        public static int Compare(string? strA, int indexA, string? strB, int indexB, int length)
        {
            // NOTE: It's important we call the boolean overload, and not the StringComparison
            // one. The two have some subtly different behavior (see notes in the former).
            return Compare(strA, indexA, strB, indexB, length, ignoreCase: false);
        }

        // Determines whether two string regions match.  The substring of strA beginning
        // at indexA of given length is compared with the substring of strB
        // beginning at indexB of the same length.  Case sensitivity is determined by the ignoreCase boolean.
        //
        public static int Compare(string? strA, int indexA, string? strB, int indexB, int length, bool ignoreCase)
        {
            // Ideally we would just forward to the string.Compare overload that takes
            // a StringComparison parameter, and just pass in CurrentCulture/CurrentCultureIgnoreCase.
            // That function will return early if an optimization can be applied, e.g. if
            // (object)strA == strB && indexA == indexB then it will return 0 straightaway.
            // There are a couple of subtle behavior differences that prevent us from doing so
            // however:
            // - string.Compare(null, -1, null, -1, -1, StringComparison.CurrentCulture) works
            //   since that method also returns early for nulls before validation. It shouldn't
            //   for this overload.
            // - Since we originally forwarded to CompareInfo.Compare for all of the argument
            //   validation logic, the ArgumentOutOfRangeExceptions thrown will contain different
            //   parameter names.
            // Therefore, we have to duplicate some of the logic here.

            int lengthA = length;
            int lengthB = length;

            if (strA != null)
            {
                lengthA = Math.Min(lengthA, strA.Length - indexA);
            }

            if (strB != null)
            {
                lengthB = Math.Min(lengthB, strB.Length - indexB);
            }

            CompareOptions options = ignoreCase ? CompareOptions.IgnoreCase : CompareOptions.None;
            return CultureInfo.CurrentCulture.CompareInfo.Compare(strA, indexA, lengthA, strB, indexB, lengthB, options);
        }

        // Determines whether two string regions match.  The substring of strA beginning
        // at indexA of length length is compared with the substring of strB
        // beginning at indexB of the same length.  Case sensitivity is determined by the ignoreCase boolean,
        // and the culture is set by culture.
        //
        public static int Compare(string? strA, int indexA, string? strB, int indexB, int length, bool ignoreCase, CultureInfo? culture)
        {
            CompareOptions options = ignoreCase ? CompareOptions.IgnoreCase : CompareOptions.None;
            return Compare(strA, indexA, strB, indexB, length, culture, options);
        }

        // Determines whether two string regions match.  The substring of strA beginning
        // at indexA of length length is compared with the substring of strB
        // beginning at indexB of the same length.
        //
        public static int Compare(string? strA, int indexA, string? strB, int indexB, int length, CultureInfo? culture, CompareOptions options)
        {
            CultureInfo compareCulture = culture ?? CultureInfo.CurrentCulture;
            int lengthA = length;
            int lengthB = length;

            if (strA != null)
            {
                lengthA = Math.Min(lengthA, strA.Length - indexA);
            }

            if (strB != null)
            {
                lengthB = Math.Min(lengthB, strB.Length - indexB);
            }

            return compareCulture.CompareInfo.Compare(strA, indexA, lengthA, strB, indexB, lengthB, options);
        }

        public static int Compare(string? strA, int indexA, string? strB, int indexB, int length, StringComparison comparisonType)
        {
            CheckStringComparison(comparisonType);

            if (strA == null || strB == null)
            {
                if (object.ReferenceEquals(strA, strB))
                {
                    // They're both null
                    return 0;
                }

                return strA == null ? -1 : 1;
            }

            if (length < 0)
            {
                throw new ArgumentOutOfRangeException(nameof(length), SR.ArgumentOutOfRange_NegativeLength);
            }

            if (indexA < 0 || indexB < 0)
            {
                string paramName = indexA < 0 ? nameof(indexA) : nameof(indexB);
                throw new ArgumentOutOfRangeException(paramName, SR.ArgumentOutOfRange_Index);
            }

            if (strA.Length - indexA < 0 || strB.Length - indexB < 0)
            {
                string paramName = strA.Length - indexA < 0 ? nameof(indexA) : nameof(indexB);
                throw new ArgumentOutOfRangeException(paramName, SR.ArgumentOutOfRange_Index);
            }

            if (length == 0 || (object.ReferenceEquals(strA, strB) && indexA == indexB))
            {
                return 0;
            }

            int lengthA = Math.Min(length, strA.Length - indexA);
            int lengthB = Math.Min(length, strB.Length - indexB);

            switch (comparisonType)
            {
                case StringComparison.CurrentCulture:
                case StringComparison.CurrentCultureIgnoreCase:
                    return CultureInfo.CurrentCulture.CompareInfo.Compare(strA, indexA, lengthA, strB, indexB, lengthB, GetCaseCompareOfComparisonCulture(comparisonType));

                case StringComparison.InvariantCulture:
                case StringComparison.InvariantCultureIgnoreCase:
                    return CompareInfo.Invariant.Compare(strA, indexA, lengthA, strB, indexB, lengthB, GetCaseCompareOfComparisonCulture(comparisonType));

                case StringComparison.Ordinal:
                    return CompareOrdinalHelper(strA, indexA, lengthA, strB, indexB, lengthB);

                default:
                    Debug.Assert(comparisonType == StringComparison.OrdinalIgnoreCase); // CheckStringComparison validated these earlier
                    return Ordinal.CompareStringIgnoreCase(ref Unsafe.Add(ref strA.GetRawStringData(), indexA), lengthA, ref Unsafe.Add(ref strB.GetRawStringData(), indexB), lengthB);
            }
        }

        // Compares strA and strB using an ordinal (code-point) comparison.
        //
        public static int CompareOrdinal(string? strA, string? strB)
        {
            if (object.ReferenceEquals(strA, strB))
            {
                return 0;
            }

            // They can't both be null at this point.
            if (strA == null)
            {
                return -1;
            }
            if (strB == null)
            {
                return 1;
            }

            // Most common case, first character is different.
            // This will return false for empty strings.
            if (strA._firstChar != strB._firstChar)
            {
                return strA._firstChar - strB._firstChar;
            }

            return CompareOrdinalHelper(strA, strB);
        }

        [MethodImpl(MethodImplOptions.AggressiveInlining)]
        internal static int CompareOrdinal(ReadOnlySpan<char> strA, ReadOnlySpan<char> strB)
            => SpanHelpers.SequenceCompareTo(ref MemoryMarshal.GetReference(strA), strA.Length, ref MemoryMarshal.GetReference(strB), strB.Length);

        // Compares strA and strB using an ordinal (code-point) comparison.
        //
        public static int CompareOrdinal(string? strA, int indexA, string? strB, int indexB, int length)
        {
            if (strA == null || strB == null)
            {
                if (object.ReferenceEquals(strA, strB))
                {
                    // They're both null
                    return 0;
                }

                return strA == null ? -1 : 1;
            }

            // COMPAT: Checking for nulls should become before the arguments are validated,
            // but other optimizations which allow us to return early should come after.

            if (length < 0)
            {
                throw new ArgumentOutOfRangeException(nameof(length), SR.ArgumentOutOfRange_NegativeCount);
            }

            if (indexA < 0 || indexB < 0)
            {
                string paramName = indexA < 0 ? nameof(indexA) : nameof(indexB);
                throw new ArgumentOutOfRangeException(paramName, SR.ArgumentOutOfRange_Index);
            }

            int lengthA = Math.Min(length, strA.Length - indexA);
            int lengthB = Math.Min(length, strB.Length - indexB);

            if (lengthA < 0 || lengthB < 0)
            {
                string paramName = lengthA < 0 ? nameof(indexA) : nameof(indexB);
                throw new ArgumentOutOfRangeException(paramName, SR.ArgumentOutOfRange_Index);
            }

            if (length == 0 || (object.ReferenceEquals(strA, strB) && indexA == indexB))
            {
                return 0;
            }

            return CompareOrdinalHelper(strA, indexA, lengthA, strB, indexB, lengthB);
        }

        // Compares this String to another String (cast as object), returning an integer that
        // indicates the relationship. This method returns a value less than 0 if this is less than value, 0
        // if this is equal to value, or a value greater than 0 if this is greater than value.
        //
        public int CompareTo(object? value)
        {
            if (value == null)
            {
                return 1;
            }

            if (!(value is string other))
            {
                throw new ArgumentException(SR.Arg_MustBeString);
            }

            return CompareTo(other); // will call the string-based overload
        }

        // Determines the sorting relation of StrB to the current instance.
        //
        public int CompareTo(string? strB)
        {
            return string.Compare(this, strB, StringComparison.CurrentCulture);
        }

        // Determines whether a specified string is a suffix of the current instance.
        //
        // The case-sensitive and culture-sensitive option is set by options,
        // and the default culture is used.
        //
        public bool EndsWith(string value)
        {
            return EndsWith(value, StringComparison.CurrentCulture);
        }

        public bool EndsWith(string value!!, StringComparison comparisonType)
        {
            if ((object)this == (object)value)
            {
                CheckStringComparison(comparisonType);
                return true;
            }

            if (value.Length == 0)
            {
                CheckStringComparison(comparisonType);
                return true;
            }

            switch (comparisonType)
            {
                case StringComparison.CurrentCulture:
                case StringComparison.CurrentCultureIgnoreCase:
                    return CultureInfo.CurrentCulture.CompareInfo.IsSuffix(this, value, GetCaseCompareOfComparisonCulture(comparisonType));

                case StringComparison.InvariantCulture:
                case StringComparison.InvariantCultureIgnoreCase:
                    return CompareInfo.Invariant.IsSuffix(this, value, GetCaseCompareOfComparisonCulture(comparisonType));

                case StringComparison.Ordinal:
                    int offset = this.Length - value.Length;
                    return (uint)offset <= (uint)this.Length && this.AsSpan(offset).SequenceEqual(value);

                case StringComparison.OrdinalIgnoreCase:
                    return this.Length < value.Length ?
                            false :
                            (Ordinal.CompareStringIgnoreCase(ref Unsafe.Add(ref this.GetRawStringData(), this.Length - value.Length), value.Length, ref value.GetRawStringData(), value.Length) == 0);

                default:
                    throw new ArgumentException(SR.NotSupported_StringComparison, nameof(comparisonType));
            }
        }

        public bool EndsWith(string value!!, bool ignoreCase, CultureInfo? culture)
        {
            if ((object)this == (object)value)
            {
                return true;
            }

            CultureInfo referenceCulture = culture ?? CultureInfo.CurrentCulture;
            return referenceCulture.CompareInfo.IsSuffix(this, value, ignoreCase ? CompareOptions.IgnoreCase : CompareOptions.None);
        }

        public bool EndsWith(char value)
        {
            int lastPos = Length - 1;
            return ((uint)lastPos < (uint)Length) && this[lastPos] == value;
        }

        // Determines whether two strings match.
        public override bool Equals([NotNullWhen(true)] object? obj)
        {
            if (object.ReferenceEquals(this, obj))
                return true;

            if (!(obj is string str))
                return false;

            if (this.Length != str.Length)
                return false;

            return EqualsHelper(this, str);
        }

        // Determines whether two strings match.
        public bool Equals([NotNullWhen(true)] string? value)
        {
            if (object.ReferenceEquals(this, value))
                return true;

            // NOTE: No need to worry about casting to object here.
            // If either side of an == comparison between strings
            // is null, Roslyn generates a simple ceq instruction
            // instead of calling string.op_Equality.
            if (value == null)
                return false;

            if (this.Length != value.Length)
                return false;

            return EqualsHelper(this, value);
        }

        public bool Equals([NotNullWhen(true)] string? value, StringComparison comparisonType)
        {
            if (object.ReferenceEquals(this, value))
            {
                CheckStringComparison(comparisonType);
                return true;
            }

            if (value is null)
            {
                CheckStringComparison(comparisonType);
                return false;
            }

            switch (comparisonType)
            {
                case StringComparison.CurrentCulture:
                case StringComparison.CurrentCultureIgnoreCase:
                    return CultureInfo.CurrentCulture.CompareInfo.Compare(this, value, GetCaseCompareOfComparisonCulture(comparisonType)) == 0;

                case StringComparison.InvariantCulture:
                case StringComparison.InvariantCultureIgnoreCase:
                    return CompareInfo.Invariant.Compare(this, value, GetCaseCompareOfComparisonCulture(comparisonType)) == 0;

                case StringComparison.Ordinal:
                    if (this.Length != value.Length)
                        return false;
                    return EqualsHelper(this, value);

                case StringComparison.OrdinalIgnoreCase:
                    if (this.Length != value.Length)
                        return false;

                    return EqualsOrdinalIgnoreCaseNoLengthCheck(this, value);

                default:
                    throw new ArgumentException(SR.NotSupported_StringComparison, nameof(comparisonType));
            }
        }

        [MethodImpl(MethodImplOptions.AggressiveInlining)]
        private static ulong ReadUInt64(string str) =>
            Unsafe.ReadUnaligned<ulong>(ref Unsafe.As<char, byte>(ref str._firstChar));

        [MethodImpl(MethodImplOptions.AggressiveInlining)]
        private static ulong ReadUInt64(string str, nint offset) =>
            Unsafe.ReadUnaligned<ulong>(ref Unsafe.As<char, byte>(ref Unsafe.Add(ref str._firstChar, offset)));

        // Determines whether two Strings match.
        [MethodImpl(MethodImplOptions.AggressiveInlining)]
        public static bool Equals(string? a, string? b)
        {
#if TARGET_64BIT && !MONO && !BIGENDIAN
            // Try to unroll Equals in case of constant 'b' for b.Length in [0..16] range
            if (RuntimeHelpers.IsKnownConstant(b) && !RuntimeHelpers.IsKnownConstant(a) && b != null)
            {
                // Unroll using SWAR
                if (b.Length <= 8)
                {
                    return EqualsUnrolled_0_to_8(a, b);
                }
                // Unroll using two Vector128s
                if (b.Length <= 16 && Vector128.IsHardwareAccelerated)
                {
                    return EqualsUnrolled_9_to_16(a, b);
                }
                // NOTE: for some values we can emit a more optimal codegen e.g. for Length 7 and 8
                // we can use a single Vector128 or add Vector256 path for Length in [16..32] range
                // but we need to be careful here with inliner's budget
            }

            [MethodImpl(MethodImplOptions.AggressiveInlining)]
            static bool EqualsUnrolled_0_to_8(string? a, string b)
            {
                if (a != null)
                {
                    if (b.Length == 0)
                    {
                        // Fold Equals(a, "") to 'a != null && a.Length == 0'
                        return a.Length == 0;
                    }

                    // For Length 1 and 2 we rely on fact that even an empty string is 8 bytes long (on 64bit)
                    // [ 4b Length ][ 2b _firstChar ][ 2b padding ]
                    // so we can check Length and first 2 chars in a single operation
                    if (b.Length == 1)
                    {
                        return ReadUInt64(a, -2) == (((ulong)b[0] << 32) | 1UL);
                    }
                    if (b.Length == 2)
                    {
                        return ReadUInt64(a, -2) == (((ulong)b[1] << 48) |
                                                     ((ulong)b[0] << 32) | 2UL);
                    }

                    if (b.Length == 3)
                    {
                        // Load ch1, ch2, ch3 and \0 into ulong
                        return a.Length == 3 &&
                            ReadUInt64(a) == (((ulong)b[2] << 32) |
                                              ((ulong)b[1] << 16) | b[0]);
                    }

                    ulong v1 = ReadUInt64(a);
                    ulong cns1 = ((ulong)b[3] << 48) |
                                 ((ulong)b[2] << 32) |
                                 ((ulong)b[1] << 16) | b[0];

                    if (b.Length == 4)
                    {
                        // Load ch1, ch2, ch3 and ch4 into ulong
                        return a.Length == 4 && v1 == cns1;
                    }

                    // Handle Length [5..8] via two ulong (overlapped)
                    return a.Length == b.Length && v1 == cns1 &&
                        ReadUInt64(a, b.Length - 4) == (((ulong)b[b.Length - 1] << 48) |
                                                        ((ulong)b[b.Length - 2] << 32) |
                                                        ((ulong)b[b.Length - 3] << 16) |
                                                        ((ulong)b[b.Length - 4] << 0));
                }

                // a is null when b is a known non-null
                return false;
            }

            [MethodImpl(MethodImplOptions.AggressiveInlining)]
            static bool EqualsUnrolled_9_to_16(string? a, string b)
            {
                if (a != null && a.Length == b.Length)
                {
                    // Load 'a' into two vectors with overlapping.
                    Vector128<ushort> v2 = Vector128.LoadUnsafe(
                        ref Unsafe.As<char, ushort>(ref a._firstChar), (nuint)b.Length - 8);
                    Vector128<ushort> v1 = Vector128.LoadUnsafe(
                        ref Unsafe.As<char, ushort>(ref a._firstChar));

                    // ((v1 ^ cns1) | (v2 ^ cns2)) == zero
                    return ((v1 ^ Vector128.Create(
                                    b[0], b[1], b[2], b[3],
                                    b[4], b[5], b[6], b[7])) |
                            (v2 ^ Vector128.Create(
                                    // b[b.Length - c] are folded to constants
                                    b[b.Length - 8], b[b.Length - 7],
                                    b[b.Length - 6], b[b.Length - 5],
                                    b[b.Length - 4], b[b.Length - 3],
                                    b[b.Length - 2], b[b.Length - 1]))) == Vector128<ushort>.Zero;
                }
                // a is null when b is a known non-null
                return false;
            }

            // Two-Vector256s-impl can be basically a copy-paste of ^ with wider vectors to handle inputs [17..32]
            // but we need to tune inliner's budget first
#endif
            return EqualsFallback(a, b);

            static bool EqualsFallback(string? a, string? b)
            {
                if (object.ReferenceEquals(a, b))
                {
                    return true;
                }

                if (a is null || b is null || a.Length != b.Length)
                {
                    return false;
                }

                return EqualsHelper(a, b);
            }
        }

        public static bool Equals(string? a, string? b, StringComparison comparisonType)
        {
            if (object.ReferenceEquals(a, b))
            {
                CheckStringComparison(comparisonType);
                return true;
            }

            if (a is null || b is null)
            {
                CheckStringComparison(comparisonType);
                return false;
            }

            switch (comparisonType)
            {
                case StringComparison.CurrentCulture:
                case StringComparison.CurrentCultureIgnoreCase:
                    return CultureInfo.CurrentCulture.CompareInfo.Compare(a, b, GetCaseCompareOfComparisonCulture(comparisonType)) == 0;

                case StringComparison.InvariantCulture:
                case StringComparison.InvariantCultureIgnoreCase:
                    return CompareInfo.Invariant.Compare(a, b, GetCaseCompareOfComparisonCulture(comparisonType)) == 0;

                case StringComparison.Ordinal:
                    if (a.Length != b.Length)
                        return false;
                    return EqualsHelper(a, b);

                case StringComparison.OrdinalIgnoreCase:
                    if (a.Length != b.Length)
                        return false;

                    return EqualsOrdinalIgnoreCaseNoLengthCheck(a, b);

                default:
                    throw new ArgumentException(SR.NotSupported_StringComparison, nameof(comparisonType));
            }
        }

        public static bool operator ==(string? a, string? b) => string.Equals(a, b);

        public static bool operator !=(string? a, string? b) => !string.Equals(a, b);

        // Gets a hash code for this string.  If strings A and B are such that A.Equals(B), then
        // they will return the same hash code.
        [MethodImpl(MethodImplOptions.AggressiveInlining)]
        public override int GetHashCode()
        {
            ulong seed = Marvin.DefaultSeed;

            // Multiplication below will not overflow since going from positive Int32 to UInt32.
            return Marvin.ComputeHash32(ref Unsafe.As<char, byte>(ref _firstChar), (uint)_stringLength * 2 /* in bytes, not chars */, (uint)seed, (uint)(seed >> 32));
        }

        // Gets a hash code for this string and this comparison. If strings A and B and comparison C are such
        // that string.Equals(A, B, C), then they will return the same hash code with this comparison C.
        public int GetHashCode(StringComparison comparisonType) => StringComparer.FromComparison(comparisonType).GetHashCode(this);

        [MethodImpl(MethodImplOptions.AggressiveInlining)]
        internal int GetHashCodeOrdinalIgnoreCase()
        {
            ulong seed = Marvin.DefaultSeed;
            return Marvin.ComputeHash32OrdinalIgnoreCase(ref _firstChar, _stringLength /* in chars, not bytes */, (uint)seed, (uint)(seed >> 32));
        }

        // A span-based equivalent of String.GetHashCode(). Computes an ordinal hash code.
        [MethodImpl(MethodImplOptions.AggressiveInlining)]
        public static int GetHashCode(ReadOnlySpan<char> value)
        {
            ulong seed = Marvin.DefaultSeed;

            // Multiplication below will not overflow since going from positive Int32 to UInt32.
            return Marvin.ComputeHash32(ref Unsafe.As<char, byte>(ref MemoryMarshal.GetReference(value)), (uint)value.Length * 2 /* in bytes, not chars */, (uint)seed, (uint)(seed >> 32));
        }

        // A span-based equivalent of String.GetHashCode(StringComparison). Uses the specified comparison type.
        public static int GetHashCode(ReadOnlySpan<char> value, StringComparison comparisonType)
        {
            switch (comparisonType)
            {
                case StringComparison.CurrentCulture:
                case StringComparison.CurrentCultureIgnoreCase:
                    return CultureInfo.CurrentCulture.CompareInfo.GetHashCode(value, GetCaseCompareOfComparisonCulture(comparisonType));

                case StringComparison.InvariantCulture:
                case StringComparison.InvariantCultureIgnoreCase:
                    return CompareInfo.Invariant.GetHashCode(value, GetCaseCompareOfComparisonCulture(comparisonType));

                case StringComparison.Ordinal:
                    return GetHashCode(value);

                case StringComparison.OrdinalIgnoreCase:
                    return GetHashCodeOrdinalIgnoreCase(value);

                default:
                    ThrowHelper.ThrowArgumentException(ExceptionResource.NotSupported_StringComparison, ExceptionArgument.comparisonType);
                    Debug.Fail("Should not reach this point.");
                    return default;
            }
        }

        [MethodImpl(MethodImplOptions.AggressiveInlining)]
        internal static int GetHashCodeOrdinalIgnoreCase(ReadOnlySpan<char> value)
        {
            ulong seed = Marvin.DefaultSeed;
            return Marvin.ComputeHash32OrdinalIgnoreCase(ref MemoryMarshal.GetReference(value), value.Length /* in chars, not bytes */, (uint)seed, (uint)(seed >> 32));
        }

        // Use this if and only if 'Denial of Service' attacks are not a concern (i.e. never used for free-form user input),
        // or are otherwise mitigated
        internal unsafe int GetNonRandomizedHashCode()
        {
            fixed (char* src = &_firstChar)
            {
                Debug.Assert(src[this.Length] == '\0', "src[this.Length] == '\\0'");
                Debug.Assert(((int)src) % 4 == 0, "Managed string should start at 4 bytes boundary");

                uint hash1 = (5381 << 16) + 5381;
                uint hash2 = hash1;

                uint* ptr = (uint*)src;
                int length = this.Length;

                while (length > 2)
                {
                    length -= 4;
                    // Where length is 4n-1 (e.g. 3,7,11,15,19) this additionally consumes the null terminator
                    hash1 = (BitOperations.RotateLeft(hash1, 5) + hash1) ^ ptr[0];
                    hash2 = (BitOperations.RotateLeft(hash2, 5) + hash2) ^ ptr[1];
                    ptr += 2;
                }

                if (length > 0)
                {
                    // Where length is 4n-3 (e.g. 1,5,9,13,17) this additionally consumes the null terminator
                    hash2 = (BitOperations.RotateLeft(hash2, 5) + hash2) ^ ptr[0];
                }

                return (int)(hash1 + (hash2 * 1566083941));
            }
        }

        internal unsafe int GetNonRandomizedHashCodeOrdinalIgnoreCase()
        {
            uint hash1 = (5381 << 16) + 5381;
            uint hash2 = hash1;

            fixed (char* src = &_firstChar)
            {
                Debug.Assert(src[this.Length] == '\0', "src[this.Length] == '\\0'");
                Debug.Assert(((int) src) % 4 == 0, "Managed string should start at 4 bytes boundary");

                uint* ptr = (uint*) src;
                int length = this.Length;

                // We "normalize to lowercase" every char by ORing with 0x0020. This casts
                // a very wide net because it will change, e.g., '^' to '~'. But that should
                // be ok because we expect this to be very rare in practice.
                const uint NormalizeToLowercase = 0x0020_0020u; // valid both for big-endian and for little-endian

                while (length > 2)
                {
                    uint p0 = ptr[0];
                    uint p1 = ptr[1];
                    if (!Utf16Utility.AllCharsInUInt32AreAscii(p0 | p1))
                    {
                        goto NotAscii;
                    }

                    length -= 4;
                    // Where length is 4n-1 (e.g. 3,7,11,15,19) this additionally consumes the null terminator
                    hash1 = (BitOperations.RotateLeft(hash1, 5) + hash1) ^ (p0 | NormalizeToLowercase);
                    hash2 = (BitOperations.RotateLeft(hash2, 5) + hash2) ^ (p1 | NormalizeToLowercase);
                    ptr += 2;
                }

                if (length > 0)
                {
                    uint p0 = ptr[0];
                    if (!Utf16Utility.AllCharsInUInt32AreAscii(p0))
                    {
                        goto NotAscii;
                    }

                    // Where length is 4n-3 (e.g. 1,5,9,13,17) this additionally consumes the null terminator
                    hash2 = (BitOperations.RotateLeft(hash2, 5) + hash2) ^ (p0 | NormalizeToLowercase);
                }
            }

            return (int)(hash1 + (hash2 * 1566083941));

        NotAscii:
            return GetNonRandomizedHashCodeOrdinalIgnoreCaseSlow(this);

            static int GetNonRandomizedHashCodeOrdinalIgnoreCaseSlow(string str)
            {
                int length = str.Length;
                char[]? borrowedArr = null;
                // Important: leave an additional space for '\0'
                Span<char> scratch = (uint)length < 64 ?
                    stackalloc char[64] : (borrowedArr = ArrayPool<char>.Shared.Rent(length + 1));

                int charsWritten = System.Globalization.Ordinal.ToUpperOrdinal(str, scratch);
                Debug.Assert(charsWritten == length);
                scratch[length] = '\0';

                const uint NormalizeToLowercase = 0x0020_0020u;
                uint hash1 = (5381 << 16) + 5381;
                uint hash2 = hash1;

                // Duplicate the main loop, can be removed once JIT gets "Loop Unswitching" optimization
                fixed (char* src = scratch)
                {
                    uint* ptr = (uint*)src;
                    while (length > 2)
                    {
                        length -= 4;
                        hash1 = (BitOperations.RotateLeft(hash1, 5) + hash1) ^ (ptr[0] | NormalizeToLowercase);
                        hash2 = (BitOperations.RotateLeft(hash2, 5) + hash2) ^ (ptr[1] | NormalizeToLowercase);
                        ptr += 2;
                    }

                    if (length > 0)
                    {
                        hash2 = (BitOperations.RotateLeft(hash2, 5) + hash2) ^ (ptr[0] | NormalizeToLowercase);
                    }
                }

                if (borrowedArr != null)
                {
                    ArrayPool<char>.Shared.Return(borrowedArr);
                }
                return (int)(hash1 + (hash2 * 1566083941));
            }
        }

        // Determines whether a specified string is a prefix of the current instance
        //
        public bool StartsWith(string value!!)
        {
<<<<<<< HEAD
            if (value is null)
            {
                throw new ArgumentNullException(nameof(value));
            }
            return CultureInfo.CurrentCulture.CompareInfo.IsPrefix(this, value, GetCaseCompareOfComparisonCulture(StringComparison.CurrentCulture));
=======
            return StartsWith(value, StringComparison.CurrentCulture);
>>>>>>> ee4640a6
        }

        public bool StartsWith(string value!!, StringComparison comparisonType)
        {
            if ((object)this == (object)value)
            {
                CheckStringComparison(comparisonType);
                return true;
            }

            if (value.Length == 0)
            {
                CheckStringComparison(comparisonType);
                return true;
            }

            switch (comparisonType)
            {
                case StringComparison.CurrentCulture:
                case StringComparison.CurrentCultureIgnoreCase:
                    return CultureInfo.CurrentCulture.CompareInfo.IsPrefix(this, value, GetCaseCompareOfComparisonCulture(comparisonType));

                case StringComparison.InvariantCulture:
                case StringComparison.InvariantCultureIgnoreCase:
                    return CompareInfo.Invariant.IsPrefix(this, value, GetCaseCompareOfComparisonCulture(comparisonType));

                case StringComparison.Ordinal:
                    if (this.Length < value.Length || _firstChar != value._firstChar)
                    {
                        return false;
                    }
                    return (value.Length == 1) ?
                            true :                 // First char is the same and thats all there is to compare
                            SpanHelpers.SequenceEqual(
                                ref Unsafe.As<char, byte>(ref this.GetRawStringData()),
                                ref Unsafe.As<char, byte>(ref value.GetRawStringData()),
                                ((nuint)value.Length) * 2);

                case StringComparison.OrdinalIgnoreCase:
                    if (this.Length < value.Length)
                    {
                        return false;
                    }
                    return Ordinal.EqualsIgnoreCase(ref this.GetRawStringData(), ref value.GetRawStringData(), value.Length);

                default:
                    throw new ArgumentException(SR.NotSupported_StringComparison, nameof(comparisonType));
            }
        }

        public bool StartsWith(string value!!, bool ignoreCase, CultureInfo? culture)
        {
            if ((object)this == (object)value)
            {
                return true;
            }

            CultureInfo referenceCulture = culture ?? CultureInfo.CurrentCulture;
            return referenceCulture.CompareInfo.IsPrefix(this, value, ignoreCase ? CompareOptions.IgnoreCase : CompareOptions.None);
        }

        public bool StartsWith(char value)
        {
            if (RuntimeHelpers.IsKnownConstant(value) && value != '\0')
            {
                return _firstChar == value;
            }
            return Length != 0 && _firstChar == value;
        }

        internal static void CheckStringComparison(StringComparison comparisonType)
        {
            // Single comparison to check if comparisonType is within [CurrentCulture .. OrdinalIgnoreCase]
            if ((uint)comparisonType > (uint)StringComparison.OrdinalIgnoreCase)
            {
                ThrowHelper.ThrowArgumentException(ExceptionResource.NotSupported_StringComparison, ExceptionArgument.comparisonType);
            }
        }

        internal static CompareOptions GetCaseCompareOfComparisonCulture(StringComparison comparisonType)
        {
            Debug.Assert((uint)comparisonType <= (uint)StringComparison.OrdinalIgnoreCase);

            // Culture enums can be & with CompareOptions.IgnoreCase 0x01 to extract if IgnoreCase or CompareOptions.None 0x00
            //
            // CompareOptions.None                          0x00
            // CompareOptions.IgnoreCase                    0x01
            //
            // StringComparison.CurrentCulture:             0x00
            // StringComparison.InvariantCulture:           0x02
            // StringComparison.Ordinal                     0x04
            //
            // StringComparison.CurrentCultureIgnoreCase:   0x01
            // StringComparison.InvariantCultureIgnoreCase: 0x03
            // StringComparison.OrdinalIgnoreCase           0x05

            return (CompareOptions)((int)comparisonType & (int)CompareOptions.IgnoreCase);
        }

        private static CompareOptions GetCompareOptionsFromOrdinalStringComparison(StringComparison comparisonType)
        {
            Debug.Assert(comparisonType == StringComparison.Ordinal || comparisonType == StringComparison.OrdinalIgnoreCase);

            // StringComparison.Ordinal (0x04) --> CompareOptions.Ordinal (0x4000_0000)
            // StringComparison.OrdinalIgnoreCase (0x05) -> CompareOptions.OrdinalIgnoreCase (0x1000_0000)

            int ct = (int)comparisonType;
            return (CompareOptions)((ct & -ct) << 28); // neg and shl
        }
    }
}<|MERGE_RESOLUTION|>--- conflicted
+++ resolved
@@ -1046,15 +1046,7 @@
         //
         public bool StartsWith(string value!!)
         {
-<<<<<<< HEAD
-            if (value is null)
-            {
-                throw new ArgumentNullException(nameof(value));
-            }
             return CultureInfo.CurrentCulture.CompareInfo.IsPrefix(this, value, GetCaseCompareOfComparisonCulture(StringComparison.CurrentCulture));
-=======
-            return StartsWith(value, StringComparison.CurrentCulture);
->>>>>>> ee4640a6
         }
 
         public bool StartsWith(string value!!, StringComparison comparisonType)
