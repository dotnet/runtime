// Licensed to the .NET Foundation under one or more agreements.
// The .NET Foundation licenses this file to you under the MIT license.

namespace System
{
    /// <summary>Defines a floating-point type.</summary>
    /// <typeparam name="TSelf">The type that implements the interface.</typeparam>
<<<<<<< HEAD
    [RequiresPreviewFeatures(Number.PreviewFeatureMessage, Url = Number.PreviewFeatureUrl)]
=======
>>>>>>> eb51b02b
    public interface IFloatingPoint<TSelf>
        : ISignedNumber<TSelf>
        where TSelf : IFloatingPoint<TSelf>
    {
        /// <summary>Gets the mathematical constant <c>e</c>.</summary>
        static abstract TSelf E { get; }

        /// <summary>Gets the smallest value such that can be added to <c>0</c> that does not result in <c>0</c>.</summary>
        static abstract TSelf Epsilon { get; }

        /// <summary>Gets a value that represents <c>NaN</c>.</summary>
        static abstract TSelf NaN { get; }

        /// <summary>Gets a value that represents negative <c>infinity</c>.</summary>
        static abstract TSelf NegativeInfinity { get; }

        /// <summary>Gets a value that represents negative <c>zero</c>.</summary>
        static abstract TSelf NegativeZero { get; }

        /// <summary>Gets the mathematical constant <c>pi</c>.</summary>
        static abstract TSelf Pi { get; }

        /// <summary>Gets a value that represents positive <c>infinity</c>.</summary>
        static abstract TSelf PositiveInfinity { get; }

        /// <summary>Gets the mathematical constant <c>tau</c>.</summary>
        static abstract TSelf Tau { get; }

        /// <summary>Computes the arc-cosine of a value.</summary>
        /// <param name="x">The value, in radians, whose arc-cosine is to be computed.</param>
        /// <returns>The arc-cosine of <paramref name="x" />.</returns>
        static abstract TSelf Acos(TSelf x);

        /// <summary>Computes the hyperbolic arc-cosine of a value.</summary>
        /// <param name="x">The value, in radians, whose hyperbolic arc-cosine is to be computed.</param>
        /// <returns>The hyperbolic arc-cosine of <paramref name="x" />.</returns>
        static abstract TSelf Acosh(TSelf x);

        /// <summary>Computes the arc-sine of a value.</summary>
        /// <param name="x">The value, in radians, whose arc-sine is to be computed.</param>
        /// <returns>The arc-sine of <paramref name="x" />.</returns>
        static abstract TSelf Asin(TSelf x);

        /// <summary>Computes the hyperbolic arc-sine of a value.</summary>
        /// <param name="x">The value, in radians, whose hyperbolic arc-sine is to be computed.</param>
        /// <returns>The hyperbolic arc-sine of <paramref name="x" />.</returns>
        static abstract TSelf Asinh(TSelf x);

        /// <summary>Computes the arc-tangent of a value.</summary>
        /// <param name="x">The value, in radians, whose arc-tangent is to be computed.</param>
        /// <returns>The arc-tangent of <paramref name="x" />.</returns>
        static abstract TSelf Atan(TSelf x);

        /// <summary>Computes the arc-tangent of the quotient of two values.</summary>
        /// <param name="y">The y-coordinate of a point.</param>
        /// <param name="x">The x-coordinate of a point.</param>
        /// <returns>The arc-tangent of <paramref name="y" /> divided-by <paramref name="x" />.</returns>
        static abstract TSelf Atan2(TSelf y, TSelf x);

        /// <summary>Computes the hyperbolic arc-tangent of a value.</summary>
        /// <param name="x">The value, in radians, whose hyperbolic arc-tangent is to be computed.</param>
        /// <returns>The hyperbolic arc-tangent of <paramref name="x" />.</returns>
        static abstract TSelf Atanh(TSelf x);

        /// <summary>Decrements a value to the smallest value that compares less than a given value.</summary>
        /// <param name="x">The value to be bitwise decremented.</param>
        /// <returns>The smallest value that compares less than <paramref name="x" />.</returns>
        static abstract TSelf BitDecrement(TSelf x);

        /// <summary>Increments a value to the smallest value that compares greater than a given value.</summary>
        /// <param name="x">The value to be bitwise incremented.</param>
        /// <returns>The smallest value that compares greater than <paramref name="x" />.</returns>
        static abstract TSelf BitIncrement(TSelf x);

        /// <summary>Computes the cube-root of a value.</summary>
        /// <param name="x">The value whose cube-root is to be computed.</param>
        /// <returns>The cube-root of <paramref name="x" />.</returns>
        static abstract TSelf Cbrt(TSelf x);

        /// <summary>Computes the ceiling of a value.</summary>
        /// <param name="x">The value whose ceiling is to be computed.</param>
        /// <returns>The ceiling of <paramref name="x" />.</returns>
        static abstract TSelf Ceiling(TSelf x);

        /// <summary>Copies the sign of a value to the sign of another value..</summary>
        /// <param name="x">The value whose magnitude is used in the result.</param>
        /// <param name="y">The value whose sign is used in the result.</param>
        /// <returns>A value with the magnitude of <paramref name="x" /> and the sign of <paramref name="y" />.</returns>
        static abstract TSelf CopySign(TSelf x, TSelf y);

        /// <summary>Computes the cosine of a value.</summary>
        /// <param name="x">The value, in radians, whose cosine is to be computed.</param>
        /// <returns>The cosine of <paramref name="x" />.</returns>
        static abstract TSelf Cos(TSelf x);

        /// <summary>Computes the hyperbolic cosine of a value.</summary>
        /// <param name="x">The value, in radians, whose hyperbolic cosine is to be computed.</param>
        /// <returns>The hyperbolic cosine of <paramref name="x" />.</returns>
        static abstract TSelf Cosh(TSelf x);

        /// <summary>Computes <see cref="E" /> raised to a given power.</summary>
        /// <param name="x">The power to which <see cref="E" /> is raised.</param>
        /// <returns><see cref="E" /> raised to the power of <paramref name="x" />.</returns>
        static abstract TSelf Exp(TSelf x);

        /// <summary>Computes the floor of a value.</summary>
        /// <param name="x">The value whose floor is to be computed.</param>
        /// <returns>The floor of <paramref name="x" />.</returns>
        static abstract TSelf Floor(TSelf x);

        /// <summary>Computes the fused multiply-add of three values.</summary>
        /// <param name="left">The value which <paramref name="right" /> multiplies.</param>
        /// <param name="right">The value which multiplies <paramref name="left" />.</param>
        /// <param name="addend">The value that is added to the product of <paramref name="left" /> and <paramref name="right" />.</param>
        /// <returns>The result of <paramref name="left" /> times <paramref name="right" /> plus <paramref name="addend" /> computed as one ternary operation.</returns>
        static abstract TSelf FusedMultiplyAdd(TSelf left, TSelf right, TSelf addend);

        /// <summary>Computes the remainder of two values as specified by IEEE 754.</summary>
        /// <param name="left">The value which <paramref name="right" /> divides.</param>
        /// <param name="right">The value which divides <paramref name="left" />.</param>
        /// <returns>The remainder of <paramref name="left" /> divided-by <paramref name="right" /> as specified by IEEE 754.</returns>
        static abstract TSelf IEEERemainder(TSelf left, TSelf right);

        /// <summary>Computes the integer logarithm of a value.</summary>
        /// <param name="x">The value whose integer logarithm is to be computed.</param>
        /// <returns>The integer logarithm of <paramref name="x" />.</returns>
        static abstract TInteger ILogB<TInteger>(TSelf x)
            where TInteger : IBinaryInteger<TInteger>;

        /// <summary>Determines if a value is finite.</summary>
        /// <param name="value">The value to be checked.</param>
        /// <returns><c>true</c> if <paramref name="value" /> is finite; otherwise, <c>false</c>.</returns>
        static abstract bool IsFinite(TSelf value);

        /// <summary>Determines if a value is infinite.</summary>
        /// <param name="value">The value to be checked.</param>
        /// <returns><c>true</c> if <paramref name="value" /> is infinite; otherwise, <c>false</c>.</returns>
        static abstract bool IsInfinity(TSelf value);

        /// <summary>Determines if a value is NaN.</summary>
        /// <param name="value">The value to be checked.</param>
        /// <returns><c>true</c> if <paramref name="value" /> is NaN; otherwise, <c>false</c>.</returns>
        static abstract bool IsNaN(TSelf value);

        /// <summary>Determines if a value is negative.</summary>
        /// <param name="value">The value to be checked.</param>
        /// <returns><c>true</c> if <paramref name="value" /> is negative; otherwise, <c>false</c>.</returns>
        static abstract bool IsNegative(TSelf value);

        /// <summary>Determines if a value is negative infinity.</summary>
        /// <param name="value">The value to be checked.</param>
        /// <returns><c>true</c> if <paramref name="value" /> is negative infinity; otherwise, <c>false</c>.</returns>
        static abstract bool IsNegativeInfinity(TSelf value);

        /// <summary>Determines if a value is normal.</summary>
        /// <param name="value">The value to be checked.</param>
        /// <returns><c>true</c> if <paramref name="value" /> is normal; otherwise, <c>false</c>.</returns>
        static abstract bool IsNormal(TSelf value);

        /// <summary>Determines if a value is positive infinity.</summary>
        /// <param name="value">The value to be checked.</param>
        /// <returns><c>true</c> if <paramref name="value" /> is positive infinity; otherwise, <c>false</c>.</returns>
        static abstract bool IsPositiveInfinity(TSelf value);

        /// <summary>Determines if a value is subnormal.</summary>
        /// <param name="value">The value to be checked.</param>
        /// <returns><c>true</c> if <paramref name="value" /> is subnormal; otherwise, <c>false</c>.</returns>
        static abstract bool IsSubnormal(TSelf value);

        /// <summary>Computes the natural (<c>base-<see cref="E" /></c> logarithm of a value.</summary>
        /// <param name="x">The value whose natural logarithm is to be computed.</param>
        /// <returns>The natural logarithm of <paramref name="x" />.</returns>
        static abstract TSelf Log(TSelf x);

        /// <summary>Computes the logarithm of a value in the specified base.</summary>
        /// <param name="x">The value whose logarithm is to be computed.</param>
        /// <param name="newBase">The base in which the logarithm is to be computed.</param>
        /// <returns>The base-<paramref name="newBase" /> logarithm of <paramref name="x" />.</returns>
        static abstract TSelf Log(TSelf x, TSelf newBase);

        /// <summary>Computes the base-2 logarithm of a value.</summary>
        /// <param name="x">The value whose base-2 logarithm is to be computed.</param>
        /// <returns>The base-2 logarithm of <paramref name="x" />.</returns>
        static abstract TSelf Log2(TSelf x);

        /// <summary>Computes the base-10 logarithm of a value.</summary>
        /// <param name="x">The value whose base-10 logarithm is to be computed.</param>
        /// <returns>The base-10 logarithm of <paramref name="x" />.</returns>
        static abstract TSelf Log10(TSelf x);

        /// <summary>Compares two values to compute which is greater.</summary>
        /// <param name="x">The value to compare with <paramref name="y" />.</param>
        /// <param name="y">The value to compare with <paramref name="x" />.</param>
        /// <returns><paramref name="x" /> if it is greater than <paramref name="y" />; otherwise, <paramref name="y" />.</returns>
        /// <remarks>For <see cref="IFloatingPoint{TSelf}" /> this method matches the IEEE 754:2019 <c>maximumMagnitude</c> function. This requires NaN inputs to not be propagated back to the caller and for <c>-0.0</c> to be treated as less than <c>+0.0</c>.</remarks>
        static abstract TSelf MaxMagnitude(TSelf x, TSelf y);

        /// <summary>Compares two values to compute which is lesser.</summary>
        /// <param name="x">The value to compare with <paramref name="y" />.</param>
        /// <param name="y">The value to compare with <paramref name="x" />.</param>
        /// <returns><paramref name="x" /> if it is less than <paramref name="y" />; otherwise, <paramref name="y" />.</returns>
        /// <remarks>For <see cref="IFloatingPoint{TSelf}" /> this method matches the IEEE 754:2019 <c>minimumMagnitude</c> function. This requires NaN inputs to not be propagated back to the caller and for <c>-0.0</c> to be treated as less than <c>+0.0</c>.</remarks>
        static abstract TSelf MinMagnitude(TSelf x, TSelf y);

        /// <summary>Computes a value raised to a given power.</summary>
        /// <param name="x">The value which is raised to the power of <paramref name="x" />.</param>
        /// <param name="y">The power to which <paramref name="x" /> is raised.</param>
        /// <returns><see cref="E" /> raised to the power of <paramref name="x" />.</returns>
        static abstract TSelf Pow(TSelf x, TSelf y);

        /// <summary>Rounds a value to the nearest integer using the default rounding mode (<see cref="MidpointRounding.ToEven" />).</summary>
        /// <param name="x">The value to round.</param>
        /// <returns>The result of rounding <paramref name="x" /> to the nearest integer using the default rounding mode.</returns>
        static abstract TSelf Round(TSelf x);

        /// <summary>Rounds a value to a specified number of fractional-digits using the default rounding mode (<see cref="MidpointRounding.ToEven" />).</summary>
        /// <param name="x">The value to round.</param>
        /// <param name="digits">The number of fractional digits to which <paramref name="x" /> should be rounded.</param>
        /// <returns>The result of rounding <paramref name="x" /> to <paramref name="digits" /> fractional-digits using the default rounding mode.</returns>
        static abstract TSelf Round<TInteger>(TSelf x, TInteger digits)
            where TInteger : IBinaryInteger<TInteger>;

        /// <summary>Rounds a value to the nearest integer using the specified rounding mode.</summary>
        /// <param name="x">The value to round.</param>
        /// <param name="mode">The mode under which <paramref name="x" /> should be rounded.</param>
        /// <returns>The result of rounding <paramref name="x" /> to the nearest integer using <paramref name="mode" />.</returns>
        static abstract TSelf Round(TSelf x, MidpointRounding mode);

        /// <summary>Rounds a value to a specified number of fractional-digits using the default rounding mode (<see cref="MidpointRounding.ToEven" />).</summary>
        /// <param name="x">The value to round.</param>
        /// <param name="digits">The number of fractional digits to which <paramref name="x" /> should be rounded.</param>
        /// <param name="mode">The mode under which <paramref name="x" /> should be rounded.</param>
        /// <returns>The result of rounding <paramref name="x" /> to <paramref name="digits" /> fractional-digits using <paramref name="mode" />.</returns>
        static abstract TSelf Round<TInteger>(TSelf x, TInteger digits, MidpointRounding mode)
            where TInteger : IBinaryInteger<TInteger>;

        /// <summary>Computes the product of a value and its base-radix raised to the specified power.</summary>
        /// <param name="x">The value which base-radix raised to the power of <paramref name="n" /> multiplies.</param>
        /// <param name="n">The value to which base-radix is raised before multipliying <paramref name="x" />.</param>
        /// <returns>The product of <paramref name="x" /> and base-radix raised to the power of <paramref name="n" />.</returns>
        static abstract TSelf ScaleB<TInteger>(TSelf x, TInteger n)
            where TInteger : IBinaryInteger<TInteger>;

        /// <summary>Computes the sine of a value.</summary>
        /// <param name="x">The value, in radians, whose sine is to be computed.</param>
        /// <returns>The sine of <paramref name="x" />.</returns>
        static abstract TSelf Sin(TSelf x);

        /// <summary>Computes the hyperbolic sine of a value.</summary>
        /// <param name="x">The value, in radians, whose hyperbolic sine is to be computed.</param>
        /// <returns>The hyperbolic sine of <paramref name="x" />.</returns>
        static abstract TSelf Sinh(TSelf x);

        /// <summary>Computes the square-root of a value.</summary>
        /// <param name="x">The value whose square-root is to be computed.</param>
        /// <returns>The square-root of <paramref name="x" />.</returns>
        static abstract TSelf Sqrt(TSelf x);

        /// <summary>Computes the tangent of a value.</summary>
        /// <param name="x">The value, in radians, whose tangent is to be computed.</param>
        /// <returns>The tangent of <paramref name="x" />.</returns>
        static abstract TSelf Tan(TSelf x);

        /// <summary>Computes the hyperbolic tangent of a value.</summary>
        /// <param name="x">The value, in radians, whose hyperbolic tangent is to be computed.</param>
        /// <returns>The hyperbolic tangent of <paramref name="x" />.</returns>
        static abstract TSelf Tanh(TSelf x);

        /// <summary>Truncates a value.</summary>
        /// <param name="x">The value to truncate.</param>
        /// <returns>The truncation of <paramref name="x" />.</returns>
        static abstract TSelf Truncate(TSelf x);

        // static abstract TSelf AcosPi(TSelf x);
        //
        // static abstract TSelf AsinPi(TSelf x);
        //
        // static abstract TSelf AtanPi(TSelf x);
        //
        // static abstract TSelf Atan2Pi(TSelf y, TSelf x);
        //
        // static abstract TSelf Compound(TSelf x, TSelf n);
        //
        // static abstract TSelf CosPi(TSelf x);
        //
        // static abstract TSelf ExpM1(TSelf x);
        //
        // static abstract TSelf Exp2(TSelf x);
        //
        // static abstract TSelf Exp2M1(TSelf x);
        //
        // static abstract TSelf Exp10(TSelf x);
        //
        // static abstract TSelf Exp10M1(TSelf x);
        //
        // static abstract TSelf Hypot(TSelf x, TSelf y);
        //
        // static abstract TSelf LogP1(TSelf x);
        //
        // static abstract TSelf Log2P1(TSelf x);
        //
        // static abstract TSelf Log10P1(TSelf x);
        //
        // static abstract TSelf MaxMagnitudeNumber(TSelf x, TSelf y);
        //
        // static abstract TSelf MaxNumber(TSelf x, TSelf y);
        //
        // static abstract TSelf MinMagnitudeNumber(TSelf x, TSelf y);
        //
        // static abstract TSelf MinNumber(TSelf x, TSelf y);
        //
        // static abstract TSelf Root(TSelf x, TSelf n);
        //
        // static abstract TSelf SinPi(TSelf x);
        //
        // static abstract TSelf TanPi(TSelf x);
    }

    /// <summary>Defines a floating-point type that is represented in a base-2 format.</summary>
    /// <typeparam name="TSelf">The type that implements the interface.</typeparam>
<<<<<<< HEAD
    [RequiresPreviewFeatures(Number.PreviewFeatureMessage, Url = Number.PreviewFeatureUrl)]
=======
>>>>>>> eb51b02b
    public interface IBinaryFloatingPoint<TSelf>
        : IBinaryNumber<TSelf>,
          IFloatingPoint<TSelf>
        where TSelf : IBinaryFloatingPoint<TSelf>
    {
    }
}<|MERGE_RESOLUTION|>--- conflicted
+++ resolved
@@ -5,10 +5,6 @@
 {
     /// <summary>Defines a floating-point type.</summary>
     /// <typeparam name="TSelf">The type that implements the interface.</typeparam>
-<<<<<<< HEAD
-    [RequiresPreviewFeatures(Number.PreviewFeatureMessage, Url = Number.PreviewFeatureUrl)]
-=======
->>>>>>> eb51b02b
     public interface IFloatingPoint<TSelf>
         : ISignedNumber<TSelf>
         where TSelf : IFloatingPoint<TSelf>
@@ -329,10 +325,6 @@
 
     /// <summary>Defines a floating-point type that is represented in a base-2 format.</summary>
     /// <typeparam name="TSelf">The type that implements the interface.</typeparam>
-<<<<<<< HEAD
-    [RequiresPreviewFeatures(Number.PreviewFeatureMessage, Url = Number.PreviewFeatureUrl)]
-=======
->>>>>>> eb51b02b
     public interface IBinaryFloatingPoint<TSelf>
         : IBinaryNumber<TSelf>,
           IFloatingPoint<TSelf>
