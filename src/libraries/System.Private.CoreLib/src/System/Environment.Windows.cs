// Licensed to the .NET Foundation under one or more agreements.
// The .NET Foundation licenses this file to you under the MIT license.

using System.Collections.Generic;
using System.Diagnostics;
using System.IO;
using System.Runtime.CompilerServices;
using System.Runtime.InteropServices;
using System.Runtime.Versioning;
using System.Text;
using Microsoft.Win32.SafeHandles;

namespace System
{
    public static partial class Environment
    {
        private static string CurrentDirectoryCore
        {
            get
            {
                var builder = new ValueStringBuilder(stackalloc char[Interop.Kernel32.MAX_PATH]);

                uint length;
                while ((length = Interop.Kernel32.GetCurrentDirectory((uint)builder.Capacity, ref builder.GetPinnableReference())) > builder.Capacity)
                {
                    builder.EnsureCapacity((int)length);
                }

                if (length == 0)
                    throw Win32Marshal.GetExceptionForLastWin32Error();

                builder.Length = (int)length;

                // If we have a tilde in the path, make an attempt to expand 8.3 filenames
                if (builder.AsSpan().Contains('~'))
                {
                    string result = PathHelper.TryExpandShortFileName(ref builder, null);
                    builder.Dispose();
                    return result;
                }

                return builder.ToString();
            }
            set
            {
                if (!Interop.Kernel32.SetCurrentDirectory(value))
                {
                    int errorCode = Marshal.GetLastPInvokeError();
                    throw Win32Marshal.GetExceptionForWin32Error(
                        errorCode == Interop.Errors.ERROR_FILE_NOT_FOUND ? Interop.Errors.ERROR_PATH_NOT_FOUND : errorCode,
                        value);
                }
            }
        }

        public static string[] GetLogicalDrives() => DriveInfoInternal.GetLogicalDrives();

        internal const string NewLineConst = "\r\n";

        private static int GetSystemPageSize()
        {
            Interop.Kernel32.SYSTEM_INFO info;
            unsafe
            {
                Interop.Kernel32.GetSystemInfo(&info);
            }

            return info.dwPageSize;
        }

        private static string ExpandEnvironmentVariablesCore(string name)
        {
            var builder = new ValueStringBuilder(stackalloc char[128]);

            uint length;
            while ((length = Interop.Kernel32.ExpandEnvironmentStrings(name, ref builder.GetPinnableReference(), (uint)builder.Capacity)) > builder.Capacity)
            {
                builder.EnsureCapacity((int)length);
            }

            if (length == 0)
                throw Win32Marshal.GetExceptionForLastWin32Error();

            // length includes the null terminator
            builder.Length = (int)length - 1;
            return builder.ToString();
        }

        private static unsafe bool IsPrivilegedProcessCore()
        {
            SafeTokenHandle? token = null;
            try
            {
                if (Interop.Advapi32.OpenProcessToken(Interop.Kernel32.GetCurrentProcess(), (int)Interop.Advapi32.TOKEN_ACCESS_LEVELS.Read, out token))
                {
                    Interop.Advapi32.TOKEN_ELEVATION elevation = default;

                    if (Interop.Advapi32.GetTokenInformation(
                            token,
                            Interop.Advapi32.TOKEN_INFORMATION_CLASS.TokenElevation,
                            &elevation,
                            (uint)sizeof(Interop.Advapi32.TOKEN_ELEVATION),
                            out _))
                    {
                        return elevation.TokenIsElevated != Interop.BOOL.FALSE;
                    }
                }

                throw Win32Marshal.GetExceptionForLastWin32Error();
            }
            finally
            {
                token?.Dispose();
            }
        }

        private static bool Is64BitOperatingSystemWhen32BitProcess =>
            Interop.Kernel32.IsWow64Process(Interop.Kernel32.GetCurrentProcess(), out bool isWow64) && isWow64;

        public static string MachineName =>
            Interop.Kernel32.GetComputerName() ??
            throw new InvalidOperationException(SR.InvalidOperation_ComputerName);

        [MethodImpl(MethodImplOptions.NoInlining)] // Avoid inlining PInvoke frame into the hot path
        private static int GetProcessId() => unchecked((int)Interop.Kernel32.GetCurrentProcessId());

        private static string? GetProcessPath()
        {
            var builder = new ValueStringBuilder(stackalloc char[Interop.Kernel32.MAX_PATH]);

            uint length;
            while ((length = Interop.Kernel32.GetModuleFileName(IntPtr.Zero, ref builder.GetPinnableReference(), (uint)builder.Capacity)) >= builder.Capacity)
            {
                builder.EnsureCapacity((int)length);
            }

            if (length == 0)
                throw Win32Marshal.GetExceptionForLastWin32Error();

            builder.Length = (int)length;
            return builder.ToString();
        }

        private static unsafe OperatingSystem GetOSVersion()
        {
            if (Interop.NtDll.RtlGetVersionEx(out Interop.NtDll.RTL_OSVERSIONINFOEX osvi) != 0)
            {
                throw new InvalidOperationException(SR.InvalidOperation_GetVersion);
            }

            var version = new Version((int)osvi.dwMajorVersion, (int)osvi.dwMinorVersion, (int)osvi.dwBuildNumber, 0);

            return osvi.szCSDVersion[0] != '\0' ?
                new OperatingSystem(PlatformID.Win32NT, version, new string(&osvi.szCSDVersion[0])) :
                new OperatingSystem(PlatformID.Win32NT, version);
        }

        public static string SystemDirectory
        {
            get
            {
                // Normally this will be C:\Windows\System32
                var builder = new ValueStringBuilder(stackalloc char[32]);

                uint length;
                while ((length = Interop.Kernel32.GetSystemDirectoryW(ref builder.GetPinnableReference(), (uint)builder.Capacity)) > builder.Capacity)
                {
                    builder.EnsureCapacity((int)length);
                }

                if (length == 0)
                    throw Win32Marshal.GetExceptionForLastWin32Error();

                builder.Length = (int)length;
                return builder.ToString();
            }
        }

        public static unsafe bool UserInteractive
        {
            get
            {
                // Per documentation of GetProcessWindowStation, this handle should not be closed
                IntPtr handle = Interop.User32.GetProcessWindowStation();
                if (handle != IntPtr.Zero)
                {
                    Interop.User32.USEROBJECTFLAGS flags = default;
                    uint dummy = 0;
                    if (Interop.User32.GetUserObjectInformationW(handle, Interop.User32.UOI_FLAGS, &flags, (uint)sizeof(Interop.User32.USEROBJECTFLAGS), ref dummy))
                    {
                        return ((flags.dwFlags & Interop.User32.WSF_VISIBLE) != 0);
                    }
                }

                // If we can't determine, return true optimistically
                // This will include cases like Windows Nano which do not expose WindowStations
                return true;
            }
        }

        public static unsafe long WorkingSet
        {
            get
            {
                Interop.Kernel32.PROCESS_MEMORY_COUNTERS memoryCounters = default;
                memoryCounters.cb = (uint)(sizeof(Interop.Kernel32.PROCESS_MEMORY_COUNTERS));

                if (!Interop.Kernel32.GetProcessMemoryInfo(Interop.Kernel32.GetCurrentProcess(), ref memoryCounters, memoryCounters.cb))
                {
                    return 0;
                }
                return (long)memoryCounters.WorkingSetSize;
            }
        }

        private static unsafe string[] GetCommandLineArgsNative()
        {
            char* lpCmdLine = Interop.Kernel32.GetCommandLine();
            Debug.Assert(lpCmdLine != null);

            return SegmentCommandLine(lpCmdLine);
        }

        private static unsafe string[] SegmentCommandLine(char* cmdLine)
        {
            // Parse command line arguments using the rules documented at
            // https://learn.microsoft.com/cpp/cpp/main-function-command-line-args#parsing-c-command-line-arguments

            // CommandLineToArgvW API cannot be used here since
            // it has slightly different behavior.

            ArrayBuilder<string> arrayBuilder = default;

            Span<char> stringBuffer = stackalloc char[260]; // Use MAX_PATH for a typical maximum
            scoped ValueStringBuilder stringBuilder;

            char c;

            // First scan the program name, copy it, and count the bytes

            char* p = cmdLine;

            // A quoted program name is handled here. The handling is much
            // simpler than for other arguments. Basically, whatever lies
            // between the leading double-quote and next one, or a terminal null
            // character is simply accepted. Fancier handling is not required
            // because the program name must be a legal NTFS/HPFS file name.
            // Note that the double-quote characters are not copied, nor do they
            // contribute to character_count.

            bool inQuotes = false;
            stringBuilder = new ValueStringBuilder(stringBuffer);

            do
            {
                if (*p == '"')
                {
                    inQuotes = !inQuotes;
                    c = *p++;
                    continue;
                }

                c = *p++;
                stringBuilder.Append(c);
            }
            while (c != '\0' && (inQuotes || (c is not (' ' or '\t'))));

            if (c == '\0')
            {
                p--;
            }

            stringBuilder.Length--;
            arrayBuilder.Add(stringBuilder.ToString());
            inQuotes = false;

            // loop on each argument
            while (true)
            {
                if (*p != '\0')
                {
                    while (*p is ' ' or '\t')
                    {
                        ++p;
                    }
                }

                if (*p == '\0')
                {
                    // end of args
                    break;
                }

                // scan an argument
                stringBuilder = new ValueStringBuilder(stringBuffer);

                // loop through scanning one argument
                while (true)
                {
                    bool copyChar = true;

                    // Rules:
                    // 2N   backslashes + " ==> N backslashes and begin/end quote
                    // 2N+1 backslashes + " ==> N backslashes + literal "
                    // N    backslashes     ==> N backslashes
                    int numSlash = 0;

                    while (*p == '\\')
                    {
                        // Count number of backslashes for use below
                        ++p;
                        ++numSlash;
                    }

                    if (*p == '"')
                    {
                        // if 2N backslashes before, start / end quote, otherwise
                        // copy literally:
                        if (numSlash % 2 == 0)
                        {
                            if (inQuotes && p[1] == '"')
                            {
                                p++; // Double quote inside quoted string
                            }
                            else
                            {
                                // Skip first quote char and copy second:
                                copyChar = false;       // Don't copy quote
                                inQuotes = !inQuotes;
                            }
                        }

                        numSlash /= 2;
                    }

                    // Copy slashes:
                    while (numSlash-- > 0)
                    {
                        stringBuilder.Append('\\');
                    }

                    // If at end of arg, break loop:
                    if (*p == '\0' || (!inQuotes && *p is ' ' or '\t'))
                    {
                        break;
                    }

                    // Copy character into argument:
                    if (copyChar)
                    {
                        stringBuilder.Append(*p);
                    }

                    ++p;
                }

                arrayBuilder.Add(stringBuilder.ToString());
            }

            return arrayBuilder.ToArray();
        }

        /// <summary>
        /// Get the CPU usage, including the process time spent running the application code, the process time spent running the operating system code,
        /// and the total time spent running both the application and operating system code.
        /// </summary>
<<<<<<< HEAD
        [SupportedOSPlatform("maccatalyst")]
        [UnsupportedOSPlatform("ios")]
        [UnsupportedOSPlatform("tvos")]
        [UnsupportedOSPlatform("browser")]
=======
        [UnsupportedOSPlatform("ios")]
        [UnsupportedOSPlatform("tvos")]
        [UnsupportedOSPlatform("browser")]
        [SupportedOSPlatform("maccatalyst")]
>>>>>>> 0655d4b4
        public static ProcessCpuUsage CpuUsage
        {
            get => Interop.Kernel32.GetProcessTimes(Interop.Kernel32.GetCurrentProcess(), out _, out _, out long procKernelTime, out long procUserTime) ?
                    new ProcessCpuUsage { UserTime = new TimeSpan(procUserTime), PrivilegedTime = new TimeSpan(procKernelTime) } :
                    new ProcessCpuUsage { UserTime = TimeSpan.Zero, PrivilegedTime = TimeSpan.Zero };
        }
    }
}<|MERGE_RESOLUTION|>--- conflicted
+++ resolved
@@ -364,17 +364,10 @@
         /// Get the CPU usage, including the process time spent running the application code, the process time spent running the operating system code,
         /// and the total time spent running both the application and operating system code.
         /// </summary>
-<<<<<<< HEAD
-        [SupportedOSPlatform("maccatalyst")]
-        [UnsupportedOSPlatform("ios")]
-        [UnsupportedOSPlatform("tvos")]
-        [UnsupportedOSPlatform("browser")]
-=======
         [UnsupportedOSPlatform("ios")]
         [UnsupportedOSPlatform("tvos")]
         [UnsupportedOSPlatform("browser")]
         [SupportedOSPlatform("maccatalyst")]
->>>>>>> 0655d4b4
         public static ProcessCpuUsage CpuUsage
         {
             get => Interop.Kernel32.GetProcessTimes(Interop.Kernel32.GetCurrentProcess(), out _, out _, out long procKernelTime, out long procUserTime) ?
