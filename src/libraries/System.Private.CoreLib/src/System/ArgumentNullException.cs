// Licensed to the .NET Foundation under one or more agreements.
// The .NET Foundation licenses this file to you under the MIT license.

using System.ComponentModel;
using System.Diagnostics.CodeAnalysis;
using System.Runtime.CompilerServices;
using System.Runtime.Serialization;

namespace System
{
    /// <summary>
<<<<<<< HEAD
    /// The exception that is thrown when a null reference (<see langword="Nothing" /> in Visual Basic) is passed to a method that does not accept it as a valid argument.
=======
    /// The exception that is thrown when a <see langword="null"/> reference (<see langword="Nothing"/> in Visual Basic) is passed to a method that does not accept it as a valid argument.
>>>>>>> 561bbda1
    /// </summary>
    [Serializable]
    [TypeForwardedFrom("mscorlib, Version=4.0.0.0, Culture=neutral, PublicKeyToken=b77a5c561934e089")]
    public class ArgumentNullException : ArgumentException
    {
        // Creates a new ArgumentNullException with its message
        // string set to a default message explaining an argument was null.
        public ArgumentNullException()
             : base(SR.ArgumentNull_Generic)
        {
            // Use E_POINTER - COM used that for null pointers.  Description is "invalid pointer"
            HResult = HResults.E_POINTER;
        }

        public ArgumentNullException(string? paramName)
            : base(SR.ArgumentNull_Generic, paramName)
        {
            HResult = HResults.E_POINTER;
        }

        public ArgumentNullException(string? message, Exception? innerException)
            : base(message, innerException)
        {
            HResult = HResults.E_POINTER;
        }

        public ArgumentNullException(string? paramName, string? message)
            : base(message, paramName)
        {
            HResult = HResults.E_POINTER;
        }

        [Obsolete(Obsoletions.LegacyFormatterImplMessage, DiagnosticId = Obsoletions.LegacyFormatterImplDiagId, UrlFormat = Obsoletions.SharedUrlFormat)]
        [EditorBrowsable(EditorBrowsableState.Never)]
        protected ArgumentNullException(SerializationInfo info, StreamingContext context) : base(info, context)
        {
        }

        /// <summary>Throws an <see cref="ArgumentNullException"/> if <paramref name="argument"/> is null.</summary>
        /// <param name="argument">The reference type argument to validate as non-null.</param>
        /// <param name="paramName">The name of the parameter with which <paramref name="argument"/> corresponds.</param>
        public static void ThrowIfNull([NotNull] object? argument, [CallerArgumentExpression(nameof(argument))] string? paramName = null)
        {
            if (argument is null)
            {
                Throw(paramName);
            }
        }

        /// <summary>Throws an <see cref="ArgumentNullException"/> if <paramref name="argument"/> is null.</summary>
        /// <param name="argument">The pointer argument to validate as non-null.</param>
        /// <param name="paramName">The name of the parameter with which <paramref name="argument"/> corresponds.</param>
        [CLSCompliant(false)]
        public static unsafe void ThrowIfNull([NotNull] void* argument, [CallerArgumentExpression(nameof(argument))] string? paramName = null)
        {
            if (argument is null)
            {
                Throw(paramName);
            }
        }

        /// <summary>Throws an <see cref="ArgumentNullException"/> if <paramref name="argument"/> is null.</summary>
        /// <param name="argument">The pointer argument to validate as non-null.</param>
        /// <param name="paramName">The name of the parameter with which <paramref name="argument"/> corresponds.</param>
        internal static unsafe void ThrowIfNull(IntPtr argument, [CallerArgumentExpression(nameof(argument))] string? paramName = null)
        {
            if (argument == IntPtr.Zero)
            {
                Throw(paramName);
            }
        }

        [DoesNotReturn]
        internal static void Throw(string? paramName) =>
            throw new ArgumentNullException(paramName);
    }
}<|MERGE_RESOLUTION|>--- conflicted
+++ resolved
@@ -9,11 +9,7 @@
 namespace System
 {
     /// <summary>
-<<<<<<< HEAD
-    /// The exception that is thrown when a null reference (<see langword="Nothing" /> in Visual Basic) is passed to a method that does not accept it as a valid argument.
-=======
     /// The exception that is thrown when a <see langword="null"/> reference (<see langword="Nothing"/> in Visual Basic) is passed to a method that does not accept it as a valid argument.
->>>>>>> 561bbda1
     /// </summary>
     [Serializable]
     [TypeForwardedFrom("mscorlib, Version=4.0.0.0, Culture=neutral, PublicKeyToken=b77a5c561934e089")]
