--- conflicted
+++ resolved
@@ -303,26 +303,16 @@
             if (e != null)
             {
                 for (i = 0; i < e.Length; i++)
-<<<<<<< HEAD
-                    if (e[i] != null)
-                        ret[cnt++] = e[i]!; // TODO-NULLABLE: Indexer nullability tracked (https://github.com/dotnet/roslyn/issues/34644)
-=======
                     if (e[i] is EventInfo ei)
                         ret[cnt++] = ei;
->>>>>>> 1c1757c0
             }
 
             // Copy the Types
             if (t != null)
             {
                 for (i = 0; i < t.Length; i++)
-<<<<<<< HEAD
-                    if (t[i] != null)
-                        ret[cnt++] = t[i]!; // TODO-NULLABLE: Indexer nullability tracked (https://github.com/dotnet/roslyn/issues/34644)
-=======
                     if (t[i] is Type type)
                         ret[cnt++] = type;
->>>>>>> 1c1757c0
             }
 
             return ret;
