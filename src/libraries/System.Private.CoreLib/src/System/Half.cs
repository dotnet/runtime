--- conflicted
+++ resolved
@@ -712,45 +712,25 @@
         // IAdditionOperators
         //
 
-<<<<<<< HEAD
-        [RequiresPreviewFeatures(Number.PreviewFeatureMessage, Url = Number.PreviewFeatureUrl)]
-        static Half IAdditionOperators<Half, Half, Half>.operator +(Half left, Half right)
-            => (Half)((float)left + (float)right);
-
-        // [RequiresPreviewFeatures(Number.PreviewFeatureMessage, Url = Number.PreviewFeatureUrl)]
-        // static checked Half IAdditionOperators<Half, Half, Half>.operator +(Half left, Half right)
-        //     => checked((Half)((float)left + (float)right));
-=======
         /// <inheritdoc cref="IAdditionOperators{TSelf, TOther, TResult}.op_Addition(TSelf, TOther)" />
         public static Half operator +(Half left, Half right) => (Half)((float)left + (float)right);
 
         // /// <inheritdoc cref="IAdditionOperators{TSelf, TOther, TResult}.op_Addition(TSelf, TOther)" />
         // static Half IAdditionOperators<Half, Half, Half>.operator checked +(Half left, Half right) => checked((Half)((float)left + (float)right));
->>>>>>> eb51b02b
 
         //
         // IAdditiveIdentity
         //
 
-<<<<<<< HEAD
-        [RequiresPreviewFeatures(Number.PreviewFeatureMessage, Url = Number.PreviewFeatureUrl)]
-        static Half IAdditiveIdentity<Half, Half>.AdditiveIdentity => PositiveZero;
-=======
         /// <inheritdoc cref="IAdditiveIdentity{TSelf, TResult}.AdditiveIdentity" />
         public static Half AdditiveIdentity => new Half(PositiveZeroBits);
->>>>>>> eb51b02b
 
         //
         // IBinaryNumber
         //
 
-<<<<<<< HEAD
-        [RequiresPreviewFeatures(Number.PreviewFeatureMessage, Url = Number.PreviewFeatureUrl)]
-        static bool IBinaryNumber<Half>.IsPow2(Half value)
-=======
         /// <inheritdoc cref="IBinaryNumber{TSelf}.IsPow2(TSelf)" />
         public static bool IsPow2(Half value)
->>>>>>> eb51b02b
         {
             uint bits = BitConverter.HalfToUInt16Bits(value);
 
@@ -762,57 +742,35 @@
                 && (significand == MinSignificand);
         }
 
-<<<<<<< HEAD
-        [RequiresPreviewFeatures(Number.PreviewFeatureMessage, Url = Number.PreviewFeatureUrl)]
-        static Half IBinaryNumber<Half>.Log2(Half value)
-            => (Half)MathF.Log2((float)value);
-=======
         /// <inheritdoc cref="IBinaryNumber{TSelf}.Log2(TSelf)" />
         public static Half Log2(Half value) => (Half)MathF.Log2((float)value);
->>>>>>> eb51b02b
 
         //
         // IBitwiseOperators
         //
 
-<<<<<<< HEAD
-        [RequiresPreviewFeatures(Number.PreviewFeatureMessage, Url = Number.PreviewFeatureUrl)]
-=======
         /// <inheritdoc cref="IBitwiseOperators{TSelf, TOther, TResult}.op_BitwiseAnd(TSelf, TOther)" />
->>>>>>> eb51b02b
         static Half IBitwiseOperators<Half, Half, Half>.operator &(Half left, Half right)
         {
             ushort bits = (ushort)(BitConverter.HalfToUInt16Bits(left) & BitConverter.HalfToUInt16Bits(right));
             return BitConverter.UInt16BitsToHalf(bits);
         }
 
-<<<<<<< HEAD
-        [RequiresPreviewFeatures(Number.PreviewFeatureMessage, Url = Number.PreviewFeatureUrl)]
-=======
         /// <inheritdoc cref="IBitwiseOperators{TSelf, TOther, TResult}.op_BitwiseOr(TSelf, TOther)" />
->>>>>>> eb51b02b
         static Half IBitwiseOperators<Half, Half, Half>.operator |(Half left, Half right)
         {
             ushort bits = (ushort)(BitConverter.HalfToUInt16Bits(left) | BitConverter.HalfToUInt16Bits(right));
             return BitConverter.UInt16BitsToHalf(bits);
         }
 
-<<<<<<< HEAD
-        [RequiresPreviewFeatures(Number.PreviewFeatureMessage, Url = Number.PreviewFeatureUrl)]
-=======
         /// <inheritdoc cref="IBitwiseOperators{TSelf, TOther, TResult}.op_ExclusiveOr(TSelf, TOther)" />
->>>>>>> eb51b02b
         static Half IBitwiseOperators<Half, Half, Half>.operator ^(Half left, Half right)
         {
             ushort bits = (ushort)(BitConverter.HalfToUInt16Bits(left) ^ BitConverter.HalfToUInt16Bits(right));
             return BitConverter.UInt16BitsToHalf(bits);
         }
 
-<<<<<<< HEAD
-        [RequiresPreviewFeatures(Number.PreviewFeatureMessage, Url = Number.PreviewFeatureUrl)]
-=======
         /// <inheritdoc cref="IBitwiseOperators{TSelf, TOther, TResult}.op_OnesComplement(TSelf)" />
->>>>>>> eb51b02b
         static Half IBitwiseOperators<Half, Half, Half>.operator ~(Half value)
         {
             ushort bits = (ushort)(~BitConverter.HalfToUInt16Bits(value));
@@ -820,52 +778,19 @@
         }
 
         //
-<<<<<<< HEAD
-        // IComparisonOperators
-        //
-
-        [RequiresPreviewFeatures(Number.PreviewFeatureMessage, Url = Number.PreviewFeatureUrl)]
-        static bool IComparisonOperators<Half, Half>.operator <(Half left, Half right)
-            => left < right;
-
-        [RequiresPreviewFeatures(Number.PreviewFeatureMessage, Url = Number.PreviewFeatureUrl)]
-        static bool IComparisonOperators<Half, Half>.operator <=(Half left, Half right)
-            => left <= right;
-
-        [RequiresPreviewFeatures(Number.PreviewFeatureMessage, Url = Number.PreviewFeatureUrl)]
-        static bool IComparisonOperators<Half, Half>.operator >(Half left, Half right)
-            => left > right;
-
-        [RequiresPreviewFeatures(Number.PreviewFeatureMessage, Url = Number.PreviewFeatureUrl)]
-        static bool IComparisonOperators<Half, Half>.operator >=(Half left, Half right)
-            => left >= right;
-
-        //
-        // IDecrementOperators
-        //
-
-        [RequiresPreviewFeatures(Number.PreviewFeatureMessage, Url = Number.PreviewFeatureUrl)]
-        static Half IDecrementOperators<Half>.operator --(Half value)
-=======
         // IDecrementOperators
         //
 
         /// <inheritdoc cref="IDecrementOperators{TSelf}.op_Decrement(TSelf)" />
         public static Half operator --(Half value)
->>>>>>> eb51b02b
         {
             var tmp = (float)value;
             --tmp;
             return (Half)tmp;
         }
 
-<<<<<<< HEAD
-        // [RequiresPreviewFeatures(Number.PreviewFeatureMessage, Url = Number.PreviewFeatureUrl)]
-        // static checked Half IDecrementOperators<Half>.operator --(Half value)
-=======
         // /// <inheritdoc cref="IDecrementOperators{TSelf}.op_CheckedDecrement(TSelf)" />
         // static Half IDecrementOperators<Half>.operator checked --(Half value)
->>>>>>> eb51b02b
         // {
         //     var tmp = (float)value;
         //     --tmp;
@@ -876,103 +801,25 @@
         // IDivisionOperators
         //
 
-<<<<<<< HEAD
-        [RequiresPreviewFeatures(Number.PreviewFeatureMessage, Url = Number.PreviewFeatureUrl)]
-        static bool IEqualityOperators<Half, Half>.operator ==(Half left, Half right)
-            => left == right;
-
-        [RequiresPreviewFeatures(Number.PreviewFeatureMessage, Url = Number.PreviewFeatureUrl)]
-        static bool IEqualityOperators<Half, Half>.operator !=(Half left, Half right)
-            => left != right;
-=======
         /// <inheritdoc cref="IDivisionOperators{TSelf, TOther, TResult}.op_Division(TSelf, TOther)" />
         public static Half operator /(Half left, Half right) => (Half)((float)left / (float)right);
 
         // /// <inheritdoc cref="IDivisionOperators{TSelf, TOther, TResult}.op_CheckedDivision(TSelf, TOther)" />
         // static Half IDivisionOperators<Half, Half, Half>.operator checked /(Half left, Half right) => checked((Half)((float)left / (float)right));
->>>>>>> eb51b02b
 
         //
         // IFloatingPoint
         //
 
-<<<<<<< HEAD
-        [RequiresPreviewFeatures(Number.PreviewFeatureMessage, Url = Number.PreviewFeatureUrl)]
-        static Half IDivisionOperators<Half, Half, Half>.operator /(Half left, Half right)
-            => (Half)((float)left / (float)right);
-
-        // [RequiresPreviewFeatures(Number.PreviewFeatureMessage, Url = Number.PreviewFeatureUrl)]
-        // static checked Half IDivisionOperators<Half, Half, Half>.operator /(Half left, Half right)
-        //     => checked((Half)((float)left / (float)right));
-=======
         /// <inheritdoc cref="IFloatingPoint{TSelf}.E" />
         public static Half E => new Half(EBits);
 
         /// <inheritdoc cref="IFloatingPoint{TSelf}.NegativeZero" />
         public static Half NegativeZero => new Half(NegativeZeroBits);
->>>>>>> eb51b02b
 
         /// <inheritdoc cref="IFloatingPoint{TSelf}.Pi" />
         public static Half Pi => new Half(PiBits);
 
-<<<<<<< HEAD
-        [RequiresPreviewFeatures(Number.PreviewFeatureMessage, Url = Number.PreviewFeatureUrl)]
-        static Half IFloatingPoint<Half>.E => (Half)MathF.E;
-
-        [RequiresPreviewFeatures(Number.PreviewFeatureMessage, Url = Number.PreviewFeatureUrl)]
-        static Half IFloatingPoint<Half>.Epsilon => Epsilon;
-
-        [RequiresPreviewFeatures(Number.PreviewFeatureMessage, Url = Number.PreviewFeatureUrl)]
-        static Half IFloatingPoint<Half>.NaN => NaN;
-
-        [RequiresPreviewFeatures(Number.PreviewFeatureMessage, Url = Number.PreviewFeatureUrl)]
-        static Half IFloatingPoint<Half>.NegativeInfinity => NegativeInfinity;
-
-        [RequiresPreviewFeatures(Number.PreviewFeatureMessage, Url = Number.PreviewFeatureUrl)]
-        static Half IFloatingPoint<Half>.NegativeZero => NegativeZero;
-
-        [RequiresPreviewFeatures(Number.PreviewFeatureMessage, Url = Number.PreviewFeatureUrl)]
-        static Half IFloatingPoint<Half>.Pi => (Half)MathF.PI;
-
-        [RequiresPreviewFeatures(Number.PreviewFeatureMessage, Url = Number.PreviewFeatureUrl)]
-        static Half IFloatingPoint<Half>.PositiveInfinity => PositiveInfinity;
-
-        [RequiresPreviewFeatures(Number.PreviewFeatureMessage, Url = Number.PreviewFeatureUrl)]
-        static Half IFloatingPoint<Half>.Tau => (Half)MathF.Tau;
-
-        [RequiresPreviewFeatures(Number.PreviewFeatureMessage, Url = Number.PreviewFeatureUrl)]
-        static Half IFloatingPoint<Half>.Acos(Half x)
-            => (Half)MathF.Acos((float)x);
-
-        [RequiresPreviewFeatures(Number.PreviewFeatureMessage, Url = Number.PreviewFeatureUrl)]
-        static Half IFloatingPoint<Half>.Acosh(Half x)
-            => (Half)MathF.Acosh((float)x);
-
-        [RequiresPreviewFeatures(Number.PreviewFeatureMessage, Url = Number.PreviewFeatureUrl)]
-        static Half IFloatingPoint<Half>.Asin(Half x)
-            => (Half)MathF.Asin((float)x);
-
-        [RequiresPreviewFeatures(Number.PreviewFeatureMessage, Url = Number.PreviewFeatureUrl)]
-        static Half IFloatingPoint<Half>.Asinh(Half x)
-            => (Half)MathF.Asinh((float)x);
-
-        [RequiresPreviewFeatures(Number.PreviewFeatureMessage, Url = Number.PreviewFeatureUrl)]
-        static Half IFloatingPoint<Half>.Atan(Half x)
-            => (Half)MathF.Atan((float)x);
-
-        [RequiresPreviewFeatures(Number.PreviewFeatureMessage, Url = Number.PreviewFeatureUrl)]
-        static Half IFloatingPoint<Half>.Atan2(Half y, Half x)
-            => (Half)MathF.Atan2((float)y, (float)x);
-
-        [RequiresPreviewFeatures(Number.PreviewFeatureMessage, Url = Number.PreviewFeatureUrl)]
-        static Half IFloatingPoint<Half>.Atanh(Half x)
-            => (Half)MathF.Atanh((float)x);
-
-        [RequiresPreviewFeatures(Number.PreviewFeatureMessage, Url = Number.PreviewFeatureUrl)]
-        static Half IFloatingPoint<Half>.BitIncrement(Half x)
-        {
-            ushort bits = BitConverter.HalfToUInt16Bits(x);
-=======
         /// <inheritdoc cref="IFloatingPoint{TSelf}.Tau" />
         public static Half Tau => new Half(TauBits);
 
@@ -1020,7 +867,6 @@
 
         /// <inheritdoc cref="IFloatingPoint{TSelf}.Exp" />
         public static Half Exp(Half x) => (Half)MathF.Exp((float)x);
->>>>>>> eb51b02b
 
         /// <inheritdoc cref="IFloatingPoint{TSelf}.Floor(TSelf)" />
         public static Half Floor(Half x) => (Half)MathF.Floor((float)x);
@@ -1035,15 +881,8 @@
         public static TInteger ILogB<TInteger>(Half x)
             where TInteger : IBinaryInteger<TInteger> => TInteger.Create(MathF.ILogB((float)x));
 
-<<<<<<< HEAD
-        [RequiresPreviewFeatures(Number.PreviewFeatureMessage, Url = Number.PreviewFeatureUrl)]
-        static Half IFloatingPoint<Half>.BitDecrement(Half x)
-        {
-            ushort bits = BitConverter.HalfToUInt16Bits(x);
-=======
         /// <inheritdoc cref="IFloatingPoint{TSelf}.Log(TSelf)" />
         public static Half Log(Half x) => (Half)MathF.Log((float)x);
->>>>>>> eb51b02b
 
         /// <inheritdoc cref="IFloatingPoint{TSelf}.Log(TSelf, TSelf)" />
         public static Half Log(Half x, Half newBase) => (Half)MathF.Log((float)x, (float)newBase);
@@ -1057,210 +896,6 @@
         /// <inheritdoc cref="IFloatingPoint{TSelf}.MinMagnitude(TSelf, TSelf)" />
         public static Half MinMagnitude(Half x, Half y) => (Half)MathF.MinMagnitude((float)x, (float)y);
 
-<<<<<<< HEAD
-        [RequiresPreviewFeatures(Number.PreviewFeatureMessage, Url = Number.PreviewFeatureUrl)]
-        static Half IFloatingPoint<Half>.Cbrt(Half x)
-            => (Half)MathF.Cbrt((float)x);
-
-        [RequiresPreviewFeatures(Number.PreviewFeatureMessage, Url = Number.PreviewFeatureUrl)]
-        static Half IFloatingPoint<Half>.Ceiling(Half x)
-            => (Half)MathF.Ceiling((float)x);
-
-        [RequiresPreviewFeatures(Number.PreviewFeatureMessage, Url = Number.PreviewFeatureUrl)]
-        static Half IFloatingPoint<Half>.CopySign(Half x, Half y)
-            => (Half)MathF.CopySign((float)x, (float)y);
-
-        [RequiresPreviewFeatures(Number.PreviewFeatureMessage, Url = Number.PreviewFeatureUrl)]
-        static Half IFloatingPoint<Half>.Cos(Half x)
-            => (Half)MathF.Cos((float)x);
-
-        [RequiresPreviewFeatures(Number.PreviewFeatureMessage, Url = Number.PreviewFeatureUrl)]
-        static Half IFloatingPoint<Half>.Cosh(Half x)
-            => (Half)MathF.Cosh((float)x);
-
-        [RequiresPreviewFeatures(Number.PreviewFeatureMessage, Url = Number.PreviewFeatureUrl)]
-        static Half IFloatingPoint<Half>.Exp(Half x)
-            => (Half)MathF.Exp((float)x);
-
-        [RequiresPreviewFeatures(Number.PreviewFeatureMessage, Url = Number.PreviewFeatureUrl)]
-        static Half IFloatingPoint<Half>.Floor(Half x)
-            => (Half)MathF.Floor((float)x);
-
-        [RequiresPreviewFeatures(Number.PreviewFeatureMessage, Url = Number.PreviewFeatureUrl)]
-        static Half IFloatingPoint<Half>.FusedMultiplyAdd(Half left, Half right, Half addend)
-            => (Half)MathF.FusedMultiplyAdd((float)left, (float)right, (float)addend);
-
-        [RequiresPreviewFeatures(Number.PreviewFeatureMessage, Url = Number.PreviewFeatureUrl)]
-        static Half IFloatingPoint<Half>.IEEERemainder(Half left, Half right)
-            => (Half)MathF.IEEERemainder((float)left, (float)right);
-
-        [RequiresPreviewFeatures(Number.PreviewFeatureMessage, Url = Number.PreviewFeatureUrl)]
-        static TInteger IFloatingPoint<Half>.ILogB<TInteger>(Half x)
-            => TInteger.Create(MathF.ILogB((float)x));
-
-        [RequiresPreviewFeatures(Number.PreviewFeatureMessage, Url = Number.PreviewFeatureUrl)]
-        static Half IFloatingPoint<Half>.Log(Half x)
-            => (Half)MathF.Log((float)x);
-
-        [RequiresPreviewFeatures(Number.PreviewFeatureMessage, Url = Number.PreviewFeatureUrl)]
-        static Half IFloatingPoint<Half>.Log(Half x, Half newBase)
-            => (Half)MathF.Log((float)x, (float)newBase);
-
-        [RequiresPreviewFeatures(Number.PreviewFeatureMessage, Url = Number.PreviewFeatureUrl)]
-        static Half IFloatingPoint<Half>.Log2(Half x)
-            => (Half)MathF.Log2((float)x);
-
-        [RequiresPreviewFeatures(Number.PreviewFeatureMessage, Url = Number.PreviewFeatureUrl)]
-        static Half IFloatingPoint<Half>.Log10(Half x)
-            => (Half)MathF.Log10((float)x);
-
-        [RequiresPreviewFeatures(Number.PreviewFeatureMessage, Url = Number.PreviewFeatureUrl)]
-        static Half IFloatingPoint<Half>.MaxMagnitude(Half x, Half y)
-            => (Half)MathF.MaxMagnitude((float)x, (float)y);
-
-        [RequiresPreviewFeatures(Number.PreviewFeatureMessage, Url = Number.PreviewFeatureUrl)]
-        static Half IFloatingPoint<Half>.MinMagnitude(Half x, Half y)
-            => (Half)MathF.MinMagnitude((float)x, (float)y);
-
-        [RequiresPreviewFeatures(Number.PreviewFeatureMessage, Url = Number.PreviewFeatureUrl)]
-        static Half IFloatingPoint<Half>.Pow(Half x, Half y)
-            => (Half)MathF.Pow((float)x, (float)y);
-
-        [RequiresPreviewFeatures(Number.PreviewFeatureMessage, Url = Number.PreviewFeatureUrl)]
-        static Half IFloatingPoint<Half>.Round(Half x)
-            => (Half)MathF.Round((float)x);
-
-        [RequiresPreviewFeatures(Number.PreviewFeatureMessage, Url = Number.PreviewFeatureUrl)]
-        static Half IFloatingPoint<Half>.Round<TInteger>(Half x, TInteger digits)
-            => (Half)MathF.Round((float)x, int.Create(digits));
-
-        [RequiresPreviewFeatures(Number.PreviewFeatureMessage, Url = Number.PreviewFeatureUrl)]
-        static Half IFloatingPoint<Half>.Round(Half x, MidpointRounding mode)
-            => (Half)MathF.Round((float)x, mode);
-
-        [RequiresPreviewFeatures(Number.PreviewFeatureMessage, Url = Number.PreviewFeatureUrl)]
-        static Half IFloatingPoint<Half>.Round<TInteger>(Half x, TInteger digits, MidpointRounding mode)
-            => (Half)MathF.Round((float)x, int.Create(digits), mode);
-
-        [RequiresPreviewFeatures(Number.PreviewFeatureMessage, Url = Number.PreviewFeatureUrl)]
-        static Half IFloatingPoint<Half>.ScaleB<TInteger>(Half x, TInteger n)
-            => (Half)MathF.ScaleB((float)x, int.Create(n));
-
-        [RequiresPreviewFeatures(Number.PreviewFeatureMessage, Url = Number.PreviewFeatureUrl)]
-        static Half IFloatingPoint<Half>.Sin(Half x)
-            => (Half)MathF.Sin((float)x);
-
-        [RequiresPreviewFeatures(Number.PreviewFeatureMessage, Url = Number.PreviewFeatureUrl)]
-        static Half IFloatingPoint<Half>.Sinh(Half x)
-            => (Half)MathF.Sinh((float)x);
-
-        [RequiresPreviewFeatures(Number.PreviewFeatureMessage, Url = Number.PreviewFeatureUrl)]
-        static Half IFloatingPoint<Half>.Sqrt(Half x)
-            => (Half)MathF.Sqrt((float)x);
-
-        [RequiresPreviewFeatures(Number.PreviewFeatureMessage, Url = Number.PreviewFeatureUrl)]
-        static Half IFloatingPoint<Half>.Tan(Half x)
-            => (Half)MathF.Tan((float)x);
-
-        [RequiresPreviewFeatures(Number.PreviewFeatureMessage, Url = Number.PreviewFeatureUrl)]
-        static Half IFloatingPoint<Half>.Tanh(Half x)
-            => (Half)MathF.Tanh((float)x);
-
-        [RequiresPreviewFeatures(Number.PreviewFeatureMessage, Url = Number.PreviewFeatureUrl)]
-        static Half IFloatingPoint<Half>.Truncate(Half x)
-            => (Half)MathF.Truncate((float)x);
-
-        [RequiresPreviewFeatures(Number.PreviewFeatureMessage, Url = Number.PreviewFeatureUrl)]
-        static bool IFloatingPoint<Half>.IsFinite(Half x) => IsFinite(x);
-
-        [RequiresPreviewFeatures(Number.PreviewFeatureMessage, Url = Number.PreviewFeatureUrl)]
-        static bool IFloatingPoint<Half>.IsInfinity(Half x) => IsInfinity(x);
-
-        [RequiresPreviewFeatures(Number.PreviewFeatureMessage, Url = Number.PreviewFeatureUrl)]
-        static bool IFloatingPoint<Half>.IsNaN(Half x) => IsNaN(x);
-
-        [RequiresPreviewFeatures(Number.PreviewFeatureMessage, Url = Number.PreviewFeatureUrl)]
-        static bool IFloatingPoint<Half>.IsNegative(Half x) => IsNegative(x);
-
-        [RequiresPreviewFeatures(Number.PreviewFeatureMessage, Url = Number.PreviewFeatureUrl)]
-        static bool IFloatingPoint<Half>.IsNegativeInfinity(Half x) => IsNegativeInfinity(x);
-
-        [RequiresPreviewFeatures(Number.PreviewFeatureMessage, Url = Number.PreviewFeatureUrl)]
-        static bool IFloatingPoint<Half>.IsNormal(Half x) => IsNormal(x);
-
-        [RequiresPreviewFeatures(Number.PreviewFeatureMessage, Url = Number.PreviewFeatureUrl)]
-        static bool IFloatingPoint<Half>.IsPositiveInfinity(Half x) => IsPositiveInfinity(x);
-
-        [RequiresPreviewFeatures(Number.PreviewFeatureMessage, Url = Number.PreviewFeatureUrl)]
-        static bool IFloatingPoint<Half>.IsSubnormal(Half x) => IsSubnormal(x);
-
-
-        // static Half IFloatingPoint<Half>.AcosPi(Half x)
-        //     => (Half)MathF.AcosPi((float)x);
-        //
-        // static Half IFloatingPoint<Half>.AsinPi(Half x)
-        //     => (Half)MathF.AsinPi((float)x);
-        //
-        // static Half IFloatingPoint<Half>.AtanPi(Half x)
-        //     => (Half)MathF.AtanPi((float)x);
-        //
-        // static Half IFloatingPoint<Half>.Atan2Pi(Half y, Half x)
-        //     => (Half)MathF.Atan2Pi((float)y, (float)x);
-        //
-        // static Half IFloatingPoint<Half>.Compound(Half x, Half n)
-        //     => (Half)MathF.Compound((float)x, (float)n);
-        //
-        // static Half IFloatingPoint<Half>.CosPi(Half x)
-        //     => (Half)MathF.CosPi((float)x);
-        //
-        // static Half IFloatingPoint<Half>.ExpM1(Half x)
-        //     => (Half)MathF.ExpM1((float)x);
-        //
-        // static Half IFloatingPoint<Half>.Exp2(Half x)
-        //     => (Half)MathF.Exp2((float)x);
-        //
-        // static Half IFloatingPoint<Half>.Exp2M1(Half x)
-        //     => (Half)MathF.Exp2M1((float)x);
-        //
-        // static Half IFloatingPoint<Half>.Exp10(Half x)
-        //     => (Half)MathF.Exp10((float)x);
-        //
-        // static Half IFloatingPoint<Half>.Exp10M1(Half x)
-        //     => (Half)MathF.Exp10M1((float)x);
-        //
-        // static Half IFloatingPoint<Half>.Hypot(Half x, Half y)
-        //     => (Half)MathF.Hypot((float)x, (float)y);
-        //
-        // static Half IFloatingPoint<Half>.LogP1(Half x)
-        //     => (Half)MathF.LogP1((float)x);
-        //
-        // static Half IFloatingPoint<Half>.Log2P1(Half x)
-        //     => (Half)MathF.Log2P1((float)x);
-        //
-        // static Half IFloatingPoint<Half>.Log10P1(Half x)
-        //     => (Half)MathF.Log10P1((float)x);
-        //
-        // static Half IFloatingPoint<Half>.MaxMagnitudeNumber(Half x, Half y)
-        //     => (Half)MathF.MaxMagnitudeNumber((float)x, (float)y);
-        //
-        // static Half IFloatingPoint<Half>.MaxNumber(Half x, Half y)
-        //     => (Half)MathF.MaxNumber((float)x, (float)y);
-        //
-        // static Half IFloatingPoint<Half>.MinMagnitudeNumber(Half x, Half y)
-        //     => (Half)MathF.MinMagnitudeNumber((float)x, (float)y);
-        //
-        // static Half IFloatingPoint<Half>.MinNumber(Half x, Half y)
-        //     => (Half)MathF.MinNumber((float)x, (float)y);
-        //
-        // static Half IFloatingPoint<Half>.Root(Half x, Half n)
-        //     => (Half)MathF.Root((float)x, (float)n);
-        //
-        // static Half IFloatingPoint<Half>.SinPi(Half x)
-        //     => (Half)MathF.SinPi((float)x, (float)y);
-        //
-        // static Half TanPi(Half x)
-        //     => (Half)MathF.TanPi((float)x, (float)y);
-=======
         /// <inheritdoc cref="IFloatingPoint{TSelf}.Pow(TSelf, TSelf)" />
         public static Half Pow(Half x, Half y) => (Half)MathF.Pow((float)x, (float)y);
 
@@ -1365,32 +1000,21 @@
 
         // /// <inheritdoc cref="IFloatingPoint{TSelf}.TanPi(TSelf)" />
         // public static Half TanPi(Half x) => (Half)MathF.TanPi((float)x, (float)y);
->>>>>>> eb51b02b
 
         //
         // IIncrementOperators
         //
 
-<<<<<<< HEAD
-        [RequiresPreviewFeatures(Number.PreviewFeatureMessage, Url = Number.PreviewFeatureUrl)]
-        static Half IIncrementOperators<Half>.operator ++(Half value)
-=======
         /// <inheritdoc cref="IIncrementOperators{TSelf}.op_Increment(TSelf)" />
         public static Half operator ++(Half value)
->>>>>>> eb51b02b
         {
             var tmp = (float)value;
             ++tmp;
             return (Half)tmp;
         }
 
-<<<<<<< HEAD
-        // [RequiresPreviewFeatures(Number.PreviewFeatureMessage, Url = Number.PreviewFeatureUrl)]
-        // static checked Half IIncrementOperators<Half>.operator ++(Half value)
-=======
         // /// <inheritdoc cref="IIncrementOperators{TSelf}.op_CheckedIncrement(TSelf)" />
         // static Half IIncrementOperators<Half>.operator checked ++(Half value)
->>>>>>> eb51b02b
         // {
         //     var tmp = (float)value;
         //     ++tmp;
@@ -1398,88 +1022,33 @@
         // }
 
         //
-<<<<<<< HEAD
-        // IMinMaxValue
-        //
-
-        [RequiresPreviewFeatures(Number.PreviewFeatureMessage, Url = Number.PreviewFeatureUrl)]
-        static Half IMinMaxValue<Half>.MinValue => MinValue;
-
-        [RequiresPreviewFeatures(Number.PreviewFeatureMessage, Url = Number.PreviewFeatureUrl)]
-        static Half IMinMaxValue<Half>.MaxValue => MaxValue;
-
-        //
-        // IModulusOperators
-        //
-
-        [RequiresPreviewFeatures(Number.PreviewFeatureMessage, Url = Number.PreviewFeatureUrl)]
-        static Half IModulusOperators<Half, Half, Half>.operator %(Half left, Half right)
-            => (Half)((float)left % (float)right);
-
-        // [RequiresPreviewFeatures(Number.PreviewFeatureMessage, Url = Number.PreviewFeatureUrl)]
-        // static checked Half IModulusOperators<Half, Half, Half>.operator %(Half left, Half right)
-        //     => checked((Half)((float)left % (float)right));
-=======
         // IModulusOperators
         //
 
         /// <inheritdoc cref="IModulusOperators{TSelf, TOther, TResult}.op_Modulus(TSelf, TOther)" />
         public static Half operator %(Half left, Half right) => (Half)((float)left % (float)right);
->>>>>>> eb51b02b
 
         //
         // IMultiplicativeIdentity
         //
 
-<<<<<<< HEAD
-        [RequiresPreviewFeatures(Number.PreviewFeatureMessage, Url = Number.PreviewFeatureUrl)]
-        static Half IMultiplicativeIdentity<Half, Half>.MultiplicativeIdentity => (Half)1.0f;
-=======
         /// <inheritdoc cref="IMultiplicativeIdentity{TSelf, TResult}.MultiplicativeIdentity" />
         public static Half MultiplicativeIdentity => new Half(PositiveOneBits);
->>>>>>> eb51b02b
 
         //
         // IMultiplyOperators
         //
 
-<<<<<<< HEAD
-        [RequiresPreviewFeatures(Number.PreviewFeatureMessage, Url = Number.PreviewFeatureUrl)]
-        static Half IMultiplyOperators<Half, Half, Half>.operator *(Half left, Half right)
-            => (Half)((float)left * (float)right);
-
-        // [RequiresPreviewFeatures(Number.PreviewFeatureMessage, Url = Number.PreviewFeatureUrl)]
-        // static checked Half IMultiplyOperators<Half, Half, Half>.operator *(Half left, Half right)
-        //     => checked((Half)((float)left * (float)right));
-=======
         /// <inheritdoc cref="IMultiplyOperators{TSelf, TOther, TResult}.op_Multiply(TSelf, TOther)" />
         public static Half operator *(Half left, Half right) => (Half)((float)left * (float)right);
 
         // /// <inheritdoc cref="IMultiplyOperators{TSelf, TOther, TResult}.op_CheckedMultiply(TSelf, TOther)" />
         // static Half IMultiplyOperators<Half, Half, Half>.operator checked *(Half left, Half right) => checked((Half)((float)left * (float)right));
->>>>>>> eb51b02b
 
         //
         // INumber
         //
 
-<<<<<<< HEAD
-        [RequiresPreviewFeatures(Number.PreviewFeatureMessage, Url = Number.PreviewFeatureUrl)]
-        static Half INumber<Half>.One => (Half)1.0f;
-
-        [RequiresPreviewFeatures(Number.PreviewFeatureMessage, Url = Number.PreviewFeatureUrl)]
-        static Half INumber<Half>.Zero => PositiveZero;
-
-        [RequiresPreviewFeatures(Number.PreviewFeatureMessage, Url = Number.PreviewFeatureUrl)]
-        static Half INumber<Half>.Abs(Half value)
-            => (Half)MathF.Abs((float)value);
-
-        [RequiresPreviewFeatures(Number.PreviewFeatureMessage, Url = Number.PreviewFeatureUrl)]
-        static Half INumber<Half>.Clamp(Half value, Half min, Half max)
-            => (Half)Math.Clamp((float)value, (float)min, (float)max);
-
-        [RequiresPreviewFeatures(Number.PreviewFeatureMessage, Url = Number.PreviewFeatureUrl)]
-=======
         /// <inheritdoc cref="INumber{TSelf}.One" />
         public static Half One => new Half(PositiveOneBits);
 
@@ -1493,7 +1062,6 @@
         public static Half Clamp(Half value, Half min, Half max) => (Half)Math.Clamp((float)value, (float)min, (float)max);
 
         /// <inheritdoc cref="INumber{TSelf}.Create{TOther}(TOther)" />
->>>>>>> eb51b02b
         [MethodImpl(MethodImplOptions.AggressiveInlining)]
         public static Half Create<TOther>(TOther value)
             where TOther : INumber<TOther>
@@ -1561,11 +1129,7 @@
             }
         }
 
-<<<<<<< HEAD
-        [RequiresPreviewFeatures(Number.PreviewFeatureMessage, Url = Number.PreviewFeatureUrl)]
-=======
         /// <inheritdoc cref="INumber{TSelf}.CreateSaturating{TOther}(TOther)" />
->>>>>>> eb51b02b
         [MethodImpl(MethodImplOptions.AggressiveInlining)]
         public static Half CreateSaturating<TOther>(TOther value)
             where TOther : INumber<TOther>
@@ -1633,11 +1197,7 @@
             }
         }
 
-<<<<<<< HEAD
-        [RequiresPreviewFeatures(Number.PreviewFeatureMessage, Url = Number.PreviewFeatureUrl)]
-=======
         /// <inheritdoc cref="INumber{TSelf}.CreateTruncating{TOther}(TOther)" />
->>>>>>> eb51b02b
         [MethodImpl(MethodImplOptions.AggressiveInlining)]
         public static Half CreateTruncating<TOther>(TOther value)
             where TOther : INumber<TOther>
@@ -1705,33 +1265,6 @@
             }
         }
 
-<<<<<<< HEAD
-        [RequiresPreviewFeatures(Number.PreviewFeatureMessage, Url = Number.PreviewFeatureUrl)]
-        static (Half Quotient, Half Remainder) INumber<Half>.DivRem(Half left, Half right)
-            => ((Half, Half))((float)left / (float)right, (float)left % (float)right);
-
-        [RequiresPreviewFeatures(Number.PreviewFeatureMessage, Url = Number.PreviewFeatureUrl)]
-        static Half INumber<Half>.Max(Half x, Half y)
-            => (Half)MathF.Max((float)x, (float)y);
-
-        [RequiresPreviewFeatures(Number.PreviewFeatureMessage, Url = Number.PreviewFeatureUrl)]
-        static Half INumber<Half>.Min(Half x, Half y)
-            => (Half)MathF.Min((float)x, (float)y);
-
-        [RequiresPreviewFeatures(Number.PreviewFeatureMessage, Url = Number.PreviewFeatureUrl)]
-        static Half INumber<Half>.Parse(string s, NumberStyles style, IFormatProvider? provider)
-            => Parse(s, style, provider);
-
-        [RequiresPreviewFeatures(Number.PreviewFeatureMessage, Url = Number.PreviewFeatureUrl)]
-        static Half INumber<Half>.Parse(ReadOnlySpan<char> s, NumberStyles style, IFormatProvider? provider)
-            => Parse(s, style, provider);
-
-        [RequiresPreviewFeatures(Number.PreviewFeatureMessage, Url = Number.PreviewFeatureUrl)]
-        static Half INumber<Half>.Sign(Half value)
-            => (Half)MathF.Sign((float)value);
-
-        [RequiresPreviewFeatures(Number.PreviewFeatureMessage, Url = Number.PreviewFeatureUrl)]
-=======
         /// <inheritdoc cref="INumber{TSelf}.DivRem(TSelf, TSelf)" />
         public static (Half Quotient, Half Remainder) DivRem(Half left, Half right) => ((Half, Half))((float)left / (float)right, (float)left % (float)right);
 
@@ -1745,7 +1278,6 @@
         public static Half Sign(Half value) => (Half)MathF.Sign((float)value);
 
         /// <inheritdoc cref="INumber{TSelf}.TryCreate{TOther}(TOther, out TSelf)" />
->>>>>>> eb51b02b
         [MethodImpl(MethodImplOptions.AggressiveInlining)]
         public static bool TryCreate<TOther>(TOther value, out Half result)
             where TOther : INumber<TOther>
@@ -1828,124 +1360,57 @@
             }
         }
 
-<<<<<<< HEAD
-        [RequiresPreviewFeatures(Number.PreviewFeatureMessage, Url = Number.PreviewFeatureUrl)]
-        static bool INumber<Half>.TryParse([NotNullWhen(true)] string? s, NumberStyles style, IFormatProvider? provider, out Half result)
-            => TryParse(s, style, provider, out result);
-
-        [RequiresPreviewFeatures(Number.PreviewFeatureMessage, Url = Number.PreviewFeatureUrl)]
-        static bool INumber<Half>.TryParse(ReadOnlySpan<char> s, NumberStyles style, IFormatProvider? provider, out Half result)
-            => TryParse(s, style, provider, out result);
-
-=======
->>>>>>> eb51b02b
         //
         // IParseable
         //
 
-<<<<<<< HEAD
-        [RequiresPreviewFeatures(Number.PreviewFeatureMessage, Url = Number.PreviewFeatureUrl)]
-        static Half IParseable<Half>.Parse(string s, IFormatProvider? provider)
-            => Parse(s, provider);
-
-        [RequiresPreviewFeatures(Number.PreviewFeatureMessage, Url = Number.PreviewFeatureUrl)]
-        static bool IParseable<Half>.TryParse([NotNullWhen(true)] string? s, IFormatProvider? provider, out Half result)
-            => TryParse(s, DefaultParseStyle, provider, out result);
-=======
         public static bool TryParse([NotNullWhen(true)] string? s, IFormatProvider? provider, out Half result) => TryParse(s, DefaultParseStyle, provider, out result);
->>>>>>> eb51b02b
 
         //
         // ISignedNumber
         //
 
-<<<<<<< HEAD
-        [RequiresPreviewFeatures(Number.PreviewFeatureMessage, Url = Number.PreviewFeatureUrl)]
-        static Half ISignedNumber<Half>.NegativeOne => (Half)(-1.0f);
-=======
         /// <inheritdoc cref="ISignedNumber{TSelf}.NegativeOne" />
         public static Half NegativeOne => new Half(NegativeOneBits);
->>>>>>> eb51b02b
 
         //
         // ISpanParseable
         //
 
-<<<<<<< HEAD
-        [RequiresPreviewFeatures(Number.PreviewFeatureMessage, Url = Number.PreviewFeatureUrl)]
-        static Half ISpanParseable<Half>.Parse(ReadOnlySpan<char> s, IFormatProvider? provider)
-            => Parse(s, DefaultParseStyle, provider);
-
-        [RequiresPreviewFeatures(Number.PreviewFeatureMessage, Url = Number.PreviewFeatureUrl)]
-        static bool ISpanParseable<Half>.TryParse(ReadOnlySpan<char> s, IFormatProvider? provider, out Half result)
-            => TryParse(s, DefaultParseStyle, provider, out result);
-=======
         /// <inheritdoc cref="ISpanParseable{TSelf}.Parse(ReadOnlySpan{char}, IFormatProvider?)" />
         public static Half Parse(ReadOnlySpan<char> s, IFormatProvider? provider) => Parse(s, DefaultParseStyle, provider);
 
         /// <inheritdoc cref="ISpanParseable{TSelf}.TryParse(ReadOnlySpan{char}, IFormatProvider?, out TSelf)" />
         public static bool TryParse(ReadOnlySpan<char> s, IFormatProvider? provider, out Half result) => TryParse(s, DefaultParseStyle, provider, out result);
->>>>>>> eb51b02b
 
         //
         // ISubtractionOperators
         //
 
-<<<<<<< HEAD
-        [RequiresPreviewFeatures(Number.PreviewFeatureMessage, Url = Number.PreviewFeatureUrl)]
-        static Half ISubtractionOperators<Half, Half, Half>.operator -(Half left, Half right)
-            => (Half)((float)left - (float)right);
-
-        // [RequiresPreviewFeatures(Number.PreviewFeatureMessage, Url = Number.PreviewFeatureUrl)]
-        // static checked Half ISubtractionOperators<Half, Half, Half>.operator -(Half left, Half right)
-        //     => checked((Half)((float)left - (float)right));
-=======
         /// <inheritdoc cref="ISubtractionOperators{TSelf, TOther, TResult}.op_Subtraction(TSelf, TOther)" />
         public static Half operator -(Half left, Half right) => (Half)((float)left - (float)right);
 
         // /// <inheritdoc cref="ISubtractionOperators{TSelf, TOther, TResult}.op_CheckedSubtraction(TSelf, TOther)" />
         // static Half ISubtractionOperators<Half, Half, Half>.operator checked -(Half left, Half right) => checked((Half)((float)left - (float)right));
->>>>>>> eb51b02b
 
         //
         // IUnaryNegationOperators
         //
 
-<<<<<<< HEAD
-        [RequiresPreviewFeatures(Number.PreviewFeatureMessage, Url = Number.PreviewFeatureUrl)]
-        static Half IUnaryNegationOperators<Half, Half>.operator -(Half value)
-            => (Half)(-(float)value);
-
-        // [RequiresPreviewFeatures(Number.PreviewFeatureMessage, Url = Number.PreviewFeatureUrl)]
-        // static checked Half IUnaryNegationOperators<Half, Half>.operator -(Half value)
-        //     => checked((Half)(-(float)value));
-=======
         /// <inheritdoc cref="IUnaryNegationOperators{TSelf, TResult}.op_UnaryNegation(TSelf)" />
         public static Half operator -(Half value) => (Half)(-(float)value);
 
         // /// <inheritdoc cref="IUnaryNegationOperators{TSelf, TResult}.op_CheckedUnaryNegation(TSelf)" />
         // static Half IUnaryNegationOperators<Half, Half>.operator checked -(Half value) => checked((Half)(-(float)value));
->>>>>>> eb51b02b
 
         //
         // IUnaryPlusOperators
         //
 
-<<<<<<< HEAD
-        [RequiresPreviewFeatures(Number.PreviewFeatureMessage, Url = Number.PreviewFeatureUrl)]
-        static Half IUnaryPlusOperators<Half, Half>.operator +(Half value)
-            => value;
-
-        // [RequiresPreviewFeatures(Number.PreviewFeatureMessage, Url = Number.PreviewFeatureUrl)]
-        // static checked Half IUnaryPlusOperators<Half, Half>.operator +(Half value)
-        //     => checked(value);
-#endif // FEATURE_GENERIC_MATH
-=======
         /// <inheritdoc cref="IUnaryPlusOperators{TSelf, TResult}.op_UnaryPlus(TSelf)" />
         public static Half operator +(Half value) => value;
 
         // /// <inheritdoc cref="IUnaryPlusOperators{TSelf, TResult}.op_CheckedUnaryPlus(TSelf)" />
         // static Half IUnaryPlusOperators<Half, Half>.operator checked +(Half value) => checked(value);
->>>>>>> eb51b02b
     }
 }