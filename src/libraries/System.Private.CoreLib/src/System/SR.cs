--- conflicted
+++ resolved
@@ -24,34 +24,7 @@
             return GetResourceString(resourceKey, string.Empty);
         }
 
-<<<<<<< HEAD
-        internal static string GetResourceString(string resourceKey, string? defaultString)
-        {
-            if (UsingResourceKeys())
-                return defaultString ?? resourceKey;
-
-            string? resourceString = null;
-            try { resourceString = InternalGetResourceString(resourceKey); }
-            catch (MissingManifestResourceException) { }
-
-            if (defaultString != null && resourceKey.Equals(resourceString, StringComparison.Ordinal))
-            {
-                return defaultString;
-            }
-
-            return resourceString!; // only null if missing resource
-        }
-
-        private static readonly object _lock = new object();
-        private static List<string>? _currentlyLoading;
-        private static int _infinitelyRecursingCount;
-        private static bool _resourceManagerInited = false;
-
-        private static string? InternalGetResourceString(string? key)
-=======
-        [PreserveDependency(".cctor()", "System.Resources.ResourceManager")]
         private static string InternalGetResourceString(string key)
->>>>>>> e8589845
         {
             if (key.Length == 0)
             {
