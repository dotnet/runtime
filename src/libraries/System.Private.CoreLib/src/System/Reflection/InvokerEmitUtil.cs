--- conflicted
+++ resolved
@@ -16,13 +16,9 @@
         internal delegate object? InvokeFunc_Obj1Arg(object? obj, IntPtr functionPointer, object? arg1);
         internal delegate object? InvokeFunc_Obj4Args(object? obj, IntPtr functionPointer, object? arg1, object? arg2, object? arg3, object? arg4);
         internal delegate object? InvokeFunc_ObjSpanArgs(object? obj, IntPtr functionPointer, Span<object?> arguments);
-        internal unsafe delegate object? InvokeFunc_RefArgs(object? obj, IntPtr functionPointer, IntPtr* refArguments);
-
-<<<<<<< HEAD
-        public static unsafe InvokeFunc_Obj0Args CreateInvokeDelegateForObj0Args(MethodBase? method, bool callCtorAsMethod, in InvokeSignatureInfoKey signatureInfo, bool backwardsCompat)
-=======
-        public static InvokeFunc_Obj4Args CreateInvokeDelegate_Obj4Args(MethodBase method, bool backwardsCompat)
->>>>>>> 2bfe21ba
+        internal delegate object? InvokeFunc_RefArgs(object? obj, IntPtr functionPointer, IntPtr* refArguments);
+
+        public static InvokeFunc_Obj0Args CreateInvokeDelegateForObj0Args(MethodBase? method, bool callCtorAsMethod, in InvokeSignatureInfoKey signatureInfo, bool backwardsCompat)
         {
             DynamicMethod dm = CreateDynamicMethod(method, signatureInfo, [typeof(object), typeof(IntPtr)]);
             ILGenerator il = dm.GetILGenerator();
@@ -33,7 +29,7 @@
             return (InvokeFunc_Obj0Args)dm.CreateDelegate(typeof(InvokeFunc_Obj0Args), target: null);
         }
 
-        public static unsafe InvokeFunc_Obj1Arg CreateInvokeDelegateForObj1Arg(MethodBase? method, bool callCtorAsMethod, in InvokeSignatureInfoKey signatureInfo, bool backwardsCompat)
+        public static InvokeFunc_Obj1Arg CreateInvokeDelegateForObj1Arg(MethodBase? method, bool callCtorAsMethod, in InvokeSignatureInfoKey signatureInfo, bool backwardsCompat)
         {
             DynamicMethod dm = CreateDynamicMethod(method, signatureInfo, [typeof(object), typeof(IntPtr), typeof(object)]);
             ILGenerator il = dm.GetILGenerator();
@@ -49,7 +45,7 @@
             return (InvokeFunc_Obj1Arg)dm.CreateDelegate(typeof(InvokeFunc_Obj1Arg), target: null);
         }
 
-        public static unsafe InvokeFunc_Obj4Args CreateInvokeDelegateForObj4Args(MethodBase? method, bool callCtorAsMethod, in InvokeSignatureInfoKey signatureInfo, bool backwardsCompat)
+        public static InvokeFunc_Obj4Args CreateInvokeDelegateForObj4Args(MethodBase? method, bool callCtorAsMethod, in InvokeSignatureInfoKey signatureInfo, bool backwardsCompat)
         {
             DynamicMethod dm = CreateDynamicMethod(method, signatureInfo, [typeof(object), typeof(IntPtr), typeof(object), typeof(object), typeof(object), typeof(object)]);
             ILGenerator il = dm.GetILGenerator();
@@ -82,11 +78,7 @@
             return (InvokeFunc_Obj4Args)dm.CreateDelegate(typeof(InvokeFunc_Obj4Args), target: null);
         }
 
-<<<<<<< HEAD
-        public static unsafe InvokeFunc_ObjSpanArgs CreateInvokeDelegateForObjSpanArgs(MethodBase? method, bool callCtorAsMethod, in InvokeSignatureInfoKey signatureInfo, bool backwardsCompat)
-=======
-        public static InvokeFunc_ObjSpanArgs CreateInvokeDelegate_ObjSpanArgs(MethodBase method, bool backwardsCompat)
->>>>>>> 2bfe21ba
+        public static InvokeFunc_ObjSpanArgs CreateInvokeDelegateForObjSpanArgs(MethodBase? method, bool callCtorAsMethod, in InvokeSignatureInfoKey signatureInfo, bool backwardsCompat)
         {
             DynamicMethod dm = CreateDynamicMethod(method, signatureInfo, [typeof(object), typeof(IntPtr), typeof(Span<object>)]);
             ILGenerator il = dm.GetILGenerator();
@@ -111,11 +103,7 @@
             return (InvokeFunc_ObjSpanArgs)dm.CreateDelegate(typeof(InvokeFunc_ObjSpanArgs), target: null);
         }
 
-<<<<<<< HEAD
-        public static unsafe InvokeFunc_RefArgs CreateInvokeDelegateForRefArgs(MethodBase? method, bool callCtorAsMethod, in InvokeSignatureInfoKey signatureInfo, bool backwardsCompat)
-=======
-        public static InvokeFunc_RefArgs CreateInvokeDelegate_RefArgs(MethodBase method, bool backwardsCompat)
->>>>>>> 2bfe21ba
+        public static InvokeFunc_RefArgs CreateInvokeDelegateForRefArgs(MethodBase? method, bool callCtorAsMethod, in InvokeSignatureInfoKey signatureInfo, bool backwardsCompat)
         {
             DynamicMethod dm = CreateDynamicMethod(method, signatureInfo, [typeof(object), typeof(IntPtr), typeof(IntPtr*)]);
             ILGenerator il = dm.GetILGenerator();
