--- conflicted
+++ resolved
@@ -340,14 +340,11 @@
                     underlyingType = type;
                     state = NullabilityState.NotNull;
                 }
-<<<<<<< HEAD
-=======
 
                 if (underlyingType.IsGenericType)
                 {
                     ++index;
                 }
->>>>>>> eb51b02b
             }
             else
             {
@@ -362,44 +359,20 @@
                     elementState = GetNullabilityInfo(memberInfo, type.GetElementType()!, parser, ref index);
                 }
             }
-<<<<<<< HEAD
 
             if (underlyingType.IsGenericType)
             {
                 Type[] genericArguments = underlyingType.GetGenericArguments();
                 genericArgumentsState = new NullabilityInfo[genericArguments.Length];
 
-                for (int i = 0, offset = 0; i < genericArguments.Length; i++)
-                {
-                    Type t = Nullable.GetUnderlyingType(genericArguments[i]) ?? genericArguments[i];
-
-                    if (!t.IsValueType || t.IsGenericType)
-                    {
-                        offset++;
-                    }
-
-                    genericArgumentsState[i] = GetNullabilityInfo(memberInfo, genericArguments[i], customAttributes, index + offset);
+                for (int i = 0; i < genericArguments.Length; i++)
+                {
+                    genericArgumentsState[i] = GetNullabilityInfo(memberInfo, genericArguments[i], parser, ref index);
                 }
             }
 
             NullabilityInfo nullability = new NullabilityInfo(type, state, state, elementState, genericArgumentsState);
 
-=======
-
-            if (underlyingType.IsGenericType)
-            {
-                Type[] genericArguments = underlyingType.GetGenericArguments();
-                genericArgumentsState = new NullabilityInfo[genericArguments.Length];
-
-                for (int i = 0; i < genericArguments.Length; i++)
-                {
-                    genericArgumentsState[i] = GetNullabilityInfo(memberInfo, genericArguments[i], parser, ref index);
-                }
-            }
-
-            NullabilityInfo nullability = new NullabilityInfo(type, state, state, elementState, genericArgumentsState);
-
->>>>>>> eb51b02b
             if (!type.IsValueType && state != NullabilityState.Unknown)
             {
                 TryLoadGenericMetaTypeNullability(memberInfo, nullability);
@@ -467,13 +440,7 @@
         {
             if (metaType.IsGenericParameter)
             {
-<<<<<<< HEAD
-                NullabilityState state = nullability.ReadState;
-
-                if (state == NullabilityState.NotNull && !ParseNullableState(metaType.GetCustomAttributesData(), 0, ref state))
-=======
                 if (nullability.ReadState == NullabilityState.NotNull)
->>>>>>> eb51b02b
                 {
                     TryUpdateGenericParameterNullability(nullability, metaType, reflectedType);
                 }
