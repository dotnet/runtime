--- conflicted
+++ resolved
@@ -144,11 +144,7 @@
             }
         }
 
-<<<<<<< HEAD
-        internal unsafe object? InvokePropertySetter(
-=======
-        internal object? InvokeWithOneArg(
->>>>>>> 2bfe21ba
+        internal object? InvokePropertySetter(
             object? obj,
             BindingFlags invokeAttr,
             Binder? binder,
@@ -177,7 +173,7 @@
         }
 
         // Slower path that removes the stack allocs from the caller.
-        private unsafe object? InvokePropertySetter(object? obj, object? arg)
+        private object? InvokePropertySetter(object? obj, object? arg)
         {
             Debug.Assert(UseInterpretedPath);
             Debug.Assert(_strategy == InvokerStrategy.Ref4);
@@ -192,11 +188,7 @@
             return ((InvokeFunc_RefArgs) _invokeFunc) (obj, _functionPointer, pByRefFixedStorage);
         }
 
-<<<<<<< HEAD
-        internal unsafe object? InvokeWith1Arg(
-=======
-        internal object? InvokeWithFewArgs(
->>>>>>> 2bfe21ba
+        internal object? InvokeWith1Arg(
             object? obj,
             BindingFlags invokeAttr,
             Binder? binder,
@@ -235,7 +227,7 @@
             return obj;
         }
 
-        internal unsafe object? InvokeWith4Args(
+        internal object? InvokeWith4Args(
             object? obj,
             BindingFlags invokeAttr,
             Binder? binder,
@@ -277,7 +269,7 @@
             return obj;
         }
 
-        internal unsafe object? InvokeWithSpanArgs(
+        internal object? InvokeWithSpanArgs(
             object? obj,
             BindingFlags invokeAttr,
             Binder? binder,
@@ -395,7 +387,7 @@
             return ret;
         }
 
-        internal unsafe object? InvokeWithManyRefArgs(
+        internal object? InvokeWithManyRefArgs(
             object? obj,
             BindingFlags invokeAttr,
             Binder? binder,
