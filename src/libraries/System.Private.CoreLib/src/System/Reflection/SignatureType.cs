--- conflicted
+++ resolved
@@ -182,12 +182,7 @@
 
         [DynamicallyAccessedMembers(DynamicallyAccessedMemberTypes.Interfaces)]
         public sealed override Type[] FindInterfaces(TypeFilter filter, object? filterCriteria) => throw new NotSupportedException(SR.NotSupported_SignatureType);
-<<<<<<< HEAD
         public sealed override InterfaceMapping GetInterfaceMap([DynamicallyAccessedMembers(DynamicallyAccessedMemberTypes.PublicMethods | DynamicallyAccessedMemberTypes.NonPublicMethods)] Type interfaceType) => throw new NotSupportedException(SR.NotSupported_SignatureType);
-=======
-
-        public sealed override InterfaceMapping GetInterfaceMap(Type interfaceType) => throw new NotSupportedException(SR.NotSupported_SignatureType);
->>>>>>> 8b6f404b
         protected sealed override bool IsContextfulImpl() => throw new NotSupportedException(SR.NotSupported_SignatureType);
         public sealed override bool IsEnum => throw new NotSupportedException(SR.NotSupported_SignatureType);
         public sealed override bool IsEquivalentTo([NotNullWhen(true)] Type? other) => throw new NotSupportedException(SR.NotSupported_SignatureType);
