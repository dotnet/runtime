--- conflicted
+++ resolved
@@ -554,288 +554,49 @@
         }
 
         public static FileAttributes GetAttributes(SafeFileHandle fileHandle)
-<<<<<<< HEAD
-        {
-            int result = Interop.Sys.FStat(fileHandle, out Interop.Sys.FileStatus fileStatus);
-            if (result != 0)
-            {
-                throw Interop.GetExceptionForIoErrno(new Interop.ErrorInfo(result), fileHandle.Path);
-            }
-
-            FileAttributes attributes = default;
-
-            if (IsModeReadOnly(fileStatus))
-                attributes |= FileAttributes.ReadOnly;
-
-            if ((fileStatus.Mode & Interop.Sys.FileTypes.S_IFMT) == Interop.Sys.FileTypes.S_IFLNK)
-                attributes |= FileAttributes.ReparsePoint;
-
-            if ((fileStatus.Mode & Interop.Sys.FileTypes.S_IFMT) == Interop.Sys.FileTypes.S_IFDIR)
-                attributes |= FileAttributes.Directory;
-
-            if (fileHandle.Path != null && IsNameHidden(fileHandle.Path) || (fileStatus.UserFlags & (uint)Interop.Sys.UserFlags.UF_HIDDEN) == (uint)Interop.Sys.UserFlags.UF_HIDDEN)
-                attributes |= FileAttributes.Hidden;
-
-            return attributes != default ? attributes : FileAttributes.Normal;
-        }
-
-        private static bool IsNameHidden(ReadOnlySpan<char> fileName) => fileName.Length > 0 && fileName[0] == '.';
-
-        private static bool IsModeReadOnly(Interop.Sys.FileStatus status)
-        {
-            var mode = (Interop.Sys.Permissions)(status.Mode & (int)Interop.Sys.Permissions.Mask);
-
-            bool isUserReadOnly = (mode & Interop.Sys.Permissions.S_IRUSR) != 0 && // has read permission
-                                  (mode & Interop.Sys.Permissions.S_IWUSR) == 0;   // but not write permission
-            bool isGroupReadOnly = (mode & Interop.Sys.Permissions.S_IRGRP) != 0 && // has read permission
-                                   (mode & Interop.Sys.Permissions.S_IWGRP) == 0;   // but not write permission
-            bool isOtherReadOnly = (mode & Interop.Sys.Permissions.S_IROTH) != 0 && // has read permission
-                                   (mode & Interop.Sys.Permissions.S_IWOTH) == 0;   // but not write permission
-
-            // If they are all the same, no need to check user/group.
-            if ((isUserReadOnly == isGroupReadOnly) && (isGroupReadOnly == isOtherReadOnly))
-            {
-                return isUserReadOnly;
-            }
-
-            if (status.Uid == Interop.Sys.GetEUid())
-            {
-                // User owns the file.
-                return isUserReadOnly;
-            }
-
-            // System files often have the same permissions for group and other (umask 022).
-            if (isGroupReadOnly == isUserReadOnly)
-            {
-                return isGroupReadOnly;
-            }
-
-            if (Interop.Sys.IsMemberOfGroup(status.Gid))
-            {
-                // User belongs to group that owns the file.
-                return isGroupReadOnly;
-            }
-            else
-            {
-                // Other permissions.
-                return isOtherReadOnly;
-            }
-        }
-=======
         => default(FileStatus).GetAttributes(fileHandle);
->>>>>>> b2eec675
 
         public static void SetAttributes(string fullPath, FileAttributes attributes)
             => default(FileStatus).SetAttributes(fullPath, attributes, asDirectory: false);
 
         public static void SetAttributes(SafeFileHandle fileHandle, FileAttributes attributes)
-<<<<<<< HEAD
-        {
-            int result = Interop.Sys.FStat(fileHandle, out Interop.Sys.FileStatus output);
-            if (result != 0)
-            {
-                throw Interop.GetExceptionForIoErrno(new Interop.ErrorInfo(result), fileHandle.Path);
-            }
-
-            // Validate that only flags from the attribute are being provided.  This is an
-                // approximation for the validation done by the Win32 function.
-                const FileAttributes allValidFlags =
-                FileAttributes.Archive | FileAttributes.Compressed | FileAttributes.Device |
-                FileAttributes.Directory | FileAttributes.Encrypted | FileAttributes.Hidden |
-                FileAttributes.IntegrityStream | FileAttributes.Normal | FileAttributes.NoScrubData |
-                FileAttributes.NotContentIndexed | FileAttributes.Offline | FileAttributes.ReadOnly |
-                FileAttributes.ReparsePoint | FileAttributes.SparseFile | FileAttributes.System |
-                FileAttributes.Temporary;
-            if ((attributes & ~allValidFlags) != 0)
-            {
-                // Using constant string for argument to match historical throw
-                throw new ArgumentException(SR.Arg_InvalidFileAttrs, "Attributes");
-            }
-
-            if (Interop.Sys.CanSetHiddenFlag)
-            {
-                if ((attributes & FileAttributes.Hidden) != 0 && (output.UserFlags & (uint)Interop.Sys.UserFlags.UF_HIDDEN) == 0)
-                {
-                    Interop.Sys.FChflags(fileHandle, (output.UserFlags | (uint)Interop.Sys.UserFlags.UF_HIDDEN));
-                }
-            }
-
-            // The only thing we can reasonably change is whether the file object is readonly by changing permissions.
-
-            int newMode = output.Mode;
-            if ((attributes & FileAttributes.ReadOnly) != 0)
-            {
-                // Take away all write permissions from user/group/everyone
-                newMode &= ~(int)(Interop.Sys.Permissions.S_IWUSR | Interop.Sys.Permissions.S_IWGRP | Interop.Sys.Permissions.S_IWOTH);
-            }
-            else if ((newMode & (int)Interop.Sys.Permissions.S_IRUSR) != 0)
-            {
-                // Give write permission to the owner if the owner has read permission
-                newMode |= (int)Interop.Sys.Permissions.S_IWUSR;
-            }
-
-            // Change the permissions on the file
-            if (newMode != output.Mode)
-            {
-                int chModResult = Interop.Sys.FChMod(fileHandle, newMode);
-                if (chModResult != 0)
-                {
-                    throw Interop.GetExceptionForIoErrno(new Interop.ErrorInfo(chModResult), fileHandle.Path);
-                }
-            }
-        }
-=======
         => default(FileStatus).SetAttributes(fileHandle, attributes, asDirectory: false);
->>>>>>> b2eec675
 
         public static DateTimeOffset GetCreationTime(string fullPath)
             => default(FileStatus).GetCreationTime(fullPath).UtcDateTime;
 
         public static DateTimeOffset GetCreationTime(SafeFileHandle fileHandle)
-<<<<<<< HEAD
-        {
-            int result = Interop.Sys.FStat(fileHandle, out Interop.Sys.FileStatus output);
-            if (result == 0)
-            {
-                return DateTimeOffset.FromUnixTimeSeconds(output.CTime);
-            }
-            throw Interop.GetExceptionForIoErrno(new Interop.ErrorInfo(result), fileHandle.Path);
-        }
-=======
         => default(FileStatus).GetCreationTime(fileHandle).UtcDateTime;
->>>>>>> b2eec675
 
         public static void SetCreationTime(string fullPath, DateTimeOffset time, bool asDirectory)
             => default(FileStatus).SetCreationTime(fullPath, time, asDirectory);
 
         public static void SetCreationTime(SafeFileHandle fileHandle, DateTimeOffset time)
-<<<<<<< HEAD
-        {
-            ThrowHelper.ThrowForMissingPath_SafeFileHandle(fileHandle.Path);
-            SetCreationTime(fileHandle.Path!, time, false);
-        }
-=======
             => default(FileStatus).SetCreationTime(fileHandle, time, asDirectory: false);
->>>>>>> b2eec675
 
         public static DateTimeOffset GetLastAccessTime(string fullPath)
             => default(FileStatus).GetLastAccessTime(fullPath).UtcDateTime;
 
         public static DateTimeOffset GetLastAccessTime(SafeFileHandle fileHandle)
-<<<<<<< HEAD
-        {
-            int result = Interop.Sys.FStat(fileHandle, out Interop.Sys.FileStatus output);
-            if (result == 0)
-            {
-                return DateTimeOffset.FromUnixTimeSeconds(output.ATime);
-            }
-            throw Interop.GetExceptionForIoErrno(new Interop.ErrorInfo(result), fileHandle.Path);
-        }
-=======
             => default(FileStatus).GetLastAccessTime(fileHandle).UtcDateTime;
->>>>>>> b2eec675
 
         public static void SetLastAccessTime(string fullPath, DateTimeOffset time, bool asDirectory)
             => default(FileStatus).SetLastAccessTime(fullPath, time, asDirectory);
 
         public static unsafe void SetLastAccessTime(SafeFileHandle fileHandle, DateTimeOffset time)
-<<<<<<< HEAD
-        {
-            int result = Interop.Sys.FStat(fileHandle, out Interop.Sys.FileStatus fileStatus);
-            if (result != 0)
-            {
-                throw Interop.GetExceptionForIoErrno(new Interop.ErrorInfo(result), fileHandle.Path);
-            }
-
-            // we use futimens() to set the accessTime and writeTime
-            Interop.Sys.TimeSpec* buf = stackalloc Interop.Sys.TimeSpec[2];
-
-            long seconds = time.ToUnixTimeSeconds();
-            long nanoseconds = UnixTimeSecondsToNanoseconds(time, seconds);
-
-#if TARGET_BROWSER
-            buf[0].TvSec = seconds;
-            buf[0].TvNsec = nanoseconds;
-            buf[1].TvSec = seconds;
-            buf[1].TvNsec = nanoseconds;
-#else
-            buf[0].TvSec = seconds;
-            buf[0].TvNsec = nanoseconds;
-            buf[1].TvSec = fileStatus.MTime;
-            buf[1].TvNsec = fileStatus.MTimeNsec;
-#endif
-            int timensResult = Interop.Sys.FUTimens(fileHandle, buf);
-            if (timensResult != 0)
-            {
-                throw Interop.GetExceptionForIoErrno(new Interop.ErrorInfo(result), fileHandle.Path);
-            }
-        }
-        private static long UnixTimeSecondsToNanoseconds(DateTimeOffset time, long seconds)
-        {
-            const long TicksPerMillisecond = 10000;
-            const long TicksPerSecond = TicksPerMillisecond * 1000;
-            return (time.UtcDateTime.Ticks - DateTimeOffset.UnixEpoch.Ticks - seconds * TicksPerSecond) * 100;
-        }
-=======
             => default(FileStatus).SetLastAccessTime(fileHandle, time, asDirectory: false);
->>>>>>> b2eec675
 
         public static DateTimeOffset GetLastWriteTime(string fullPath)
             => default(FileStatus).GetLastWriteTime(fullPath).UtcDateTime;
 
         public static DateTimeOffset GetLastWriteTime(SafeFileHandle fileHandle)
-<<<<<<< HEAD
-        {
-            int result = Interop.Sys.FStat(fileHandle, out Interop.Sys.FileStatus output);
-            if (result == 0)
-            {
-                return DateTimeOffset.FromUnixTimeSeconds(output.MTime);
-            }
-            throw Interop.GetExceptionForIoErrno(new Interop.ErrorInfo(result), fileHandle.Path);
-        }
-=======
             => default(FileStatus).GetLastWriteTime(fileHandle).UtcDateTime;
->>>>>>> b2eec675
 
         public static void SetLastWriteTime(string fullPath, DateTimeOffset time, bool asDirectory)
             => default(FileStatus).SetLastWriteTime(fullPath, time, asDirectory);
 
         public static unsafe void SetLastWriteTime(SafeFileHandle fileHandle, DateTimeOffset time)
-<<<<<<< HEAD
-        {
-            int result = Interop.Sys.FStat(fileHandle, out Interop.Sys.FileStatus fileStatus);
-            if (result != 0)
-            {
-                throw Interop.GetExceptionForIoErrno(new Interop.ErrorInfo(result), fileHandle.Path);
-            }
-
-            // we use futimens() to set the accessTime and writeTime
-            Interop.Sys.TimeSpec* buf = stackalloc Interop.Sys.TimeSpec[2];
-
-            long seconds = time.ToUnixTimeSeconds();
-            long nanoseconds = UnixTimeSecondsToNanoseconds(time, seconds);
-
-#if TARGET_BROWSER
-            buf[0].TvSec = seconds;
-            buf[0].TvNsec = nanoseconds;
-            buf[1].TvSec = seconds;
-            buf[1].TvNsec = nanoseconds;
-#else
-            buf[0].TvSec = fileStatus.ATime;
-            buf[0].TvNsec = fileStatus.ATimeNsec;
-            buf[1].TvSec = seconds;
-            buf[1].TvNsec = nanoseconds;
-#endif
-
-            int timensResult = Interop.Sys.FUTimens(fileHandle, buf);
-            if (timensResult != 0)
-            {
-                throw Interop.GetExceptionForIoErrno(new Interop.ErrorInfo(result), fileHandle.Path);
-            }
-        }
-=======
             => default(FileStatus).SetLastWriteTime(fileHandle, time, asDirectory: false);
->>>>>>> b2eec675
 
         public static string[] GetLogicalDrives()
         {
