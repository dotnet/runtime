--- conflicted
+++ resolved
@@ -34,13 +34,8 @@
             UnixFileMode filePermissions;
             using SafeFileHandle src = SafeFileHandle.OpenReadOnly(sourceFullPath, FileOptions.None, out fileLength, out filePermissions);
             using SafeFileHandle dst = SafeFileHandle.Open(destFullPath, overwrite ? FileMode.Create : FileMode.CreateNew,
-<<<<<<< HEAD
-                                            FileAccess.ReadWrite, FileShare.None, FileOptions.None, preallocationSize: 0, openPermissions: filePermissions,
+                                            FileAccess.ReadWrite, FileShare.None, FileOptions.None, preallocationSize: 0, filePermissions,
                                             CreateOpenException);
-=======
-                                            FileAccess.ReadWrite, FileShare.None, FileOptions.None, preallocationSize: 0, filePermissions,
-                                            (Interop.ErrorInfo error, Interop.Sys.OpenFlags flags, string path) => CreateOpenException(error, flags, path));
->>>>>>> fd31f1f0
 
             Interop.CheckIo(Interop.Sys.CopyFile(src, dst, fileLength));
 
