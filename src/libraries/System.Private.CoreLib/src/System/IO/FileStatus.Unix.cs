--- conflicted
+++ resolved
@@ -19,11 +19,7 @@
         private const int Uninitialized = 0;          // uninitialized, '0' to make default(FileStatus) uninitialized.
 
         // Tracks the initialization state.
-<<<<<<< HEAD
         // < 0 : initialized succesfully. Value is one of the Initialized* consts.
-=======
-        // < 0 : initialized successfully. Value is InitializedNotExists, InitializedExistsFile, InitializedExistsDir or InitializedExistsBrokenLink.
->>>>>>> cc7edabf
         //   0 : uninitialized.
         // > 0 : initialized with error. Value is raw errno.
         private int _state;
