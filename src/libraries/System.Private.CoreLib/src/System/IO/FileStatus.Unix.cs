// Licensed to the .NET Foundation under one or more agreements.
// The .NET Foundation licenses this file to you under the MIT license.

using System.Diagnostics;
using System.Runtime.InteropServices;
using Microsoft.Win32.SafeHandles;

namespace System.IO
{
    internal partial struct FileStatus
    {
        private const int NanosecondsPerTick = 100;

<<<<<<< HEAD
        private const int InitializedExistsDir = -4;         // target is directory.
        private const int InitializedExistsFile = -3;        // target is file.
        private const int InitializedNotExistsNotADir = -2;  // entry parent path is not a dir.
        private const int InitializedNotExists = -1;         // entry does not exist.
        private const int Uninitialized = 0;                 // uninitialized, '0' to make default(FileStatus) uninitialized.

        // Tracks the initialization state.
        // < 0 : initialized succesfully. Value is InitializedNotExists, InitializedNotExistsNotADir, InitializedExistsFile or InitializedExistsDir.
=======
        private const int InitializedExistsBrokenLink = -4;  // target is link with no target.
        private const int InitializedExistsDir = -3;  // target is directory.
        private const int InitializedExistsFile = -2; // target is file.
        private const int InitializedNotExists = -1;  // entry does not exist.
        private const int Uninitialized = 0;          // uninitialized, '0' to make default(FileStatus) uninitialized.

        // Tracks the initialization state.
        // < 0 : initialized succesfully. Value is InitializedNotExists, InitializedExistsFile, InitializedExistsDir or InitializedExistsBrokenLink.
>>>>>>> 911da685
        //   0 : uninitialized.
        // > 0 : initialized with error. Value is raw errno.
        private int _state;

        // The last cached lstat information about the file.
        // Must only be used after calling EnsureCachesInitialized and checking EntryExists is true.
        private Interop.Sys.FileStatus _fileCache;

        private bool EntryExists => _state <= InitializedExistsFile;

        private bool IsDir => _state == InitializedExistsDir;

        private bool IsBrokenLink => _state == InitializedExistsBrokenLink;

        // Check if the main path (without following symlinks) has the hidden attribute set.
        private bool HasHiddenFlag
        {
            get
            {
                Debug.Assert(_state != Uninitialized); // Use this after EnsureCachesInitialized has been called.

                return EntryExists && (_fileCache.UserFlags & (uint)Interop.Sys.UserFlags.UF_HIDDEN) == (uint)Interop.Sys.UserFlags.UF_HIDDEN;
            }
        }

        // Checks if the main path (without following symlinks) has the read-only attribute set.
        private bool HasReadOnlyFlag
        {
            get
            {
                Debug.Assert(_state != Uninitialized); // Use this after EnsureCachesInitialized has been called.

                if (!EntryExists || IsBrokenLink)
                {
                    return false;
                }

#if TARGET_BROWSER
                var mode = ((UnixFileMode)_fileCache.Mode & FileSystem.ValidUnixFileModes);
                bool isUserReadOnly = (mode & UnixFileMode.UserRead) != 0 && // has read permission
                                      (mode & UnixFileMode.UserWrite) == 0;  // but not write permission
                return isUserReadOnly;
#else
                if (_isReadOnlyCache == 0)
                {
                    return false;
                }
                else if (_isReadOnlyCache == 1)
                {
                    return true;
                }
                else
                {
                    bool isReadOnly = IsModeReadOnlyCore();
                    _isReadOnlyCache = isReadOnly ? 1 : 0;
                    return isReadOnly;
                }
#endif
            }
        }

#if !TARGET_BROWSER
        // HasReadOnlyFlag cache.
        // Must only be used after calling EnsureCachesInitialized.
        private int _isReadOnlyCache;

        private bool IsModeReadOnlyCore()
        {
            var mode = ((UnixFileMode)_fileCache.Mode & FileSystem.ValidUnixFileModes);

            bool isUserReadOnly = (mode & UnixFileMode.UserRead) != 0 &&    // has read permission
                                  (mode & UnixFileMode.UserWrite) == 0;     // but not write permission
            bool isGroupReadOnly = (mode & UnixFileMode.GroupRead) != 0 &&  // has read permission
                                   (mode & UnixFileMode.GroupWrite) == 0;   // but not write permission
            bool isOtherReadOnly = (mode & UnixFileMode.OtherRead) != 0 &&  // has read permission
                                   (mode & UnixFileMode.OtherWrite) == 0;   // but not write permission

            // If they are all the same, no need to check user/group.
            if ((isUserReadOnly == isGroupReadOnly) && (isGroupReadOnly == isOtherReadOnly))
            {
                return isUserReadOnly;
            }

            if (_fileCache.Uid == Interop.Sys.GetEUid())
            {
                // User owns the file.
                return isUserReadOnly;
            }

            // System files often have the same permissions for group and other (umask 022).
            if (isGroupReadOnly == isUserReadOnly)
            {
                return isGroupReadOnly;
            }

            if (Interop.Sys.IsMemberOfGroup(_fileCache.Gid))
            {
                // User belongs to group that owns the file.
                return isGroupReadOnly;
            }
            else
            {
                // Other permissions.
                return isOtherReadOnly;
            }
        }
#endif

        // Checks if the main path is a symbolic link
        private bool HasSymbolicLinkFlag
        {
            get
            {
                Debug.Assert(_state != Uninitialized); // Use this after EnsureCachesInitialized has been called.

                return EntryExists && (_fileCache.Mode & Interop.Sys.FileTypes.S_IFMT) == Interop.Sys.FileTypes.S_IFLNK;
            }
        }

        // Sets the cache initialization flags to 0, which means the caches are now uninitialized
        internal void InvalidateCaches()
        {
            _state = Uninitialized;
        }

        internal bool IsReadOnly(ReadOnlySpan<char> path, bool continueOnError = false)
        {
            EnsureCachesInitialized(path, continueOnError);
            return HasReadOnlyFlag;
        }

        internal bool IsFileSystemEntryHidden(ReadOnlySpan<char> path, ReadOnlySpan<char> fileName)
        {
            // Because this is called for FileSystemEntry we can assume the entry exists and
            // avoid initialization in some cases.
            if (IsNameHidden(fileName))
            {
                return true;
            }
            if (!Interop.Sys.SupportsHiddenFlag)
            {
                return false;
            }

            EnsureCachesInitialized(path, continueOnError: true);
            return HasHiddenFlag;
        }

        internal static bool IsNameHidden(ReadOnlySpan<char> fileName) => fileName.Length > 0 && fileName[0] == '.';

        // Returns true if the path points to a directory, or if the path is a symbolic link
        // that points to a directory
        internal bool IsDirectory(ReadOnlySpan<char> path, bool continueOnError = false)
        {
            EnsureCachesInitialized(path, continueOnError);
            return IsDir;
        }

        internal bool IsSymbolicLink(ReadOnlySpan<char> path, bool continueOnError = false)
        {
            EnsureCachesInitialized(path, continueOnError);
            return HasSymbolicLinkFlag;
        }

        internal FileAttributes GetAttributes(ReadOnlySpan<char> path, ReadOnlySpan<char> fileName, bool continueOnError = false)
        {
            EnsureCachesInitialized(path, continueOnError);

            if (!EntryExists)
                return (FileAttributes)(-1);

            FileAttributes attributes = default;

            if (HasReadOnlyFlag)
                attributes |= FileAttributes.ReadOnly;

            if (HasSymbolicLinkFlag)
                attributes |= FileAttributes.ReparsePoint;

            if (IsDir) // Refresh caches this
                attributes |= FileAttributes.Directory;

            if (IsNameHidden(fileName) || HasHiddenFlag)
                attributes |= FileAttributes.Hidden;

            return attributes != default ? attributes : FileAttributes.Normal;
        }

        internal void SetAttributes(string path, FileAttributes attributes, bool asDirectory)
        {
            // Validate that only flags from the attribute are being provided.  This is an
            // approximation for the validation done by the Win32 function.
            const FileAttributes allValidFlags =
                FileAttributes.Archive | FileAttributes.Compressed | FileAttributes.Device |
                FileAttributes.Directory | FileAttributes.Encrypted | FileAttributes.Hidden |
                FileAttributes.IntegrityStream | FileAttributes.Normal | FileAttributes.NoScrubData |
                FileAttributes.NotContentIndexed | FileAttributes.Offline | FileAttributes.ReadOnly |
                FileAttributes.ReparsePoint | FileAttributes.SparseFile | FileAttributes.System |
                FileAttributes.Temporary;
            if ((attributes & ~allValidFlags) != 0)
            {
                // Using constant string for argument to match historical throw
                throw new ArgumentException(SR.Arg_InvalidFileAttrs, "Attributes");
            }

            EnsureCachesInitialized(path);

            if (!EntryExists)
                ThrowNotFound(path);

            if (Interop.Sys.CanSetHiddenFlag)
            {
                if ((attributes & FileAttributes.Hidden) != 0 && (_fileCache.UserFlags & (uint)Interop.Sys.UserFlags.UF_HIDDEN) == 0)
                {
                    // If Hidden flag is set and cached file status does not have the flag set then set it
                    Interop.CheckIo(Interop.Sys.LChflags(path, (_fileCache.UserFlags | (uint)Interop.Sys.UserFlags.UF_HIDDEN)), path, asDirectory);
                }
                else if (HasHiddenFlag)
                {
                    // If Hidden flag is not set and cached file status does have the flag set then remove it
                    Interop.CheckIo(Interop.Sys.LChflags(path, (_fileCache.UserFlags & ~(uint)Interop.Sys.UserFlags.UF_HIDDEN)), path, asDirectory);
                }
            }

            // The only thing we can reasonably change is whether the file object is readonly by changing permissions.

            int oldMode = _fileCache.Mode & (int)FileSystem.ValidUnixFileModes;
            int newMode = oldMode;
            if ((attributes & FileAttributes.ReadOnly) != 0)
            {
                // Take away all write permissions from user/group/everyone
                newMode &= ~(int)(UnixFileMode.UserWrite | UnixFileMode.GroupWrite | UnixFileMode.OtherWrite);
            }
            else if ((newMode & (int)UnixFileMode.UserRead) != 0)
            {
                // Give write permission to the owner if the owner has read permission
                newMode |= (int)UnixFileMode.UserWrite;
            }

            // Change the permissions on the file
            if (newMode != oldMode)
            {
                Interop.CheckIo(Interop.Sys.ChMod(path, newMode), path, asDirectory);
            }

            InvalidateCaches();
        }

        internal bool GetExists(ReadOnlySpan<char> path, bool asDirectory)
        {
            EnsureCachesInitialized(path, continueOnError: true);
            return EntryExists && asDirectory == IsDir;
        }

        internal DateTimeOffset GetCreationTime(ReadOnlySpan<char> path, bool continueOnError = false)
        {
            EnsureCachesInitialized(path, continueOnError);

            if (!EntryExists)
                return new DateTimeOffset(DateTime.FromFileTimeUtc(0));

            if ((_fileCache.Flags & Interop.Sys.FileStatusFlags.HasBirthTime) != 0)
                return UnixTimeToDateTimeOffset(_fileCache.BirthTime, _fileCache.BirthTimeNsec);

            // fall back to the oldest time we have in between change and modify time
            if (_fileCache.MTime < _fileCache.CTime ||
                (_fileCache.MTime == _fileCache.CTime && _fileCache.MTimeNsec < _fileCache.CTimeNsec))
                return UnixTimeToDateTimeOffset(_fileCache.MTime, _fileCache.MTimeNsec);

            return UnixTimeToDateTimeOffset(_fileCache.CTime, _fileCache.CTimeNsec);
        }

        internal DateTimeOffset GetLastAccessTime(ReadOnlySpan<char> path, bool continueOnError = false)
        {
            EnsureCachesInitialized(path, continueOnError);

            if (!EntryExists)
                return new DateTimeOffset(DateTime.FromFileTimeUtc(0));

            return UnixTimeToDateTimeOffset(_fileCache.ATime, _fileCache.ATimeNsec);
        }

        internal void SetLastAccessTime(string path, DateTimeOffset time, bool asDirectory)
            => SetAccessOrWriteTime(path, time, isAccessTime: true, asDirectory);

        internal DateTimeOffset GetLastWriteTime(ReadOnlySpan<char> path, bool continueOnError = false)
        {
            EnsureCachesInitialized(path, continueOnError);

            if (!EntryExists)
                return new DateTimeOffset(DateTime.FromFileTimeUtc(0));

            return UnixTimeToDateTimeOffset(_fileCache.MTime, _fileCache.MTimeNsec);
        }

        internal void SetLastWriteTime(string path, DateTimeOffset time, bool asDirectory)
            => SetAccessOrWriteTime(path, time, isAccessTime: false, asDirectory);

        private static DateTimeOffset UnixTimeToDateTimeOffset(long seconds, long nanoseconds)
        {
            return DateTimeOffset.FromUnixTimeSeconds(seconds).AddTicks(nanoseconds / NanosecondsPerTick);
        }

        private unsafe void SetAccessOrWriteTimeCore(string path, DateTimeOffset time, bool isAccessTime, bool checkCreationTime, bool asDirectory)
        {
            // This api is used to set creation time on non OSX platforms, and as a fallback for OSX platforms.
            // The reason why we use it to set 'creation time' is the below comment:
            // Unix provides APIs to update the last access time (atime) and last modification time (mtime).
            // There is no API to update the CreationTime.
            // Some platforms (e.g. Linux) don't store a creation time. On those platforms, the creation time
            // is synthesized as the oldest of last status change time (ctime) and last modification time (mtime).
            // We update the LastWriteTime (mtime).
            // This triggers a metadata change for FileSystemWatcher NotifyFilters.CreationTime.
            // Updating the mtime, causes the ctime to be set to 'now'. So, on platforms that don't store a
            // CreationTime, GetCreationTime will return the value that was previously set (when that value
            // wasn't in the future).

            // force a refresh so that we have an up-to-date times for values not being overwritten
            InvalidateCaches();
            EnsureCachesInitialized(path);

            if (!EntryExists)
                ThrowNotFound(path);

            // we use utimes()/utimensat() to set the accessTime and writeTime
            Interop.Sys.TimeSpec* buf = stackalloc Interop.Sys.TimeSpec[2];

            long seconds = time.ToUnixTimeSeconds();
            long nanoseconds = UnixTimeSecondsToNanoseconds(time, seconds);

#if TARGET_BROWSER
            buf[0].TvSec = seconds;
            buf[0].TvNsec = nanoseconds;
            buf[1].TvSec = seconds;
            buf[1].TvNsec = nanoseconds;
#else
            if (isAccessTime)
            {
                buf[0].TvSec = seconds;
                buf[0].TvNsec = nanoseconds;
                buf[1].TvSec = _fileCache.MTime;
                buf[1].TvNsec = _fileCache.MTimeNsec;
            }
            else
            {
                buf[0].TvSec = _fileCache.ATime;
                buf[0].TvNsec = _fileCache.ATimeNsec;
                buf[1].TvSec = seconds;
                buf[1].TvNsec = nanoseconds;
            }
#endif
            Interop.CheckIo(Interop.Sys.UTimensat(path, buf), path, asDirectory);

            // On OSX-like platforms, when the modification time is less than the creation time (including
            // when the modification time is already less than but access time is being set), the creation
            // time is set to the modification time due to the api we're currently using; this is not
            // desirable behaviour since it is inconsistent with windows behaviour and is not logical to
            // the programmer (ie. we'd have to document it), so these api calls revert the creation time
            // when it shouldn't be set (since we're setting modification time and access time here).
            // checkCreationTime is only true on OSX-like platforms.
            // allowFallbackToLastWriteTime is ignored on non OSX-like platforms.
            bool updateCreationTime = checkCreationTime && (_fileCache.Flags & Interop.Sys.FileStatusFlags.HasBirthTime) != 0 &&
                                        (buf[1].TvSec < _fileCache.BirthTime || (buf[1].TvSec == _fileCache.BirthTime && buf[1].TvNsec < _fileCache.BirthTimeNsec));

            InvalidateCaches();

            if (updateCreationTime)
            {
                Interop.Error error = SetCreationTimeCore(path, _fileCache.BirthTime, _fileCache.BirthTimeNsec);
                if (error != Interop.Error.SUCCESS && error != Interop.Error.ENOTSUP)
                {
                    Interop.CheckIo(error, path, asDirectory);
                }
            }
        }

        internal long GetLength(ReadOnlySpan<char> path, bool continueOnError = false)
        {
            // For symbolic links, on Windows, Length returns zero and not the target file size.
            // On Unix, it returns the length of the path stored in the link.

            EnsureCachesInitialized(path, continueOnError);
            return EntryExists ? _fileCache.Size : 0;
        }

        internal UnixFileMode GetUnixFileMode(ReadOnlySpan<char> path, bool continueOnError = false)
            => GetUnixFileMode(handle: null, path, continueOnError);

        internal UnixFileMode GetUnixFileMode(SafeFileHandle handle, bool continueOnError = false)
            => GetUnixFileMode(handle, handle.Path, continueOnError);

        private UnixFileMode GetUnixFileMode(SafeFileHandle? handle, ReadOnlySpan<char> path, bool continueOnError = false)
        {
            EnsureCachesInitialized(handle, path, continueOnError);

            if (!EntryExists || IsBrokenLink)
                return (UnixFileMode)(-1);

            return (UnixFileMode)(_fileCache.Mode & (int)FileSystem.ValidUnixFileModes);
        }

        internal void SetUnixFileMode(string path, UnixFileMode mode)
            => SetUnixFileMode(handle: null, path, mode);

        internal void SetUnixFileMode(SafeFileHandle handle, UnixFileMode mode)
            => SetUnixFileMode(handle, handle.Path, mode);

        private void SetUnixFileMode(SafeFileHandle? handle, string? path, UnixFileMode mode)
        {
            if ((mode & ~FileSystem.ValidUnixFileModes) != 0)
            {
                throw new ArgumentException(SR.Arg_InvalidUnixFileMode, nameof(UnixFileMode));
            }

            // Use ThrowNotFound to throw the appropriate exception when the file doesn't exist.
            if (handle is null && path is not null)
            {
                EnsureCachesInitialized(path);

                if (!EntryExists || IsBrokenLink)
                    FileSystemInfo.ThrowNotFound(path);
            }

            // Linux does not support link permissions.
            // To have consistent cross-platform behavior we operate on the link target.
            int rv = handle is not null ? Interop.Sys.FChMod(handle, (int)mode)
                                        : Interop.Sys.ChMod(path!, (int)mode);
            Interop.CheckIo(rv, path);

            InvalidateCaches();
        }

        internal void RefreshCaches(ReadOnlySpan<char> path)
            => RefreshCaches(handle: null, path);

        // Tries to refresh the lstat cache (_fileCache).
        // This method should not throw. Instead, we store the results, and we will throw when the user attempts to access any of the properties when there was a failure
        internal void RefreshCaches(SafeFileHandle? handle, ReadOnlySpan<char> path)
        {
            Debug.Assert(handle is not null || path.Length > 0);

#if !TARGET_BROWSER
            _isReadOnlyCache = -1;
#endif
            int rv = handle is not null ?
                Interop.Sys.FStat(handle, out _fileCache) :
                Interop.Sys.LStat(Path.TrimEndingDirectorySeparator(path), out _fileCache);

            if (rv < 0)
            {
                Interop.ErrorInfo errorInfo = Interop.Sys.GetLastErrorInfo();

                switch (errorInfo.Error)
                {
                    case Interop.Error.ENOENT:
                        _state = InitializedNotExists;
                        break;
                    case Interop.Error.ENOTDIR:
                        _state = InitializedNotExistsNotADir;
                        break;
                    default:
                        Debug.Assert(errorInfo.RawErrno > 0); // Expect a positive integer
                        _state = errorInfo.RawErrno; // Initialized with error.
                        break;
                }

                return;
            }

            // Check if the main path is a directory, or a link to a directory.
            int fileType = _fileCache.Mode & Interop.Sys.FileTypes.S_IFMT;
            bool isDirectory = fileType == Interop.Sys.FileTypes.S_IFDIR;

            if (fileType == Interop.Sys.FileTypes.S_IFLNK)
            {
                if (Interop.Sys.Stat(path, out Interop.Sys.FileStatus target) == 0)
                {
                    isDirectory = (target.Mode & Interop.Sys.FileTypes.S_IFMT) == Interop.Sys.FileTypes.S_IFDIR;

                    // Make GetUnixFileMode return target permissions.
                    _fileCache.Mode = Interop.Sys.FileTypes.S_IFLNK | (target.Mode & (int)FileSystem.ValidUnixFileModes);
                }
                else
                {
                    _state = InitializedExistsBrokenLink;
                    return;
                }
            }

            _state = isDirectory ? InitializedExistsDir : InitializedExistsFile;
        }

        internal void EnsureCachesInitialized(ReadOnlySpan<char> path, bool continueOnError = false)
            => EnsureCachesInitialized(handle: null, path, continueOnError);

        // Checks if the file cache is uninitialized and refreshes it's value.
        // If it failed, and continueOnError is set to true, this method will throw.
        internal void EnsureCachesInitialized(SafeFileHandle? handle, ReadOnlySpan<char> path, bool continueOnError = false)
        {
            if (_state == Uninitialized)
            {
                RefreshCaches(handle, path);
            }

            if (!continueOnError)
            {
                ThrowOnCacheInitializationError(path);
            }
        }

        // Throws if any of the caches has an error number saved in it
        private void ThrowOnCacheInitializationError(ReadOnlySpan<char> path)
        {
            // Lstat should always be initialized by Refresh
            int errno = _state;
            if (errno > 0)
            {
                InvalidateCaches();
                throw Interop.GetExceptionForIoErrno(new Interop.ErrorInfo(errno), new string(path));
            }
        }

        private static long UnixTimeSecondsToNanoseconds(DateTimeOffset time, long seconds)
        {
            const long TicksPerMillisecond = 10000;
            const long TicksPerSecond = TicksPerMillisecond * 1000;
            return (time.UtcDateTime.Ticks - DateTimeOffset.UnixEpoch.Ticks - seconds * TicksPerSecond) * NanosecondsPerTick;
        }

        private void ThrowNotFound(string? path)
        {
            Interop.Error error = _state == InitializedNotExistsNotADir ? Interop.Error.ENOTDIR : Interop.Error.ENOENT;
            throw Interop.GetExceptionForIoErrno(new Interop.ErrorInfo(error), path, isDirectory: false);
        }
    }
}<|MERGE_RESOLUTION|>--- conflicted
+++ resolved
@@ -11,25 +11,15 @@
     {
         private const int NanosecondsPerTick = 100;
 
-<<<<<<< HEAD
-        private const int InitializedExistsDir = -4;         // target is directory.
-        private const int InitializedExistsFile = -3;        // target is file.
+        private const int InitializedExistsBrokenLink = -5;  // target is link with no target.
+        private const int InitializedExistsDir = -4;  // target is directory.
+        private const int InitializedExistsFile = -3; // target is file.
         private const int InitializedNotExistsNotADir = -2;  // entry parent path is not a dir.
-        private const int InitializedNotExists = -1;         // entry does not exist.
-        private const int Uninitialized = 0;                 // uninitialized, '0' to make default(FileStatus) uninitialized.
-
-        // Tracks the initialization state.
-        // < 0 : initialized succesfully. Value is InitializedNotExists, InitializedNotExistsNotADir, InitializedExistsFile or InitializedExistsDir.
-=======
-        private const int InitializedExistsBrokenLink = -4;  // target is link with no target.
-        private const int InitializedExistsDir = -3;  // target is directory.
-        private const int InitializedExistsFile = -2; // target is file.
         private const int InitializedNotExists = -1;  // entry does not exist.
         private const int Uninitialized = 0;          // uninitialized, '0' to make default(FileStatus) uninitialized.
 
         // Tracks the initialization state.
-        // < 0 : initialized succesfully. Value is InitializedNotExists, InitializedExistsFile, InitializedExistsDir or InitializedExistsBrokenLink.
->>>>>>> 911da685
+        // < 0 : initialized succesfully. Value is one of the Initialized* consts.
         //   0 : uninitialized.
         // > 0 : initialized with error. Value is raw errno.
         private int _state;
