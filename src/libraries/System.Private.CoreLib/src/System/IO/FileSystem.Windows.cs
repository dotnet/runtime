// Licensed to the .NET Foundation under one or more agreements.
// The .NET Foundation licenses this file to you under the MIT license.

using Microsoft.Win32.SafeHandles;
using System.Diagnostics;
using System.Runtime.InteropServices;
using System.Buffers;

namespace System.IO
{
    internal static partial class FileSystem
    {
        public static void Encrypt(string path)
        {
            string fullPath = Path.GetFullPath(path);

            if (!Interop.Advapi32.EncryptFile(fullPath))
            {
                ThrowExceptionEncryptDecryptFail(fullPath);
            }
        }

        public static void Decrypt(string path)
        {
            string fullPath = Path.GetFullPath(path);

            if (!Interop.Advapi32.DecryptFile(fullPath))
            {
                ThrowExceptionEncryptDecryptFail(fullPath);
            }
        }

        private static unsafe void ThrowExceptionEncryptDecryptFail(string fullPath)
        {
            int errorCode = Marshal.GetLastWin32Error();
            if (errorCode == Interop.Errors.ERROR_ACCESS_DENIED)
            {
                // Check to see if the file system support the Encrypted File System (EFS)
                string name = DriveInfoInternal.NormalizeDriveName(Path.GetPathRoot(fullPath)!);

                using (DisableMediaInsertionPrompt.Create())
                {
                    if (!Interop.Kernel32.GetVolumeInformation(name, null, 0, null, null, out int fileSystemFlags, null, 0))
                    {
                        errorCode = Marshal.GetLastWin32Error();
                        throw Win32Marshal.GetExceptionForWin32Error(errorCode, name);
                    }

                    if ((fileSystemFlags & Interop.Kernel32.FILE_SUPPORTS_ENCRYPTION) == 0)
                    {
                        throw new NotSupportedException(SR.PlatformNotSupported_FileEncryption);
                    }
                }
            }
            throw Win32Marshal.GetExceptionForWin32Error(errorCode, fullPath);
        }

        public static void CopyFile(string sourceFullPath, string destFullPath, bool overwrite)
        {
            int errorCode = Interop.Kernel32.CopyFile(sourceFullPath, destFullPath, !overwrite);

            if (errorCode != Interop.Errors.ERROR_SUCCESS)
            {
                string fileName = destFullPath;

                if (errorCode != Interop.Errors.ERROR_FILE_EXISTS)
                {
                    // For a number of error codes (sharing violation, path not found, etc) we don't know if the problem was with
                    // the source or dest file.  Try reading the source file.
                    using (SafeFileHandle handle = Interop.Kernel32.CreateFile(sourceFullPath, Interop.Kernel32.GenericOperations.GENERIC_READ, FileShare.Read, FileMode.Open, 0))
                    {
                        if (handle.IsInvalid)
                            fileName = sourceFullPath;
                    }

                    if (errorCode == Interop.Errors.ERROR_ACCESS_DENIED)
                    {
                        if (DirectoryExists(destFullPath))
                            throw new IOException(SR.Format(SR.Arg_FileIsDirectory_Name, destFullPath), Interop.Errors.ERROR_ACCESS_DENIED);
                    }
                }

                throw Win32Marshal.GetExceptionForWin32Error(errorCode, fileName);
            }
        }

        public static void ReplaceFile(string sourceFullPath, string destFullPath, string? destBackupFullPath, bool ignoreMetadataErrors)
        {
            int flags = ignoreMetadataErrors ? Interop.Kernel32.REPLACEFILE_IGNORE_MERGE_ERRORS : 0;

            if (!Interop.Kernel32.ReplaceFile(destFullPath, sourceFullPath, destBackupFullPath, flags, IntPtr.Zero, IntPtr.Zero))
            {
                throw Win32Marshal.GetExceptionForWin32Error(Marshal.GetLastWin32Error());
            }
        }

        public static void DeleteFile(string fullPath)
        {
            bool r = Interop.Kernel32.DeleteFile(fullPath);
            if (!r)
            {
                int errorCode = Marshal.GetLastWin32Error();
                if (errorCode == Interop.Errors.ERROR_FILE_NOT_FOUND)
                    return;
                else
                    throw Win32Marshal.GetExceptionForWin32Error(errorCode, fullPath);
            }
        }

        public static FileAttributes GetAttributes(string fullPath)
        {
            Interop.Kernel32.WIN32_FILE_ATTRIBUTE_DATA data = default;
            int errorCode = FillAttributeInfo(fullPath, ref data, returnErrorOnNotFound: true);
            if (errorCode != 0)
                throw Win32Marshal.GetExceptionForWin32Error(errorCode, fullPath);

            return (FileAttributes)data.dwFileAttributes;
        }

        public static DateTimeOffset GetCreationTime(string fullPath)
        {
            Interop.Kernel32.WIN32_FILE_ATTRIBUTE_DATA data = default;
            int errorCode = FillAttributeInfo(fullPath, ref data, returnErrorOnNotFound: false);
            if (errorCode != 0)
                throw Win32Marshal.GetExceptionForWin32Error(errorCode, fullPath);

            return data.ftCreationTime.ToDateTimeOffset();
        }

        public static FileSystemInfo GetFileSystemInfo(string fullPath, bool asDirectory)
        {
            return asDirectory ?
                (FileSystemInfo)new DirectoryInfo(fullPath, null) :
                (FileSystemInfo)new FileInfo(fullPath, null);
        }

        public static DateTimeOffset GetLastAccessTime(string fullPath)
        {
            Interop.Kernel32.WIN32_FILE_ATTRIBUTE_DATA data = default;
            int errorCode = FillAttributeInfo(fullPath, ref data, returnErrorOnNotFound: false);
            if (errorCode != 0)
                throw Win32Marshal.GetExceptionForWin32Error(errorCode, fullPath);

            return data.ftLastAccessTime.ToDateTimeOffset();
        }

        public static DateTimeOffset GetLastWriteTime(string fullPath)
        {
            Interop.Kernel32.WIN32_FILE_ATTRIBUTE_DATA data = default;
            int errorCode = FillAttributeInfo(fullPath, ref data, returnErrorOnNotFound: false);
            if (errorCode != 0)
                throw Win32Marshal.GetExceptionForWin32Error(errorCode, fullPath);

            return data.ftLastWriteTime.ToDateTimeOffset();
        }

        private static void MoveDirectory(string sourceFullPath, string destFullPath, bool sameDirectoryDifferentCase)
        {
            if (!Interop.Kernel32.MoveFile(sourceFullPath, destFullPath, overwrite: false))
            {
                int errorCode = Marshal.GetLastWin32Error();

                if (errorCode == Interop.Errors.ERROR_FILE_NOT_FOUND)
                    throw Win32Marshal.GetExceptionForWin32Error(Interop.Errors.ERROR_PATH_NOT_FOUND, sourceFullPath);

                if (errorCode == Interop.Errors.ERROR_ALREADY_EXISTS)
                    throw Win32Marshal.GetExceptionForWin32Error(Interop.Errors.ERROR_ALREADY_EXISTS, destFullPath);

                // This check was originally put in for Win9x (unfortunately without special casing it to be for Win9x only). We can't change the NT codepath now for backcomp reasons.
                if (errorCode == Interop.Errors.ERROR_ACCESS_DENIED) // WinNT throws IOException. This check is for Win9x. We can't change it for backcomp.
                    throw new IOException(SR.Format(SR.UnauthorizedAccess_IODenied_Path, sourceFullPath), Win32Marshal.MakeHRFromErrorCode(errorCode));

                throw Win32Marshal.GetExceptionForWin32Error(errorCode);
            }
        }

        public static void MoveFile(string sourceFullPath, string destFullPath, bool overwrite)
        {
            if (!Interop.Kernel32.MoveFile(sourceFullPath, destFullPath, overwrite))
            {
                throw Win32Marshal.GetExceptionForLastWin32Error();
            }
        }

        private static SafeFileHandle OpenHandleToWriteAttributes(string fullPath, bool asDirectory)
        {
<<<<<<< HEAD
            if (fullPath.Length == PathInternal.GetRootLength(fullPath.AsSpan()) && fullPath[1] == Path.VolumeSeparatorChar)
=======
            if (fullPath.Length == PathInternal.GetRootLength(fullPath) && fullPath[1] == Path.VolumeSeparatorChar)
>>>>>>> eb51b02b
            {
                // intentionally not fullpath, most upstack public APIs expose this as path.
                throw new ArgumentException(SR.Arg_PathIsVolume, "path");
            }

            int dwFlagsAndAttributes = Interop.Kernel32.FileOperations.FILE_FLAG_OPEN_REPARSE_POINT;
            if (asDirectory)
            {
                dwFlagsAndAttributes |= Interop.Kernel32.FileOperations.FILE_FLAG_BACKUP_SEMANTICS;
            }

            SafeFileHandle handle = Interop.Kernel32.CreateFile(
                fullPath,
                Interop.Kernel32.FileOperations.FILE_WRITE_ATTRIBUTES,
                FileShare.ReadWrite | FileShare.Delete,
                FileMode.Open,
                dwFlagsAndAttributes);

            if (handle.IsInvalid)
            {
                int errorCode = Marshal.GetLastWin32Error();

                // NT5 oddity - when trying to open "C:\" as a File,
                // we usually get ERROR_PATH_NOT_FOUND from the OS.  We should
                // probably be consistent w/ every other directory.
                if (!asDirectory && errorCode == Interop.Errors.ERROR_PATH_NOT_FOUND && fullPath.Equals(Directory.GetDirectoryRoot(fullPath)))
                    errorCode = Interop.Errors.ERROR_ACCESS_DENIED;

                throw Win32Marshal.GetExceptionForWin32Error(errorCode, fullPath);
            }

            return handle;
        }

        public static void RemoveDirectory(string fullPath, bool recursive)
        {
            if (!recursive)
            {
                RemoveDirectoryInternal(fullPath, topLevel: true);
                return;
            }

            Interop.Kernel32.WIN32_FIND_DATA findData = default;
            // FindFirstFile($path) (used by GetFindData) fails with ACCESS_DENIED when user has no ListDirectory rights
            // but FindFirstFile($path/*") (used by RemoveDirectoryRecursive) works fine in such scenario.
            // So we ignore it here and let RemoveDirectoryRecursive throw if FindFirstFile($path/*") fails with ACCESS_DENIED.
            GetFindData(fullPath, isDirectory: true, ignoreAccessDenied: true, ref findData);
            if (IsNameSurrogateReparsePoint(ref findData))
            {
                // Don't recurse
                RemoveDirectoryInternal(fullPath, topLevel: true);
                return;
            }

            // We want extended syntax so we can delete "extended" subdirectories and files
            // (most notably ones with trailing whitespace or periods)
            fullPath = PathInternal.EnsureExtendedPrefix(fullPath);
            RemoveDirectoryRecursive(fullPath, ref findData, topLevel: true);
        }

        private static void GetFindData(string fullPath, bool isDirectory, bool ignoreAccessDenied, ref Interop.Kernel32.WIN32_FIND_DATA findData)
        {
            using SafeFindHandle handle = Interop.Kernel32.FindFirstFile(Path.TrimEndingDirectorySeparator(fullPath), ref findData);
            if (handle.IsInvalid)
            {
                int errorCode = Marshal.GetLastWin32Error();
                // File not found doesn't make much sense coming from a directory.
                if (isDirectory && errorCode == Interop.Errors.ERROR_FILE_NOT_FOUND)
                    errorCode = Interop.Errors.ERROR_PATH_NOT_FOUND;
                if (isDirectory && errorCode == Interop.Errors.ERROR_ACCESS_DENIED && ignoreAccessDenied)
                    return;
                throw Win32Marshal.GetExceptionForWin32Error(errorCode, fullPath);
            }
        }

        private static bool IsNameSurrogateReparsePoint(ref Interop.Kernel32.WIN32_FIND_DATA data)
        {
            // Name surrogates are reparse points that point to other named entities local to the file system.
            // Reparse points can be used for other types of files, notably OneDrive placeholder files. We
            // should treat reparse points that are not name surrogates as any other directory, e.g. recurse
            // into them. Surrogates should just be detached.
            //
            // See
            // https://github.com/dotnet/runtime/issues/23646
            // https://msdn.microsoft.com/en-us/library/windows/desktop/aa365511.aspx
            // https://msdn.microsoft.com/en-us/library/windows/desktop/aa365197.aspx

            return ((FileAttributes)data.dwFileAttributes & FileAttributes.ReparsePoint) != 0
                && (data.dwReserved0 & 0x20000000) != 0; // IsReparseTagNameSurrogate
        }

        private static void RemoveDirectoryRecursive(string fullPath, ref Interop.Kernel32.WIN32_FIND_DATA findData, bool topLevel)
        {
            int errorCode;
            Exception? exception = null;

            using (SafeFindHandle handle = Interop.Kernel32.FindFirstFile(Path.Join(fullPath, "*"), ref findData))
            {
                if (handle.IsInvalid)
                    throw Win32Marshal.GetExceptionForLastWin32Error(fullPath);

                do
                {
                    if ((findData.dwFileAttributes & Interop.Kernel32.FileAttributes.FILE_ATTRIBUTE_DIRECTORY) == 0)
                    {
                        // File
                        string fileName = findData.cFileName.GetStringFromFixedBuffer();
                        if (!Interop.Kernel32.DeleteFile(Path.Combine(fullPath, fileName)) && exception == null)
                        {
                            errorCode = Marshal.GetLastWin32Error();

                            // We don't care if something else deleted the file first
                            if (errorCode != Interop.Errors.ERROR_FILE_NOT_FOUND)
                            {
                                exception = Win32Marshal.GetExceptionForWin32Error(errorCode, fileName);
                            }
                        }
                    }
                    else
                    {
                        // Directory, skip ".", "..".
                        if (findData.cFileName.FixedBufferEqualsString(".") || findData.cFileName.FixedBufferEqualsString(".."))
                            continue;

                        string fileName = findData.cFileName.GetStringFromFixedBuffer();

                        if (!IsNameSurrogateReparsePoint(ref findData))
                        {
                            // Not a reparse point, or the reparse point isn't a name surrogate, recurse.
                            try
                            {
                                RemoveDirectoryRecursive(
                                    Path.Combine(fullPath, fileName),
                                    findData: ref findData,
                                    topLevel: false);
                            }
                            catch (Exception e)
                            {
                                if (exception == null)
                                    exception = e;
                            }
                        }
                        else
                        {
                            // Name surrogate reparse point, don't recurse, simply remove the directory.
                            // If a mount point, we have to delete the mount point first.
                            if (findData.dwReserved0 == Interop.Kernel32.IOReparseOptions.IO_REPARSE_TAG_MOUNT_POINT)
                            {
                                // Mount point. Unmount using full path plus a trailing '\'.
                                // (Note: This doesn't remove the underlying directory)
                                string mountPoint = Path.Join(fullPath, fileName, PathInternal.DirectorySeparatorCharAsString);
                                if (!Interop.Kernel32.DeleteVolumeMountPoint(mountPoint) && exception == null)
                                {
                                    errorCode = Marshal.GetLastWin32Error();
                                    if (errorCode != Interop.Errors.ERROR_SUCCESS &&
                                        errorCode != Interop.Errors.ERROR_PATH_NOT_FOUND)
                                    {
                                        exception = Win32Marshal.GetExceptionForWin32Error(errorCode, fileName);
                                    }
                                }
                            }

                            // Note that RemoveDirectory on a symbolic link will remove the link itself.
                            if (!Interop.Kernel32.RemoveDirectory(Path.Combine(fullPath, fileName)) && exception == null)
                            {
                                errorCode = Marshal.GetLastWin32Error();
                                if (errorCode != Interop.Errors.ERROR_PATH_NOT_FOUND)
                                {
                                    exception = Win32Marshal.GetExceptionForWin32Error(errorCode, fileName);
                                }
                            }
                        }
                    }
                } while (Interop.Kernel32.FindNextFile(handle, ref findData));

                if (exception != null)
                    throw exception;

                errorCode = Marshal.GetLastWin32Error();
                if (errorCode != Interop.Errors.ERROR_SUCCESS && errorCode != Interop.Errors.ERROR_NO_MORE_FILES)
                    throw Win32Marshal.GetExceptionForWin32Error(errorCode, fullPath);
            }

            // As we successfully removed all of the files we shouldn't care about the directory itself
            // not being empty. As file deletion is just a marker to remove the file when all handles
            // are closed we could still have undeleted contents.
            RemoveDirectoryInternal(fullPath, topLevel: topLevel, allowDirectoryNotEmpty: true);
        }

        private static void RemoveDirectoryInternal(string fullPath, bool topLevel, bool allowDirectoryNotEmpty = false)
        {
            if (!Interop.Kernel32.RemoveDirectory(fullPath))
            {
                int errorCode = Marshal.GetLastWin32Error();
                switch (errorCode)
                {
                    case Interop.Errors.ERROR_FILE_NOT_FOUND:
                        // File not found doesn't make much sense coming from a directory delete.
                        errorCode = Interop.Errors.ERROR_PATH_NOT_FOUND;
                        goto case Interop.Errors.ERROR_PATH_NOT_FOUND;
                    case Interop.Errors.ERROR_PATH_NOT_FOUND:
                        // We only throw for the top level directory not found, not for any contents.
                        if (!topLevel)
                            return;
                        break;
                    case Interop.Errors.ERROR_DIR_NOT_EMPTY:
                        if (allowDirectoryNotEmpty)
                            return;
                        break;
                    case Interop.Errors.ERROR_ACCESS_DENIED:
                        // This conversion was originally put in for Win9x. Keeping for compatibility.
                        throw new IOException(SR.Format(SR.UnauthorizedAccess_IODenied_Path, fullPath));
                }

                throw Win32Marshal.GetExceptionForWin32Error(errorCode, fullPath);
            }
        }

        public static void SetAttributes(string fullPath, FileAttributes attributes)
        {
            if (!Interop.Kernel32.SetFileAttributes(fullPath, (int)attributes))
            {
                int errorCode = Marshal.GetLastWin32Error();
                if (errorCode == Interop.Errors.ERROR_INVALID_PARAMETER)
                    throw new ArgumentException(SR.Arg_InvalidFileAttrs, nameof(attributes));
                throw Win32Marshal.GetExceptionForWin32Error(errorCode, fullPath);
            }
        }

        // Default values indicate "no change".  Use defaults so that we don't force callsites to be aware of the default values
        private static unsafe void SetFileTime(
            string fullPath,
            bool asDirectory,
            long creationTime = -1,
            long lastAccessTime = -1,
            long lastWriteTime = -1,
            long changeTime = -1,
            uint fileAttributes = 0)
        {
            using (SafeFileHandle handle = OpenHandleToWriteAttributes(fullPath, asDirectory))
            {
                var basicInfo = new Interop.Kernel32.FILE_BASIC_INFO()
                {
                    CreationTime = creationTime,
                    LastAccessTime = lastAccessTime,
                    LastWriteTime = lastWriteTime,
                    ChangeTime = changeTime,
                    FileAttributes = fileAttributes
                };

                if (!Interop.Kernel32.SetFileInformationByHandle(handle, Interop.Kernel32.FileBasicInfo, &basicInfo, (uint)sizeof(Interop.Kernel32.FILE_BASIC_INFO)))
                {
                    throw Win32Marshal.GetExceptionForLastWin32Error(fullPath);
                }
            }
        }

        public static void SetCreationTime(string fullPath, DateTimeOffset time, bool asDirectory)
           => SetFileTime(fullPath, asDirectory, creationTime: time.ToFileTime());

        public static void SetLastAccessTime(string fullPath, DateTimeOffset time, bool asDirectory)
           => SetFileTime(fullPath, asDirectory, lastAccessTime: time.ToFileTime());

        public static void SetLastWriteTime(string fullPath, DateTimeOffset time, bool asDirectory)
           => SetFileTime(fullPath, asDirectory, lastWriteTime: time.ToFileTime());

        public static string[] GetLogicalDrives()
            => DriveInfoInternal.GetLogicalDrives();

        internal static void CreateSymbolicLink(string path, string pathToTarget, bool isDirectory)
        {
<<<<<<< HEAD
            string pathToTargetFullPath = PathInternal.GetLinkTargetFullPath(path, pathToTarget);
=======
>>>>>>> eb51b02b
            Interop.Kernel32.CreateSymbolicLink(path, pathToTarget, isDirectory);
        }

        internal static FileSystemInfo? ResolveLinkTarget(string linkPath, bool returnFinalTarget, bool isDirectory)
        {
            string? targetPath = returnFinalTarget ?
                GetFinalLinkTarget(linkPath, isDirectory) :
                GetImmediateLinkTarget(linkPath, isDirectory, throwOnError: true, returnFullPath: true);

            return targetPath == null ? null :
                isDirectory ? new DirectoryInfo(targetPath) : new FileInfo(targetPath);
        }

        internal static string? GetLinkTarget(string linkPath, bool isDirectory)
            => GetImmediateLinkTarget(linkPath, isDirectory, throwOnError: false, returnFullPath: false);

        /// <summary>
        /// Gets reparse point information associated to <paramref name="linkPath"/>.
        /// </summary>
        /// <returns>The immediate link target, absolute or relative or null if the file is not a supported link.</returns>
        internal static unsafe string? GetImmediateLinkTarget(string linkPath, bool isDirectory, bool throwOnError, bool returnFullPath)
        {
            using SafeFileHandle handle = OpenSafeFileHandle(linkPath,
                    Interop.Kernel32.FileOperations.FILE_FLAG_BACKUP_SEMANTICS |
                    Interop.Kernel32.FileOperations.FILE_FLAG_OPEN_REPARSE_POINT);

            if (handle.IsInvalid)
            {
                if (!throwOnError)
                {
                    return null;
                }

                int error = Marshal.GetLastWin32Error();
                // File not found doesn't make much sense coming from a directory.
                if (isDirectory && error == Interop.Errors.ERROR_FILE_NOT_FOUND)
                {
                    error = Interop.Errors.ERROR_PATH_NOT_FOUND;
                }

                throw Win32Marshal.GetExceptionForWin32Error(error, linkPath);
            }

            byte[] buffer = ArrayPool<byte>.Shared.Rent(Interop.Kernel32.MAXIMUM_REPARSE_DATA_BUFFER_SIZE);
            try
            {
                bool success = Interop.Kernel32.DeviceIoControl(
                    handle,
                    dwIoControlCode: Interop.Kernel32.FSCTL_GET_REPARSE_POINT,
                    lpInBuffer: IntPtr.Zero,
                    nInBufferSize: 0,
                    lpOutBuffer: buffer,
                    nOutBufferSize: Interop.Kernel32.MAXIMUM_REPARSE_DATA_BUFFER_SIZE,
                    out _,
                    IntPtr.Zero);

                if (!success)
                {
                    if (!throwOnError)
                    {
                        return null;
                    }

                    int error = Marshal.GetLastWin32Error();
                    // The file or directory is not a reparse point.
                    if (error == Interop.Errors.ERROR_NOT_A_REPARSE_POINT)
                    {
                        return null;
                    }

                    throw Win32Marshal.GetExceptionForWin32Error(error, linkPath);
                }

                Span<byte> bufferSpan = new(buffer);
                success = MemoryMarshal.TryRead(bufferSpan, out Interop.Kernel32.SymbolicLinkReparseBuffer rbSymlink);
                Debug.Assert(success);

                // We always use SubstituteName(Offset|Length) instead of PrintName(Offset|Length),
                // the latter is just the display name of the reparse point and it can show something completely unrelated to the target.

                if (rbSymlink.ReparseTag == Interop.Kernel32.IOReparseOptions.IO_REPARSE_TAG_SYMLINK)
                {
                    int offset = sizeof(Interop.Kernel32.SymbolicLinkReparseBuffer) + rbSymlink.SubstituteNameOffset;
                    int length = rbSymlink.SubstituteNameLength;

                    Span<char> targetPath = MemoryMarshal.Cast<byte, char>(bufferSpan.Slice(offset, length));

                    bool isRelative = (rbSymlink.Flags & Interop.Kernel32.SYMLINK_FLAG_RELATIVE) != 0;
                    if (!isRelative)
                    {
                        // Absolute target is in NT format and we need to clean it up before return it to the user.
                        if (targetPath.StartsWith(PathInternal.UncNTPathPrefix.AsSpan()))
                        {
                            // We need to prepend the Win32 equivalent of UNC NT prefix.
                            return Path.Join(PathInternal.UncPathPrefix.AsSpan(), targetPath.Slice(PathInternal.UncNTPathPrefix.Length));
                        }

                        return GetTargetPathWithoutNTPrefix(targetPath);
                    }
                    else if (returnFullPath)
                    {
                        return Path.Join(Path.GetDirectoryName(linkPath.AsSpan()), targetPath);
                    }
                    else
                    {
                        return targetPath.ToString();
                    }
                }
                else if (rbSymlink.ReparseTag == Interop.Kernel32.IOReparseOptions.IO_REPARSE_TAG_MOUNT_POINT)
                {
                    success = MemoryMarshal.TryRead(bufferSpan, out Interop.Kernel32.MountPointReparseBuffer rbMountPoint);
                    Debug.Assert(success);

                    int offset = sizeof(Interop.Kernel32.MountPointReparseBuffer) + rbMountPoint.SubstituteNameOffset;
                    int length = rbMountPoint.SubstituteNameLength;

                    Span<char> targetPath = MemoryMarshal.Cast<byte, char>(bufferSpan.Slice(offset, length));

                    // Unlike symbolic links, mount point paths cannot be relative.
                    Debug.Assert(!PathInternal.IsPartiallyQualified(targetPath));
                    // Mount points cannot point to a remote location.
                    Debug.Assert(!targetPath.StartsWith(PathInternal.UncNTPathPrefix.AsSpan()));
                    return GetTargetPathWithoutNTPrefix(targetPath);
                }

                return null;
            }
            finally
            {
                ArrayPool<byte>.Shared.Return(buffer);
            }

            static string GetTargetPathWithoutNTPrefix(ReadOnlySpan<char> targetPath)
            {
                Debug.Assert(targetPath.StartsWith(PathInternal.NTPathPrefix.AsSpan()));
                return targetPath.Slice(PathInternal.NTPathPrefix.Length).ToString();
            }
        }

        private static unsafe string? GetFinalLinkTarget(string linkPath, bool isDirectory)
        {
            Interop.Kernel32.WIN32_FIND_DATA data = default;
            GetFindData(linkPath, isDirectory, ignoreAccessDenied: false, ref data);

            // The file or directory is not a reparse point.
            if ((data.dwFileAttributes & (uint)FileAttributes.ReparsePoint) == 0 ||
                // Only symbolic links and mount points are supported at the moment.
                (data.dwReserved0 != Interop.Kernel32.IOReparseOptions.IO_REPARSE_TAG_SYMLINK &&
                 data.dwReserved0 != Interop.Kernel32.IOReparseOptions.IO_REPARSE_TAG_MOUNT_POINT))
            {
                return null;
            }

            // We try to open the final file since they asked for the final target.
            using SafeFileHandle handle = OpenSafeFileHandle(linkPath,
                    Interop.Kernel32.FileOperations.OPEN_EXISTING |
                    Interop.Kernel32.FileOperations.FILE_FLAG_BACKUP_SEMANTICS);

            if (handle.IsInvalid)
            {
                // If the handle fails because it is unreachable, is because the link was broken.
                // We need to fallback to manually traverse the links and return the target of the last resolved link.
                int error = Marshal.GetLastWin32Error();
                if (IsPathUnreachableError(error))
                {
                    return GetFinalLinkTargetSlow(linkPath);
                }

                throw Win32Marshal.GetExceptionForWin32Error(error, linkPath);
            }

            const int InitialBufferSize = 4096;
            char[] buffer = ArrayPool<char>.Shared.Rent(InitialBufferSize);
            try
            {
                uint result = GetFinalPathNameByHandle(handle, buffer);

                // If the function fails because lpszFilePath is too small to hold the string plus the terminating null character,
                // the return value is the required buffer size, in TCHARs. This value includes the size of the terminating null character.
                if (result > buffer.Length)
                {
                    char[] toReturn = buffer;
                    buffer = ArrayPool<char>.Shared.Rent((int)result);
                    ArrayPool<char>.Shared.Return(toReturn);

                    result = GetFinalPathNameByHandle(handle, buffer);
                }

                // If the function fails for any other reason, the return value is zero.
                if (result == 0)
                {
                    throw Win32Marshal.GetExceptionForLastWin32Error(linkPath);
                }

                Debug.Assert(PathInternal.IsExtended(new string(buffer, 0, (int)result).AsSpan()));
                // GetFinalPathNameByHandle always returns with extended DOS prefix even if the link target was created without one.
                // While this does not interfere with correct behavior, it might be unexpected.
                // Hence we trim it if the passed-in path to the link wasn't extended.
                int start = PathInternal.IsExtended(linkPath.AsSpan()) ? 0 : 4;
                return new string(buffer, start, (int)result - start);
            }
            finally
            {
                ArrayPool<char>.Shared.Return(buffer);
            }

            uint GetFinalPathNameByHandle(SafeFileHandle handle, char[] buffer)
            {
                fixed (char* bufPtr = buffer)
                {
                    return Interop.Kernel32.GetFinalPathNameByHandle(handle, bufPtr, (uint)buffer.Length, Interop.Kernel32.FILE_NAME_NORMALIZED);
                }
            }

            string? GetFinalLinkTargetSlow(string linkPath)
            {
                // Since all these paths will be passed to CreateFile, which takes a string anyway, it is pointless to use span.
                // I am not sure if it's possible to change CreateFile's param to ROS<char> and avoid all these allocations.

                // We don't throw on error since we already did all the proper validations before.
                string? current = GetImmediateLinkTarget(linkPath, isDirectory, throwOnError: false, returnFullPath: true);
                string? prev = null;

                while (current != null)
                {
                    prev = current;
                    current = GetImmediateLinkTarget(current, isDirectory, throwOnError: false, returnFullPath: true);
                }

                return prev;
            }
        }

        private static unsafe SafeFileHandle OpenSafeFileHandle(string path, int flags)
        {
            SafeFileHandle handle = Interop.Kernel32.CreateFile(
                path,
                dwDesiredAccess: 0,
                FileShare.ReadWrite | FileShare.Delete,
                lpSecurityAttributes: (Interop.Kernel32.SECURITY_ATTRIBUTES*)IntPtr.Zero,
                FileMode.Open,
                dwFlagsAndAttributes: flags,
                hTemplateFile: IntPtr.Zero);

            return handle;
        }
    }
}<|MERGE_RESOLUTION|>--- conflicted
+++ resolved
@@ -184,11 +184,7 @@
 
         private static SafeFileHandle OpenHandleToWriteAttributes(string fullPath, bool asDirectory)
         {
-<<<<<<< HEAD
-            if (fullPath.Length == PathInternal.GetRootLength(fullPath.AsSpan()) && fullPath[1] == Path.VolumeSeparatorChar)
-=======
             if (fullPath.Length == PathInternal.GetRootLength(fullPath) && fullPath[1] == Path.VolumeSeparatorChar)
->>>>>>> eb51b02b
             {
                 // intentionally not fullpath, most upstack public APIs expose this as path.
                 throw new ArgumentException(SR.Arg_PathIsVolume, "path");
@@ -460,10 +456,6 @@
 
         internal static void CreateSymbolicLink(string path, string pathToTarget, bool isDirectory)
         {
-<<<<<<< HEAD
-            string pathToTargetFullPath = PathInternal.GetLinkTargetFullPath(path, pathToTarget);
-=======
->>>>>>> eb51b02b
             Interop.Kernel32.CreateSymbolicLink(path, pathToTarget, isDirectory);
         }
 
