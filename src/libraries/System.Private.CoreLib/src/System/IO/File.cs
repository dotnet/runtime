// Licensed to the .NET Foundation under one or more agreements.
// The .NET Foundation licenses this file to you under the MIT license.

using System.Buffers;
using System.Collections.Generic;
using System.Diagnostics;
using System.Diagnostics.CodeAnalysis;
using System.Runtime.ExceptionServices;
using System.Runtime.Versioning;
using System.Text;
using System.Threading;
using System.Threading.Tasks;
using Microsoft.Win32.SafeHandles;

namespace System.IO
{
    // Class for creating FileStream objects, and some basic file management
    // routines such as Delete, etc.
    public static partial class File
    {
        // Don't use Array.MaxLength. MS.IO.Redist targets .NET Framework.
        private const int MaxByteArrayLength = 0x7FFFFFC7;
        private static Encoding? s_UTF8NoBOM;

        // UTF-8 without BOM and with error detection. Same as the default encoding for StreamWriter.
        private static Encoding UTF8NoBOM => s_UTF8NoBOM ??= new UTF8Encoding(encoderShouldEmitUTF8Identifier: false, throwOnInvalidBytes: true);

        internal const int DefaultBufferSize = 4096;

        public static StreamReader OpenText(string path)
            => new StreamReader(path ?? throw new ArgumentNullException(nameof(path)));

        public static StreamWriter CreateText(string path)
            => new StreamWriter(path ?? throw new ArgumentNullException(nameof(path)), append: false);

        public static StreamWriter AppendText(string path)
            => new StreamWriter(path ?? throw new ArgumentNullException(nameof(path)), append: true);

        /// <summary>
        /// Copies an existing file to a new file.
        /// An exception is raised if the destination file already exists.
        /// </summary>
        public static void Copy(string sourceFileName, string destFileName)
            => Copy(sourceFileName, destFileName, overwrite: false);

        /// <summary>
        /// Copies an existing file to a new file.
        /// If <paramref name="overwrite"/> is false, an exception will be
        /// raised if the destination exists. Otherwise it will be overwritten.
        /// </summary>
        public static void Copy(string sourceFileName, string destFileName, bool overwrite)
        {
            if (sourceFileName == null)
                throw new ArgumentNullException(nameof(sourceFileName), SR.ArgumentNull_FileName);
            if (destFileName == null)
                throw new ArgumentNullException(nameof(destFileName), SR.ArgumentNull_FileName);
            if (sourceFileName.Length == 0)
                throw new ArgumentException(SR.Argument_EmptyFileName, nameof(sourceFileName));
            if (destFileName.Length == 0)
                throw new ArgumentException(SR.Argument_EmptyFileName, nameof(destFileName));

            FileSystem.CopyFile(Path.GetFullPath(sourceFileName), Path.GetFullPath(destFileName), overwrite);
        }

        // Creates a file in a particular path.  If the file exists, it is replaced.
        // The file is opened with ReadWrite access and cannot be opened by another
        // application until it has been closed.  An IOException is thrown if the
        // directory specified doesn't exist.
        public static FileStream Create(string path)
            => Create(path, DefaultBufferSize);

        // Creates a file in a particular path.  If the file exists, it is replaced.
        // The file is opened with ReadWrite access and cannot be opened by another
        // application until it has been closed.  An IOException is thrown if the
        // directory specified doesn't exist.
        public static FileStream Create(string path, int bufferSize)
            => new FileStream(path, FileMode.Create, FileAccess.ReadWrite, FileShare.None, bufferSize);

        public static FileStream Create(string path, int bufferSize, FileOptions options)
            => new FileStream(path, FileMode.Create, FileAccess.ReadWrite, FileShare.None, bufferSize, options);

        // Deletes a file. The file specified by the designated path is deleted.
        // If the file does not exist, Delete succeeds without throwing
        // an exception.
        //
        // On Windows, Delete will fail for a file that is open for normal I/O
        // or a file that is memory mapped.
        public static void Delete(string path)
            => FileSystem.DeleteFile(Path.GetFullPath(path ?? throw new ArgumentNullException(nameof(path))));

        // Tests whether a file exists. The result is true if the file
        // given by the specified path exists; otherwise, the result is
        // false.  Note that if path describes a directory,
        // Exists will return true.
        public static bool Exists([NotNullWhen(true)] string? path)
        {
            try
            {
                if (path == null)
                    return false;
                if (path.Length == 0)
                    return false;

                path = Path.GetFullPath(path);

                // After normalizing, check whether path ends in directory separator.
                // Otherwise, FillAttributeInfo removes it and we may return a false positive.
                // GetFullPath should never return null
                Debug.Assert(path != null, "File.Exists: GetFullPath returned null");
                if (path.Length > 0 && PathInternal.IsDirectorySeparator(path[path.Length - 1]))
                {
                    return false;
                }

                return FileSystem.FileExists(path);
            }
            catch (ArgumentException) { }
            catch (IOException) { }
            catch (UnauthorizedAccessException) { }

            return false;
        }

        public static FileStream Open(string path, FileMode mode)
            => Open(path, mode, (mode == FileMode.Append ? FileAccess.Write : FileAccess.ReadWrite), FileShare.None);

        public static FileStream Open(string path, FileMode mode, FileAccess access)
            => Open(path, mode, access, FileShare.None);

        public static FileStream Open(string path, FileMode mode, FileAccess access, FileShare share)
            => new FileStream(path, mode, access, share);

        // File and Directory UTC APIs treat a DateTimeKind.Unspecified as UTC whereas
        // ToUniversalTime treats this as local.
        internal static DateTimeOffset GetUtcDateTimeOffset(DateTime dateTime)
            => dateTime.Kind == DateTimeKind.Unspecified
                ? DateTime.SpecifyKind(dateTime, DateTimeKind.Utc)
                : dateTime.ToUniversalTime();

        public static void SetCreationTime(string path, DateTime creationTime)
            => FileSystem.SetCreationTime(Path.GetFullPath(path), creationTime, asDirectory: false);

        public static void SetCreationTimeUtc(string path, DateTime creationTimeUtc)
            => FileSystem.SetCreationTime(Path.GetFullPath(path), GetUtcDateTimeOffset(creationTimeUtc), asDirectory: false);

        public static DateTime GetCreationTime(string path)
            => FileSystem.GetCreationTime(Path.GetFullPath(path)).LocalDateTime;

        public static DateTime GetCreationTimeUtc(string path)
            => FileSystem.GetCreationTime(Path.GetFullPath(path)).UtcDateTime;

        public static void SetLastAccessTime(string path, DateTime lastAccessTime)
            => FileSystem.SetLastAccessTime(Path.GetFullPath(path), lastAccessTime, asDirectory: false);

        public static void SetLastAccessTimeUtc(string path, DateTime lastAccessTimeUtc)
            => FileSystem.SetLastAccessTime(Path.GetFullPath(path), GetUtcDateTimeOffset(lastAccessTimeUtc), asDirectory: false);

        public static DateTime GetLastAccessTime(string path)
            => FileSystem.GetLastAccessTime(Path.GetFullPath(path)).LocalDateTime;

        public static DateTime GetLastAccessTimeUtc(string path)
            => FileSystem.GetLastAccessTime(Path.GetFullPath(path)).UtcDateTime;

        public static void SetLastWriteTime(string path, DateTime lastWriteTime)
            => FileSystem.SetLastWriteTime(Path.GetFullPath(path), lastWriteTime, asDirectory: false);

        public static void SetLastWriteTimeUtc(string path, DateTime lastWriteTimeUtc)
            => FileSystem.SetLastWriteTime(Path.GetFullPath(path), GetUtcDateTimeOffset(lastWriteTimeUtc), asDirectory: false);

        public static DateTime GetLastWriteTime(string path)
            => FileSystem.GetLastWriteTime(Path.GetFullPath(path)).LocalDateTime;

        public static DateTime GetLastWriteTimeUtc(string path)
            => FileSystem.GetLastWriteTime(Path.GetFullPath(path)).UtcDateTime;

        public static FileAttributes GetAttributes(string path)
            => FileSystem.GetAttributes(Path.GetFullPath(path));

        public static void SetAttributes(string path, FileAttributes fileAttributes)
            => FileSystem.SetAttributes(Path.GetFullPath(path), fileAttributes);

        public static FileStream OpenRead(string path)
            => new FileStream(path, FileMode.Open, FileAccess.Read, FileShare.Read);

        public static FileStream OpenWrite(string path)
            => new FileStream(path, FileMode.OpenOrCreate, FileAccess.Write, FileShare.None);

        public static string ReadAllText(string path)
            => ReadAllText(path, Encoding.UTF8);

        public static string ReadAllText(string path, Encoding encoding)
        {
            Validate(path, encoding);

            using StreamReader sr = new StreamReader(path, encoding, detectEncodingFromByteOrderMarks: true);
            return sr.ReadToEnd();
        }

        public static void WriteAllText(string path, string? contents)
            => WriteAllText(path, contents, UTF8NoBOM);

        public static void WriteAllText(string path, string? contents, Encoding encoding)
        {
            Validate(path, encoding);

            WriteToFile(path, FileMode.Create, contents, encoding);
        }

        public static byte[] ReadAllBytes(string path)
        {
            // bufferSize == 1 used to avoid unnecessary buffer in FileStream
            using (FileStream fs = new FileStream(path, FileMode.Open, FileAccess.Read, FileShare.Read, bufferSize: 1, FileOptions.SequentialScan))
            {
                long fileLength = fs.Length;
                if (fileLength > int.MaxValue)
                {
                    throw new IOException(SR.IO_FileTooLong2GB);
                }
                else if (fileLength == 0)
                {
                    // Some file systems (e.g. procfs on Linux) return 0 for length even when there's content.
                    // Thus we need to assume 0 doesn't mean empty.
                    return ReadAllBytesUnknownLength(fs);
                }

                int index = 0;
                int count = (int)fileLength;
                byte[] bytes = new byte[count];
                while (count > 0)
                {
                    int n = fs.Read(bytes, index, count);
                    if (n == 0)
                    {
                        ThrowHelper.ThrowEndOfFileException();
                    }

                    index += n;
                    count -= n;
                }
                return bytes;
            }
        }

        public static void WriteAllBytes(string path, byte[] bytes)
        {
            if (path == null)
                throw new ArgumentNullException(nameof(path), SR.ArgumentNull_Path);
            if (path.Length == 0)
                throw new ArgumentException(SR.Argument_EmptyPath, nameof(path));
            if (bytes == null)
                throw new ArgumentNullException(nameof(bytes));

            using SafeFileHandle sfh = OpenHandle(path, FileMode.Create, FileAccess.Write, FileShare.Read);
            RandomAccess.WriteAtOffset(sfh, bytes, 0);
        }

        public static string[] ReadAllLines(string path)
            => ReadAllLines(path, Encoding.UTF8);

        public static string[] ReadAllLines(string path, Encoding encoding)
        {
            Validate(path, encoding);

            string? line;
            List<string> lines = new List<string>();

            using StreamReader sr = new StreamReader(path, encoding);
            while ((line = sr.ReadLine()) != null)
            {
                lines.Add(line);
            }

            return lines.ToArray();
        }

        public static IEnumerable<string> ReadLines(string path)
            => ReadLines(path, Encoding.UTF8);

        public static IEnumerable<string> ReadLines(string path, Encoding encoding)
        {
            Validate(path, encoding);

            return ReadLinesIterator.CreateIterator(path, encoding);
        }

        public static void WriteAllLines(string path, string[] contents)
        {
            WriteAllLines(path, (IEnumerable<string>)contents);
        }

        public static void WriteAllLines(string path, IEnumerable<string> contents)
            => WriteAllLines(path, contents, UTF8NoBOM);

        public static void WriteAllLines(string path, string[] contents, Encoding encoding)
            => WriteAllLines(path, (IEnumerable<string>)contents, encoding);

        public static void WriteAllLines(string path, IEnumerable<string> contents, Encoding encoding)
        {
            Validate(path, encoding);

            if (contents == null)
                throw new ArgumentNullException(nameof(contents));

            InternalWriteAllLines(new StreamWriter(path, false, encoding), contents);
        }

        private static void InternalWriteAllLines(TextWriter writer, IEnumerable<string> contents)
        {
            Debug.Assert(writer != null);
            Debug.Assert(contents != null);

            using (writer)
            {
                foreach (string line in contents)
                {
                    writer.WriteLine(line);
                }
            }
        }

        public static void AppendAllText(string path, string? contents)
            => AppendAllText(path, contents, UTF8NoBOM);

        public static void AppendAllText(string path, string? contents, Encoding encoding)
        {
            Validate(path, encoding);

            WriteToFile(path, FileMode.Append, contents, encoding);
        }

        public static void AppendAllLines(string path, IEnumerable<string> contents)
            => AppendAllLines(path, contents, UTF8NoBOM);

        public static void AppendAllLines(string path, IEnumerable<string> contents, Encoding encoding)
        {
            Validate(path, encoding);

            if (contents == null)
                throw new ArgumentNullException(nameof(contents));

            InternalWriteAllLines(new StreamWriter(path, true, encoding), contents);
        }

        public static void Replace(string sourceFileName, string destinationFileName, string? destinationBackupFileName)
            => Replace(sourceFileName, destinationFileName, destinationBackupFileName, ignoreMetadataErrors: false);

        public static void Replace(string sourceFileName, string destinationFileName, string? destinationBackupFileName, bool ignoreMetadataErrors)
        {
            if (sourceFileName == null)
                throw new ArgumentNullException(nameof(sourceFileName));
            if (destinationFileName == null)
                throw new ArgumentNullException(nameof(destinationFileName));

            FileSystem.ReplaceFile(
                Path.GetFullPath(sourceFileName),
                Path.GetFullPath(destinationFileName),
                destinationBackupFileName != null ? Path.GetFullPath(destinationBackupFileName) : null,
                ignoreMetadataErrors);
        }

        // Moves a specified file to a new location and potentially a new file name.
        // This method does work across volumes.
        //
        // The caller must have certain FileIOPermissions.  The caller must
        // have Read and Write permission to
        // sourceFileName and Write
        // permissions to destFileName.
        //
        public static void Move(string sourceFileName, string destFileName)
            => Move(sourceFileName, destFileName, false);

        public static void Move(string sourceFileName, string destFileName, bool overwrite)
        {
            if (sourceFileName == null)
                throw new ArgumentNullException(nameof(sourceFileName), SR.ArgumentNull_FileName);
            if (destFileName == null)
                throw new ArgumentNullException(nameof(destFileName), SR.ArgumentNull_FileName);
            if (sourceFileName.Length == 0)
                throw new ArgumentException(SR.Argument_EmptyFileName, nameof(sourceFileName));
            if (destFileName.Length == 0)
                throw new ArgumentException(SR.Argument_EmptyFileName, nameof(destFileName));

            string fullSourceFileName = Path.GetFullPath(sourceFileName);
            string fullDestFileName = Path.GetFullPath(destFileName);

            if (!FileSystem.FileExists(fullSourceFileName))
            {
                throw new FileNotFoundException(SR.Format(SR.IO_FileNotFound_FileName, fullSourceFileName), fullSourceFileName);
            }

            FileSystem.MoveFile(fullSourceFileName, fullDestFileName, overwrite);
        }

        [SupportedOSPlatform("windows")]
        public static void Encrypt(string path)
            => FileSystem.Encrypt(path ?? throw new ArgumentNullException(nameof(path)));

        [SupportedOSPlatform("windows")]
        public static void Decrypt(string path)
            => FileSystem.Decrypt(path ?? throw new ArgumentNullException(nameof(path)));

        // If we use the path-taking constructors we will not have FileOptions.Asynchronous set and
        // we will have asynchronous file access faked by the thread pool. We want the real thing.
        private static StreamReader AsyncStreamReader(string path, Encoding encoding)
            => new StreamReader(
                new FileStream(path, FileMode.Open, FileAccess.Read, FileShare.Read, DefaultBufferSize, FileOptions.Asynchronous | FileOptions.SequentialScan),
                encoding, detectEncodingFromByteOrderMarks: true);

        private static StreamWriter AsyncStreamWriter(string path, Encoding encoding, bool append)
<<<<<<< HEAD
            => new StreamWriter(
                new FileStream(path, append ? FileMode.Append : FileMode.Create, FileAccess.Write, FileShare.Read, DefaultBufferSize, FileOptions.Asynchronous | FileOptions.SequentialScan),
                encoding);
=======
        {
            FileStream stream = new FileStream(
                path, append ? FileMode.Append : FileMode.Create, FileAccess.Write, FileShare.Read, DefaultBufferSize,
                FileOptions.Asynchronous);

            return new StreamWriter(stream, encoding);
        }
>>>>>>> d01cb54a

        public static Task<string> ReadAllTextAsync(string path, CancellationToken cancellationToken = default(CancellationToken))
            => ReadAllTextAsync(path, Encoding.UTF8, cancellationToken);

        public static Task<string> ReadAllTextAsync(string path, Encoding encoding, CancellationToken cancellationToken = default(CancellationToken))
        {
            Validate(path, encoding);

            return cancellationToken.IsCancellationRequested
                ? Task.FromCanceled<string>(cancellationToken)
                : InternalReadAllTextAsync(path, encoding, cancellationToken);
        }

        private static async Task<string> InternalReadAllTextAsync(string path, Encoding encoding, CancellationToken cancellationToken)
        {
            Debug.Assert(!string.IsNullOrEmpty(path));
            Debug.Assert(encoding != null);

            char[]? buffer = null;
            StreamReader sr = AsyncStreamReader(path, encoding);
            try
            {
                cancellationToken.ThrowIfCancellationRequested();
                buffer = ArrayPool<char>.Shared.Rent(sr.CurrentEncoding.GetMaxCharCount(DefaultBufferSize));
                StringBuilder sb = new StringBuilder();
                while (true)
                {
                    int read = await sr.ReadAsync(new Memory<char>(buffer), cancellationToken).ConfigureAwait(false);
                    if (read == 0)
                    {
                        return sb.ToString();
                    }

                    sb.Append(buffer, 0, read);
                }
            }
            finally
            {
                sr.Dispose();
                if (buffer != null)
                {
                    ArrayPool<char>.Shared.Return(buffer);
                }
            }
        }

        public static Task WriteAllTextAsync(string path, string? contents, CancellationToken cancellationToken = default(CancellationToken))
            => WriteAllTextAsync(path, contents, UTF8NoBOM, cancellationToken);

        public static Task WriteAllTextAsync(string path, string? contents, Encoding encoding, CancellationToken cancellationToken = default(CancellationToken))
        {
            Validate(path, encoding);

            if (cancellationToken.IsCancellationRequested)
            {
                return Task.FromCanceled(cancellationToken);
            }

            return WriteToFileAsync(path, FileMode.Create, contents, encoding, cancellationToken);
        }

        public static Task<byte[]> ReadAllBytesAsync(string path, CancellationToken cancellationToken = default(CancellationToken))
        {
            if (cancellationToken.IsCancellationRequested)
            {
                return Task.FromCanceled<byte[]>(cancellationToken);
            }

            var fs = new FileStream(
                path, FileMode.Open, FileAccess.Read, FileShare.Read, bufferSize: 1, // bufferSize == 1 used to avoid unnecessary buffer in FileStream
                FileOptions.Asynchronous | FileOptions.SequentialScan);

            bool returningInternalTask = false;
            try
            {
                long fileLength = fs.Length;
                if (fileLength > int.MaxValue)
                {
                    var e = new IOException(SR.IO_FileTooLong2GB);
                    ExceptionDispatchInfo.SetCurrentStackTrace(e);
                    return Task.FromException<byte[]>(e);
                }

                returningInternalTask = true;
                return fileLength > 0 ?
                    InternalReadAllBytesAsync(fs, (int)fileLength, cancellationToken) :
                    InternalReadAllBytesUnknownLengthAsync(fs, cancellationToken);
            }
            finally
            {
                if (!returningInternalTask)
                {
                    fs.Dispose();
                }
            }
        }

        private static async Task<byte[]> InternalReadAllBytesAsync(FileStream fs, int count, CancellationToken cancellationToken)
        {
            using (fs)
            {
                int index = 0;
                byte[] bytes = new byte[count];
                do
                {
                    int n = await fs.ReadAsync(new Memory<byte>(bytes, index, count - index), cancellationToken).ConfigureAwait(false);
                    if (n == 0)
                    {
                        ThrowHelper.ThrowEndOfFileException();
                    }

                    index += n;
                } while (index < count);

                return bytes;
            }
        }

        private static async Task<byte[]> InternalReadAllBytesUnknownLengthAsync(FileStream fs, CancellationToken cancellationToken)
        {
            byte[] rentedArray = ArrayPool<byte>.Shared.Rent(512);
            try
            {
                int bytesRead = 0;
                while (true)
                {
                    if (bytesRead == rentedArray.Length)
                    {
                        uint newLength = (uint)rentedArray.Length * 2;
                        if (newLength > MaxByteArrayLength)
                        {
                            newLength = (uint)Math.Max(MaxByteArrayLength, rentedArray.Length + 1);
                        }

                        byte[] tmp = ArrayPool<byte>.Shared.Rent((int)newLength);
                        Buffer.BlockCopy(rentedArray, 0, tmp, 0, bytesRead);

                        byte[] toReturn = rentedArray;
                        rentedArray = tmp;

                        ArrayPool<byte>.Shared.Return(toReturn);
                    }

                    Debug.Assert(bytesRead < rentedArray.Length);
                    int n = await fs.ReadAsync(rentedArray.AsMemory(bytesRead), cancellationToken).ConfigureAwait(false);
                    if (n == 0)
                    {
                        return rentedArray.AsSpan(0, bytesRead).ToArray();
                    }
                    bytesRead += n;
                }
            }
            finally
            {
                fs.Dispose();
                ArrayPool<byte>.Shared.Return(rentedArray);
            }
        }

        public static Task WriteAllBytesAsync(string path, byte[] bytes, CancellationToken cancellationToken = default(CancellationToken))
        {
            if (path == null)
                throw new ArgumentNullException(nameof(path), SR.ArgumentNull_Path);
            if (path.Length == 0)
                throw new ArgumentException(SR.Argument_EmptyPath, nameof(path));
            if (bytes == null)
                throw new ArgumentNullException(nameof(bytes));

            return cancellationToken.IsCancellationRequested
                ? Task.FromCanceled(cancellationToken)
                : Core(path, bytes, cancellationToken);

            static async Task Core(string path, byte[] bytes, CancellationToken cancellationToken)
            {
                using SafeFileHandle sfh = OpenHandle(path, FileMode.Create, FileAccess.Write, FileShare.Read, FileOptions.Asynchronous);
                await RandomAccess.WriteAtOffsetAsync(sfh, bytes, 0, cancellationToken).ConfigureAwait(false);
            }
        }

        public static Task<string[]> ReadAllLinesAsync(string path, CancellationToken cancellationToken = default(CancellationToken))
            => ReadAllLinesAsync(path, Encoding.UTF8, cancellationToken);

        public static Task<string[]> ReadAllLinesAsync(string path, Encoding encoding, CancellationToken cancellationToken = default(CancellationToken))
        {
            Validate(path, encoding);

            return cancellationToken.IsCancellationRequested
                ? Task.FromCanceled<string[]>(cancellationToken)
                : InternalReadAllLinesAsync(path, encoding, cancellationToken);
        }

        private static async Task<string[]> InternalReadAllLinesAsync(string path, Encoding encoding, CancellationToken cancellationToken)
        {
            Debug.Assert(!string.IsNullOrEmpty(path));
            Debug.Assert(encoding != null);

            using (StreamReader sr = AsyncStreamReader(path, encoding))
            {
                cancellationToken.ThrowIfCancellationRequested();
                string? line;
                List<string> lines = new List<string>();
                while ((line = await sr.ReadLineAsync().ConfigureAwait(false)) != null)
                {
                    lines.Add(line);
                    cancellationToken.ThrowIfCancellationRequested();
                }

                return lines.ToArray();
            }
        }

        public static Task WriteAllLinesAsync(string path, IEnumerable<string> contents, CancellationToken cancellationToken = default(CancellationToken))
            => WriteAllLinesAsync(path, contents, UTF8NoBOM, cancellationToken);

        public static Task WriteAllLinesAsync(string path, IEnumerable<string> contents, Encoding encoding, CancellationToken cancellationToken = default(CancellationToken))
        {
            Validate(path, encoding);

            if (contents == null)
                throw new ArgumentNullException(nameof(contents));

            return cancellationToken.IsCancellationRequested
                ? Task.FromCanceled(cancellationToken)
                : InternalWriteAllLinesAsync(AsyncStreamWriter(path, encoding, append: false), contents, cancellationToken);
        }

        private static async Task InternalWriteAllLinesAsync(TextWriter writer, IEnumerable<string> contents, CancellationToken cancellationToken)
        {
            Debug.Assert(writer != null);
            Debug.Assert(contents != null);

            using (writer)
            {
                foreach (string line in contents)
                {
                    cancellationToken.ThrowIfCancellationRequested();
                    await writer.WriteLineAsync(line).ConfigureAwait(false);
                }

                cancellationToken.ThrowIfCancellationRequested();
                await writer.FlushAsync().ConfigureAwait(false);
            }
        }

<<<<<<< HEAD
=======
        private static async Task InternalWriteAllTextAsync(StreamWriter sw, string contents, CancellationToken cancellationToken)
        {
            using (sw)
            {
                await sw.WriteAsync(contents.AsMemory(), cancellationToken).ConfigureAwait(false);
                await sw.FlushAsync().ConfigureAwait(false);
            }
        }

>>>>>>> d01cb54a
        public static Task AppendAllTextAsync(string path, string? contents, CancellationToken cancellationToken = default(CancellationToken))
            => AppendAllTextAsync(path, contents, UTF8NoBOM, cancellationToken);

        public static Task AppendAllTextAsync(string path, string? contents, Encoding encoding, CancellationToken cancellationToken = default(CancellationToken))
        {
            Validate(path, encoding);

            if (cancellationToken.IsCancellationRequested)
            {
                return Task.FromCanceled(cancellationToken);
            }

            return WriteToFileAsync(path, FileMode.Append, contents, encoding, cancellationToken);
        }

        public static Task AppendAllLinesAsync(string path, IEnumerable<string> contents, CancellationToken cancellationToken = default(CancellationToken))
            => AppendAllLinesAsync(path, contents, UTF8NoBOM, cancellationToken);

        public static Task AppendAllLinesAsync(string path, IEnumerable<string> contents, Encoding encoding, CancellationToken cancellationToken = default(CancellationToken))
        {
            Validate(path, encoding);

            if (contents == null)
                throw new ArgumentNullException(nameof(contents));

            return cancellationToken.IsCancellationRequested
                ? Task.FromCanceled(cancellationToken)
                : InternalWriteAllLinesAsync(AsyncStreamWriter(path, encoding, append: true), contents, cancellationToken);
        }

        /// <summary>
        /// Creates a file symbolic link identified by <paramref name="path"/> that points to <paramref name="pathToTarget"/>.
        /// </summary>
        /// <param name="path">The path where the symbolic link should be created.</param>
        /// <param name="pathToTarget">The path of the target to which the symbolic link points.</param>
        /// <returns>A <see cref="FileInfo"/> instance that wraps the newly created file symbolic link.</returns>
        /// <exception cref="ArgumentNullException"><paramref name="path"/> or <paramref name="pathToTarget"/> is <see langword="null"/>.</exception>
        /// <exception cref="ArgumentException"><paramref name="path"/> or <paramref name="pathToTarget"/> is empty.
        /// -or-
        /// <paramref name="path"/> or <paramref name="pathToTarget"/> contains a null character.</exception>
        /// <exception cref="IOException">A file or directory already exists in the location of <paramref name="path"/>.
        /// -or-
        /// An I/O error occurred.</exception>
        public static FileSystemInfo CreateSymbolicLink(string path, string pathToTarget)
        {
            string fullPath = Path.GetFullPath(path);
            FileSystem.VerifyValidPath(pathToTarget, nameof(pathToTarget));

            FileSystem.CreateSymbolicLink(path, pathToTarget, isDirectory: false);
            return new FileInfo(originalPath: path, fullPath: fullPath, isNormalized: true);
        }

        /// <summary>
        /// Gets the target of the specified file link.
        /// </summary>
        /// <param name="linkPath">The path of the file link.</param>
        /// <param name="returnFinalTarget"><see langword="true"/> to follow links to the final target; <see langword="false"/> to return the immediate next link.</param>
        /// <returns>A <see cref="FileInfo"/> instance if <paramref name="linkPath"/> exists, independently if the target exists or not. <see langword="null"/> if <paramref name="linkPath"/> is not a link.</returns>
        /// <exception cref="IOException">The file on <paramref name="linkPath"/> does not exist.
        /// -or-
        /// The link's file system entry type is inconsistent with that of its target.
        /// -or-
        /// Too many levels of symbolic links.</exception>
        /// <remarks>When <paramref name="returnFinalTarget"/> is <see langword="true"/>, the maximum number of symbolic links that are followed are 40 on Unix and 63 on Windows.</remarks>
        public static FileSystemInfo? ResolveLinkTarget(string linkPath, bool returnFinalTarget)
        {
            FileSystem.VerifyValidPath(linkPath, nameof(linkPath));
            return FileSystem.ResolveLinkTarget(linkPath, returnFinalTarget, isDirectory: false);
        }

        private static void Validate(string path, Encoding encoding)
        {
            if (path == null)
                throw new ArgumentNullException(nameof(path));
            if (encoding == null)
                throw new ArgumentNullException(nameof(encoding));
            if (path.Length == 0)
                throw new ArgumentException(SR.Argument_EmptyPath, nameof(path));
        }

#if MS_IO_REDIST
        private static void WriteToFile(string path, FileMode mode, string? contents, Encoding encoding)
        {
            using StreamWriter sw = new StreamWriter(path, mode == FileMode.Append, encoding);
            sw.Write(contents);
        }

        private static async Task WriteToFileAsync(string path, FileMode mode, string? contents, Encoding encoding, CancellationToken cancellationToken)
        {
            if (string.IsNullOrEmpty(contents))
            {
                new FileStream(path, mode, FileAccess.Write, FileShare.Read).Dispose();
                return;
            }

            StreamWriter sw = AsyncStreamWriter(path, encoding, mode == FileMode.Append);
            char[]? buffer = null;
            try
            {
                buffer = ArrayPool<char>.Shared.Rent(DefaultBufferSize);
                int count = contents!.Length;
                int index = 0;
                while (index < count)
                {
                    int batchSize = Math.Min(DefaultBufferSize, count - index);
                    contents!.CopyTo(index, buffer, 0, batchSize);
                    await sw.WriteAsync(buffer, 0, batchSize).ConfigureAwait(false);
                    index += batchSize;
                }

                cancellationToken.ThrowIfCancellationRequested();
                await sw.FlushAsync().ConfigureAwait(false);
            }
            finally
            {
                sw.Dispose();
                if (buffer != null)
                {
                    ArrayPool<char>.Shared.Return(buffer);
                }
            }
        }
#endif
    }
}<|MERGE_RESOLUTION|>--- conflicted
+++ resolved
@@ -407,19 +407,9 @@
                 encoding, detectEncodingFromByteOrderMarks: true);
 
         private static StreamWriter AsyncStreamWriter(string path, Encoding encoding, bool append)
-<<<<<<< HEAD
             => new StreamWriter(
-                new FileStream(path, append ? FileMode.Append : FileMode.Create, FileAccess.Write, FileShare.Read, DefaultBufferSize, FileOptions.Asynchronous | FileOptions.SequentialScan),
+                new FileStream(path, append ? FileMode.Append : FileMode.Create, FileAccess.Write, FileShare.Read, DefaultBufferSize, FileOptions.Asynchronous),
                 encoding);
-=======
-        {
-            FileStream stream = new FileStream(
-                path, append ? FileMode.Append : FileMode.Create, FileAccess.Write, FileShare.Read, DefaultBufferSize,
-                FileOptions.Asynchronous);
-
-            return new StreamWriter(stream, encoding);
-        }
->>>>>>> d01cb54a
 
         public static Task<string> ReadAllTextAsync(string path, CancellationToken cancellationToken = default(CancellationToken))
             => ReadAllTextAsync(path, Encoding.UTF8, cancellationToken);
@@ -664,18 +654,6 @@
             }
         }
 
-<<<<<<< HEAD
-=======
-        private static async Task InternalWriteAllTextAsync(StreamWriter sw, string contents, CancellationToken cancellationToken)
-        {
-            using (sw)
-            {
-                await sw.WriteAsync(contents.AsMemory(), cancellationToken).ConfigureAwait(false);
-                await sw.FlushAsync().ConfigureAwait(false);
-            }
-        }
-
->>>>>>> d01cb54a
         public static Task AppendAllTextAsync(string path, string? contents, CancellationToken cancellationToken = default(CancellationToken))
             => AppendAllTextAsync(path, contents, UTF8NoBOM, cancellationToken);
 
