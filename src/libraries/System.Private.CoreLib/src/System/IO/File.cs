// Licensed to the .NET Foundation under one or more agreements.
// The .NET Foundation licenses this file to you under the MIT license.

using System.Buffers;
using System.Collections.Generic;
using System.Diagnostics;
using System.Diagnostics.CodeAnalysis;
using System.Runtime.ExceptionServices;
using System.Runtime.Versioning;
using System.Text;
using System.Threading;
using System.Threading.Tasks;
using Microsoft.Win32.SafeHandles;

namespace System.IO
{
    // Class for creating FileStream objects, and some basic file management
    // routines such as Delete, etc.
    public static partial class File
    {
        // Don't use Array.MaxLength. MS.IO.Redist targets .NET Framework.
        private const int MaxByteArrayLength = 0x7FFFFFC7;
        private static Encoding? s_UTF8NoBOM;

        internal const int DefaultBufferSize = 4096;

        public static StreamReader OpenText(string path)
        {
            if (path == null)
                throw new ArgumentNullException(nameof(path));

            return new StreamReader(path);
        }

        public static StreamWriter CreateText(string path)
        {
            if (path == null)
                throw new ArgumentNullException(nameof(path));

            return new StreamWriter(path, append: false);
        }

        public static StreamWriter AppendText(string path)
        {
            if (path == null)
                throw new ArgumentNullException(nameof(path));

            return new StreamWriter(path, append: true);
        }

        /// <summary>
        /// Copies an existing file to a new file.
        /// An exception is raised if the destination file already exists.
        /// </summary>
        public static void Copy(string sourceFileName, string destFileName)
            => Copy(sourceFileName, destFileName, overwrite: false);

        /// <summary>
        /// Copies an existing file to a new file.
        /// If <paramref name="overwrite"/> is false, an exception will be
        /// raised if the destination exists. Otherwise it will be overwritten.
        /// </summary>
        public static void Copy(string sourceFileName, string destFileName, bool overwrite)
        {
            if (sourceFileName == null)
                throw new ArgumentNullException(nameof(sourceFileName), SR.ArgumentNull_FileName);
            if (destFileName == null)
                throw new ArgumentNullException(nameof(destFileName), SR.ArgumentNull_FileName);
            if (sourceFileName.Length == 0)
                throw new ArgumentException(SR.Argument_EmptyFileName, nameof(sourceFileName));
            if (destFileName.Length == 0)
                throw new ArgumentException(SR.Argument_EmptyFileName, nameof(destFileName));

            FileSystem.CopyFile(Path.GetFullPath(sourceFileName), Path.GetFullPath(destFileName), overwrite);
        }

        // Creates a file in a particular path.  If the file exists, it is replaced.
        // The file is opened with ReadWrite access and cannot be opened by another
        // application until it has been closed.  An IOException is thrown if the
        // directory specified doesn't exist.
        public static FileStream Create(string path)
        {
            return Create(path, DefaultBufferSize);
        }

        // Creates a file in a particular path.  If the file exists, it is replaced.
        // The file is opened with ReadWrite access and cannot be opened by another
        // application until it has been closed.  An IOException is thrown if the
        // directory specified doesn't exist.
        public static FileStream Create(string path, int bufferSize)
            => new FileStream(path, FileMode.Create, FileAccess.ReadWrite, FileShare.None, bufferSize);

        public static FileStream Create(string path, int bufferSize, FileOptions options)
            => new FileStream(path, FileMode.Create, FileAccess.ReadWrite, FileShare.None, bufferSize, options);

        // Deletes a file. The file specified by the designated path is deleted.
        // If the file does not exist, Delete succeeds without throwing
        // an exception.
        //
        // On Windows, Delete will fail for a file that is open for normal I/O
        // or a file that is memory mapped.
        public static void Delete(string path)
        {
            if (path == null)
                throw new ArgumentNullException(nameof(path));

            FileSystem.DeleteFile(Path.GetFullPath(path));
        }

        // Tests whether a file exists. The result is true if the file
        // given by the specified path exists; otherwise, the result is
        // false.  Note that if path describes a directory,
        // Exists will return true.
        public static bool Exists([NotNullWhen(true)] string? path)
        {
            try
            {
                if (path == null)
                    return false;
                if (path.Length == 0)
                    return false;

                path = Path.GetFullPath(path);

                // After normalizing, check whether path ends in directory separator.
                // Otherwise, FillAttributeInfo removes it and we may return a false positive.
                // GetFullPath should never return null
                Debug.Assert(path != null, "File.Exists: GetFullPath returned null");
                if (path.Length > 0 && PathInternal.IsDirectorySeparator(path[path.Length - 1]))
                {
                    return false;
                }

                return FileSystem.FileExists(path);
            }
            catch (ArgumentException) { }
            catch (IOException) { }
            catch (UnauthorizedAccessException) { }

            return false;
        }

        public static FileStream Open(string path, FileMode mode)
        {
            return Open(path, mode, (mode == FileMode.Append ? FileAccess.Write : FileAccess.ReadWrite), FileShare.None);
        }

        public static FileStream Open(string path, FileMode mode, FileAccess access)
        {
            return Open(path, mode, access, FileShare.None);
        }

        public static FileStream Open(string path, FileMode mode, FileAccess access, FileShare share)
        {
            return new FileStream(path, mode, access, share);
        }

        internal static DateTimeOffset GetUtcDateTimeOffset(DateTime dateTime)
        {
            // File and Directory UTC APIs treat a DateTimeKind.Unspecified as UTC whereas
            // ToUniversalTime treats this as local.
            if (dateTime.Kind == DateTimeKind.Unspecified)
            {
                return DateTime.SpecifyKind(dateTime, DateTimeKind.Utc);
            }

            return dateTime.ToUniversalTime();
        }

        public static void SetCreationTime(string path, DateTime creationTime)
        {
            string fullPath = Path.GetFullPath(path);
            FileSystem.SetCreationTime(fullPath, creationTime, asDirectory: false);
        }

        public static void SetCreationTimeUtc(string path, DateTime creationTimeUtc)
        {
            string fullPath = Path.GetFullPath(path);
            FileSystem.SetCreationTime(fullPath, GetUtcDateTimeOffset(creationTimeUtc), asDirectory: false);
        }

        public static DateTime GetCreationTime(string path)
        {
            string fullPath = Path.GetFullPath(path);
            return FileSystem.GetCreationTime(fullPath).LocalDateTime;
        }

        public static DateTime GetCreationTimeUtc(string path)
        {
            string fullPath = Path.GetFullPath(path);
            return FileSystem.GetCreationTime(fullPath).UtcDateTime;
        }

        public static void SetLastAccessTime(string path, DateTime lastAccessTime)
        {
            string fullPath = Path.GetFullPath(path);
            FileSystem.SetLastAccessTime(fullPath, lastAccessTime, asDirectory: false);
        }

        public static void SetLastAccessTimeUtc(string path, DateTime lastAccessTimeUtc)
        {
            string fullPath = Path.GetFullPath(path);
            FileSystem.SetLastAccessTime(fullPath, GetUtcDateTimeOffset(lastAccessTimeUtc), asDirectory: false);
        }

        public static DateTime GetLastAccessTime(string path)
        {
            string fullPath = Path.GetFullPath(path);
            return FileSystem.GetLastAccessTime(fullPath).LocalDateTime;
        }

        public static DateTime GetLastAccessTimeUtc(string path)
        {
            string fullPath = Path.GetFullPath(path);
            return FileSystem.GetLastAccessTime(fullPath).UtcDateTime;
        }

        public static void SetLastWriteTime(string path, DateTime lastWriteTime)
        {
            string fullPath = Path.GetFullPath(path);
            FileSystem.SetLastWriteTime(fullPath, lastWriteTime, asDirectory: false);
        }

        public static void SetLastWriteTimeUtc(string path, DateTime lastWriteTimeUtc)
        {
            string fullPath = Path.GetFullPath(path);
            FileSystem.SetLastWriteTime(fullPath, GetUtcDateTimeOffset(lastWriteTimeUtc), asDirectory: false);
        }

        public static DateTime GetLastWriteTime(string path)
        {
            string fullPath = Path.GetFullPath(path);
            return FileSystem.GetLastWriteTime(fullPath).LocalDateTime;
        }

        public static DateTime GetLastWriteTimeUtc(string path)
        {
            string fullPath = Path.GetFullPath(path);
            return FileSystem.GetLastWriteTime(fullPath).UtcDateTime;
        }

        public static FileAttributes GetAttributes(string path)
        {
            string fullPath = Path.GetFullPath(path);
            return FileSystem.GetAttributes(fullPath);
        }

        public static void SetAttributes(string path, FileAttributes fileAttributes)
        {
            string fullPath = Path.GetFullPath(path);
            FileSystem.SetAttributes(fullPath, fileAttributes);
        }

        public static FileStream OpenRead(string path)
        {
            return new FileStream(path, FileMode.Open, FileAccess.Read, FileShare.Read);
        }

        public static FileStream OpenWrite(string path)
        {
            return new FileStream(path, FileMode.OpenOrCreate, FileAccess.Write, FileShare.None);
        }

        public static string ReadAllText(string path)
        {
            if (path == null)
                throw new ArgumentNullException(nameof(path));
            if (path.Length == 0)
                throw new ArgumentException(SR.Argument_EmptyPath, nameof(path));

            return InternalReadAllText(path, Encoding.UTF8);
        }

        public static string ReadAllText(string path, Encoding encoding)
        {
            if (path == null)
                throw new ArgumentNullException(nameof(path));
            if (encoding == null)
                throw new ArgumentNullException(nameof(encoding));
            if (path.Length == 0)
                throw new ArgumentException(SR.Argument_EmptyPath, nameof(path));

            return InternalReadAllText(path, encoding);
        }

        private static string InternalReadAllText(string path, Encoding encoding)
        {
            Debug.Assert(path != null);
            Debug.Assert(encoding != null);
            Debug.Assert(path.Length > 0);

            using (StreamReader sr = new StreamReader(path, encoding, detectEncodingFromByteOrderMarks: true))
                return sr.ReadToEnd();
        }

        public static void WriteAllText(string path, string? contents)
        {
            if (path == null)
                throw new ArgumentNullException(nameof(path));
            if (path.Length == 0)
                throw new ArgumentException(SR.Argument_EmptyPath, nameof(path));

            using (StreamWriter sw = new StreamWriter(path))
            {
                sw.Write(contents);
            }
        }

        public static void WriteAllText(string path, string? contents, Encoding encoding)
        {
            if (path == null)
                throw new ArgumentNullException(nameof(path));
            if (encoding == null)
                throw new ArgumentNullException(nameof(encoding));
            if (path.Length == 0)
                throw new ArgumentException(SR.Argument_EmptyPath, nameof(path));

            using (StreamWriter sw = new StreamWriter(path, false, encoding))
            {
                sw.Write(contents);
            }
        }

        public static byte[] ReadAllBytes(string path)
        {
            // bufferSize == 1 used to avoid unnecessary buffer in FileStream
            using (FileStream fs = new FileStream(path, FileMode.Open, FileAccess.Read, FileShare.Read, bufferSize: 1, FileOptions.SequentialScan))
            {
                long fileLength = fs.Length;
                if (fileLength > int.MaxValue)
                {
                    throw new IOException(SR.IO_FileTooLong2GB);
                }
                else if (fileLength == 0)
                {
                    // Some file systems (e.g. procfs on Linux) return 0 for length even when there's content.
                    // Thus we need to assume 0 doesn't mean empty.
                    return ReadAllBytesUnknownLength(fs);
                }

                int index = 0;
                int count = (int)fileLength;
                byte[] bytes = new byte[count];
                while (count > 0)
                {
                    int n = fs.Read(bytes, index, count);
                    if (n == 0)
                    {
                        ThrowHelper.ThrowEndOfFileException();
                    }

                    index += n;
                    count -= n;
                }
                return bytes;
            }
        }

        public static void WriteAllBytes(string path, byte[] bytes)
        {
            if (path == null)
                throw new ArgumentNullException(nameof(path), SR.ArgumentNull_Path);
            if (path.Length == 0)
                throw new ArgumentException(SR.Argument_EmptyPath, nameof(path));
            if (bytes == null)
                throw new ArgumentNullException(nameof(bytes));

            using SafeFileHandle sfh = OpenHandle(path, FileMode.Create, FileAccess.Write, FileShare.Read);
            RandomAccess.WriteAtOffset(sfh, bytes, 0);
        }
        public static string[] ReadAllLines(string path)
        {
            if (path == null)
                throw new ArgumentNullException(nameof(path));
            if (path.Length == 0)
                throw new ArgumentException(SR.Argument_EmptyPath, nameof(path));

            return InternalReadAllLines(path, Encoding.UTF8);
        }

        public static string[] ReadAllLines(string path, Encoding encoding)
        {
            if (path == null)
                throw new ArgumentNullException(nameof(path));
            if (encoding == null)
                throw new ArgumentNullException(nameof(encoding));
            if (path.Length == 0)
                throw new ArgumentException(SR.Argument_EmptyPath, nameof(path));

            return InternalReadAllLines(path, encoding);
        }

        private static string[] InternalReadAllLines(string path, Encoding encoding)
        {
            Debug.Assert(path != null);
            Debug.Assert(encoding != null);
            Debug.Assert(path.Length != 0);

            string? line;
            List<string> lines = new List<string>();

            using (StreamReader sr = new StreamReader(path, encoding))
                while ((line = sr.ReadLine()) != null)
                    lines.Add(line);

            return lines.ToArray();
        }

        public static IEnumerable<string> ReadLines(string path)
        {
            if (path == null)
                throw new ArgumentNullException(nameof(path));
            if (path.Length == 0)
                throw new ArgumentException(SR.Argument_EmptyPath, nameof(path));

            return ReadLinesIterator.CreateIterator(path, Encoding.UTF8);
        }

        public static IEnumerable<string> ReadLines(string path, Encoding encoding)
        {
            if (path == null)
                throw new ArgumentNullException(nameof(path));
            if (encoding == null)
                throw new ArgumentNullException(nameof(encoding));
            if (path.Length == 0)
                throw new ArgumentException(SR.Argument_EmptyPath, nameof(path));

            return ReadLinesIterator.CreateIterator(path, encoding);
        }

        public static void WriteAllLines(string path, string[] contents)
        {
            WriteAllLines(path, (IEnumerable<string>)contents);
        }

        public static void WriteAllLines(string path, IEnumerable<string> contents)
        {
            if (path == null)
                throw new ArgumentNullException(nameof(path));
            if (contents == null)
                throw new ArgumentNullException(nameof(contents));
            if (path.Length == 0)
                throw new ArgumentException(SR.Argument_EmptyPath, nameof(path));

            InternalWriteAllLines(new StreamWriter(path), contents);
        }

        public static void WriteAllLines(string path, string[] contents, Encoding encoding)
        {
            WriteAllLines(path, (IEnumerable<string>)contents, encoding);
        }

        public static void WriteAllLines(string path, IEnumerable<string> contents, Encoding encoding)
        {
            if (path == null)
                throw new ArgumentNullException(nameof(path));
            if (contents == null)
                throw new ArgumentNullException(nameof(contents));
            if (encoding == null)
                throw new ArgumentNullException(nameof(encoding));
            if (path.Length == 0)
                throw new ArgumentException(SR.Argument_EmptyPath, nameof(path));

            InternalWriteAllLines(new StreamWriter(path, false, encoding), contents);
        }

        private static void InternalWriteAllLines(TextWriter writer, IEnumerable<string> contents)
        {
            Debug.Assert(writer != null);
            Debug.Assert(contents != null);

            using (writer)
            {
                foreach (string line in contents)
                {
                    writer.WriteLine(line);
                }
            }
        }

        public static void AppendAllText(string path, string? contents)
        {
            if (path == null)
                throw new ArgumentNullException(nameof(path));
            if (path.Length == 0)
                throw new ArgumentException(SR.Argument_EmptyPath, nameof(path));

            using (StreamWriter sw = new StreamWriter(path, append: true))
            {
                sw.Write(contents);
            }
        }

        public static void AppendAllText(string path, string? contents, Encoding encoding)
        {
            if (path == null)
                throw new ArgumentNullException(nameof(path));
            if (encoding == null)
                throw new ArgumentNullException(nameof(encoding));
            if (path.Length == 0)
                throw new ArgumentException(SR.Argument_EmptyPath, nameof(path));

            using (StreamWriter sw = new StreamWriter(path, true, encoding))
            {
                sw.Write(contents);
            }
        }

        public static void AppendAllLines(string path, IEnumerable<string> contents)
        {
            if (path == null)
                throw new ArgumentNullException(nameof(path));
            if (contents == null)
                throw new ArgumentNullException(nameof(contents));
            if (path.Length == 0)
                throw new ArgumentException(SR.Argument_EmptyPath, nameof(path));

            InternalWriteAllLines(new StreamWriter(path, append: true), contents);
        }

        public static void AppendAllLines(string path, IEnumerable<string> contents, Encoding encoding)
        {
            if (path == null)
                throw new ArgumentNullException(nameof(path));
            if (contents == null)
                throw new ArgumentNullException(nameof(contents));
            if (encoding == null)
                throw new ArgumentNullException(nameof(encoding));
            if (path.Length == 0)
                throw new ArgumentException(SR.Argument_EmptyPath, nameof(path));

            InternalWriteAllLines(new StreamWriter(path, true, encoding), contents);
        }

        public static void Replace(string sourceFileName, string destinationFileName, string? destinationBackupFileName)
        {
            Replace(sourceFileName, destinationFileName, destinationBackupFileName, ignoreMetadataErrors: false);
        }

        public static void Replace(string sourceFileName, string destinationFileName, string? destinationBackupFileName, bool ignoreMetadataErrors)
        {
            if (sourceFileName == null)
                throw new ArgumentNullException(nameof(sourceFileName));
            if (destinationFileName == null)
                throw new ArgumentNullException(nameof(destinationFileName));

            FileSystem.ReplaceFile(
                Path.GetFullPath(sourceFileName),
                Path.GetFullPath(destinationFileName),
                destinationBackupFileName != null ? Path.GetFullPath(destinationBackupFileName) : null,
                ignoreMetadataErrors);
        }

        // Moves a specified file to a new location and potentially a new file name.
        // This method does work across volumes.
        //
        // The caller must have certain FileIOPermissions.  The caller must
        // have Read and Write permission to
        // sourceFileName and Write
        // permissions to destFileName.
        //
        public static void Move(string sourceFileName, string destFileName)
        {
            Move(sourceFileName, destFileName, false);
        }

        public static void Move(string sourceFileName, string destFileName, bool overwrite)
        {
            if (sourceFileName == null)
                throw new ArgumentNullException(nameof(sourceFileName), SR.ArgumentNull_FileName);
            if (destFileName == null)
                throw new ArgumentNullException(nameof(destFileName), SR.ArgumentNull_FileName);
            if (sourceFileName.Length == 0)
                throw new ArgumentException(SR.Argument_EmptyFileName, nameof(sourceFileName));
            if (destFileName.Length == 0)
                throw new ArgumentException(SR.Argument_EmptyFileName, nameof(destFileName));

            string fullSourceFileName = Path.GetFullPath(sourceFileName);
            string fullDestFileName = Path.GetFullPath(destFileName);

            if (!FileSystem.FileExists(fullSourceFileName))
            {
                throw new FileNotFoundException(SR.Format(SR.IO_FileNotFound_FileName, fullSourceFileName), fullSourceFileName);
            }

            FileSystem.MoveFile(fullSourceFileName, fullDestFileName, overwrite);
        }

        [SupportedOSPlatform("windows")]
        public static void Encrypt(string path)
        {
            FileSystem.Encrypt(path ?? throw new ArgumentNullException(nameof(path)));
        }

        [SupportedOSPlatform("windows")]
        public static void Decrypt(string path)
        {
            FileSystem.Decrypt(path ?? throw new ArgumentNullException(nameof(path)));
        }

        // UTF-8 without BOM and with error detection. Same as the default encoding for StreamWriter.
        private static Encoding UTF8NoBOM => s_UTF8NoBOM ?? (s_UTF8NoBOM = new UTF8Encoding(encoderShouldEmitUTF8Identifier: false, throwOnInvalidBytes: true));

        // If we use the path-taking constructors we will not have FileOptions.Asynchronous set and
        // we will have asynchronous file access faked by the thread pool. We want the real thing.
        private static StreamReader AsyncStreamReader(string path, Encoding encoding)
        {
            FileStream stream = new FileStream(
                path, FileMode.Open, FileAccess.Read, FileShare.Read, DefaultBufferSize,
                FileOptions.Asynchronous | FileOptions.SequentialScan);

            return new StreamReader(stream, encoding, detectEncodingFromByteOrderMarks: true);
        }

        private static StreamWriter AsyncStreamWriter(string path, Encoding encoding, bool append)
        {
            FileStream stream = new FileStream(
                path, append ? FileMode.Append : FileMode.Create, FileAccess.Write, FileShare.Read, DefaultBufferSize,
                FileOptions.Asynchronous);

            return new StreamWriter(stream, encoding);
        }

        public static Task<string> ReadAllTextAsync(string path, CancellationToken cancellationToken = default(CancellationToken))
            => ReadAllTextAsync(path, Encoding.UTF8, cancellationToken);

        public static Task<string> ReadAllTextAsync(string path, Encoding encoding, CancellationToken cancellationToken = default(CancellationToken))
        {
            if (path == null)
                throw new ArgumentNullException(nameof(path));
            if (encoding == null)
                throw new ArgumentNullException(nameof(encoding));
            if (path.Length == 0)
                throw new ArgumentException(SR.Argument_EmptyPath, nameof(path));

            return cancellationToken.IsCancellationRequested
                ? Task.FromCanceled<string>(cancellationToken)
                : InternalReadAllTextAsync(path, encoding, cancellationToken);
        }

        private static async Task<string> InternalReadAllTextAsync(string path, Encoding encoding, CancellationToken cancellationToken)
        {
            Debug.Assert(!string.IsNullOrEmpty(path));
            Debug.Assert(encoding != null);

            char[]? buffer = null;
            StreamReader sr = AsyncStreamReader(path, encoding);
            try
            {
                cancellationToken.ThrowIfCancellationRequested();
                buffer = ArrayPool<char>.Shared.Rent(sr.CurrentEncoding.GetMaxCharCount(DefaultBufferSize));
                StringBuilder sb = new StringBuilder();
                while (true)
                {
                    int read = await sr.ReadAsync(new Memory<char>(buffer), cancellationToken).ConfigureAwait(false);
                    if (read == 0)
                    {
                        return sb.ToString();
                    }

                    sb.Append(buffer, 0, read);
                }
            }
            finally
            {
                sr.Dispose();
                if (buffer != null)
                {
                    ArrayPool<char>.Shared.Return(buffer);
                }
            }
        }

        public static Task WriteAllTextAsync(string path, string? contents, CancellationToken cancellationToken = default(CancellationToken))
            => WriteAllTextAsync(path, contents, UTF8NoBOM, cancellationToken);

        public static Task WriteAllTextAsync(string path, string? contents, Encoding encoding, CancellationToken cancellationToken = default(CancellationToken))
        {
            if (path == null)
                throw new ArgumentNullException(nameof(path));
            if (encoding == null)
                throw new ArgumentNullException(nameof(encoding));
            if (path.Length == 0)
                throw new ArgumentException(SR.Argument_EmptyPath, nameof(path));

            if (cancellationToken.IsCancellationRequested)
            {
                return Task.FromCanceled(cancellationToken);
            }

            if (string.IsNullOrEmpty(contents))
            {
                new FileStream(path, FileMode.Create, FileAccess.Write, FileShare.Read).Dispose();
                return Task.CompletedTask;
            }

            return InternalWriteAllTextAsync(AsyncStreamWriter(path, encoding, append: false), contents, cancellationToken);
        }

        public static Task<byte[]> ReadAllBytesAsync(string path, CancellationToken cancellationToken = default(CancellationToken))
        {
            if (cancellationToken.IsCancellationRequested)
            {
                return Task.FromCanceled<byte[]>(cancellationToken);
            }

            var fs = new FileStream(
                path, FileMode.Open, FileAccess.Read, FileShare.Read, bufferSize: 1, // bufferSize == 1 used to avoid unnecessary buffer in FileStream
                FileOptions.Asynchronous | FileOptions.SequentialScan);

            bool returningInternalTask = false;
            try
            {
                long fileLength = fs.Length;
                if (fileLength > int.MaxValue)
                {
                    var e = new IOException(SR.IO_FileTooLong2GB);
                    ExceptionDispatchInfo.SetCurrentStackTrace(e);
                    return Task.FromException<byte[]>(e);
                }

                returningInternalTask = true;
                return fileLength > 0 ?
                    InternalReadAllBytesAsync(fs, (int)fileLength, cancellationToken) :
                    InternalReadAllBytesUnknownLengthAsync(fs, cancellationToken);
            }
            finally
            {
                if (!returningInternalTask)
                {
                    fs.Dispose();
                }
            }
        }

        private static async Task<byte[]> InternalReadAllBytesAsync(FileStream fs, int count, CancellationToken cancellationToken)
        {
            using (fs)
            {
                int index = 0;
                byte[] bytes = new byte[count];
                do
                {
                    int n = await fs.ReadAsync(new Memory<byte>(bytes, index, count - index), cancellationToken).ConfigureAwait(false);
                    if (n == 0)
                    {
                        ThrowHelper.ThrowEndOfFileException();
                    }

                    index += n;
                } while (index < count);

                return bytes;
            }
        }

        private static async Task<byte[]> InternalReadAllBytesUnknownLengthAsync(FileStream fs, CancellationToken cancellationToken)
        {
            byte[] rentedArray = ArrayPool<byte>.Shared.Rent(512);
            try
            {
                int bytesRead = 0;
                while (true)
                {
                    if (bytesRead == rentedArray.Length)
                    {
                        uint newLength = (uint)rentedArray.Length * 2;
                        if (newLength > MaxByteArrayLength)
                        {
                            newLength = (uint)Math.Max(MaxByteArrayLength, rentedArray.Length + 1);
                        }

                        byte[] tmp = ArrayPool<byte>.Shared.Rent((int)newLength);
                        Buffer.BlockCopy(rentedArray, 0, tmp, 0, bytesRead);

                        byte[] toReturn = rentedArray;
                        rentedArray = tmp;

                        ArrayPool<byte>.Shared.Return(toReturn);
                    }

                    Debug.Assert(bytesRead < rentedArray.Length);
                    int n = await fs.ReadAsync(rentedArray.AsMemory(bytesRead), cancellationToken).ConfigureAwait(false);
                    if (n == 0)
                    {
                        return rentedArray.AsSpan(0, bytesRead).ToArray();
                    }
                    bytesRead += n;
                }
            }
            finally
            {
                fs.Dispose();
                ArrayPool<byte>.Shared.Return(rentedArray);
            }
        }

        public static Task WriteAllBytesAsync(string path, byte[] bytes, CancellationToken cancellationToken = default(CancellationToken))
        {
            if (path == null)
                throw new ArgumentNullException(nameof(path), SR.ArgumentNull_Path);
            if (path.Length == 0)
                throw new ArgumentException(SR.Argument_EmptyPath, nameof(path));
            if (bytes == null)
                throw new ArgumentNullException(nameof(bytes));

            return cancellationToken.IsCancellationRequested
                ? Task.FromCanceled(cancellationToken)
                : Core(path, bytes, cancellationToken);

            static async Task Core(string path, byte[] bytes, CancellationToken cancellationToken)
            {
<<<<<<< HEAD
                using SafeFileHandle sfh = OpenHandle(path, FileMode.Create, FileAccess.Write, FileShare.Read, FileOptions.Asynchronous | FileOptions.SequentialScan);
=======
#if MS_IO_REDIST
                using FileStream fs = new FileStream(path, FileMode.Create, FileAccess.Write, FileShare.Read, 1, FileOptions.Asynchronous);
                await fs.WriteAsync(bytes, 0, bytes.Length, cancellationToken).ConfigureAwait(false);
#else
                using SafeFileHandle sfh = OpenHandle(path, FileMode.Create, FileAccess.Write, FileShare.Read, FileOptions.Asynchronous);
>>>>>>> 6c09f349
                await RandomAccess.WriteAtOffsetAsync(sfh, bytes, 0, cancellationToken).ConfigureAwait(false);
            }
        }

        public static Task<string[]> ReadAllLinesAsync(string path, CancellationToken cancellationToken = default(CancellationToken))
            => ReadAllLinesAsync(path, Encoding.UTF8, cancellationToken);

        public static Task<string[]> ReadAllLinesAsync(string path, Encoding encoding, CancellationToken cancellationToken = default(CancellationToken))
        {
            if (path == null)
                throw new ArgumentNullException(nameof(path));
            if (encoding == null)
                throw new ArgumentNullException(nameof(encoding));
            if (path.Length == 0)
                throw new ArgumentException(SR.Argument_EmptyPath, nameof(path));

            return cancellationToken.IsCancellationRequested
                ? Task.FromCanceled<string[]>(cancellationToken)
                : InternalReadAllLinesAsync(path, encoding, cancellationToken);
        }

        private static async Task<string[]> InternalReadAllLinesAsync(string path, Encoding encoding, CancellationToken cancellationToken)
        {
            Debug.Assert(!string.IsNullOrEmpty(path));
            Debug.Assert(encoding != null);

            using (StreamReader sr = AsyncStreamReader(path, encoding))
            {
                cancellationToken.ThrowIfCancellationRequested();
                string? line;
                List<string> lines = new List<string>();
                while ((line = await sr.ReadLineAsync().ConfigureAwait(false)) != null)
                {
                    lines.Add(line);
                    cancellationToken.ThrowIfCancellationRequested();
                }

                return lines.ToArray();
            }
        }

        public static Task WriteAllLinesAsync(string path, IEnumerable<string> contents, CancellationToken cancellationToken = default(CancellationToken))
            => WriteAllLinesAsync(path, contents, UTF8NoBOM, cancellationToken);

        public static Task WriteAllLinesAsync(string path, IEnumerable<string> contents, Encoding encoding, CancellationToken cancellationToken = default(CancellationToken))
        {
            if (path == null)
                throw new ArgumentNullException(nameof(path));
            if (contents == null)
                throw new ArgumentNullException(nameof(contents));
            if (encoding == null)
                throw new ArgumentNullException(nameof(encoding));
            if (path.Length == 0)
                throw new ArgumentException(SR.Argument_EmptyPath, nameof(path));

            return cancellationToken.IsCancellationRequested
                ? Task.FromCanceled(cancellationToken)
                : InternalWriteAllLinesAsync(AsyncStreamWriter(path, encoding, append: false), contents, cancellationToken);
        }

        private static async Task InternalWriteAllLinesAsync(TextWriter writer, IEnumerable<string> contents, CancellationToken cancellationToken)
        {
            Debug.Assert(writer != null);
            Debug.Assert(contents != null);

            using (writer)
            {
                foreach (string line in contents)
                {
                    cancellationToken.ThrowIfCancellationRequested();
                    await writer.WriteLineAsync(line).ConfigureAwait(false);
                }

                cancellationToken.ThrowIfCancellationRequested();
                await writer.FlushAsync().ConfigureAwait(false);
            }
        }

        private static async Task InternalWriteAllTextAsync(StreamWriter sw, string contents, CancellationToken cancellationToken)
        {
            using (sw)
            {
                await sw.WriteAsync(contents.AsMemory(), cancellationToken).ConfigureAwait(false);
                await sw.FlushAsync().ConfigureAwait(false);
            }
        }

        public static Task AppendAllTextAsync(string path, string? contents, CancellationToken cancellationToken = default(CancellationToken))
            => AppendAllTextAsync(path, contents, UTF8NoBOM, cancellationToken);

        public static Task AppendAllTextAsync(string path, string? contents, Encoding encoding, CancellationToken cancellationToken = default(CancellationToken))
        {
            if (path == null)
                throw new ArgumentNullException(nameof(path));
            if (encoding == null)
                throw new ArgumentNullException(nameof(encoding));
            if (path.Length == 0)
                throw new ArgumentException(SR.Argument_EmptyPath, nameof(path));

            if (cancellationToken.IsCancellationRequested)
            {
                return Task.FromCanceled(cancellationToken);
            }

            if (string.IsNullOrEmpty(contents))
            {
                // Just to throw exception if there is a problem opening the file.
                new FileStream(path, FileMode.Append, FileAccess.Write, FileShare.Read).Dispose();
                return Task.CompletedTask;
            }

            return InternalWriteAllTextAsync(AsyncStreamWriter(path, encoding, append: true), contents, cancellationToken);
        }

        public static Task AppendAllLinesAsync(string path, IEnumerable<string> contents, CancellationToken cancellationToken = default(CancellationToken))
            => AppendAllLinesAsync(path, contents, UTF8NoBOM, cancellationToken);

        public static Task AppendAllLinesAsync(string path, IEnumerable<string> contents, Encoding encoding, CancellationToken cancellationToken = default(CancellationToken))
        {
            if (path == null)
                throw new ArgumentNullException(nameof(path));
            if (contents == null)
                throw new ArgumentNullException(nameof(contents));
            if (encoding == null)
                throw new ArgumentNullException(nameof(encoding));
            if (path.Length == 0)
                throw new ArgumentException(SR.Argument_EmptyPath, nameof(path));

            return cancellationToken.IsCancellationRequested
                ? Task.FromCanceled(cancellationToken)
                : InternalWriteAllLinesAsync(AsyncStreamWriter(path, encoding, append: true), contents, cancellationToken);
        }

        /// <summary>
        /// Creates a file symbolic link identified by <paramref name="path"/> that points to <paramref name="pathToTarget"/>.
        /// </summary>
        /// <param name="path">The path where the symbolic link should be created.</param>
        /// <param name="pathToTarget">The path of the target to which the symbolic link points.</param>
        /// <returns>A <see cref="FileInfo"/> instance that wraps the newly created file symbolic link.</returns>
        /// <exception cref="ArgumentNullException"><paramref name="path"/> or <paramref name="pathToTarget"/> is <see langword="null"/>.</exception>
        /// <exception cref="ArgumentException"><paramref name="path"/> or <paramref name="pathToTarget"/> is empty.
        /// -or-
        /// <paramref name="path"/> or <paramref name="pathToTarget"/> contains a null character.</exception>
        /// <exception cref="IOException">A file or directory already exists in the location of <paramref name="path"/>.
        /// -or-
        /// An I/O error occurred.</exception>
        public static FileSystemInfo CreateSymbolicLink(string path, string pathToTarget)
        {
            string fullPath = Path.GetFullPath(path);
            FileSystem.VerifyValidPath(pathToTarget, nameof(pathToTarget));

            FileSystem.CreateSymbolicLink(path, pathToTarget, isDirectory: false);
            return new FileInfo(originalPath: path, fullPath: fullPath, isNormalized: true);
        }

        /// <summary>
        /// Gets the target of the specified file link.
        /// </summary>
        /// <param name="linkPath">The path of the file link.</param>
        /// <param name="returnFinalTarget"><see langword="true"/> to follow links to the final target; <see langword="false"/> to return the immediate next link.</param>
        /// <returns>A <see cref="FileInfo"/> instance if <paramref name="linkPath"/> exists, independently if the target exists or not. <see langword="null"/> if <paramref name="linkPath"/> is not a link.</returns>
        /// <exception cref="IOException">The file on <paramref name="linkPath"/> does not exist.
        /// -or-
        /// The link's file system entry type is inconsistent with that of its target.
        /// -or-
        /// Too many levels of symbolic links.</exception>
        /// <remarks>When <paramref name="returnFinalTarget"/> is <see langword="true"/>, the maximum number of symbolic links that are followed are 40 on Unix and 63 on Windows.</remarks>
        public static FileSystemInfo? ResolveLinkTarget(string linkPath, bool returnFinalTarget)
        {
            FileSystem.VerifyValidPath(linkPath, nameof(linkPath));
            return FileSystem.ResolveLinkTarget(linkPath, returnFinalTarget, isDirectory: false);
        }
    }
}<|MERGE_RESOLUTION|>--- conflicted
+++ resolved
@@ -810,15 +810,7 @@
 
             static async Task Core(string path, byte[] bytes, CancellationToken cancellationToken)
             {
-<<<<<<< HEAD
-                using SafeFileHandle sfh = OpenHandle(path, FileMode.Create, FileAccess.Write, FileShare.Read, FileOptions.Asynchronous | FileOptions.SequentialScan);
-=======
-#if MS_IO_REDIST
-                using FileStream fs = new FileStream(path, FileMode.Create, FileAccess.Write, FileShare.Read, 1, FileOptions.Asynchronous);
-                await fs.WriteAsync(bytes, 0, bytes.Length, cancellationToken).ConfigureAwait(false);
-#else
                 using SafeFileHandle sfh = OpenHandle(path, FileMode.Create, FileAccess.Write, FileShare.Read, FileOptions.Asynchronous);
->>>>>>> 6c09f349
                 await RandomAccess.WriteAtOffsetAsync(sfh, bytes, 0, cancellationToken).ConfigureAwait(false);
             }
         }
