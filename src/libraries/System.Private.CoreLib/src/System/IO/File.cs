// Licensed to the .NET Foundation under one or more agreements.
// The .NET Foundation licenses this file to you under the MIT license.

using System.Buffers;
using System.Collections.Generic;
using System.Diagnostics;
using System.Diagnostics.CodeAnalysis;
using System.Runtime.CompilerServices;
using System.Runtime.ExceptionServices;
using System.Runtime.Versioning;
using System.Text;
using System.Threading;
using System.Threading.Tasks;
using Microsoft.Win32.SafeHandles;

namespace System.IO
{
    // Class for creating FileStream objects, and some basic file management
    // routines such as Delete, etc.
    public static partial class File
    {
        private const int ChunkSize = 8192;
        private static Encoding? s_UTF8NoBOM;

        // UTF-8 without BOM and with error detection. Same as the default encoding for StreamWriter.
        private static Encoding UTF8NoBOM => s_UTF8NoBOM ??= new UTF8Encoding(encoderShouldEmitUTF8Identifier: false, throwOnInvalidBytes: true);

        internal const int DefaultBufferSize = 4096;

        public static StreamReader OpenText(string path)
            => new StreamReader(path);

        public static StreamWriter CreateText(string path)
            => new StreamWriter(path, append: false);

        public static StreamWriter AppendText(string path)
            => new StreamWriter(path, append: true);

        /// <summary>
        /// Copies an existing file to a new file.
        /// An exception is raised if the destination file already exists.
        /// </summary>
        public static void Copy(string sourceFileName, string destFileName)
            => Copy(sourceFileName, destFileName, overwrite: false);

        /// <summary>
        /// Copies an existing file to a new file.
        /// If <paramref name="overwrite"/> is false, an exception will be
        /// raised if the destination exists. Otherwise it will be overwritten.
        /// </summary>
        public static void Copy(string sourceFileName, string destFileName, bool overwrite)
        {
            ArgumentException.ThrowIfNullOrEmpty(sourceFileName);
            ArgumentException.ThrowIfNullOrEmpty(destFileName);

            FileSystem.CopyFile(Path.GetFullPath(sourceFileName), Path.GetFullPath(destFileName), overwrite);
        }

        // Creates a file in a particular path.  If the file exists, it is replaced.
        // The file is opened with ReadWrite access and cannot be opened by another
        // application until it has been closed.  An IOException is thrown if the
        // directory specified doesn't exist.
        public static FileStream Create(string path)
            => Create(path, DefaultBufferSize);

        // Creates a file in a particular path.  If the file exists, it is replaced.
        // The file is opened with ReadWrite access and cannot be opened by another
        // application until it has been closed.  An IOException is thrown if the
        // directory specified doesn't exist.
        public static FileStream Create(string path, int bufferSize)
            => new FileStream(path, FileMode.Create, FileAccess.ReadWrite, FileShare.None, bufferSize);

        public static FileStream Create(string path, int bufferSize, FileOptions options)
            => new FileStream(path, FileMode.Create, FileAccess.ReadWrite, FileShare.None, bufferSize, options);

        // Deletes a file. The file specified by the designated path is deleted.
        // If the file does not exist, Delete succeeds without throwing
        // an exception.
        //
        // On Windows, Delete will fail for a file that is open for normal I/O
        // or a file that is memory mapped.
        public static void Delete(string path)
        {
            ArgumentNullException.ThrowIfNull(path);
            FileSystem.DeleteFile(Path.GetFullPath(path));
        }

        // Tests whether a file exists. The result is true if the file
        // given by the specified path exists; otherwise, the result is
        // false.  Note that if path describes a directory,
        // Exists will return true.
        public static bool Exists([NotNullWhen(true)] string? path)
        {
            try
            {
                if (path == null)
                    return false;
                if (path.Length == 0)
                    return false;

                path = Path.GetFullPath(path);

                // After normalizing, check whether path ends in directory separator.
                // Otherwise, FillAttributeInfo removes it and we may return a false positive.
                // GetFullPath should never return null
                Debug.Assert(path != null, "File.Exists: GetFullPath returned null");
                if (path.Length > 0 && PathInternal.IsDirectorySeparator(path[path.Length - 1]))
                {
                    return false;
                }

                return FileSystem.FileExists(path);
            }
            catch (ArgumentException) { }
            catch (IOException) { }
            catch (UnauthorizedAccessException) { }

            return false;
        }

        /// <summary>
        /// Initializes a new instance of the <see cref="FileStream" /> class with the specified path, creation mode, read/write and sharing permission, the access other FileStreams can have to the same file, the buffer size, additional file options and the allocation size.
        /// </summary>
        /// <remarks><see cref="FileStream(string,System.IO.FileStreamOptions)"/> for information about exceptions.</remarks>
        public static FileStream Open(string path, FileStreamOptions options) => new FileStream(path, options);

        public static FileStream Open(string path, FileMode mode)
            => Open(path, mode, (mode == FileMode.Append ? FileAccess.Write : FileAccess.ReadWrite), FileShare.None);

        public static FileStream Open(string path, FileMode mode, FileAccess access)
            => Open(path, mode, access, FileShare.None);

        public static FileStream Open(string path, FileMode mode, FileAccess access, FileShare share)
            => new FileStream(path, mode, access, share);

        /// <summary>
        /// Initializes a new instance of the <see cref="Microsoft.Win32.SafeHandles.SafeFileHandle" /> class with the specified path, creation mode, read/write and sharing permission, the access other SafeFileHandles can have to the same file, additional file options and the allocation size.
        /// </summary>
        /// <param name="path">A relative or absolute path for the file that the current <see cref="Microsoft.Win32.SafeHandles.SafeFileHandle" /> instance will encapsulate.</param>
        /// <param name="mode">One of the enumeration values that determines how to open or create the file. The default value is <see cref="FileMode.Open" /></param>
        /// <param name="access">A bitwise combination of the enumeration values that determines how the file can be accessed. The default value is <see cref="FileAccess.Read" /></param>
        /// <param name="share">A bitwise combination of the enumeration values that determines how the file will be shared by processes. The default value is <see cref="FileShare.Read" />.</param>
        /// <param name="preallocationSize">The initial allocation size in bytes for the file. A positive value is effective only when a regular file is being created, overwritten, or replaced.
        /// Negative values are not allowed. In other cases (including the default 0 value), it's ignored.</param>
        /// <param name="options">An object that describes optional <see cref="Microsoft.Win32.SafeHandles.SafeFileHandle" /> parameters to use.</param>
        /// <exception cref="T:System.ArgumentNullException"><paramref name="path" /> is <see langword="null" />.</exception>
        /// <exception cref="T:System.ArgumentException"><paramref name="path" /> is an empty string (""), contains only white space, or contains one or more invalid characters.
        /// -or-
        /// <paramref name="path" /> refers to a non-file device, such as <c>CON:</c>, <c>COM1:</c>, <c>LPT1:</c>, etc. in an NTFS environment.</exception>
        /// <exception cref="T:System.NotSupportedException"><paramref name="path" /> refers to a non-file device, such as <c>CON:</c>, <c>COM1:</c>, <c>LPT1:</c>, etc. in a non-NTFS environment.</exception>
        /// <exception cref="T:System.ArgumentOutOfRangeException"><paramref name="preallocationSize" /> is negative.
        /// -or-
        /// <paramref name="mode" />, <paramref name="access" />, or <paramref name="share" /> contain an invalid value.</exception>
        /// <exception cref="T:System.IO.FileNotFoundException">The file cannot be found, such as when <paramref name="mode" /> is <see cref="FileMode.Truncate" /> or <see cref="FileMode.Open" />, and the file specified by <paramref name="path" /> does not exist. The file must already exist in these modes.</exception>
        /// <exception cref="T:System.IO.IOException">An I/O error, such as specifying <see cref="FileMode.CreateNew" /> when the file specified by <paramref name="path" /> already exists, occurred.
        ///  -or-
        ///  The disk was full (when <paramref name="preallocationSize" /> was provided and <paramref name="path" /> was pointing to a regular file).
        ///  -or-
        ///  The file was too large (when <paramref name="preallocationSize" /> was provided and <paramref name="path" /> was pointing to a regular file).</exception>
        /// <exception cref="T:System.Security.SecurityException">The caller does not have the required permission.</exception>
        /// <exception cref="T:System.IO.DirectoryNotFoundException">The specified path is invalid, such as being on an unmapped drive.</exception>
        /// <exception cref="T:System.UnauthorizedAccessException">The <paramref name="access" /> requested is not permitted by the operating system for the specified <paramref name="path" />, such as when <paramref name="access" />  is <see cref="FileAccess.Write" /> or <see cref="FileAccess.ReadWrite" /> and the file or directory is set for read-only access.
        ///  -or-
        /// <see cref="F:System.IO.FileOptions.Encrypted" /> is specified for <paramref name="options" />, but file encryption is not supported on the current platform.</exception>
        /// <exception cref="T:System.IO.PathTooLongException">The specified path, file name, or both exceed the system-defined maximum length. </exception>
        public static SafeFileHandle OpenHandle(string path, FileMode mode = FileMode.Open, FileAccess access = FileAccess.Read,
            FileShare share = FileShare.Read, FileOptions options = FileOptions.None, long preallocationSize = 0)
        {
            Strategies.FileStreamHelpers.ValidateArguments(path, mode, access, share, bufferSize: 0, options, preallocationSize);

            return SafeFileHandle.Open(Path.GetFullPath(path), mode, access, share, options, preallocationSize);
        }

        // File and Directory UTC APIs treat a DateTimeKind.Unspecified as UTC whereas
        // ToUniversalTime treats this as local.
        internal static DateTimeOffset GetUtcDateTimeOffset(DateTime dateTime)
            => dateTime.Kind == DateTimeKind.Unspecified
                ? DateTime.SpecifyKind(dateTime, DateTimeKind.Utc)
                : dateTime.ToUniversalTime();

        public static void SetCreationTime(string path, DateTime creationTime)
            => FileSystem.SetCreationTime(Path.GetFullPath(path), creationTime, asDirectory: false);

        public static void SetCreationTime(SafeFileHandle fileHandle, DateTime creationTime)
            => FileSystem.SetCreationTime(fileHandle, creationTime);

        public static void SetCreationTimeUtc(string path, DateTime creationTimeUtc)
            => FileSystem.SetCreationTime(Path.GetFullPath(path), GetUtcDateTimeOffset(creationTimeUtc), asDirectory: false);

        public static void SetCreationTimeUtc(SafeFileHandle fileHandle, DateTime creationTimeUtc)
            => FileSystem.SetCreationTime(fileHandle, GetUtcDateTimeOffset(creationTimeUtc));

        public static DateTime GetCreationTime(string path)
            => FileSystem.GetCreationTime(Path.GetFullPath(path)).LocalDateTime;

        public static DateTime GetCreationTime(SafeFileHandle fileHandle)
            => FileSystem.GetCreationTime(fileHandle).LocalDateTime;

        public static DateTime GetCreationTimeUtc(string path)
            => FileSystem.GetCreationTime(Path.GetFullPath(path)).UtcDateTime;

        public static DateTime GetCreationTimeUtc(SafeFileHandle fileHandle)
            => FileSystem.GetCreationTime(fileHandle).UtcDateTime;

        public static void SetLastAccessTime(string path, DateTime lastAccessTime)
            => FileSystem.SetLastAccessTime(Path.GetFullPath(path), lastAccessTime, false);

        public static void SetLastAccessTime(SafeFileHandle fileHandle, DateTime lastAccessTime)
            => FileSystem.SetLastAccessTime(fileHandle, lastAccessTime);

        public static void SetLastAccessTimeUtc(string path, DateTime lastAccessTimeUtc)
            => FileSystem.SetLastAccessTime(Path.GetFullPath(path), GetUtcDateTimeOffset(lastAccessTimeUtc), false);

        public static void SetLastAccessTimeUtc(SafeFileHandle fileHandle, DateTime lastAccessTimeUtc)
            => FileSystem.SetLastAccessTime(fileHandle, GetUtcDateTimeOffset(lastAccessTimeUtc));

        public static DateTime GetLastAccessTime(string path)
            => FileSystem.GetLastAccessTime(Path.GetFullPath(path)).LocalDateTime;

        public static DateTime GetLastAccessTime(SafeFileHandle fileHandle)
            => FileSystem.GetLastAccessTime(fileHandle).LocalDateTime;

        public static DateTime GetLastAccessTimeUtc(string path)
            => FileSystem.GetLastAccessTime(Path.GetFullPath(path)).UtcDateTime;

        public static DateTime GetLastAccessTimeUtc(SafeFileHandle fileHandle)
            => FileSystem.GetLastAccessTime(fileHandle).UtcDateTime;

        public static void SetLastWriteTime(string path, DateTime lastWriteTime)
            => FileSystem.SetLastWriteTime(Path.GetFullPath(path), lastWriteTime, false);

        public static void SetLastWriteTime(SafeFileHandle fileHandle, DateTime lastWriteTime)
            => FileSystem.SetLastWriteTime(fileHandle, lastWriteTime);

        public static void SetLastWriteTimeUtc(string path, DateTime lastWriteTimeUtc)
            => FileSystem.SetLastWriteTime(Path.GetFullPath(path), GetUtcDateTimeOffset(lastWriteTimeUtc), false);

        public static void SetLastWriteTimeUtc(SafeFileHandle fileHandle, DateTime lastWriteTimeUtc)
            => FileSystem.SetLastWriteTime(fileHandle, GetUtcDateTimeOffset(lastWriteTimeUtc));

        public static DateTime GetLastWriteTime(string path)
            => FileSystem.GetLastWriteTime(Path.GetFullPath(path)).LocalDateTime;

        public static DateTime GetLastWriteTime(SafeFileHandle fileHandle)
            => FileSystem.GetLastWriteTime(fileHandle).LocalDateTime;

        public static DateTime GetLastWriteTimeUtc(string path)
            => FileSystem.GetLastWriteTime(Path.GetFullPath(path)).UtcDateTime;

        public static DateTime GetLastWriteTimeUtc(SafeFileHandle fileHandle)
            => FileSystem.GetLastWriteTime(fileHandle).UtcDateTime;

        public static FileAttributes GetAttributes(string path)
            => FileSystem.GetAttributes(Path.GetFullPath(path));

        public static FileAttributes GetAttributes(SafeFileHandle fileHandle)
            => FileSystem.GetAttributes(fileHandle);

        public static void SetAttributes(string path, FileAttributes fileAttributes)
            => FileSystem.SetAttributes(Path.GetFullPath(path), fileAttributes);

<<<<<<< HEAD
        public static void SetAttributes(SafeFileHandle fileHandle, FileAttributes fileAttributes)
            => FileSystem.SetAttributes(fileHandle, fileAttributes);
=======
        /// <summary>Gets the <see cref="T:System.IO.UnixFileMode" /> of the file on the path.</summary>
        /// <param name="path">The path to the file.</param>
        /// <returns>The <see cref="T:System.IO.UnixFileMode" /> of the file on the path.</returns>
        /// <exception cref="T:System.ArgumentException"><paramref name="path" /> is a zero-length string, or contains one or more invalid characters. You can query for invalid characters by using the <see cref="M:System.IO.Path.GetInvalidPathChars" /> method.</exception>
        /// <exception cref="T:System.ArgumentNullException"><paramref name="path" /> is <see langword="null" />.</exception>
        /// <exception cref="T:System.UnauthorizedAccessException">The caller does not have the required permission.</exception>
        /// <exception cref="T:System.IO.PathTooLongException">The specified path exceeds the system-defined maximum length.</exception>
        /// <exception cref="T:System.IO.DirectoryNotFoundException">A component of the <paramref name="path" /> is not a directory.</exception>
        /// <exception cref="T:System.IO.FileNotFoundException">The file cannot be found.</exception>
        [UnsupportedOSPlatform("windows")]
        public static UnixFileMode GetUnixFileMode(string path)
            => GetUnixFileModeCore(path);

        /// <summary>Gets the <see cref="T:System.IO.UnixFileMode" /> of the specified file handle.</summary>
        /// <param name="fileHandle">The file handle.</param>
        /// <returns>The <see cref="T:System.IO.UnixFileMode" /> of the file handle.</returns>
        /// <exception cref="T:System.ObjectDisposedException">The file is closed.</exception>
        [UnsupportedOSPlatform("windows")]
        public static UnixFileMode GetUnixFileMode(SafeFileHandle fileHandle)
            => GetUnixFileModeCore(fileHandle);

        /// <summary>Sets the specified <see cref="T:System.IO.UnixFileMode" /> of the file on the specified path.</summary>
        /// <param name="path">The path to the file.</param>
        /// <param name="mode">The unix file mode.</param>
        /// <exception cref="T:System.ArgumentException"><paramref name="path" /> is a zero-length string, or contains one or more invalid characters. You can query for invalid characters by using the <see cref="M:System.IO.Path.GetInvalidPathChars" /> method.</exception>
        /// <exception cref="T:System.ArgumentNullException"><paramref name="path" /> is <see langword="null" />.</exception>
        /// <exception cref="T:System.ArgumentException">The caller attempts to use an invalid file mode.</exception>
        /// <exception cref="T:System.UnauthorizedAccessException">The caller does not have the required permission.</exception>
        /// <exception cref="T:System.IO.PathTooLongException">The specified path exceeds the system-defined maximum length.</exception>
        /// <exception cref="T:System.IO.DirectoryNotFoundException">A component of the <paramref name="path" /> is not a directory.</exception>
        /// <exception cref="T:System.IO.FileNotFoundException">The file cannot be found.</exception>
        [UnsupportedOSPlatform("windows")]
        public static void SetUnixFileMode(string path, UnixFileMode mode)
            => SetUnixFileModeCore(path, mode);

        /// <summary>Sets the specified <see cref="T:System.IO.UnixFileMode" /> of the specified file handle.</summary>
        /// <param name="fileHandle">The file handle.</param>
        /// <param name="mode">The unix file mode.</param>
        /// <exception cref="T:System.ArgumentException">The caller attempts to use an invalid file mode.</exception>
        /// <exception cref="T:System.UnauthorizedAccessException">The caller does not have the required permission.</exception>
        /// <exception cref="T:System.ObjectDisposedException">The file is closed.</exception>
        [UnsupportedOSPlatform("windows")]
        public static void SetUnixFileMode(SafeFileHandle fileHandle, UnixFileMode mode)
            => SetUnixFileModeCore(fileHandle, mode);
>>>>>>> 05ae8010

        public static FileStream OpenRead(string path)
            => new FileStream(path, FileMode.Open, FileAccess.Read, FileShare.Read);

        public static FileStream OpenWrite(string path)
            => new FileStream(path, FileMode.OpenOrCreate, FileAccess.Write, FileShare.None);

        public static string ReadAllText(string path)
            => ReadAllText(path, Encoding.UTF8);

        public static string ReadAllText(string path, Encoding encoding)
        {
            Validate(path, encoding);

            using StreamReader sr = new StreamReader(path, encoding, detectEncodingFromByteOrderMarks: true);
            return sr.ReadToEnd();
        }

        public static void WriteAllText(string path, string? contents)
            => WriteAllText(path, contents, UTF8NoBOM);

        public static void WriteAllText(string path, string? contents, Encoding encoding)
        {
            Validate(path, encoding);

            WriteToFile(path, FileMode.Create, contents, encoding);
        }

        public static byte[] ReadAllBytes(string path)
        {
            // SequentialScan is a perf hint that requires extra sys-call on non-Windows OSes.
            FileOptions options = OperatingSystem.IsWindows() ? FileOptions.SequentialScan : FileOptions.None;
            using (SafeFileHandle sfh = OpenHandle(path, FileMode.Open, FileAccess.Read, FileShare.Read, options))
            {
                long fileLength = 0;
                if (sfh.CanSeek && (fileLength = sfh.GetFileLength()) > Array.MaxLength)
                {
                    throw new IOException(SR.IO_FileTooLong2GB);
                }

#if DEBUG
                fileLength = 0; // improve the test coverage for ReadAllBytesUnknownLength
#endif

                if (fileLength == 0)
                {
                    // Some file systems (e.g. procfs on Linux) return 0 for length even when there's content; also there are non-seekable files.
                    // Thus we need to assume 0 doesn't mean empty.
                    return ReadAllBytesUnknownLength(sfh);
                }

                int index = 0;
                int count = (int)fileLength;
                byte[] bytes = new byte[count];
                while (count > 0)
                {
                    int n = RandomAccess.ReadAtOffset(sfh, bytes.AsSpan(index, count), index);
                    if (n == 0)
                    {
                        ThrowHelper.ThrowEndOfFileException();
                    }

                    index += n;
                    count -= n;
                }
                return bytes;
            }
        }

        public static void WriteAllBytes(string path, byte[] bytes)
        {
            ArgumentException.ThrowIfNullOrEmpty(path);
            ArgumentNullException.ThrowIfNull(bytes);

            using SafeFileHandle sfh = OpenHandle(path, FileMode.Create, FileAccess.Write, FileShare.Read);
            RandomAccess.WriteAtOffset(sfh, bytes, 0);
        }

        public static string[] ReadAllLines(string path)
            => ReadAllLines(path, Encoding.UTF8);

        public static string[] ReadAllLines(string path, Encoding encoding)
        {
            Validate(path, encoding);

            string? line;
            List<string> lines = new List<string>();

            using StreamReader sr = new StreamReader(path, encoding);
            while ((line = sr.ReadLine()) != null)
            {
                lines.Add(line);
            }

            return lines.ToArray();
        }

        public static IEnumerable<string> ReadLines(string path)
            => ReadLines(path, Encoding.UTF8);

        public static IEnumerable<string> ReadLines(string path, Encoding encoding)
        {
            Validate(path, encoding);

            return ReadLinesIterator.CreateIterator(path, encoding);
        }

        /// <summary>
        /// Asynchronously reads the lines of a file.
        /// </summary>
        /// <param name="path">The file to read.</param>
        /// <param name="cancellationToken">The token to monitor for cancellation requests. The default value is <see cref="CancellationToken.None"/>.</param>
        /// <returns>The async enumerable that represents all the lines of the file, or the lines that are the result of a query.</returns>
        public static IAsyncEnumerable<string> ReadLinesAsync(string path, CancellationToken cancellationToken = default)
            => ReadLinesAsync(path, Encoding.UTF8, cancellationToken);

        /// <summary>
        /// Asynchronously reads the lines of a file that has a specified encoding.
        /// </summary>
        /// <param name="path">The file to read.</param>
        /// <param name="encoding">The encoding that is applied to the contents of the file.</param>
        /// <param name="cancellationToken">The token to monitor for cancellation requests. The default value is <see cref="CancellationToken.None"/>.</param>
        /// <returns>The async enumerable that represents all the lines of the file, or the lines that are the result of a query.</returns>
        public static IAsyncEnumerable<string> ReadLinesAsync(string path, Encoding encoding, CancellationToken cancellationToken = default)
        {
            Validate(path, encoding);

            StreamReader sr = AsyncStreamReader(path, encoding); // Move first streamReader allocation here so to throw related file exception upfront, which will cause known leaking if user never actually foreach's over the enumerable
            return IterateFileLinesAsync(sr, path, encoding, cancellationToken);
        }

        public static void WriteAllLines(string path, string[] contents)
            => WriteAllLines(path, (IEnumerable<string>)contents);

        public static void WriteAllLines(string path, IEnumerable<string> contents)
            => WriteAllLines(path, contents, UTF8NoBOM);

        public static void WriteAllLines(string path, string[] contents, Encoding encoding)
            => WriteAllLines(path, (IEnumerable<string>)contents, encoding);

        public static void WriteAllLines(string path, IEnumerable<string> contents, Encoding encoding)
        {
            Validate(path, encoding);
            ArgumentNullException.ThrowIfNull(contents);
            InternalWriteAllLines(new StreamWriter(path, false, encoding), contents);
        }

        private static void InternalWriteAllLines(TextWriter writer, IEnumerable<string> contents)
        {
            Debug.Assert(writer != null);
            Debug.Assert(contents != null);

            using (writer)
            {
                foreach (string line in contents)
                {
                    writer.WriteLine(line);
                }
            }
        }

        public static void AppendAllText(string path, string? contents)
            => AppendAllText(path, contents, UTF8NoBOM);

        public static void AppendAllText(string path, string? contents, Encoding encoding)
        {
            Validate(path, encoding);

            WriteToFile(path, FileMode.Append, contents, encoding);
        }

        public static void AppendAllLines(string path, IEnumerable<string> contents)
            => AppendAllLines(path, contents, UTF8NoBOM);

        public static void AppendAllLines(string path, IEnumerable<string> contents, Encoding encoding)
        {
            Validate(path, encoding);
            ArgumentNullException.ThrowIfNull(contents);
            InternalWriteAllLines(new StreamWriter(path, true, encoding), contents);
        }

        public static void Replace(string sourceFileName, string destinationFileName, string? destinationBackupFileName)
            => Replace(sourceFileName, destinationFileName, destinationBackupFileName, ignoreMetadataErrors: false);

        public static void Replace(string sourceFileName, string destinationFileName, string? destinationBackupFileName, bool ignoreMetadataErrors)
        {
            ArgumentNullException.ThrowIfNull(sourceFileName);
            ArgumentNullException.ThrowIfNull(destinationFileName);

            FileSystem.ReplaceFile(
                Path.GetFullPath(sourceFileName),
                Path.GetFullPath(destinationFileName),
                destinationBackupFileName != null ? Path.GetFullPath(destinationBackupFileName) : null,
                ignoreMetadataErrors);
        }

        // Moves a specified file to a new location and potentially a new file name.
        // This method does work across volumes.
        //
        // The caller must have certain FileIOPermissions.  The caller must
        // have Read and Write permission to
        // sourceFileName and Write
        // permissions to destFileName.
        //
        public static void Move(string sourceFileName, string destFileName)
            => Move(sourceFileName, destFileName, false);

        public static void Move(string sourceFileName, string destFileName, bool overwrite)
        {
            ArgumentException.ThrowIfNullOrEmpty(sourceFileName);
            ArgumentException.ThrowIfNullOrEmpty(destFileName);

            string fullSourceFileName = Path.GetFullPath(sourceFileName);
            string fullDestFileName = Path.GetFullPath(destFileName);

            if (!FileSystem.FileExists(fullSourceFileName))
            {
                throw new FileNotFoundException(SR.Format(SR.IO_FileNotFound_FileName, fullSourceFileName), fullSourceFileName);
            }

            FileSystem.MoveFile(fullSourceFileName, fullDestFileName, overwrite);
        }

        [SupportedOSPlatform("windows")]
        public static void Encrypt(string path)
        {
            ArgumentNullException.ThrowIfNull(path);
            FileSystem.Encrypt(path);
        }

        [SupportedOSPlatform("windows")]
        public static void Decrypt(string path)
        {
            ArgumentNullException.ThrowIfNull(path);
            FileSystem.Decrypt(path);
        }

        // If we use the path-taking constructors we will not have FileOptions.Asynchronous set and
        // we will have asynchronous file access faked by the thread pool. We want the real thing.
        private static StreamReader AsyncStreamReader(string path, Encoding encoding)
            => new StreamReader(
                new FileStream(path, FileMode.Open, FileAccess.Read, FileShare.Read, DefaultBufferSize, FileOptions.Asynchronous | FileOptions.SequentialScan),
                encoding, detectEncodingFromByteOrderMarks: true);

        private static StreamWriter AsyncStreamWriter(string path, Encoding encoding, bool append)
            => new StreamWriter(
                new FileStream(path, append ? FileMode.Append : FileMode.Create, FileAccess.Write, FileShare.Read, DefaultBufferSize, FileOptions.Asynchronous),
                encoding);

        public static Task<string> ReadAllTextAsync(string path, CancellationToken cancellationToken = default(CancellationToken))
            => ReadAllTextAsync(path, Encoding.UTF8, cancellationToken);

        public static Task<string> ReadAllTextAsync(string path, Encoding encoding, CancellationToken cancellationToken = default(CancellationToken))
        {
            Validate(path, encoding);

            return cancellationToken.IsCancellationRequested
                ? Task.FromCanceled<string>(cancellationToken)
                : InternalReadAllTextAsync(path, encoding, cancellationToken);
        }

        private static async Task<string> InternalReadAllTextAsync(string path, Encoding encoding, CancellationToken cancellationToken)
        {
            Debug.Assert(!string.IsNullOrEmpty(path));
            Debug.Assert(encoding != null);

            char[]? buffer = null;
            StreamReader sr = AsyncStreamReader(path, encoding);
            try
            {
                cancellationToken.ThrowIfCancellationRequested();
                buffer = ArrayPool<char>.Shared.Rent(sr.CurrentEncoding.GetMaxCharCount(DefaultBufferSize));
                StringBuilder sb = new StringBuilder();
                while (true)
                {
                    int read = await sr.ReadAsync(new Memory<char>(buffer), cancellationToken).ConfigureAwait(false);
                    if (read == 0)
                    {
                        return sb.ToString();
                    }

                    sb.Append(buffer, 0, read);
                }
            }
            finally
            {
                sr.Dispose();
                if (buffer != null)
                {
                    ArrayPool<char>.Shared.Return(buffer);
                }
            }
        }

        public static Task WriteAllTextAsync(string path, string? contents, CancellationToken cancellationToken = default(CancellationToken))
            => WriteAllTextAsync(path, contents, UTF8NoBOM, cancellationToken);

        public static Task WriteAllTextAsync(string path, string? contents, Encoding encoding, CancellationToken cancellationToken = default(CancellationToken))
        {
            Validate(path, encoding);

            if (cancellationToken.IsCancellationRequested)
            {
                return Task.FromCanceled(cancellationToken);
            }

            return WriteToFileAsync(path, FileMode.Create, contents, encoding, cancellationToken);
        }

        public static Task<byte[]> ReadAllBytesAsync(string path, CancellationToken cancellationToken = default(CancellationToken))
        {
            if (cancellationToken.IsCancellationRequested)
            {
                return Task.FromCanceled<byte[]>(cancellationToken);
            }

            // SequentialScan is a perf hint that requires extra sys-call on non-Windows OSes.
            FileOptions options = FileOptions.Asynchronous | (OperatingSystem.IsWindows() ? FileOptions.SequentialScan : FileOptions.None);
            SafeFileHandle sfh = OpenHandle(path, FileMode.Open, FileAccess.Read, FileShare.Read, options);

            long fileLength = 0L;
            if (sfh.CanSeek && (fileLength = sfh.GetFileLength()) > Array.MaxLength)
            {
                sfh.Dispose();
                return Task.FromException<byte[]>(ExceptionDispatchInfo.SetCurrentStackTrace(new IOException(SR.IO_FileTooLong2GB)));
            }

#if DEBUG
            fileLength = 0; // improve the test coverage for InternalReadAllBytesUnknownLengthAsync
#endif

            return fileLength > 0 ?
                InternalReadAllBytesAsync(sfh, (int)fileLength, cancellationToken) :
                InternalReadAllBytesUnknownLengthAsync(sfh, cancellationToken);
        }

        private static async Task<byte[]> InternalReadAllBytesAsync(SafeFileHandle sfh, int count, CancellationToken cancellationToken)
        {
            using (sfh)
            {
                int index = 0;
                byte[] bytes = new byte[count];
                do
                {
                    int n = await RandomAccess.ReadAtOffsetAsync(sfh, bytes.AsMemory(index), index, cancellationToken).ConfigureAwait(false);
                    if (n == 0)
                    {
                        ThrowHelper.ThrowEndOfFileException();
                    }

                    index += n;
                } while (index < count);

                return bytes;
            }
        }

        private static async Task<byte[]> InternalReadAllBytesUnknownLengthAsync(SafeFileHandle sfh, CancellationToken cancellationToken)
        {
            byte[] rentedArray = ArrayPool<byte>.Shared.Rent(512);
            try
            {
                int bytesRead = 0;
                while (true)
                {
                    if (bytesRead == rentedArray.Length)
                    {
                        uint newLength = (uint)rentedArray.Length * 2;
                        if (newLength > Array.MaxLength)
                        {
                            newLength = (uint)Math.Max(Array.MaxLength, rentedArray.Length + 1);
                        }

                        byte[] tmp = ArrayPool<byte>.Shared.Rent((int)newLength);
                        Buffer.BlockCopy(rentedArray, 0, tmp, 0, bytesRead);

                        byte[] toReturn = rentedArray;
                        rentedArray = tmp;

                        ArrayPool<byte>.Shared.Return(toReturn);
                    }

                    Debug.Assert(bytesRead < rentedArray.Length);
                    int n = await RandomAccess.ReadAtOffsetAsync(sfh, rentedArray.AsMemory(bytesRead), bytesRead, cancellationToken).ConfigureAwait(false);
                    if (n == 0)
                    {
                        return rentedArray.AsSpan(0, bytesRead).ToArray();
                    }
                    bytesRead += n;
                }
            }
            finally
            {
                sfh.Dispose();
                ArrayPool<byte>.Shared.Return(rentedArray);
            }
        }

        public static Task WriteAllBytesAsync(string path, byte[] bytes, CancellationToken cancellationToken = default(CancellationToken))
        {
            ArgumentException.ThrowIfNullOrEmpty(path);
            ArgumentNullException.ThrowIfNull(bytes);

            return cancellationToken.IsCancellationRequested
                ? Task.FromCanceled(cancellationToken)
                : Core(path, bytes, cancellationToken);

            static async Task Core(string path, byte[] bytes, CancellationToken cancellationToken)
            {
                using SafeFileHandle sfh = OpenHandle(path, FileMode.Create, FileAccess.Write, FileShare.Read, FileOptions.Asynchronous);
                await RandomAccess.WriteAtOffsetAsync(sfh, bytes, 0, cancellationToken).ConfigureAwait(false);
            }
        }

        public static Task<string[]> ReadAllLinesAsync(string path, CancellationToken cancellationToken = default(CancellationToken))
            => ReadAllLinesAsync(path, Encoding.UTF8, cancellationToken);

        public static Task<string[]> ReadAllLinesAsync(string path, Encoding encoding, CancellationToken cancellationToken = default(CancellationToken))
        {
            Validate(path, encoding);

            return cancellationToken.IsCancellationRequested
                ? Task.FromCanceled<string[]>(cancellationToken)
                : InternalReadAllLinesAsync(path, encoding, cancellationToken);
        }

        private static async Task<string[]> InternalReadAllLinesAsync(string path, Encoding encoding, CancellationToken cancellationToken)
        {
            Debug.Assert(!string.IsNullOrEmpty(path));
            Debug.Assert(encoding != null);

            using (StreamReader sr = AsyncStreamReader(path, encoding))
            {
                cancellationToken.ThrowIfCancellationRequested();
                string? line;
                List<string> lines = new List<string>();
                while ((line = await sr.ReadLineAsync(cancellationToken).ConfigureAwait(false)) != null)
                {
                    lines.Add(line);
                    cancellationToken.ThrowIfCancellationRequested();
                }

                return lines.ToArray();
            }
        }

        public static Task WriteAllLinesAsync(string path, IEnumerable<string> contents, CancellationToken cancellationToken = default(CancellationToken))
            => WriteAllLinesAsync(path, contents, UTF8NoBOM, cancellationToken);

        public static Task WriteAllLinesAsync(string path, IEnumerable<string> contents, Encoding encoding, CancellationToken cancellationToken = default(CancellationToken))
        {
            Validate(path, encoding);
            ArgumentNullException.ThrowIfNull(contents);
            return cancellationToken.IsCancellationRequested
                ? Task.FromCanceled(cancellationToken)
                : InternalWriteAllLinesAsync(AsyncStreamWriter(path, encoding, append: false), contents, cancellationToken);
        }

        private static async Task InternalWriteAllLinesAsync(TextWriter writer, IEnumerable<string> contents, CancellationToken cancellationToken)
        {
            Debug.Assert(writer != null);
            Debug.Assert(contents != null);

            using (writer)
            {
                foreach (string line in contents)
                {
                    cancellationToken.ThrowIfCancellationRequested();
                    await writer.WriteLineAsync(line).ConfigureAwait(false);
                }

                cancellationToken.ThrowIfCancellationRequested();
                await writer.FlushAsync().ConfigureAwait(false);
            }
        }

        public static Task AppendAllTextAsync(string path, string? contents, CancellationToken cancellationToken = default(CancellationToken))
            => AppendAllTextAsync(path, contents, UTF8NoBOM, cancellationToken);

        public static Task AppendAllTextAsync(string path, string? contents, Encoding encoding, CancellationToken cancellationToken = default(CancellationToken))
        {
            Validate(path, encoding);

            if (cancellationToken.IsCancellationRequested)
            {
                return Task.FromCanceled(cancellationToken);
            }

            return WriteToFileAsync(path, FileMode.Append, contents, encoding, cancellationToken);
        }

        public static Task AppendAllLinesAsync(string path, IEnumerable<string> contents, CancellationToken cancellationToken = default(CancellationToken))
            => AppendAllLinesAsync(path, contents, UTF8NoBOM, cancellationToken);

        public static Task AppendAllLinesAsync(string path, IEnumerable<string> contents, Encoding encoding, CancellationToken cancellationToken = default(CancellationToken))
        {
            Validate(path, encoding);
            ArgumentNullException.ThrowIfNull(contents);
            return cancellationToken.IsCancellationRequested
                ? Task.FromCanceled(cancellationToken)
                : InternalWriteAllLinesAsync(AsyncStreamWriter(path, encoding, append: true), contents, cancellationToken);
        }

        /// <summary>
        /// Creates a file symbolic link identified by <paramref name="path"/> that points to <paramref name="pathToTarget"/>.
        /// </summary>
        /// <param name="path">The path where the symbolic link should be created.</param>
        /// <param name="pathToTarget">The path of the target to which the symbolic link points.</param>
        /// <returns>A <see cref="FileInfo"/> instance that wraps the newly created file symbolic link.</returns>
        /// <exception cref="ArgumentNullException"><paramref name="path"/> or <paramref name="pathToTarget"/> is <see langword="null"/>.</exception>
        /// <exception cref="ArgumentException"><paramref name="path"/> or <paramref name="pathToTarget"/> is empty.
        /// -or-
        /// <paramref name="path"/> or <paramref name="pathToTarget"/> contains a null character.</exception>
        /// <exception cref="IOException">A file or directory already exists in the location of <paramref name="path"/>.
        /// -or-
        /// An I/O error occurred.</exception>
        public static FileSystemInfo CreateSymbolicLink(string path, string pathToTarget)
        {
            string fullPath = Path.GetFullPath(path);
            FileSystem.VerifyValidPath(pathToTarget, nameof(pathToTarget));

            FileSystem.CreateSymbolicLink(path, pathToTarget, isDirectory: false);
            return new FileInfo(originalPath: path, fullPath: fullPath, isNormalized: true);
        }

        /// <summary>
        /// Gets the target of the specified file link.
        /// </summary>
        /// <param name="linkPath">The path of the file link.</param>
        /// <param name="returnFinalTarget"><see langword="true"/> to follow links to the final target; <see langword="false"/> to return the immediate next link.</param>
        /// <returns>A <see cref="FileInfo"/> instance if <paramref name="linkPath"/> exists, independently if the target exists or not. <see langword="null"/> if <paramref name="linkPath"/> is not a link.</returns>
        /// <exception cref="IOException">The file on <paramref name="linkPath"/> does not exist.
        /// -or-
        /// The link's file system entry type is inconsistent with that of its target.
        /// -or-
        /// Too many levels of symbolic links.</exception>
        /// <remarks>When <paramref name="returnFinalTarget"/> is <see langword="true"/>, the maximum number of symbolic links that are followed are 40 on Unix and 63 on Windows.</remarks>
        public static FileSystemInfo? ResolveLinkTarget(string linkPath, bool returnFinalTarget)
        {
            FileSystem.VerifyValidPath(linkPath, nameof(linkPath));
            return FileSystem.ResolveLinkTarget(linkPath, returnFinalTarget, isDirectory: false);
        }

        private static void Validate(string path, Encoding encoding)
        {
            ArgumentException.ThrowIfNullOrEmpty(path);
            ArgumentNullException.ThrowIfNull(encoding);
        }

        private static byte[] ReadAllBytesUnknownLength(SafeFileHandle sfh)
        {
            byte[]? rentedArray = null;
            Span<byte> buffer = stackalloc byte[512];
            try
            {
                int bytesRead = 0;
                while (true)
                {
                    if (bytesRead == buffer.Length)
                    {
                        uint newLength = (uint)buffer.Length * 2;
                        if (newLength > Array.MaxLength)
                        {
                            newLength = (uint)Math.Max(Array.MaxLength, buffer.Length + 1);
                        }

                        byte[] tmp = ArrayPool<byte>.Shared.Rent((int)newLength);
                        buffer.CopyTo(tmp);
                        byte[]? oldRentedArray = rentedArray;
                        buffer = rentedArray = tmp;
                        if (oldRentedArray != null)
                        {
                            ArrayPool<byte>.Shared.Return(oldRentedArray);
                        }
                    }

                    Debug.Assert(bytesRead < buffer.Length);
                    int n = RandomAccess.ReadAtOffset(sfh, buffer.Slice(bytesRead), bytesRead);
                    if (n == 0)
                    {
                        return buffer.Slice(0, bytesRead).ToArray();
                    }
                    bytesRead += n;
                }
            }
            finally
            {
                if (rentedArray != null)
                {
                    ArrayPool<byte>.Shared.Return(rentedArray);
                }
            }
        }

        private static void WriteToFile(string path, FileMode mode, string? contents, Encoding encoding)
        {
            ReadOnlySpan<byte> preamble = encoding.GetPreamble();
            int preambleSize = preamble.Length;

            using SafeFileHandle fileHandle = OpenHandle(path, mode, FileAccess.Write, FileShare.Read, FileOptions.None, GetPreallocationSize(mode, contents, encoding, preambleSize));
            long fileOffset = mode == FileMode.Append && fileHandle.CanSeek ? RandomAccess.GetLength(fileHandle) : 0;

            if (string.IsNullOrEmpty(contents))
            {
                if (preambleSize > 0 // even if the content is empty, we want to store the preamble
                    && fileOffset == 0) // if we're appending to a file that already has data, don't write the preamble.
                {
                    RandomAccess.WriteAtOffset(fileHandle, preamble, fileOffset);
                }
                return;
            }

            int bytesNeeded = preambleSize + encoding.GetMaxByteCount(Math.Min(contents.Length, ChunkSize));
            byte[]? rentedBytes = null;
            Span<byte> bytes = bytesNeeded <= 1024 ? stackalloc byte[1024] : (rentedBytes = ArrayPool<byte>.Shared.Rent(bytesNeeded));

            try
            {
                if (fileOffset == 0)
                {
                    preamble.CopyTo(bytes);
                }
                else
                {
                    preambleSize = 0; // don't append preamble to a non-empty file
                }

                Encoder encoder = encoding.GetEncoder();
                ReadOnlySpan<char> remaining = contents;
                while (!remaining.IsEmpty)
                {
                    ReadOnlySpan<char> toEncode = remaining.Slice(0, Math.Min(remaining.Length, ChunkSize));
                    remaining = remaining.Slice(toEncode.Length);
                    int encoded = encoder.GetBytes(toEncode, bytes.Slice(preambleSize), flush: remaining.IsEmpty);
                    Span<byte> toStore = bytes.Slice(0, preambleSize + encoded);

                    RandomAccess.WriteAtOffset(fileHandle, toStore, fileOffset);

                    fileOffset += toStore.Length;
                    preambleSize = 0;
                }
            }
            finally
            {
                if (rentedBytes is not null)
                {
                    ArrayPool<byte>.Shared.Return(rentedBytes);
                }
            }
        }

        private static async Task WriteToFileAsync(string path, FileMode mode, string? contents, Encoding encoding, CancellationToken cancellationToken)
        {
            ReadOnlyMemory<byte> preamble = encoding.GetPreamble();
            int preambleSize = preamble.Length;

            using SafeFileHandle fileHandle = OpenHandle(path, mode, FileAccess.Write, FileShare.Read, FileOptions.Asynchronous, GetPreallocationSize(mode, contents, encoding, preambleSize));
            long fileOffset = mode == FileMode.Append && fileHandle.CanSeek ? RandomAccess.GetLength(fileHandle) : 0;

            if (string.IsNullOrEmpty(contents))
            {
                if (preambleSize > 0 // even if the content is empty, we want to store the preamble
                    && fileOffset == 0) // if we're appending to a file that already has data, don't write the preamble.
                {
                    await RandomAccess.WriteAtOffsetAsync(fileHandle, preamble, fileOffset, cancellationToken).ConfigureAwait(false);
                }
                return;
            }

            byte[] bytes = ArrayPool<byte>.Shared.Rent(preambleSize + encoding.GetMaxByteCount(Math.Min(contents.Length, ChunkSize)));

            try
            {
                if (fileOffset == 0)
                {
                    preamble.CopyTo(bytes);
                }
                else
                {
                    preambleSize = 0; // don't append preamble to a non-empty file
                }

                Encoder encoder = encoding.GetEncoder();
                ReadOnlyMemory<char> remaining = contents.AsMemory();
                while (!remaining.IsEmpty)
                {
                    ReadOnlyMemory<char> toEncode = remaining.Slice(0, Math.Min(remaining.Length, ChunkSize));
                    remaining = remaining.Slice(toEncode.Length);
                    int encoded = encoder.GetBytes(toEncode.Span, bytes.AsSpan(preambleSize), flush: remaining.IsEmpty);
                    ReadOnlyMemory<byte> toStore = new ReadOnlyMemory<byte>(bytes, 0, preambleSize + encoded);

                    await RandomAccess.WriteAtOffsetAsync(fileHandle, toStore, fileOffset, cancellationToken).ConfigureAwait(false);

                    fileOffset += toStore.Length;
                    preambleSize = 0;
                }
            }
            finally
            {
                ArrayPool<byte>.Shared.Return(bytes);
            }
        }

        private static long GetPreallocationSize(FileMode mode, string? contents, Encoding encoding, int preambleSize)
        {
            // for a single write operation, setting preallocationSize has no perf benefit, as it requires an additional sys-call
            if (contents is null || contents.Length < ChunkSize)
            {
                return 0;
            }

            // preallocationSize is ignored for Append mode, there is no need to spend cycles on GetByteCount
            if (mode == FileMode.Append)
            {
                return 0;
            }

            return preambleSize + encoding.GetByteCount(contents);
        }

        private static async IAsyncEnumerable<string> IterateFileLinesAsync(StreamReader sr, string path, Encoding encoding, CancellationToken ctEnumerable, [EnumeratorCancellation] CancellationToken ctEnumerator = default)
        {
            if (!sr.BaseStream.CanRead)
            {
                sr = AsyncStreamReader(path, encoding);
            }

            using (sr)
            {
                using CancellationTokenSource cts = CancellationTokenSource.CreateLinkedTokenSource(ctEnumerable, ctEnumerator);
                string? line;
                while ((line = await sr.ReadLineAsync(cts.Token).ConfigureAwait(false)) is not null)
                {
                    yield return line;
                }
            }
        }
    }
}<|MERGE_RESOLUTION|>--- conflicted
+++ resolved
@@ -259,10 +259,9 @@
         public static void SetAttributes(string path, FileAttributes fileAttributes)
             => FileSystem.SetAttributes(Path.GetFullPath(path), fileAttributes);
 
-<<<<<<< HEAD
         public static void SetAttributes(SafeFileHandle fileHandle, FileAttributes fileAttributes)
             => FileSystem.SetAttributes(fileHandle, fileAttributes);
-=======
+
         /// <summary>Gets the <see cref="T:System.IO.UnixFileMode" /> of the file on the path.</summary>
         /// <param name="path">The path to the file.</param>
         /// <returns>The <see cref="T:System.IO.UnixFileMode" /> of the file on the path.</returns>
@@ -307,7 +306,6 @@
         [UnsupportedOSPlatform("windows")]
         public static void SetUnixFileMode(SafeFileHandle fileHandle, UnixFileMode mode)
             => SetUnixFileModeCore(fileHandle, mode);
->>>>>>> 05ae8010
 
         public static FileStream OpenRead(string path)
             => new FileStream(path, FileMode.Open, FileAccess.Read, FileShare.Read);
