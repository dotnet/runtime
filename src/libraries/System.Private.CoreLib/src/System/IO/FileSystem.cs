--- conflicted
+++ resolved
@@ -18,7 +18,6 @@
             }
         }
 
-<<<<<<< HEAD
         internal static bool Copy(string sourcePath, string destinationPath, bool recursive,
             bool skipExistingFiles, CancellationToken cancellationToken)
         {
@@ -84,7 +83,8 @@
             }
 
             return success;
-=======
+        }
+
         internal static void MoveDirectory(string sourceFullPath, string destFullPath)
         {
             ReadOnlySpan<char> srcNoDirectorySeparator = Path.TrimEndingDirectorySeparator(sourceFullPath.AsSpan());
@@ -113,7 +113,6 @@
                 throw new IOException(SR.IO_SourceDestMustHaveSameRoot);
 
             MoveDirectory(sourceFullPath, destFullPath, sameDirectoryDifferentCase);
->>>>>>> 54c910e1
         }
     }
 }