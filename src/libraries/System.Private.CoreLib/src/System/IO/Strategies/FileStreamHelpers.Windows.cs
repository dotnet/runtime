--- conflicted
+++ resolved
@@ -121,40 +121,6 @@
             }
         }
 
-<<<<<<< HEAD
-        internal static unsafe void SetFileLength(SafeFileHandle handle, long length)
-        {
-            if (!TrySetFileLength(handle, length, out int errorCode))
-            {
-                throw errorCode == Interop.Errors.ERROR_INVALID_PARAMETER
-                    ? new ArgumentOutOfRangeException(nameof(length), SR.ArgumentOutOfRange_FileLengthTooBig)
-                    : Win32Marshal.GetExceptionForWin32Error(errorCode, handle.Path);
-            }
-        }
-
-        internal static unsafe bool TrySetFileLength(SafeFileHandle handle, long length, out int errorCode)
-        {
-            var eofInfo = new Interop.Kernel32.FILE_END_OF_FILE_INFO
-            {
-                EndOfFile = length
-            };
-
-            if (!Interop.Kernel32.SetFileInformationByHandle(
-                handle,
-                Interop.Kernel32.FileEndOfFileInfo,
-                &eofInfo,
-                (uint)sizeof(Interop.Kernel32.FILE_END_OF_FILE_INFO)))
-            {
-                errorCode = Marshal.GetLastPInvokeError();
-                return false;
-            }
-
-            errorCode = Interop.Errors.ERROR_SUCCESS;
-            return true;
-        }
-
-=======
->>>>>>> eb51b02b
         internal static unsafe int ReadFileNative(SafeFileHandle handle, Span<byte> bytes, NativeOverlapped* overlapped, out int errorCode)
         {
             Debug.Assert(handle != null, "handle != null");
