--- conflicted
+++ resolved
@@ -122,37 +122,7 @@
             }
         }
 
-<<<<<<< HEAD
-        internal static unsafe void SetFileLength(SafeFileHandle handle, string? path, long length)
-=======
-        internal static void ValidateFileTypeForNonExtendedPaths(SafeFileHandle handle, string originalPath)
-        {
-            if (!PathInternal.IsExtended(originalPath))
-            {
-                // To help avoid stumbling into opening COM/LPT ports by accident, we will block on non file handles unless
-                // we were explicitly passed a path that has \\?\. GetFullPath() will turn paths like C:\foo\con.txt into
-                // \\.\CON, so we'll only allow the \\?\ syntax.
-
-                int fileType = handle.GetFileType();
-                if (fileType != Interop.Kernel32.FileTypes.FILE_TYPE_DISK)
-                {
-                    int errorCode = fileType == Interop.Kernel32.FileTypes.FILE_TYPE_UNKNOWN
-                        ? Marshal.GetLastPInvokeError()
-                        : Interop.Errors.ERROR_SUCCESS;
-
-                    handle.Dispose();
-
-                    if (errorCode != Interop.Errors.ERROR_SUCCESS)
-                    {
-                        throw Win32Marshal.GetExceptionForWin32Error(errorCode);
-                    }
-                    throw new NotSupportedException(SR.NotSupported_FileStreamOnNonFiles);
-                }
-            }
-        }
-
         internal static unsafe void SetFileLength(SafeFileHandle handle, long length)
->>>>>>> d5aa75c9
         {
             var eofInfo = new Interop.Kernel32.FILE_END_OF_FILE_INFO
             {
@@ -172,17 +142,12 @@
             }
         }
 
-<<<<<<< HEAD
-        internal static async Task AsyncModeCopyToAsync(SafeFileHandle handle, string? path, bool canSeek, long filePosition, Stream destination, int bufferSize, CancellationToken cancellationToken)
-=======
-
         internal static unsafe int ReadFileNative(SafeFileHandle handle, Span<byte> bytes, NativeOverlapped* overlapped, out int errorCode)
         {
             Debug.Assert(handle != null, "handle != null");
 
             int r;
             int numBytesRead = 0;
-
             fixed (byte* p = &MemoryMarshal.GetReference(bytes))
             {
                 r = overlapped == null
@@ -203,7 +168,6 @@
         }
 
         internal static async Task AsyncModeCopyToAsync(SafeFileHandle handle, bool canSeek, long filePosition, Stream destination, int bufferSize, CancellationToken cancellationToken)
->>>>>>> d5aa75c9
         {
             // For efficiency, we avoid creating a new task and associated state for each asynchronous read.
             // Instead, we create a single reusable awaitable object that will be triggered when an await completes
