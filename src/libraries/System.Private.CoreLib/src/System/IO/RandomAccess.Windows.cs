--- conflicted
+++ resolved
@@ -669,9 +669,6 @@
             return new ValueTask(vts, vts.Version);
         }
 
-<<<<<<< HEAD
-        private static unsafe NativeOverlapped* GetNativeOverlappedForAsyncHandle(SafeFileHandle handle, long fileOffset, CallbackResetEvent resetEvent)
-=======
         private static async ValueTask WriteGatherAtOffsetMultipleSyscallsAsync(SafeFileHandle handle, IReadOnlyList<ReadOnlyMemory<byte>> buffers, long fileOffset, CancellationToken cancellationToken)
         {
             long bytesWritten = 0;
@@ -684,8 +681,7 @@
             }
         }
 
-        private static unsafe NativeOverlapped* GetNativeOverlappedForAsyncHandle(ThreadPoolBoundHandle threadPoolBinding, long fileOffset, CallbackResetEvent resetEvent)
->>>>>>> fa284882
+        private static unsafe NativeOverlapped* GetNativeOverlappedForAsyncHandle(SafeFileHandle handle, long fileOffset, CallbackResetEvent resetEvent)
         {
             // After SafeFileHandle is bound to ThreadPool, we need to use ThreadPoolBinding
             // to allocate a native overlapped and provide a valid callback.
