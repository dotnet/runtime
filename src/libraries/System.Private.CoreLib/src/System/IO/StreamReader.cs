--- conflicted
+++ resolved
@@ -885,11 +885,7 @@
 
         private async Task<string?> ReadLineAsyncInternal(CancellationToken cancellationToken)
         {
-<<<<<<< HEAD
             static char[] ResizeOrPoolNewArray(char[]? array, int atLeastSpace)
-=======
-            if (_charPos == _charLen && (await ReadBufferAsync(cancellationToken).ConfigureAwait(false)) == 0)
->>>>>>> 215c328e
             {
                 if (array == null) return ArrayPool<char>.Shared.Rent(atLeastSpace);
 
@@ -917,7 +913,7 @@
                 Array.Copy(@from, offset, to, destinationOffset, length);
             }
 
-            if (_charPos == _charLen && (await ReadBufferAsync(CancellationToken.None).ConfigureAwait(false)) == 0)
+            if (_charPos == _charLen && (await ReadBufferAsync(cancellationToken).ConfigureAwait(false)) == 0)
             {
                 return null;
             }
@@ -944,16 +940,9 @@
                         {
                             s = new string(_charBuffer, _charPos, i);
                         }
-<<<<<<< HEAD
                         char ch = _charBuffer[_charPos + i];
                         _charPos += i + 1;
-                        if (ch == '\r' && (_charPos < _charLen || (await ReadBufferAsync(CancellationToken.None).ConfigureAwait(false)) > 0))
-=======
-
-                        _charPos = tmpCharPos = i + 1;
-
-                        if (ch == '\r' && (tmpCharPos < tmpCharLen || (await ReadBufferAsync(cancellationToken).ConfigureAwait(false)) > 0))
->>>>>>> 215c328e
+                        if (ch == '\r' && (_charPos < _charLen || (await ReadBufferAsync(cancellationToken).ConfigureAwait(false)) > 0))
                         {
                             if (_charBuffer[_charPos] == '\n')
                             {
@@ -967,10 +956,9 @@
                     i = _charLen - _charPos;
                     if (i < 0) break; // a hack for System.Globalization.Tests (to check on CI if it fixes the problem)
 
-<<<<<<< HEAD
                     Append(ref rentedArray, lastWrittenIndex, _charBuffer, _charPos, i);
                     lastWrittenIndex += i;
-                } while (await ReadBufferAsync(CancellationToken.None).ConfigureAwait(false) > 0);
+                } while (await ReadBufferAsync(cancellationToken).ConfigureAwait(false) > 0);
                 return new string(rentedArray!, 0, lastWrittenIndex);
             }
             finally
@@ -980,14 +968,6 @@
                     ArrayPool<char>.Shared.Return(rentedArray);
                 }
             }
-=======
-                i = tmpCharLen - tmpCharPos;
-                sb ??= new StringBuilder(i + 80);
-                sb.Append(tmpCharBuffer, tmpCharPos, i);
-            } while (await ReadBufferAsync(cancellationToken).ConfigureAwait(false) > 0);
-
-            return sb.ToString();
->>>>>>> 215c328e
         }
 
         public override Task<string> ReadToEndAsync() => ReadToEndAsync(default);
@@ -1039,7 +1019,6 @@
         {
             static char[] Resize(char[] array, int atLeastSpace)
             {
-<<<<<<< HEAD
                 char[] newArr = ArrayPool<char>.Shared.Rent(array.Length + atLeastSpace);
                 try
                 {
@@ -1059,13 +1038,6 @@
                 {
                     to = Resize(to, destinationOffset + length + 80);
                 }
-=======
-                int tmpCharPos = _charPos;
-                sb.Append(_charBuffer, tmpCharPos, _charLen - tmpCharPos);
-                _charPos = _charLen;  // We consumed these characters
-                await ReadBufferAsync(cancellationToken).ConfigureAwait(false);
-            } while (_charLen > 0);
->>>>>>> 215c328e
 
                 Array.Copy(@from, offset, to, destinationOffset, length);
             }
@@ -1080,7 +1052,7 @@
                     Append(ref rentedArray, lastWrittenIndex, _charBuffer, _charPos, _charLen - _charPos);
                     lastWrittenIndex += _charLen - _charPos;
                     _charPos = _charLen; // We consumed these characters
-                    await ReadBufferAsync(CancellationToken.None).ConfigureAwait(false);
+                    await ReadBufferAsync(cancellationToken).ConfigureAwait(false);
                 } while (_charLen > 0);
 
                 return new string(rentedArray, 0, lastWrittenIndex);
