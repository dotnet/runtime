// Licensed to the .NET Foundation under one or more agreements.
// The .NET Foundation licenses this file to you under the MIT license.

using System.Buffers;
using System.Collections.Generic;
using System.Diagnostics;
using System.IO.Strategies;
using System.Runtime.CompilerServices;
using System.Runtime.InteropServices;
using System.Threading;
using System.Threading.Tasks;
using Microsoft.Win32.SafeHandles;

namespace System.IO
{
    public static partial class RandomAccess
    {
        // IovStackThreshold matches Linux's UIO_FASTIOV, which is the number of 'struct iovec'
        // that get stackalloced in the Linux kernel.
        private const int IovStackThreshold = 8;

        internal static long GetFileLength(SafeFileHandle handle)
        {
            int result = Interop.Sys.FStat(handle, out Interop.Sys.FileStatus status);
            FileStreamHelpers.CheckFileCall(result, handle.Path);
            return status.Size;
        }

        internal static unsafe int ReadAtOffset(SafeFileHandle handle, Span<byte> buffer, long fileOffset)
        {
            fixed (byte* bufPtr = &MemoryMarshal.GetReference(buffer))
            {
                // The Windows implementation uses ReadFile, which ignores the offset if the handle
                // isn't seekable.  We do the same manually with PRead vs Read, in order to enable
                // the function to be used by FileStream for all the same situations.
                int result = handle.CanSeek ?
                    Interop.Sys.PRead(handle, bufPtr, buffer.Length, fileOffset) :
                    Interop.Sys.Read(handle, bufPtr, buffer.Length);
                FileStreamHelpers.CheckFileCall(result, handle.Path);
                return result;
            }
        }

        internal static unsafe long ReadScatterAtOffset(SafeFileHandle handle, IReadOnlyList<Memory<byte>> buffers, long fileOffset)
        {
            MemoryHandle[] handles = new MemoryHandle[buffers.Count];
            Span<Interop.Sys.IOVector> vectors = buffers.Count <= IovStackThreshold ? stackalloc Interop.Sys.IOVector[IovStackThreshold] : new Interop.Sys.IOVector[buffers.Count];

            long result;
            try
            {
                int buffersCount = buffers.Count;
                for (int i = 0; i < buffersCount; i++)
                {
                    Memory<byte> buffer = buffers[i];
                    MemoryHandle memoryHandle = buffer.Pin();
                    vectors[i] = new Interop.Sys.IOVector { Base = (byte*)memoryHandle.Pointer, Count = (UIntPtr)buffer.Length };
                    handles[i] = memoryHandle;
                }

                fixed (Interop.Sys.IOVector* pinnedVectors = &MemoryMarshal.GetReference(vectors))
                {
                    result = Interop.Sys.PReadV(handle, pinnedVectors, buffers.Count, fileOffset);
                }
            }
            finally
            {
                foreach (MemoryHandle memoryHandle in handles)
                {
                    memoryHandle.Dispose();
                }
            }

            return FileStreamHelpers.CheckFileCall(result, handle.Path);
        }

        internal static ValueTask<int> ReadAtOffsetAsync(SafeFileHandle handle, Memory<byte> buffer, long fileOffset, CancellationToken cancellationToken, OSFileStreamStrategy? strategy = null)
            => ScheduleSyncReadAtOffsetAsync(handle, buffer, fileOffset, cancellationToken, strategy);

        private static ValueTask<long> ReadScatterAtOffsetAsync(SafeFileHandle handle, IReadOnlyList<Memory<byte>> buffers,
            long fileOffset, CancellationToken cancellationToken)
            => ScheduleSyncReadScatterAtOffsetAsync(handle, buffers, fileOffset, cancellationToken);

        internal static unsafe void WriteAtOffset(SafeFileHandle handle, ReadOnlySpan<byte> buffer, long fileOffset)
        {
            while (!buffer.IsEmpty)
            {
<<<<<<< HEAD
                // The Windows implementation uses WriteFile, which ignores the offset if the handle
                // isn't seekable.  We do the same manually with PWrite vs Write, in order to enable
                // the function to be used by FileStream for all the same situations.

                // POSIX requires that pwrite should respect provided offset even for handles opened with O_APPEND.
                // But Linux and BSD don't do that, moreover their behaviour is different. So we always use write for O_APPEND.
                int result = handle.CanSeek && !handle.IsAppend ?
                    Interop.Sys.PWrite(handle, bufPtr, buffer.Length, fileOffset) :
                    Interop.Sys.Write(handle, bufPtr, buffer.Length);
                FileStreamHelpers.CheckFileCall(result, handle.Path);
                return result;
=======
                fixed (byte* bufPtr = &MemoryMarshal.GetReference(buffer))
                {
                    // The Windows implementation uses WriteFile, which ignores the offset if the handle
                    // isn't seekable.  We do the same manually with PWrite vs Write, in order to enable
                    // the function to be used by FileStream for all the same situations.
                    int bytesWritten = handle.CanSeek ?
                        Interop.Sys.PWrite(handle, bufPtr, GetNumberOfBytesToWrite(buffer.Length), fileOffset) :
                        Interop.Sys.Write(handle, bufPtr, GetNumberOfBytesToWrite(buffer.Length));

                    FileStreamHelpers.CheckFileCall(bytesWritten, handle.Path);
                    if (bytesWritten == buffer.Length)
                    {
                        break;
                    }

                    // The write completed successfully but for fewer bytes than requested.
                    // We need to try again for the remainder.
                    buffer = buffer.Slice(bytesWritten);
                    fileOffset += bytesWritten;
                }
>>>>>>> 59b6c36b
            }
        }

        [MethodImpl(MethodImplOptions.AggressiveInlining)]
        private static int GetNumberOfBytesToWrite(int byteCount)
        {
#if DEBUG
            // In debug only, to assist with testing, simulate writing fewer than the requested number of bytes.
            if (byteCount > 1 &&  // ensure we don't turn the read into a zero-byte read
                byteCount < 512)  // avoid on larger buffers that might have a length used to meet an alignment requirement
            {
                byteCount /= 2;
            }
#endif
            return byteCount;
        }

        internal static unsafe void WriteGatherAtOffset(SafeFileHandle handle, IReadOnlyList<ReadOnlyMemory<byte>> buffers, long fileOffset)
        {
            int buffersCount = buffers.Count;
            if (buffersCount == 0)
            {
                return;
            }

            var handles = new MemoryHandle[buffersCount];
            Span<Interop.Sys.IOVector> vectors = buffersCount <= IovStackThreshold ?
                stackalloc Interop.Sys.IOVector[IovStackThreshold] :
                new Interop.Sys.IOVector[buffersCount];

            try
            {
                int buffersOffset = 0, firstBufferOffset = 0;
                while (true)
                {
                    long totalBytesToWrite = 0;

                    for (int i = buffersOffset; i < buffersCount; i++)
                    {
                        ReadOnlyMemory<byte> buffer = buffers[i];
                        totalBytesToWrite += buffer.Length;

                        MemoryHandle memoryHandle = buffer.Pin();
                        vectors[i] = new Interop.Sys.IOVector { Base = firstBufferOffset + (byte*)memoryHandle.Pointer, Count = (UIntPtr)(buffer.Length - firstBufferOffset) };
                        handles[i] = memoryHandle;

                        firstBufferOffset = 0;
                    }

                    if (totalBytesToWrite == 0)
                    {
                        break;
                    }

                    long bytesWritten;
                    fixed (Interop.Sys.IOVector* pinnedVectors = &MemoryMarshal.GetReference(vectors))
                    {
                        bytesWritten = Interop.Sys.PWriteV(handle, pinnedVectors, buffersCount, fileOffset);
                    }

                    FileStreamHelpers.CheckFileCall(bytesWritten, handle.Path);
                    if (bytesWritten == totalBytesToWrite)
                    {
                        break;
                    }

                    // The write completed successfully but for fewer bytes than requested.
                    // We need to try again for the remainder.
                    for (int i = 0; i < buffersCount; i++)
                    {
                        int n = buffers[i].Length;
                        if (n <= bytesWritten)
                        {
                            buffersOffset++;
                            bytesWritten -= n;
                            if (bytesWritten == 0)
                            {
                                break;
                            }
                        }
                        else
                        {
                            firstBufferOffset = (int)(bytesWritten - n);
                            break;
                        }
                    }
                }
            }
            finally
            {
                foreach (MemoryHandle memoryHandle in handles)
                {
                    memoryHandle.Dispose();
                }
            }
        }

        internal static ValueTask WriteAtOffsetAsync(SafeFileHandle handle, ReadOnlyMemory<byte> buffer, long fileOffset, CancellationToken cancellationToken, OSFileStreamStrategy? strategy = null)
            => ScheduleSyncWriteAtOffsetAsync(handle, buffer, fileOffset, cancellationToken, strategy);

        private static ValueTask WriteGatherAtOffsetAsync(SafeFileHandle handle, IReadOnlyList<ReadOnlyMemory<byte>> buffers,
            long fileOffset, CancellationToken cancellationToken)
            => ScheduleSyncWriteGatherAtOffsetAsync(handle, buffers, fileOffset, cancellationToken);
    }
}<|MERGE_RESOLUTION|>--- conflicted
+++ resolved
@@ -85,28 +85,17 @@
         {
             while (!buffer.IsEmpty)
             {
-<<<<<<< HEAD
-                // The Windows implementation uses WriteFile, which ignores the offset if the handle
-                // isn't seekable.  We do the same manually with PWrite vs Write, in order to enable
-                // the function to be used by FileStream for all the same situations.
-
-                // POSIX requires that pwrite should respect provided offset even for handles opened with O_APPEND.
-                // But Linux and BSD don't do that, moreover their behaviour is different. So we always use write for O_APPEND.
-                int result = handle.CanSeek && !handle.IsAppend ?
-                    Interop.Sys.PWrite(handle, bufPtr, buffer.Length, fileOffset) :
-                    Interop.Sys.Write(handle, bufPtr, buffer.Length);
-                FileStreamHelpers.CheckFileCall(result, handle.Path);
-                return result;
-=======
                 fixed (byte* bufPtr = &MemoryMarshal.GetReference(buffer))
                 {
                     // The Windows implementation uses WriteFile, which ignores the offset if the handle
                     // isn't seekable.  We do the same manually with PWrite vs Write, in order to enable
                     // the function to be used by FileStream for all the same situations.
-                    int bytesWritten = handle.CanSeek ?
-                        Interop.Sys.PWrite(handle, bufPtr, GetNumberOfBytesToWrite(buffer.Length), fileOffset) :
-                        Interop.Sys.Write(handle, bufPtr, GetNumberOfBytesToWrite(buffer.Length));
-
+
+                    // POSIX requires that pwrite should respect provided offset even for handles opened with O_APPEND.
+                    // But Linux and BSD don't do that, moreover their behaviour is different. So we always use write for O_APPEND.
+                    int bytesWritten = handle.CanSeek && !handle.IsAppend 
+                       ? Interop.Sys.PWrite(handle, bufPtr, GetNumberOfBytesToWrite(buffer.Length), fileOffset)
+                       : Interop.Sys.Write(handle, bufPtr, GetNumberOfBytesToWrite(buffer.Length));
                     FileStreamHelpers.CheckFileCall(bytesWritten, handle.Path);
                     if (bytesWritten == buffer.Length)
                     {
@@ -118,7 +107,6 @@
                     buffer = buffer.Slice(bytesWritten);
                     fileOffset += bytesWritten;
                 }
->>>>>>> 59b6c36b
             }
         }
 
