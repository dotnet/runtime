// Licensed to the .NET Foundation under one or more agreements.
// The .NET Foundation licenses this file to you under the MIT license.

using System.Runtime.InteropServices;
using System.Text;

namespace System.IO
{
    public static partial class Directory
    {
#pragma warning disable IDE0060
        private static DirectoryInfo CreateDirectoryCore(string path, UnixFileMode unixCreateMode)
            => throw new PlatformNotSupportedException(SR.PlatformNotSupported_UnixFileMode);
<<<<<<< HEAD
#pragma warning restore IDE0060
=======

        private static unsafe string CreateTempSubdirectoryCore(string? prefix)
        {
            ValueStringBuilder builder = new ValueStringBuilder(stackalloc char[PathInternal.MaxShortPath]);
            Path.GetTempPath(ref builder);

            // ensure the base TEMP directory exists
            CreateDirectory(PathHelper.Normalize(ref builder));

            builder.Append(prefix);

            const int RandomFileNameLength = 12; // 12 == 8 + 1 (for period) + 3
            int initialTempPathLength = builder.Length;
            builder.EnsureCapacity(initialTempPathLength + RandomFileNameLength);

            // For generating random file names
            // 8 random bytes provides 12 chars in our encoding for the 8.3 name.
            const int RandomKeyLength = 8;
            byte* pKey = stackalloc byte[RandomKeyLength];

            // to avoid an infinite loop, only try as many as GetTempFileNameW will create
            const int MaxAttempts = ushort.MaxValue;
            int attempts = 0;
            while (attempts < MaxAttempts)
            {
                // simulate a call to Path.GetRandomFileName() without allocating an intermediate string
                Interop.GetRandomBytes(pKey, RandomKeyLength);
                Path.Populate83FileNameFromRandomBytes(pKey, RandomKeyLength, builder.RawChars.Slice(builder.Length, RandomFileNameLength));
                builder.Length += RandomFileNameLength;

                string path = PathHelper.Normalize(ref builder);

                bool directoryCreated = Interop.Kernel32.CreateDirectory(path, null);
                if (!directoryCreated)
                {
                    // in the off-chance that the directory already exists, try again
                    int error = Marshal.GetLastPInvokeError();
                    if (error == Interop.Errors.ERROR_ALREADY_EXISTS)
                    {
                        builder.Length = initialTempPathLength;
                        attempts++;
                        continue;
                    }

                    throw Win32Marshal.GetExceptionForWin32Error(error, path);
                }

                builder.Dispose();
                return path;
            }

            throw new IOException(SR.IO_MaxAttemptsReached);
        }
>>>>>>> 703dc8df
    }
}<|MERGE_RESOLUTION|>--- conflicted
+++ resolved
@@ -11,9 +11,7 @@
 #pragma warning disable IDE0060
         private static DirectoryInfo CreateDirectoryCore(string path, UnixFileMode unixCreateMode)
             => throw new PlatformNotSupportedException(SR.PlatformNotSupported_UnixFileMode);
-<<<<<<< HEAD
 #pragma warning restore IDE0060
-=======
 
         private static unsafe string CreateTempSubdirectoryCore(string? prefix)
         {
@@ -67,6 +65,5 @@
 
             throw new IOException(SR.IO_MaxAttemptsReached);
         }
->>>>>>> 703dc8df
     }
 }