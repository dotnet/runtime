--- conflicted
+++ resolved
@@ -154,7 +154,6 @@
             return path;
         }
 
-<<<<<<< HEAD
         private static unsafe delegate* unmanaged<int, char*, uint> GetGetTempPathWFunc()
         {
             IntPtr kernel32 = Interop.Kernel32.LoadLibraryEx(Interop.Libraries.Kernel32, 0, Interop.Kernel32.LOAD_LIBRARY_SEARCH_SYSTEM32);
@@ -167,10 +166,7 @@
             return (delegate* unmanaged<int, char*, uint>)func;
         }
 
-        private static void GetTempPath(ref ValueStringBuilder builder)
-=======
         internal static void GetTempPath(ref ValueStringBuilder builder)
->>>>>>> 9bd2cb52
         {
             uint result;
             while ((result = GetTempPathW(builder.Capacity, ref builder.GetPinnableReference())) > builder.Capacity)
