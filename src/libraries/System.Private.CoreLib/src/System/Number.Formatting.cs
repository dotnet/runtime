--- conflicted
+++ resolved
@@ -2774,1118 +2774,6 @@
             return false;
         }
 
-<<<<<<< HEAD
-=======
-        internal static unsafe char ParseFormatSpecifier(ReadOnlySpan<char> format, out int digits)
-        {
-            char c = default;
-            if (format.Length > 0)
-            {
-                // If the format begins with a symbol, see if it's a standard format
-                // with or without a specified number of digits.
-                c = format[0];
-                if (char.IsAsciiLetter(c))
-                {
-                    // Fast path for sole symbol, e.g. "D"
-                    if (format.Length == 1)
-                    {
-                        digits = -1;
-                        return c;
-                    }
-
-                    if (format.Length == 2)
-                    {
-                        // Fast path for symbol and single digit, e.g. "X4"
-                        int d = format[1] - '0';
-                        if ((uint)d < 10)
-                        {
-                            digits = d;
-                            return c;
-                        }
-                    }
-                    else if (format.Length == 3)
-                    {
-                        // Fast path for symbol and double digit, e.g. "F12"
-                        int d1 = format[1] - '0', d2 = format[2] - '0';
-                        if ((uint)d1 < 10 && (uint)d2 < 10)
-                        {
-                            digits = d1 * 10 + d2;
-                            return c;
-                        }
-                    }
-
-                    // Fallback for symbol and any length digits.  The digits value must be >= 0 && <= 999_999_999,
-                    // but it can begin with any number of 0s, and thus we may need to check more than 9
-                    // digits.  Further, for compat, we need to stop when we hit a null char.
-                    int n = 0;
-                    int i = 1;
-                    while ((uint)i < (uint)format.Length && char.IsAsciiDigit(format[i]))
-                    {
-                        // Check if we are about to overflow past our limit of 9 digits
-                        if (n >= 100_000_000)
-                        {
-                            ThrowHelper.ThrowFormatException_BadFormatSpecifier();
-                        }
-                        n = (n * 10) + format[i++] - '0';
-                    }
-
-                    // If we're at the end of the digits rather than having stopped because we hit something
-                    // other than a digit or overflowed, return the standard format info.
-                    if ((uint)i >= (uint)format.Length || format[i] == '\0')
-                    {
-                        digits = n;
-                        return c;
-                    }
-                }
-            }
-
-            // Default empty format to be "G"; custom format is signified with '\0'.
-            digits = -1;
-            return format.Length == 0 || c == '\0' ? // For compat, treat '\0' as the end of the specifier, even if the specifier extends beyond it.
-                'G' :
-                '\0';
-        }
-
-        internal static unsafe void NumberToString<TChar>(ref ValueListBuilder<TChar> vlb, ref NumberBuffer number, char format, int nMaxDigits, NumberFormatInfo info) where TChar : unmanaged, IUtfChar<TChar>
-        {
-            Debug.Assert(typeof(TChar) == typeof(char) || typeof(TChar) == typeof(byte));
-
-            number.CheckConsistency();
-            bool isCorrectlyRounded = (number.Kind == NumberBufferKind.FloatingPoint);
-
-            switch (format)
-            {
-                case 'C':
-                case 'c':
-                    {
-                        if (nMaxDigits < 0)
-                        {
-                            nMaxDigits = info.CurrencyDecimalDigits;
-                        }
-
-                        RoundNumber(ref number, number.Scale + nMaxDigits, isCorrectlyRounded); // Don't change this line to use digPos since digCount could have its sign changed.
-
-                        FormatCurrency(ref vlb, ref number, nMaxDigits, info);
-
-                        break;
-                    }
-
-                case 'F':
-                case 'f':
-                    {
-                        if (nMaxDigits < 0)
-                        {
-                            nMaxDigits = info.NumberDecimalDigits;
-                        }
-
-                        RoundNumber(ref number, number.Scale + nMaxDigits, isCorrectlyRounded);
-
-                        if (number.IsNegative)
-                        {
-                            vlb.Append(info.NegativeSignTChar<TChar>());
-                        }
-
-                        FormatFixed(ref vlb, ref number, nMaxDigits, null, info.NumberDecimalSeparatorTChar<TChar>(), null);
-
-                        break;
-                    }
-
-                case 'N':
-                case 'n':
-                    {
-                        if (nMaxDigits < 0)
-                        {
-                            nMaxDigits = info.NumberDecimalDigits; // Since we are using digits in our calculation
-                        }
-
-                        RoundNumber(ref number, number.Scale + nMaxDigits, isCorrectlyRounded);
-
-                        FormatNumber(ref vlb, ref number, nMaxDigits, info);
-
-                        break;
-                    }
-
-                case 'E':
-                case 'e':
-                    {
-                        if (nMaxDigits < 0)
-                        {
-                            nMaxDigits = DefaultPrecisionExponentialFormat;
-                        }
-                        nMaxDigits++;
-
-                        RoundNumber(ref number, nMaxDigits, isCorrectlyRounded);
-
-                        if (number.IsNegative)
-                        {
-                            vlb.Append(info.NegativeSignTChar<TChar>());
-                        }
-
-                        FormatScientific(ref vlb, ref number, nMaxDigits, info, format);
-
-                        break;
-                    }
-
-                case 'G':
-                case 'g':
-                    {
-                        bool noRounding = false;
-                        if (nMaxDigits < 1)
-                        {
-                            if ((number.Kind == NumberBufferKind.Decimal) && (nMaxDigits == -1))
-                            {
-                                noRounding = true;  // Turn off rounding for ECMA compliance to output trailing 0's after decimal as significant
-
-                                if (number.Digits[0] == 0)
-                                {
-                                    // -0 should be formatted as 0 for decimal. This is normally handled by RoundNumber (which we are skipping)
-                                    goto SkipSign;
-                                }
-
-                                goto SkipRounding;
-                            }
-                            else
-                            {
-                                // This ensures that the PAL code pads out to the correct place even when we use the default precision
-                                nMaxDigits = number.DigitsCount;
-                            }
-                        }
-
-                        RoundNumber(ref number, nMaxDigits, isCorrectlyRounded);
-
-                    SkipRounding:
-                        if (number.IsNegative)
-                        {
-                            vlb.Append(info.NegativeSignTChar<TChar>());
-                        }
-
-                        SkipSign:
-                        FormatGeneral(ref vlb, ref number, nMaxDigits, info, (char)(format - ('G' - 'E')), noRounding);
-
-                        break;
-                    }
-
-                case 'P':
-                case 'p':
-                    {
-                        if (nMaxDigits < 0)
-                        {
-                            nMaxDigits = info.PercentDecimalDigits;
-                        }
-                        number.Scale += 2;
-
-                        RoundNumber(ref number, number.Scale + nMaxDigits, isCorrectlyRounded);
-
-                        FormatPercent(ref vlb, ref number, nMaxDigits, info);
-
-                        break;
-                    }
-
-                case 'R':
-                case 'r':
-                    {
-                        format = (char)(format - ('R' - 'G'));
-                        Debug.Assert(format is 'G' or 'g');
-                        goto case 'G';
-                    }
-
-                default:
-                    ThrowHelper.ThrowFormatException_BadFormatSpecifier();
-                    break;
-            }
-        }
-
-        internal static unsafe void NumberToStringFormat<TChar>(ref ValueListBuilder<TChar> vlb, ref NumberBuffer number, ReadOnlySpan<char> format, NumberFormatInfo info) where TChar : unmanaged, IUtfChar<TChar>
-        {
-            Debug.Assert(typeof(TChar) == typeof(char) || typeof(TChar) == typeof(byte));
-
-            number.CheckConsistency();
-
-            int digitCount;
-            int decimalPos;
-            int firstDigit;
-            int lastDigit;
-            int digPos;
-            bool scientific;
-            int thousandPos;
-            int thousandCount = 0;
-            bool thousandSeps;
-            int scaleAdjust;
-            int adjust;
-
-            int section;
-            int src;
-            byte* dig = number.DigitsPtr;
-            char ch;
-
-            section = FindSection(format, dig[0] == 0 ? 2 : number.IsNegative ? 1 : 0);
-
-            while (true)
-            {
-                digitCount = 0;
-                decimalPos = -1;
-                firstDigit = 0x7FFFFFFF;
-                lastDigit = 0;
-                scientific = false;
-                thousandPos = -1;
-                thousandSeps = false;
-                scaleAdjust = 0;
-                src = section;
-
-                fixed (char* pFormat = &MemoryMarshal.GetReference(format))
-                {
-                    while (src < format.Length && (ch = pFormat[src++]) != 0 && ch != ';')
-                    {
-                        switch (ch)
-                        {
-                            case '#':
-                                digitCount++;
-                                break;
-
-                            case '0':
-                                if (firstDigit == 0x7FFFFFFF)
-                                {
-                                    firstDigit = digitCount;
-                                }
-                                digitCount++;
-                                lastDigit = digitCount;
-                                break;
-
-                            case '.':
-                                if (decimalPos < 0)
-                                {
-                                    decimalPos = digitCount;
-                                }
-                                break;
-
-                            case ',':
-                                if (digitCount > 0 && decimalPos < 0)
-                                {
-                                    if (thousandPos >= 0)
-                                    {
-                                        if (thousandPos == digitCount)
-                                        {
-                                            thousandCount++;
-                                            break;
-                                        }
-                                        thousandSeps = true;
-                                    }
-                                    thousandPos = digitCount;
-                                    thousandCount = 1;
-                                }
-                                break;
-
-                            case '%':
-                                scaleAdjust += 2;
-                                break;
-
-                            case '\x2030':
-                                scaleAdjust += 3;
-                                break;
-
-                            case '\'':
-                            case '"':
-                                while (src < format.Length && pFormat[src] != 0 && pFormat[src++] != ch);
-                                break;
-
-                            case '\\':
-                                if (src < format.Length && pFormat[src] != 0)
-                                {
-                                    src++;
-                                }
-                                break;
-
-                            case 'E':
-                            case 'e':
-                                if ((src < format.Length && pFormat[src] == '0') ||
-                                    (src + 1 < format.Length && (pFormat[src] == '+' || pFormat[src] == '-') && pFormat[src + 1] == '0'))
-                                {
-                                    while (++src < format.Length && pFormat[src] == '0');
-                                    scientific = true;
-                                }
-                                break;
-                        }
-                    }
-                }
-
-                if (decimalPos < 0)
-                {
-                    decimalPos = digitCount;
-                }
-
-                if (thousandPos >= 0)
-                {
-                    if (thousandPos == decimalPos)
-                    {
-                        scaleAdjust -= thousandCount * 3;
-                    }
-                    else
-                    {
-                        thousandSeps = true;
-                    }
-                }
-
-                if (dig[0] != 0)
-                {
-                    number.Scale += scaleAdjust;
-                    int pos = scientific ? digitCount : number.Scale + digitCount - decimalPos;
-                    RoundNumber(ref number, pos, isCorrectlyRounded: false);
-                    if (dig[0] == 0)
-                    {
-                        src = FindSection(format, 2);
-                        if (src != section)
-                        {
-                            section = src;
-                            continue;
-                        }
-                    }
-                }
-                else
-                {
-                    if (number.Kind != NumberBufferKind.FloatingPoint)
-                    {
-                        // The integer types don't have a concept of -0 and decimal always format -0 as 0
-                        number.IsNegative = false;
-                    }
-                    number.Scale = 0;      // Decimals with scale ('0.00') should be rounded.
-                }
-
-                break;
-            }
-
-            firstDigit = firstDigit < decimalPos ? decimalPos - firstDigit : 0;
-            lastDigit = lastDigit > decimalPos ? decimalPos - lastDigit : 0;
-            if (scientific)
-            {
-                digPos = decimalPos;
-                adjust = 0;
-            }
-            else
-            {
-                digPos = number.Scale > decimalPos ? number.Scale : decimalPos;
-                adjust = number.Scale - decimalPos;
-            }
-            src = section;
-
-            // Adjust can be negative, so we make this an int instead of an unsigned int.
-            // Adjust represents the number of characters over the formatting e.g. format string is "0000" and you are trying to
-            // format 100000 (6 digits). Means adjust will be 2. On the other hand if you are trying to format 10 adjust will be
-            // -2 and we'll need to fixup these digits with 0 padding if we have 0 formatting as in this example.
-            Span<int> thousandsSepPos = stackalloc int[4];
-            int thousandsSepCtr = -1;
-
-            if (thousandSeps)
-            {
-                // We need to precompute this outside the number formatting loop
-                if (info.NumberGroupSeparator.Length > 0)
-                {
-                    // We need this array to figure out where to insert the thousands separator. We would have to traverse the string
-                    // backwards. PIC formatting always traverses forwards. These indices are precomputed to tell us where to insert
-                    // the thousands separator so we can get away with traversing forwards. Note we only have to compute up to digPos.
-                    // The max is not bound since you can have formatting strings of the form "000,000..", and this
-                    // should handle that case too.
-
-                    int[] groupDigits = info._numberGroupSizes;
-
-                    int groupSizeIndex = 0;     // Index into the groupDigits array.
-                    int groupTotalSizeCount = 0;
-                    int groupSizeLen = groupDigits.Length;    // The length of groupDigits array.
-                    if (groupSizeLen != 0)
-                    {
-                        groupTotalSizeCount = groupDigits[groupSizeIndex];   // The current running total of group size.
-                    }
-                    int groupSize = groupTotalSizeCount;
-
-                    int totalDigits = digPos + ((adjust < 0) ? adjust : 0); // Actual number of digits in o/p
-                    int numDigits = (firstDigit > totalDigits) ? firstDigit : totalDigits;
-                    while (numDigits > groupTotalSizeCount)
-                    {
-                        if (groupSize == 0)
-                        {
-                            break;
-                        }
-
-                        ++thousandsSepCtr;
-                        if (thousandsSepCtr >= thousandsSepPos.Length)
-                        {
-                            var newThousandsSepPos = new int[thousandsSepPos.Length * 2];
-                            thousandsSepPos.CopyTo(newThousandsSepPos);
-                            thousandsSepPos = newThousandsSepPos;
-                        }
-
-                        thousandsSepPos[thousandsSepCtr] = groupTotalSizeCount;
-                        if (groupSizeIndex < groupSizeLen - 1)
-                        {
-                            groupSizeIndex++;
-                            groupSize = groupDigits[groupSizeIndex];
-                        }
-                        groupTotalSizeCount += groupSize;
-                    }
-                }
-            }
-
-            if (number.IsNegative && (section == 0) && (number.Scale != 0))
-            {
-                vlb.Append(info.NegativeSignTChar<TChar>());
-            }
-
-            bool decimalWritten = false;
-
-            fixed (char* pFormat = &MemoryMarshal.GetReference(format))
-            {
-                byte* cur = dig;
-
-                while (src < format.Length && (ch = pFormat[src++]) != 0 && ch != ';')
-                {
-                    if (adjust > 0)
-                    {
-                        switch (ch)
-                        {
-                            case '#':
-                            case '0':
-                            case '.':
-                                while (adjust > 0)
-                                {
-                                    // digPos will be one greater than thousandsSepPos[thousandsSepCtr] since we are at
-                                    // the character after which the groupSeparator needs to be appended.
-                                    vlb.Append(TChar.CastFrom(*cur != 0 ? (char)(*cur++) : '0'));
-                                    if (thousandSeps && digPos > 1 && thousandsSepCtr >= 0)
-                                    {
-                                        if (digPos == thousandsSepPos[thousandsSepCtr] + 1)
-                                        {
-                                            vlb.Append(info.NumberGroupSeparatorTChar<TChar>());
-                                            thousandsSepCtr--;
-                                        }
-                                    }
-                                    digPos--;
-                                    adjust--;
-                                }
-                                break;
-                        }
-                    }
-
-                    switch (ch)
-                    {
-                        case '#':
-                        case '0':
-                            {
-                                if (adjust < 0)
-                                {
-                                    adjust++;
-                                    ch = digPos <= firstDigit ? '0' : '\0';
-                                }
-                                else
-                                {
-                                    ch = *cur != 0 ? (char)(*cur++) : digPos > lastDigit ? '0' : '\0';
-                                }
-
-                                if (ch != 0)
-                                {
-                                    vlb.Append(TChar.CastFrom(ch));
-                                    if (thousandSeps && digPos > 1 && thousandsSepCtr >= 0)
-                                    {
-                                        if (digPos == thousandsSepPos[thousandsSepCtr] + 1)
-                                        {
-                                            vlb.Append(info.NumberGroupSeparatorTChar<TChar>());
-                                            thousandsSepCtr--;
-                                        }
-                                    }
-                                }
-
-                                digPos--;
-                                break;
-                            }
-
-                        case '.':
-                            {
-                                if (digPos != 0 || decimalWritten)
-                                {
-                                    // For compatibility, don't echo repeated decimals
-                                    break;
-                                }
-
-                                // If the format has trailing zeros or the format has a decimal and digits remain
-                                if (lastDigit < 0 || (decimalPos < digitCount && *cur != 0))
-                                {
-                                    vlb.Append(info.NumberDecimalSeparatorTChar<TChar>());
-                                    decimalWritten = true;
-                                }
-                                break;
-                            }
-
-                        case '\x2030':
-                            vlb.Append(info.PerMilleSymbolTChar<TChar>());
-                            break;
-
-                        case '%':
-                            vlb.Append(info.PercentSymbolTChar<TChar>());
-                            break;
-
-                        case ',':
-                            break;
-
-                        case '\'':
-                        case '"':
-                            while (src < format.Length && pFormat[src] != 0 && pFormat[src] != ch)
-                            {
-                                AppendUnknownChar(ref vlb, pFormat[src++]);
-                            }
-
-                            if (src < format.Length && pFormat[src] != 0)
-                            {
-                                src++;
-                            }
-                            break;
-
-                        case '\\':
-                            if (src < format.Length && pFormat[src] != 0)
-                            {
-                                AppendUnknownChar(ref vlb, pFormat[src++]);
-                            }
-                            break;
-
-                        case 'E':
-                        case 'e':
-                            {
-                                bool positiveSign = false;
-                                int i = 0;
-                                if (scientific)
-                                {
-                                    if (src < format.Length && pFormat[src] == '0')
-                                    {
-                                        // Handles E0, which should format the same as E-0
-                                        i++;
-                                    }
-                                    else if (src + 1 < format.Length && pFormat[src] == '+' && pFormat[src + 1] == '0')
-                                    {
-                                        // Handles E+0
-                                        positiveSign = true;
-                                    }
-                                    else if (src + 1 < format.Length && pFormat[src] == '-' && pFormat[src + 1] == '0')
-                                    {
-                                        // Handles E-0
-                                        // Do nothing, this is just a place holder s.t. we don't break out of the loop.
-                                    }
-                                    else
-                                    {
-                                        vlb.Append(TChar.CastFrom(ch));
-                                        break;
-                                    }
-
-                                    while (++src < format.Length && pFormat[src] == '0')
-                                    {
-                                        i++;
-                                    }
-
-                                    if (i > 10)
-                                    {
-                                        i = 10;
-                                    }
-
-                                    int exp = dig[0] == 0 ? 0 : number.Scale - decimalPos;
-                                    FormatExponent(ref vlb, info, exp, ch, i, positiveSign);
-                                    scientific = false;
-                                }
-                                else
-                                {
-                                    vlb.Append(TChar.CastFrom(ch));
-                                    if (src < format.Length)
-                                    {
-                                        if (pFormat[src] == '+' || pFormat[src] == '-')
-                                        {
-                                            AppendUnknownChar(ref vlb, pFormat[src++]);
-                                        }
-
-                                        while (src < format.Length && pFormat[src] == '0')
-                                        {
-                                            AppendUnknownChar(ref vlb, pFormat[src++]);
-                                        }
-                                    }
-                                }
-                                break;
-                            }
-
-                        default:
-                            AppendUnknownChar(ref vlb, ch);
-                            break;
-                    }
-                }
-            }
-
-            if (number.IsNegative && (section == 0) && (number.Scale == 0) && (vlb.Length > 0))
-            {
-                vlb.Insert(0, info.NegativeSignTChar<TChar>());
-            }
-        }
-
-        private static void FormatCurrency<TChar>(ref ValueListBuilder<TChar> vlb, ref NumberBuffer number, int nMaxDigits, NumberFormatInfo info) where TChar : unmanaged, IUtfChar<TChar>
-        {
-            Debug.Assert(typeof(TChar) == typeof(char) || typeof(TChar) == typeof(byte));
-
-            string fmt = number.IsNegative ?
-                s_negCurrencyFormats[info.CurrencyNegativePattern] :
-                s_posCurrencyFormats[info.CurrencyPositivePattern];
-
-            foreach (char ch in fmt)
-            {
-                switch (ch)
-                {
-                    case '#':
-                        FormatFixed(ref vlb, ref number, nMaxDigits, info._currencyGroupSizes, info.CurrencyDecimalSeparatorTChar<TChar>(), info.CurrencyGroupSeparatorTChar<TChar>());
-                        break;
-
-                    case '-':
-                        vlb.Append(info.NegativeSignTChar<TChar>());
-                        break;
-
-                    case '$':
-                        vlb.Append(info.CurrencySymbolTChar<TChar>());
-                        break;
-
-                    default:
-                        vlb.Append(TChar.CastFrom(ch));
-                        break;
-                }
-            }
-        }
-
-        private static unsafe void FormatFixed<TChar>(
-            ref ValueListBuilder<TChar> vlb, ref NumberBuffer number,
-            int nMaxDigits, int[]? groupDigits,
-            ReadOnlySpan<TChar> sDecimal, ReadOnlySpan<TChar> sGroup) where TChar : unmanaged, IUtfChar<TChar>
-        {
-            Debug.Assert(typeof(TChar) == typeof(char) || typeof(TChar) == typeof(byte));
-
-            int digPos = number.Scale;
-            byte* dig = number.DigitsPtr;
-
-            if (digPos > 0)
-            {
-                if (groupDigits != null)
-                {
-                    int groupSizeIndex = 0;                             // Index into the groupDigits array.
-                    int bufferSize = digPos;                            // The length of the result buffer string.
-                    int groupSize = 0;                                  // The current group size.
-
-                    // Find out the size of the string buffer for the result.
-                    if (groupDigits.Length != 0) // You can pass in 0 length arrays
-                    {
-                        int groupSizeCount = groupDigits[groupSizeIndex];   // The current total of group size.
-
-                        while (digPos > groupSizeCount)
-                        {
-                            groupSize = groupDigits[groupSizeIndex];
-                            if (groupSize == 0)
-                            {
-                                break;
-                            }
-
-                            bufferSize += sGroup.Length;
-                            if (groupSizeIndex < groupDigits.Length - 1)
-                            {
-                                groupSizeIndex++;
-                            }
-
-                            groupSizeCount += groupDigits[groupSizeIndex];
-                            if ((groupSizeCount | bufferSize) < 0)
-                            {
-                                ThrowHelper.ThrowArgumentOutOfRangeException(); // If we overflow
-                            }
-                        }
-
-                        groupSize = groupSizeCount == 0 ? 0 : groupDigits[0]; // If you passed in an array with one entry as 0, groupSizeCount == 0
-                    }
-
-                    groupSizeIndex = 0;
-                    int digitCount = 0;
-                    int digLength = number.DigitsCount;
-                    int digStart = (digPos < digLength) ? digPos : digLength;
-                    fixed (TChar* spanPtr = &MemoryMarshal.GetReference(vlb.AppendSpan(bufferSize)))
-                    {
-                        TChar* p = spanPtr + bufferSize - 1;
-                        for (int i = digPos - 1; i >= 0; i--)
-                        {
-                            *(p--) = TChar.CastFrom((i < digStart) ? (char)dig[i] : '0');
-
-                            if (groupSize > 0)
-                            {
-                                digitCount++;
-                                if ((digitCount == groupSize) && (i != 0))
-                                {
-                                    for (int j = sGroup.Length - 1; j >= 0; j--)
-                                    {
-                                        *(p--) = sGroup[j];
-                                    }
-
-                                    if (groupSizeIndex < groupDigits.Length - 1)
-                                    {
-                                        groupSizeIndex++;
-                                        groupSize = groupDigits[groupSizeIndex];
-                                    }
-                                    digitCount = 0;
-                                }
-                            }
-                        }
-
-                        Debug.Assert(p >= spanPtr - 1, "Underflow");
-                        dig += digStart;
-                    }
-                }
-                else
-                {
-                    do
-                    {
-                        vlb.Append(TChar.CastFrom(*dig != 0 ? (char)(*dig++) : '0'));
-                    }
-                    while (--digPos > 0);
-                }
-            }
-            else
-            {
-                vlb.Append(TChar.CastFrom('0'));
-            }
-
-            if (nMaxDigits > 0)
-            {
-                vlb.Append(sDecimal);
-                if ((digPos < 0) && (nMaxDigits > 0))
-                {
-                    int zeroes = Math.Min(-digPos, nMaxDigits);
-                    for (int i = 0; i < zeroes; i++)
-                    {
-                        vlb.Append(TChar.CastFrom('0'));
-                    }
-                    digPos += zeroes;
-                    nMaxDigits -= zeroes;
-                }
-
-                while (nMaxDigits > 0)
-                {
-                    vlb.Append(TChar.CastFrom((*dig != 0) ? (char)(*dig++) : '0'));
-                    nMaxDigits--;
-                }
-            }
-        }
-
-        /// <summary>Appends a char to the builder when the char is not known to be ASCII.</summary>
-        /// <remarks>This requires a helper as if the character isn't ASCII, for UTF-8 encoding it will result in multiple bytes added.</remarks>
-        [MethodImpl(MethodImplOptions.AggressiveInlining)]
-        private static void AppendUnknownChar<TChar>(ref ValueListBuilder<TChar> vlb, char ch) where TChar : unmanaged, IUtfChar<TChar>
-        {
-            Debug.Assert(typeof(TChar) == typeof(char) || typeof(TChar) == typeof(byte));
-
-            if (typeof(TChar) == typeof(char) || char.IsAscii(ch))
-            {
-                vlb.Append(TChar.CastFrom(ch));
-            }
-            else
-            {
-                AppendNonAsciiBytes(ref vlb, ch);
-            }
-
-            [MethodImpl(MethodImplOptions.NoInlining)]
-            static void AppendNonAsciiBytes(ref ValueListBuilder<TChar> vlb, char ch)
-            {
-                var r = new Rune(ch);
-                r.EncodeToUtf8(MemoryMarshal.AsBytes(vlb.AppendSpan(r.Utf8SequenceLength)));
-            }
-        }
-
-        private static void FormatNumber<TChar>(ref ValueListBuilder<TChar> vlb, ref NumberBuffer number, int nMaxDigits, NumberFormatInfo info) where TChar : unmanaged, IUtfChar<TChar>
-        {
-            Debug.Assert(typeof(TChar) == typeof(char) || typeof(TChar) == typeof(byte));
-
-            string fmt = number.IsNegative ?
-                s_negNumberFormats[info.NumberNegativePattern] :
-                PosNumberFormat;
-
-            foreach (char ch in fmt)
-            {
-                switch (ch)
-                {
-                    case '#':
-                        FormatFixed(ref vlb, ref number, nMaxDigits, info._numberGroupSizes, info.NumberDecimalSeparatorTChar<TChar>(), info.NumberGroupSeparatorTChar<TChar>());
-                        break;
-
-                    case '-':
-                        vlb.Append(info.NegativeSignTChar<TChar>());
-                        break;
-
-                    default:
-                        vlb.Append(TChar.CastFrom(ch));
-                        break;
-                }
-            }
-        }
-
-        private static unsafe void FormatScientific<TChar>(ref ValueListBuilder<TChar> vlb, ref NumberBuffer number, int nMaxDigits, NumberFormatInfo info, char expChar) where TChar : unmanaged, IUtfChar<TChar>
-        {
-            Debug.Assert(typeof(TChar) == typeof(char) || typeof(TChar) == typeof(byte));
-
-            byte* dig = number.DigitsPtr;
-
-            vlb.Append(TChar.CastFrom((*dig != 0) ? (char)(*dig++) : '0'));
-
-            if (nMaxDigits != 1) // For E0 we would like to suppress the decimal point
-            {
-                vlb.Append(info.NumberDecimalSeparatorTChar<TChar>());
-            }
-
-            while (--nMaxDigits > 0)
-            {
-                vlb.Append(TChar.CastFrom((*dig != 0) ? (char)(*dig++) : '0'));
-            }
-
-            int e = number.Digits[0] == 0 ? 0 : number.Scale - 1;
-            FormatExponent(ref vlb, info, e, expChar, 3, true);
-        }
-
-        private static unsafe void FormatExponent<TChar>(ref ValueListBuilder<TChar> vlb, NumberFormatInfo info, int value, char expChar, int minDigits, bool positiveSign) where TChar : unmanaged, IUtfChar<TChar>
-        {
-            Debug.Assert(typeof(TChar) == typeof(char) || typeof(TChar) == typeof(byte));
-
-            vlb.Append(TChar.CastFrom(expChar));
-
-            if (value < 0)
-            {
-                vlb.Append(info.NegativeSignTChar<TChar>());
-                value = -value;
-            }
-            else
-            {
-                if (positiveSign)
-                {
-                    vlb.Append(info.PositiveSignTChar<TChar>());
-                }
-            }
-
-            TChar* digits = stackalloc TChar[MaxUInt32DecDigits];
-            TChar* p = UInt32ToDecChars(digits + MaxUInt32DecDigits, (uint)value, minDigits);
-            vlb.Append(new ReadOnlySpan<TChar>(p, (int)(digits + MaxUInt32DecDigits - p)));
-        }
-
-        private static unsafe void FormatGeneral<TChar>(ref ValueListBuilder<TChar> vlb, ref NumberBuffer number, int nMaxDigits, NumberFormatInfo info, char expChar, bool suppressScientific) where TChar : unmanaged, IUtfChar<TChar>
-        {
-            Debug.Assert(typeof(TChar) == typeof(char) || typeof(TChar) == typeof(byte));
-
-            int digPos = number.Scale;
-            bool scientific = false;
-
-            if (!suppressScientific)
-            {
-                // Don't switch to scientific notation
-                if (digPos > nMaxDigits || digPos < -3)
-                {
-                    digPos = 1;
-                    scientific = true;
-                }
-            }
-
-            byte* dig = number.DigitsPtr;
-
-            if (digPos > 0)
-            {
-                do
-                {
-                    vlb.Append(TChar.CastFrom((*dig != 0) ? (char)(*dig++) : '0'));
-                }
-                while (--digPos > 0);
-            }
-            else
-            {
-                vlb.Append(TChar.CastFrom('0'));
-            }
-
-            if (*dig != 0 || digPos < 0)
-            {
-                vlb.Append(info.NumberDecimalSeparatorTChar<TChar>());
-
-                while (digPos < 0)
-                {
-                    vlb.Append(TChar.CastFrom('0'));
-                    digPos++;
-                }
-
-                while (*dig != 0)
-                {
-                    vlb.Append(TChar.CastFrom(*dig++));
-                }
-            }
-
-            if (scientific)
-            {
-                FormatExponent(ref vlb, info, number.Scale - 1, expChar, 2, true);
-            }
-        }
-
-        private static void FormatPercent<TChar>(ref ValueListBuilder<TChar> vlb, ref NumberBuffer number, int nMaxDigits, NumberFormatInfo info) where TChar : unmanaged, IUtfChar<TChar>
-        {
-            Debug.Assert(typeof(TChar) == typeof(char) || typeof(TChar) == typeof(byte));
-
-            string fmt = number.IsNegative ?
-                s_negPercentFormats[info.PercentNegativePattern] :
-                s_posPercentFormats[info.PercentPositivePattern];
-
-            foreach (char ch in fmt)
-            {
-                switch (ch)
-                {
-                    case '#':
-                        FormatFixed(ref vlb, ref number, nMaxDigits, info._percentGroupSizes, info.PercentDecimalSeparatorTChar<TChar>(), info.PercentGroupSeparatorTChar<TChar>());
-                        break;
-
-                    case '-':
-                        vlb.Append(info.NegativeSignTChar<TChar>());
-                        break;
-
-                    case '%':
-                        vlb.Append(info.PercentSymbolTChar<TChar>());
-                        break;
-
-                    default:
-                        vlb.Append(TChar.CastFrom(ch));
-                        break;
-                }
-            }
-        }
-
-        internal static unsafe void RoundNumber(ref NumberBuffer number, int pos, bool isCorrectlyRounded)
-        {
-            byte* dig = number.DigitsPtr;
-
-            int i = 0;
-            while (i < pos && dig[i] != '\0')
-            {
-                i++;
-            }
-
-            if ((i == pos) && ShouldRoundUp(dig, i, number.Kind, isCorrectlyRounded))
-            {
-                while (i > 0 && dig[i - 1] == '9')
-                {
-                    i--;
-                }
-
-                if (i > 0)
-                {
-                    dig[i - 1]++;
-                }
-                else
-                {
-                    number.Scale++;
-                    dig[0] = (byte)('1');
-                    i = 1;
-                }
-            }
-            else
-            {
-                while (i > 0 && dig[i - 1] == '0')
-                {
-                    i--;
-                }
-            }
-
-            if (i == 0)
-            {
-                if (number.Kind != NumberBufferKind.FloatingPoint)
-                {
-                    // The integer types don't have a concept of -0 and decimal always format -0 as 0
-                    number.IsNegative = false;
-                }
-                number.Scale = 0;      // Decimals with scale ('0.00') should be rounded.
-            }
-
-            dig[i] = (byte)('\0');
-            number.DigitsCount = i;
-            number.CheckConsistency();
-
-            static bool ShouldRoundUp(byte* dig, int i, NumberBufferKind numberKind, bool isCorrectlyRounded)
-            {
-                // We only want to round up if the digit is greater than or equal to 5 and we are
-                // not rounding a floating-point number. If we are rounding a floating-point number
-                // we have one of two cases.
-                //
-                // In the case of a standard numeric-format specifier, the exact and correctly rounded
-                // string will have been produced. In this scenario, pos will have pointed to the
-                // terminating null for the buffer and so this will return false.
-                //
-                // However, in the case of a custom numeric-format specifier, we currently fall back
-                // to generating Single/DoublePrecisionCustomFormat digits and then rely on this
-                // function to round correctly instead. This can unfortunately lead to double-rounding
-                // bugs but is the best we have right now due to back-compat concerns.
-
-                byte digit = dig[i];
-
-                if ((digit == '\0') || isCorrectlyRounded)
-                {
-                    // Fast path for the common case with no rounding
-                    return false;
-                }
-
-                // Values greater than or equal to 5 should round up, otherwise we round down. The IEEE
-                // 754 spec actually dictates that ties (exactly 5) should round to the nearest even number
-                // but that can have undesired behavior for custom numeric format strings. This probably
-                // needs further thought for .NET 5 so that we can be spec compliant and so that users
-                // can get the desired rounding behavior for their needs.
-
-                return digit >= '5';
-            }
-        }
-
-        private static unsafe int FindSection(ReadOnlySpan<char> format, int section)
-        {
-            int src;
-            char ch;
-
-            if (section == 0)
-            {
-                return 0;
-            }
-
-            fixed (char* pFormat = &MemoryMarshal.GetReference(format))
-            {
-                src = 0;
-                while (true)
-                {
-                    if (src >= format.Length)
-                    {
-                        return 0;
-                    }
-
-                    switch (ch = pFormat[src++])
-                    {
-                        case '\'':
-                        case '"':
-                            while (src < format.Length && pFormat[src] != 0 && pFormat[src++] != ch) ;
-                            break;
-
-                        case '\\':
-                            if (src < format.Length && pFormat[src] != 0)
-                            {
-                                src++;
-                            }
-                            break;
-
-                        case ';':
-                            if (--section != 0)
-                            {
-                                break;
-                            }
-
-                            if (src < format.Length && pFormat[src] != 0 && pFormat[src] != ';')
-                            {
-                                return src;
-                            }
-                            goto case '\0';
-
-                        case '\0':
-                            return 0;
-                    }
-                }
-            }
-        }
-
->>>>>>> aea36820
         private static ulong ExtractFractionAndBiasedExponent(double value, out int exponent)
         {
             ulong bits = BitConverter.DoubleToUInt64Bits(value);
