--- conflicted
+++ resolved
@@ -2653,11 +2653,7 @@
                 // So f = (2^TrailingSignificandLength + mantissa), e = exp - ExponentBias - TrailingSignificandLength;
 
                 fraction |= (1UL << TNumber.DenormalMantissaBits);
-<<<<<<< HEAD
-                exponent -= TNumber.ExponentBias - TNumber.DenormalMantissaBits;
-=======
                 exponent -= TNumber.ExponentBias + TNumber.DenormalMantissaBits;
->>>>>>> db5e98d6
             }
             else
             {
