--- conflicted
+++ resolved
@@ -251,27 +251,6 @@
     internal static partial class Number
     {
         internal const int DecimalPrecision = 29; // Decimal.DecCalc also uses this value
-
-<<<<<<< HEAD
-        private const int CharStackBufferSize = 32;
-=======
-        // SinglePrecision and DoublePrecision represent the maximum number of digits required
-        // to guarantee that any given Single or Double can roundtrip. Some numbers may require
-        // less, but none will require more.
-        private const int HalfPrecision = 5;
-        private const int SinglePrecision = 9;
-        private const int DoublePrecision = 17;
-
-        // SinglePrecisionCustomFormat and DoublePrecisionCustomFormat are used to ensure that
-        // custom format strings return the same string as in previous releases when the format
-        // would return x digits or less (where x is the value of the corresponding constant).
-        // In order to support more digits, we would need to update ParseFormatSpecifier to pre-parse
-        // the format and determine exactly how many digits are being requested and whether they
-        // represent "significant digits" or "digits after the decimal point".
-        private const int HalfPrecisionCustomFormat = 5;
-        private const int SinglePrecisionCustomFormat = 7;
-        private const int DoublePrecisionCustomFormat = 15;
->>>>>>> 15e98e58
 
         /// <summary>The non-inclusive upper bound of <see cref="s_smallNumberCache"/>.</summary>
         /// <remarks>
