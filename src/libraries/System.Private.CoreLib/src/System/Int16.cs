--- conflicted
+++ resolved
@@ -24,11 +24,8 @@
           IBinaryInteger<short>,
           IMinMaxValue<short>,
           ISignedNumber<short>,
-<<<<<<< HEAD
+          IUtf8SpanFormattable,
           IBinaryIntegerParseAndFormatInfo<short>
-=======
-          IUtf8SpanFormattable
->>>>>>> ed09ae53
     {
         private readonly short m_value; // Do not rename (binary serialization)
 
@@ -123,21 +120,13 @@
             return Number.TryFormatInt32(m_value, 0x0000FFFF, format, provider, destination, out charsWritten);
         }
 
-<<<<<<< HEAD
-        public static short Parse(string s) => Parse(s, NumberStyles.Integer, provider: null);
-=======
         /// <inheritdoc/>
         bool IUtf8SpanFormattable.TryFormat(Span<byte> utf8Destination, out int bytesWritten, ReadOnlySpan<char> format, IFormatProvider? provider)
         {
             return Number.TryFormatInt32(m_value, 0x0000FFFF, format, provider, utf8Destination, out bytesWritten);
         }
 
-        public static short Parse(string s)
-        {
-            if (s == null) ThrowHelper.ThrowArgumentNullException(ExceptionArgument.s);
-            return Parse((ReadOnlySpan<char>)s, NumberStyles.Integer, NumberFormatInfo.CurrentInfo);
-        }
->>>>>>> ed09ae53
+        public static short Parse(string s) => Parse(s, NumberStyles.Integer, provider: null);
 
         public static short Parse(string s, NumberStyles style) => Parse(s, style, provider: null);
 
