// Licensed to the .NET Foundation under one or more agreements.
// The .NET Foundation licenses this file to you under the MIT license.

using System.Collections.Generic;
using System.Diagnostics;
using System.Diagnostics.CodeAnalysis;
using System.Globalization;
using System.Reflection;
using System.Runtime.CompilerServices;

namespace System
{
    internal sealed partial class RuntimeType : TypeInfo, ICloneable
    {
        public override Assembly Assembly => RuntimeTypeHandle.GetAssembly(this);
        public override Type? BaseType => GetBaseType();
        public override bool IsByRefLike => RuntimeTypeHandle.IsByRefLike(this);
        public override bool IsConstructedGenericType => IsGenericType && !IsGenericTypeDefinition;
        public override bool IsGenericType => RuntimeTypeHandle.HasInstantiation(this);
        public override bool IsGenericTypeDefinition => RuntimeTypeHandle.IsGenericTypeDefinition(this);
        public override bool IsGenericParameter => RuntimeTypeHandle.IsGenericVariable(this);
        public override bool IsTypeDefinition => RuntimeTypeHandle.IsTypeDefinition(this);
        public override bool IsSecurityCritical => true;
        public override bool IsSecuritySafeCritical => false;
        public override bool IsSecurityTransparent => false;
        public override MemberTypes MemberType => (IsPublic || IsNotPublic) ? MemberTypes.TypeInfo : MemberTypes.NestedType;
        public override int MetadataToken => RuntimeTypeHandle.GetToken(this);
        public override Module Module => GetRuntimeModule();
        public override Type? ReflectedType => DeclaringType;
        public override RuntimeTypeHandle TypeHandle => new RuntimeTypeHandle(this);
        public override Type UnderlyingSystemType => this;

        public object Clone() => this;

        public override bool Equals(object? obj)
        {
            // ComObjects are identified by the instance of the Type object and not the TypeHandle.
            return obj == (object)this;
        }

        public override int GetArrayRank()
        {
            if (!IsArrayImpl())
                throw new ArgumentException(SR.Argument_HasToBeArrayClass);

            return RuntimeTypeHandle.GetArrayRank(this);
        }

        protected override TypeAttributes GetAttributeFlagsImpl() => RuntimeTypeHandle.GetAttributes(this);

        public override object[] GetCustomAttributes(bool inherit)
        {
            return CustomAttribute.GetCustomAttributes(this, ObjectType, inherit);
        }

        public override object[] GetCustomAttributes(Type attributeType, bool inherit)
        {
            ArgumentNullException.ThrowIfNull(attributeType);

            if (attributeType.UnderlyingSystemType is not RuntimeType attributeRuntimeType)
                throw new ArgumentException(SR.Arg_MustBeType, nameof(attributeType));

            return CustomAttribute.GetCustomAttributes(this, attributeRuntimeType, inherit);
        }

        public override IList<CustomAttributeData> GetCustomAttributesData()
        {
            return RuntimeCustomAttributeData.GetCustomAttributesInternal(this);
        }

        // GetDefaultMembers
        // This will return a MemberInfo that has been marked with the [DefaultMemberAttribute]
        [DynamicallyAccessedMembers(
            DynamicallyAccessedMemberTypes.PublicFields
            | DynamicallyAccessedMemberTypes.PublicMethods
            | DynamicallyAccessedMemberTypes.PublicEvents
            | DynamicallyAccessedMemberTypes.PublicProperties
            | DynamicallyAccessedMemberTypes.PublicConstructors
            | DynamicallyAccessedMemberTypes.PublicNestedTypes)]
        public override MemberInfo[] GetDefaultMembers()
        {
            // See if we have cached the default member name
            MemberInfo[]? members = null;

            string? defaultMemberName = GetDefaultMemberName();
            if (defaultMemberName != null)
            {
                members = GetMember(defaultMemberName);
            }

            return members ?? Array.Empty<MemberInfo>();
        }

        public override Type GetElementType() => RuntimeTypeHandle.GetElementType(this);

        public override string? GetEnumName(object value)
        {
            ArgumentNullException.ThrowIfNull(value);

            RuntimeType valueType = (RuntimeType)value.GetType();

            if (!(valueType.IsActualEnum || IsIntegerType(valueType)))
                throw new ArgumentException(SR.Arg_MustBeEnumBaseTypeOrEnum, nameof(value));

            ulong ulValue = Enum.ToUInt64(value);

            return Enum.GetEnumName(this, ulValue);
        }

        public override string[] GetEnumNames()
        {
            if (!IsActualEnum)
                throw new ArgumentException(SR.Arg_MustBeEnum, "enumType");

            string[] ret = Enum.InternalGetNames(this);

            // Make a copy since we can't hand out the same array since users can modify them
            return new ReadOnlySpan<string>(ret).ToArray();
        }

        [RequiresDynamicCode("It might not be possible to create an array of the enum type at runtime. Use the GetEnumValues<TEnum> overload or the GetEnumValuesAsUnderlyingType method instead.")]
        public override Array GetEnumValues()
        {
            if (!IsActualEnum)
                throw new ArgumentException(SR.Arg_MustBeEnum, "enumType");

            // Get all of the values
            ulong[] values = Enum.InternalGetValues(this);

            // Create a generic Array
            Array ret = Array.CreateInstance(this, values.Length);

            for (int i = 0; i < values.Length; i++)
            {
                object val = Enum.ToObject(this, values[i]);
                ret.SetValue(val, i);
            }

            return ret;
        }

<<<<<<< HEAD
        [MethodImpl(MethodImplOptions.AggressiveInlining)]
=======
        /// <summary>
        /// Retrieves an array of the values of the underlying type constants in a specified enumeration type.
        /// </summary>
        /// <remarks>
        /// This method can be used to get enumeration values when creating an array of the enumeration type is challenging.
        /// For example, <see cref="T:System.Reflection.MetadataLoadContext" /> or on a platform where runtime codegen is not available.
        /// </remarks>
        /// <returns>An array that contains the values of the underlying type constants in enumType.</returns>
        /// <exception cref="ArgumentException">
        /// Thrown when the type is not Enum
        /// </exception>
        public override Array GetEnumValuesAsUnderlyingType()
        {
            if (!IsActualEnum)
                throw new ArgumentException(SR.Arg_MustBeEnum, "enumType");

            // Get all of the values
            ulong[] values = Enum.InternalGetValues(this);

            switch (RuntimeTypeHandle.GetCorElementType(Enum.InternalGetUnderlyingType(this)))
            {

                case CorElementType.ELEMENT_TYPE_U1:
                    {
                        var ret = new byte[values.Length];
                        for (int i = 0; i < values.Length; i++)
                        {
                            ret[i] = (byte)values[i];
                        }
                        return ret;
                    }

                case CorElementType.ELEMENT_TYPE_U2:
                    {
                        var ret = new ushort[values.Length];
                        for (int i = 0; i < values.Length; i++)
                        {
                            ret[i] = (ushort)values[i];
                        }
                        return ret;
                    }

                case CorElementType.ELEMENT_TYPE_U4:
                    {
                        var ret = new uint[values.Length];
                        for (int i = 0; i < values.Length; i++)
                        {
                            ret[i] = (uint)values[i];
                        }
                        return ret;
                    }

                case CorElementType.ELEMENT_TYPE_U8:
                    {
                        return (Array)values.Clone();
                    }

                case CorElementType.ELEMENT_TYPE_I1:
                    {
                        var ret = new sbyte[values.Length];
                        for (int i = 0; i < values.Length; i++)
                        {
                            ret[i] = (sbyte)values[i];
                        }
                        return ret;
                    }

                case CorElementType.ELEMENT_TYPE_I2:
                    {
                        var ret = new short[values.Length];
                        for (int i = 0; i < values.Length; i++)
                        {
                            ret[i] = (short)values[i];
                        }
                        return ret;
                    }

                case CorElementType.ELEMENT_TYPE_I4:
                    {
                        var ret = new int[values.Length];
                        for (int i = 0; i < values.Length; i++)
                        {
                            ret[i] = (int)values[i];
                        }
                        return ret;
                    }

                case CorElementType.ELEMENT_TYPE_I8:
                    {
                        var ret = new long[values.Length];
                        for (int i = 0; i < values.Length; i++)
                        {
                            ret[i] = (long)values[i];
                        }
                        return ret;
                    }
                default:
                    throw new InvalidOperationException(SR.InvalidOperation_UnknownEnumType);
            }
        }

>>>>>>> 33164ff6
        public override Type GetEnumUnderlyingType()
        {
            if (!IsActualEnum)
                throw new ArgumentException(SR.Arg_MustBeEnum, "enumType");

            if (RuntimeHelpers.IsKnownConstant(this))
            {
                switch (Type.GetTypeCode(this))
                {
                    case TypeCode.Boolean: return typeof(bool);
                    case TypeCode.Char:    return typeof(char);
                    case TypeCode.SByte:   return typeof(sbyte);
                    case TypeCode.Byte:    return typeof(byte);
                    case TypeCode.Int16:   return typeof(short);
                    case TypeCode.UInt16:  return typeof(ushort);
                    case TypeCode.Int32:   return typeof(int);
                    case TypeCode.UInt32:  return typeof(uint);
                    case TypeCode.Int64:   return typeof(long);
                    case TypeCode.UInt64:  return typeof(ulong);
                    case TypeCode.Single:  return typeof(float);
                    case TypeCode.Double:  return typeof(double);
                }
            }

            return Enum.InternalGetUnderlyingType(this);
        }

        public override Type GetGenericTypeDefinition()
        {
            if (!IsGenericType)
                throw new InvalidOperationException(SR.InvalidOperation_NotGenericType);

            return RuntimeTypeHandle.GetGenericTypeDefinition(this);
        }

        public override int GetHashCode() => RuntimeHelpers.GetHashCode(this);

        internal RuntimeModule GetRuntimeModule() => RuntimeTypeHandle.GetModule(this);

        protected override TypeCode GetTypeCodeImpl()
        {
            TypeCode typeCode = Cache.TypeCode;

            if (typeCode != TypeCode.Empty)
                return typeCode;

            CorElementType corElementType = RuntimeTypeHandle.GetCorElementType(this);
            switch (corElementType)
            {
                case CorElementType.ELEMENT_TYPE_BOOLEAN:
                    typeCode = TypeCode.Boolean; break;
                case CorElementType.ELEMENT_TYPE_CHAR:
                    typeCode = TypeCode.Char; break;
                case CorElementType.ELEMENT_TYPE_I1:
                    typeCode = TypeCode.SByte; break;
                case CorElementType.ELEMENT_TYPE_U1:
                    typeCode = TypeCode.Byte; break;
                case CorElementType.ELEMENT_TYPE_I2:
                    typeCode = TypeCode.Int16; break;
                case CorElementType.ELEMENT_TYPE_U2:
                    typeCode = TypeCode.UInt16; break;
                case CorElementType.ELEMENT_TYPE_I4:
                    typeCode = TypeCode.Int32; break;
                case CorElementType.ELEMENT_TYPE_U4:
                    typeCode = TypeCode.UInt32; break;
                case CorElementType.ELEMENT_TYPE_I8:
                    typeCode = TypeCode.Int64; break;
                case CorElementType.ELEMENT_TYPE_U8:
                    typeCode = TypeCode.UInt64; break;
                case CorElementType.ELEMENT_TYPE_R4:
                    typeCode = TypeCode.Single; break;
                case CorElementType.ELEMENT_TYPE_R8:
                    typeCode = TypeCode.Double; break;
#if !CORECLR
                case CorElementType.ELEMENT_TYPE_STRING:
                    typeCode = TypeCode.String; break;
#endif
                case CorElementType.ELEMENT_TYPE_VALUETYPE:
                    if (ReferenceEquals(this, typeof(decimal)))
                        typeCode = TypeCode.Decimal;
                    else if (ReferenceEquals(this, typeof(DateTime)))
                        typeCode = TypeCode.DateTime;
                    else if (IsActualEnum)
                        typeCode = GetTypeCode(Enum.InternalGetUnderlyingType(this));
                    else
                        typeCode = TypeCode.Object;
                    break;
                default:
#if CORECLR
                    // GetSignatureCorElementType returns E_T_CLASS for E_T_STRING
                    if (ReferenceEquals(this, typeof(string)))
                    {
                        typeCode = TypeCode.String;
                        break;
                    }
#endif
                    if (ReferenceEquals(this, typeof(DBNull)))
                    {
                        typeCode = TypeCode.DBNull;
                        break;
                    }

                    typeCode = TypeCode.Object;
                    break;
            }

            Cache.TypeCode = typeCode;

            return typeCode;
        }

        protected override bool HasElementTypeImpl() => RuntimeTypeHandle.HasElementType(this);

        protected override bool IsArrayImpl() => RuntimeTypeHandle.IsArray(this);

        protected override bool IsContextfulImpl() => false;

        public override bool IsDefined(Type attributeType, bool inherit)
        {
            ArgumentNullException.ThrowIfNull(attributeType);

            if (attributeType.UnderlyingSystemType is not RuntimeType attributeRuntimeType)
                throw new ArgumentException(SR.Arg_MustBeType, nameof(attributeType));

            return CustomAttribute.IsDefined(this, attributeRuntimeType, inherit);
        }

        public override bool IsEnumDefined(object value)
        {
            ArgumentNullException.ThrowIfNull(value);

            if (!IsActualEnum)
                throw new ArgumentException(SR.Arg_MustBeEnum, "enumType");

            // Check if both of them are of the same type
            RuntimeType valueType = (RuntimeType)value.GetType();

            // If the value is an Enum then we need to extract the underlying value from it
            if (valueType.IsActualEnum)
            {
                if (!valueType.IsEquivalentTo(this))
                    throw new ArgumentException(SR.Format(SR.Arg_EnumAndObjectMustBeSameType, valueType, this));

                valueType = (RuntimeType)valueType.GetEnumUnderlyingType();
            }

            // If a string is passed in
            if (valueType == StringType)
            {
                // Get all of the Fields, calling GetHashEntry directly to avoid copying
                string[] names = Enum.InternalGetNames(this);
                return Array.IndexOf(names, value) >= 0;
            }

            // If an enum or integer value is passed in
            if (IsIntegerType(valueType))
            {
                RuntimeType underlyingType = Enum.InternalGetUnderlyingType(this);
                if (underlyingType != valueType)
                    throw new ArgumentException(SR.Format(SR.Arg_EnumUnderlyingTypeAndObjectMustBeSameType, valueType, underlyingType));

                ulong[] ulValues = Enum.InternalGetValues(this);
                ulong ulValue = Enum.ToUInt64(value);

                return Array.BinarySearch(ulValues, ulValue) >= 0;
            }
            else
            {
                throw new InvalidOperationException(SR.InvalidOperation_UnknownEnumType);
            }
        }

        protected override bool IsByRefImpl() => RuntimeTypeHandle.IsByRef(this);

        protected override bool IsPrimitiveImpl() => RuntimeTypeHandle.IsPrimitive(this);

        protected override bool IsPointerImpl() => RuntimeTypeHandle.IsPointer(this);

        protected override bool IsCOMObjectImpl() => RuntimeTypeHandle.IsComObject(this, false);

        public override bool IsInstanceOfType([NotNullWhen(true)] object? o) => RuntimeTypeHandle.IsInstanceOfType(this, o);

        public override bool IsAssignableFrom([NotNullWhen(true)] TypeInfo? typeInfo)
        {
            if (typeInfo == null)
                return false;

            return IsAssignableFrom(typeInfo.AsType());
        }

        public override bool IsAssignableFrom([NotNullWhen(true)] Type? c)
        {
            if (c is null)
                return false;

            if (ReferenceEquals(c, this))
                return true;

            // For runtime type, let the VM decide.
            if (c.UnderlyingSystemType is RuntimeType fromType)
            {
                // both this and c (or their underlying system types) are runtime types
                return RuntimeTypeHandle.CanCastTo(fromType, this);
            }

            // Special case for TypeBuilder to be backward-compatible.
            if (c is System.Reflection.Emit.TypeBuilder)
            {
                // If c is a subclass of this class, then c can be cast to this type.
                if (c.IsSubclassOf(this))
                    return true;

                if (IsInterface)
                {
                    return c.ImplementInterface(this);
                }
                else if (IsGenericParameter)
                {
                    Type[] constraints = GetGenericParameterConstraints();
                    for (int i = 0; i < constraints.Length; i++)
                        if (!constraints[i].IsAssignableFrom(c))
                            return false;

                    return true;
                }
            }

            // For anything else we return false.
            return false;
        }

        [DebuggerStepThrough]
        [DebuggerHidden]
        [DynamicallyAccessedMembers(DynamicallyAccessedMemberTypes.All)]
        public override object? InvokeMember(
            string name, BindingFlags bindingFlags, Binder? binder, object? target,
            object?[]? providedArgs, ParameterModifier[]? modifiers, CultureInfo? culture, string[]? namedParams)
        {
            ArgumentNullException.ThrowIfNull(name);

            const BindingFlags MemberBindingMask = (BindingFlags)0x000000FF;
            const BindingFlags InvocationMask = (BindingFlags)0x0000FF00;
            const BindingFlags BinderGetSetField = BindingFlags.GetField | BindingFlags.SetField;
            const BindingFlags BinderGetSetProperty = BindingFlags.GetProperty | BindingFlags.SetProperty;
            const BindingFlags BinderNonCreateInstance = BindingFlags.InvokeMethod | BinderGetSetField | BinderGetSetProperty;
            const BindingFlags BinderNonFieldGetSet = (BindingFlags)0x00FFF300;

            if (IsGenericParameter)
                throw new InvalidOperationException(SR.Arg_GenericParameter);

            if ((bindingFlags & InvocationMask) == 0)
                // "Must specify binding flags describing the invoke operation required."
                throw new ArgumentException(SR.Arg_NoAccessSpec, nameof(bindingFlags));

            // Provide a default binding mask if none is provided
            if ((bindingFlags & MemberBindingMask) == 0)
            {
                bindingFlags |= BindingFlags.Instance | BindingFlags.Public;

                if ((bindingFlags & BindingFlags.CreateInstance) == 0)
                    bindingFlags |= BindingFlags.Static;
            }

            // There must not be more named parameters than provided arguments
            if (namedParams != null)
            {
                if (providedArgs != null)
                {
                    if (namedParams.Length > providedArgs.Length)
                        throw new ArgumentException(SR.Arg_NamedParamTooBig, nameof(namedParams));
                }
                else
                {
                    if (namedParams.Length != 0)
                        throw new ArgumentException(SR.Arg_NamedParamTooBig, nameof(namedParams));
                }
            }

#if FEATURE_COMINTEROP
            if (target != null && target.GetType().IsCOMObject)
            {
                const BindingFlags ClassicBindingMask =
                    BindingFlags.InvokeMethod | BindingFlags.GetProperty | BindingFlags.SetProperty |
                    BindingFlags.PutDispProperty | BindingFlags.PutRefDispProperty;

                if ((bindingFlags & ClassicBindingMask) == 0)
                    throw new ArgumentException(SR.Arg_COMAccess, nameof(bindingFlags));

                if ((bindingFlags & BindingFlags.GetProperty) != 0 && (bindingFlags & ClassicBindingMask & ~(BindingFlags.GetProperty | BindingFlags.InvokeMethod)) != 0)
                    throw new ArgumentException(SR.Arg_PropSetGet, nameof(bindingFlags));

                if ((bindingFlags & BindingFlags.InvokeMethod) != 0 && (bindingFlags & ClassicBindingMask & ~(BindingFlags.GetProperty | BindingFlags.InvokeMethod)) != 0)
                    throw new ArgumentException(SR.Arg_PropSetInvoke, nameof(bindingFlags));

                if ((bindingFlags & BindingFlags.SetProperty) != 0 && (bindingFlags & ClassicBindingMask & ~BindingFlags.SetProperty) != 0)
                    throw new ArgumentException(SR.Arg_COMPropSetPut, nameof(bindingFlags));

                if ((bindingFlags & BindingFlags.PutDispProperty) != 0 && (bindingFlags & ClassicBindingMask & ~BindingFlags.PutDispProperty) != 0)
                    throw new ArgumentException(SR.Arg_COMPropSetPut, nameof(bindingFlags));

                if ((bindingFlags & BindingFlags.PutRefDispProperty) != 0 && (bindingFlags & ClassicBindingMask & ~BindingFlags.PutRefDispProperty) != 0)
                    throw new ArgumentException(SR.Arg_COMPropSetPut, nameof(bindingFlags));

                ArgumentNullException.ThrowIfNull(name);

                bool[]? isByRef = modifiers?[0].IsByRefArray;

                // pass LCID_ENGLISH_US if no explicit culture is specified to match the behavior of VB
                int lcid = (culture == null ? 0x0409 : culture.LCID);

                // If a request to not wrap exceptions was made, we will unwrap
                // the TargetInvocationException since that is what will be thrown.
                bool unwrapExceptions = (bindingFlags & BindingFlags.DoNotWrapExceptions) != 0;
                try
                {
                    return InvokeDispMethod(name, bindingFlags, target, providedArgs, isByRef, lcid, namedParams);
                }
                catch (TargetInvocationException e) when (unwrapExceptions)
                {
                    // For target invocation exceptions, we need to unwrap the inner exception and
                    // re-throw it.
                    throw e.InnerException!;
                }
            }
#endif // FEATURE_COMINTEROP

            if (namedParams != null && Array.IndexOf(namedParams, null!) >= 0)
                throw new ArgumentException(SR.Arg_NamedParamNull, nameof(namedParams));

            int argCnt = (providedArgs != null) ? providedArgs.Length : 0;

            binder ??= DefaultBinder;

            // Delegate to Activator.CreateInstance
            if ((bindingFlags & BindingFlags.CreateInstance) != 0)
            {
                if ((bindingFlags & BindingFlags.CreateInstance) != 0 && (bindingFlags & BinderNonCreateInstance) != 0)
                    // "Can not specify both CreateInstance and another access type."
                    throw new ArgumentException(SR.Arg_CreatInstAccess, nameof(bindingFlags));

                return Activator.CreateInstance(this, bindingFlags, binder, providedArgs, culture);
            }

            // PutDispProperty and\or PutRefDispProperty ==> SetProperty.
            if ((bindingFlags & (BindingFlags.PutDispProperty | BindingFlags.PutRefDispProperty)) != 0)
                bindingFlags |= BindingFlags.SetProperty;
            if (name.Length == 0 || name.Equals("[DISPID=0]"))
            {
                // in InvokeMember we always pretend there is a default member if none is provided and we make it ToString
                name = GetDefaultMemberName()! ?? "ToString";
            }

            // GetField or SetField
            bool IsGetField = (bindingFlags & BindingFlags.GetField) != 0;
            bool IsSetField = (bindingFlags & BindingFlags.SetField) != 0;

            if (IsGetField || IsSetField)
            {
                if (IsGetField)
                {
                    if (IsSetField)
                        throw new ArgumentException(SR.Arg_FldSetGet, nameof(bindingFlags));

                    if ((bindingFlags & BindingFlags.SetProperty) != 0)
                        throw new ArgumentException(SR.Arg_FldGetPropSet, nameof(bindingFlags));
                }
                else
                {
                    Debug.Assert(IsSetField);

                    ArgumentNullException.ThrowIfNull(providedArgs);

                    if ((bindingFlags & BindingFlags.GetProperty) != 0)
                        throw new ArgumentException(SR.Arg_FldSetPropGet, nameof(bindingFlags));

                    if ((bindingFlags & BindingFlags.InvokeMethod) != 0)
                        throw new ArgumentException(SR.Arg_FldSetInvoke, nameof(bindingFlags));
                }

                // Lookup Field
                FieldInfo? selFld = null;
                FieldInfo[]? flds = GetMember(name, MemberTypes.Field, bindingFlags) as FieldInfo[];

                Debug.Assert(flds != null);

                if (flds.Length == 1)
                {
                    selFld = flds[0];
                }
                else if (flds.Length > 0)
                {
                    selFld = binder.BindToField(bindingFlags, flds, IsGetField ? Empty.Value : providedArgs![0]!, culture);
                }

                if (selFld != null)
                {
                    // Invocation on a field
                    if (selFld.FieldType.IsArray || ReferenceEquals(selFld.FieldType, typeof(Array)))
                    {
                        // Invocation of an array Field
                        int idxCnt;
                        if ((bindingFlags & BindingFlags.GetField) != 0)
                        {
                            idxCnt = argCnt;
                        }
                        else
                        {
                            idxCnt = argCnt - 1;
                        }

                        if (idxCnt > 0)
                        {
                            // Verify that all of the index values are ints
                            int[] idx = new int[idxCnt];
                            for (int i = 0; i < idxCnt; i++)
                            {
                                try
                                {
                                    idx[i] = ((IConvertible)providedArgs![i]!).ToInt32(null);
                                }
                                catch (InvalidCastException)
                                {
                                    throw new ArgumentException(SR.Arg_IndexMustBeInt);
                                }
                            }

                            // Set or get the value...
                            Array a = (Array)selFld.GetValue(target)!;

                            // Set or get the value in the array
                            if ((bindingFlags & BindingFlags.GetField) != 0)
                            {
                                return a.GetValue(idx);
                            }
                            else
                            {
                                a.SetValue(providedArgs![idxCnt], idx);
                                return null;
                            }
                        }
                    }

                    if (IsGetField)
                    {
                        if (argCnt != 0)
                            throw new ArgumentException(SR.Arg_FldGetArgErr, nameof(bindingFlags));

                        return selFld.GetValue(target);
                    }
                    else
                    {
                        if (argCnt != 1)
                            throw new ArgumentException(SR.Arg_FldSetArgErr, nameof(bindingFlags));

                        selFld.SetValue(target, providedArgs![0], bindingFlags, binder, culture);
                        return null;
                    }
                }

                if ((bindingFlags & BinderNonFieldGetSet) == 0)
                    throw new MissingFieldException(FullName, name);
            }

            // @Legacy - This is RTM behavior
            bool isGetProperty = (bindingFlags & BindingFlags.GetProperty) != 0;
            bool isSetProperty = (bindingFlags & BindingFlags.SetProperty) != 0;

            if (isGetProperty || isSetProperty)
            {
                if (isGetProperty)
                {
                    Debug.Assert(!IsSetField);

                    if (isSetProperty)
                        throw new ArgumentException(SR.Arg_PropSetGet, nameof(bindingFlags));
                }
                else
                {
                    Debug.Assert(isSetProperty);

                    Debug.Assert(!IsGetField);

                    if ((bindingFlags & BindingFlags.InvokeMethod) != 0)
                        throw new ArgumentException(SR.Arg_PropSetInvoke, nameof(bindingFlags));
                }
            }

            MethodInfo[]? finalists = null;
            MethodInfo? finalist = null;

            if ((bindingFlags & BindingFlags.InvokeMethod) != 0)
            {
                // Lookup Methods
                MethodInfo[] semiFinalists = (GetMember(name, MemberTypes.Method, bindingFlags) as MethodInfo[])!;
                List<MethodInfo>? results = null;

                for (int i = 0; i < semiFinalists.Length; i++)
                {
                    MethodInfo semiFinalist = semiFinalists[i];
                    Debug.Assert(semiFinalist != null);

                    if (!FilterApplyMethodInfo((RuntimeMethodInfo)semiFinalist, bindingFlags, CallingConventions.Any, new Type[argCnt]))
                        continue;

                    if (finalist == null)
                    {
                        finalist = semiFinalist;
                    }
                    else
                    {
                        results ??= new List<MethodInfo>(semiFinalists.Length) { finalist };
                        results.Add(semiFinalist);
                    }
                }

                if (results != null)
                {
                    Debug.Assert(results.Count > 1);
                    finalists = results.ToArray();
                }
            }

            Debug.Assert(finalists == null || finalist != null);

            // BindingFlags.GetProperty or BindingFlags.SetProperty
            if (finalist == null && isGetProperty || isSetProperty)
            {
                // Lookup Property
                PropertyInfo[] semiFinalists = (GetMember(name, MemberTypes.Property, bindingFlags) as PropertyInfo[])!;
                List<MethodInfo>? results = null;

                for (int i = 0; i < semiFinalists.Length; i++)
                {
                    MethodInfo? semiFinalist = null;

                    if (isSetProperty)
                    {
                        semiFinalist = semiFinalists[i].GetSetMethod(true);
                    }
                    else
                    {
                        semiFinalist = semiFinalists[i].GetGetMethod(true);
                    }

                    if (semiFinalist == null)
                        continue;

                    if (!FilterApplyMethodInfo((RuntimeMethodInfo)semiFinalist, bindingFlags, CallingConventions.Any, new Type[argCnt]))
                        continue;

                    if (finalist == null)
                    {
                        finalist = semiFinalist;
                    }
                    else
                    {
                        results ??= new List<MethodInfo>(semiFinalists.Length) { finalist };
                        results.Add(semiFinalist);
                    }
                }

                if (results != null)
                {
                    Debug.Assert(results.Count > 1);
                    finalists = results.ToArray();
                }
            }

            if (finalist != null)
            {
                // Invoke
                if (finalists == null &&
                    argCnt == 0 &&
                    finalist.GetParametersNoCopy().Length == 0 &&
                    (bindingFlags & BindingFlags.OptionalParamBinding) == 0)
                {
                    return finalist.Invoke(target, bindingFlags, binder, providedArgs, culture);
                }

                finalists ??= new MethodInfo[] { finalist };
                providedArgs ??= Array.Empty<object>();
                object? state = null;
                MethodBase? invokeMethod = null;

                try { invokeMethod = binder.BindToMethod(bindingFlags, finalists, ref providedArgs!, modifiers, culture, namedParams, out state); }
                catch (MissingMethodException) { }

                if (invokeMethod == null)
                    throw new MissingMethodException(FullName, name);

                object? result = ((MethodInfo)invokeMethod).Invoke(target, bindingFlags, binder, providedArgs, culture);

                if (state != null)
                    binder.ReorderArgumentArray(ref providedArgs, state);

                return result;
            }

            throw new MissingMethodException(FullName, name);
        }

        private RuntimeType? GetBaseType()
        {
            if (IsInterface)
                return null;

            if (RuntimeTypeHandle.IsGenericVariable(this))
            {
                Type[] constraints = GetGenericParameterConstraints();

                RuntimeType baseType = ObjectType;

                for (int i = 0; i < constraints.Length; i++)
                {
                    RuntimeType constraint = (RuntimeType)constraints[i];

                    if (constraint.IsInterface)
                        continue;

                    if (constraint.IsGenericParameter)
                    {
                        GenericParameterAttributes special = constraint.GenericParameterAttributes & GenericParameterAttributes.SpecialConstraintMask;

                        if ((special & GenericParameterAttributes.ReferenceTypeConstraint) == 0 &&
                            (special & GenericParameterAttributes.NotNullableValueTypeConstraint) == 0)
                            continue;
                    }

                    baseType = constraint;
                }

                if (baseType == ObjectType)
                {
                    GenericParameterAttributes special = GenericParameterAttributes & GenericParameterAttributes.SpecialConstraintMask;
                    if ((special & GenericParameterAttributes.NotNullableValueTypeConstraint) != 0)
                        baseType = ValueType;
                }

                return baseType;
            }

            return RuntimeTypeHandle.GetBaseType(this);
        }

        private static void ThrowIfTypeNeverValidGenericArgument(RuntimeType type)
        {
            if (type.IsPointer || type.IsByRef || type == typeof(void))
                throw new ArgumentException(
                    SR.Format(SR.Argument_NeverValidGenericArgument, type));
        }

        internal static void SanityCheckGenericArguments(RuntimeType[] genericArguments, RuntimeType[] genericParameters)
        {
            ArgumentNullException.ThrowIfNull(genericArguments);

            for (int i = 0; i < genericArguments.Length; i++)
            {
                ArgumentNullException.ThrowIfNull(genericArguments[i], null);
                ThrowIfTypeNeverValidGenericArgument(genericArguments[i]);
            }

            if (genericArguments.Length != genericParameters.Length)
                throw new ArgumentException(
                    SR.Format(SR.Argument_NotEnoughGenArguments, genericArguments.Length, genericParameters.Length));
        }
    }
}<|MERGE_RESOLUTION|>--- conflicted
+++ resolved
@@ -139,9 +139,6 @@
             return ret;
         }
 
-<<<<<<< HEAD
-        [MethodImpl(MethodImplOptions.AggressiveInlining)]
-=======
         /// <summary>
         /// Retrieves an array of the values of the underlying type constants in a specified enumeration type.
         /// </summary>
@@ -243,7 +240,7 @@
             }
         }
 
->>>>>>> 33164ff6
+        [MethodImpl(MethodImplOptions.AggressiveInlining)]
         public override Type GetEnumUnderlyingType()
         {
             if (!IsActualEnum)
