--- conflicted
+++ resolved
@@ -89,17 +89,13 @@
 #endif
         internal static void OnUnhandledException(object e)
         {
-<<<<<<< HEAD
             ulong currentThreadId = Thread.CurrentOSThreadId;
             ulong previousCrashingThreadId = Interlocked.CompareExchange(ref s_crashingThreadId, currentThreadId, 0);
             if (previousCrashingThreadId == 0)
-=======
+            {
 #if NATIVEAOT
-            RuntimeExceptionHelpers.SerializeCrashInfo(System.Runtime.RhFailFastReason.UnhandledException, (e as Exception)?.Message, e as Exception);
-#endif
-            if (UnhandledException is UnhandledExceptionEventHandler handlers)
->>>>>>> ea721e74
-            {
+                RuntimeExceptionHelpers.SerializeCrashInfo(System.Runtime.RhFailFastReason.UnhandledException, (e as Exception)?.Message, e as Exception);
+#endif
                 if (UnhandledException is UnhandledExceptionEventHandler handlers)
                 {
                     UnhandledExceptionEventArgs args = new(e, isTerminating: true);
