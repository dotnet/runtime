--- conflicted
+++ resolved
@@ -2771,7 +2771,6 @@
             public static Vector256<T> NegateIfNeeded(Vector256<T> equals) => ~equals;
         }
 
-<<<<<<< HEAD
         [MethodImpl(MethodImplOptions.AggressiveInlining)]
         public static void Reverse<T>(ref T elements, nuint length)
         {
@@ -3025,7 +3024,8 @@
             }
             // Store any remaining values one-by-one
             ReverseScalar(ref elements, length);
-=======
+        }
+
         internal static int IndexOfAnyInRange<T>(ref T searchSpace, T lowInclusive, T highInclusive, int length)
             where T : IComparable<T>
         {
@@ -3256,7 +3256,6 @@
             }
 
             return -1;
->>>>>>> 6ddd06c0
         }
     }
 }