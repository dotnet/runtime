--- conflicted
+++ resolved
@@ -918,96 +918,26 @@
         // IMinMaxValue
         //
 
-<<<<<<< HEAD
-        [RequiresPreviewFeatures(Number.PreviewFeatureMessage, Url = Number.PreviewFeatureUrl)]
-        static bool IComparisonOperators<TimeOnly, TimeOnly>.operator <(TimeOnly left, TimeOnly right)
-            => left < right;
-
-        [RequiresPreviewFeatures(Number.PreviewFeatureMessage, Url = Number.PreviewFeatureUrl)]
-        static bool IComparisonOperators<TimeOnly, TimeOnly>.operator <=(TimeOnly left, TimeOnly right)
-            => left <= right;
-
-        [RequiresPreviewFeatures(Number.PreviewFeatureMessage, Url = Number.PreviewFeatureUrl)]
-        static bool IComparisonOperators<TimeOnly, TimeOnly>.operator >(TimeOnly left, TimeOnly right)
-            => left > right;
-
-        [RequiresPreviewFeatures(Number.PreviewFeatureMessage, Url = Number.PreviewFeatureUrl)]
-        static bool IComparisonOperators<TimeOnly, TimeOnly>.operator >=(TimeOnly left, TimeOnly right)
-            => left >= right;
-
-        //
-        // IEqualityOperators
-        //
-
-        [RequiresPreviewFeatures(Number.PreviewFeatureMessage, Url = Number.PreviewFeatureUrl)]
-        static bool IEqualityOperators<TimeOnly, TimeOnly>.operator ==(TimeOnly left, TimeOnly right)
-            => left == right;
-
-        [RequiresPreviewFeatures(Number.PreviewFeatureMessage, Url = Number.PreviewFeatureUrl)]
-        static bool IEqualityOperators<TimeOnly, TimeOnly>.operator !=(TimeOnly left, TimeOnly right)
-            => left != right;
-=======
         static TimeOnly IMinMaxValue<TimeOnly>.MinValue => MinValue;
 
         static TimeOnly IMinMaxValue<TimeOnly>.MaxValue => MaxValue;
->>>>>>> eb51b02b
 
         //
         // IParseable
         //
 
-<<<<<<< HEAD
-        [RequiresPreviewFeatures(Number.PreviewFeatureMessage, Url = Number.PreviewFeatureUrl)]
-        static TimeOnly IParseable<TimeOnly>.Parse(string s, IFormatProvider? provider)
-            => Parse(s, provider, DateTimeStyles.None);
-
-        [RequiresPreviewFeatures(Number.PreviewFeatureMessage, Url = Number.PreviewFeatureUrl)]
-        static bool IParseable<TimeOnly>.TryParse([NotNullWhen(true)] string? s, IFormatProvider? provider, out TimeOnly result)
-            => TryParse(s, provider, DateTimeStyles.None, out result);
-=======
         public static TimeOnly Parse(string s, IFormatProvider? provider) => Parse(s, provider, DateTimeStyles.None);
 
         public static bool TryParse([NotNullWhen(true)] string? s, IFormatProvider? provider, out TimeOnly result) => TryParse(s, provider, DateTimeStyles.None, out result);
->>>>>>> eb51b02b
 
         //
         // ISpanParseable
         //
 
-<<<<<<< HEAD
-        [RequiresPreviewFeatures(Number.PreviewFeatureMessage, Url = Number.PreviewFeatureUrl)]
-        static TimeOnly ISpanParseable<TimeOnly>.Parse(ReadOnlySpan<char> s, IFormatProvider? provider)
-            => Parse(s, provider, DateTimeStyles.None);
-
-        [RequiresPreviewFeatures(Number.PreviewFeatureMessage, Url = Number.PreviewFeatureUrl)]
-        static bool ISpanParseable<TimeOnly>.TryParse(ReadOnlySpan<char> s, IFormatProvider? provider, out TimeOnly result)
-            => TryParse(s, provider, DateTimeStyles.None, out result);
-
-        //
-        // ISubtractionOperators
-        //
-
-        [RequiresPreviewFeatures(Number.PreviewFeatureMessage, Url = Number.PreviewFeatureUrl)]
-        static TimeSpan ISubtractionOperators<TimeOnly, TimeOnly, TimeSpan>.operator -(TimeOnly left, TimeOnly right)
-            => left - right;
-
-        // [RequiresPreviewFeatures(Number.PreviewFeatureMessage, Url = Number.PreviewFeatureUrl)]
-        // static checked TimeSpan ISubtractionOperators<TimeOnly, TimeOnly, TimeSpan>.operator -(TimeOnly left, TimeOnly right)
-        //     => checked(left - right);
-
-        [RequiresPreviewFeatures(Number.PreviewFeatureMessage, Url = Number.PreviewFeatureUrl)]
-        static TimeOnly IMinMaxValue<TimeOnly>.MinValue => MinValue;
-
-        [RequiresPreviewFeatures(Number.PreviewFeatureMessage, Url = Number.PreviewFeatureUrl)]
-        static TimeOnly IMinMaxValue<TimeOnly>.MaxValue => MaxValue;
-
-#endif // FEATURE_GENERIC_MATH
-=======
         /// <inheritdoc cref="ISpanParseable{TSelf}.Parse(ReadOnlySpan{char}, IFormatProvider?)" />
         public static TimeOnly Parse(ReadOnlySpan<char> s, IFormatProvider? provider) => Parse(s, provider, DateTimeStyles.None);
 
         /// <inheritdoc cref="ISpanParseable{TSelf}.TryParse(ReadOnlySpan{char}, IFormatProvider?, out TSelf)" />
         public static bool TryParse(ReadOnlySpan<char> s, IFormatProvider? provider, out TimeOnly result) => TryParse(s, provider, DateTimeStyles.None, out result);
->>>>>>> eb51b02b
     }
 }