--- conflicted
+++ resolved
@@ -1252,17 +1252,14 @@
                     return SR.Format_ExpectedAsciiDigit;
                 case ExceptionResource.Argument_HasToBeArrayClass:
                     return SR.Argument_HasToBeArrayClass;
-<<<<<<< HEAD
                 case ExceptionResource.Arg_PrimitiveWiden:
                     return SR.Arg_PrimWiden;
                 case ExceptionResource.Argument_MustBePrimitiveArray:
                     return SR.Argument_MustBePrimitiveArray;
                 case ExceptionResource.Argument_BadFieldForInitializeArray:
                     return SR.Argument_BadFieldForInitializeArray;
-=======
                 case ExceptionResource.InvalidOperation_IncompatibleComparer:
                     return SR.InvalidOperation_IncompatibleComparer;
->>>>>>> 60edbf93
                 default:
                     Debug.Fail("The enum value is not defined, please check the ExceptionResource Enum.");
                     return "";
@@ -1460,12 +1457,9 @@
         Format_UnclosedFormatItem,
         Format_ExpectedAsciiDigit,
         Argument_HasToBeArrayClass,
-<<<<<<< HEAD
         Arg_PrimitiveWiden,
         Argument_MustBePrimitiveArray,
         Argument_BadFieldForInitializeArray,
-=======
         InvalidOperation_IncompatibleComparer,
->>>>>>> 60edbf93
     }
 }