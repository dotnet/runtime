// Licensed to the .NET Foundation under one or more agreements.
// The .NET Foundation licenses this file to you under the MIT license.


// This file defines an internal static class used to throw exceptions in BCL code.
// The main purpose is to reduce code size.
//
// The old way to throw an exception generates quite a lot IL code and assembly code.
// Following is an example:
//     C# source
//          throw new ArgumentNullException(nameof(key), SR.ArgumentNull_Key);
//     IL code:
//          IL_0003:  ldstr      "key"
//          IL_0008:  ldstr      "ArgumentNull_Key"
//          IL_000d:  call       string System.Environment::GetResourceString(string)
//          IL_0012:  newobj     instance void System.ArgumentNullException::.ctor(string,string)
//          IL_0017:  throw
//    which is 21bytes in IL.
//
// So we want to get rid of the ldstr and call to Environment.GetResource in IL.
// In order to do that, I created two enums: ExceptionResource, ExceptionArgument to represent the
// argument name and resource name in a small integer. The source code will be changed to
//    ThrowHelper.ThrowArgumentNullException(ExceptionArgument.key, ExceptionResource.ArgumentNull_Key);
//
// The IL code will be 7 bytes.
//    IL_0008:  ldc.i4.4
//    IL_0009:  ldc.i4.4
//    IL_000a:  call       void System.ThrowHelper::ThrowArgumentNullException(valuetype System.ExceptionArgument)
//    IL_000f:  ldarg.0
//
// This will also reduce the Jitted code size a lot.
//
// It is very important we do this for generic classes because we can easily generate the same code
// multiple times for different instantiation.
//

using System.Buffers;
using System.Collections.Generic;
using System.Diagnostics;
using System.Diagnostics.CodeAnalysis;
using System.IO;
using System.Numerics;
using System.Reflection;
using System.Runtime;
using System.Runtime.CompilerServices;
using System.Runtime.InteropServices;
using System.Runtime.Intrinsics;
using System.Runtime.Serialization;
using System.Threading;

namespace System
{
    [StackTraceHidden]
    internal static class ThrowHelper
    {
        [DoesNotReturn]
        internal static void ThrowAccessViolationException()
        {
            throw new AccessViolationException();
        }

        [DoesNotReturn]
        internal static void ThrowArrayTypeMismatchException()
        {
            throw new ArrayTypeMismatchException();
        }

        [DoesNotReturn]
        internal static void ThrowInvalidTypeWithPointersNotSupported(Type targetType)
        {
            throw new ArgumentException(SR.Format(SR.Argument_InvalidTypeWithPointersNotSupported, targetType));
        }

        [DoesNotReturn]
        internal static void ThrowIndexOutOfRangeException()
        {
            throw new IndexOutOfRangeException();
        }

        [DoesNotReturn]
        internal static void ThrowArgumentOutOfRangeException()
        {
            throw new ArgumentOutOfRangeException();
        }

        [DoesNotReturn]
        internal static void ThrowArgumentException_DestinationTooShort()
        {
            throw new ArgumentException(SR.Argument_DestinationTooShort, "destination");
        }

        [DoesNotReturn]
        internal static void ThrowArgumentException_InvalidTimeSpanStyles()
        {
            throw new ArgumentException(SR.Argument_InvalidTimeSpanStyles, "styles");
        }

        [DoesNotReturn]
        internal static void ThrowArgumentException_OverlapAlignmentMismatch()
        {
            throw new ArgumentException(SR.Argument_OverlapAlignmentMismatch);
        }

        [DoesNotReturn]
        internal static void ThrowArgumentException_ArgumentNull_TypedRefType()
        {
            throw new ArgumentNullException("value", SR.ArgumentNull_TypedRefType);
        }

        [DoesNotReturn]
        internal static void ThrowArgumentException_CannotExtractScalar(ExceptionArgument argument)
        {
            throw GetArgumentException(ExceptionResource.Argument_CannotExtractScalar, argument);
        }

        [DoesNotReturn]
        internal static void ThrowArgumentException_TupleIncorrectType(object obj)
        {
            throw new ArgumentException(SR.Format(SR.ArgumentException_ValueTupleIncorrectType, obj.GetType()), "other");
        }

        [DoesNotReturn]
        internal static void ThrowArgumentOutOfRange_IndexMustBeLessException()
        {
            throw GetArgumentOutOfRangeException(ExceptionArgument.index,
                                                    ExceptionResource.ArgumentOutOfRange_IndexMustBeLess);
        }

        [DoesNotReturn]
        internal static void ThrowArgumentOutOfRange_IndexMustBeLessOrEqualException()
        {
            throw GetArgumentOutOfRangeException(ExceptionArgument.index,
                                                    ExceptionResource.ArgumentOutOfRange_IndexMustBeLessOrEqual);
        }

        [DoesNotReturn]
        internal static void ThrowArgumentException_BadComparer(object? comparer)
        {
            throw new ArgumentException(SR.Format(SR.Arg_BogusIComparer, comparer));
        }

        [DoesNotReturn]
        internal static void ThrowIndexArgumentOutOfRange_NeedNonNegNumException()
        {
            throw GetArgumentOutOfRangeException(ExceptionArgument.index,
                                                    ExceptionResource.ArgumentOutOfRange_NeedNonNegNum);
        }

        [DoesNotReturn]
        internal static void ThrowValueArgumentOutOfRange_NeedNonNegNumException()
        {
            throw GetArgumentOutOfRangeException(ExceptionArgument.value,
                                                    ExceptionResource.ArgumentOutOfRange_NeedNonNegNum);
        }

        [DoesNotReturn]
        internal static void ThrowLengthArgumentOutOfRange_ArgumentOutOfRange_NeedNonNegNum()
        {
            throw GetArgumentOutOfRangeException(ExceptionArgument.length,
                                                    ExceptionResource.ArgumentOutOfRange_NeedNonNegNum);
        }

        [DoesNotReturn]
        internal static void ThrowStartIndexArgumentOutOfRange_ArgumentOutOfRange_IndexMustBeLessOrEqual()
        {
            throw GetArgumentOutOfRangeException(ExceptionArgument.startIndex,
                                                    ExceptionResource.ArgumentOutOfRange_IndexMustBeLessOrEqual);
        }

        [DoesNotReturn]
        internal static void ThrowStartIndexArgumentOutOfRange_ArgumentOutOfRange_IndexMustBeLess()
        {
            throw GetArgumentOutOfRangeException(ExceptionArgument.startIndex,
                                                    ExceptionResource.ArgumentOutOfRange_IndexMustBeLess);
        }

        [DoesNotReturn]
        internal static void ThrowCountArgumentOutOfRange_ArgumentOutOfRange_Count()
        {
            throw GetArgumentOutOfRangeException(ExceptionArgument.count,
                                                    ExceptionResource.ArgumentOutOfRange_Count);
        }

        [DoesNotReturn]
        internal static void ThrowArgumentOutOfRange_Year()
        {
            throw GetArgumentOutOfRangeException(ExceptionArgument.year,
                                                    ExceptionResource.ArgumentOutOfRange_Year);
        }

        [DoesNotReturn]
        internal static void ThrowArgumentOutOfRange_Month(int month)
        {
            throw new ArgumentOutOfRangeException(nameof(month), month, SR.ArgumentOutOfRange_Month);
        }

        [DoesNotReturn]
        internal static void ThrowArgumentOutOfRange_DayNumber(int dayNumber)
        {
            throw new ArgumentOutOfRangeException(nameof(dayNumber), dayNumber, SR.ArgumentOutOfRange_DayNumber);
        }

        [DoesNotReturn]
        internal static void ThrowArgumentOutOfRange_BadYearMonthDay()
        {
            throw new ArgumentOutOfRangeException(null, SR.ArgumentOutOfRange_BadYearMonthDay);
        }

        [DoesNotReturn]
        internal static void ThrowArgumentOutOfRange_BadHourMinuteSecond()
        {
            throw new ArgumentOutOfRangeException(null, SR.ArgumentOutOfRange_BadHourMinuteSecond);
        }

        [DoesNotReturn]
        internal static void ThrowArgumentOutOfRange_TimeSpanTooLong()
        {
            throw new ArgumentOutOfRangeException(null, SR.Overflow_TimeSpanTooLong);
        }

        [DoesNotReturn]
        internal static void ThrowArgumentOutOfRange_Range<T>(string parameterName, T value, T minInclusive, T maxInclusive)
        {
            throw new ArgumentOutOfRangeException(parameterName, value, SR.Format(SR.ArgumentOutOfRange_Range, minInclusive, maxInclusive));
        }

        [DoesNotReturn]
        internal static void ThrowOverflowException()
        {
            throw new OverflowException();
        }

        [DoesNotReturn]
        internal static void ThrowOverflowException_NegateTwosCompNum()
        {
            throw new OverflowException(SR.Overflow_NegateTwosCompNum);
        }

        [DoesNotReturn]
        internal static void ThrowOverflowException_TimeSpanTooLong()
        {
            throw new OverflowException(SR.Overflow_TimeSpanTooLong);
        }

        [DoesNotReturn]
        internal static void ThrowOverflowException_TimeSpanDuration()
        {
            throw new OverflowException(SR.Overflow_Duration);
        }

        [DoesNotReturn]
        internal static void ThrowArgumentException_Arg_CannotBeNaN()
        {
            throw new ArgumentException(SR.Arg_CannotBeNaN);
        }

        [DoesNotReturn]
        internal static void ThrowArgumentException_Arg_CannotBeNaN(ExceptionArgument argument)
        {
            throw new ArgumentException(SR.Arg_CannotBeNaN, GetArgumentName(argument));
        }

        [DoesNotReturn]
        internal static void ThrowWrongKeyTypeArgumentException<T>(T key, Type targetType)
        {
            // Generic key to move the boxing to the right hand side of throw
            throw GetWrongKeyTypeArgumentException((object?)key, targetType);
        }

        [DoesNotReturn]
        internal static void ThrowWrongValueTypeArgumentException<T>(T value, Type targetType)
        {
            // Generic key to move the boxing to the right hand side of throw
            throw GetWrongValueTypeArgumentException((object?)value, targetType);
        }

        private static ArgumentException GetAddingDuplicateWithKeyArgumentException(object? key)
        {
            return new ArgumentException(SR.Format(SR.Argument_AddingDuplicateWithKey, key));
        }

        [DoesNotReturn]
        internal static void ThrowAddingDuplicateWithKeyArgumentException<T>(T key)
        {
            // Generic key to move the boxing to the right hand side of throw
            throw GetAddingDuplicateWithKeyArgumentException((object?)key);
        }

        [DoesNotReturn]
        internal static void ThrowKeyNotFoundException<T>(T key)
        {
            // Generic key to move the boxing to the right hand side of throw
            throw GetKeyNotFoundException((object?)key);
        }

        [DoesNotReturn]
        internal static void ThrowArgumentException(ExceptionResource resource)
        {
            throw GetArgumentException(resource);
        }

        [DoesNotReturn]
        internal static void ThrowArgumentException(ExceptionResource resource, ExceptionArgument argument)
        {
            throw GetArgumentException(resource, argument);
        }

        [DoesNotReturn]
        internal static void ThrowArgumentException_HandleNotSync(string paramName)
        {
            throw new ArgumentException(SR.Arg_HandleNotSync, paramName);
        }

        [DoesNotReturn]
        internal static void ThrowArgumentException_HandleNotAsync(string paramName)
        {
            throw new ArgumentException(SR.Arg_HandleNotAsync, paramName);
        }

        [DoesNotReturn]
        internal static void ThrowArgumentNullException(ExceptionArgument argument)
        {
            throw new ArgumentNullException(GetArgumentName(argument));
        }

        [DoesNotReturn]
        internal static void ThrowArgumentNullException(ExceptionResource resource)
        {
            throw new ArgumentNullException(GetResourceString(resource));
        }

        [DoesNotReturn]
        internal static void ThrowArgumentNullException(ExceptionArgument argument, ExceptionResource resource)
        {
            throw new ArgumentNullException(GetArgumentName(argument), GetResourceString(resource));
        }

        [DoesNotReturn]
        internal static void ThrowArgumentOutOfRangeException(ExceptionArgument argument)
        {
            throw new ArgumentOutOfRangeException(GetArgumentName(argument));
        }

        [DoesNotReturn]
        internal static void ThrowArgumentOutOfRangeException(ExceptionArgument argument, ExceptionResource resource)
        {
            throw GetArgumentOutOfRangeException(argument, resource);
        }

        [DoesNotReturn]
        internal static void ThrowArgumentOutOfRangeException(ExceptionArgument argument, int paramNumber, ExceptionResource resource)
        {
            throw GetArgumentOutOfRangeException(argument, paramNumber, resource);
        }

        [DoesNotReturn]
        internal static void ThrowEndOfFileException()
        {
            throw CreateEndOfFileException();
        }

        internal static Exception CreateEndOfFileException() =>
            new EndOfStreamException(SR.IO_EOF_ReadBeyondEOF);

        [DoesNotReturn]
        internal static void ThrowInvalidOperationException()
        {
            throw new InvalidOperationException();
        }

        [DoesNotReturn]
        internal static void ThrowInvalidOperationException(ExceptionResource resource)
        {
            throw GetInvalidOperationException(resource);
        }

        [DoesNotReturn]
        internal static void ThrowInvalidOperationException(ExceptionResource resource, Exception e)
        {
            throw new InvalidOperationException(GetResourceString(resource), e);
        }

        [DoesNotReturn]
        internal static void ThrowNullReferenceException()
        {
            throw new NullReferenceException(SR.Arg_NullArgumentNullRef);
        }

        [DoesNotReturn]
        internal static void ThrowSerializationException(ExceptionResource resource)
        {
            throw new SerializationException(GetResourceString(resource));
        }

        [DoesNotReturn]
        internal static void ThrowRankException(ExceptionResource resource)
        {
            throw new RankException(GetResourceString(resource));
        }

        [DoesNotReturn]
        internal static void ThrowNotSupportedException(ExceptionResource resource)
        {
            throw new NotSupportedException(GetResourceString(resource));
        }

        [DoesNotReturn]
        internal static void ThrowNotSupportedException_UnseekableStream()
        {
            throw new NotSupportedException(SR.NotSupported_UnseekableStream);
        }

        [DoesNotReturn]
        internal static void ThrowNotSupportedException_UnreadableStream()
        {
            throw new NotSupportedException(SR.NotSupported_UnreadableStream);
        }

        [DoesNotReturn]
        internal static void ThrowNotSupportedException_UnwritableStream()
        {
            throw new NotSupportedException(SR.NotSupported_UnwritableStream);
        }

        [DoesNotReturn]
        internal static void ThrowObjectDisposedException(object? instance)
        {
            throw new ObjectDisposedException(instance?.GetType().FullName);
        }

        [DoesNotReturn]
        internal static void ThrowObjectDisposedException(Type? type)
        {
            throw new ObjectDisposedException(type?.FullName);
        }

        [DoesNotReturn]
        internal static void ThrowObjectDisposedException_StreamClosed(string? objectName)
        {
            throw new ObjectDisposedException(objectName, SR.ObjectDisposed_StreamClosed);
        }

        [DoesNotReturn]
        internal static void ThrowObjectDisposedException_FileClosed()
        {
            throw new ObjectDisposedException(null, SR.ObjectDisposed_FileClosed);
        }

        [DoesNotReturn]
        internal static void ThrowObjectDisposedException(ExceptionResource resource)
        {
            throw new ObjectDisposedException(null, GetResourceString(resource));
        }

        [DoesNotReturn]
        internal static void ThrowNotSupportedException()
        {
            throw new NotSupportedException();
        }

        [DoesNotReturn]
        internal static void ThrowAggregateException(List<Exception> exceptions)
        {
            throw new AggregateException(exceptions);
        }

        [DoesNotReturn]
        internal static void ThrowOutOfMemoryException()
        {
            throw new OutOfMemoryException();
        }

        [DoesNotReturn]
        internal static void ThrowOutOfMemoryException_StringTooLong()
        {
            throw new OutOfMemoryException(SR.OutOfMemory_StringTooLong);
        }

        [DoesNotReturn]
        internal static void ThrowOutOfMemoryException_LockEnter_WaiterCountOverflow()
        {
            throw new OutOfMemoryException(SR.Lock_Enter_WaiterCountOverflow_OutOfMemoryException);
        }

        [DoesNotReturn]
        internal static void ThrowArgumentException_Argument_IncompatibleArrayType()
        {
            throw new ArgumentException(SR.Argument_IncompatibleArrayType);
        }

        [DoesNotReturn]
        internal static void ThrowArgumentException_InvalidHandle(string? paramName)
        {
            throw new ArgumentException(SR.Arg_InvalidHandle, paramName);
        }

        [DoesNotReturn]
        internal static void ThrowUnexpectedStateForKnownCallback(object? state)
        {
            throw new ArgumentOutOfRangeException(nameof(state), state, SR.Argument_UnexpectedStateForKnownCallback);
        }

        [DoesNotReturn]
        internal static void ThrowInvalidOperationException_InvalidOperation_EnumNotStarted()
        {
            throw new InvalidOperationException(SR.InvalidOperation_EnumNotStarted);
        }

        [DoesNotReturn]
        internal static void ThrowInvalidOperationException_InvalidOperation_EnumEnded()
        {
            throw new InvalidOperationException(SR.InvalidOperation_EnumEnded);
        }

        [DoesNotReturn]
        internal static void ThrowInvalidOperationException_EnumCurrent(int index)
        {
            throw GetInvalidOperationException_EnumCurrent(index);
        }

        [DoesNotReturn]
        internal static void ThrowInvalidOperationException_InvalidOperation_EnumFailedVersion()
        {
            throw new InvalidOperationException(SR.InvalidOperation_EnumFailedVersion);
        }

        [DoesNotReturn]
        internal static void ThrowInvalidOperationException_InvalidOperation_EnumOpCantHappen()
        {
            throw new InvalidOperationException(SR.InvalidOperation_EnumOpCantHappen);
        }

        [DoesNotReturn]
        internal static void ThrowInvalidOperationException_InvalidOperation_NoValue()
        {
            throw new InvalidOperationException(SR.InvalidOperation_NoValue);
        }

        [DoesNotReturn]
        internal static void ThrowInvalidOperationException_ConcurrentOperationsNotSupported()
        {
            throw new InvalidOperationException(SR.InvalidOperation_ConcurrentOperationsNotSupported);
        }

        [DoesNotReturn]
        internal static void ThrowInvalidOperationException_HandleIsNotInitialized()
        {
            throw new InvalidOperationException(SR.InvalidOperation_HandleIsNotInitialized);
        }

        [DoesNotReturn]
        internal static void ThrowInvalidOperationException_HandleIsNotPinned()
        {
            throw new InvalidOperationException(SR.InvalidOperation_HandleIsNotPinned);
        }

        [DoesNotReturn]
        internal static void ThrowArraySegmentCtorValidationFailedExceptions(Array? array, int offset, int count)
        {
            throw GetArraySegmentCtorValidationFailedException(array, offset, count);
        }

        [DoesNotReturn]
        internal static void ThrowInvalidOperationException_InvalidUtf8()
        {
            throw new InvalidOperationException(SR.InvalidOperation_InvalidUtf8);
        }

        [DoesNotReturn]
        internal static void ThrowFormatException_BadFormatSpecifier()
        {
            throw new FormatException(SR.Argument_BadFormatSpecifier);
        }

        [DoesNotReturn]
        internal static void ThrowFormatException_NeedSingleChar()
        {
            throw new FormatException(SR.Format_NeedSingleChar);
        }

        [DoesNotReturn]
        internal static void ThrowFormatException_BadBoolean(ReadOnlySpan<char> value)
        {
            throw new FormatException(SR.Format(SR.Format_BadBoolean, new string(value)));
        }

        [DoesNotReturn]
        internal static void ThrowArgumentOutOfRangeException_PrecisionTooLarge()
        {
            throw new ArgumentOutOfRangeException("precision", SR.Format(SR.Argument_PrecisionTooLarge, StandardFormat.MaxPrecision));
        }

        [DoesNotReturn]
        internal static void ThrowArgumentOutOfRangeException_SymbolDoesNotFit()
        {
            throw new ArgumentOutOfRangeException("symbol", SR.Argument_BadFormatSpecifier);
        }

        [DoesNotReturn]
        internal static void ThrowArgumentOutOfRangeException_NeedNonNegNum(string paramName)
        {
            throw new ArgumentOutOfRangeException(paramName, SR.ArgumentOutOfRange_NeedNonNegNum);
        }

        [DoesNotReturn]
        internal static void ArgumentOutOfRangeException_Enum_Value()
        {
            throw new ArgumentOutOfRangeException("value", SR.ArgumentOutOfRange_Enum);
        }

        [DoesNotReturn]
        internal static void ThrowApplicationException(int hr)
        {
            // Get a message for this HR
            Exception? ex = Marshal.GetExceptionForHR(hr);
            if (ex != null && !string.IsNullOrEmpty(ex.Message))
            {
                ex = new ApplicationException(ex.Message);
            }
            else
            {
                ex = new ApplicationException();
            }

            ex.HResult = hr;
            throw ex;
        }

        [DoesNotReturn]
        internal static void ThrowFormatInvalidString()
        {
            throw new FormatException(SR.Format_InvalidString);
        }

        [DoesNotReturn]
        internal static void ThrowFormatInvalidString(int offset, ExceptionResource resource)
        {
            throw new FormatException(SR.Format(SR.Format_InvalidStringWithOffsetAndReason, offset, GetResourceString(resource)));
        }

        [DoesNotReturn]
        internal static void ThrowFormatIndexOutOfRange()
        {
            throw new FormatException(SR.Format_IndexOutOfRange);
        }

        [DoesNotReturn]
        internal static void ThrowSynchronizationLockException_LockExit()
        {
            throw new SynchronizationLockException(SR.Lock_Exit_SynchronizationLockException);
        }

        internal static AmbiguousMatchException GetAmbiguousMatchException(MemberInfo memberInfo)
        {
            Type? declaringType = memberInfo.DeclaringType;
            return new AmbiguousMatchException(SR.Format(SR.Arg_AmbiguousMatchException_MemberInfo, declaringType, memberInfo));
        }

        internal static AmbiguousMatchException GetAmbiguousMatchException(Attribute attribute)
        {
            return new AmbiguousMatchException(SR.Format(SR.Arg_AmbiguousMatchException_Attribute, attribute));
        }

        internal static AmbiguousMatchException GetAmbiguousMatchException(CustomAttributeData customAttributeData)
        {
            return new AmbiguousMatchException(SR.Format(SR.Arg_AmbiguousMatchException_CustomAttributeData, customAttributeData));
        }

        private static Exception GetArraySegmentCtorValidationFailedException(Array? array, int offset, int count)
        {
            if (array == null)
                return new ArgumentNullException(nameof(array));
            if (offset < 0)
                return new ArgumentOutOfRangeException(nameof(offset), SR.ArgumentOutOfRange_NeedNonNegNum);
            if (count < 0)
                return new ArgumentOutOfRangeException(nameof(count), SR.ArgumentOutOfRange_NeedNonNegNum);

            Debug.Assert(array.Length - offset < count);
            return new ArgumentException(SR.Argument_InvalidOffLen);
        }

        private static ArgumentException GetArgumentException(ExceptionResource resource)
        {
            return new ArgumentException(GetResourceString(resource));
        }

        private static InvalidOperationException GetInvalidOperationException(ExceptionResource resource)
        {
            return new InvalidOperationException(GetResourceString(resource));
        }

        private static ArgumentException GetWrongKeyTypeArgumentException(object? key, Type targetType)
        {
            return new ArgumentException(SR.Format(SR.Arg_WrongType, key, targetType), nameof(key));
        }

        private static ArgumentException GetWrongValueTypeArgumentException(object? value, Type targetType)
        {
            return new ArgumentException(SR.Format(SR.Arg_WrongType, value, targetType), nameof(value));
        }

        private static KeyNotFoundException GetKeyNotFoundException(object? key)
        {
            return new KeyNotFoundException(SR.Format(SR.Arg_KeyNotFoundWithKey, key));
        }

        private static ArgumentOutOfRangeException GetArgumentOutOfRangeException(ExceptionArgument argument, ExceptionResource resource)
        {
            return new ArgumentOutOfRangeException(GetArgumentName(argument), GetResourceString(resource));
        }

        private static ArgumentException GetArgumentException(ExceptionResource resource, ExceptionArgument argument)
        {
            return new ArgumentException(GetResourceString(resource), GetArgumentName(argument));
        }

        private static ArgumentOutOfRangeException GetArgumentOutOfRangeException(ExceptionArgument argument, int paramNumber, ExceptionResource resource)
        {
            return new ArgumentOutOfRangeException(GetArgumentName(argument) + "[" + paramNumber.ToString() + "]", GetResourceString(resource));
        }

        private static InvalidOperationException GetInvalidOperationException_EnumCurrent(int index)
        {
            return new InvalidOperationException(
                index < 0 ?
                SR.InvalidOperation_EnumNotStarted :
                SR.InvalidOperation_EnumEnded);
        }

        // Allow nulls for reference types and Nullable<U>, but not for value types.
        // Aggressively inline so the jit evaluates the if in place and either drops the call altogether
        // Or just leaves null test and call to the Non-returning ThrowHelper.ThrowArgumentNullException
        [MethodImpl(MethodImplOptions.AggressiveInlining)]
        internal static void IfNullAndNullsAreIllegalThenThrow<T>(object? value, ExceptionArgument argName)
        {
            // Note that default(T) is not equal to null for value types except when T is Nullable<U>.
            if (!(default(T) == null) && value == null)
                ThrowArgumentNullException(argName);
        }



        [MethodImpl(MethodImplOptions.AggressiveInlining)]
        internal static void ThrowForUnsupportedSimdVectorBaseType<TVector, T>()
            where TVector : ISimdVector<TVector, T>
        {
            if (!TVector.IsSupported)
            {
                ThrowNotSupportedException(ExceptionResource.Arg_TypeNotSupported);
            }
        }

        // Throws if 'T' is disallowed in Vector<T> in the Numerics namespace.
        // If 'T' is allowed, no-ops. JIT will elide the method entirely if 'T'
        // is supported and we're on an optimized release build.
        [MethodImpl(MethodImplOptions.AggressiveInlining)]
        internal static void ThrowForUnsupportedNumericsVectorBaseType<T>()
        {
            if (!Vector<T>.IsSupported)
            {
                ThrowNotSupportedException(ExceptionResource.Arg_TypeNotSupported);
            }
        }

        // Throws if 'T' is disallowed in Vector64<T> in the Intrinsics namespace.
        // If 'T' is allowed, no-ops. JIT will elide the method entirely if 'T'
        // is supported and we're on an optimized release build.
        [MethodImpl(MethodImplOptions.AggressiveInlining)]
        internal static void ThrowForUnsupportedIntrinsicsVector64BaseType<T>()
        {
            if (!Vector64<T>.IsSupported)
            {
                ThrowNotSupportedException(ExceptionResource.Arg_TypeNotSupported);
            }
        }

        // Throws if 'T' is disallowed in Vector128<T> in the Intrinsics namespace.
        // If 'T' is allowed, no-ops. JIT will elide the method entirely if 'T'
        // is supported and we're on an optimized release build.
        [MethodImpl(MethodImplOptions.AggressiveInlining)]
        internal static void ThrowForUnsupportedIntrinsicsVector128BaseType<T>()
        {
            if (!Vector128<T>.IsSupported)
            {
                ThrowNotSupportedException(ExceptionResource.Arg_TypeNotSupported);
            }
        }

        // Throws if 'T' is disallowed in Vector256<T> in the Intrinsics namespace.
        // If 'T' is allowed, no-ops. JIT will elide the method entirely if 'T'
        // is supported and we're on an optimized release build.
        [MethodImpl(MethodImplOptions.AggressiveInlining)]
        internal static void ThrowForUnsupportedIntrinsicsVector256BaseType<T>()
        {
            if (!Vector256<T>.IsSupported)
            {
                ThrowNotSupportedException(ExceptionResource.Arg_TypeNotSupported);
            }
        }

        // Throws if 'T' is disallowed in Vector512<T> in the Intrinsics namespace.
        // If 'T' is allowed, no-ops. JIT will elide the method entirely if 'T'
        // is supported and we're on an optimized release build.
        [MethodImpl(MethodImplOptions.AggressiveInlining)]
        internal static void ThrowForUnsupportedIntrinsicsVector512BaseType<T>()
        {
            if (!Vector512<T>.IsSupported)
            {
                ThrowNotSupportedException(ExceptionResource.Arg_TypeNotSupported);
            }
        }

#if false // Reflection-based implementation does not work for NativeAOT
        // This function will convert an ExceptionArgument enum value to the argument name string.
        [MethodImpl(MethodImplOptions.NoInlining)]
        private static string GetArgumentName(ExceptionArgument argument)
        {
            Debug.Assert(Enum.IsDefined(argument),
                "The enum value is not defined, please check the ExceptionArgument Enum.");

            return argument.ToString();
        }
#endif

        private static string GetArgumentName(ExceptionArgument argument)
        {
            switch (argument)
            {
                case ExceptionArgument.obj:
                    return "obj";
                case ExceptionArgument.dictionary:
                    return "dictionary";
                case ExceptionArgument.array:
                    return "array";
                case ExceptionArgument.info:
                    return "info";
                case ExceptionArgument.key:
                    return "key";
                case ExceptionArgument.text:
                    return "text";
                case ExceptionArgument.values:
                    return "values";
                case ExceptionArgument.value:
                    return "value";
                case ExceptionArgument.startIndex:
                    return "startIndex";
                case ExceptionArgument.task:
                    return "task";
                case ExceptionArgument.bytes:
                    return "bytes";
                case ExceptionArgument.byteIndex:
                    return "byteIndex";
                case ExceptionArgument.byteCount:
                    return "byteCount";
                case ExceptionArgument.ch:
                    return "ch";
                case ExceptionArgument.chars:
                    return "chars";
                case ExceptionArgument.charIndex:
                    return "charIndex";
                case ExceptionArgument.charCount:
                    return "charCount";
                case ExceptionArgument.s:
                    return "s";
                case ExceptionArgument.input:
                    return "input";
                case ExceptionArgument.ownedMemory:
                    return "ownedMemory";
                case ExceptionArgument.list:
                    return "list";
                case ExceptionArgument.index:
                    return "index";
                case ExceptionArgument.capacity:
                    return "capacity";
                case ExceptionArgument.collection:
                    return "collection";
                case ExceptionArgument.item:
                    return "item";
                case ExceptionArgument.converter:
                    return "converter";
                case ExceptionArgument.match:
                    return "match";
                case ExceptionArgument.count:
                    return "count";
                case ExceptionArgument.action:
                    return "action";
                case ExceptionArgument.comparison:
                    return "comparison";
                case ExceptionArgument.exceptions:
                    return "exceptions";
                case ExceptionArgument.exception:
                    return "exception";
                case ExceptionArgument.pointer:
                    return "pointer";
                case ExceptionArgument.start:
                    return "start";
                case ExceptionArgument.format:
                    return "format";
                case ExceptionArgument.formats:
                    return "formats";
                case ExceptionArgument.culture:
                    return "culture";
                case ExceptionArgument.comparer:
                    return "comparer";
                case ExceptionArgument.comparable:
                    return "comparable";
                case ExceptionArgument.source:
                    return "source";
                case ExceptionArgument.length:
                    return "length";
                case ExceptionArgument.comparisonType:
                    return "comparisonType";
                case ExceptionArgument.manager:
                    return "manager";
                case ExceptionArgument.sourceBytesToCopy:
                    return "sourceBytesToCopy";
                case ExceptionArgument.callBack:
                    return "callBack";
                case ExceptionArgument.creationOptions:
                    return "creationOptions";
                case ExceptionArgument.function:
                    return "function";
                case ExceptionArgument.scheduler:
                    return "scheduler";
                case ExceptionArgument.continuation:
                    return "continuation";
                case ExceptionArgument.continuationAction:
                    return "continuationAction";
                case ExceptionArgument.continuationFunction:
                    return "continuationFunction";
                case ExceptionArgument.tasks:
                    return "tasks";
                case ExceptionArgument.asyncResult:
                    return "asyncResult";
                case ExceptionArgument.beginMethod:
                    return "beginMethod";
                case ExceptionArgument.endMethod:
                    return "endMethod";
                case ExceptionArgument.endFunction:
                    return "endFunction";
                case ExceptionArgument.cancellationToken:
                    return "cancellationToken";
                case ExceptionArgument.continuationOptions:
                    return "continuationOptions";
                case ExceptionArgument.delay:
                    return "delay";
                case ExceptionArgument.millisecondsDelay:
                    return "millisecondsDelay";
                case ExceptionArgument.millisecondsTimeout:
                    return "millisecondsTimeout";
                case ExceptionArgument.stateMachine:
                    return "stateMachine";
                case ExceptionArgument.timeout:
                    return "timeout";
                case ExceptionArgument.type:
                    return "type";
                case ExceptionArgument.sourceIndex:
                    return "sourceIndex";
                case ExceptionArgument.sourceArray:
                    return "sourceArray";
                case ExceptionArgument.destinationIndex:
                    return "destinationIndex";
                case ExceptionArgument.destinationArray:
                    return "destinationArray";
                case ExceptionArgument.pHandle:
                    return "pHandle";
                case ExceptionArgument.handle:
                    return "handle";
                case ExceptionArgument.other:
                    return "other";
                case ExceptionArgument.newSize:
                    return "newSize";
                case ExceptionArgument.lowerBounds:
                    return "lowerBounds";
                case ExceptionArgument.lengths:
                    return "lengths";
                case ExceptionArgument.len:
                    return "len";
                case ExceptionArgument.keys:
                    return "keys";
                case ExceptionArgument.indices:
                    return "indices";
                case ExceptionArgument.index1:
                    return "index1";
                case ExceptionArgument.index2:
                    return "index2";
                case ExceptionArgument.index3:
                    return "index3";
                case ExceptionArgument.length1:
                    return "length1";
                case ExceptionArgument.length2:
                    return "length2";
                case ExceptionArgument.length3:
                    return "length3";
                case ExceptionArgument.endIndex:
                    return "endIndex";
                case ExceptionArgument.elementType:
                    return "elementType";
                case ExceptionArgument.arrayIndex:
                    return "arrayIndex";
                case ExceptionArgument.year:
                    return "year";
                case ExceptionArgument.codePoint:
                    return "codePoint";
                case ExceptionArgument.str:
                    return "str";
                case ExceptionArgument.options:
                    return "options";
                case ExceptionArgument.prefix:
                    return "prefix";
                case ExceptionArgument.suffix:
                    return "suffix";
                case ExceptionArgument.buffer:
                    return "buffer";
                case ExceptionArgument.buffers:
                    return "buffers";
                case ExceptionArgument.offset:
                    return "offset";
                case ExceptionArgument.stream:
                    return "stream";
                case ExceptionArgument.anyOf:
                    return "anyOf";
                case ExceptionArgument.overlapped:
                    return "overlapped";
                case ExceptionArgument.minimumBytes:
                    return "minimumBytes";
<<<<<<< HEAD
                case ExceptionArgument.arrayType:
                    return "arrayType";
=======
                case ExceptionArgument.divisor:
                    return "divisor";
                case ExceptionArgument.factor:
                    return "factor";
>>>>>>> 952ac21a
                default:
                    Debug.Fail("The enum value is not defined, please check the ExceptionArgument Enum.");
                    return "";
            }
        }

#if false // Reflection-based implementation does not work for NativeAOT
        // This function will convert an ExceptionResource enum value to the resource string.
        [MethodImpl(MethodImplOptions.NoInlining)]
        private static string GetResourceString(ExceptionResource resource)
        {
            Debug.Assert(Enum.IsDefined(resource),
                "The enum value is not defined, please check the ExceptionResource Enum.");

            return SR.GetResourceString(resource.ToString());
        }
#endif

        private static string GetResourceString(ExceptionResource resource)
        {
            switch (resource)
            {
                case ExceptionResource.ArgumentOutOfRange_IndexMustBeLessOrEqual:
                    return SR.ArgumentOutOfRange_IndexMustBeLessOrEqual;
                case ExceptionResource.ArgumentOutOfRange_IndexMustBeLess:
                    return SR.ArgumentOutOfRange_IndexMustBeLess;
                case ExceptionResource.ArgumentOutOfRange_IndexCount:
                    return SR.ArgumentOutOfRange_IndexCount;
                case ExceptionResource.ArgumentOutOfRange_IndexCountBuffer:
                    return SR.ArgumentOutOfRange_IndexCountBuffer;
                case ExceptionResource.ArgumentOutOfRange_Count:
                    return SR.ArgumentOutOfRange_Count;
                case ExceptionResource.ArgumentOutOfRange_Year:
                    return SR.ArgumentOutOfRange_Year;
                case ExceptionResource.Arg_ArrayPlusOffTooSmall:
                    return SR.Arg_ArrayPlusOffTooSmall;
                case ExceptionResource.Arg_ByteArrayTooSmallForValue:
                    return SR.Arg_ByteArrayTooSmallForValue;
                case ExceptionResource.NotSupported_ReadOnlyCollection:
                    return SR.NotSupported_ReadOnlyCollection;
                case ExceptionResource.Arg_RankMultiDimNotSupported:
                    return SR.Arg_RankMultiDimNotSupported;
                case ExceptionResource.Arg_NonZeroLowerBound:
                    return SR.Arg_NonZeroLowerBound;
                case ExceptionResource.ArgumentOutOfRange_GetCharCountOverflow:
                    return SR.ArgumentOutOfRange_GetCharCountOverflow;
                case ExceptionResource.ArgumentOutOfRange_ListInsert:
                    return SR.ArgumentOutOfRange_ListInsert;
                case ExceptionResource.ArgumentOutOfRange_NeedNonNegNum:
                    return SR.ArgumentOutOfRange_NeedNonNegNum;
                case ExceptionResource.ArgumentOutOfRange_SmallCapacity:
                    return SR.ArgumentOutOfRange_SmallCapacity;
                case ExceptionResource.Argument_InvalidOffLen:
                    return SR.Argument_InvalidOffLen;
                case ExceptionResource.Argument_CannotExtractScalar:
                    return SR.Argument_CannotExtractScalar;
                case ExceptionResource.ArgumentOutOfRange_BiggerThanCollection:
                    return SR.ArgumentOutOfRange_BiggerThanCollection;
                case ExceptionResource.Serialization_MissingKeys:
                    return SR.Serialization_MissingKeys;
                case ExceptionResource.Serialization_NullKey:
                    return SR.Serialization_NullKey;
                case ExceptionResource.NotSupported_KeyCollectionSet:
                    return SR.NotSupported_KeyCollectionSet;
                case ExceptionResource.NotSupported_ValueCollectionSet:
                    return SR.NotSupported_ValueCollectionSet;
                case ExceptionResource.NotSupported_ByRefLikeArray:
                    return SR.NotSupported_ByRefLikeArray;
                case ExceptionResource.NotSupported_VoidArray:
                    return SR.NotSupported_VoidArray;
                case ExceptionResource.NotSupported_OpenType:
                    return SR.NotSupported_OpenType;
                case ExceptionResource.InvalidOperation_NullArray:
                    return SR.InvalidOperation_NullArray;
                case ExceptionResource.TaskT_TransitionToFinal_AlreadyCompleted:
                    return SR.TaskT_TransitionToFinal_AlreadyCompleted;
                case ExceptionResource.TaskCompletionSourceT_TrySetException_NullException:
                    return SR.TaskCompletionSourceT_TrySetException_NullException;
                case ExceptionResource.TaskCompletionSourceT_TrySetException_NoExceptions:
                    return SR.TaskCompletionSourceT_TrySetException_NoExceptions;
                case ExceptionResource.NotSupported_StringComparison:
                    return SR.NotSupported_StringComparison;
                case ExceptionResource.ConcurrentCollection_SyncRoot_NotSupported:
                    return SR.ConcurrentCollection_SyncRoot_NotSupported;
                case ExceptionResource.Task_MultiTaskContinuation_NullTask:
                    return SR.Task_MultiTaskContinuation_NullTask;
                case ExceptionResource.InvalidOperation_WrongAsyncResultOrEndCalledMultiple:
                    return SR.InvalidOperation_WrongAsyncResultOrEndCalledMultiple;
                case ExceptionResource.Task_MultiTaskContinuation_EmptyTaskList:
                    return SR.Task_MultiTaskContinuation_EmptyTaskList;
                case ExceptionResource.Task_Start_TaskCompleted:
                    return SR.Task_Start_TaskCompleted;
                case ExceptionResource.Task_Start_Promise:
                    return SR.Task_Start_Promise;
                case ExceptionResource.Task_Start_ContinuationTask:
                    return SR.Task_Start_ContinuationTask;
                case ExceptionResource.Task_Start_AlreadyStarted:
                    return SR.Task_Start_AlreadyStarted;
                case ExceptionResource.Task_RunSynchronously_Continuation:
                    return SR.Task_RunSynchronously_Continuation;
                case ExceptionResource.Task_RunSynchronously_Promise:
                    return SR.Task_RunSynchronously_Promise;
                case ExceptionResource.Task_RunSynchronously_TaskCompleted:
                    return SR.Task_RunSynchronously_TaskCompleted;
                case ExceptionResource.Task_RunSynchronously_AlreadyStarted:
                    return SR.Task_RunSynchronously_AlreadyStarted;
                case ExceptionResource.AsyncMethodBuilder_InstanceNotInitialized:
                    return SR.AsyncMethodBuilder_InstanceNotInitialized;
                case ExceptionResource.Task_ContinueWith_ESandLR:
                    return SR.Task_ContinueWith_ESandLR;
                case ExceptionResource.Task_ContinueWith_NotOnAnything:
                    return SR.Task_ContinueWith_NotOnAnything;
                case ExceptionResource.Task_InvalidTimerTimeSpan:
                    return SR.Task_InvalidTimerTimeSpan;
                case ExceptionResource.Task_Delay_InvalidMillisecondsDelay:
                    return SR.Task_Delay_InvalidMillisecondsDelay;
                case ExceptionResource.Task_Dispose_NotCompleted:
                    return SR.Task_Dispose_NotCompleted;
                case ExceptionResource.Task_ThrowIfDisposed:
                    return SR.Task_ThrowIfDisposed;
                case ExceptionResource.Task_WaitMulti_NullTask:
                    return SR.Task_WaitMulti_NullTask;
                case ExceptionResource.ArgumentException_OtherNotArrayOfCorrectLength:
                    return SR.ArgumentException_OtherNotArrayOfCorrectLength;
                case ExceptionResource.ArgumentNull_Array:
                    return SR.ArgumentNull_Array;
                case ExceptionResource.ArgumentNull_SafeHandle:
                    return SR.ArgumentNull_SafeHandle;
                case ExceptionResource.ArgumentOutOfRange_EndIndexStartIndex:
                    return SR.ArgumentOutOfRange_EndIndexStartIndex;
                case ExceptionResource.ArgumentOutOfRange_Enum:
                    return SR.ArgumentOutOfRange_Enum;
                case ExceptionResource.ArgumentOutOfRange_HugeArrayNotSupported:
                    return SR.ArgumentOutOfRange_HugeArrayNotSupported;
                case ExceptionResource.Argument_AddingDuplicate:
                    return SR.Argument_AddingDuplicate;
                case ExceptionResource.Argument_InvalidArgumentForComparison:
                    return SR.Argument_InvalidArgumentForComparison;
                case ExceptionResource.Arg_LowerBoundsMustMatch:
                    return SR.Arg_LowerBoundsMustMatch;
                case ExceptionResource.Arg_MustBeType:
                    return SR.Arg_MustBeType;
                case ExceptionResource.Arg_Need1DArray:
                    return SR.Arg_Need1DArray;
                case ExceptionResource.Arg_Need2DArray:
                    return SR.Arg_Need2DArray;
                case ExceptionResource.Arg_Need3DArray:
                    return SR.Arg_Need3DArray;
                case ExceptionResource.Arg_NeedAtLeast1Rank:
                    return SR.Arg_NeedAtLeast1Rank;
                case ExceptionResource.Arg_RankIndices:
                    return SR.Arg_RankIndices;
                case ExceptionResource.Arg_RanksAndBounds:
                    return SR.Arg_RanksAndBounds;
                case ExceptionResource.InvalidOperation_IComparerFailed:
                    return SR.InvalidOperation_IComparerFailed;
                case ExceptionResource.NotSupported_FixedSizeCollection:
                    return SR.NotSupported_FixedSizeCollection;
                case ExceptionResource.Rank_MultiDimNotSupported:
                    return SR.Rank_MultiDimNotSupported;
                case ExceptionResource.Arg_TypeNotSupported:
                    return SR.Arg_TypeNotSupported;
                case ExceptionResource.Argument_SpansMustHaveSameLength:
                    return SR.Argument_SpansMustHaveSameLength;
                case ExceptionResource.Argument_InvalidFlag:
                    return SR.Argument_InvalidFlag;
                case ExceptionResource.CancellationTokenSource_Disposed:
                    return SR.CancellationTokenSource_Disposed;
                case ExceptionResource.Argument_AlignmentMustBePow2:
                    return SR.Argument_AlignmentMustBePow2;
                case ExceptionResource.ArgumentOutOfRange_NotGreaterThanBufferLength:
                    return SR.ArgumentOutOfRange_NotGreaterThanBufferLength;
                case ExceptionResource.InvalidOperation_SpanOverlappedOperation:
                    return SR.InvalidOperation_SpanOverlappedOperation;
                case ExceptionResource.InvalidOperation_TimeProviderNullLocalTimeZone:
                    return SR.InvalidOperation_TimeProviderNullLocalTimeZone;
                case ExceptionResource.InvalidOperation_TimeProviderInvalidTimestampFrequency:
                    return SR.InvalidOperation_TimeProviderInvalidTimestampFrequency;
                case ExceptionResource.Format_UnexpectedClosingBrace:
                    return SR.Format_UnexpectedClosingBrace;
                case ExceptionResource.Format_UnclosedFormatItem:
                    return SR.Format_UnclosedFormatItem;
                case ExceptionResource.Format_ExpectedAsciiDigit:
                    return SR.Format_ExpectedAsciiDigit;
                case ExceptionResource.Argument_HasToBeArrayClass:
                    return SR.Argument_HasToBeArrayClass;
                default:
                    Debug.Fail("The enum value is not defined, please check the ExceptionResource Enum.");
                    return "";
            }
        }
    }

    //
    // The convention for this enum is using the argument name as the enum name
    //
    internal enum ExceptionArgument
    {
        obj,
        dictionary,
        array,
        info,
        key,
        text,
        values,
        value,
        startIndex,
        task,
        bytes,
        byteIndex,
        byteCount,
        ch,
        chars,
        charIndex,
        charCount,
        s,
        input,
        ownedMemory,
        list,
        index,
        capacity,
        collection,
        item,
        converter,
        match,
        count,
        action,
        comparison,
        exceptions,
        exception,
        pointer,
        start,
        format,
        formats,
        culture,
        comparer,
        comparable,
        source,
        length,
        comparisonType,
        manager,
        sourceBytesToCopy,
        callBack,
        creationOptions,
        function,
        scheduler,
        continuation,
        continuationAction,
        continuationFunction,
        tasks,
        asyncResult,
        beginMethod,
        endMethod,
        endFunction,
        cancellationToken,
        continuationOptions,
        delay,
        millisecondsDelay,
        millisecondsTimeout,
        stateMachine,
        timeout,
        type,
        sourceIndex,
        sourceArray,
        destinationIndex,
        destinationArray,
        pHandle,
        handle,
        other,
        newSize,
        lowerBounds,
        lengths,
        len,
        keys,
        indices,
        index1,
        index2,
        index3,
        length1,
        length2,
        length3,
        endIndex,
        elementType,
        arrayIndex,
        year,
        codePoint,
        str,
        options,
        prefix,
        suffix,
        buffer,
        buffers,
        offset,
        stream,
        anyOf,
        overlapped,
        minimumBytes,
<<<<<<< HEAD
        arrayType,
=======
        divisor,
        factor,
>>>>>>> 952ac21a
    }

    //
    // The convention for this enum is using the resource name as the enum name
    //
    internal enum ExceptionResource
    {
        ArgumentOutOfRange_IndexMustBeLessOrEqual,
        ArgumentOutOfRange_IndexMustBeLess,
        ArgumentOutOfRange_IndexCount,
        ArgumentOutOfRange_IndexCountBuffer,
        ArgumentOutOfRange_Count,
        ArgumentOutOfRange_Year,
        Arg_ArrayPlusOffTooSmall,
        Arg_ByteArrayTooSmallForValue,
        NotSupported_ReadOnlyCollection,
        Arg_RankMultiDimNotSupported,
        Arg_NonZeroLowerBound,
        ArgumentOutOfRange_GetCharCountOverflow,
        ArgumentOutOfRange_ListInsert,
        ArgumentOutOfRange_NeedNonNegNum,
        ArgumentOutOfRange_NotGreaterThanBufferLength,
        ArgumentOutOfRange_SmallCapacity,
        Argument_InvalidOffLen,
        Argument_CannotExtractScalar,
        ArgumentOutOfRange_BiggerThanCollection,
        Serialization_MissingKeys,
        Serialization_NullKey,
        NotSupported_KeyCollectionSet,
        NotSupported_ValueCollectionSet,
        NotSupported_ByRefLikeArray,
        NotSupported_VoidArray,
        NotSupported_OpenType,
        InvalidOperation_NullArray,
        TaskT_TransitionToFinal_AlreadyCompleted,
        TaskCompletionSourceT_TrySetException_NullException,
        TaskCompletionSourceT_TrySetException_NoExceptions,
        NotSupported_StringComparison,
        ConcurrentCollection_SyncRoot_NotSupported,
        Task_MultiTaskContinuation_NullTask,
        InvalidOperation_WrongAsyncResultOrEndCalledMultiple,
        Task_MultiTaskContinuation_EmptyTaskList,
        Task_Start_TaskCompleted,
        Task_Start_Promise,
        Task_Start_ContinuationTask,
        Task_Start_AlreadyStarted,
        Task_RunSynchronously_Continuation,
        Task_RunSynchronously_Promise,
        Task_RunSynchronously_TaskCompleted,
        Task_RunSynchronously_AlreadyStarted,
        AsyncMethodBuilder_InstanceNotInitialized,
        Task_ContinueWith_ESandLR,
        Task_ContinueWith_NotOnAnything,
        Task_InvalidTimerTimeSpan,
        Task_Delay_InvalidMillisecondsDelay,
        Task_Dispose_NotCompleted,
        Task_ThrowIfDisposed,
        Task_WaitMulti_NullTask,
        ArgumentException_OtherNotArrayOfCorrectLength,
        ArgumentNull_Array,
        ArgumentNull_SafeHandle,
        ArgumentOutOfRange_EndIndexStartIndex,
        ArgumentOutOfRange_Enum,
        ArgumentOutOfRange_HugeArrayNotSupported,
        Argument_AddingDuplicate,
        Argument_InvalidArgumentForComparison,
        Arg_LowerBoundsMustMatch,
        Arg_MustBeType,
        Arg_Need1DArray,
        Arg_Need2DArray,
        Arg_Need3DArray,
        Arg_NeedAtLeast1Rank,
        Arg_RankIndices,
        Arg_RanksAndBounds,
        InvalidOperation_IComparerFailed,
        NotSupported_FixedSizeCollection,
        Rank_MultiDimNotSupported,
        Arg_TypeNotSupported,
        Argument_SpansMustHaveSameLength,
        Argument_InvalidFlag,
        CancellationTokenSource_Disposed,
        Argument_AlignmentMustBePow2,
        InvalidOperation_SpanOverlappedOperation,
        InvalidOperation_TimeProviderNullLocalTimeZone,
        InvalidOperation_TimeProviderInvalidTimestampFrequency,
        Format_UnexpectedClosingBrace,
        Format_UnclosedFormatItem,
        Format_ExpectedAsciiDigit,
        Argument_HasToBeArrayClass,
    }
}<|MERGE_RESOLUTION|>--- conflicted
+++ resolved
@@ -1024,15 +1024,12 @@
                     return "overlapped";
                 case ExceptionArgument.minimumBytes:
                     return "minimumBytes";
-<<<<<<< HEAD
                 case ExceptionArgument.arrayType:
                     return "arrayType";
-=======
                 case ExceptionArgument.divisor:
                     return "divisor";
                 case ExceptionArgument.factor:
                     return "factor";
->>>>>>> 952ac21a
                 default:
                     Debug.Fail("The enum value is not defined, please check the ExceptionArgument Enum.");
                     return "";
@@ -1330,12 +1327,9 @@
         anyOf,
         overlapped,
         minimumBytes,
-<<<<<<< HEAD
         arrayType,
-=======
         divisor,
         factor,
->>>>>>> 952ac21a
     }
 
     //
