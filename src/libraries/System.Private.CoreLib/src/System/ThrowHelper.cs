// Licensed to the .NET Foundation under one or more agreements.
// The .NET Foundation licenses this file to you under the MIT license.


// This file defines an internal static class used to throw exceptions in BCL code.
// The main purpose is to reduce code size.
//
// The old way to throw an exception generates quite a lot IL code and assembly code.
// Following is an example:
//     C# source
//          throw new ArgumentNullException(nameof(key), SR.ArgumentNull_Key);
//     IL code:
//          IL_0003:  ldstr      "key"
//          IL_0008:  ldstr      "ArgumentNull_Key"
//          IL_000d:  call       string System.Environment::GetResourceString(string)
//          IL_0012:  newobj     instance void System.ArgumentNullException::.ctor(string,string)
//          IL_0017:  throw
//    which is 21bytes in IL.
//
// So we want to get rid of the ldstr and call to Environment.GetResource in IL.
// In order to do that, I created two enums: ExceptionResource, ExceptionArgument to represent the
// argument name and resource name in a small integer. The source code will be changed to
//    ThrowHelper.ThrowArgumentNullException(ExceptionArgument.key, ExceptionResource.ArgumentNull_Key);
//
// The IL code will be 7 bytes.
//    IL_0008:  ldc.i4.4
//    IL_0009:  ldc.i4.4
//    IL_000a:  call       void System.ThrowHelper::ThrowArgumentNullException(valuetype System.ExceptionArgument)
//    IL_000f:  ldarg.0
//
// This will also reduce the Jitted code size a lot.
//
// It is very important we do this for generic classes because we can easily generate the same code
// multiple times for different instantiation.
//

using System.Buffers;
using System.Collections.Generic;
using System.Diagnostics;
using System.Diagnostics.CodeAnalysis;
using System.IO;
using System.Runtime.CompilerServices;
using System.Runtime.Serialization;

namespace System
{
    [StackTraceHidden]
    internal static class ThrowHelper
    {
        [DoesNotReturn]
        internal static void ThrowArrayTypeMismatchException()
        {
            throw new ArrayTypeMismatchException();
        }

        [DoesNotReturn]
        internal static void ThrowInvalidTypeWithPointersNotSupported(Type targetType)
        {
            throw new ArgumentException(SR.Format(SR.Argument_InvalidTypeWithPointersNotSupported, targetType));
        }

        [DoesNotReturn]
        internal static void ThrowIndexOutOfRangeException()
        {
            throw new IndexOutOfRangeException();
        }

        [DoesNotReturn]
        internal static void ThrowArgumentOutOfRangeException()
        {
            throw new ArgumentOutOfRangeException();
        }

        [DoesNotReturn]
        internal static void ThrowArgumentException_DestinationTooShort()
        {
            throw new ArgumentException(SR.Argument_DestinationTooShort, "destination");
        }

        [DoesNotReturn]
        internal static void ThrowArgumentException_OverlapAlignmentMismatch()
        {
            throw new ArgumentException(SR.Argument_OverlapAlignmentMismatch);
        }

        [DoesNotReturn]
        internal static void ThrowArgumentException_CannotExtractScalar(ExceptionArgument argument)
        {
            throw GetArgumentException(ExceptionResource.Argument_CannotExtractScalar, argument);
        }

        [DoesNotReturn]
        internal static void ThrowArgumentException_TupleIncorrectType(object obj)
        {
            throw new ArgumentException(SR.Format(SR.ArgumentException_ValueTupleIncorrectType, obj.GetType()), "other");
        }

        [DoesNotReturn]
        internal static void ThrowArgumentOutOfRange_IndexException()
        {
            throw GetArgumentOutOfRangeException(ExceptionArgument.index,
                                                    ExceptionResource.ArgumentOutOfRange_Index);
        }

        [DoesNotReturn]
        internal static void ThrowArgumentException_BadComparer(object? comparer)
        {
            throw new ArgumentException(SR.Format(SR.Arg_BogusIComparer, comparer));
        }

        [DoesNotReturn]
        internal static void ThrowIndexArgumentOutOfRange_NeedNonNegNumException()
        {
            throw GetArgumentOutOfRangeException(ExceptionArgument.index,
                                                    ExceptionResource.ArgumentOutOfRange_NeedNonNegNum);
        }

        [DoesNotReturn]
        internal static void ThrowValueArgumentOutOfRange_NeedNonNegNumException()
        {
            throw GetArgumentOutOfRangeException(ExceptionArgument.value,
                                                    ExceptionResource.ArgumentOutOfRange_NeedNonNegNum);
        }

        [DoesNotReturn]
        internal static void ThrowLengthArgumentOutOfRange_ArgumentOutOfRange_NeedNonNegNum()
        {
            throw GetArgumentOutOfRangeException(ExceptionArgument.length,
                                                    ExceptionResource.ArgumentOutOfRange_NeedNonNegNum);
        }

        [DoesNotReturn]
        internal static void ThrowStartIndexArgumentOutOfRange_ArgumentOutOfRange_Index()
        {
            throw GetArgumentOutOfRangeException(ExceptionArgument.startIndex,
                                                    ExceptionResource.ArgumentOutOfRange_Index);
        }

        [DoesNotReturn]
        internal static void ThrowCountArgumentOutOfRange_ArgumentOutOfRange_Count()
        {
            throw GetArgumentOutOfRangeException(ExceptionArgument.count,
                                                    ExceptionResource.ArgumentOutOfRange_Count);
        }

        [DoesNotReturn]
        internal static void ThrowArgumentOutOfRange_Year()
        {
            throw GetArgumentOutOfRangeException(ExceptionArgument.year,
                                                    ExceptionResource.ArgumentOutOfRange_Year);
        }

        [DoesNotReturn]
        internal static void ThrowArgumentOutOfRange_Month(int month)
        {
            throw new ArgumentOutOfRangeException(nameof(month), month, SR.ArgumentOutOfRange_Month);
        }

        [DoesNotReturn]
        internal static void ThrowArgumentOutOfRange_DayNumber(int dayNumber)
        {
            throw new ArgumentOutOfRangeException(nameof(dayNumber), dayNumber, SR.ArgumentOutOfRange_DayNumber);
        }

        [DoesNotReturn]
        internal static void ThrowArgumentOutOfRange_BadYearMonthDay()
        {
            throw new ArgumentOutOfRangeException(null, SR.ArgumentOutOfRange_BadYearMonthDay);
        }

        [DoesNotReturn]
        internal static void ThrowArgumentOutOfRange_BadHourMinuteSecond()
        {
            throw new ArgumentOutOfRangeException(null, SR.ArgumentOutOfRange_BadHourMinuteSecond);
        }

        [DoesNotReturn]
        internal static void ThrowArgumentOutOfRange_TimeSpanTooLong()
        {
            throw new ArgumentOutOfRangeException(null, SR.Overflow_TimeSpanTooLong);
        }

        [DoesNotReturn]
        internal static void ThrowWrongKeyTypeArgumentException<T>(T key, Type targetType)
        {
            // Generic key to move the boxing to the right hand side of throw
            throw GetWrongKeyTypeArgumentException((object?)key, targetType);
        }

        [DoesNotReturn]
        internal static void ThrowWrongValueTypeArgumentException<T>(T value, Type targetType)
        {
            // Generic key to move the boxing to the right hand side of throw
            throw GetWrongValueTypeArgumentException((object?)value, targetType);
        }

        private static ArgumentException GetAddingDuplicateWithKeyArgumentException(object? key)
        {
            return new ArgumentException(SR.Format(SR.Argument_AddingDuplicateWithKey, key));
        }

        [DoesNotReturn]
        internal static void ThrowAddingDuplicateWithKeyArgumentException<T>(T key)
        {
            // Generic key to move the boxing to the right hand side of throw
            throw GetAddingDuplicateWithKeyArgumentException((object?)key);
        }

        [DoesNotReturn]
        internal static void ThrowKeyNotFoundException<T>(T key)
        {
            // Generic key to move the boxing to the right hand side of throw
            throw GetKeyNotFoundException((object?)key);
        }

        [DoesNotReturn]
        internal static void ThrowArgumentException(ExceptionResource resource)
        {
            throw GetArgumentException(resource);
        }

        [DoesNotReturn]
        internal static void ThrowArgumentException(ExceptionResource resource, ExceptionArgument argument)
        {
            throw GetArgumentException(resource, argument);
        }

        [DoesNotReturn]
        internal static void ThrowArgumentException_HandleNotSync(string paramName)
        {
            throw new ArgumentException(SR.Arg_HandleNotSync, paramName);
        }

        [DoesNotReturn]
        internal static void ThrowArgumentException_HandleNotAsync(string paramName)
        {
            throw new ArgumentException(SR.Arg_HandleNotAsync, paramName);
        }

        [DoesNotReturn]
        internal static void ThrowArgumentNullException(ExceptionArgument argument)
        {
            throw new ArgumentNullException(GetArgumentName(argument));
        }

        [DoesNotReturn]
        internal static void ThrowArgumentNullException(ExceptionResource resource)
        {
            throw new ArgumentNullException(GetResourceString(resource));
        }

        [DoesNotReturn]
        internal static void ThrowArgumentNullException(ExceptionArgument argument, ExceptionResource resource)
        {
            throw new ArgumentNullException(GetArgumentName(argument), GetResourceString(resource));
        }

        [DoesNotReturn]
        internal static void ThrowArgumentOutOfRangeException(ExceptionArgument argument)
        {
            throw new ArgumentOutOfRangeException(GetArgumentName(argument));
        }

        [DoesNotReturn]
        internal static void ThrowArgumentOutOfRangeException(ExceptionArgument argument, ExceptionResource resource)
        {
            throw GetArgumentOutOfRangeException(argument, resource);
        }

        [DoesNotReturn]
        internal static void ThrowArgumentOutOfRangeException(ExceptionArgument argument, int paramNumber, ExceptionResource resource)
        {
            throw GetArgumentOutOfRangeException(argument, paramNumber, resource);
        }

        [DoesNotReturn]
        internal static void ThrowEndOfFileException()
        {
            throw CreateEndOfFileException();
        }

        internal static Exception CreateEndOfFileException() =>
            new EndOfStreamException(SR.IO_EOF_ReadBeyondEOF);

        [DoesNotReturn]
        internal static void ThrowInvalidOperationException()
        {
            throw new InvalidOperationException();
        }

        [DoesNotReturn]
        internal static void ThrowInvalidOperationException(ExceptionResource resource)
        {
            throw GetInvalidOperationException(resource);
        }

        [DoesNotReturn]
        internal static void ThrowInvalidOperationException_OutstandingReferences()
        {
            throw new InvalidOperationException(SR.Memory_OutstandingReferences);
        }

        [DoesNotReturn]
        internal static void ThrowInvalidOperationException(ExceptionResource resource, Exception e)
        {
            throw new InvalidOperationException(GetResourceString(resource), e);
        }

        [DoesNotReturn]
        internal static void ThrowSerializationException(ExceptionResource resource)
        {
            throw new SerializationException(GetResourceString(resource));
        }

        [DoesNotReturn]
        internal static void ThrowSecurityException(ExceptionResource resource)
        {
            throw new System.Security.SecurityException(GetResourceString(resource));
        }

        [DoesNotReturn]
        internal static void ThrowRankException(ExceptionResource resource)
        {
            throw new RankException(GetResourceString(resource));
        }

        [DoesNotReturn]
        internal static void ThrowNotSupportedException(ExceptionResource resource)
        {
            throw new NotSupportedException(GetResourceString(resource));
        }

        [DoesNotReturn]
        internal static void ThrowNotSupportedException_UnseekableStream()
        {
            throw new NotSupportedException(SR.NotSupported_UnseekableStream);
        }

        [DoesNotReturn]
        internal static void ThrowNotSupportedException_UnreadableStream()
        {
            throw new NotSupportedException(SR.NotSupported_UnreadableStream);
        }

        [DoesNotReturn]
        internal static void ThrowNotSupportedException_UnwritableStream()
        {
            throw new NotSupportedException(SR.NotSupported_UnwritableStream);
        }

        [DoesNotReturn]
        internal static void ThrowUnauthorizedAccessException(ExceptionResource resource)
        {
            throw new UnauthorizedAccessException(GetResourceString(resource));
        }

        [DoesNotReturn]
        internal static void ThrowObjectDisposedException(string objectName, ExceptionResource resource)
        {
            throw new ObjectDisposedException(objectName, GetResourceString(resource));
        }

        [DoesNotReturn]
        internal static void ThrowObjectDisposedException_StreamClosed(string? objectName)
        {
            throw new ObjectDisposedException(objectName, SR.ObjectDisposed_StreamClosed);
        }

        [DoesNotReturn]
        internal static void ThrowObjectDisposedException_FileClosed()
        {
            throw new ObjectDisposedException(null, SR.ObjectDisposed_FileClosed);
        }

        [DoesNotReturn]
        internal static void ThrowObjectDisposedException(ExceptionResource resource)
        {
            throw new ObjectDisposedException(null, GetResourceString(resource));
        }

        [DoesNotReturn]
        internal static void ThrowNotSupportedException()
        {
            throw new NotSupportedException();
        }

        [DoesNotReturn]
        internal static void ThrowAggregateException(List<Exception> exceptions)
        {
            throw new AggregateException(exceptions);
        }

        [DoesNotReturn]
        internal static void ThrowOutOfMemoryException()
        {
            throw new OutOfMemoryException();
        }

        [DoesNotReturn]
        internal static void ThrowArgumentException_Argument_InvalidArrayType()
        {
            throw new ArgumentException(SR.Argument_InvalidArrayType);
        }

        [DoesNotReturn]
        internal static void ThrowArgumentException_InvalidHandle(string? paramName)
        {
            throw new ArgumentException(SR.Arg_InvalidHandle, paramName);
        }

        [DoesNotReturn]
        internal static void ThrowInvalidOperationException_InvalidOperation_EnumNotStarted()
        {
            throw new InvalidOperationException(SR.InvalidOperation_EnumNotStarted);
        }

        [DoesNotReturn]
        internal static void ThrowInvalidOperationException_InvalidOperation_EnumEnded()
        {
            throw new InvalidOperationException(SR.InvalidOperation_EnumEnded);
        }

        [DoesNotReturn]
        internal static void ThrowInvalidOperationException_EnumCurrent(int index)
        {
            throw GetInvalidOperationException_EnumCurrent(index);
        }

        [DoesNotReturn]
        internal static void ThrowInvalidOperationException_InvalidOperation_EnumFailedVersion()
        {
            throw new InvalidOperationException(SR.InvalidOperation_EnumFailedVersion);
        }

        [DoesNotReturn]
        internal static void ThrowInvalidOperationException_InvalidOperation_EnumOpCantHappen()
        {
            throw new InvalidOperationException(SR.InvalidOperation_EnumOpCantHappen);
        }

        [DoesNotReturn]
        internal static void ThrowInvalidOperationException_InvalidOperation_NoValue()
        {
            throw new InvalidOperationException(SR.InvalidOperation_NoValue);
        }

        [DoesNotReturn]
        internal static void ThrowInvalidOperationException_ConcurrentOperationsNotSupported()
        {
            throw new InvalidOperationException(SR.InvalidOperation_ConcurrentOperationsNotSupported);
        }

        [DoesNotReturn]
        internal static void ThrowInvalidOperationException_HandleIsNotInitialized()
        {
            throw new InvalidOperationException(SR.InvalidOperation_HandleIsNotInitialized);
        }

        [DoesNotReturn]
        internal static void ThrowInvalidOperationException_HandleIsNotPinned()
        {
            throw new InvalidOperationException(SR.InvalidOperation_HandleIsNotPinned);
        }

        [DoesNotReturn]
        internal static void ThrowArraySegmentCtorValidationFailedExceptions(Array? array, int offset, int count)
        {
            throw GetArraySegmentCtorValidationFailedException(array, offset, count);
        }

        [DoesNotReturn]
        internal static void ThrowFormatException_BadFormatSpecifier()
        {
            throw new FormatException(SR.Argument_BadFormatSpecifier);
        }

        [DoesNotReturn]
        internal static void ThrowArgumentOutOfRangeException_PrecisionTooLarge()
        {
            throw new ArgumentOutOfRangeException("precision", SR.Format(SR.Argument_PrecisionTooLarge, StandardFormat.MaxPrecision));
        }

        [DoesNotReturn]
        internal static void ThrowArgumentOutOfRangeException_SymbolDoesNotFit()
        {
            throw new ArgumentOutOfRangeException("symbol", SR.Argument_BadFormatSpecifier);
        }

        [DoesNotReturn]
<<<<<<< HEAD
        internal static void ThrowArgumentOutOfRangeException_NeedPosNum(string? paramName)
        {
            throw new ArgumentOutOfRangeException(paramName, SR.ArgumentOutOfRange_NeedPosNum);
        }

        [DoesNotReturn]
        internal static void ThrowArgumentOutOfRangeException_NeedNonNegNum(string paramName)
        {
            throw new ArgumentOutOfRangeException(paramName, SR.ArgumentOutOfRange_NeedNonNegNum);
=======
        internal static void ArgumentOutOfRangeException_Enum_Value()
        {
            throw new ArgumentOutOfRangeException("value", SR.ArgumentOutOfRange_Enum);
>>>>>>> 3852a779
        }

        private static Exception GetArraySegmentCtorValidationFailedException(Array? array, int offset, int count)
        {
            if (array == null)
                return new ArgumentNullException(nameof(array));
            if (offset < 0)
                return new ArgumentOutOfRangeException(nameof(offset), SR.ArgumentOutOfRange_NeedNonNegNum);
            if (count < 0)
                return new ArgumentOutOfRangeException(nameof(count), SR.ArgumentOutOfRange_NeedNonNegNum);

            Debug.Assert(array.Length - offset < count);
            return new ArgumentException(SR.Argument_InvalidOffLen);
        }

        private static ArgumentException GetArgumentException(ExceptionResource resource)
        {
            return new ArgumentException(GetResourceString(resource));
        }

        private static InvalidOperationException GetInvalidOperationException(ExceptionResource resource)
        {
            return new InvalidOperationException(GetResourceString(resource));
        }

        private static ArgumentException GetWrongKeyTypeArgumentException(object? key, Type targetType)
        {
            return new ArgumentException(SR.Format(SR.Arg_WrongType, key, targetType), nameof(key));
        }

        private static ArgumentException GetWrongValueTypeArgumentException(object? value, Type targetType)
        {
            return new ArgumentException(SR.Format(SR.Arg_WrongType, value, targetType), nameof(value));
        }

        private static KeyNotFoundException GetKeyNotFoundException(object? key)
        {
            return new KeyNotFoundException(SR.Format(SR.Arg_KeyNotFoundWithKey, key));
        }

        private static ArgumentOutOfRangeException GetArgumentOutOfRangeException(ExceptionArgument argument, ExceptionResource resource)
        {
            return new ArgumentOutOfRangeException(GetArgumentName(argument), GetResourceString(resource));
        }

        private static ArgumentException GetArgumentException(ExceptionResource resource, ExceptionArgument argument)
        {
            return new ArgumentException(GetResourceString(resource), GetArgumentName(argument));
        }

        private static ArgumentOutOfRangeException GetArgumentOutOfRangeException(ExceptionArgument argument, int paramNumber, ExceptionResource resource)
        {
            return new ArgumentOutOfRangeException(GetArgumentName(argument) + "[" + paramNumber.ToString() + "]", GetResourceString(resource));
        }

        private static InvalidOperationException GetInvalidOperationException_EnumCurrent(int index)
        {
            return new InvalidOperationException(
                index < 0 ?
                SR.InvalidOperation_EnumNotStarted :
                SR.InvalidOperation_EnumEnded);
        }

        // Allow nulls for reference types and Nullable<U>, but not for value types.
        // Aggressively inline so the jit evaluates the if in place and either drops the call altogether
        // Or just leaves null test and call to the Non-returning ThrowHelper.ThrowArgumentNullException
        [MethodImpl(MethodImplOptions.AggressiveInlining)]
        internal static void IfNullAndNullsAreIllegalThenThrow<T>(object? value, ExceptionArgument argName)
        {
            // Note that default(T) is not equal to null for value types except when T is Nullable<U>.
            if (!(default(T) == null) && value == null)
                ThrowHelper.ThrowArgumentNullException(argName);
        }

        // Throws if 'T' is disallowed in Vector<T> in the Numerics namespace.
        // If 'T' is allowed, no-ops. JIT will elide the method entirely if 'T'
        // is supported and we're on an optimized release build.
        [MethodImpl(MethodImplOptions.AggressiveInlining)]
        internal static void ThrowForUnsupportedNumericsVectorBaseType<T>() where T : struct
        {
            if (typeof(T) != typeof(byte) && typeof(T) != typeof(sbyte) &&
                typeof(T) != typeof(short) && typeof(T) != typeof(ushort) &&
                typeof(T) != typeof(int) && typeof(T) != typeof(uint) &&
                typeof(T) != typeof(long) && typeof(T) != typeof(ulong) &&
                typeof(T) != typeof(float) && typeof(T) != typeof(double) &&
                typeof(T) != typeof(nint) && typeof(T) != typeof(nuint))
            {
                ThrowNotSupportedException(ExceptionResource.Arg_TypeNotSupported);
            }
        }

        // Throws if 'T' is disallowed in Vector64/128/256<T> in the Intrinsics namespace.
        // If 'T' is allowed, no-ops. JIT will elide the method entirely if 'T'
        // is supported and we're on an optimized release build.
        [MethodImpl(MethodImplOptions.AggressiveInlining)]
        internal static void ThrowForUnsupportedIntrinsicsVectorBaseType<T>() where T : struct
        {
            if (typeof(T) != typeof(byte) && typeof(T) != typeof(sbyte) &&
                typeof(T) != typeof(short) && typeof(T) != typeof(ushort) &&
                typeof(T) != typeof(int) && typeof(T) != typeof(uint) &&
                typeof(T) != typeof(long) && typeof(T) != typeof(ulong) &&
                typeof(T) != typeof(float) && typeof(T) != typeof(double))
            {
                ThrowNotSupportedException(ExceptionResource.Arg_TypeNotSupported);
            }
        }

#if false // Reflection-based implementation does not work for CoreRT/ProjectN
        // This function will convert an ExceptionArgument enum value to the argument name string.
        [MethodImpl(MethodImplOptions.NoInlining)]
        private static string GetArgumentName(ExceptionArgument argument)
        {
            Debug.Assert(Enum.IsDefined(typeof(ExceptionArgument), argument),
                "The enum value is not defined, please check the ExceptionArgument Enum.");

            return argument.ToString();
        }
#endif

        private static string GetArgumentName(ExceptionArgument argument)
        {
            switch (argument)
            {
                case ExceptionArgument.obj:
                    return "obj";
                case ExceptionArgument.dictionary:
                    return "dictionary";
                case ExceptionArgument.array:
                    return "array";
                case ExceptionArgument.info:
                    return "info";
                case ExceptionArgument.key:
                    return "key";
                case ExceptionArgument.text:
                    return "text";
                case ExceptionArgument.values:
                    return "values";
                case ExceptionArgument.value:
                    return "value";
                case ExceptionArgument.startIndex:
                    return "startIndex";
                case ExceptionArgument.task:
                    return "task";
                case ExceptionArgument.bytes:
                    return "bytes";
                case ExceptionArgument.byteIndex:
                    return "byteIndex";
                case ExceptionArgument.byteCount:
                    return "byteCount";
                case ExceptionArgument.ch:
                    return "ch";
                case ExceptionArgument.chars:
                    return "chars";
                case ExceptionArgument.charIndex:
                    return "charIndex";
                case ExceptionArgument.charCount:
                    return "charCount";
                case ExceptionArgument.s:
                    return "s";
                case ExceptionArgument.input:
                    return "input";
                case ExceptionArgument.ownedMemory:
                    return "ownedMemory";
                case ExceptionArgument.list:
                    return "list";
                case ExceptionArgument.index:
                    return "index";
                case ExceptionArgument.capacity:
                    return "capacity";
                case ExceptionArgument.collection:
                    return "collection";
                case ExceptionArgument.item:
                    return "item";
                case ExceptionArgument.converter:
                    return "converter";
                case ExceptionArgument.match:
                    return "match";
                case ExceptionArgument.count:
                    return "count";
                case ExceptionArgument.action:
                    return "action";
                case ExceptionArgument.comparison:
                    return "comparison";
                case ExceptionArgument.exceptions:
                    return "exceptions";
                case ExceptionArgument.exception:
                    return "exception";
                case ExceptionArgument.pointer:
                    return "pointer";
                case ExceptionArgument.start:
                    return "start";
                case ExceptionArgument.format:
                    return "format";
                case ExceptionArgument.formats:
                    return "formats";
                case ExceptionArgument.culture:
                    return "culture";
                case ExceptionArgument.comparer:
                    return "comparer";
                case ExceptionArgument.comparable:
                    return "comparable";
                case ExceptionArgument.source:
                    return "source";
                case ExceptionArgument.state:
                    return "state";
                case ExceptionArgument.length:
                    return "length";
                case ExceptionArgument.comparisonType:
                    return "comparisonType";
                case ExceptionArgument.manager:
                    return "manager";
                case ExceptionArgument.sourceBytesToCopy:
                    return "sourceBytesToCopy";
                case ExceptionArgument.callBack:
                    return "callBack";
                case ExceptionArgument.creationOptions:
                    return "creationOptions";
                case ExceptionArgument.function:
                    return "function";
                case ExceptionArgument.scheduler:
                    return "scheduler";
                case ExceptionArgument.continuationAction:
                    return "continuationAction";
                case ExceptionArgument.continuationFunction:
                    return "continuationFunction";
                case ExceptionArgument.tasks:
                    return "tasks";
                case ExceptionArgument.asyncResult:
                    return "asyncResult";
                case ExceptionArgument.beginMethod:
                    return "beginMethod";
                case ExceptionArgument.endMethod:
                    return "endMethod";
                case ExceptionArgument.endFunction:
                    return "endFunction";
                case ExceptionArgument.cancellationToken:
                    return "cancellationToken";
                case ExceptionArgument.continuationOptions:
                    return "continuationOptions";
                case ExceptionArgument.delay:
                    return "delay";
                case ExceptionArgument.millisecondsDelay:
                    return "millisecondsDelay";
                case ExceptionArgument.millisecondsTimeout:
                    return "millisecondsTimeout";
                case ExceptionArgument.stateMachine:
                    return "stateMachine";
                case ExceptionArgument.timeout:
                    return "timeout";
                case ExceptionArgument.type:
                    return "type";
                case ExceptionArgument.sourceIndex:
                    return "sourceIndex";
                case ExceptionArgument.sourceArray:
                    return "sourceArray";
                case ExceptionArgument.destinationIndex:
                    return "destinationIndex";
                case ExceptionArgument.destinationArray:
                    return "destinationArray";
                case ExceptionArgument.pHandle:
                    return "pHandle";
                case ExceptionArgument.handle:
                    return "handle";
                case ExceptionArgument.other:
                    return "other";
                case ExceptionArgument.newSize:
                    return "newSize";
                case ExceptionArgument.lowerBounds:
                    return "lowerBounds";
                case ExceptionArgument.lengths:
                    return "lengths";
                case ExceptionArgument.len:
                    return "len";
                case ExceptionArgument.keys:
                    return "keys";
                case ExceptionArgument.indices:
                    return "indices";
                case ExceptionArgument.index1:
                    return "index1";
                case ExceptionArgument.index2:
                    return "index2";
                case ExceptionArgument.index3:
                    return "index3";
                case ExceptionArgument.length1:
                    return "length1";
                case ExceptionArgument.length2:
                    return "length2";
                case ExceptionArgument.length3:
                    return "length3";
                case ExceptionArgument.endIndex:
                    return "endIndex";
                case ExceptionArgument.elementType:
                    return "elementType";
                case ExceptionArgument.arrayIndex:
                    return "arrayIndex";
                case ExceptionArgument.year:
                    return "year";
                case ExceptionArgument.codePoint:
                    return "codePoint";
                case ExceptionArgument.str:
                    return "str";
                case ExceptionArgument.options:
                    return "options";
                case ExceptionArgument.prefix:
                    return "prefix";
                case ExceptionArgument.suffix:
                    return "suffix";
                case ExceptionArgument.buffer:
                    return "buffer";
                case ExceptionArgument.buffers:
                    return "buffers";
                case ExceptionArgument.offset:
                    return "offset";
                case ExceptionArgument.stream:
                    return "stream";
                default:
                    Debug.Fail("The enum value is not defined, please check the ExceptionArgument Enum.");
                    return "";
            }
        }

#if false // Reflection-based implementation does not work for CoreRT/ProjectN
        // This function will convert an ExceptionResource enum value to the resource string.
        [MethodImpl(MethodImplOptions.NoInlining)]
        private static string GetResourceString(ExceptionResource resource)
        {
            Debug.Assert(Enum.IsDefined(typeof(ExceptionResource), resource),
                "The enum value is not defined, please check the ExceptionResource Enum.");

            return SR.GetResourceString(resource.ToString());
        }
#endif

        private static string GetResourceString(ExceptionResource resource)
        {
            switch (resource)
            {
                case ExceptionResource.ArgumentOutOfRange_Index:
                    return SR.ArgumentOutOfRange_Index;
                case ExceptionResource.ArgumentOutOfRange_IndexCount:
                    return SR.ArgumentOutOfRange_IndexCount;
                case ExceptionResource.ArgumentOutOfRange_IndexCountBuffer:
                    return SR.ArgumentOutOfRange_IndexCountBuffer;
                case ExceptionResource.ArgumentOutOfRange_Count:
                    return SR.ArgumentOutOfRange_Count;
                case ExceptionResource.ArgumentOutOfRange_Year:
                    return SR.ArgumentOutOfRange_Year;
                case ExceptionResource.Arg_ArrayPlusOffTooSmall:
                    return SR.Arg_ArrayPlusOffTooSmall;
                case ExceptionResource.NotSupported_ReadOnlyCollection:
                    return SR.NotSupported_ReadOnlyCollection;
                case ExceptionResource.Arg_RankMultiDimNotSupported:
                    return SR.Arg_RankMultiDimNotSupported;
                case ExceptionResource.Arg_NonZeroLowerBound:
                    return SR.Arg_NonZeroLowerBound;
                case ExceptionResource.ArgumentOutOfRange_GetCharCountOverflow:
                    return SR.ArgumentOutOfRange_GetCharCountOverflow;
                case ExceptionResource.ArgumentOutOfRange_ListInsert:
                    return SR.ArgumentOutOfRange_ListInsert;
                case ExceptionResource.ArgumentOutOfRange_NeedNonNegNum:
                    return SR.ArgumentOutOfRange_NeedNonNegNum;
                case ExceptionResource.ArgumentOutOfRange_SmallCapacity:
                    return SR.ArgumentOutOfRange_SmallCapacity;
                case ExceptionResource.Argument_InvalidOffLen:
                    return SR.Argument_InvalidOffLen;
                case ExceptionResource.Argument_CannotExtractScalar:
                    return SR.Argument_CannotExtractScalar;
                case ExceptionResource.ArgumentOutOfRange_BiggerThanCollection:
                    return SR.ArgumentOutOfRange_BiggerThanCollection;
                case ExceptionResource.Serialization_MissingKeys:
                    return SR.Serialization_MissingKeys;
                case ExceptionResource.Serialization_NullKey:
                    return SR.Serialization_NullKey;
                case ExceptionResource.NotSupported_KeyCollectionSet:
                    return SR.NotSupported_KeyCollectionSet;
                case ExceptionResource.NotSupported_ValueCollectionSet:
                    return SR.NotSupported_ValueCollectionSet;
                case ExceptionResource.InvalidOperation_NullArray:
                    return SR.InvalidOperation_NullArray;
                case ExceptionResource.TaskT_TransitionToFinal_AlreadyCompleted:
                    return SR.TaskT_TransitionToFinal_AlreadyCompleted;
                case ExceptionResource.TaskCompletionSourceT_TrySetException_NullException:
                    return SR.TaskCompletionSourceT_TrySetException_NullException;
                case ExceptionResource.TaskCompletionSourceT_TrySetException_NoExceptions:
                    return SR.TaskCompletionSourceT_TrySetException_NoExceptions;
                case ExceptionResource.NotSupported_StringComparison:
                    return SR.NotSupported_StringComparison;
                case ExceptionResource.ConcurrentCollection_SyncRoot_NotSupported:
                    return SR.ConcurrentCollection_SyncRoot_NotSupported;
                case ExceptionResource.Task_MultiTaskContinuation_NullTask:
                    return SR.Task_MultiTaskContinuation_NullTask;
                case ExceptionResource.InvalidOperation_WrongAsyncResultOrEndCalledMultiple:
                    return SR.InvalidOperation_WrongAsyncResultOrEndCalledMultiple;
                case ExceptionResource.Task_MultiTaskContinuation_EmptyTaskList:
                    return SR.Task_MultiTaskContinuation_EmptyTaskList;
                case ExceptionResource.Task_Start_TaskCompleted:
                    return SR.Task_Start_TaskCompleted;
                case ExceptionResource.Task_Start_Promise:
                    return SR.Task_Start_Promise;
                case ExceptionResource.Task_Start_ContinuationTask:
                    return SR.Task_Start_ContinuationTask;
                case ExceptionResource.Task_Start_AlreadyStarted:
                    return SR.Task_Start_AlreadyStarted;
                case ExceptionResource.Task_RunSynchronously_Continuation:
                    return SR.Task_RunSynchronously_Continuation;
                case ExceptionResource.Task_RunSynchronously_Promise:
                    return SR.Task_RunSynchronously_Promise;
                case ExceptionResource.Task_RunSynchronously_TaskCompleted:
                    return SR.Task_RunSynchronously_TaskCompleted;
                case ExceptionResource.Task_RunSynchronously_AlreadyStarted:
                    return SR.Task_RunSynchronously_AlreadyStarted;
                case ExceptionResource.AsyncMethodBuilder_InstanceNotInitialized:
                    return SR.AsyncMethodBuilder_InstanceNotInitialized;
                case ExceptionResource.Task_ContinueWith_ESandLR:
                    return SR.Task_ContinueWith_ESandLR;
                case ExceptionResource.Task_ContinueWith_NotOnAnything:
                    return SR.Task_ContinueWith_NotOnAnything;
                case ExceptionResource.Task_InvalidTimerTimeSpan:
                    return SR.Task_InvalidTimerTimeSpan;
                case ExceptionResource.Task_Delay_InvalidMillisecondsDelay:
                    return SR.Task_Delay_InvalidMillisecondsDelay;
                case ExceptionResource.Task_Dispose_NotCompleted:
                    return SR.Task_Dispose_NotCompleted;
                case ExceptionResource.Task_ThrowIfDisposed:
                    return SR.Task_ThrowIfDisposed;
                case ExceptionResource.Task_WaitMulti_NullTask:
                    return SR.Task_WaitMulti_NullTask;
                case ExceptionResource.ArgumentException_OtherNotArrayOfCorrectLength:
                    return SR.ArgumentException_OtherNotArrayOfCorrectLength;
                case ExceptionResource.ArgumentNull_Array:
                    return SR.ArgumentNull_Array;
                case ExceptionResource.ArgumentNull_SafeHandle:
                    return SR.ArgumentNull_SafeHandle;
                case ExceptionResource.ArgumentOutOfRange_EndIndexStartIndex:
                    return SR.ArgumentOutOfRange_EndIndexStartIndex;
                case ExceptionResource.ArgumentOutOfRange_Enum:
                    return SR.ArgumentOutOfRange_Enum;
                case ExceptionResource.ArgumentOutOfRange_HugeArrayNotSupported:
                    return SR.ArgumentOutOfRange_HugeArrayNotSupported;
                case ExceptionResource.Argument_AddingDuplicate:
                    return SR.Argument_AddingDuplicate;
                case ExceptionResource.Argument_InvalidArgumentForComparison:
                    return SR.Argument_InvalidArgumentForComparison;
                case ExceptionResource.Arg_LowerBoundsMustMatch:
                    return SR.Arg_LowerBoundsMustMatch;
                case ExceptionResource.Arg_MustBeType:
                    return SR.Arg_MustBeType;
                case ExceptionResource.Arg_Need1DArray:
                    return SR.Arg_Need1DArray;
                case ExceptionResource.Arg_Need2DArray:
                    return SR.Arg_Need2DArray;
                case ExceptionResource.Arg_Need3DArray:
                    return SR.Arg_Need3DArray;
                case ExceptionResource.Arg_NeedAtLeast1Rank:
                    return SR.Arg_NeedAtLeast1Rank;
                case ExceptionResource.Arg_RankIndices:
                    return SR.Arg_RankIndices;
                case ExceptionResource.Arg_RanksAndBounds:
                    return SR.Arg_RanksAndBounds;
                case ExceptionResource.InvalidOperation_IComparerFailed:
                    return SR.InvalidOperation_IComparerFailed;
                case ExceptionResource.NotSupported_FixedSizeCollection:
                    return SR.NotSupported_FixedSizeCollection;
                case ExceptionResource.Rank_MultiDimNotSupported:
                    return SR.Rank_MultiDimNotSupported;
                case ExceptionResource.Arg_TypeNotSupported:
                    return SR.Arg_TypeNotSupported;
                case ExceptionResource.Argument_SpansMustHaveSameLength:
                    return SR.Argument_SpansMustHaveSameLength;
                case ExceptionResource.Argument_InvalidFlag:
                    return SR.Argument_InvalidFlag;
                case ExceptionResource.CancellationTokenSource_Disposed:
                    return SR.CancellationTokenSource_Disposed;
                default:
                    Debug.Fail("The enum value is not defined, please check the ExceptionResource Enum.");
                    return "";
            }
        }
    }

    //
    // The convention for this enum is using the argument name as the enum name
    //
    internal enum ExceptionArgument
    {
        obj,
        dictionary,
        array,
        info,
        key,
        text,
        values,
        value,
        startIndex,
        task,
        bytes,
        byteIndex,
        byteCount,
        ch,
        chars,
        charIndex,
        charCount,
        s,
        input,
        ownedMemory,
        list,
        index,
        capacity,
        collection,
        item,
        converter,
        match,
        count,
        action,
        comparison,
        exceptions,
        exception,
        pointer,
        start,
        format,
        formats,
        culture,
        comparer,
        comparable,
        source,
        state,
        length,
        comparisonType,
        manager,
        sourceBytesToCopy,
        callBack,
        creationOptions,
        function,
        scheduler,
        continuationAction,
        continuationFunction,
        tasks,
        asyncResult,
        beginMethod,
        endMethod,
        endFunction,
        cancellationToken,
        continuationOptions,
        delay,
        millisecondsDelay,
        millisecondsTimeout,
        stateMachine,
        timeout,
        type,
        sourceIndex,
        sourceArray,
        destinationIndex,
        destinationArray,
        pHandle,
        handle,
        other,
        newSize,
        lowerBounds,
        lengths,
        len,
        keys,
        indices,
        index1,
        index2,
        index3,
        length1,
        length2,
        length3,
        endIndex,
        elementType,
        arrayIndex,
        year,
        codePoint,
        str,
        options,
        prefix,
        suffix,
        buffer,
        buffers,
        offset,
        stream
    }

    //
    // The convention for this enum is using the resource name as the enum name
    //
    internal enum ExceptionResource
    {
        ArgumentOutOfRange_Index,
        ArgumentOutOfRange_IndexCount,
        ArgumentOutOfRange_IndexCountBuffer,
        ArgumentOutOfRange_Count,
        ArgumentOutOfRange_Year,
        Arg_ArrayPlusOffTooSmall,
        NotSupported_ReadOnlyCollection,
        Arg_RankMultiDimNotSupported,
        Arg_NonZeroLowerBound,
        ArgumentOutOfRange_GetCharCountOverflow,
        ArgumentOutOfRange_ListInsert,
        ArgumentOutOfRange_NeedNonNegNum,
        ArgumentOutOfRange_SmallCapacity,
        Argument_InvalidOffLen,
        Argument_CannotExtractScalar,
        ArgumentOutOfRange_BiggerThanCollection,
        Serialization_MissingKeys,
        Serialization_NullKey,
        NotSupported_KeyCollectionSet,
        NotSupported_ValueCollectionSet,
        InvalidOperation_NullArray,
        TaskT_TransitionToFinal_AlreadyCompleted,
        TaskCompletionSourceT_TrySetException_NullException,
        TaskCompletionSourceT_TrySetException_NoExceptions,
        NotSupported_StringComparison,
        ConcurrentCollection_SyncRoot_NotSupported,
        Task_MultiTaskContinuation_NullTask,
        InvalidOperation_WrongAsyncResultOrEndCalledMultiple,
        Task_MultiTaskContinuation_EmptyTaskList,
        Task_Start_TaskCompleted,
        Task_Start_Promise,
        Task_Start_ContinuationTask,
        Task_Start_AlreadyStarted,
        Task_RunSynchronously_Continuation,
        Task_RunSynchronously_Promise,
        Task_RunSynchronously_TaskCompleted,
        Task_RunSynchronously_AlreadyStarted,
        AsyncMethodBuilder_InstanceNotInitialized,
        Task_ContinueWith_ESandLR,
        Task_ContinueWith_NotOnAnything,
        Task_InvalidTimerTimeSpan,
        Task_Delay_InvalidMillisecondsDelay,
        Task_Dispose_NotCompleted,
        Task_ThrowIfDisposed,
        Task_WaitMulti_NullTask,
        ArgumentException_OtherNotArrayOfCorrectLength,
        ArgumentNull_Array,
        ArgumentNull_SafeHandle,
        ArgumentOutOfRange_EndIndexStartIndex,
        ArgumentOutOfRange_Enum,
        ArgumentOutOfRange_HugeArrayNotSupported,
        Argument_AddingDuplicate,
        Argument_InvalidArgumentForComparison,
        Arg_LowerBoundsMustMatch,
        Arg_MustBeType,
        Arg_Need1DArray,
        Arg_Need2DArray,
        Arg_Need3DArray,
        Arg_NeedAtLeast1Rank,
        Arg_RankIndices,
        Arg_RanksAndBounds,
        InvalidOperation_IComparerFailed,
        NotSupported_FixedSizeCollection,
        Rank_MultiDimNotSupported,
        Arg_TypeNotSupported,
        Argument_SpansMustHaveSameLength,
        Argument_InvalidFlag,
        CancellationTokenSource_Disposed,
    }
}<|MERGE_RESOLUTION|>--- conflicted
+++ resolved
@@ -487,7 +487,6 @@
         }
 
         [DoesNotReturn]
-<<<<<<< HEAD
         internal static void ThrowArgumentOutOfRangeException_NeedPosNum(string? paramName)
         {
             throw new ArgumentOutOfRangeException(paramName, SR.ArgumentOutOfRange_NeedPosNum);
@@ -497,11 +496,12 @@
         internal static void ThrowArgumentOutOfRangeException_NeedNonNegNum(string paramName)
         {
             throw new ArgumentOutOfRangeException(paramName, SR.ArgumentOutOfRange_NeedNonNegNum);
-=======
+        }
+
+        [DoesNotReturn]
         internal static void ArgumentOutOfRangeException_Enum_Value()
         {
             throw new ArgumentOutOfRangeException("value", SR.ArgumentOutOfRange_Enum);
->>>>>>> 3852a779
         }
 
         private static Exception GetArraySegmentCtorValidationFailedException(Array? array, int offset, int count)
