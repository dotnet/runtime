// Licensed to the .NET Foundation under one or more agreements.
// The .NET Foundation licenses this file to you under the MIT license.

using System.Buffers;
using System.Diagnostics;
using System.Numerics;
using System.Runtime.CompilerServices;
using System.Runtime.InteropServices;
using System.Runtime.Intrinsics;
using System.Runtime.Intrinsics.X86;
using System.Text.Unicode;

namespace System.Text
{
    public static partial class Ascii
    {
        /// <summary>
        /// Copies text from a source buffer to a destination buffer, converting
        /// ASCII letters to uppercase during the copy.
        /// </summary>
        /// <param name="source">The source buffer from which ASCII text is read.</param>
        /// <param name="destination">The destination buffer to which uppercase text is written.</param>
        /// <param name="bytesWritten">The number of bytes actually written to <paramref name="destination"/>. It's the same as the number of bytes actually read from <paramref name="source"/>.</param>
        /// <returns>An <see cref="OperationStatus"/> describing the result of the operation.</returns>
        /// <remarks>In-place conversion is prohibited, please use <see cref="ToUpperInPlace(Span{byte}, out int)"/> for that.</remarks>
        [MethodImpl(MethodImplOptions.AggressiveInlining)]
        public static OperationStatus ToUpper(ReadOnlySpan<byte> source, Span<byte> destination, out int bytesWritten)
            => ChangeCase<byte, byte, ToUpperConversion>(source, destination, out bytesWritten);

        /// <summary>
        /// Copies text from a source buffer to a destination buffer, converting
        /// ASCII letters to uppercase during the copy.
        /// </summary>
        /// <param name="source">The source buffer from which ASCII text is read.</param>
        /// <param name="destination">The destination buffer to which uppercase text is written.</param>
        /// <param name="charsWritten">The number of characters actually written to <paramref name="destination"/>. It's the same as the number of characters actually read from <paramref name="source"/>.</param>
        /// <returns>An <see cref="OperationStatus"/> describing the result of the operation.</returns>
        /// <remarks>In-place conversion is prohibited, please use <see cref="ToUpperInPlace(Span{char}, out int)"/> for that.</remarks>
        [MethodImpl(MethodImplOptions.AggressiveInlining)]
        public static OperationStatus ToUpper(ReadOnlySpan<char> source, Span<char> destination, out int charsWritten)
            => ChangeCase<ushort, ushort, ToUpperConversion>(MemoryMarshal.Cast<char, ushort>(source), MemoryMarshal.Cast<char, ushort>(destination), out charsWritten);

        /// <summary>
        /// Copies text from a source buffer to a destination buffer, converting
        /// ASCII letters to uppercase during the copy.
        /// </summary>
        /// <param name="source">The source buffer from which ASCII text is read.</param>
        /// <param name="destination">The destination buffer to which uppercase text is written.</param>
        /// <param name="charsWritten">The number of characters actually written to <paramref name="destination"/>. It's the same as the number of bytes actually read from <paramref name="source"/>.</param>
        /// <returns>An <see cref="OperationStatus"/> describing the result of the operation.</returns>
        [MethodImpl(MethodImplOptions.AggressiveInlining)]
        public static OperationStatus ToUpper(ReadOnlySpan<byte> source, Span<char> destination, out int charsWritten)
            => ChangeCase<byte, ushort, ToUpperConversion>(source, MemoryMarshal.Cast<char, ushort>(destination), out charsWritten);

        /// <summary>
        /// Copies text from a source buffer to a destination buffer, converting
        /// ASCII letters to uppercase during the copy.
        /// </summary>
        /// <param name="source">The source buffer from which ASCII text is read.</param>
        /// <param name="destination">The destination buffer to which uppercase text is written.</param>
        /// <param name="bytesWritten">The number of bytes actually written to <paramref name="destination"/>. It's the same as the number of characters actually read from <paramref name="source"/>.</param>
        /// <returns>An <see cref="OperationStatus"/> describing the result of the operation.</returns>
        [MethodImpl(MethodImplOptions.AggressiveInlining)]
        public static OperationStatus ToUpper(ReadOnlySpan<char> source, Span<byte> destination, out int bytesWritten)
            => ChangeCase<ushort, byte, ToUpperConversion>(MemoryMarshal.Cast<char, ushort>(source), destination, out bytesWritten);

        /// <summary>
        /// Copies text from a source buffer to a destination buffer, converting
        /// ASCII letters to lowercase during the copy.
        /// </summary>
        /// <param name="source">The source buffer from which ASCII text is read.</param>
        /// <param name="destination">The destination buffer to which lowercase text is written.</param>
        /// <param name="bytesWritten">The number of bytes actually written to <paramref name="destination"/>. It's the same as the number of bytes actually read from <paramref name="source"/>.</param>
        /// <returns>An <see cref="OperationStatus"/> describing the result of the operation.</returns>
        /// <remarks>In-place conversion is prohibited, please use <see cref="ToLowerInPlace(Span{byte}, out int)"/> for that.</remarks>
        [MethodImpl(MethodImplOptions.AggressiveInlining)]
        public static OperationStatus ToLower(ReadOnlySpan<byte> source, Span<byte> destination, out int bytesWritten)
            => ChangeCase<byte, byte, ToLowerConversion>(source, destination, out bytesWritten);

        /// <summary>
        /// Copies text from a source buffer to a destination buffer, converting
        /// ASCII letters to lowercase during the copy.
        /// </summary>
        /// <param name="source">The source buffer from which ASCII text is read.</param>
        /// <param name="destination">The destination buffer to which lowercase text is written.</param>
        /// <param name="charsWritten">The number of characters actually written to <paramref name="destination"/>. It's the same as the number of characters actually read from <paramref name="source"/>.</param>
        /// <returns>An <see cref="OperationStatus"/> describing the result of the operation.</returns>
        /// <remarks>In-place conversion is prohibited, please use <see cref="ToLowerInPlace(Span{char}, out int)"/> for that.</remarks>
        [MethodImpl(MethodImplOptions.AggressiveInlining)]
        public static OperationStatus ToLower(ReadOnlySpan<char> source, Span<char> destination, out int charsWritten)
            => ChangeCase<ushort, ushort, ToLowerConversion>(MemoryMarshal.Cast<char, ushort>(source), MemoryMarshal.Cast<char, ushort>(destination), out charsWritten);

        /// <summary>
        /// Copies text from a source buffer to a destination buffer, converting
        /// ASCII letters to lowercase during the copy.
        /// </summary>
        /// <param name="source">The source buffer from which ASCII text is read.</param>
        /// <param name="destination">The destination buffer to which lowercase text is written.</param>
        /// <param name="charsWritten">The number of characters actually written to <paramref name="destination"/>. It's the same as the number of bytes actually read from <paramref name="source"/>.</param>
        /// <returns>An <see cref="OperationStatus"/> describing the result of the operation.</returns>
        [MethodImpl(MethodImplOptions.AggressiveInlining)]
        public static OperationStatus ToLower(ReadOnlySpan<byte> source, Span<char> destination, out int charsWritten)
            => ChangeCase<byte, ushort, ToLowerConversion>(source, MemoryMarshal.Cast<char, ushort>(destination), out charsWritten);

        /// <summary>
        /// Copies text from a source buffer to a destination buffer, converting
        /// ASCII letters to lowercase during the copy.
        /// </summary>
        /// <param name="source">The source buffer from which ASCII text is read.</param>
        /// <param name="destination">The destination buffer to which lowercase text is written.</param>
        /// <param name="bytesWritten">The number of bytes actually written to <paramref name="destination"/>. It's the same as the number of characters actually read from <paramref name="source"/>.</param>
        /// <returns>An <see cref="OperationStatus"/> describing the result of the operation.</returns>
        [MethodImpl(MethodImplOptions.AggressiveInlining)]
        public static OperationStatus ToLower(ReadOnlySpan<char> source, Span<byte> destination, out int bytesWritten)
            => ChangeCase<ushort, byte, ToLowerConversion>(MemoryMarshal.Cast<char, ushort>(source), destination, out bytesWritten);

        /// <summary>
        /// Performs in-place uppercase conversion.
        /// </summary>
        /// <param name="value">The ASCII text buffer.</param>
        /// <param name="bytesWritten">The number of processed bytes.</param>
        /// <returns>An <see cref="OperationStatus"/> describing the result of the operation.</returns>
        [MethodImpl(MethodImplOptions.AggressiveInlining)]
        public static OperationStatus ToLowerInPlace(Span<byte> value, out int bytesWritten)
            => ChangeCase<byte, ToLowerConversion>(value, out bytesWritten);

        /// <summary>
        /// Performs in-place uppercase conversion.
        /// </summary>
        /// <param name="value">The ASCII text buffer.</param>
        /// <param name="charsWritten">The number of processed characters.</param>
        /// <returns>An <see cref="OperationStatus"/> describing the result of the operation.</returns>
        [MethodImpl(MethodImplOptions.AggressiveInlining)]
        public static OperationStatus ToLowerInPlace(Span<char> value, out int charsWritten)
            => ChangeCase<ushort, ToLowerConversion>(MemoryMarshal.Cast<char, ushort>(value), out charsWritten);

        /// <summary>
        /// Performs in-place lowercase conversion.
        /// </summary>
        /// <param name="value">The ASCII text buffer.</param>
        /// <param name="bytesWritten">The number of processed bytes.</param>
        /// <returns>An <see cref="OperationStatus"/> describing the result of the operation.</returns>
        [MethodImpl(MethodImplOptions.AggressiveInlining)]
        public static OperationStatus ToUpperInPlace(Span<byte> value, out int bytesWritten)
            => ChangeCase<byte, ToUpperConversion>(value, out bytesWritten);

        /// <summary>
        /// Performs in-place lowercase conversion.
        /// </summary>
        /// <param name="value">The ASCII text buffer.</param>
        /// <param name="charsWritten">The number of processed characters.</param>
        /// <returns>An <see cref="OperationStatus"/> describing the result of the operation.</returns>
        [MethodImpl(MethodImplOptions.AggressiveInlining)]
        public static OperationStatus ToUpperInPlace(Span<char> value, out int charsWritten)
            => ChangeCase<ushort, ToUpperConversion>(MemoryMarshal.Cast<char, ushort>(value), out charsWritten);

        private static unsafe OperationStatus ChangeCase<TFrom, TTo, TCasing>(ReadOnlySpan<TFrom> source, Span<TTo> destination, out int destinationElementsWritten)
            where TFrom : unmanaged, IBinaryInteger<TFrom>
            where TTo : unmanaged, IBinaryInteger<TTo>
            where TCasing : struct
        {
            if (MemoryMarshal.AsBytes(source).Overlaps(MemoryMarshal.AsBytes(destination)))
            {
                ThrowHelper.ThrowInvalidOperationException(ExceptionResource.InvalidOperation_SpanOverlappedOperation);
            }

            nuint numElementsToConvert;
            OperationStatus statusToReturnOnSuccess;

            if (source.Length <= destination.Length)
            {
                numElementsToConvert = (uint)source.Length;
                statusToReturnOnSuccess = OperationStatus.Done;
            }
            else
            {
                numElementsToConvert = (uint)destination.Length;
                statusToReturnOnSuccess = OperationStatus.DestinationTooSmall;
            }

            fixed (TFrom* pSource = &MemoryMarshal.GetReference(source))
            fixed (TTo* pDestination = &MemoryMarshal.GetReference(destination))
            {
                nuint numElementsActuallyConverted = ChangeCase<TFrom, TTo, TCasing>(pSource, pDestination, numElementsToConvert);
                Debug.Assert(numElementsActuallyConverted <= numElementsToConvert);

                destinationElementsWritten = (int)numElementsActuallyConverted;
                return (numElementsToConvert == numElementsActuallyConverted) ? statusToReturnOnSuccess : OperationStatus.InvalidData;
            }
        }

        private static unsafe OperationStatus ChangeCase<T, TCasing>(Span<T> buffer, out int elementsWritten)
            where T : unmanaged, IBinaryInteger<T>
            where TCasing : struct
        {
            fixed (T* pBuffer = &MemoryMarshal.GetReference(buffer))
            {
                nuint numElementsActuallyConverted = ChangeCase<T, T, TCasing>(pBuffer, pBuffer, (nuint)buffer.Length);
                Debug.Assert(numElementsActuallyConverted <= (nuint)buffer.Length);

                elementsWritten = (int)numElementsActuallyConverted;
                return elementsWritten == buffer.Length ? OperationStatus.Done : OperationStatus.InvalidData;
            }
        }

        private static unsafe nuint ChangeCase<TFrom, TTo, TCasing>(TFrom* pSrc, TTo* pDest, nuint elementCount)
            where TFrom : unmanaged, IBinaryInteger<TFrom>
            where TTo : unmanaged, IBinaryInteger<TTo>
            where TCasing : struct
        {
            Debug.Assert(typeof(TFrom) == typeof(byte) || typeof(TFrom) == typeof(ushort));
            Debug.Assert(typeof(TTo) == typeof(byte) || typeof(TTo) == typeof(ushort));
            Debug.Assert(typeof(TCasing) == typeof(ToUpperConversion) || typeof(TCasing) == typeof(ToLowerConversion));

            bool sourceIsAscii = (sizeof(TFrom) == 1); // JIT turns this into a const
            bool destIsAscii = (sizeof(TTo) == 1); // JIT turns this into a const
            bool conversionIsWidening = sourceIsAscii && !destIsAscii; // JIT turns this into a const
            bool conversionIsNarrowing = !sourceIsAscii && destIsAscii; // JIT turns this into a const
            bool conversionIsWidthPreserving = typeof(TFrom) == typeof(TTo); // JIT turns this into a const
            bool conversionIsToUpper = (typeof(TCasing) == typeof(ToUpperConversion)); // JIT turns this into a const
            uint numInputElementsToConsumeEachVectorizedLoopIteration = (uint)(sizeof(Vector128<byte>) / sizeof(TFrom)); // JIT turns this into a const

            nuint i = 0;

            // The only situation we can't easily optimize is non-hardware-accelerated
            // widening or narrowing. In this case, fall back to a naive element-by-element
            // loop.

            if (!conversionIsWidthPreserving && !Vector128.IsHardwareAccelerated)
            {
                goto DrainRemaining;
            }

            // Process the input as a series of 128-bit blocks.

            if (Vector128.IsHardwareAccelerated && elementCount >= numInputElementsToConsumeEachVectorizedLoopIteration)
            {
                // Unaligned read and check for non-ASCII data.

                Vector128<TFrom> srcVector = Vector128.LoadUnsafe(ref *pSrc);
                if (VectorContainsNonAsciiChar(srcVector))
                {
                    goto Drain64;
                }

                // Now find matching characters and perform case conversion.
                // Basically, the (A <= value && value <= Z) check is converted to:
                // (value - CONST) <= (Z - A), but using signed instead of unsigned arithmetic.

                TFrom SourceSignedMinValue = TFrom.CreateTruncating(1 << (8 * sizeof(TFrom) - 1));
                Vector128<TFrom> subtractionVector = Vector128.Create(conversionIsToUpper ? (SourceSignedMinValue + TFrom.CreateTruncating('a')) : (SourceSignedMinValue + TFrom.CreateTruncating('A')));
                Vector128<TFrom> comparisionVector = Vector128.Create(SourceSignedMinValue + TFrom.CreateTruncating(26 /* A..Z or a..z */));
                Vector128<TFrom> caseConversionVector = Vector128.Create(TFrom.CreateTruncating(0x20)); // works both directions

                Vector128<TFrom> matches = SignedLessThan((srcVector - subtractionVector), comparisionVector);
                srcVector ^= (matches & caseConversionVector);

                // Now write to the destination.

                ChangeWidthAndWriteTo(srcVector, pDest, 0);

                // Now that the first conversion is out of the way, calculate how
                // many elements we should skip in order to have future writes be
                // aligned.

                uint expectedWriteAlignment = numInputElementsToConsumeEachVectorizedLoopIteration * (uint)sizeof(TTo); // JIT turns this into a const
                i = numInputElementsToConsumeEachVectorizedLoopIteration - ((uint)pDest % expectedWriteAlignment) / (uint)sizeof(TTo);
                Debug.Assert((nuint)(&pDest[i]) % expectedWriteAlignment == 0, "Destination buffer wasn't properly aligned!");

                // Future iterations of this loop will be aligned,
                // except for the last iteration.

                while (true)
                {
                    Debug.Assert(i <= elementCount, "We overran a buffer somewhere.");

                    if ((elementCount - i) < numInputElementsToConsumeEachVectorizedLoopIteration)
                    {
                        // If we're about to enter the final iteration of the loop, back up so that
                        // we can read one unaligned block. If we've already consumed all the data,
                        // jump straight to the end.

                        if (i == elementCount)
                        {
                            goto Return;
                        }

                        i = elementCount - numInputElementsToConsumeEachVectorizedLoopIteration;
                    }

                    // Unaligned read & check for non-ASCII data.

                    srcVector = Vector128.LoadUnsafe(ref *pSrc, i);
                    if (VectorContainsNonAsciiChar(srcVector))
                    {
                        goto Drain64;
                    }

                    // Now find matching characters and perform case conversion.

                    matches = SignedLessThan((srcVector - subtractionVector), comparisionVector);
                    srcVector ^= (matches & caseConversionVector);

                    // Now write to the destination.
                    // We expect this write to be aligned except for the last run through the loop.

                    ChangeWidthAndWriteTo(srcVector, pDest, i);
                    i += numInputElementsToConsumeEachVectorizedLoopIteration;
                }
            }

        Drain64:

            // Attempt to process blocks of 64 input bits.

            if (IntPtr.Size >= 8 && (elementCount - i) >= (nuint)(8 / sizeof(TFrom)))
            {
                ulong nextBlockAsUInt64 = Unsafe.ReadUnaligned<ulong>(&pSrc[i]);
                if (sourceIsAscii)
                {
                    if (!Utf8Utility.AllBytesInUInt64AreAscii(nextBlockAsUInt64))
                    {
                        goto Drain32;
                    }
                    nextBlockAsUInt64 = (conversionIsToUpper)
                        ? Utf8Utility.ConvertAllAsciiBytesInUInt64ToUppercase(nextBlockAsUInt64)
                        : Utf8Utility.ConvertAllAsciiBytesInUInt64ToLowercase(nextBlockAsUInt64);
                }
                else
                {
                    if (!Utf16Utility.AllCharsInUInt64AreAscii(nextBlockAsUInt64))
                    {
                        goto Drain32;
                    }
                    nextBlockAsUInt64 = (conversionIsToUpper)
                        ? Utf16Utility.ConvertAllAsciiCharsInUInt64ToUppercase(nextBlockAsUInt64)
                        : Utf16Utility.ConvertAllAsciiCharsInUInt64ToLowercase(nextBlockAsUInt64);
                }

                if (conversionIsWidthPreserving)
                {
                    Unsafe.WriteUnaligned<ulong>(&pDest[i], nextBlockAsUInt64);
                }
                else
                {
                    Debug.Assert(Vector128.IsHardwareAccelerated);

                    Vector128<ulong> blockAsVectorOfUInt64 = Vector128.CreateScalarUnsafe(nextBlockAsUInt64);
                    if (conversionIsWidening)
                    {
                        Vector128.StoreUnsafe(Vector128.WidenLower(blockAsVectorOfUInt64.AsByte()), ref *(ushort*)pDest, i);
                    }
                    else
                    {
                        Vector128<ushort> blockAsVectorOfUInt16 = blockAsVectorOfUInt64.AsUInt16();
                        Vector128<uint> narrowedBlock = Vector128.Narrow(blockAsVectorOfUInt16, blockAsVectorOfUInt16).AsUInt32();
                        Unsafe.WriteUnaligned<uint>(&pDest[i], narrowedBlock.ToScalar());
                    }
                }

                i += (nuint)(8 / sizeof(TFrom));

                // If vectorization is not accelerated, turn this into a while loop.

                if (!Vector128.IsHardwareAccelerated)
                {
                    goto Drain64;
                }
            }

        Drain32:

            // Attempt to process blocks of 32 input bits.

            if ((elementCount - i) >= (nuint)(4 / sizeof(TFrom)))
            {
                uint nextBlockAsUInt32 = Unsafe.ReadUnaligned<uint>(&pSrc[i]);
                if (sourceIsAscii)
                {
                    if (!Utf8Utility.AllBytesInUInt32AreAscii(nextBlockAsUInt32))
                    {
                        goto DrainRemaining;
                    }
                    nextBlockAsUInt32 = (conversionIsToUpper)
                        ? Utf8Utility.ConvertAllAsciiBytesInUInt32ToUppercase(nextBlockAsUInt32)
                        : Utf8Utility.ConvertAllAsciiBytesInUInt32ToLowercase(nextBlockAsUInt32);
                }
                else
                {
                    if (!Utf16Utility.AllCharsInUInt32AreAscii(nextBlockAsUInt32))
                    {
                        goto DrainRemaining;
                    }
                    nextBlockAsUInt32 = (conversionIsToUpper)
                        ? Utf16Utility.ConvertAllAsciiCharsInUInt32ToUppercase(nextBlockAsUInt32)
                        : Utf16Utility.ConvertAllAsciiCharsInUInt32ToLowercase(nextBlockAsUInt32);
                }

                if (conversionIsWidthPreserving)
                {
                    Unsafe.WriteUnaligned<uint>(&pDest[i], nextBlockAsUInt32);
                }
                else
                {
                    Debug.Assert(Vector128.IsHardwareAccelerated);

                    Vector128<uint> blockAsVectorOfUInt32 = Vector128.CreateScalarUnsafe(nextBlockAsUInt32);
                    if (conversionIsWidening)
                    {
                        Vector128<ulong> widenedBlock = Vector128.WidenLower(blockAsVectorOfUInt32.AsByte()).AsUInt64();
                        Unsafe.WriteUnaligned<ulong>(&pDest[i], widenedBlock.ToScalar());
                    }
                    else
                    {
                        Vector128<ushort> blockAsVectorOfUInt16 = blockAsVectorOfUInt32.AsUInt16();
                        Vector128<ushort> narrowedBlock = Vector128.Narrow(blockAsVectorOfUInt16, blockAsVectorOfUInt16).AsUInt16();
                        Unsafe.WriteUnaligned<ushort>(&pDest[i], narrowedBlock.ToScalar());
                    }
                }

                i += (nuint)(4 / sizeof(TFrom));

                // If vectorization is not accelerated or we're on 32-bit,
                // turn this into a while loop.

                if (IntPtr.Size < 8 || !Vector128.IsHardwareAccelerated)
                {
                    goto Drain32;
                }
            }

        DrainRemaining:

            // Process single elements at a time.

            for (; i < elementCount; i++)
            {
                uint element = uint.CreateTruncating(pSrc[i]);
                if (!UnicodeUtility.IsAsciiCodePoint(element))
                {
                    break;
                }

                if (conversionIsToUpper)
                {
                    if (UnicodeUtility.IsInRangeInclusive(element, 'a', 'z'))
                    {
                        element -= 0x20u; // lowercase to uppercase
                    }
                }
                else
                {
                    if (UnicodeUtility.IsInRangeInclusive(element, 'A', 'Z'))
                    {
                        element += 0x20u; // uppercase to lowercase
                    }
                }
                pDest[i] = TTo.CreateTruncating(element);
            }

        Return:

            return i;
        }

        [MethodImpl(MethodImplOptions.AggressiveInlining)]
<<<<<<< HEAD
        private static unsafe bool VectorContainsAnyNonAsciiData<T>(Vector128<T> vector)
            where T : unmanaged
        {
            if (sizeof(T) == 1)
            {
                if (vector.ExtractMostSignificantBits() != 0) { return true; }
            }
            else if (sizeof(T) == 2)
            {
                if (VectorContainsNonAsciiChar(vector.AsUInt16()))
                {
                    return true;
                }
            }
            else
            {
                Debug.Fail("Unknown types provided.");
                throw new NotSupportedException();
            }

            return false;
=======
        private static unsafe void Widen8To16AndAndWriteTo(Vector128<byte> narrowVector, char* pDest, nuint destOffset)
        {
            if (Vector256.IsHardwareAccelerated)
            {
                Vector256<ushort> wide = Vector256.WidenLower(narrowVector.ToVector256Unsafe());
                wide.StoreUnsafe(ref *(ushort*)pDest, destOffset);
            }
            else
            {
                Vector128.WidenLower(narrowVector).StoreUnsafe(ref *(ushort*)pDest, destOffset);
                Vector128.WidenUpper(narrowVector).StoreUnsafe(ref *(ushort*)pDest, destOffset + 8);
            }
        }

        [MethodImpl(MethodImplOptions.AggressiveInlining)]
        private static unsafe void Narrow16To8AndAndWriteTo(Vector128<ushort> wideVector, byte* pDest, nuint destOffset)
        {
            Vector128<byte> narrow = Vector128.Narrow(wideVector, wideVector);

            if (Sse2.IsSupported)
            {
                // MOVQ is supported even on x86, unaligned accesses allowed
                Sse2.StoreScalar((ulong*)(pDest + destOffset), narrow.AsUInt64());
            }
            else if (Vector64.IsHardwareAccelerated)
            {
                narrow.GetLower().StoreUnsafe(ref *pDest, destOffset);
            }
            else
            {
                Unsafe.WriteUnaligned<ulong>(pDest + destOffset, narrow.AsUInt64().ToScalar());
            }
>>>>>>> 59893de0
        }

        [MethodImpl(MethodImplOptions.AggressiveInlining)]
        private static unsafe void ChangeWidthAndWriteTo<TFrom, TTo>(Vector128<TFrom> vector, TTo* pDest, nuint elementOffset)
            where TFrom : unmanaged
            where TTo : unmanaged
        {
            if (sizeof(TFrom) == sizeof(TTo))
            {
                // no width change needed
                Vector128.StoreUnsafe(vector.As<TFrom, TTo>(), ref *pDest, elementOffset);
            }
            else if (sizeof(TFrom) == 1 && sizeof(TTo) == 2)
            {
                // widening operation required
                if (Vector256.IsHardwareAccelerated)
                {
                    Vector256<ushort> wide = Vector256.WidenLower(vector.AsByte().ToVector256Unsafe());
                    Vector256.StoreUnsafe(wide, ref *(ushort*)pDest, elementOffset);
                }
                else
                {
                    Vector128.StoreUnsafe(Vector128.WidenLower(vector.AsByte()), ref *(ushort*)pDest, elementOffset);
                    Vector128.StoreUnsafe(Vector128.WidenUpper(vector.AsByte()), ref *(ushort*)pDest, elementOffset + 8);
                }
            }
            else if (sizeof(TFrom) == 2 && sizeof(TTo) == 1)
            {
                // narrowing operation required, we know data is all-ASCII so use extract helper
                Vector128<byte> narrow = ExtractAsciiVector(vector.AsUInt16(), vector.AsUInt16());
                narrow.StoreLowerUnsafe(ref *(byte*)pDest, elementOffset);
            }
            else
            {
                Debug.Fail("Unknown types.");
                throw new NotSupportedException();
            }
        }

        [MethodImpl(MethodImplOptions.AggressiveInlining)]
        private static unsafe Vector128<T> SignedLessThan<T>(Vector128<T> left, Vector128<T> right)
            where T : unmanaged
        {
            if (sizeof(T) == 1)
            {
                return Vector128.LessThan(left.AsSByte(), right.AsSByte()).As<sbyte, T>();
            }
            else if (sizeof(T) == 2)
            {
                return Vector128.LessThan(left.AsInt16(), right.AsInt16()).As<short, T>();
            }
            else
            {
                throw new NotSupportedException();
            }
        }

        [MethodImpl(MethodImplOptions.AggressiveInlining)]
        private static unsafe Vector128<TTo> NarrowOrWidenLowerVectorUnsigned<TFrom, TTo>(Vector128<TFrom> vector)
            where TFrom : unmanaged
            where TTo : unmanaged
        {
            if (sizeof(TFrom) == 1 && sizeof(TTo) == 2)
            {
                return Vector128.WidenLower(vector.AsByte()).As<ushort, TTo>();
            }
            else if (sizeof(TFrom) == 2 && sizeof(TTo) == 1)
            {
                return Vector128.Narrow(vector.AsUInt16(), vector.AsUInt16()).As<byte, TTo>();
            }
            else
            {
                throw new NotSupportedException();
            }
        }

        private struct ToUpperConversion { }
        private struct ToLowerConversion { }
    }
}<|MERGE_RESOLUTION|>--- conflicted
+++ resolved
@@ -464,29 +464,6 @@
         }
 
         [MethodImpl(MethodImplOptions.AggressiveInlining)]
-<<<<<<< HEAD
-        private static unsafe bool VectorContainsAnyNonAsciiData<T>(Vector128<T> vector)
-            where T : unmanaged
-        {
-            if (sizeof(T) == 1)
-            {
-                if (vector.ExtractMostSignificantBits() != 0) { return true; }
-            }
-            else if (sizeof(T) == 2)
-            {
-                if (VectorContainsNonAsciiChar(vector.AsUInt16()))
-                {
-                    return true;
-                }
-            }
-            else
-            {
-                Debug.Fail("Unknown types provided.");
-                throw new NotSupportedException();
-            }
-
-            return false;
-=======
         private static unsafe void Widen8To16AndAndWriteTo(Vector128<byte> narrowVector, char* pDest, nuint destOffset)
         {
             if (Vector256.IsHardwareAccelerated)
@@ -519,7 +496,6 @@
             {
                 Unsafe.WriteUnaligned<ulong>(pDest + destOffset, narrow.AsUInt64().ToScalar());
             }
->>>>>>> 59893de0
         }
 
         [MethodImpl(MethodImplOptions.AggressiveInlining)]
