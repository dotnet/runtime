--- conflicted
+++ resolved
@@ -1048,8 +1048,6 @@
         public override int GetHashCode() =>
             _codePage + this.EncoderFallback.GetHashCode() + this.DecoderFallback.GetHashCode();
 
-<<<<<<< HEAD
-=======
         /// <summary>
         /// Creates a <see cref="Stream"/> which serves to transcode data between an inner <see cref="Encoding"/>
         /// and an outer <see cref="Encoding"/>, similar to <see cref="Convert"/>.
@@ -1094,15 +1092,6 @@
             return new TranscodingStream(innerStream, innerStreamEncoding, outerStreamEncoding, leaveOpen);
         }
 
-        internal virtual char[] GetBestFitUnicodeToBytesData() =>
-            // Normally we don't have any best fit data.
-            Array.Empty<char>();
-
-        internal virtual char[] GetBestFitBytesToUnicodeData() =>
-            // Normally we don't have any best fit data.
-            Array.Empty<char>();
-
->>>>>>> 93308641
         [DoesNotReturn]
         internal void ThrowBytesOverflow() =>
             // Special message to include fallback type in case fallback's GetMaxCharCount is broken
