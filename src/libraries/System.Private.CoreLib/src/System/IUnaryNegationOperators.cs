// Licensed to the .NET Foundation under one or more agreements.
// The .NET Foundation licenses this file to you under the MIT license.

namespace System
{
    /// <summary>Defines a mechanism for computing the unary negation of a value.</summary>
    /// <typeparam name="TSelf">The type that implements this interface.</typeparam>
    /// <typeparam name="TResult">The type that contains the result of negating <typeparamref name="TSelf" />.</typeparam>
<<<<<<< HEAD
    [RequiresPreviewFeatures(Number.PreviewFeatureMessage, Url = Number.PreviewFeatureUrl)]
=======
>>>>>>> eb51b02b
    public interface IUnaryNegationOperators<TSelf, TResult>
        where TSelf : IUnaryNegationOperators<TSelf, TResult>
    {
        /// <summary>Computes the unary negation of a value.</summary>
        /// <param name="value">The value for which to compute its unary negation.</param>
        /// <returns>The unary negation of <paramref name="value" />.</returns>
        static abstract TResult operator -(TSelf value);

        // /// <summary>Computes the unary negation of a value.</summary>
        // /// <param name="value">The value for which to compute its unary negation.</param>
        // /// <returns>The unary negation of <paramref name="value" />.</returns>
        // /// <exception cref="OverflowException">The unary negation of <paramref name="value" /> is not representable by <typeparamref name="TResult" />.</exception>
        // static abstract TResult operator checked -(TSelf value);
    }
}<|MERGE_RESOLUTION|>--- conflicted
+++ resolved
@@ -6,10 +6,6 @@
     /// <summary>Defines a mechanism for computing the unary negation of a value.</summary>
     /// <typeparam name="TSelf">The type that implements this interface.</typeparam>
     /// <typeparam name="TResult">The type that contains the result of negating <typeparamref name="TSelf" />.</typeparam>
-<<<<<<< HEAD
-    [RequiresPreviewFeatures(Number.PreviewFeatureMessage, Url = Number.PreviewFeatureUrl)]
-=======
->>>>>>> eb51b02b
     public interface IUnaryNegationOperators<TSelf, TResult>
         where TSelf : IUnaryNegationOperators<TSelf, TResult>
     {
