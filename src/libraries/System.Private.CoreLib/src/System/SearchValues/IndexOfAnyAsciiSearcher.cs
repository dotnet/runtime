--- conflicted
+++ resolved
@@ -170,30 +170,20 @@
             return false;
         }
 
-<<<<<<< HEAD
         [CompExactlyDependsOn(typeof(Ssse3))]
         [CompExactlyDependsOn(typeof(AdvSimd))]
         [CompExactlyDependsOn(typeof(PackedSimd))]
-        internal static int IndexOfAnyVectorized<TNegator, TOptimizations>(ref short searchSpace, int searchSpaceLength, Vector128<byte> bitmap)
-=======
         internal static int IndexOfAnyVectorized<TNegator, TOptimizations>(ref short searchSpace, int searchSpaceLength, ref Vector256<byte> bitmapRef)
->>>>>>> 435c1d26
             where TNegator : struct, INegator
             where TOptimizations : struct, IOptimizations
         {
             ref short currentSearchSpace = ref searchSpace;
 
+#pragma warning disable IntrinsicsInSystemPrivateCoreLibAttributeNotSpecificEnough // The else clause is semantically equivalent
             if (Avx2.IsSupported && searchSpaceLength > 2 * Vector128<short>.Count)
-            {
-<<<<<<< HEAD
-#pragma warning disable IntrinsicsInSystemPrivateCoreLibAttributeNotSpecificEnough // The else clause is semantically equivalent
-                if (Avx2.IsSupported)
 #pragma warning restore IntrinsicsInSystemPrivateCoreLibAttributeNotSpecificEnough
-                {
-                    Vector256<byte> bitmap256 = Vector256.Create(bitmap, bitmap);
-=======
+            {
                 Vector256<byte> bitmap256 = bitmapRef;
->>>>>>> 435c1d26
 
                 if (searchSpaceLength > 2 * Vector256<short>.Count)
                 {
@@ -295,44 +285,20 @@
             return -1;
         }
 
-<<<<<<< HEAD
         [CompExactlyDependsOn(typeof(Ssse3))]
         [CompExactlyDependsOn(typeof(AdvSimd))]
         [CompExactlyDependsOn(typeof(PackedSimd))]
-        internal static int LastIndexOfAnyVectorized<TNegator, TOptimizations>(ref short searchSpace, int searchSpaceLength, Vector128<byte> bitmap)
-=======
         internal static int LastIndexOfAnyVectorized<TNegator, TOptimizations>(ref short searchSpace, int searchSpaceLength, ref Vector256<byte> bitmapRef)
->>>>>>> 435c1d26
             where TNegator : struct, INegator
             where TOptimizations : struct, IOptimizations
         {
             ref short currentSearchSpace = ref Unsafe.Add(ref searchSpace, searchSpaceLength);
 
+#pragma warning disable IntrinsicsInSystemPrivateCoreLibAttributeNotSpecificEnough // The else clause is semantically equivalent
             if (Avx2.IsSupported && searchSpaceLength > 2 * Vector128<short>.Count)
-            {
-<<<<<<< HEAD
-#pragma warning disable IntrinsicsInSystemPrivateCoreLibAttributeNotSpecificEnough // The else clause is semantically equivalent
-                if (Avx2.IsSupported)
 #pragma warning disable IntrinsicsInSystemPrivateCoreLibAttributeNotSpecificEnough
-                {
-                    Vector256<byte> bitmap256 = Vector256.Create(bitmap, bitmap);
-
-                    if (searchSpaceLength > 2 * Vector256<short>.Count)
-                    {
-                        // Process the input in chunks of 32 characters (2 * Vector256<short>).
-                        // We're mainly interested in a single byte of each character, and the core lookup operates on a Vector256<byte>.
-                        // As packing two Vector256<short>s into a Vector256<byte> is cheap compared to the lookup, we can effectively double the throughput.
-                        // If the input length is a multiple of 32, don't consume the last 32 characters in this loop.
-                        // Let the fallback below handle it instead. This is why the condition is
-                        // ">" instead of ">=" above, and why "IsAddressGreaterThan" is used instead of "!IsAddressLessThan".
-                        ref short twoVectorsAfterStart = ref Unsafe.Add(ref searchSpace, 2 * Vector256<short>.Count);
-
-                        do
-                        {
-                            currentSearchSpace = ref Unsafe.Subtract(ref currentSearchSpace, 2 * Vector256<short>.Count);
-=======
+            {
                 Vector256<byte> bitmap256 = bitmapRef;
->>>>>>> 435c1d26
 
                 if (searchSpaceLength > 2 * Vector256<short>.Count)
                 {
@@ -434,29 +400,21 @@
             return -1;
         }
 
-<<<<<<< HEAD
         [CompExactlyDependsOn(typeof(Ssse3))]
         [CompExactlyDependsOn(typeof(AdvSimd))]
         [CompExactlyDependsOn(typeof(PackedSimd))]
-        internal static int IndexOfAnyVectorized<TNegator>(ref byte searchSpace, int searchSpaceLength, Vector128<byte> bitmap)
-=======
         internal static int IndexOfAnyVectorized<TNegator>(ref byte searchSpace, int searchSpaceLength, ref Vector256<byte> bitmapRef)
->>>>>>> 435c1d26
             where TNegator : struct, INegator
         {
             ref byte currentSearchSpace = ref searchSpace;
 
+#pragma warning disable IntrinsicsInSystemPrivateCoreLibAttributeNotSpecificEnough // The else clause is semantically equivalent
             if (Avx2.IsSupported && searchSpaceLength > Vector128<byte>.Count)
-            {
-<<<<<<< HEAD
-#pragma warning disable IntrinsicsInSystemPrivateCoreLibAttributeNotSpecificEnough // The else clause is semantically equivalent
-                if (Avx2.IsSupported)
 #pragma warning disable IntrinsicsInSystemPrivateCoreLibAttributeNotSpecificEnough
-=======
+            {
                 Vector256<byte> bitmap256 = bitmapRef;
 
                 if (searchSpaceLength > Vector256<byte>.Count)
->>>>>>> 435c1d26
                 {
                     // Process the input in chunks of 32 bytes.
                     // If the input length is a multiple of 32, don't consume the last 32 characters in this loop.
@@ -552,41 +510,19 @@
             return -1;
         }
 
-<<<<<<< HEAD
         [CompExactlyDependsOn(typeof(Ssse3))]
         [CompExactlyDependsOn(typeof(AdvSimd))]
         [CompExactlyDependsOn(typeof(PackedSimd))]
-        internal static int LastIndexOfAnyVectorized<TNegator>(ref byte searchSpace, int searchSpaceLength, Vector128<byte> bitmap)
-=======
         internal static int LastIndexOfAnyVectorized<TNegator>(ref byte searchSpace, int searchSpaceLength, ref Vector256<byte> bitmapRef)
->>>>>>> 435c1d26
             where TNegator : struct, INegator
         {
             ref byte currentSearchSpace = ref Unsafe.Add(ref searchSpace, searchSpaceLength);
 
+#pragma warning disable IntrinsicsInSystemPrivateCoreLibAttributeNotSpecificEnough // The else clause is semantically equivalent
             if (Avx2.IsSupported && searchSpaceLength > Vector128<byte>.Count)
-            {
-<<<<<<< HEAD
-#pragma warning disable IntrinsicsInSystemPrivateCoreLibAttributeNotSpecificEnough // The else clause is semantically equivalent
-                if (Avx2.IsSupported)
 #pragma warning disable IntrinsicsInSystemPrivateCoreLibAttributeNotSpecificEnough
-                {
-                    Vector256<byte> bitmap256 = Vector256.Create(bitmap, bitmap);
-
-                    if (searchSpaceLength > Vector256<byte>.Count)
-                    {
-                        // Process the input in chunks of 32 bytes.
-                        // If the input length is a multiple of 32, don't consume the last 32 characters in this loop.
-                        // Let the fallback below handle it instead. This is why the condition is
-                        // ">" instead of ">=" above, and why "IsAddressGreaterThan" is used instead of "!IsAddressLessThan".
-                        ref byte vectorAfterStart = ref Unsafe.Add(ref searchSpace, Vector256<byte>.Count);
-
-                        do
-                        {
-                            currentSearchSpace = ref Unsafe.Subtract(ref currentSearchSpace, Vector256<byte>.Count);
-=======
+            {
                 Vector256<byte> bitmap256 = bitmapRef;
->>>>>>> 435c1d26
 
                 if (searchSpaceLength > Vector256<byte>.Count)
                 {
@@ -684,30 +620,22 @@
             return -1;
         }
 
-<<<<<<< HEAD
         [CompExactlyDependsOn(typeof(Ssse3))]
         [CompExactlyDependsOn(typeof(AdvSimd))]
         [CompExactlyDependsOn(typeof(PackedSimd))]
-        internal static int IndexOfAnyVectorized<TNegator>(ref byte searchSpace, int searchSpaceLength, Vector128<byte> bitmap0, Vector128<byte> bitmap1)
-=======
         internal static int IndexOfAnyVectorizedAnyByte<TNegator>(ref byte searchSpace, int searchSpaceLength, ref Vector512<byte> bitmapsRef)
->>>>>>> 435c1d26
             where TNegator : struct, INegator
         {
             ref byte currentSearchSpace = ref searchSpace;
 
+#pragma warning disable IntrinsicsInSystemPrivateCoreLibAttributeNotSpecificEnough // The else clause is semantically equivalent
             if (Avx2.IsSupported && searchSpaceLength > Vector128<byte>.Count)
-            {
-<<<<<<< HEAD
-#pragma warning disable IntrinsicsInSystemPrivateCoreLibAttributeNotSpecificEnough // The else clause is semantically equivalent
-                if (Avx2.IsSupported)
 #pragma warning restore IntrinsicsInSystemPrivateCoreLibAttributeNotSpecificEnough
-=======
+            {
                 Vector256<byte> bitmap256_0 = bitmapsRef._lower;
                 Vector256<byte> bitmap256_1 = bitmapsRef._upper;
 
                 if (searchSpaceLength > Vector256<byte>.Count)
->>>>>>> 435c1d26
                 {
                     // Process the input in chunks of 32 bytes.
                     // If the input length is a multiple of 32, don't consume the last 32 characters in this loop.
@@ -804,45 +732,20 @@
             return -1;
         }
 
-<<<<<<< HEAD
         [CompExactlyDependsOn(typeof(Ssse3))]
         [CompExactlyDependsOn(typeof(AdvSimd))]
         [CompExactlyDependsOn(typeof(PackedSimd))]
-        internal static int LastIndexOfAnyVectorized<TNegator>(ref byte searchSpace, int searchSpaceLength, Vector128<byte> bitmap0, Vector128<byte> bitmap1)
-=======
         internal static int LastIndexOfAnyVectorizedAnyByte<TNegator>(ref byte searchSpace, int searchSpaceLength, ref Vector512<byte> bitmapsRef)
->>>>>>> 435c1d26
             where TNegator : struct, INegator
         {
             ref byte currentSearchSpace = ref Unsafe.Add(ref searchSpace, searchSpaceLength);
 
+#pragma warning disable IntrinsicsInSystemPrivateCoreLibAttributeNotSpecificEnough // The else clause is semantically equivalent
             if (Avx2.IsSupported && searchSpaceLength > Vector128<byte>.Count)
             {
-<<<<<<< HEAD
-#pragma warning disable IntrinsicsInSystemPrivateCoreLibAttributeNotSpecificEnough // The else clause is semantically equivalent
-                if (Avx2.IsSupported)
 #pragma warning restore IntrinsicsInSystemPrivateCoreLibAttributeNotSpecificEnough
-                {
-                    Vector256<byte> bitmap256_0 = Vector256.Create(bitmap0, bitmap0);
-                    Vector256<byte> bitmap256_1 = Vector256.Create(bitmap1, bitmap1);
-
-                    if (searchSpaceLength > Vector256<byte>.Count)
-                    {
-                        // Process the input in chunks of 32 bytes.
-                        // If the input length is a multiple of 32, don't consume the last 32 characters in this loop.
-                        // Let the fallback below handle it instead. This is why the condition is
-                        // ">" instead of ">=" above, and why "IsAddressGreaterThan" is used instead of "!IsAddressLessThan".
-                        ref byte vectorAfterStart = ref Unsafe.Add(ref searchSpace, Vector256<byte>.Count);
-
-                        do
-                        {
-                            currentSearchSpace = ref Unsafe.Subtract(ref currentSearchSpace, Vector256<byte>.Count);
-
-                            Vector256<byte> source = Vector256.LoadUnsafe(ref currentSearchSpace);
-=======
                 Vector256<byte> bitmap256_0 = bitmapsRef._lower;
                 Vector256<byte> bitmap256_1 = bitmapsRef._upper;
->>>>>>> 435c1d26
 
                 if (searchSpaceLength > Vector256<byte>.Count)
                 {
