// Licensed to the .NET Foundation under one or more agreements.
// The .NET Foundation licenses this file to you under the MIT license.

using System.Collections.Generic;
using System.Diagnostics;
using System.Diagnostics.CodeAnalysis;
using System.Diagnostics.Tracing;
using System.IO;
using System.Reflection;

namespace System
{
    public static partial class AppContext
    {
        [UnconditionalSuppressMessage("SingleFile", "IL3000: Avoid accessing Assembly file path when publishing as a single file",
            Justification = "Single File apps should always set APP_CONTEXT_BASE_DIRECTORY therefore code handles Assembly.Location equals null")]
        private static string GetBaseDirectoryCore()
        {
            // Fallback path for hosts that do not set APP_CONTEXT_BASE_DIRECTORY explicitly
#if CORERT
            string? path = Environment.ProcessPath;
#else
            string? path = Assembly.GetEntryAssembly()?.Location;
#endif

            string? directory = Path.GetDirectoryName(path);

            if (directory == null)
                return string.Empty;

            if (!Path.EndsInDirectorySeparator(directory))
                directory += PathInternal.DirectorySeparatorCharAsString;

            return directory;
        }

<<<<<<< HEAD
=======
#if FEATURE_PERFTRACING
>>>>>>> eb51b02b
        internal static void LogSwitchValues(RuntimeEventSource ev)
        {
            if (s_switches is not null)
            {
                lock (s_switches)
                {
                    foreach (KeyValuePair<string, bool> kvp in s_switches)
                    {
                        // Convert bool to int because it's cheaper to log (no boxing)
                        ev.LogAppContextSwitch(kvp.Key, kvp.Value ? 1 : 0);
                    }
                }
            }

            if (s_dataStore is not null)
            {
                lock (s_dataStore)
                {
                    if (s_switches is not null)
                    {
                        lock (s_switches)
                        {
                            LogDataStore(ev, s_switches);
                        }
                    }
                    else
                    {
                        LogDataStore(ev, null);
                    }

                    static void LogDataStore(RuntimeEventSource ev, Dictionary<string, bool>? switches)
                    {
                        Debug.Assert(s_dataStore is not null);
                        foreach (KeyValuePair<string, object?> kvp in s_dataStore)
                        {
                            if (kvp.Value is string s &&
                                bool.TryParse(s, out bool isEnabled) &&
                                switches?.ContainsKey(kvp.Key) != true)
                            {
                                ev.LogAppContextSwitch(kvp.Key, isEnabled ? 1 : 0);
                            }
                        }
                    }
                }
            }
        }
<<<<<<< HEAD
=======
#endif // FEATURE_PERFTRACING
>>>>>>> eb51b02b
    }
}<|MERGE_RESOLUTION|>--- conflicted
+++ resolved
@@ -34,10 +34,7 @@
             return directory;
         }
 
-<<<<<<< HEAD
-=======
 #if FEATURE_PERFTRACING
->>>>>>> eb51b02b
         internal static void LogSwitchValues(RuntimeEventSource ev)
         {
             if (s_switches is not null)
@@ -84,9 +81,6 @@
                 }
             }
         }
-<<<<<<< HEAD
-=======
 #endif // FEATURE_PERFTRACING
->>>>>>> eb51b02b
     }
 }