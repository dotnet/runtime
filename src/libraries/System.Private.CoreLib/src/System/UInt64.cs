// Licensed to the .NET Foundation under one or more agreements.
// The .NET Foundation licenses this file to you under the MIT license.

using System.Diagnostics.CodeAnalysis;
using System.Globalization;
using System.Numerics;
using System.Runtime.CompilerServices;
using System.Runtime.InteropServices;
using System.Runtime.Versioning;

namespace System
{
    [Serializable]
    [CLSCompliant(false)]
    [StructLayout(LayoutKind.Sequential)]
    [TypeForwardedFrom("mscorlib, Version=4.0.0.0, Culture=neutral, PublicKeyToken=b77a5c561934e089")]
    public readonly struct UInt64
        : IComparable,
          IConvertible,
          ISpanFormattable,
          IComparable<ulong>,
          IEquatable<ulong>,
          IBinaryInteger<ulong>,
          IMinMaxValue<ulong>,
          IUnsignedNumber<ulong>
    {
        private readonly ulong m_value; // Do not rename (binary serialization)

        public const ulong MaxValue = (ulong)0xffffffffffffffffL;
        public const ulong MinValue = 0x0;

        /// <summary>Represents the additive identity (0).</summary>
        public const ulong AdditiveIdentity = 0;

        /// <summary>Represents the multiplicative identity (1).</summary>
        public const ulong MultiplicativeIdentity = 1;

        /// <summary>Represents the number one (1).</summary>
        public const ulong One = 1;

        /// <summary>Represents the number zero (0).</summary>
        public const ulong Zero = 0;

        // Compares this object to another object, returning an integer that
        // indicates the relationship.
        // Returns a value less than zero if this  object
        // null is considered to be less than any instance.
        // If object is not of type UInt64, this method throws an ArgumentException.
        //
        public int CompareTo(object? value)
        {
            if (value == null)
            {
                return 1;
            }

            // Need to use compare because subtraction will wrap
            // to positive for very large neg numbers, etc.
            if (value is ulong i)
            {
                if (m_value < i) return -1;
                if (m_value > i) return 1;
                return 0;
            }

            throw new ArgumentException(SR.Arg_MustBeUInt64);
        }

        public int CompareTo(ulong value)
        {
            // Need to use compare because subtraction will wrap
            // to positive for very large neg numbers, etc.
            if (m_value < value) return -1;
            if (m_value > value) return 1;
            return 0;
        }

        public override bool Equals([NotNullWhen(true)] object? obj)
        {
            if (!(obj is ulong))
            {
                return false;
            }
            return m_value == ((ulong)obj).m_value;
        }

        [NonVersionable]
        public bool Equals(ulong obj)
        {
            return m_value == obj;
        }

        // The value of the lower 32 bits XORed with the uppper 32 bits.
        public override int GetHashCode()
        {
            return ((int)m_value) ^ (int)(m_value >> 32);
        }

        public override string ToString()
        {
            return Number.UInt64ToDecStr(m_value, -1);
        }

        public string ToString(IFormatProvider? provider)
        {
            return Number.UInt64ToDecStr(m_value, -1);
        }

        public string ToString(string? format)
        {
            return Number.FormatUInt64(m_value, format, null);
        }

        public string ToString(string? format, IFormatProvider? provider)
        {
            return Number.FormatUInt64(m_value, format, provider);
        }

        public bool TryFormat(Span<char> destination, out int charsWritten, ReadOnlySpan<char> format = default, IFormatProvider? provider = null)
        {
            return Number.TryFormatUInt64(m_value, format, provider, destination, out charsWritten);
        }

        public static ulong Parse(string s)
        {
            if (s == null) ThrowHelper.ThrowArgumentNullException(ExceptionArgument.s);
            return Number.ParseUInt64(s, NumberStyles.Integer, NumberFormatInfo.CurrentInfo);
        }

        public static ulong Parse(string s, NumberStyles style)
        {
            NumberFormatInfo.ValidateParseStyleInteger(style);
            if (s == null) ThrowHelper.ThrowArgumentNullException(ExceptionArgument.s);
            return Number.ParseUInt64(s, style, NumberFormatInfo.CurrentInfo);
        }

        public static ulong Parse(string s, IFormatProvider? provider)
        {
            if (s == null) ThrowHelper.ThrowArgumentNullException(ExceptionArgument.s);
            return Number.ParseUInt64(s, NumberStyles.Integer, NumberFormatInfo.GetInstance(provider));
        }

        public static ulong Parse(string s, NumberStyles style, IFormatProvider? provider)
        {
            NumberFormatInfo.ValidateParseStyleInteger(style);
            if (s == null) ThrowHelper.ThrowArgumentNullException(ExceptionArgument.s);
            return Number.ParseUInt64(s, style, NumberFormatInfo.GetInstance(provider));
        }

        public static ulong Parse(ReadOnlySpan<char> s, NumberStyles style = NumberStyles.Integer, IFormatProvider? provider = null)
        {
            NumberFormatInfo.ValidateParseStyleInteger(style);
            return Number.ParseUInt64(s, style, NumberFormatInfo.GetInstance(provider));
        }

        public static bool TryParse([NotNullWhen(true)] string? s, out ulong result)
        {
            if (s == null)
            {
                result = 0;
                return false;
            }

            return Number.TryParseUInt64IntegerStyle(s, NumberStyles.Integer, NumberFormatInfo.CurrentInfo, out result) == Number.ParsingStatus.OK;
        }

        public static bool TryParse(ReadOnlySpan<char> s, out ulong result)
        {
            return Number.TryParseUInt64IntegerStyle(s, NumberStyles.Integer, NumberFormatInfo.CurrentInfo, out result) == Number.ParsingStatus.OK;
        }

        public static bool TryParse([NotNullWhen(true)] string? s, NumberStyles style, IFormatProvider? provider, out ulong result)
        {
            NumberFormatInfo.ValidateParseStyleInteger(style);

            if (s == null)
            {
                result = 0;
                return false;
            }

            return Number.TryParseUInt64(s, style, NumberFormatInfo.GetInstance(provider), out result) == Number.ParsingStatus.OK;
        }

        public static bool TryParse(ReadOnlySpan<char> s, NumberStyles style, IFormatProvider? provider, out ulong result)
        {
            NumberFormatInfo.ValidateParseStyleInteger(style);
            return Number.TryParseUInt64(s, style, NumberFormatInfo.GetInstance(provider), out result) == Number.ParsingStatus.OK;
        }

        //
        // IConvertible implementation
        //

        public TypeCode GetTypeCode()
        {
            return TypeCode.UInt64;
        }

        bool IConvertible.ToBoolean(IFormatProvider? provider)
        {
            return Convert.ToBoolean(m_value);
        }

        char IConvertible.ToChar(IFormatProvider? provider)
        {
            return Convert.ToChar(m_value);
        }

        sbyte IConvertible.ToSByte(IFormatProvider? provider)
        {
            return Convert.ToSByte(m_value);
        }

        byte IConvertible.ToByte(IFormatProvider? provider)
        {
            return Convert.ToByte(m_value);
        }

        short IConvertible.ToInt16(IFormatProvider? provider)
        {
            return Convert.ToInt16(m_value);
        }

        ushort IConvertible.ToUInt16(IFormatProvider? provider)
        {
            return Convert.ToUInt16(m_value);
        }

        int IConvertible.ToInt32(IFormatProvider? provider)
        {
            return Convert.ToInt32(m_value);
        }

        uint IConvertible.ToUInt32(IFormatProvider? provider)
        {
            return Convert.ToUInt32(m_value);
        }

        long IConvertible.ToInt64(IFormatProvider? provider)
        {
            return Convert.ToInt64(m_value);
        }

        ulong IConvertible.ToUInt64(IFormatProvider? provider)
        {
            return m_value;
        }

        float IConvertible.ToSingle(IFormatProvider? provider)
        {
            return Convert.ToSingle(m_value);
        }

        double IConvertible.ToDouble(IFormatProvider? provider)
        {
            return Convert.ToDouble(m_value);
        }

        decimal IConvertible.ToDecimal(IFormatProvider? provider)
        {
            return Convert.ToDecimal(m_value);
        }

        DateTime IConvertible.ToDateTime(IFormatProvider? provider)
        {
            throw new InvalidCastException(SR.Format(SR.InvalidCast_FromTo, "UInt64", "DateTime"));
        }

        object IConvertible.ToType(Type type, IFormatProvider? provider)
        {
            return Convert.DefaultToType((IConvertible)this, type, provider);
        }

        //
        // IAdditionOperators
        //

<<<<<<< HEAD
        [RequiresPreviewFeatures(Number.PreviewFeatureMessage, Url = Number.PreviewFeatureUrl)]
        static ulong IAdditionOperators<ulong, ulong, ulong>.operator +(ulong left, ulong right)
            => left + right;

        // [RequiresPreviewFeatures(Number.PreviewFeatureMessage, Url = Number.PreviewFeatureUrl)]
        // static checked ulong IAdditionOperators<ulong, ulong, ulong>.operator +(ulong left, ulong right)
        //     => checked(left + right);
=======
        /// <inheritdoc cref="IAdditionOperators{TSelf, TOther, TResult}.op_Addition(TSelf, TOther)" />
        static ulong IAdditionOperators<ulong, ulong, ulong>.operator +(ulong left, ulong right) => left + right;

        // /// <inheritdoc cref="IAdditionOperators{TSelf, TOther, TResult}.op_Addition(TSelf, TOther)" />
        // static ulong IAdditionOperators<ulong, ulong, ulong>.operator checked +(ulong left, ulong right) => checked(left + right);
>>>>>>> eb51b02b

        //
        // IAdditiveIdentity
        //

<<<<<<< HEAD
        [RequiresPreviewFeatures(Number.PreviewFeatureMessage, Url = Number.PreviewFeatureUrl)]
        static ulong IAdditiveIdentity<ulong, ulong>.AdditiveIdentity => 0;
=======
        /// <inheritdoc cref="IAdditiveIdentity{TSelf, TResult}.AdditiveIdentity" />
        static ulong IAdditiveIdentity<ulong, ulong>.AdditiveIdentity => AdditiveIdentity;
>>>>>>> eb51b02b

        //
        // IBinaryInteger
        //

<<<<<<< HEAD
        [RequiresPreviewFeatures(Number.PreviewFeatureMessage, Url = Number.PreviewFeatureUrl)]
        static ulong IBinaryInteger<ulong>.LeadingZeroCount(ulong value)
            => (ulong)BitOperations.LeadingZeroCount(value);

        [RequiresPreviewFeatures(Number.PreviewFeatureMessage, Url = Number.PreviewFeatureUrl)]
        static ulong IBinaryInteger<ulong>.PopCount(ulong value)
            => (ulong)BitOperations.PopCount(value);

        [RequiresPreviewFeatures(Number.PreviewFeatureMessage, Url = Number.PreviewFeatureUrl)]
        static ulong IBinaryInteger<ulong>.RotateLeft(ulong value, int rotateAmount)
            => BitOperations.RotateLeft(value, rotateAmount);

        [RequiresPreviewFeatures(Number.PreviewFeatureMessage, Url = Number.PreviewFeatureUrl)]
        static ulong IBinaryInteger<ulong>.RotateRight(ulong value, int rotateAmount)
            => BitOperations.RotateRight(value, rotateAmount);

        [RequiresPreviewFeatures(Number.PreviewFeatureMessage, Url = Number.PreviewFeatureUrl)]
        static ulong IBinaryInteger<ulong>.TrailingZeroCount(ulong value)
            => (ulong)BitOperations.TrailingZeroCount(value);
=======
        /// <inheritdoc cref="IBinaryInteger{TSelf}.LeadingZeroCount(TSelf)" />
        public static ulong LeadingZeroCount(ulong value) => (ulong)BitOperations.LeadingZeroCount(value);

        /// <inheritdoc cref="IBinaryInteger{TSelf}.PopCount(TSelf)" />
        public static ulong PopCount(ulong value) => (ulong)BitOperations.PopCount(value);

        /// <inheritdoc cref="IBinaryInteger{TSelf}.RotateLeft(TSelf, int)" />
        public static ulong RotateLeft(ulong value, int rotateAmount) => BitOperations.RotateLeft(value, rotateAmount);

        /// <inheritdoc cref="IBinaryInteger{TSelf}.RotateRight(TSelf, int)" />
        public static ulong RotateRight(ulong value, int rotateAmount) => BitOperations.RotateRight(value, rotateAmount);

        /// <inheritdoc cref="IBinaryInteger{TSelf}.TrailingZeroCount(TSelf)" />
        public static ulong TrailingZeroCount(ulong value) => (ulong)BitOperations.TrailingZeroCount(value);
>>>>>>> eb51b02b

        //
        // IBinaryNumber
        //

<<<<<<< HEAD
        [RequiresPreviewFeatures(Number.PreviewFeatureMessage, Url = Number.PreviewFeatureUrl)]
        static bool IBinaryNumber<ulong>.IsPow2(ulong value)
            => BitOperations.IsPow2(value);

        [RequiresPreviewFeatures(Number.PreviewFeatureMessage, Url = Number.PreviewFeatureUrl)]
        static ulong IBinaryNumber<ulong>.Log2(ulong value)
            => (ulong)BitOperations.Log2(value);
=======
        /// <inheritdoc cref="IBinaryNumber{TSelf}.IsPow2(TSelf)" />
        public static bool IsPow2(ulong value) => BitOperations.IsPow2(value);

        /// <inheritdoc cref="IBinaryNumber{TSelf}.Log2(TSelf)" />
        public static ulong Log2(ulong value) => (ulong)BitOperations.Log2(value);
>>>>>>> eb51b02b

        //
        // IBitwiseOperators
        //

<<<<<<< HEAD
        [RequiresPreviewFeatures(Number.PreviewFeatureMessage, Url = Number.PreviewFeatureUrl)]
        static ulong IBitwiseOperators<ulong, ulong, ulong>.operator &(ulong left, ulong right)
            => left & right;

        [RequiresPreviewFeatures(Number.PreviewFeatureMessage, Url = Number.PreviewFeatureUrl)]
        static ulong IBitwiseOperators<ulong, ulong, ulong>.operator |(ulong left, ulong right)
            => left | right;

        [RequiresPreviewFeatures(Number.PreviewFeatureMessage, Url = Number.PreviewFeatureUrl)]
        static ulong IBitwiseOperators<ulong, ulong, ulong>.operator ^(ulong left, ulong right)
            => left ^ right;

        [RequiresPreviewFeatures(Number.PreviewFeatureMessage, Url = Number.PreviewFeatureUrl)]
        static ulong IBitwiseOperators<ulong, ulong, ulong>.operator ~(ulong value)
            => ~value;
=======
        /// <inheritdoc cref="IBitwiseOperators{TSelf, TOther, TResult}.op_BitwiseAnd(TSelf, TOther)" />
        static ulong IBitwiseOperators<ulong, ulong, ulong>.operator &(ulong left, ulong right) => left & right;

        /// <inheritdoc cref="IBitwiseOperators{TSelf, TOther, TResult}.op_BitwiseOr(TSelf, TOther)" />
        static ulong IBitwiseOperators<ulong, ulong, ulong>.operator |(ulong left, ulong right) => left | right;

        /// <inheritdoc cref="IBitwiseOperators{TSelf, TOther, TResult}.op_ExclusiveOr(TSelf, TOther)" />
        static ulong IBitwiseOperators<ulong, ulong, ulong>.operator ^(ulong left, ulong right) => left ^ right;

        /// <inheritdoc cref="IBitwiseOperators{TSelf, TOther, TResult}.op_OnesComplement(TSelf)" />
        static ulong IBitwiseOperators<ulong, ulong, ulong>.operator ~(ulong value) => ~value;
>>>>>>> eb51b02b

        //
        // IComparisonOperators
        //

<<<<<<< HEAD
        [RequiresPreviewFeatures(Number.PreviewFeatureMessage, Url = Number.PreviewFeatureUrl)]
        static bool IComparisonOperators<ulong, ulong>.operator <(ulong left, ulong right)
            => left < right;

        [RequiresPreviewFeatures(Number.PreviewFeatureMessage, Url = Number.PreviewFeatureUrl)]
        static bool IComparisonOperators<ulong, ulong>.operator <=(ulong left, ulong right)
            => left <= right;

        [RequiresPreviewFeatures(Number.PreviewFeatureMessage, Url = Number.PreviewFeatureUrl)]
        static bool IComparisonOperators<ulong, ulong>.operator >(ulong left, ulong right)
            => left > right;

        [RequiresPreviewFeatures(Number.PreviewFeatureMessage, Url = Number.PreviewFeatureUrl)]
        static bool IComparisonOperators<ulong, ulong>.operator >=(ulong left, ulong right)
            => left >= right;
=======
        /// <inheritdoc cref="IComparisonOperators{TSelf, TOther}.op_LessThan(TSelf, TOther)" />
        static bool IComparisonOperators<ulong, ulong>.operator <(ulong left, ulong right) => left < right;

        /// <inheritdoc cref="IComparisonOperators{TSelf, TOther}.op_LessThanOrEqual(TSelf, TOther)" />
        static bool IComparisonOperators<ulong, ulong>.operator <=(ulong left, ulong right) => left <= right;

        /// <inheritdoc cref="IComparisonOperators{TSelf, TOther}.op_GreaterThan(TSelf, TOther)" />
        static bool IComparisonOperators<ulong, ulong>.operator >(ulong left, ulong right) => left > right;

        /// <inheritdoc cref="IComparisonOperators{TSelf, TOther}.op_GreaterThanOrEqual(TSelf, TOther)" />
        static bool IComparisonOperators<ulong, ulong>.operator >=(ulong left, ulong right) => left >= right;
>>>>>>> eb51b02b

        //
        // IDecrementOperators
        //

<<<<<<< HEAD
        [RequiresPreviewFeatures(Number.PreviewFeatureMessage, Url = Number.PreviewFeatureUrl)]
        static ulong IDecrementOperators<ulong>.operator --(ulong value)
            => --value;

        // [RequiresPreviewFeatures(Number.PreviewFeatureMessage, Url = Number.PreviewFeatureUrl)]
        // static checked ulong IDecrementOperators<ulong>.operator --(ulong value)
        //     => checked(--value);
=======
        /// <inheritdoc cref="IDecrementOperators{TSelf}.op_Decrement(TSelf)" />
        static ulong IDecrementOperators<ulong>.operator --(ulong value) => --value;

        // /// <inheritdoc cref="IDecrementOperators{TSelf}.op_Decrement(TSelf)" />
        // static ulong IDecrementOperators<ulong>.operator checked --(ulong value) => checked(--value);
>>>>>>> eb51b02b

        //
        // IDivisionOperators
        //

<<<<<<< HEAD
        [RequiresPreviewFeatures(Number.PreviewFeatureMessage, Url = Number.PreviewFeatureUrl)]
        static ulong IDivisionOperators<ulong, ulong, ulong>.operator /(ulong left, ulong right)
            => left / right;

        // [RequiresPreviewFeatures(Number.PreviewFeatureMessage, Url = Number.PreviewFeatureUrl)]
        // static checked ulong IDivisionOperators<ulong, ulong, ulong>.operator /(ulong left, ulong right)
        //     => checked(left / right);
=======
        /// <inheritdoc cref="IDivisionOperators{TSelf, TOther, TResult}.op_Division(TSelf, TOther)" />
        static ulong IDivisionOperators<ulong, ulong, ulong>.operator /(ulong left, ulong right) => left / right;

        // /// <inheritdoc cref="IDivisionOperators{TSelf, TOther, TResult}.op_CheckedDivision(TSelf, TOther)" />
        // static ulong IDivisionOperators<ulong, ulong, ulong>.operator checked /(ulong left, ulong right) => checked(left / right);
>>>>>>> eb51b02b

        //
        // IEqualityOperators
        //

<<<<<<< HEAD
        [RequiresPreviewFeatures(Number.PreviewFeatureMessage, Url = Number.PreviewFeatureUrl)]
        static bool IEqualityOperators<ulong, ulong>.operator ==(ulong left, ulong right)
            => left == right;

        [RequiresPreviewFeatures(Number.PreviewFeatureMessage, Url = Number.PreviewFeatureUrl)]
        static bool IEqualityOperators<ulong, ulong>.operator !=(ulong left, ulong right)
            => left != right;
=======
        /// <inheritdoc cref="IEqualityOperators{TSelf, TOther}.op_Equality(TSelf, TOther)" />
        static bool IEqualityOperators<ulong, ulong>.operator ==(ulong left, ulong right) => left == right;

        /// <inheritdoc cref="IEqualityOperators{TSelf, TOther}.op_Inequality(TSelf, TOther)" />
        static bool IEqualityOperators<ulong, ulong>.operator !=(ulong left, ulong right) => left != right;
>>>>>>> eb51b02b

        //
        // IIncrementOperators
        //

<<<<<<< HEAD
        [RequiresPreviewFeatures(Number.PreviewFeatureMessage, Url = Number.PreviewFeatureUrl)]
        static ulong IIncrementOperators<ulong>.operator ++(ulong value)
            => ++value;

        // [RequiresPreviewFeatures(Number.PreviewFeatureMessage, Url = Number.PreviewFeatureUrl)]
        // static checked ulong IIncrementOperators<ulong>.operator ++(ulong value)
        //     => checked(++value);
=======
        /// <inheritdoc cref="IIncrementOperators{TSelf}.op_Increment(TSelf)" />
        static ulong IIncrementOperators<ulong>.operator ++(ulong value) => ++value;

        // /// <inheritdoc cref="IIncrementOperators{TSelf}.op_CheckedIncrement(TSelf)" />
        // static ulong IIncrementOperators<ulong>.operator checked ++(ulong value) => checked(++value);
>>>>>>> eb51b02b

        //
        // IMinMaxValue
        //

<<<<<<< HEAD
        [RequiresPreviewFeatures(Number.PreviewFeatureMessage, Url = Number.PreviewFeatureUrl)]
        static ulong IMinMaxValue<ulong>.MinValue => MinValue;

        [RequiresPreviewFeatures(Number.PreviewFeatureMessage, Url = Number.PreviewFeatureUrl)]
=======
        /// <inheritdoc cref="IMinMaxValue{TSelf}.MinValue" />
        static ulong IMinMaxValue<ulong>.MinValue => MinValue;

        /// <inheritdoc cref="IMinMaxValue{TSelf}.MaxValue" />
>>>>>>> eb51b02b
        static ulong IMinMaxValue<ulong>.MaxValue => MaxValue;

        //
        // IModulusOperators
        //

<<<<<<< HEAD
        [RequiresPreviewFeatures(Number.PreviewFeatureMessage, Url = Number.PreviewFeatureUrl)]
        static ulong IModulusOperators<ulong, ulong, ulong>.operator %(ulong left, ulong right)
            => left % right;

        // [RequiresPreviewFeatures(Number.PreviewFeatureMessage, Url = Number.PreviewFeatureUrl)]
        // static checked ulong IModulusOperators<ulong, ulong, ulong>.operator %(ulong left, ulong right)
        //     => checked(left % right);
=======
        /// <inheritdoc cref="IModulusOperators{TSelf, TOther, TResult}.op_Modulus(TSelf, TOther)" />
        static ulong IModulusOperators<ulong, ulong, ulong>.operator %(ulong left, ulong right) => left % right;
>>>>>>> eb51b02b

        //
        // IMultiplicativeIdentity
        //

<<<<<<< HEAD
        [RequiresPreviewFeatures(Number.PreviewFeatureMessage, Url = Number.PreviewFeatureUrl)]
        static ulong IMultiplicativeIdentity<ulong, ulong>.MultiplicativeIdentity => 1;
=======
        /// <inheritdoc cref="IMultiplicativeIdentity{TSelf, TResult}.MultiplicativeIdentity" />
        static ulong IMultiplicativeIdentity<ulong, ulong>.MultiplicativeIdentity => MultiplicativeIdentity;
>>>>>>> eb51b02b

        //
        // IMultiplyOperators
        //

<<<<<<< HEAD
        [RequiresPreviewFeatures(Number.PreviewFeatureMessage, Url = Number.PreviewFeatureUrl)]
        static ulong IMultiplyOperators<ulong, ulong, ulong>.operator *(ulong left, ulong right)
            => left * right;

        // [RequiresPreviewFeatures(Number.PreviewFeatureMessage, Url = Number.PreviewFeatureUrl)]
        // static checked ulong IMultiplyOperators<ulong, ulong, ulong>.operator *(ulong left, ulong right)
        //     => checked(left * right);
=======
        /// <inheritdoc cref="IMultiplyOperators{TSelf, TOther, TResult}.op_Multiply(TSelf, TOther)" />
        static ulong IMultiplyOperators<ulong, ulong, ulong>.operator *(ulong left, ulong right) => left * right;

        // /// <inheritdoc cref="IMultiplyOperators{TSelf, TOther, TResult}.op_CheckedMultiply(TSelf, TOther)" />
        // static ulong IMultiplyOperators<ulong, ulong, ulong>.operator checked *(ulong left, ulong right) => checked(left * right);
>>>>>>> eb51b02b

        //
        // INumber
        //

<<<<<<< HEAD
        [RequiresPreviewFeatures(Number.PreviewFeatureMessage, Url = Number.PreviewFeatureUrl)]
        static ulong INumber<ulong>.One => 1;

        [RequiresPreviewFeatures(Number.PreviewFeatureMessage, Url = Number.PreviewFeatureUrl)]
        static ulong INumber<ulong>.Zero => 0;

        [RequiresPreviewFeatures(Number.PreviewFeatureMessage, Url = Number.PreviewFeatureUrl)]
        static ulong INumber<ulong>.Abs(ulong value)
            => value;

        [RequiresPreviewFeatures(Number.PreviewFeatureMessage, Url = Number.PreviewFeatureUrl)]
        static ulong INumber<ulong>.Clamp(ulong value, ulong min, ulong max)
            => Math.Clamp(value, min, max);

        [RequiresPreviewFeatures(Number.PreviewFeatureMessage, Url = Number.PreviewFeatureUrl)]
=======
        /// <inheritdoc cref="INumber{TSelf}.One" />
        static ulong INumber<ulong>.One => One;

        /// <inheritdoc cref="INumber{TSelf}.Zero" />
        static ulong INumber<ulong>.Zero => Zero;

        /// <inheritdoc cref="INumber{TSelf}.Abs(TSelf)" />
        public static ulong Abs(ulong value) => value;

        /// <inheritdoc cref="INumber{TSelf}.Clamp(TSelf, TSelf, TSelf)" />
        public static ulong Clamp(ulong value, ulong min, ulong max) => Math.Clamp(value, min, max);

        /// <inheritdoc cref="INumber{TSelf}.Create{TOther}(TOther)" />
>>>>>>> eb51b02b
        [MethodImpl(MethodImplOptions.AggressiveInlining)]
        public static ulong Create<TOther>(TOther value)
            where TOther : INumber<TOther>
        {
            if (typeof(TOther) == typeof(byte))
            {
                return (byte)(object)value;
            }
            else if (typeof(TOther) == typeof(char))
            {
                return (char)(object)value;
            }
            else if (typeof(TOther) == typeof(decimal))
            {
                return checked((ulong)(decimal)(object)value);
            }
            else if (typeof(TOther) == typeof(double))
            {
                return checked((ulong)(double)(object)value);
            }
            else if (typeof(TOther) == typeof(short))
            {
                return checked((ulong)(short)(object)value);
            }
            else if (typeof(TOther) == typeof(int))
            {
                return checked((ulong)(int)(object)value);
            }
            else if (typeof(TOther) == typeof(long))
            {
                return checked((ulong)(long)(object)value);
            }
            else if (typeof(TOther) == typeof(nint))
            {
                return checked((ulong)(nint)(object)value);
            }
            else if (typeof(TOther) == typeof(sbyte))
            {
                return checked((ulong)(sbyte)(object)value);
            }
            else if (typeof(TOther) == typeof(float))
            {
                return checked((ulong)(float)(object)value);
            }
            else if (typeof(TOther) == typeof(ushort))
            {
                return (ushort)(object)value;
            }
            else if (typeof(TOther) == typeof(uint))
            {
                return (uint)(object)value;
            }
            else if (typeof(TOther) == typeof(ulong))
            {
                return (ulong)(object)value;
            }
            else if (typeof(TOther) == typeof(nuint))
            {
                return (nuint)(object)value;
            }
            else
            {
                ThrowHelper.ThrowNotSupportedException();
                return default;
            }
        }

<<<<<<< HEAD
        [RequiresPreviewFeatures(Number.PreviewFeatureMessage, Url = Number.PreviewFeatureUrl)]
=======
        /// <inheritdoc cref="INumber{TSelf}.CreateSaturating{TOther}(TOther)" />
>>>>>>> eb51b02b
        [MethodImpl(MethodImplOptions.AggressiveInlining)]
        public static ulong CreateSaturating<TOther>(TOther value)
            where TOther : INumber<TOther>
        {
            if (typeof(TOther) == typeof(byte))
            {
                return (byte)(object)value;
            }
            else if (typeof(TOther) == typeof(char))
            {
                return (char)(object)value;
            }
            else if (typeof(TOther) == typeof(decimal))
            {
                var actualValue = (decimal)(object)value;
                return (actualValue > MaxValue) ? MaxValue :
                       (actualValue < 0) ? MinValue : (ulong)actualValue;
            }
            else if (typeof(TOther) == typeof(double))
            {
                var actualValue = (double)(object)value;
                return (actualValue > MaxValue) ? MaxValue :
                       (actualValue < 0) ? MinValue : (ulong)actualValue;
            }
            else if (typeof(TOther) == typeof(short))
            {
                var actualValue = (short)(object)value;
                return (actualValue < 0) ? MinValue : (ulong)actualValue;
            }
            else if (typeof(TOther) == typeof(int))
            {
                var actualValue = (int)(object)value;
                return (actualValue < 0) ? MinValue : (ulong)actualValue;
            }
            else if (typeof(TOther) == typeof(long))
            {
                var actualValue = (long)(object)value;
                return (actualValue < 0) ? MinValue : (ulong)actualValue;
            }
            else if (typeof(TOther) == typeof(nint))
            {
                var actualValue = (nint)(object)value;
                return (actualValue < 0) ? MinValue : (ulong)actualValue;
            }
            else if (typeof(TOther) == typeof(sbyte))
            {
                var actualValue = (sbyte)(object)value;
                return (actualValue < 0) ? MinValue : (ulong)actualValue;
            }
            else if (typeof(TOther) == typeof(float))
            {
                var actualValue = (float)(object)value;
                return (actualValue > MaxValue) ? MaxValue :
                       (actualValue < 0) ? MinValue : (ulong)actualValue;
            }
            else if (typeof(TOther) == typeof(ushort))
            {
                return (ushort)(object)value;
            }
            else if (typeof(TOther) == typeof(uint))
            {
                return (uint)(object)value;
            }
            else if (typeof(TOther) == typeof(ulong))
            {
                return (ulong)(object)value;
            }
            else if (typeof(TOther) == typeof(nuint))
            {
                return (nuint)(object)value;
            }
            else
            {
                ThrowHelper.ThrowNotSupportedException();
                return default;
            }
        }

<<<<<<< HEAD
        [RequiresPreviewFeatures(Number.PreviewFeatureMessage, Url = Number.PreviewFeatureUrl)]
=======
        /// <inheritdoc cref="INumber{TSelf}.CreateTruncating{TOther}(TOther)" />
>>>>>>> eb51b02b
        [MethodImpl(MethodImplOptions.AggressiveInlining)]
        public static ulong CreateTruncating<TOther>(TOther value)
            where TOther : INumber<TOther>
        {
            if (typeof(TOther) == typeof(byte))
            {
                return (byte)(object)value;
            }
            else if (typeof(TOther) == typeof(char))
            {
                return (char)(object)value;
            }
            else if (typeof(TOther) == typeof(decimal))
            {
                return (ulong)(decimal)(object)value;
            }
            else if (typeof(TOther) == typeof(double))
            {
                return (ulong)(double)(object)value;
            }
            else if (typeof(TOther) == typeof(short))
            {
                return (ulong)(short)(object)value;
            }
            else if (typeof(TOther) == typeof(int))
            {
                return (ulong)(int)(object)value;
            }
            else if (typeof(TOther) == typeof(long))
            {
                return (ulong)(long)(object)value;
            }
            else if (typeof(TOther) == typeof(nint))
            {
                return (ulong)(nint)(object)value;
            }
            else if (typeof(TOther) == typeof(sbyte))
            {
                return (ulong)(sbyte)(object)value;
            }
            else if (typeof(TOther) == typeof(float))
            {
                return (ulong)(float)(object)value;
            }
            else if (typeof(TOther) == typeof(ushort))
            {
                return (ushort)(object)value;
            }
            else if (typeof(TOther) == typeof(uint))
            {
                return (uint)(object)value;
            }
            else if (typeof(TOther) == typeof(ulong))
            {
                return (ulong)(object)value;
            }
            else if (typeof(TOther) == typeof(nuint))
            {
                return (nuint)(object)value;
            }
            else
            {
                ThrowHelper.ThrowNotSupportedException();
                return default;
            }
        }

<<<<<<< HEAD
        [RequiresPreviewFeatures(Number.PreviewFeatureMessage, Url = Number.PreviewFeatureUrl)]
        static (ulong Quotient, ulong Remainder) INumber<ulong>.DivRem(ulong left, ulong right)
            => Math.DivRem(left, right);

        [RequiresPreviewFeatures(Number.PreviewFeatureMessage, Url = Number.PreviewFeatureUrl)]
        static ulong INumber<ulong>.Max(ulong x, ulong y)
            => Math.Max(x, y);

        [RequiresPreviewFeatures(Number.PreviewFeatureMessage, Url = Number.PreviewFeatureUrl)]
        static ulong INumber<ulong>.Min(ulong x, ulong y)
            => Math.Min(x, y);

        [RequiresPreviewFeatures(Number.PreviewFeatureMessage, Url = Number.PreviewFeatureUrl)]
        static ulong INumber<ulong>.Parse(string s, NumberStyles style, IFormatProvider? provider)
            => Parse(s, style, provider);

        [RequiresPreviewFeatures(Number.PreviewFeatureMessage, Url = Number.PreviewFeatureUrl)]
        static ulong INumber<ulong>.Parse(ReadOnlySpan<char> s, NumberStyles style, IFormatProvider? provider)
            => Parse(s, style, provider);

        [RequiresPreviewFeatures(Number.PreviewFeatureMessage, Url = Number.PreviewFeatureUrl)]
        static ulong INumber<ulong>.Sign(ulong value)
            => (ulong)((value == 0) ? 0 : 1);

        [RequiresPreviewFeatures(Number.PreviewFeatureMessage, Url = Number.PreviewFeatureUrl)]
=======
        /// <inheritdoc cref="INumber{TSelf}.DivRem(TSelf, TSelf)" />
        public static (ulong Quotient, ulong Remainder) DivRem(ulong left, ulong right) => Math.DivRem(left, right);

        /// <inheritdoc cref="INumber{TSelf}.Max(TSelf, TSelf)" />
        public static ulong Max(ulong x, ulong y) => Math.Max(x, y);

        /// <inheritdoc cref="INumber{TSelf}.Min(TSelf, TSelf)" />
        public static ulong Min(ulong x, ulong y) => Math.Min(x, y);

        /// <inheritdoc cref="INumber{TSelf}.Sign(TSelf)" />
        public static ulong Sign(ulong value) => (ulong)((value == 0) ? 0 : 1);

        /// <inheritdoc cref="INumber{TSelf}.TryCreate{TOther}(TOther, out TSelf)" />
>>>>>>> eb51b02b
        [MethodImpl(MethodImplOptions.AggressiveInlining)]
        public static bool TryCreate<TOther>(TOther value, out ulong result)
            where TOther : INumber<TOther>
        {
            if (typeof(TOther) == typeof(byte))
            {
                result = (byte)(object)value;
                return true;
            }
            else if (typeof(TOther) == typeof(char))
            {
                result = (char)(object)value;
                return true;
            }
            else if (typeof(TOther) == typeof(decimal))
            {
                var actualValue = (decimal)(object)value;

                if ((actualValue < MinValue) || (actualValue > MaxValue))
                {
                    result = default;
                    return false;
                }

                result = (ulong)actualValue;
                return true;
            }
            else if (typeof(TOther) == typeof(double))
            {
                var actualValue = (double)(object)value;

                if ((actualValue < MinValue) || (actualValue > MaxValue))
                {
                    result = default;
                    return false;
                }

                result = (ulong)actualValue;
                return true;
            }
            else if (typeof(TOther) == typeof(short))
            {
                var actualValue = (short)(object)value;

                if (actualValue < 0)
                {
                    result = default;
                    return false;
                }

                result = (ulong)actualValue;
                return true;
            }
            else if (typeof(TOther) == typeof(int))
            {
                var actualValue = (int)(object)value;

                if (actualValue < 0)
                {
                    result = default;
                    return false;
                }

                result = (ulong)actualValue;
                return true;
            }
            else if (typeof(TOther) == typeof(long))
            {
                var actualValue = (long)(object)value;

                if (actualValue < 0)
                {
                    result = default;
                    return false;
                }

                result = (ulong)actualValue;
                return true;
            }
            else if (typeof(TOther) == typeof(nint))
            {
                var actualValue = (nint)(object)value;

                if (actualValue < 0)
                {
                    result = default;
                    return false;
                }

                result = (ulong)actualValue;
                return true;
            }
            else if (typeof(TOther) == typeof(sbyte))
            {
                var actualValue = (sbyte)(object)value;

                if (actualValue < 0)
                {
                    result = default;
                    return false;
                }

                result = (ulong)actualValue;
                return true;
            }
            else if (typeof(TOther) == typeof(float))
            {
                var actualValue = (float)(object)value;

                if ((actualValue < MinValue) || (actualValue > MaxValue))
                {
                    result = default;
                    return false;
                }

                result = (ulong)actualValue;
                return true;
            }
            else if (typeof(TOther) == typeof(ushort))
            {
                result = (ushort)(object)value;
                return true;
            }
            else if (typeof(TOther) == typeof(uint))
            {
                result = (uint)(object)value;
                return true;
            }
            else if (typeof(TOther) == typeof(ulong))
            {
                result = (ulong)(object)value;
                return true;
            }
            else if (typeof(TOther) == typeof(nuint))
            {
                result = (nuint)(object)value;
                return true;
            }
            else
            {
                ThrowHelper.ThrowNotSupportedException();
                result = default;
                return false;
            }
        }

<<<<<<< HEAD
        [RequiresPreviewFeatures(Number.PreviewFeatureMessage, Url = Number.PreviewFeatureUrl)]
        static bool INumber<ulong>.TryParse([NotNullWhen(true)] string? s, NumberStyles style, IFormatProvider? provider, out ulong result)
            => TryParse(s, style, provider, out result);

        [RequiresPreviewFeatures(Number.PreviewFeatureMessage, Url = Number.PreviewFeatureUrl)]
        static bool INumber<ulong>.TryParse(ReadOnlySpan<char> s, NumberStyles style, IFormatProvider? provider, out ulong result)
            => TryParse(s, style, provider, out result);

=======
>>>>>>> eb51b02b
        //
        // IParseable
        //

<<<<<<< HEAD
        [RequiresPreviewFeatures(Number.PreviewFeatureMessage, Url = Number.PreviewFeatureUrl)]
        static ulong IParseable<ulong>.Parse(string s, IFormatProvider? provider)
            => Parse(s, provider);

        [RequiresPreviewFeatures(Number.PreviewFeatureMessage, Url = Number.PreviewFeatureUrl)]
        static bool IParseable<ulong>.TryParse([NotNullWhen(true)] string? s, IFormatProvider? provider, out ulong result)
            => TryParse(s, NumberStyles.Integer, provider, out result);
=======
        public static bool TryParse([NotNullWhen(true)] string? s, IFormatProvider? provider, out ulong result) => TryParse(s, NumberStyles.Integer, provider, out result);
>>>>>>> eb51b02b

        //
        // IShiftOperators
        //

<<<<<<< HEAD
        [RequiresPreviewFeatures(Number.PreviewFeatureMessage, Url = Number.PreviewFeatureUrl)]
        static ulong IShiftOperators<ulong, ulong>.operator <<(ulong value, int shiftAmount)
            => value << (int)shiftAmount;

        [RequiresPreviewFeatures(Number.PreviewFeatureMessage, Url = Number.PreviewFeatureUrl)]
        static ulong IShiftOperators<ulong, ulong>.operator >>(ulong value, int shiftAmount)
            => value >> (int)shiftAmount;

        // [RequiresPreviewFeatures(Number.PreviewFeatureMessage, Url = Number.PreviewFeatureUrl)]
        // static ulong IShiftOperators<ulong, ulong>.operator >>>(ulong value, int shiftAmount)
        //     => value >> (int)shiftAmount;
=======
        /// <inheritdoc cref="IShiftOperators{TSelf, TResult}.op_LeftShift(TSelf, int)" />
        static ulong IShiftOperators<ulong, ulong>.operator <<(ulong value, int shiftAmount) => value << (int)shiftAmount;

        /// <inheritdoc cref="IShiftOperators{TSelf, TResult}.op_RightShift(TSelf, int)" />
        static ulong IShiftOperators<ulong, ulong>.operator >>(ulong value, int shiftAmount) => value >> (int)shiftAmount;

        // /// <inheritdoc cref="IShiftOperators{TSelf, TResult}.op_UnsignedRightShift(TSelf, int)" />
        // static ulong IShiftOperators<ulong, ulong>.operator >>>(ulong value, int shiftAmount) => value >> (int)shiftAmount;
>>>>>>> eb51b02b

        //
        // ISpanParseable
        //

<<<<<<< HEAD
        [RequiresPreviewFeatures(Number.PreviewFeatureMessage, Url = Number.PreviewFeatureUrl)]
        static ulong ISpanParseable<ulong>.Parse(ReadOnlySpan<char> s, IFormatProvider? provider)
            => Parse(s, NumberStyles.Integer, provider);

        [RequiresPreviewFeatures(Number.PreviewFeatureMessage, Url = Number.PreviewFeatureUrl)]
        static bool ISpanParseable<ulong>.TryParse(ReadOnlySpan<char> s, IFormatProvider? provider, out ulong result)
            => TryParse(s, NumberStyles.Integer, provider, out result);
=======
        /// <inheritdoc cref="ISpanParseable{TSelf}.Parse(ReadOnlySpan{char}, IFormatProvider?)" />
        public static ulong Parse(ReadOnlySpan<char> s, IFormatProvider? provider) => Parse(s, NumberStyles.Integer, provider);

        /// <inheritdoc cref="ISpanParseable{TSelf}.TryParse(ReadOnlySpan{char}, IFormatProvider?, out TSelf)" />
        public static bool TryParse(ReadOnlySpan<char> s, IFormatProvider? provider, out ulong result) => TryParse(s, NumberStyles.Integer, provider, out result);
>>>>>>> eb51b02b

        //
        // ISubtractionOperators
        //

<<<<<<< HEAD
        [RequiresPreviewFeatures(Number.PreviewFeatureMessage, Url = Number.PreviewFeatureUrl)]
        static ulong ISubtractionOperators<ulong, ulong, ulong>.operator -(ulong left, ulong right)
            => left - right;

        // [RequiresPreviewFeatures(Number.PreviewFeatureMessage, Url = Number.PreviewFeatureUrl)]
        // static checked ulong ISubtractionOperators<ulong, ulong, ulong>.operator -(ulong left, ulong right)
        //     => checked(left - right);
=======
        /// <inheritdoc cref="ISubtractionOperators{TSelf, TOther, TResult}.op_Subtraction(TSelf, TOther)" />
        static ulong ISubtractionOperators<ulong, ulong, ulong>.operator -(ulong left, ulong right) => left - right;

        // /// <inheritdoc cref="ISubtractionOperators{TSelf, TOther, TResult}.op_CheckedSubtraction(TSelf, TOther)" />
        // static ulong ISubtractionOperators<ulong, ulong, ulong>.operator checked -(ulong left, ulong right) => checked(left - right);
>>>>>>> eb51b02b

        //
        // IUnaryNegationOperators
        //

<<<<<<< HEAD
        [RequiresPreviewFeatures(Number.PreviewFeatureMessage, Url = Number.PreviewFeatureUrl)]
        static ulong IUnaryNegationOperators<ulong, ulong>.operator -(ulong value)
            => 0UL - value;

        // [RequiresPreviewFeatures(Number.PreviewFeatureMessage, Url = Number.PreviewFeatureUrl)]
        // static checked ulong IUnaryNegationOperators<ulong, ulong>.operator -(ulong value)
        //     => checked(0UL - value);
=======
        /// <inheritdoc cref="IUnaryNegationOperators{TSelf, TResult}.op_UnaryNegation(TSelf)" />
        static ulong IUnaryNegationOperators<ulong, ulong>.operator -(ulong value) => 0UL - value;

        // /// <inheritdoc cref="IUnaryNegationOperators{TSelf, TResult}.op_CheckedUnaryNegation(TSelf)" />
        // static ulong IUnaryNegationOperators<ulong, ulong>.operator checked -(ulong value) => checked(0UL - value);
>>>>>>> eb51b02b

        //
        // IUnaryPlusOperators
        //

<<<<<<< HEAD
        [RequiresPreviewFeatures(Number.PreviewFeatureMessage, Url = Number.PreviewFeatureUrl)]
        static ulong IUnaryPlusOperators<ulong, ulong>.operator +(ulong value)
            => +value;

        // [RequiresPreviewFeatures(Number.PreviewFeatureMessage, Url = Number.PreviewFeatureUrl)]
        // static checked ulong IUnaryPlusOperators<ulong, ulong>.operator +(ulong value)
        //     => checked(+value);
#endif // FEATURE_GENERIC_MATH
=======
        /// <inheritdoc cref="IUnaryPlusOperators{TSelf, TResult}.op_UnaryPlus(TSelf)" />
        static ulong IUnaryPlusOperators<ulong, ulong>.operator +(ulong value) => +value;

        // /// <inheritdoc cref="IUnaryPlusOperators{TSelf, TResult}.op_CheckedUnaryPlus(TSelf)" />
        // static ulong IUnaryPlusOperators<ulong, ulong>.operator checked +(ulong value) => checked(+value);
>>>>>>> eb51b02b
    }
}<|MERGE_RESOLUTION|>--- conflicted
+++ resolved
@@ -276,59 +276,23 @@
         // IAdditionOperators
         //
 
-<<<<<<< HEAD
-        [RequiresPreviewFeatures(Number.PreviewFeatureMessage, Url = Number.PreviewFeatureUrl)]
-        static ulong IAdditionOperators<ulong, ulong, ulong>.operator +(ulong left, ulong right)
-            => left + right;
-
-        // [RequiresPreviewFeatures(Number.PreviewFeatureMessage, Url = Number.PreviewFeatureUrl)]
-        // static checked ulong IAdditionOperators<ulong, ulong, ulong>.operator +(ulong left, ulong right)
-        //     => checked(left + right);
-=======
         /// <inheritdoc cref="IAdditionOperators{TSelf, TOther, TResult}.op_Addition(TSelf, TOther)" />
         static ulong IAdditionOperators<ulong, ulong, ulong>.operator +(ulong left, ulong right) => left + right;
 
         // /// <inheritdoc cref="IAdditionOperators{TSelf, TOther, TResult}.op_Addition(TSelf, TOther)" />
         // static ulong IAdditionOperators<ulong, ulong, ulong>.operator checked +(ulong left, ulong right) => checked(left + right);
->>>>>>> eb51b02b
 
         //
         // IAdditiveIdentity
         //
 
-<<<<<<< HEAD
-        [RequiresPreviewFeatures(Number.PreviewFeatureMessage, Url = Number.PreviewFeatureUrl)]
-        static ulong IAdditiveIdentity<ulong, ulong>.AdditiveIdentity => 0;
-=======
         /// <inheritdoc cref="IAdditiveIdentity{TSelf, TResult}.AdditiveIdentity" />
         static ulong IAdditiveIdentity<ulong, ulong>.AdditiveIdentity => AdditiveIdentity;
->>>>>>> eb51b02b
 
         //
         // IBinaryInteger
         //
 
-<<<<<<< HEAD
-        [RequiresPreviewFeatures(Number.PreviewFeatureMessage, Url = Number.PreviewFeatureUrl)]
-        static ulong IBinaryInteger<ulong>.LeadingZeroCount(ulong value)
-            => (ulong)BitOperations.LeadingZeroCount(value);
-
-        [RequiresPreviewFeatures(Number.PreviewFeatureMessage, Url = Number.PreviewFeatureUrl)]
-        static ulong IBinaryInteger<ulong>.PopCount(ulong value)
-            => (ulong)BitOperations.PopCount(value);
-
-        [RequiresPreviewFeatures(Number.PreviewFeatureMessage, Url = Number.PreviewFeatureUrl)]
-        static ulong IBinaryInteger<ulong>.RotateLeft(ulong value, int rotateAmount)
-            => BitOperations.RotateLeft(value, rotateAmount);
-
-        [RequiresPreviewFeatures(Number.PreviewFeatureMessage, Url = Number.PreviewFeatureUrl)]
-        static ulong IBinaryInteger<ulong>.RotateRight(ulong value, int rotateAmount)
-            => BitOperations.RotateRight(value, rotateAmount);
-
-        [RequiresPreviewFeatures(Number.PreviewFeatureMessage, Url = Number.PreviewFeatureUrl)]
-        static ulong IBinaryInteger<ulong>.TrailingZeroCount(ulong value)
-            => (ulong)BitOperations.TrailingZeroCount(value);
-=======
         /// <inheritdoc cref="IBinaryInteger{TSelf}.LeadingZeroCount(TSelf)" />
         public static ulong LeadingZeroCount(ulong value) => (ulong)BitOperations.LeadingZeroCount(value);
 
@@ -343,49 +307,21 @@
 
         /// <inheritdoc cref="IBinaryInteger{TSelf}.TrailingZeroCount(TSelf)" />
         public static ulong TrailingZeroCount(ulong value) => (ulong)BitOperations.TrailingZeroCount(value);
->>>>>>> eb51b02b
 
         //
         // IBinaryNumber
         //
 
-<<<<<<< HEAD
-        [RequiresPreviewFeatures(Number.PreviewFeatureMessage, Url = Number.PreviewFeatureUrl)]
-        static bool IBinaryNumber<ulong>.IsPow2(ulong value)
-            => BitOperations.IsPow2(value);
-
-        [RequiresPreviewFeatures(Number.PreviewFeatureMessage, Url = Number.PreviewFeatureUrl)]
-        static ulong IBinaryNumber<ulong>.Log2(ulong value)
-            => (ulong)BitOperations.Log2(value);
-=======
         /// <inheritdoc cref="IBinaryNumber{TSelf}.IsPow2(TSelf)" />
         public static bool IsPow2(ulong value) => BitOperations.IsPow2(value);
 
         /// <inheritdoc cref="IBinaryNumber{TSelf}.Log2(TSelf)" />
         public static ulong Log2(ulong value) => (ulong)BitOperations.Log2(value);
->>>>>>> eb51b02b
 
         //
         // IBitwiseOperators
         //
 
-<<<<<<< HEAD
-        [RequiresPreviewFeatures(Number.PreviewFeatureMessage, Url = Number.PreviewFeatureUrl)]
-        static ulong IBitwiseOperators<ulong, ulong, ulong>.operator &(ulong left, ulong right)
-            => left & right;
-
-        [RequiresPreviewFeatures(Number.PreviewFeatureMessage, Url = Number.PreviewFeatureUrl)]
-        static ulong IBitwiseOperators<ulong, ulong, ulong>.operator |(ulong left, ulong right)
-            => left | right;
-
-        [RequiresPreviewFeatures(Number.PreviewFeatureMessage, Url = Number.PreviewFeatureUrl)]
-        static ulong IBitwiseOperators<ulong, ulong, ulong>.operator ^(ulong left, ulong right)
-            => left ^ right;
-
-        [RequiresPreviewFeatures(Number.PreviewFeatureMessage, Url = Number.PreviewFeatureUrl)]
-        static ulong IBitwiseOperators<ulong, ulong, ulong>.operator ~(ulong value)
-            => ~value;
-=======
         /// <inheritdoc cref="IBitwiseOperators{TSelf, TOther, TResult}.op_BitwiseAnd(TSelf, TOther)" />
         static ulong IBitwiseOperators<ulong, ulong, ulong>.operator &(ulong left, ulong right) => left & right;
 
@@ -397,29 +333,11 @@
 
         /// <inheritdoc cref="IBitwiseOperators{TSelf, TOther, TResult}.op_OnesComplement(TSelf)" />
         static ulong IBitwiseOperators<ulong, ulong, ulong>.operator ~(ulong value) => ~value;
->>>>>>> eb51b02b
 
         //
         // IComparisonOperators
         //
 
-<<<<<<< HEAD
-        [RequiresPreviewFeatures(Number.PreviewFeatureMessage, Url = Number.PreviewFeatureUrl)]
-        static bool IComparisonOperators<ulong, ulong>.operator <(ulong left, ulong right)
-            => left < right;
-
-        [RequiresPreviewFeatures(Number.PreviewFeatureMessage, Url = Number.PreviewFeatureUrl)]
-        static bool IComparisonOperators<ulong, ulong>.operator <=(ulong left, ulong right)
-            => left <= right;
-
-        [RequiresPreviewFeatures(Number.PreviewFeatureMessage, Url = Number.PreviewFeatureUrl)]
-        static bool IComparisonOperators<ulong, ulong>.operator >(ulong left, ulong right)
-            => left > right;
-
-        [RequiresPreviewFeatures(Number.PreviewFeatureMessage, Url = Number.PreviewFeatureUrl)]
-        static bool IComparisonOperators<ulong, ulong>.operator >=(ulong left, ulong right)
-            => left >= right;
-=======
         /// <inheritdoc cref="IComparisonOperators{TSelf, TOther}.op_LessThan(TSelf, TOther)" />
         static bool IComparisonOperators<ulong, ulong>.operator <(ulong left, ulong right) => left < right;
 
@@ -431,175 +349,85 @@
 
         /// <inheritdoc cref="IComparisonOperators{TSelf, TOther}.op_GreaterThanOrEqual(TSelf, TOther)" />
         static bool IComparisonOperators<ulong, ulong>.operator >=(ulong left, ulong right) => left >= right;
->>>>>>> eb51b02b
 
         //
         // IDecrementOperators
         //
 
-<<<<<<< HEAD
-        [RequiresPreviewFeatures(Number.PreviewFeatureMessage, Url = Number.PreviewFeatureUrl)]
-        static ulong IDecrementOperators<ulong>.operator --(ulong value)
-            => --value;
-
-        // [RequiresPreviewFeatures(Number.PreviewFeatureMessage, Url = Number.PreviewFeatureUrl)]
-        // static checked ulong IDecrementOperators<ulong>.operator --(ulong value)
-        //     => checked(--value);
-=======
         /// <inheritdoc cref="IDecrementOperators{TSelf}.op_Decrement(TSelf)" />
         static ulong IDecrementOperators<ulong>.operator --(ulong value) => --value;
 
         // /// <inheritdoc cref="IDecrementOperators{TSelf}.op_Decrement(TSelf)" />
         // static ulong IDecrementOperators<ulong>.operator checked --(ulong value) => checked(--value);
->>>>>>> eb51b02b
 
         //
         // IDivisionOperators
         //
 
-<<<<<<< HEAD
-        [RequiresPreviewFeatures(Number.PreviewFeatureMessage, Url = Number.PreviewFeatureUrl)]
-        static ulong IDivisionOperators<ulong, ulong, ulong>.operator /(ulong left, ulong right)
-            => left / right;
-
-        // [RequiresPreviewFeatures(Number.PreviewFeatureMessage, Url = Number.PreviewFeatureUrl)]
-        // static checked ulong IDivisionOperators<ulong, ulong, ulong>.operator /(ulong left, ulong right)
-        //     => checked(left / right);
-=======
         /// <inheritdoc cref="IDivisionOperators{TSelf, TOther, TResult}.op_Division(TSelf, TOther)" />
         static ulong IDivisionOperators<ulong, ulong, ulong>.operator /(ulong left, ulong right) => left / right;
 
         // /// <inheritdoc cref="IDivisionOperators{TSelf, TOther, TResult}.op_CheckedDivision(TSelf, TOther)" />
         // static ulong IDivisionOperators<ulong, ulong, ulong>.operator checked /(ulong left, ulong right) => checked(left / right);
->>>>>>> eb51b02b
 
         //
         // IEqualityOperators
         //
 
-<<<<<<< HEAD
-        [RequiresPreviewFeatures(Number.PreviewFeatureMessage, Url = Number.PreviewFeatureUrl)]
-        static bool IEqualityOperators<ulong, ulong>.operator ==(ulong left, ulong right)
-            => left == right;
-
-        [RequiresPreviewFeatures(Number.PreviewFeatureMessage, Url = Number.PreviewFeatureUrl)]
-        static bool IEqualityOperators<ulong, ulong>.operator !=(ulong left, ulong right)
-            => left != right;
-=======
         /// <inheritdoc cref="IEqualityOperators{TSelf, TOther}.op_Equality(TSelf, TOther)" />
         static bool IEqualityOperators<ulong, ulong>.operator ==(ulong left, ulong right) => left == right;
 
         /// <inheritdoc cref="IEqualityOperators{TSelf, TOther}.op_Inequality(TSelf, TOther)" />
         static bool IEqualityOperators<ulong, ulong>.operator !=(ulong left, ulong right) => left != right;
->>>>>>> eb51b02b
 
         //
         // IIncrementOperators
         //
 
-<<<<<<< HEAD
-        [RequiresPreviewFeatures(Number.PreviewFeatureMessage, Url = Number.PreviewFeatureUrl)]
-        static ulong IIncrementOperators<ulong>.operator ++(ulong value)
-            => ++value;
-
-        // [RequiresPreviewFeatures(Number.PreviewFeatureMessage, Url = Number.PreviewFeatureUrl)]
-        // static checked ulong IIncrementOperators<ulong>.operator ++(ulong value)
-        //     => checked(++value);
-=======
         /// <inheritdoc cref="IIncrementOperators{TSelf}.op_Increment(TSelf)" />
         static ulong IIncrementOperators<ulong>.operator ++(ulong value) => ++value;
 
         // /// <inheritdoc cref="IIncrementOperators{TSelf}.op_CheckedIncrement(TSelf)" />
         // static ulong IIncrementOperators<ulong>.operator checked ++(ulong value) => checked(++value);
->>>>>>> eb51b02b
 
         //
         // IMinMaxValue
         //
 
-<<<<<<< HEAD
-        [RequiresPreviewFeatures(Number.PreviewFeatureMessage, Url = Number.PreviewFeatureUrl)]
-        static ulong IMinMaxValue<ulong>.MinValue => MinValue;
-
-        [RequiresPreviewFeatures(Number.PreviewFeatureMessage, Url = Number.PreviewFeatureUrl)]
-=======
         /// <inheritdoc cref="IMinMaxValue{TSelf}.MinValue" />
         static ulong IMinMaxValue<ulong>.MinValue => MinValue;
 
         /// <inheritdoc cref="IMinMaxValue{TSelf}.MaxValue" />
->>>>>>> eb51b02b
         static ulong IMinMaxValue<ulong>.MaxValue => MaxValue;
 
         //
         // IModulusOperators
         //
 
-<<<<<<< HEAD
-        [RequiresPreviewFeatures(Number.PreviewFeatureMessage, Url = Number.PreviewFeatureUrl)]
-        static ulong IModulusOperators<ulong, ulong, ulong>.operator %(ulong left, ulong right)
-            => left % right;
-
-        // [RequiresPreviewFeatures(Number.PreviewFeatureMessage, Url = Number.PreviewFeatureUrl)]
-        // static checked ulong IModulusOperators<ulong, ulong, ulong>.operator %(ulong left, ulong right)
-        //     => checked(left % right);
-=======
         /// <inheritdoc cref="IModulusOperators{TSelf, TOther, TResult}.op_Modulus(TSelf, TOther)" />
         static ulong IModulusOperators<ulong, ulong, ulong>.operator %(ulong left, ulong right) => left % right;
->>>>>>> eb51b02b
 
         //
         // IMultiplicativeIdentity
         //
 
-<<<<<<< HEAD
-        [RequiresPreviewFeatures(Number.PreviewFeatureMessage, Url = Number.PreviewFeatureUrl)]
-        static ulong IMultiplicativeIdentity<ulong, ulong>.MultiplicativeIdentity => 1;
-=======
         /// <inheritdoc cref="IMultiplicativeIdentity{TSelf, TResult}.MultiplicativeIdentity" />
         static ulong IMultiplicativeIdentity<ulong, ulong>.MultiplicativeIdentity => MultiplicativeIdentity;
->>>>>>> eb51b02b
 
         //
         // IMultiplyOperators
         //
 
-<<<<<<< HEAD
-        [RequiresPreviewFeatures(Number.PreviewFeatureMessage, Url = Number.PreviewFeatureUrl)]
-        static ulong IMultiplyOperators<ulong, ulong, ulong>.operator *(ulong left, ulong right)
-            => left * right;
-
-        // [RequiresPreviewFeatures(Number.PreviewFeatureMessage, Url = Number.PreviewFeatureUrl)]
-        // static checked ulong IMultiplyOperators<ulong, ulong, ulong>.operator *(ulong left, ulong right)
-        //     => checked(left * right);
-=======
         /// <inheritdoc cref="IMultiplyOperators{TSelf, TOther, TResult}.op_Multiply(TSelf, TOther)" />
         static ulong IMultiplyOperators<ulong, ulong, ulong>.operator *(ulong left, ulong right) => left * right;
 
         // /// <inheritdoc cref="IMultiplyOperators{TSelf, TOther, TResult}.op_CheckedMultiply(TSelf, TOther)" />
         // static ulong IMultiplyOperators<ulong, ulong, ulong>.operator checked *(ulong left, ulong right) => checked(left * right);
->>>>>>> eb51b02b
 
         //
         // INumber
         //
 
-<<<<<<< HEAD
-        [RequiresPreviewFeatures(Number.PreviewFeatureMessage, Url = Number.PreviewFeatureUrl)]
-        static ulong INumber<ulong>.One => 1;
-
-        [RequiresPreviewFeatures(Number.PreviewFeatureMessage, Url = Number.PreviewFeatureUrl)]
-        static ulong INumber<ulong>.Zero => 0;
-
-        [RequiresPreviewFeatures(Number.PreviewFeatureMessage, Url = Number.PreviewFeatureUrl)]
-        static ulong INumber<ulong>.Abs(ulong value)
-            => value;
-
-        [RequiresPreviewFeatures(Number.PreviewFeatureMessage, Url = Number.PreviewFeatureUrl)]
-        static ulong INumber<ulong>.Clamp(ulong value, ulong min, ulong max)
-            => Math.Clamp(value, min, max);
-
-        [RequiresPreviewFeatures(Number.PreviewFeatureMessage, Url = Number.PreviewFeatureUrl)]
-=======
         /// <inheritdoc cref="INumber{TSelf}.One" />
         static ulong INumber<ulong>.One => One;
 
@@ -613,7 +441,6 @@
         public static ulong Clamp(ulong value, ulong min, ulong max) => Math.Clamp(value, min, max);
 
         /// <inheritdoc cref="INumber{TSelf}.Create{TOther}(TOther)" />
->>>>>>> eb51b02b
         [MethodImpl(MethodImplOptions.AggressiveInlining)]
         public static ulong Create<TOther>(TOther value)
             where TOther : INumber<TOther>
@@ -681,11 +508,7 @@
             }
         }
 
-<<<<<<< HEAD
-        [RequiresPreviewFeatures(Number.PreviewFeatureMessage, Url = Number.PreviewFeatureUrl)]
-=======
         /// <inheritdoc cref="INumber{TSelf}.CreateSaturating{TOther}(TOther)" />
->>>>>>> eb51b02b
         [MethodImpl(MethodImplOptions.AggressiveInlining)]
         public static ulong CreateSaturating<TOther>(TOther value)
             where TOther : INumber<TOther>
@@ -764,11 +587,7 @@
             }
         }
 
-<<<<<<< HEAD
-        [RequiresPreviewFeatures(Number.PreviewFeatureMessage, Url = Number.PreviewFeatureUrl)]
-=======
         /// <inheritdoc cref="INumber{TSelf}.CreateTruncating{TOther}(TOther)" />
->>>>>>> eb51b02b
         [MethodImpl(MethodImplOptions.AggressiveInlining)]
         public static ulong CreateTruncating<TOther>(TOther value)
             where TOther : INumber<TOther>
@@ -836,33 +655,6 @@
             }
         }
 
-<<<<<<< HEAD
-        [RequiresPreviewFeatures(Number.PreviewFeatureMessage, Url = Number.PreviewFeatureUrl)]
-        static (ulong Quotient, ulong Remainder) INumber<ulong>.DivRem(ulong left, ulong right)
-            => Math.DivRem(left, right);
-
-        [RequiresPreviewFeatures(Number.PreviewFeatureMessage, Url = Number.PreviewFeatureUrl)]
-        static ulong INumber<ulong>.Max(ulong x, ulong y)
-            => Math.Max(x, y);
-
-        [RequiresPreviewFeatures(Number.PreviewFeatureMessage, Url = Number.PreviewFeatureUrl)]
-        static ulong INumber<ulong>.Min(ulong x, ulong y)
-            => Math.Min(x, y);
-
-        [RequiresPreviewFeatures(Number.PreviewFeatureMessage, Url = Number.PreviewFeatureUrl)]
-        static ulong INumber<ulong>.Parse(string s, NumberStyles style, IFormatProvider? provider)
-            => Parse(s, style, provider);
-
-        [RequiresPreviewFeatures(Number.PreviewFeatureMessage, Url = Number.PreviewFeatureUrl)]
-        static ulong INumber<ulong>.Parse(ReadOnlySpan<char> s, NumberStyles style, IFormatProvider? provider)
-            => Parse(s, style, provider);
-
-        [RequiresPreviewFeatures(Number.PreviewFeatureMessage, Url = Number.PreviewFeatureUrl)]
-        static ulong INumber<ulong>.Sign(ulong value)
-            => (ulong)((value == 0) ? 0 : 1);
-
-        [RequiresPreviewFeatures(Number.PreviewFeatureMessage, Url = Number.PreviewFeatureUrl)]
-=======
         /// <inheritdoc cref="INumber{TSelf}.DivRem(TSelf, TSelf)" />
         public static (ulong Quotient, ulong Remainder) DivRem(ulong left, ulong right) => Math.DivRem(left, right);
 
@@ -876,7 +668,6 @@
         public static ulong Sign(ulong value) => (ulong)((value == 0) ? 0 : 1);
 
         /// <inheritdoc cref="INumber{TSelf}.TryCreate{TOther}(TOther, out TSelf)" />
->>>>>>> eb51b02b
         [MethodImpl(MethodImplOptions.AggressiveInlining)]
         public static bool TryCreate<TOther>(TOther value, out ulong result)
             where TOther : INumber<TOther>
@@ -1023,50 +814,16 @@
             }
         }
 
-<<<<<<< HEAD
-        [RequiresPreviewFeatures(Number.PreviewFeatureMessage, Url = Number.PreviewFeatureUrl)]
-        static bool INumber<ulong>.TryParse([NotNullWhen(true)] string? s, NumberStyles style, IFormatProvider? provider, out ulong result)
-            => TryParse(s, style, provider, out result);
-
-        [RequiresPreviewFeatures(Number.PreviewFeatureMessage, Url = Number.PreviewFeatureUrl)]
-        static bool INumber<ulong>.TryParse(ReadOnlySpan<char> s, NumberStyles style, IFormatProvider? provider, out ulong result)
-            => TryParse(s, style, provider, out result);
-
-=======
->>>>>>> eb51b02b
         //
         // IParseable
         //
 
-<<<<<<< HEAD
-        [RequiresPreviewFeatures(Number.PreviewFeatureMessage, Url = Number.PreviewFeatureUrl)]
-        static ulong IParseable<ulong>.Parse(string s, IFormatProvider? provider)
-            => Parse(s, provider);
-
-        [RequiresPreviewFeatures(Number.PreviewFeatureMessage, Url = Number.PreviewFeatureUrl)]
-        static bool IParseable<ulong>.TryParse([NotNullWhen(true)] string? s, IFormatProvider? provider, out ulong result)
-            => TryParse(s, NumberStyles.Integer, provider, out result);
-=======
         public static bool TryParse([NotNullWhen(true)] string? s, IFormatProvider? provider, out ulong result) => TryParse(s, NumberStyles.Integer, provider, out result);
->>>>>>> eb51b02b
 
         //
         // IShiftOperators
         //
 
-<<<<<<< HEAD
-        [RequiresPreviewFeatures(Number.PreviewFeatureMessage, Url = Number.PreviewFeatureUrl)]
-        static ulong IShiftOperators<ulong, ulong>.operator <<(ulong value, int shiftAmount)
-            => value << (int)shiftAmount;
-
-        [RequiresPreviewFeatures(Number.PreviewFeatureMessage, Url = Number.PreviewFeatureUrl)]
-        static ulong IShiftOperators<ulong, ulong>.operator >>(ulong value, int shiftAmount)
-            => value >> (int)shiftAmount;
-
-        // [RequiresPreviewFeatures(Number.PreviewFeatureMessage, Url = Number.PreviewFeatureUrl)]
-        // static ulong IShiftOperators<ulong, ulong>.operator >>>(ulong value, int shiftAmount)
-        //     => value >> (int)shiftAmount;
-=======
         /// <inheritdoc cref="IShiftOperators{TSelf, TResult}.op_LeftShift(TSelf, int)" />
         static ulong IShiftOperators<ulong, ulong>.operator <<(ulong value, int shiftAmount) => value << (int)shiftAmount;
 
@@ -1075,87 +832,45 @@
 
         // /// <inheritdoc cref="IShiftOperators{TSelf, TResult}.op_UnsignedRightShift(TSelf, int)" />
         // static ulong IShiftOperators<ulong, ulong>.operator >>>(ulong value, int shiftAmount) => value >> (int)shiftAmount;
->>>>>>> eb51b02b
 
         //
         // ISpanParseable
         //
 
-<<<<<<< HEAD
-        [RequiresPreviewFeatures(Number.PreviewFeatureMessage, Url = Number.PreviewFeatureUrl)]
-        static ulong ISpanParseable<ulong>.Parse(ReadOnlySpan<char> s, IFormatProvider? provider)
-            => Parse(s, NumberStyles.Integer, provider);
-
-        [RequiresPreviewFeatures(Number.PreviewFeatureMessage, Url = Number.PreviewFeatureUrl)]
-        static bool ISpanParseable<ulong>.TryParse(ReadOnlySpan<char> s, IFormatProvider? provider, out ulong result)
-            => TryParse(s, NumberStyles.Integer, provider, out result);
-=======
         /// <inheritdoc cref="ISpanParseable{TSelf}.Parse(ReadOnlySpan{char}, IFormatProvider?)" />
         public static ulong Parse(ReadOnlySpan<char> s, IFormatProvider? provider) => Parse(s, NumberStyles.Integer, provider);
 
         /// <inheritdoc cref="ISpanParseable{TSelf}.TryParse(ReadOnlySpan{char}, IFormatProvider?, out TSelf)" />
         public static bool TryParse(ReadOnlySpan<char> s, IFormatProvider? provider, out ulong result) => TryParse(s, NumberStyles.Integer, provider, out result);
->>>>>>> eb51b02b
 
         //
         // ISubtractionOperators
         //
 
-<<<<<<< HEAD
-        [RequiresPreviewFeatures(Number.PreviewFeatureMessage, Url = Number.PreviewFeatureUrl)]
-        static ulong ISubtractionOperators<ulong, ulong, ulong>.operator -(ulong left, ulong right)
-            => left - right;
-
-        // [RequiresPreviewFeatures(Number.PreviewFeatureMessage, Url = Number.PreviewFeatureUrl)]
-        // static checked ulong ISubtractionOperators<ulong, ulong, ulong>.operator -(ulong left, ulong right)
-        //     => checked(left - right);
-=======
         /// <inheritdoc cref="ISubtractionOperators{TSelf, TOther, TResult}.op_Subtraction(TSelf, TOther)" />
         static ulong ISubtractionOperators<ulong, ulong, ulong>.operator -(ulong left, ulong right) => left - right;
 
         // /// <inheritdoc cref="ISubtractionOperators{TSelf, TOther, TResult}.op_CheckedSubtraction(TSelf, TOther)" />
         // static ulong ISubtractionOperators<ulong, ulong, ulong>.operator checked -(ulong left, ulong right) => checked(left - right);
->>>>>>> eb51b02b
 
         //
         // IUnaryNegationOperators
         //
 
-<<<<<<< HEAD
-        [RequiresPreviewFeatures(Number.PreviewFeatureMessage, Url = Number.PreviewFeatureUrl)]
-        static ulong IUnaryNegationOperators<ulong, ulong>.operator -(ulong value)
-            => 0UL - value;
-
-        // [RequiresPreviewFeatures(Number.PreviewFeatureMessage, Url = Number.PreviewFeatureUrl)]
-        // static checked ulong IUnaryNegationOperators<ulong, ulong>.operator -(ulong value)
-        //     => checked(0UL - value);
-=======
         /// <inheritdoc cref="IUnaryNegationOperators{TSelf, TResult}.op_UnaryNegation(TSelf)" />
         static ulong IUnaryNegationOperators<ulong, ulong>.operator -(ulong value) => 0UL - value;
 
         // /// <inheritdoc cref="IUnaryNegationOperators{TSelf, TResult}.op_CheckedUnaryNegation(TSelf)" />
         // static ulong IUnaryNegationOperators<ulong, ulong>.operator checked -(ulong value) => checked(0UL - value);
->>>>>>> eb51b02b
 
         //
         // IUnaryPlusOperators
         //
 
-<<<<<<< HEAD
-        [RequiresPreviewFeatures(Number.PreviewFeatureMessage, Url = Number.PreviewFeatureUrl)]
-        static ulong IUnaryPlusOperators<ulong, ulong>.operator +(ulong value)
-            => +value;
-
-        // [RequiresPreviewFeatures(Number.PreviewFeatureMessage, Url = Number.PreviewFeatureUrl)]
-        // static checked ulong IUnaryPlusOperators<ulong, ulong>.operator +(ulong value)
-        //     => checked(+value);
-#endif // FEATURE_GENERIC_MATH
-=======
         /// <inheritdoc cref="IUnaryPlusOperators{TSelf, TResult}.op_UnaryPlus(TSelf)" />
         static ulong IUnaryPlusOperators<ulong, ulong>.operator +(ulong value) => +value;
 
         // /// <inheritdoc cref="IUnaryPlusOperators{TSelf, TResult}.op_CheckedUnaryPlus(TSelf)" />
         // static ulong IUnaryPlusOperators<ulong, ulong>.operator checked +(ulong value) => checked(+value);
->>>>>>> eb51b02b
     }
 }