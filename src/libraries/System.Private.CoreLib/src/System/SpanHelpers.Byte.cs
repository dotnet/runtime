--- conflicted
+++ resolved
@@ -443,11 +443,7 @@
             nuint offset = 0; // Use nuint for arithmetic to avoid unnecessary 64->32->64 truncations
             nuint lengthToExamine = (nuint)(uint)length;
 
-<<<<<<< HEAD
-            if (Sse2.IsSupported || AdvSimd.Arm64.IsSupported || WasmBase.IsSupported)
-=======
             if (Vector128.IsHardwareAccelerated)
->>>>>>> 080f708e
             {
                 // Avx2 branch also operates on Sse2 sizes, so check is combined.
                 if (length >= Vector128<byte>.Count * 2)
@@ -592,11 +588,7 @@
                     }
                 }
             }
-<<<<<<< HEAD
-            else if (Sse2.IsSupported || WasmBase.IsSupported)
-=======
             else if (Vector128.IsHardwareAccelerated)
->>>>>>> 080f708e
             {
                 if (offset < (nuint)(uint)length)
                 {
@@ -608,19 +600,8 @@
                         Vector128<byte> search = Vector128.LoadUnsafe(ref searchSpace, offset);
 
                         // Same method as above
-<<<<<<< HEAD
-                        int matches;
-
-                        if (Sse2.IsSupported)
-                            matches = Sse2.MoveMask(Sse2.CompareEqual(values, search));
-                        else
-                            matches = WasmBase.Bitmask(WasmBase.CompareEqual(values, search));
-
-                        if (matches == 0)
-=======
                         Vector128<byte> compareResult = Vector128.Equals(values, search);
                         if (compareResult == Vector128<byte>.Zero)
->>>>>>> 080f708e
                         {
                             // Zero flags set so no matches
                             offset += (nuint)Vector128<byte>.Count;
@@ -2298,11 +2279,7 @@
                 buf = ref Unsafe.Add(ref buf, numIters * numElements);
                 length -= numIters * numElements * 2;
             }
-<<<<<<< HEAD
-            else if ((Ssse3.IsSupported || WasmBase.IsSupported) && (nuint)Vector128<byte>.Count * 2 <= length)
-=======
             else if (Vector128.IsHardwareAccelerated && (nuint)Vector128<byte>.Count * 2 <= length)
->>>>>>> 080f708e
             {
                 nuint numElements = (nuint)Vector128<byte>.Count;
                 nuint numIters = (length / numElements) / 2;
@@ -2323,20 +2300,10 @@
                     //     +---------------------------------------------------------------+
                     //     | P | O | N | M | L | K | J | I | H | G | F | E | D | C | B | A |
                     //     +---------------------------------------------------------------+
-<<<<<<< HEAD
-                    if (Ssse3.IsSupported) {
-                        tempFirst = Ssse3.Shuffle(tempFirst, reverseMask);
-                        tempLast = Ssse3.Shuffle(tempLast, reverseMask);
-                    } else {
-                        tempFirst = WasmBase.Swizzle(tempFirst, reverseMask);
-                        tempLast = WasmBase.Swizzle(tempLast, reverseMask);
-                    }
-=======
                     tempFirst = Vector128.Shuffle(tempFirst, Vector128.Create(
                         (byte)15, 14, 13, 12, 11, 10, 9, 8, 7, 6, 5, 4, 3, 2, 1, 0));
                     tempLast = Vector128.Shuffle(tempLast, Vector128.Create(
                         (byte)15, 14, 13, 12, 11, 10, 9, 8, 7, 6, 5, 4, 3, 2, 1, 0));
->>>>>>> 080f708e
 
                     // Store the reversed vectors
                     tempLast.StoreUnsafe(ref buf, firstOffset);
