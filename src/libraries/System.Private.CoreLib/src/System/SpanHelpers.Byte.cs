--- conflicted
+++ resolved
@@ -1207,7 +1207,6 @@
                     lastOffset -= (nuint)Vector256<byte>.Count * 2;
                 } while (lastOffset >= (nuint)Vector256<byte>.Count * 2);
             }
-<<<<<<< HEAD
 
             // Use ReverseEndianness on 8 bytes pairs
             if (lastOffset >= (sizeof(long) * 2))
@@ -1217,33 +1216,6 @@
                 {
                     long tempFirst = Unsafe.ReadUnaligned<long>(ref first);
                     long tempLast = Unsafe.ReadUnaligned<long>(ref last);
-=======
-            else if (Vector128.IsHardwareAccelerated && (nuint)Vector128<byte>.Count * 2 <= length)
-            {
-                nuint numElements = (nuint)Vector128<byte>.Count;
-                nuint numIters = (length / numElements) / 2;
-                for (nuint i = 0; i < numIters; i++)
-                {
-                    nuint firstOffset = i * numElements;
-                    nuint lastOffset = length - ((1 + i) * numElements);
-
-                    // Load in values from beginning and end of the array.
-                    Vector128<byte> tempFirst = Vector128.LoadUnsafe(ref buf, firstOffset);
-                    Vector128<byte> tempLast = Vector128.LoadUnsafe(ref buf, lastOffset);
-
-                    // Shuffle to reverse each vector:
-                    //     +---------------------------------------------------------------+
-                    //     | A | B | C | D | E | F | G | H | I | J | K | L | M | N | O | P |
-                    //     +---------------------------------------------------------------+
-                    //          --->
-                    //     +---------------------------------------------------------------+
-                    //     | P | O | N | M | L | K | J | I | H | G | F | E | D | C | B | A |
-                    //     +---------------------------------------------------------------+
-                    tempFirst = Vector128.Shuffle(tempFirst, Vector128.Create(
-                        (byte)15, 14, 13, 12, 11, 10, 9, 8, 7, 6, 5, 4, 3, 2, 1, 0));
-                    tempLast = Vector128.Shuffle(tempLast, Vector128.Create(
-                        (byte)15, 14, 13, 12, 11, 10, 9, 8, 7, 6, 5, 4, 3, 2, 1, 0));
->>>>>>> 7051f020
 
                     // swap and store in reversed position
                     Unsafe.WriteUnaligned(ref first, BinaryPrimitives.ReverseEndianness(tempLast));
