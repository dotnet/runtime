// Licensed to the .NET Foundation under one or more agreements.
// The .NET Foundation licenses this file to you under the MIT license.

using System.Diagnostics.CodeAnalysis;
using System.Globalization;
using System.Numerics;
using System.Runtime.CompilerServices;
using System.Runtime.InteropServices;
using System.Runtime.Versioning;

namespace System
{
    [Serializable]
    [StructLayout(LayoutKind.Sequential)]
    [TypeForwardedFrom("mscorlib, Version=4.0.0.0, Culture=neutral, PublicKeyToken=b77a5c561934e089")]
    public readonly struct Byte
        : IComparable,
          IConvertible,
          ISpanFormattable,
          IComparable<byte>,
          IEquatable<byte>,
          IBinaryInteger<byte>,
          IMinMaxValue<byte>,
          IUnsignedNumber<byte>
    {
        private readonly byte m_value; // Do not rename (binary serialization)

        // The maximum value that a Byte may represent: 255.
        public const byte MaxValue = (byte)0xFF;

        // The minimum value that a Byte may represent: 0.
        public const byte MinValue = 0;

        /// <summary>Represents the additive identity (0).</summary>
        public const byte AdditiveIdentity = 0;

        /// <summary>Represents the multiplicative identity (1).</summary>
        public const byte MultiplicativeIdentity = 1;

        /// <summary>Represents the number one (1).</summary>
        public const byte One = 1;

        /// <summary>Represents the number zero (0).</summary>
        public const byte Zero = 0;

        // Compares this object to another object, returning an integer that
        // indicates the relationship.
        // Returns a value less than zero if this  object
        // null is considered to be less than any instance.
        // If object is not of type byte, this method throws an ArgumentException.
        //
        public int CompareTo(object? value)
        {
            if (value == null)
            {
                return 1;
            }
            if (!(value is byte))
            {
                throw new ArgumentException(SR.Arg_MustBeByte);
            }

            return m_value - (((byte)value).m_value);
        }

        public int CompareTo(byte value)
        {
            return m_value - value;
        }

        // Determines whether two Byte objects are equal.
        public override bool Equals([NotNullWhen(true)] object? obj)
        {
            if (!(obj is byte))
            {
                return false;
            }
            return m_value == ((byte)obj).m_value;
        }

        [NonVersionable]
        public bool Equals(byte obj)
        {
            return m_value == obj;
        }

        // Gets a hash code for this instance.
        public override int GetHashCode()
        {
            return m_value;
        }

        public static byte Parse(string s)
        {
            if (s == null) ThrowHelper.ThrowArgumentNullException(ExceptionArgument.s);
            return Parse((ReadOnlySpan<char>)s, NumberStyles.Integer, NumberFormatInfo.CurrentInfo);
        }

        public static byte Parse(string s, NumberStyles style)
        {
            NumberFormatInfo.ValidateParseStyleInteger(style);
            if (s == null) ThrowHelper.ThrowArgumentNullException(ExceptionArgument.s);
            return Parse((ReadOnlySpan<char>)s, style, NumberFormatInfo.CurrentInfo);
        }

        public static byte Parse(string s, IFormatProvider? provider)
        {
            if (s == null) ThrowHelper.ThrowArgumentNullException(ExceptionArgument.s);
            return Parse((ReadOnlySpan<char>)s, NumberStyles.Integer, NumberFormatInfo.GetInstance(provider));
        }

        // Parses an unsigned byte from a String in the given style.  If
        // a NumberFormatInfo isn't specified, the current culture's
        // NumberFormatInfo is assumed.
        public static byte Parse(string s, NumberStyles style, IFormatProvider? provider)
        {
            NumberFormatInfo.ValidateParseStyleInteger(style);
            if (s == null) ThrowHelper.ThrowArgumentNullException(ExceptionArgument.s);
            return Parse((ReadOnlySpan<char>)s, style, NumberFormatInfo.GetInstance(provider));
        }

        public static byte Parse(ReadOnlySpan<char> s, NumberStyles style = NumberStyles.Integer, IFormatProvider? provider = null)
        {
            NumberFormatInfo.ValidateParseStyleInteger(style);
            return Parse(s, style, NumberFormatInfo.GetInstance(provider));
        }

        private static byte Parse(ReadOnlySpan<char> s, NumberStyles style, NumberFormatInfo info)
        {
            Number.ParsingStatus status = Number.TryParseUInt32(s, style, info, out uint i);
            if (status != Number.ParsingStatus.OK)
            {
                Number.ThrowOverflowOrFormatException(status, TypeCode.Byte);
            }

            if (i > MaxValue) Number.ThrowOverflowException(TypeCode.Byte);
            return (byte)i;
        }

        public static bool TryParse([NotNullWhen(true)] string? s, out byte result)
        {
            if (s == null)
            {
                result = 0;
                return false;
            }

            return TryParse((ReadOnlySpan<char>)s, NumberStyles.Integer, NumberFormatInfo.CurrentInfo, out result);
        }

        public static bool TryParse(ReadOnlySpan<char> s, out byte result)
        {
            return TryParse(s, NumberStyles.Integer, NumberFormatInfo.CurrentInfo, out result);
        }

        public static bool TryParse([NotNullWhen(true)] string? s, NumberStyles style, IFormatProvider? provider, out byte result)
        {
            NumberFormatInfo.ValidateParseStyleInteger(style);

            if (s == null)
            {
                result = 0;
                return false;
            }

            return TryParse((ReadOnlySpan<char>)s, style, NumberFormatInfo.GetInstance(provider), out result);
        }

        public static bool TryParse(ReadOnlySpan<char> s, NumberStyles style, IFormatProvider? provider, out byte result)
        {
            NumberFormatInfo.ValidateParseStyleInteger(style);
            return TryParse(s, style, NumberFormatInfo.GetInstance(provider), out result);
        }

        private static bool TryParse(ReadOnlySpan<char> s, NumberStyles style, NumberFormatInfo info, out byte result)
        {
            if (Number.TryParseUInt32(s, style, info, out uint i) != Number.ParsingStatus.OK
                || i > MaxValue)
            {
                result = 0;
                return false;
            }
            result = (byte)i;
            return true;
        }

        public override string ToString()
        {
            return Number.UInt32ToDecStr(m_value);
        }

        public string ToString(string? format)
        {
            return Number.FormatUInt32(m_value, format, null);
        }

        public string ToString(IFormatProvider? provider)
        {
            return Number.UInt32ToDecStr(m_value);
        }

        public string ToString(string? format, IFormatProvider? provider)
        {
            return Number.FormatUInt32(m_value, format, provider);
        }

        public bool TryFormat(Span<char> destination, out int charsWritten, ReadOnlySpan<char> format = default, IFormatProvider? provider = null)
        {
            return Number.TryFormatUInt32(m_value, format, provider, destination, out charsWritten);
        }

        //
        // IConvertible
        //

        public TypeCode GetTypeCode()
        {
            return TypeCode.Byte;
        }

        bool IConvertible.ToBoolean(IFormatProvider? provider)
        {
            return Convert.ToBoolean(m_value);
        }

        char IConvertible.ToChar(IFormatProvider? provider)
        {
            return Convert.ToChar(m_value);
        }

        sbyte IConvertible.ToSByte(IFormatProvider? provider)
        {
            return Convert.ToSByte(m_value);
        }

        byte IConvertible.ToByte(IFormatProvider? provider)
        {
            return m_value;
        }

        short IConvertible.ToInt16(IFormatProvider? provider)
        {
            return Convert.ToInt16(m_value);
        }

        ushort IConvertible.ToUInt16(IFormatProvider? provider)
        {
            return Convert.ToUInt16(m_value);
        }

        int IConvertible.ToInt32(IFormatProvider? provider)
        {
            return Convert.ToInt32(m_value);
        }

        uint IConvertible.ToUInt32(IFormatProvider? provider)
        {
            return Convert.ToUInt32(m_value);
        }

        long IConvertible.ToInt64(IFormatProvider? provider)
        {
            return Convert.ToInt64(m_value);
        }

        ulong IConvertible.ToUInt64(IFormatProvider? provider)
        {
            return Convert.ToUInt64(m_value);
        }

        float IConvertible.ToSingle(IFormatProvider? provider)
        {
            return Convert.ToSingle(m_value);
        }

        double IConvertible.ToDouble(IFormatProvider? provider)
        {
            return Convert.ToDouble(m_value);
        }

        decimal IConvertible.ToDecimal(IFormatProvider? provider)
        {
            return Convert.ToDecimal(m_value);
        }

        DateTime IConvertible.ToDateTime(IFormatProvider? provider)
        {
            throw new InvalidCastException(SR.Format(SR.InvalidCast_FromTo, "Byte", "DateTime"));
        }

        object IConvertible.ToType(Type type, IFormatProvider? provider)
        {
            return Convert.DefaultToType((IConvertible)this, type, provider);
        }

        //
        // IAdditionOperators
        //

<<<<<<< HEAD
        [RequiresPreviewFeatures(Number.PreviewFeatureMessage, Url = Number.PreviewFeatureUrl)]
        static byte IAdditionOperators<byte, byte, byte>.operator +(byte left, byte right)
            => (byte)(left + right);

        // [RequiresPreviewFeatures(Number.PreviewFeatureMessage, Url = Number.PreviewFeatureUrl)]
        // static checked byte IAdditionOperators<byte, byte, byte>.operator +(byte left, byte right)
        //     => checked((byte)(left + right));
=======
        /// <inheritdoc cref="IAdditionOperators{TSelf, TOther, TResult}.op_Addition(TSelf, TOther)" />
        static byte IAdditionOperators<byte, byte, byte>.operator +(byte left, byte right) => (byte)(left + right);

        // /// <inheritdoc cref="IAdditionOperators{TSelf, TOther, TResult}.op_CheckedAddition(TSelf, TOther)" />
        // static byte IAdditionOperators<byte, byte, byte>.operator checked +(byte left, byte right) => checked((byte)(left + right));
>>>>>>> eb51b02b

        //
        // IAdditiveIdentity
        //

<<<<<<< HEAD
        [RequiresPreviewFeatures(Number.PreviewFeatureMessage, Url = Number.PreviewFeatureUrl)]
        static byte IAdditiveIdentity<byte, byte>.AdditiveIdentity => 0;
=======
        /// <inheritdoc cref="IAdditiveIdentity{TSelf, TResult}.AdditiveIdentity" />
        static byte IAdditiveIdentity<byte, byte>.AdditiveIdentity => AdditiveIdentity;
>>>>>>> eb51b02b

        //
        // IBinaryInteger
        //

<<<<<<< HEAD
        [RequiresPreviewFeatures(Number.PreviewFeatureMessage, Url = Number.PreviewFeatureUrl)]
        static byte IBinaryInteger<byte>.LeadingZeroCount(byte value)
            => (byte)(BitOperations.LeadingZeroCount(value) - 24);

        [RequiresPreviewFeatures(Number.PreviewFeatureMessage, Url = Number.PreviewFeatureUrl)]
        static byte IBinaryInteger<byte>.PopCount(byte value)
            => (byte)BitOperations.PopCount(value);

        [RequiresPreviewFeatures(Number.PreviewFeatureMessage, Url = Number.PreviewFeatureUrl)]
        static byte IBinaryInteger<byte>.RotateLeft(byte value, int rotateAmount)
            => (byte)((value << (rotateAmount & 7)) | (value >> ((8 - rotateAmount) & 7)));

        [RequiresPreviewFeatures(Number.PreviewFeatureMessage, Url = Number.PreviewFeatureUrl)]
        static byte IBinaryInteger<byte>.RotateRight(byte value, int rotateAmount)
            => (byte)((value >> (rotateAmount & 7)) | (value << ((8 - rotateAmount) & 7)));

        [RequiresPreviewFeatures(Number.PreviewFeatureMessage, Url = Number.PreviewFeatureUrl)]
        static byte IBinaryInteger<byte>.TrailingZeroCount(byte value)
            => (byte)(BitOperations.TrailingZeroCount(value << 24) - 24);
=======
        /// <inheritdoc cref="IBinaryInteger{TSelf}.LeadingZeroCount(TSelf)" />
        public static byte LeadingZeroCount(byte value) => (byte)(BitOperations.LeadingZeroCount(value) - 24);

        /// <inheritdoc cref="IBinaryInteger{TSelf}.PopCount(TSelf)" />
        public static byte PopCount(byte value) => (byte)BitOperations.PopCount(value);

        /// <inheritdoc cref="IBinaryInteger{TSelf}.RotateLeft(TSelf, int)" />
        public static byte RotateLeft(byte value, int rotateAmount) => (byte)((value << (rotateAmount & 7)) | (value >> ((8 - rotateAmount) & 7)));

        /// <inheritdoc cref="IBinaryInteger{TSelf}.RotateRight(TSelf, int)" />
        public static byte RotateRight(byte value, int rotateAmount) => (byte)((value >> (rotateAmount & 7)) | (value << ((8 - rotateAmount) & 7)));

        /// <inheritdoc cref="IBinaryInteger{TSelf}.TrailingZeroCount(TSelf)" />
        public static byte TrailingZeroCount(byte value) => (byte)(BitOperations.TrailingZeroCount(value << 24) - 24);
>>>>>>> eb51b02b

        //
        // IBinaryNumber
        //

<<<<<<< HEAD
        [RequiresPreviewFeatures(Number.PreviewFeatureMessage, Url = Number.PreviewFeatureUrl)]
        static bool IBinaryNumber<byte>.IsPow2(byte value)
            => BitOperations.IsPow2((uint)value);

        [RequiresPreviewFeatures(Number.PreviewFeatureMessage, Url = Number.PreviewFeatureUrl)]
        static byte IBinaryNumber<byte>.Log2(byte value)
            => (byte)BitOperations.Log2(value);
=======
        /// <inheritdoc cref="IBinaryNumber{TSelf}.IsPow2(TSelf)" />
        public static bool IsPow2(byte value) => BitOperations.IsPow2((uint)value);

        /// <inheritdoc cref="IBinaryNumber{TSelf}.Log2(TSelf)" />
        public static byte Log2(byte value) => (byte)BitOperations.Log2(value);
>>>>>>> eb51b02b

        //
        // IBitwiseOperators
        //

<<<<<<< HEAD
        [RequiresPreviewFeatures(Number.PreviewFeatureMessage, Url = Number.PreviewFeatureUrl)]
        static byte IBitwiseOperators<byte, byte, byte>.operator &(byte left, byte right)
            => (byte)(left & right);

        [RequiresPreviewFeatures(Number.PreviewFeatureMessage, Url = Number.PreviewFeatureUrl)]
        static byte IBitwiseOperators<byte, byte, byte>.operator |(byte left, byte right)
            => (byte)(left | right);

        [RequiresPreviewFeatures(Number.PreviewFeatureMessage, Url = Number.PreviewFeatureUrl)]
        static byte IBitwiseOperators<byte, byte, byte>.operator ^(byte left, byte right)
            => (byte)(left ^ right);

        [RequiresPreviewFeatures(Number.PreviewFeatureMessage, Url = Number.PreviewFeatureUrl)]
        static byte IBitwiseOperators<byte, byte, byte>.operator ~(byte value)
            => (byte)(~value);
=======
        /// <inheritdoc cref="IBitwiseOperators{TSelf, TOther, TResult}.op_BitwiseAnd(TSelf, TOther)" />
        static byte IBitwiseOperators<byte, byte, byte>.operator &(byte left, byte right) => (byte)(left & right);

        /// <inheritdoc cref="IBitwiseOperators{TSelf, TOther, TResult}.op_BitwiseOr(TSelf, TOther)" />
        static byte IBitwiseOperators<byte, byte, byte>.operator |(byte left, byte right) => (byte)(left | right);

        /// <inheritdoc cref="IBitwiseOperators{TSelf, TOther, TResult}.op_ExclusiveOr(TSelf, TOther)" />
        static byte IBitwiseOperators<byte, byte, byte>.operator ^(byte left, byte right) => (byte)(left ^ right);

        /// <inheritdoc cref="IBitwiseOperators{TSelf, TOther, TResult}.op_OnesComplement(TSelf)" />
        static byte IBitwiseOperators<byte, byte, byte>.operator ~(byte value) => (byte)(~value);
>>>>>>> eb51b02b

        //
        // IComparisonOperators
        //

<<<<<<< HEAD
        [RequiresPreviewFeatures(Number.PreviewFeatureMessage, Url = Number.PreviewFeatureUrl)]
        static bool IComparisonOperators<byte, byte>.operator <(byte left, byte right)
            => left < right;

        [RequiresPreviewFeatures(Number.PreviewFeatureMessage, Url = Number.PreviewFeatureUrl)]
        static bool IComparisonOperators<byte, byte>.operator <=(byte left, byte right)
            => left <= right;

        [RequiresPreviewFeatures(Number.PreviewFeatureMessage, Url = Number.PreviewFeatureUrl)]
        static bool IComparisonOperators<byte, byte>.operator >(byte left, byte right)
            => left > right;

        [RequiresPreviewFeatures(Number.PreviewFeatureMessage, Url = Number.PreviewFeatureUrl)]
        static bool IComparisonOperators<byte, byte>.operator >=(byte left, byte right)
            => left >= right;
=======
        /// <inheritdoc cref="IComparisonOperators{TSelf, TOther}.op_LessThan(TSelf, TOther)" />
        static bool IComparisonOperators<byte, byte>.operator <(byte left, byte right) => left < right;

        /// <inheritdoc cref="IComparisonOperators{TSelf, TOther}.op_LessThanOrEqual(TSelf, TOther)" />
        static bool IComparisonOperators<byte, byte>.operator <=(byte left, byte right) => left <= right;

        /// <inheritdoc cref="IComparisonOperators{TSelf, TOther}.op_GreaterThan(TSelf, TOther)" />
        static bool IComparisonOperators<byte, byte>.operator >(byte left, byte right) => left > right;

        /// <inheritdoc cref="IComparisonOperators{TSelf, TOther}.op_GreaterThanOrEqual(TSelf, TOther)" />
        static bool IComparisonOperators<byte, byte>.operator >=(byte left, byte right) => left >= right;
>>>>>>> eb51b02b

        //
        // IDecrementOperators
        //

<<<<<<< HEAD
        [RequiresPreviewFeatures(Number.PreviewFeatureMessage, Url = Number.PreviewFeatureUrl)]
        static byte IDecrementOperators<byte>.operator --(byte value)
            => --value;

        // [RequiresPreviewFeatures(Number.PreviewFeatureMessage, Url = Number.PreviewFeatureUrl)]
        // static checked byte IDecrementOperators<byte>.operator --(byte value)
        //     => checked(--value);
=======
        /// <inheritdoc cref="IDecrementOperators{TSelf}.op_Decrement(TSelf)" />
        static byte IDecrementOperators<byte>.operator --(byte value) => --value;

        // /// <inheritdoc cref="IDecrementOperators{TSelf}.op_CheckedDecrement(TSelf)" />
        // static byte IDecrementOperators<byte>.operator checked --(byte value) => checked(--value);
>>>>>>> eb51b02b

        //
        // IDivisionOperators
        //

<<<<<<< HEAD
        [RequiresPreviewFeatures(Number.PreviewFeatureMessage, Url = Number.PreviewFeatureUrl)]
        static byte IDivisionOperators<byte, byte, byte>.operator /(byte left, byte right)
            => (byte)(left / right);

        // [RequiresPreviewFeatures(Number.PreviewFeatureMessage, Url = Number.PreviewFeatureUrl)]
        // static checked byte IDivisionOperators<byte, byte, byte>.operator /(byte left, byte right)
        //     => checked((byte)(left / right));
=======
        /// <inheritdoc cref="IDivisionOperators{TSelf, TOther, TResult}.op_Division(TSelf, TOther)" />
        static byte IDivisionOperators<byte, byte, byte>.operator /(byte left, byte right) => (byte)(left / right);

        // /// <inheritdoc cref="IDivisionOperators{TSelf, TOther, TResult}.op_CheckedDivision(TSelf, TOther)" />
        // static byte IDivisionOperators<byte, byte, byte>.operator checked /(byte left, byte right) => checked((byte)(left / right));
>>>>>>> eb51b02b

        //
        // IEqualityOperators
        //

<<<<<<< HEAD
        [RequiresPreviewFeatures(Number.PreviewFeatureMessage, Url = Number.PreviewFeatureUrl)]
        static bool IEqualityOperators<byte, byte>.operator ==(byte left, byte right)
            => left == right;

        [RequiresPreviewFeatures(Number.PreviewFeatureMessage, Url = Number.PreviewFeatureUrl)]
        static bool IEqualityOperators<byte, byte>.operator !=(byte left, byte right)
            => left != right;
=======
        /// <inheritdoc cref="IEqualityOperators{TSelf, TOther}.op_Equality(TSelf, TOther)" />
        static bool IEqualityOperators<byte, byte>.operator ==(byte left, byte right) => left == right;

        /// <inheritdoc cref="IEqualityOperators{TSelf, TOther}.op_Inequality(TSelf, TOther)" />
        static bool IEqualityOperators<byte, byte>.operator !=(byte left, byte right) => left != right;
>>>>>>> eb51b02b

        //
        // IIncrementOperators
        //

<<<<<<< HEAD
        [RequiresPreviewFeatures(Number.PreviewFeatureMessage, Url = Number.PreviewFeatureUrl)]
        static byte IIncrementOperators<byte>.operator ++(byte value)
            => ++value;

        // [RequiresPreviewFeatures(Number.PreviewFeatureMessage, Url = Number.PreviewFeatureUrl)]
        // static checked byte IIncrementOperators<byte>.operator ++(byte value)
        //     => checked(++value);
=======
        /// <inheritdoc cref="IIncrementOperators{TSelf}.op_Increment(TSelf)" />
        static byte IIncrementOperators<byte>.operator ++(byte value) => ++value;

        // /// <inheritdoc cref="IIncrementOperators{TSelf}.op_CheckedIncrement(TSelf)" />
        // static byte IIncrementOperators<byte>.operator checked ++(byte value) => checked(++value);
>>>>>>> eb51b02b

        //
        // IMinMaxValue
        //

<<<<<<< HEAD
        [RequiresPreviewFeatures(Number.PreviewFeatureMessage, Url = Number.PreviewFeatureUrl)]
        static byte IMinMaxValue<byte>.MinValue => MinValue;

        [RequiresPreviewFeatures(Number.PreviewFeatureMessage, Url = Number.PreviewFeatureUrl)]
=======
        /// <inheritdoc cref="IMinMaxValue{TSelf}.MinValue" />
        static byte IMinMaxValue<byte>.MinValue => MinValue;

        /// <inheritdoc cref="IMinMaxValue{TSelf}.MaxValue" />
>>>>>>> eb51b02b
        static byte IMinMaxValue<byte>.MaxValue => MaxValue;

        //
        // IModulusOperators
        //

<<<<<<< HEAD
        [RequiresPreviewFeatures(Number.PreviewFeatureMessage, Url = Number.PreviewFeatureUrl)]
        static byte IModulusOperators<byte, byte, byte>.operator %(byte left, byte right)
            => (byte)(left % right);

        // [RequiresPreviewFeatures(Number.PreviewFeatureMessage, Url = Number.PreviewFeatureUrl)]
        // static checked byte IModulusOperators<byte, byte, byte>.operator %(byte left, byte right)
        //     => checked((byte)(left % right));
=======
        /// <inheritdoc cref="IModulusOperators{TSelf, TOther, TResult}.op_Modulus(TSelf, TOther)" />
        static byte IModulusOperators<byte, byte, byte>.operator %(byte left, byte right) => (byte)(left % right);
>>>>>>> eb51b02b

        //
        // IMultiplicativeIdentity
        //

<<<<<<< HEAD
        [RequiresPreviewFeatures(Number.PreviewFeatureMessage, Url = Number.PreviewFeatureUrl)]
        static byte IMultiplicativeIdentity<byte, byte>.MultiplicativeIdentity => 1;
=======
        /// <inheritdoc cref="IMultiplicativeIdentity{TSelf, TResult}.MultiplicativeIdentity" />
        static byte IMultiplicativeIdentity<byte, byte>.MultiplicativeIdentity => MultiplicativeIdentity;
>>>>>>> eb51b02b

        //
        // IMultiplyOperators
        //

<<<<<<< HEAD
        [RequiresPreviewFeatures(Number.PreviewFeatureMessage, Url = Number.PreviewFeatureUrl)]
        static byte IMultiplyOperators<byte, byte, byte>.operator *(byte left, byte right)
            => (byte)(left * right);

        // [RequiresPreviewFeatures(Number.PreviewFeatureMessage, Url = Number.PreviewFeatureUrl)]
        // static checked byte IMultiplyOperators<byte, byte, byte>.operator *(byte left, byte right)
        //     => checked((byte)(left * right));
=======
        /// <inheritdoc cref="IMultiplyOperators{TSelf, TOther, TResult}.op_Multiply(TSelf, TOther)" />
        static byte IMultiplyOperators<byte, byte, byte>.operator *(byte left, byte right) => (byte)(left * right);

        // /// <inheritdoc cref="IMultiplyOperators{TSelf, TOther, TResult}.op_CheckedMultiply(TSelf, TOther)" />
        // static byte IMultiplyOperators<byte, byte, byte>.operator checked *(byte left, byte right) => checked((byte)(left * right));
>>>>>>> eb51b02b

        //
        // INumber
        //

<<<<<<< HEAD
        [RequiresPreviewFeatures(Number.PreviewFeatureMessage, Url = Number.PreviewFeatureUrl)]
        static byte INumber<byte>.One => 1;

        [RequiresPreviewFeatures(Number.PreviewFeatureMessage, Url = Number.PreviewFeatureUrl)]
        static byte INumber<byte>.Zero => 0;

        [RequiresPreviewFeatures(Number.PreviewFeatureMessage, Url = Number.PreviewFeatureUrl)]
        static byte INumber<byte>.Abs(byte value)
            => value;

        [RequiresPreviewFeatures(Number.PreviewFeatureMessage, Url = Number.PreviewFeatureUrl)]
        static byte INumber<byte>.Clamp(byte value, byte min, byte max)
            => Math.Clamp(value, min, max);

        [RequiresPreviewFeatures(Number.PreviewFeatureMessage, Url = Number.PreviewFeatureUrl)]
=======
        /// <inheritdoc cref="INumber{TSelf}.One" />
        static byte INumber<byte>.One => One;

        /// <inheritdoc cref="INumber{TSelf}.Zero" />
        static byte INumber<byte>.Zero => Zero;

        /// <inheritdoc cref="INumber{TSelf}.Abs(TSelf)" />
        public static byte Abs(byte value) => value;

        /// <inheritdoc cref="INumber{TSelf}.Clamp(TSelf, TSelf, TSelf)" />
        public static byte Clamp(byte value, byte min, byte max) => Math.Clamp(value, min, max);

        /// <inheritdoc cref="INumber{TSelf}.Create{TOther}(TOther)" />
>>>>>>> eb51b02b
        [MethodImpl(MethodImplOptions.AggressiveInlining)]
        public static byte Create<TOther>(TOther value)
            where TOther : INumber<TOther>
        {
            if (typeof(TOther) == typeof(byte))
            {
                return (byte)(object)value;
            }
            else if (typeof(TOther) == typeof(char))
            {
                return checked((byte)(char)(object)value);
            }
            else if (typeof(TOther) == typeof(decimal))
            {
                return checked((byte)(decimal)(object)value);
            }
            else if (typeof(TOther) == typeof(double))
            {
                return checked((byte)(double)(object)value);
            }
            else if (typeof(TOther) == typeof(short))
            {
                return checked((byte)(short)(object)value);
            }
            else if (typeof(TOther) == typeof(int))
            {
                return checked((byte)(int)(object)value);
            }
            else if (typeof(TOther) == typeof(long))
            {
                return checked((byte)(long)(object)value);
            }
            else if (typeof(TOther) == typeof(nint))
            {
                return checked((byte)(nint)(object)value);
            }
            else if (typeof(TOther) == typeof(sbyte))
            {
                return checked((byte)(sbyte)(object)value);
            }
            else if (typeof(TOther) == typeof(float))
            {
                return checked((byte)(float)(object)value);
            }
            else if (typeof(TOther) == typeof(ushort))
            {
                return checked((byte)(ushort)(object)value);
            }
            else if (typeof(TOther) == typeof(uint))
            {
                return checked((byte)(uint)(object)value);
            }
            else if (typeof(TOther) == typeof(ulong))
            {
                return checked((byte)(ulong)(object)value);
            }
            else if (typeof(TOther) == typeof(nuint))
            {
                return checked((byte)(nuint)(object)value);
            }
            else
            {
                ThrowHelper.ThrowNotSupportedException();
                return default;
            }
        }

<<<<<<< HEAD
        [RequiresPreviewFeatures(Number.PreviewFeatureMessage, Url = Number.PreviewFeatureUrl)]
=======
        /// <inheritdoc cref="INumber{TSelf}.CreateSaturating{TOther}(TOther)" />
>>>>>>> eb51b02b
        [MethodImpl(MethodImplOptions.AggressiveInlining)]
        public static byte CreateSaturating<TOther>(TOther value)
            where TOther : INumber<TOther>
        {
            if (typeof(TOther) == typeof(byte))
            {
                return (byte)(object)value;
            }
            else if (typeof(TOther) == typeof(char))
            {
                var actualValue = (char)(object)value;
                return (actualValue > MaxValue) ? MaxValue : (byte)actualValue;
            }
            else if (typeof(TOther) == typeof(decimal))
            {
                var actualValue = (decimal)(object)value;
                return (actualValue > MaxValue) ? MaxValue :
                       (actualValue < 0) ? MinValue : (byte)actualValue;
            }
            else if (typeof(TOther) == typeof(double))
            {
                var actualValue = (double)(object)value;
                return (actualValue > MaxValue) ? MaxValue :
                       (actualValue < 0) ? MinValue : (byte)actualValue;
            }
            else if (typeof(TOther) == typeof(short))
            {
                var actualValue = (short)(object)value;
                return (actualValue > MaxValue) ? MaxValue :
                       (actualValue < 0) ? MinValue : (byte)actualValue;
            }
            else if (typeof(TOther) == typeof(int))
            {
                var actualValue = (int)(object)value;
                return (actualValue > MaxValue) ? MaxValue :
                       (actualValue < 0) ? MinValue : (byte)actualValue;
            }
            else if (typeof(TOther) == typeof(long))
            {
                var actualValue = (long)(object)value;
                return (actualValue > MaxValue) ? MaxValue :
                       (actualValue < 0) ? MinValue : (byte)actualValue;
            }
            else if (typeof(TOther) == typeof(nint))
            {
                var actualValue = (nint)(object)value;
                return (actualValue > MaxValue) ? MaxValue :
                       (actualValue < 0) ? MinValue : (byte)actualValue;
            }
            else if (typeof(TOther) == typeof(sbyte))
            {
                var actualValue = (sbyte)(object)value;
                return (actualValue < 0) ? MinValue : (byte)actualValue;
            }
            else if (typeof(TOther) == typeof(float))
            {
                var actualValue = (float)(object)value;
                return (actualValue > MaxValue) ? MaxValue :
                       (actualValue < 0) ? MinValue : (byte)actualValue;
            }
            else if (typeof(TOther) == typeof(ushort))
            {
                var actualValue = (ushort)(object)value;
                return (actualValue > MaxValue) ? MaxValue : (byte)actualValue;
            }
            else if (typeof(TOther) == typeof(uint))
            {
                var actualValue = (uint)(object)value;
                return (actualValue > MaxValue) ? MaxValue : (byte)actualValue;
            }
            else if (typeof(TOther) == typeof(ulong))
            {
                var actualValue = (ulong)(object)value;
                return (actualValue > MaxValue) ? MaxValue : (byte)actualValue;
            }
            else if (typeof(TOther) == typeof(nuint))
            {
                var actualValue = (nuint)(object)value;
                return (actualValue > MaxValue) ? MaxValue : (byte)actualValue;
            }
            else
            {
                ThrowHelper.ThrowNotSupportedException();
                return default;
            }
        }

<<<<<<< HEAD
        [RequiresPreviewFeatures(Number.PreviewFeatureMessage, Url = Number.PreviewFeatureUrl)]
=======
        /// <inheritdoc cref="INumber{TSelf}.CreateTruncating{TOther}(TOther)" />
>>>>>>> eb51b02b
        [MethodImpl(MethodImplOptions.AggressiveInlining)]
        public static byte CreateTruncating<TOther>(TOther value)
            where TOther : INumber<TOther>
        {
            if (typeof(TOther) == typeof(byte))
            {
                return (byte)(object)value;
            }
            else if (typeof(TOther) == typeof(char))
            {
                return (byte)(char)(object)value;
            }
            else if (typeof(TOther) == typeof(decimal))
            {
                return (byte)(decimal)(object)value;
            }
            else if (typeof(TOther) == typeof(double))
            {
                return (byte)(double)(object)value;
            }
            else if (typeof(TOther) == typeof(short))
            {
                return (byte)(short)(object)value;
            }
            else if (typeof(TOther) == typeof(int))
            {
                return (byte)(int)(object)value;
            }
            else if (typeof(TOther) == typeof(long))
            {
                return (byte)(long)(object)value;
            }
            else if (typeof(TOther) == typeof(nint))
            {
                return (byte)(nint)(object)value;
            }
            else if (typeof(TOther) == typeof(sbyte))
            {
                return (byte)(sbyte)(object)value;
            }
            else if (typeof(TOther) == typeof(float))
            {
                return (byte)(float)(object)value;
            }
            else if (typeof(TOther) == typeof(ushort))
            {
                return (byte)(ushort)(object)value;
            }
            else if (typeof(TOther) == typeof(uint))
            {
                return (byte)(uint)(object)value;
            }
            else if (typeof(TOther) == typeof(ulong))
            {
                return (byte)(ulong)(object)value;
            }
            else if (typeof(TOther) == typeof(nuint))
            {
                return (byte)(nuint)(object)value;
            }
            else
            {
                ThrowHelper.ThrowNotSupportedException();
                return default;
            }
        }

<<<<<<< HEAD
        [RequiresPreviewFeatures(Number.PreviewFeatureMessage, Url = Number.PreviewFeatureUrl)]
        static (byte Quotient, byte Remainder) INumber<byte>.DivRem(byte left, byte right)
            => Math.DivRem(left, right);

        [RequiresPreviewFeatures(Number.PreviewFeatureMessage, Url = Number.PreviewFeatureUrl)]
        static byte INumber<byte>.Max(byte x, byte y)
            => Math.Max(x, y);

        [RequiresPreviewFeatures(Number.PreviewFeatureMessage, Url = Number.PreviewFeatureUrl)]
        static byte INumber<byte>.Min(byte x, byte y)
            => Math.Min(x, y);

        [RequiresPreviewFeatures(Number.PreviewFeatureMessage, Url = Number.PreviewFeatureUrl)]
        static byte INumber<byte>.Parse(string s, NumberStyles style, IFormatProvider? provider)
            => Parse(s, style, provider);

        [RequiresPreviewFeatures(Number.PreviewFeatureMessage, Url = Number.PreviewFeatureUrl)]
        static byte INumber<byte>.Parse(ReadOnlySpan<char> s, NumberStyles style, IFormatProvider? provider)
            => Parse(s, style, provider);

        [RequiresPreviewFeatures(Number.PreviewFeatureMessage, Url = Number.PreviewFeatureUrl)]
        static byte INumber<byte>.Sign(byte value)
            => (byte)((value == 0) ? 0 : 1);

        [RequiresPreviewFeatures(Number.PreviewFeatureMessage, Url = Number.PreviewFeatureUrl)]
=======
        /// <inheritdoc cref="INumber{TSelf}.DivRem(TSelf, TSelf)" />
        public static (byte Quotient, byte Remainder) DivRem(byte left, byte right) => Math.DivRem(left, right);

        /// <inheritdoc cref="INumber{TSelf}.Max(TSelf, TSelf)" />
        public static byte Max(byte x, byte y) => Math.Max(x, y);

        /// <inheritdoc cref="INumber{TSelf}.Min(TSelf, TSelf)" />
        public static byte Min(byte x, byte y) => Math.Min(x, y);

        /// <inheritdoc cref="INumber{TSelf}.Sign(TSelf)" />
        public static byte Sign(byte value) => (byte)((value == 0) ? 0 : 1);

        /// <inheritdoc cref="INumber{TSelf}.TryCreate{TOther}(TOther, out TSelf)" />
>>>>>>> eb51b02b
        [MethodImpl(MethodImplOptions.AggressiveInlining)]
        public static bool TryCreate<TOther>(TOther value, out byte result)
            where TOther : INumber<TOther>
        {
            if (typeof(TOther) == typeof(byte))
            {
                result = (byte)(object)value;
                return true;
            }
            else if (typeof(TOther) == typeof(char))
            {
                var actualValue = (char)(object)value;

                if (actualValue > MaxValue)
                {
                    result = default;
                    return false;
                }

                result = (byte)actualValue;
                return true;
            }
            else if (typeof(TOther) == typeof(decimal))
            {
                var actualValue = (decimal)(object)value;

                if ((actualValue < 0) || (actualValue > MaxValue))
                {
                    result = default;
                    return false;
                }

                result = (byte)actualValue;
                return true;
            }
            else if (typeof(TOther) == typeof(double))
            {
                var actualValue = (double)(object)value;

                if ((actualValue < 0) || (actualValue > MaxValue))
                {
                    result = default;
                    return false;
                }

                result = (byte)actualValue;
                return true;
            }
            else if (typeof(TOther) == typeof(short))
            {
                var actualValue = (short)(object)value;

                if ((actualValue < 0) || (actualValue > MaxValue))
                {
                    result = default;
                    return false;
                }

                result = (byte)actualValue;
                return true;
            }
            else if (typeof(TOther) == typeof(int))
            {
                var actualValue = (int)(object)value;

                if ((actualValue < 0) || (actualValue > MaxValue))
                {
                    result = default;
                    return false;
                }

                result = (byte)actualValue;
                return true;
            }
            else if (typeof(TOther) == typeof(long))
            {
                var actualValue = (long)(object)value;

                if ((actualValue < 0) || (actualValue > MaxValue))
                {
                    result = default;
                    return false;
                }

                result = (byte)actualValue;
                return true;
            }
            else if (typeof(TOther) == typeof(nint))
            {
                var actualValue = (nint)(object)value;

                if ((actualValue < 0) || (actualValue > MaxValue))
                {
                    result = default;
                    return false;
                }

                result = (byte)actualValue;
                return true;
            }
            else if (typeof(TOther) == typeof(sbyte))
            {
                var actualValue = (sbyte)(object)value;

                if (actualValue < 0)
                {
                    result = default;
                    return false;
                }

                result = (byte)actualValue;
                return true;
            }
            else if (typeof(TOther) == typeof(float))
            {
                var actualValue = (float)(object)value;

                if ((actualValue < 0) || (actualValue > MaxValue))
                {
                    result = default;
                    return false;
                }

                result = (byte)actualValue;
                return true;
            }
            else if (typeof(TOther) == typeof(ushort))
            {
                var actualValue = (ushort)(object)value;

                if (actualValue > MaxValue)
                {
                    result = default;
                    return false;
                }

                result = (byte)actualValue;
                return true;
            }
            else if (typeof(TOther) == typeof(uint))
            {
                var actualValue = (uint)(object)value;

                if (actualValue > MaxValue)
                {
                    result = default;
                    return false;
                }

                result = (byte)actualValue;
                return true;
            }
            else if (typeof(TOther) == typeof(ulong))
            {
                var actualValue = (ulong)(object)value;

                if (actualValue > MaxValue)
                {
                    result = default;
                    return false;
                }

                result = (byte)actualValue;
                return true;
            }
            else if (typeof(TOther) == typeof(nuint))
            {
                var actualValue = (nuint)(object)value;

                if (actualValue > MaxValue)
                {
                    result = default;
                    return false;
                }

                result = (byte)actualValue;
                return true;
            }
            else
            {
                ThrowHelper.ThrowNotSupportedException();
                result = default;
                return false;
            }
        }

<<<<<<< HEAD
        [RequiresPreviewFeatures(Number.PreviewFeatureMessage, Url = Number.PreviewFeatureUrl)]
        static bool INumber<byte>.TryParse([NotNullWhen(true)] string? s, NumberStyles style, IFormatProvider? provider, out byte result)
            => TryParse(s, style, provider, out result);

        [RequiresPreviewFeatures(Number.PreviewFeatureMessage, Url = Number.PreviewFeatureUrl)]
        static bool INumber<byte>.TryParse(ReadOnlySpan<char> s, NumberStyles style, IFormatProvider? provider, out byte result)
            => TryParse(s, style, provider, out result);

=======
>>>>>>> eb51b02b
        //
        // IParseable
        //

<<<<<<< HEAD
        [RequiresPreviewFeatures(Number.PreviewFeatureMessage, Url = Number.PreviewFeatureUrl)]
        static byte IParseable<byte>.Parse(string s, IFormatProvider? provider)
            => Parse(s, provider);

        [RequiresPreviewFeatures(Number.PreviewFeatureMessage, Url = Number.PreviewFeatureUrl)]
        static bool IParseable<byte>.TryParse([NotNullWhen(true)] string? s, IFormatProvider? provider, out byte result)
            => TryParse(s, NumberStyles.Integer, provider, out result);
=======
        /// <inheritdoc cref="IParseable{TSelf}.TryParse(string?, IFormatProvider?, out TSelf)" />
        public static bool TryParse([NotNullWhen(true)] string? s, IFormatProvider? provider, out byte result) => TryParse(s, NumberStyles.Integer, provider, out result);
>>>>>>> eb51b02b

        //
        // IShiftOperators
        //

<<<<<<< HEAD
        [RequiresPreviewFeatures(Number.PreviewFeatureMessage, Url = Number.PreviewFeatureUrl)]
        static byte IShiftOperators<byte, byte>.operator <<(byte value, int shiftAmount)
            => (byte)(value << shiftAmount);

        [RequiresPreviewFeatures(Number.PreviewFeatureMessage, Url = Number.PreviewFeatureUrl)]
        static byte IShiftOperators<byte, byte>.operator >>(byte value, int shiftAmount)
            => (byte)(value >> shiftAmount);

        // [RequiresPreviewFeatures(Number.PreviewFeatureMessage, Url = Number.PreviewFeatureUrl)]
        // static byte IShiftOperators<byte, byte, byte>.operator >>>(byte value, int shiftAmount)
        //     => (byte)(value >> shiftAmount);
=======
        /// <inheritdoc cref="IShiftOperators{TSelf, TResult}.op_LeftShift(TSelf, int)" />
        static byte IShiftOperators<byte, byte>.operator <<(byte value, int shiftAmount) => (byte)(value << shiftAmount);

        /// <inheritdoc cref="IShiftOperators{TSelf, TResult}.op_RightShift(TSelf, int)" />
        static byte IShiftOperators<byte, byte>.operator >>(byte value, int shiftAmount) => (byte)(value >> shiftAmount);

        // /// <inheritdoc cref="IShiftOperators{TSelf, TResult}.op_UnsignedRightShift(TSelf, int)" />
        // static byte IShiftOperators<byte, byte>.operator >>>(byte value, int shiftAmount) => (byte)(value >> shiftAmount);
>>>>>>> eb51b02b

        //
        // ISpanParseable
        //

<<<<<<< HEAD
        [RequiresPreviewFeatures(Number.PreviewFeatureMessage, Url = Number.PreviewFeatureUrl)]
        static byte ISpanParseable<byte>.Parse(ReadOnlySpan<char> s, IFormatProvider? provider)
            => Parse(s, NumberStyles.Integer, provider);

        [RequiresPreviewFeatures(Number.PreviewFeatureMessage, Url = Number.PreviewFeatureUrl)]
        static bool ISpanParseable<byte>.TryParse(ReadOnlySpan<char> s, IFormatProvider? provider, out byte result)
            => TryParse(s, NumberStyles.Integer, provider, out result);
=======
        /// <inheritdoc cref="ISpanParseable{TSelf}.Parse(ReadOnlySpan{char}, IFormatProvider?)" />
        public static byte Parse(ReadOnlySpan<char> s, IFormatProvider? provider) => Parse(s, NumberStyles.Integer, provider);

        /// <inheritdoc cref="ISpanParseable{TSelf}.TryParse(ReadOnlySpan{char}, IFormatProvider?, out TSelf)" />
        public static bool TryParse(ReadOnlySpan<char> s, IFormatProvider? provider, out byte result) => TryParse(s, NumberStyles.Integer, provider, out result);
>>>>>>> eb51b02b

        //
        // ISubtractionOperators
        //

<<<<<<< HEAD
        [RequiresPreviewFeatures(Number.PreviewFeatureMessage, Url = Number.PreviewFeatureUrl)]
        static byte ISubtractionOperators<byte, byte, byte>.operator -(byte left, byte right)
            => (byte)(left - right);

        // [RequiresPreviewFeatures(Number.PreviewFeatureMessage, Url = Number.PreviewFeatureUrl)]
        // static checked byte ISubtractionOperators<byte, byte, byte>.operator -(byte left, byte right)
        //     => checked((byte)(left - right));
=======
        /// <inheritdoc cref="ISubtractionOperators{TSelf, TOther, TResult}.op_Subtraction(TSelf, TOther)" />
        static byte ISubtractionOperators<byte, byte, byte>.operator -(byte left, byte right) => (byte)(left - right);

        // /// <inheritdoc cref="ISubtractionOperators{TSelf, TOther, TResult}.op_CheckedSubtraction(TSelf, TOther)" />
        // static byte ISubtractionOperators<byte, byte, byte>.operator checked -(byte left, byte right) => checked((byte)(left - right));
>>>>>>> eb51b02b

        //
        // IUnaryNegationOperators
        //

<<<<<<< HEAD
        [RequiresPreviewFeatures(Number.PreviewFeatureMessage, Url = Number.PreviewFeatureUrl)]
        static byte IUnaryNegationOperators<byte, byte>.operator -(byte value)
            => (byte)(-value);

        // [RequiresPreviewFeatures(Number.PreviewFeatureMessage, Url = Number.PreviewFeatureUrl)]
        // static checked byte IUnaryNegationOperators<byte, byte>.operator -(byte value)
        //     => checked((byte)(-value));
=======
        /// <inheritdoc cref="IUnaryNegationOperators{TSelf, TResult}.op_UnaryNegation(TSelf)" />
        static byte IUnaryNegationOperators<byte, byte>.operator -(byte value) => (byte)(-value);

        // /// <inheritdoc cref="IUnaryNegationOperators{TSelf, TResult}.op_CheckedUnaryNegation(TSelf)" />
        // static byte IUnaryNegationOperators<byte, byte>.operator checked -(byte value) => checked((byte)(-value));
>>>>>>> eb51b02b

        //
        // IUnaryPlusOperators
        //

<<<<<<< HEAD
        [RequiresPreviewFeatures(Number.PreviewFeatureMessage, Url = Number.PreviewFeatureUrl)]
        static byte IUnaryPlusOperators<byte, byte>.operator +(byte value)
            => (byte)(+value);

        // [RequiresPreviewFeatures(Number.PreviewFeatureMessage, Url = Number.PreviewFeatureUrl)]
        // static checked byte IUnaryPlusOperators<byte, byte>.operator +(byte value)
        //     => checked((byte)(+value));
#endif // FEATURE_GENERIC_MATH
=======
        /// <inheritdoc cref="IUnaryPlusOperators{TSelf, TResult}.op_UnaryPlus(TSelf)" />
        static byte IUnaryPlusOperators<byte, byte>.operator +(byte value) => (byte)(+value);

        // /// <inheritdoc cref="IUnaryPlusOperators{TSelf, TResult}.op_CheckedUnaryPlus(TSelf)" />
        // static byte IUnaryPlusOperators<byte, byte>.operator checked +(byte value) => checked((byte)(+value));
>>>>>>> eb51b02b
    }
}<|MERGE_RESOLUTION|>--- conflicted
+++ resolved
@@ -297,59 +297,23 @@
         // IAdditionOperators
         //
 
-<<<<<<< HEAD
-        [RequiresPreviewFeatures(Number.PreviewFeatureMessage, Url = Number.PreviewFeatureUrl)]
-        static byte IAdditionOperators<byte, byte, byte>.operator +(byte left, byte right)
-            => (byte)(left + right);
-
-        // [RequiresPreviewFeatures(Number.PreviewFeatureMessage, Url = Number.PreviewFeatureUrl)]
-        // static checked byte IAdditionOperators<byte, byte, byte>.operator +(byte left, byte right)
-        //     => checked((byte)(left + right));
-=======
         /// <inheritdoc cref="IAdditionOperators{TSelf, TOther, TResult}.op_Addition(TSelf, TOther)" />
         static byte IAdditionOperators<byte, byte, byte>.operator +(byte left, byte right) => (byte)(left + right);
 
         // /// <inheritdoc cref="IAdditionOperators{TSelf, TOther, TResult}.op_CheckedAddition(TSelf, TOther)" />
         // static byte IAdditionOperators<byte, byte, byte>.operator checked +(byte left, byte right) => checked((byte)(left + right));
->>>>>>> eb51b02b
 
         //
         // IAdditiveIdentity
         //
 
-<<<<<<< HEAD
-        [RequiresPreviewFeatures(Number.PreviewFeatureMessage, Url = Number.PreviewFeatureUrl)]
-        static byte IAdditiveIdentity<byte, byte>.AdditiveIdentity => 0;
-=======
         /// <inheritdoc cref="IAdditiveIdentity{TSelf, TResult}.AdditiveIdentity" />
         static byte IAdditiveIdentity<byte, byte>.AdditiveIdentity => AdditiveIdentity;
->>>>>>> eb51b02b
 
         //
         // IBinaryInteger
         //
 
-<<<<<<< HEAD
-        [RequiresPreviewFeatures(Number.PreviewFeatureMessage, Url = Number.PreviewFeatureUrl)]
-        static byte IBinaryInteger<byte>.LeadingZeroCount(byte value)
-            => (byte)(BitOperations.LeadingZeroCount(value) - 24);
-
-        [RequiresPreviewFeatures(Number.PreviewFeatureMessage, Url = Number.PreviewFeatureUrl)]
-        static byte IBinaryInteger<byte>.PopCount(byte value)
-            => (byte)BitOperations.PopCount(value);
-
-        [RequiresPreviewFeatures(Number.PreviewFeatureMessage, Url = Number.PreviewFeatureUrl)]
-        static byte IBinaryInteger<byte>.RotateLeft(byte value, int rotateAmount)
-            => (byte)((value << (rotateAmount & 7)) | (value >> ((8 - rotateAmount) & 7)));
-
-        [RequiresPreviewFeatures(Number.PreviewFeatureMessage, Url = Number.PreviewFeatureUrl)]
-        static byte IBinaryInteger<byte>.RotateRight(byte value, int rotateAmount)
-            => (byte)((value >> (rotateAmount & 7)) | (value << ((8 - rotateAmount) & 7)));
-
-        [RequiresPreviewFeatures(Number.PreviewFeatureMessage, Url = Number.PreviewFeatureUrl)]
-        static byte IBinaryInteger<byte>.TrailingZeroCount(byte value)
-            => (byte)(BitOperations.TrailingZeroCount(value << 24) - 24);
-=======
         /// <inheritdoc cref="IBinaryInteger{TSelf}.LeadingZeroCount(TSelf)" />
         public static byte LeadingZeroCount(byte value) => (byte)(BitOperations.LeadingZeroCount(value) - 24);
 
@@ -364,49 +328,21 @@
 
         /// <inheritdoc cref="IBinaryInteger{TSelf}.TrailingZeroCount(TSelf)" />
         public static byte TrailingZeroCount(byte value) => (byte)(BitOperations.TrailingZeroCount(value << 24) - 24);
->>>>>>> eb51b02b
 
         //
         // IBinaryNumber
         //
 
-<<<<<<< HEAD
-        [RequiresPreviewFeatures(Number.PreviewFeatureMessage, Url = Number.PreviewFeatureUrl)]
-        static bool IBinaryNumber<byte>.IsPow2(byte value)
-            => BitOperations.IsPow2((uint)value);
-
-        [RequiresPreviewFeatures(Number.PreviewFeatureMessage, Url = Number.PreviewFeatureUrl)]
-        static byte IBinaryNumber<byte>.Log2(byte value)
-            => (byte)BitOperations.Log2(value);
-=======
         /// <inheritdoc cref="IBinaryNumber{TSelf}.IsPow2(TSelf)" />
         public static bool IsPow2(byte value) => BitOperations.IsPow2((uint)value);
 
         /// <inheritdoc cref="IBinaryNumber{TSelf}.Log2(TSelf)" />
         public static byte Log2(byte value) => (byte)BitOperations.Log2(value);
->>>>>>> eb51b02b
 
         //
         // IBitwiseOperators
         //
 
-<<<<<<< HEAD
-        [RequiresPreviewFeatures(Number.PreviewFeatureMessage, Url = Number.PreviewFeatureUrl)]
-        static byte IBitwiseOperators<byte, byte, byte>.operator &(byte left, byte right)
-            => (byte)(left & right);
-
-        [RequiresPreviewFeatures(Number.PreviewFeatureMessage, Url = Number.PreviewFeatureUrl)]
-        static byte IBitwiseOperators<byte, byte, byte>.operator |(byte left, byte right)
-            => (byte)(left | right);
-
-        [RequiresPreviewFeatures(Number.PreviewFeatureMessage, Url = Number.PreviewFeatureUrl)]
-        static byte IBitwiseOperators<byte, byte, byte>.operator ^(byte left, byte right)
-            => (byte)(left ^ right);
-
-        [RequiresPreviewFeatures(Number.PreviewFeatureMessage, Url = Number.PreviewFeatureUrl)]
-        static byte IBitwiseOperators<byte, byte, byte>.operator ~(byte value)
-            => (byte)(~value);
-=======
         /// <inheritdoc cref="IBitwiseOperators{TSelf, TOther, TResult}.op_BitwiseAnd(TSelf, TOther)" />
         static byte IBitwiseOperators<byte, byte, byte>.operator &(byte left, byte right) => (byte)(left & right);
 
@@ -418,29 +354,11 @@
 
         /// <inheritdoc cref="IBitwiseOperators{TSelf, TOther, TResult}.op_OnesComplement(TSelf)" />
         static byte IBitwiseOperators<byte, byte, byte>.operator ~(byte value) => (byte)(~value);
->>>>>>> eb51b02b
 
         //
         // IComparisonOperators
         //
 
-<<<<<<< HEAD
-        [RequiresPreviewFeatures(Number.PreviewFeatureMessage, Url = Number.PreviewFeatureUrl)]
-        static bool IComparisonOperators<byte, byte>.operator <(byte left, byte right)
-            => left < right;
-
-        [RequiresPreviewFeatures(Number.PreviewFeatureMessage, Url = Number.PreviewFeatureUrl)]
-        static bool IComparisonOperators<byte, byte>.operator <=(byte left, byte right)
-            => left <= right;
-
-        [RequiresPreviewFeatures(Number.PreviewFeatureMessage, Url = Number.PreviewFeatureUrl)]
-        static bool IComparisonOperators<byte, byte>.operator >(byte left, byte right)
-            => left > right;
-
-        [RequiresPreviewFeatures(Number.PreviewFeatureMessage, Url = Number.PreviewFeatureUrl)]
-        static bool IComparisonOperators<byte, byte>.operator >=(byte left, byte right)
-            => left >= right;
-=======
         /// <inheritdoc cref="IComparisonOperators{TSelf, TOther}.op_LessThan(TSelf, TOther)" />
         static bool IComparisonOperators<byte, byte>.operator <(byte left, byte right) => left < right;
 
@@ -452,175 +370,85 @@
 
         /// <inheritdoc cref="IComparisonOperators{TSelf, TOther}.op_GreaterThanOrEqual(TSelf, TOther)" />
         static bool IComparisonOperators<byte, byte>.operator >=(byte left, byte right) => left >= right;
->>>>>>> eb51b02b
 
         //
         // IDecrementOperators
         //
 
-<<<<<<< HEAD
-        [RequiresPreviewFeatures(Number.PreviewFeatureMessage, Url = Number.PreviewFeatureUrl)]
-        static byte IDecrementOperators<byte>.operator --(byte value)
-            => --value;
-
-        // [RequiresPreviewFeatures(Number.PreviewFeatureMessage, Url = Number.PreviewFeatureUrl)]
-        // static checked byte IDecrementOperators<byte>.operator --(byte value)
-        //     => checked(--value);
-=======
         /// <inheritdoc cref="IDecrementOperators{TSelf}.op_Decrement(TSelf)" />
         static byte IDecrementOperators<byte>.operator --(byte value) => --value;
 
         // /// <inheritdoc cref="IDecrementOperators{TSelf}.op_CheckedDecrement(TSelf)" />
         // static byte IDecrementOperators<byte>.operator checked --(byte value) => checked(--value);
->>>>>>> eb51b02b
 
         //
         // IDivisionOperators
         //
 
-<<<<<<< HEAD
-        [RequiresPreviewFeatures(Number.PreviewFeatureMessage, Url = Number.PreviewFeatureUrl)]
-        static byte IDivisionOperators<byte, byte, byte>.operator /(byte left, byte right)
-            => (byte)(left / right);
-
-        // [RequiresPreviewFeatures(Number.PreviewFeatureMessage, Url = Number.PreviewFeatureUrl)]
-        // static checked byte IDivisionOperators<byte, byte, byte>.operator /(byte left, byte right)
-        //     => checked((byte)(left / right));
-=======
         /// <inheritdoc cref="IDivisionOperators{TSelf, TOther, TResult}.op_Division(TSelf, TOther)" />
         static byte IDivisionOperators<byte, byte, byte>.operator /(byte left, byte right) => (byte)(left / right);
 
         // /// <inheritdoc cref="IDivisionOperators{TSelf, TOther, TResult}.op_CheckedDivision(TSelf, TOther)" />
         // static byte IDivisionOperators<byte, byte, byte>.operator checked /(byte left, byte right) => checked((byte)(left / right));
->>>>>>> eb51b02b
 
         //
         // IEqualityOperators
         //
 
-<<<<<<< HEAD
-        [RequiresPreviewFeatures(Number.PreviewFeatureMessage, Url = Number.PreviewFeatureUrl)]
-        static bool IEqualityOperators<byte, byte>.operator ==(byte left, byte right)
-            => left == right;
-
-        [RequiresPreviewFeatures(Number.PreviewFeatureMessage, Url = Number.PreviewFeatureUrl)]
-        static bool IEqualityOperators<byte, byte>.operator !=(byte left, byte right)
-            => left != right;
-=======
         /// <inheritdoc cref="IEqualityOperators{TSelf, TOther}.op_Equality(TSelf, TOther)" />
         static bool IEqualityOperators<byte, byte>.operator ==(byte left, byte right) => left == right;
 
         /// <inheritdoc cref="IEqualityOperators{TSelf, TOther}.op_Inequality(TSelf, TOther)" />
         static bool IEqualityOperators<byte, byte>.operator !=(byte left, byte right) => left != right;
->>>>>>> eb51b02b
 
         //
         // IIncrementOperators
         //
 
-<<<<<<< HEAD
-        [RequiresPreviewFeatures(Number.PreviewFeatureMessage, Url = Number.PreviewFeatureUrl)]
-        static byte IIncrementOperators<byte>.operator ++(byte value)
-            => ++value;
-
-        // [RequiresPreviewFeatures(Number.PreviewFeatureMessage, Url = Number.PreviewFeatureUrl)]
-        // static checked byte IIncrementOperators<byte>.operator ++(byte value)
-        //     => checked(++value);
-=======
         /// <inheritdoc cref="IIncrementOperators{TSelf}.op_Increment(TSelf)" />
         static byte IIncrementOperators<byte>.operator ++(byte value) => ++value;
 
         // /// <inheritdoc cref="IIncrementOperators{TSelf}.op_CheckedIncrement(TSelf)" />
         // static byte IIncrementOperators<byte>.operator checked ++(byte value) => checked(++value);
->>>>>>> eb51b02b
 
         //
         // IMinMaxValue
         //
 
-<<<<<<< HEAD
-        [RequiresPreviewFeatures(Number.PreviewFeatureMessage, Url = Number.PreviewFeatureUrl)]
-        static byte IMinMaxValue<byte>.MinValue => MinValue;
-
-        [RequiresPreviewFeatures(Number.PreviewFeatureMessage, Url = Number.PreviewFeatureUrl)]
-=======
         /// <inheritdoc cref="IMinMaxValue{TSelf}.MinValue" />
         static byte IMinMaxValue<byte>.MinValue => MinValue;
 
         /// <inheritdoc cref="IMinMaxValue{TSelf}.MaxValue" />
->>>>>>> eb51b02b
         static byte IMinMaxValue<byte>.MaxValue => MaxValue;
 
         //
         // IModulusOperators
         //
 
-<<<<<<< HEAD
-        [RequiresPreviewFeatures(Number.PreviewFeatureMessage, Url = Number.PreviewFeatureUrl)]
-        static byte IModulusOperators<byte, byte, byte>.operator %(byte left, byte right)
-            => (byte)(left % right);
-
-        // [RequiresPreviewFeatures(Number.PreviewFeatureMessage, Url = Number.PreviewFeatureUrl)]
-        // static checked byte IModulusOperators<byte, byte, byte>.operator %(byte left, byte right)
-        //     => checked((byte)(left % right));
-=======
         /// <inheritdoc cref="IModulusOperators{TSelf, TOther, TResult}.op_Modulus(TSelf, TOther)" />
         static byte IModulusOperators<byte, byte, byte>.operator %(byte left, byte right) => (byte)(left % right);
->>>>>>> eb51b02b
 
         //
         // IMultiplicativeIdentity
         //
 
-<<<<<<< HEAD
-        [RequiresPreviewFeatures(Number.PreviewFeatureMessage, Url = Number.PreviewFeatureUrl)]
-        static byte IMultiplicativeIdentity<byte, byte>.MultiplicativeIdentity => 1;
-=======
         /// <inheritdoc cref="IMultiplicativeIdentity{TSelf, TResult}.MultiplicativeIdentity" />
         static byte IMultiplicativeIdentity<byte, byte>.MultiplicativeIdentity => MultiplicativeIdentity;
->>>>>>> eb51b02b
 
         //
         // IMultiplyOperators
         //
 
-<<<<<<< HEAD
-        [RequiresPreviewFeatures(Number.PreviewFeatureMessage, Url = Number.PreviewFeatureUrl)]
-        static byte IMultiplyOperators<byte, byte, byte>.operator *(byte left, byte right)
-            => (byte)(left * right);
-
-        // [RequiresPreviewFeatures(Number.PreviewFeatureMessage, Url = Number.PreviewFeatureUrl)]
-        // static checked byte IMultiplyOperators<byte, byte, byte>.operator *(byte left, byte right)
-        //     => checked((byte)(left * right));
-=======
         /// <inheritdoc cref="IMultiplyOperators{TSelf, TOther, TResult}.op_Multiply(TSelf, TOther)" />
         static byte IMultiplyOperators<byte, byte, byte>.operator *(byte left, byte right) => (byte)(left * right);
 
         // /// <inheritdoc cref="IMultiplyOperators{TSelf, TOther, TResult}.op_CheckedMultiply(TSelf, TOther)" />
         // static byte IMultiplyOperators<byte, byte, byte>.operator checked *(byte left, byte right) => checked((byte)(left * right));
->>>>>>> eb51b02b
 
         //
         // INumber
         //
 
-<<<<<<< HEAD
-        [RequiresPreviewFeatures(Number.PreviewFeatureMessage, Url = Number.PreviewFeatureUrl)]
-        static byte INumber<byte>.One => 1;
-
-        [RequiresPreviewFeatures(Number.PreviewFeatureMessage, Url = Number.PreviewFeatureUrl)]
-        static byte INumber<byte>.Zero => 0;
-
-        [RequiresPreviewFeatures(Number.PreviewFeatureMessage, Url = Number.PreviewFeatureUrl)]
-        static byte INumber<byte>.Abs(byte value)
-            => value;
-
-        [RequiresPreviewFeatures(Number.PreviewFeatureMessage, Url = Number.PreviewFeatureUrl)]
-        static byte INumber<byte>.Clamp(byte value, byte min, byte max)
-            => Math.Clamp(value, min, max);
-
-        [RequiresPreviewFeatures(Number.PreviewFeatureMessage, Url = Number.PreviewFeatureUrl)]
-=======
         /// <inheritdoc cref="INumber{TSelf}.One" />
         static byte INumber<byte>.One => One;
 
@@ -634,7 +462,6 @@
         public static byte Clamp(byte value, byte min, byte max) => Math.Clamp(value, min, max);
 
         /// <inheritdoc cref="INumber{TSelf}.Create{TOther}(TOther)" />
->>>>>>> eb51b02b
         [MethodImpl(MethodImplOptions.AggressiveInlining)]
         public static byte Create<TOther>(TOther value)
             where TOther : INumber<TOther>
@@ -702,11 +529,7 @@
             }
         }
 
-<<<<<<< HEAD
-        [RequiresPreviewFeatures(Number.PreviewFeatureMessage, Url = Number.PreviewFeatureUrl)]
-=======
         /// <inheritdoc cref="INumber{TSelf}.CreateSaturating{TOther}(TOther)" />
->>>>>>> eb51b02b
         [MethodImpl(MethodImplOptions.AggressiveInlining)]
         public static byte CreateSaturating<TOther>(TOther value)
             where TOther : INumber<TOther>
@@ -794,11 +617,7 @@
             }
         }
 
-<<<<<<< HEAD
-        [RequiresPreviewFeatures(Number.PreviewFeatureMessage, Url = Number.PreviewFeatureUrl)]
-=======
         /// <inheritdoc cref="INumber{TSelf}.CreateTruncating{TOther}(TOther)" />
->>>>>>> eb51b02b
         [MethodImpl(MethodImplOptions.AggressiveInlining)]
         public static byte CreateTruncating<TOther>(TOther value)
             where TOther : INumber<TOther>
@@ -866,33 +685,6 @@
             }
         }
 
-<<<<<<< HEAD
-        [RequiresPreviewFeatures(Number.PreviewFeatureMessage, Url = Number.PreviewFeatureUrl)]
-        static (byte Quotient, byte Remainder) INumber<byte>.DivRem(byte left, byte right)
-            => Math.DivRem(left, right);
-
-        [RequiresPreviewFeatures(Number.PreviewFeatureMessage, Url = Number.PreviewFeatureUrl)]
-        static byte INumber<byte>.Max(byte x, byte y)
-            => Math.Max(x, y);
-
-        [RequiresPreviewFeatures(Number.PreviewFeatureMessage, Url = Number.PreviewFeatureUrl)]
-        static byte INumber<byte>.Min(byte x, byte y)
-            => Math.Min(x, y);
-
-        [RequiresPreviewFeatures(Number.PreviewFeatureMessage, Url = Number.PreviewFeatureUrl)]
-        static byte INumber<byte>.Parse(string s, NumberStyles style, IFormatProvider? provider)
-            => Parse(s, style, provider);
-
-        [RequiresPreviewFeatures(Number.PreviewFeatureMessage, Url = Number.PreviewFeatureUrl)]
-        static byte INumber<byte>.Parse(ReadOnlySpan<char> s, NumberStyles style, IFormatProvider? provider)
-            => Parse(s, style, provider);
-
-        [RequiresPreviewFeatures(Number.PreviewFeatureMessage, Url = Number.PreviewFeatureUrl)]
-        static byte INumber<byte>.Sign(byte value)
-            => (byte)((value == 0) ? 0 : 1);
-
-        [RequiresPreviewFeatures(Number.PreviewFeatureMessage, Url = Number.PreviewFeatureUrl)]
-=======
         /// <inheritdoc cref="INumber{TSelf}.DivRem(TSelf, TSelf)" />
         public static (byte Quotient, byte Remainder) DivRem(byte left, byte right) => Math.DivRem(left, right);
 
@@ -906,7 +698,6 @@
         public static byte Sign(byte value) => (byte)((value == 0) ? 0 : 1);
 
         /// <inheritdoc cref="INumber{TSelf}.TryCreate{TOther}(TOther, out TSelf)" />
->>>>>>> eb51b02b
         [MethodImpl(MethodImplOptions.AggressiveInlining)]
         public static bool TryCreate<TOther>(TOther value, out byte result)
             where TOther : INumber<TOther>
@@ -1093,51 +884,17 @@
             }
         }
 
-<<<<<<< HEAD
-        [RequiresPreviewFeatures(Number.PreviewFeatureMessage, Url = Number.PreviewFeatureUrl)]
-        static bool INumber<byte>.TryParse([NotNullWhen(true)] string? s, NumberStyles style, IFormatProvider? provider, out byte result)
-            => TryParse(s, style, provider, out result);
-
-        [RequiresPreviewFeatures(Number.PreviewFeatureMessage, Url = Number.PreviewFeatureUrl)]
-        static bool INumber<byte>.TryParse(ReadOnlySpan<char> s, NumberStyles style, IFormatProvider? provider, out byte result)
-            => TryParse(s, style, provider, out result);
-
-=======
->>>>>>> eb51b02b
         //
         // IParseable
         //
 
-<<<<<<< HEAD
-        [RequiresPreviewFeatures(Number.PreviewFeatureMessage, Url = Number.PreviewFeatureUrl)]
-        static byte IParseable<byte>.Parse(string s, IFormatProvider? provider)
-            => Parse(s, provider);
-
-        [RequiresPreviewFeatures(Number.PreviewFeatureMessage, Url = Number.PreviewFeatureUrl)]
-        static bool IParseable<byte>.TryParse([NotNullWhen(true)] string? s, IFormatProvider? provider, out byte result)
-            => TryParse(s, NumberStyles.Integer, provider, out result);
-=======
         /// <inheritdoc cref="IParseable{TSelf}.TryParse(string?, IFormatProvider?, out TSelf)" />
         public static bool TryParse([NotNullWhen(true)] string? s, IFormatProvider? provider, out byte result) => TryParse(s, NumberStyles.Integer, provider, out result);
->>>>>>> eb51b02b
 
         //
         // IShiftOperators
         //
 
-<<<<<<< HEAD
-        [RequiresPreviewFeatures(Number.PreviewFeatureMessage, Url = Number.PreviewFeatureUrl)]
-        static byte IShiftOperators<byte, byte>.operator <<(byte value, int shiftAmount)
-            => (byte)(value << shiftAmount);
-
-        [RequiresPreviewFeatures(Number.PreviewFeatureMessage, Url = Number.PreviewFeatureUrl)]
-        static byte IShiftOperators<byte, byte>.operator >>(byte value, int shiftAmount)
-            => (byte)(value >> shiftAmount);
-
-        // [RequiresPreviewFeatures(Number.PreviewFeatureMessage, Url = Number.PreviewFeatureUrl)]
-        // static byte IShiftOperators<byte, byte, byte>.operator >>>(byte value, int shiftAmount)
-        //     => (byte)(value >> shiftAmount);
-=======
         /// <inheritdoc cref="IShiftOperators{TSelf, TResult}.op_LeftShift(TSelf, int)" />
         static byte IShiftOperators<byte, byte>.operator <<(byte value, int shiftAmount) => (byte)(value << shiftAmount);
 
@@ -1146,87 +903,45 @@
 
         // /// <inheritdoc cref="IShiftOperators{TSelf, TResult}.op_UnsignedRightShift(TSelf, int)" />
         // static byte IShiftOperators<byte, byte>.operator >>>(byte value, int shiftAmount) => (byte)(value >> shiftAmount);
->>>>>>> eb51b02b
 
         //
         // ISpanParseable
         //
 
-<<<<<<< HEAD
-        [RequiresPreviewFeatures(Number.PreviewFeatureMessage, Url = Number.PreviewFeatureUrl)]
-        static byte ISpanParseable<byte>.Parse(ReadOnlySpan<char> s, IFormatProvider? provider)
-            => Parse(s, NumberStyles.Integer, provider);
-
-        [RequiresPreviewFeatures(Number.PreviewFeatureMessage, Url = Number.PreviewFeatureUrl)]
-        static bool ISpanParseable<byte>.TryParse(ReadOnlySpan<char> s, IFormatProvider? provider, out byte result)
-            => TryParse(s, NumberStyles.Integer, provider, out result);
-=======
         /// <inheritdoc cref="ISpanParseable{TSelf}.Parse(ReadOnlySpan{char}, IFormatProvider?)" />
         public static byte Parse(ReadOnlySpan<char> s, IFormatProvider? provider) => Parse(s, NumberStyles.Integer, provider);
 
         /// <inheritdoc cref="ISpanParseable{TSelf}.TryParse(ReadOnlySpan{char}, IFormatProvider?, out TSelf)" />
         public static bool TryParse(ReadOnlySpan<char> s, IFormatProvider? provider, out byte result) => TryParse(s, NumberStyles.Integer, provider, out result);
->>>>>>> eb51b02b
 
         //
         // ISubtractionOperators
         //
 
-<<<<<<< HEAD
-        [RequiresPreviewFeatures(Number.PreviewFeatureMessage, Url = Number.PreviewFeatureUrl)]
-        static byte ISubtractionOperators<byte, byte, byte>.operator -(byte left, byte right)
-            => (byte)(left - right);
-
-        // [RequiresPreviewFeatures(Number.PreviewFeatureMessage, Url = Number.PreviewFeatureUrl)]
-        // static checked byte ISubtractionOperators<byte, byte, byte>.operator -(byte left, byte right)
-        //     => checked((byte)(left - right));
-=======
         /// <inheritdoc cref="ISubtractionOperators{TSelf, TOther, TResult}.op_Subtraction(TSelf, TOther)" />
         static byte ISubtractionOperators<byte, byte, byte>.operator -(byte left, byte right) => (byte)(left - right);
 
         // /// <inheritdoc cref="ISubtractionOperators{TSelf, TOther, TResult}.op_CheckedSubtraction(TSelf, TOther)" />
         // static byte ISubtractionOperators<byte, byte, byte>.operator checked -(byte left, byte right) => checked((byte)(left - right));
->>>>>>> eb51b02b
 
         //
         // IUnaryNegationOperators
         //
 
-<<<<<<< HEAD
-        [RequiresPreviewFeatures(Number.PreviewFeatureMessage, Url = Number.PreviewFeatureUrl)]
-        static byte IUnaryNegationOperators<byte, byte>.operator -(byte value)
-            => (byte)(-value);
-
-        // [RequiresPreviewFeatures(Number.PreviewFeatureMessage, Url = Number.PreviewFeatureUrl)]
-        // static checked byte IUnaryNegationOperators<byte, byte>.operator -(byte value)
-        //     => checked((byte)(-value));
-=======
         /// <inheritdoc cref="IUnaryNegationOperators{TSelf, TResult}.op_UnaryNegation(TSelf)" />
         static byte IUnaryNegationOperators<byte, byte>.operator -(byte value) => (byte)(-value);
 
         // /// <inheritdoc cref="IUnaryNegationOperators{TSelf, TResult}.op_CheckedUnaryNegation(TSelf)" />
         // static byte IUnaryNegationOperators<byte, byte>.operator checked -(byte value) => checked((byte)(-value));
->>>>>>> eb51b02b
 
         //
         // IUnaryPlusOperators
         //
 
-<<<<<<< HEAD
-        [RequiresPreviewFeatures(Number.PreviewFeatureMessage, Url = Number.PreviewFeatureUrl)]
-        static byte IUnaryPlusOperators<byte, byte>.operator +(byte value)
-            => (byte)(+value);
-
-        // [RequiresPreviewFeatures(Number.PreviewFeatureMessage, Url = Number.PreviewFeatureUrl)]
-        // static checked byte IUnaryPlusOperators<byte, byte>.operator +(byte value)
-        //     => checked((byte)(+value));
-#endif // FEATURE_GENERIC_MATH
-=======
         /// <inheritdoc cref="IUnaryPlusOperators{TSelf, TResult}.op_UnaryPlus(TSelf)" />
         static byte IUnaryPlusOperators<byte, byte>.operator +(byte value) => (byte)(+value);
 
         // /// <inheritdoc cref="IUnaryPlusOperators{TSelf, TResult}.op_CheckedUnaryPlus(TSelf)" />
         // static byte IUnaryPlusOperators<byte, byte>.operator checked +(byte value) => checked((byte)(+value));
->>>>>>> eb51b02b
     }
 }