// Licensed to the .NET Foundation under one or more agreements.
// The .NET Foundation licenses this file to you under the MIT license.

using System.Buffers.Binary;
using System.Diagnostics;
using System.Diagnostics.CodeAnalysis;
using System.Globalization;
using System.Reflection;
using System.Runtime.CompilerServices;
using Internal.Runtime.CompilerServices;

#if CORERT
using RuntimeType = System.Type;
using EnumInfo = Internal.Runtime.Augments.EnumInfo;
#endif

// The code below includes partial support for float/double and
// pointer sized enums.
//
// The type loader does not prohibit such enums, and older versions of
// the ECMA spec include them as possible enum types.
//
// However there are many things broken throughout the stack for
// float/double/intptr/uintptr enums. There was a conscious decision
// made to not fix the whole stack to work well for them because of
// the right behavior is often unclear, and it is hard to test and
// very low value because of such enums cannot be expressed in C#.

namespace System
{
    [Serializable]
    [System.Runtime.CompilerServices.TypeForwardedFrom("mscorlib, Version=4.0.0.0, Culture=neutral, PublicKeyToken=b77a5c561934e089")]
    public abstract partial class Enum : ValueType, IComparable, IFormattable, IConvertible
    {
        #region Private Constants
        private const char EnumSeparatorChar = ',';
        #endregion

        #region Private Static Methods

        private string ValueToString()
        {
            ref byte data = ref this.GetRawData();
            return (InternalGetCorElementType()) switch
            {
                CorElementType.ELEMENT_TYPE_I1 => Unsafe.As<byte, sbyte>(ref data).ToString(),
                CorElementType.ELEMENT_TYPE_U1 => data.ToString(),
                CorElementType.ELEMENT_TYPE_BOOLEAN => Unsafe.As<byte, bool>(ref data).ToString(),
                CorElementType.ELEMENT_TYPE_I2 => Unsafe.As<byte, short>(ref data).ToString(),
                CorElementType.ELEMENT_TYPE_U2 => Unsafe.As<byte, ushort>(ref data).ToString(),
                CorElementType.ELEMENT_TYPE_CHAR => Unsafe.As<byte, char>(ref data).ToString(),
                CorElementType.ELEMENT_TYPE_I4 => Unsafe.As<byte, int>(ref data).ToString(),
                CorElementType.ELEMENT_TYPE_U4 => Unsafe.As<byte, uint>(ref data).ToString(),
                CorElementType.ELEMENT_TYPE_R4 => Unsafe.As<byte, float>(ref data).ToString(),
                CorElementType.ELEMENT_TYPE_I8 => Unsafe.As<byte, long>(ref data).ToString(),
                CorElementType.ELEMENT_TYPE_U8 => Unsafe.As<byte, ulong>(ref data).ToString(),
                CorElementType.ELEMENT_TYPE_R8 => Unsafe.As<byte, double>(ref data).ToString(),
                CorElementType.ELEMENT_TYPE_I => Unsafe.As<byte, IntPtr>(ref data).ToString(),
                CorElementType.ELEMENT_TYPE_U => Unsafe.As<byte, UIntPtr>(ref data).ToString(),
                _ => throw new InvalidOperationException(SR.InvalidOperation_UnknownEnumType),
            };
        }

        private string ValueToHexString()
        {
            ref byte data = ref this.GetRawData();
            Span<byte> bytes = stackalloc byte[8];
            int length;
            switch (InternalGetCorElementType())
            {
                case CorElementType.ELEMENT_TYPE_I1:
                case CorElementType.ELEMENT_TYPE_U1:
                    bytes = new Span<byte>(ref data, 1);
                    length = 1;
                    break;
                case CorElementType.ELEMENT_TYPE_BOOLEAN:
<<<<<<< HEAD
                    return Unsafe.As<byte, bool>(ref data) ? "01" : "00";
=======
                    return data != 0 ? "01" : "00";
>>>>>>> 2f8959aa
                case CorElementType.ELEMENT_TYPE_I2:
                case CorElementType.ELEMENT_TYPE_U2:
                case CorElementType.ELEMENT_TYPE_CHAR:
                    BinaryPrimitives.WriteUInt16BigEndian(bytes, Unsafe.As<byte, ushort>(ref data));
                    length = 2;
                    break;
                case CorElementType.ELEMENT_TYPE_I4:
                case CorElementType.ELEMENT_TYPE_U4:
                    BinaryPrimitives.WriteUInt32BigEndian(bytes, Unsafe.As<byte, uint>(ref data));
                    length = 4;
                    break;
                case CorElementType.ELEMENT_TYPE_I8:
                case CorElementType.ELEMENT_TYPE_U8:
                    BinaryPrimitives.WriteUInt64BigEndian(bytes, Unsafe.As<byte, ulong>(ref data));
                    length = 8;
                    break;
                default:
                    throw new InvalidOperationException(SR.InvalidOperation_UnknownEnumType);
            }

            return HexConverter.ToString(bytes.Slice(0, length), HexConverter.Casing.Upper);
        }

        private static string ValueToHexString(object value)
        {
            return (Convert.GetTypeCode(value)) switch
            {
                TypeCode.SByte => ((byte)(sbyte)value).ToString("X2", null),
                TypeCode.Byte => ((byte)value).ToString("X2", null),
                TypeCode.Boolean => ((bool)value) ? "01" : "00",
                TypeCode.Int16 => ((ushort)(short)value).ToString("X4", null),
                TypeCode.UInt16 => ((ushort)value).ToString("X4", null),
                TypeCode.Char => ((ushort)(char)value).ToString("X4", null),
                TypeCode.UInt32 => ((uint)value).ToString("X8", null),
                TypeCode.Int32 => ((uint)(int)value).ToString("X8", null),
                TypeCode.UInt64 => ((ulong)value).ToString("X16", null),
                TypeCode.Int64 => ((ulong)(long)value).ToString("X16", null),
                _ => throw new InvalidOperationException(SR.InvalidOperation_UnknownEnumType),
            };
        }

        internal static string? GetEnumName(RuntimeType enumType, ulong ulValue)
        {
            return GetEnumName(GetEnumInfo(enumType), ulValue);
        }

        private static string? GetEnumName(EnumInfo enumInfo, ulong ulValue)
        {
            int index = Array.BinarySearch(enumInfo.Values, ulValue);
            if (index >= 0)
            {
                return enumInfo.Names[index];
            }

            return null; // return null so the caller knows to .ToString() the input
        }

        private static string? InternalFormat(RuntimeType enumType, ulong value)
        {
            EnumInfo enumInfo = GetEnumInfo(enumType);

            if (!enumInfo.HasFlagsAttribute)
            {
                return GetEnumName(enumInfo, value);
            }
            else // These are flags OR'ed together (We treat everything as unsigned types)
            {
                return InternalFlagsFormat(enumType, enumInfo, value);
            }
        }

        private static string? InternalFlagsFormat(RuntimeType enumType, ulong result)
        {
            return InternalFlagsFormat(enumType, GetEnumInfo(enumType), result);
        }

        private static string? InternalFlagsFormat(RuntimeType enumType, EnumInfo enumInfo, ulong resultValue)
        {
            Debug.Assert(enumType != null);

            string[] names = enumInfo.Names;
            ulong[] values = enumInfo.Values;
            Debug.Assert(names.Length == values.Length);

            // Values are sorted, so if the incoming value is 0, we can check to see whether
            // the first entry matches it, in which case we can return its name; otherwise,
            // we can just return "0".
            if (resultValue == 0)
            {
                return values.Length > 0 && values[0] == 0 ?
                    names[0] :
                    "0";
            }

            // With a ulong result value, regardless of the enum's base type, the maximum
            // possible number of consistent name/values we could have is 64, since every
            // value is made up of one or more bits, and when we see values and incorporate
            // their names, we effectively switch off those bits.
            Span<int> foundItems = stackalloc int[64];

            // Walk from largest to smallest. It's common to have a flags enum with a single
            // value that matches a single entry, in which case we can just return the existing
            // name string.
            int index = values.Length - 1;
            while (index >= 0)
            {
                if (values[index] == resultValue)
                {
                    return names[index];
                }

                if (values[index] < resultValue)
                {
                    break;
                }

                index--;
            }

            // Now look for multiple matches, storing the indices of the values
            // into our span.
            int resultLength = 0, foundItemsCount = 0;
            while (index >= 0)
            {
                ulong currentValue = values[index];
                if (index == 0 && currentValue == 0)
                {
                    break;
                }

                if ((resultValue & currentValue) == currentValue)
                {
                    resultValue -= currentValue;
                    foundItems[foundItemsCount++] = index;
                    resultLength = checked(resultLength + names[index].Length);
                }

                index--;
            }

            // If we exhausted looking through all the values and we still have
            // a non-zero result, we couldn't match the result to only named values.
            // In that case, we return null and let the call site just generate
            // a string for the integral value.
            if (resultValue != 0)
            {
                return null;
            }

            // We know what strings to concatenate.  Do so.

            Debug.Assert(foundItemsCount > 0);
            const int SeparatorStringLength = 2; // ", "
            string result = string.FastAllocateString(checked(resultLength + (SeparatorStringLength * (foundItemsCount - 1))));

            Span<char> resultSpan = new Span<char>(ref result.GetRawStringData(), result.Length);
            string name = names[foundItems[--foundItemsCount]];
            name.AsSpan().CopyTo(resultSpan);
            resultSpan = resultSpan.Slice(name.Length);
            while (--foundItemsCount >= 0)
            {
                resultSpan[0] = EnumSeparatorChar;
                resultSpan[1] = ' ';
                resultSpan = resultSpan.Slice(2);

                name = names[foundItems[foundItemsCount]];
                name.AsSpan().CopyTo(resultSpan);
                resultSpan = resultSpan.Slice(name.Length);
            }
            Debug.Assert(resultSpan.IsEmpty);

            return result;
        }

        internal static ulong ToUInt64(object value)
        {
            // Helper function to silently convert the value to UInt64 from the other base types for enum without throwing an exception.
            // This is need since the Convert functions do overflow checks.
            TypeCode typeCode = Convert.GetTypeCode(value);
            ulong result = typeCode switch
            {
                TypeCode.SByte => (ulong)(sbyte)value,
                TypeCode.Byte => (byte)value,
                TypeCode.Boolean => (bool)value ? 1UL : 0UL,
                TypeCode.Int16 => (ulong)(short)value,
                TypeCode.UInt16 => (ushort)value,
                TypeCode.Char => (char)value,
                TypeCode.UInt32 => (uint)value,
                TypeCode.Int32 => (ulong)(int)value,
                TypeCode.UInt64 => (ulong)value,
                TypeCode.Int64 => (ulong)(long)value,
                _ => throw new InvalidOperationException(SR.InvalidOperation_UnknownEnumType),
            };
            return result;
        }

        private static ulong ToUInt64<TEnum>(TEnum value) where TEnum : struct, Enum =>
            Type.GetTypeCode(typeof(TEnum)) switch
            {
                TypeCode.SByte => (ulong)Unsafe.As<TEnum, sbyte>(ref value),
                TypeCode.Byte => Unsafe.As<TEnum, byte>(ref value),
                TypeCode.Boolean => Unsafe.As<TEnum, bool>(ref value) ? 1UL : 0UL,
                TypeCode.Int16 => (ulong)Unsafe.As<TEnum, short>(ref value),
                TypeCode.UInt16 => Unsafe.As<TEnum, ushort>(ref value),
                TypeCode.Char => Unsafe.As<TEnum, char>(ref value),
                TypeCode.UInt32 => Unsafe.As<TEnum, uint>(ref value),
                TypeCode.Int32 => (ulong)Unsafe.As<TEnum, int>(ref value),
                TypeCode.UInt64 => Unsafe.As<TEnum, ulong>(ref value),
                TypeCode.Int64 => (ulong)Unsafe.As<TEnum, long>(ref value),
                _ => throw new InvalidOperationException(SR.InvalidOperation_UnknownEnumType),
            };
        #endregion

        #region Public Static Methods
        public static string? GetName<TEnum>(TEnum value) where TEnum : struct, Enum
            => GetEnumName((RuntimeType)typeof(TEnum), ToUInt64(value));

        public static string? GetName(Type enumType, object value)
        {
            if (enumType is null)
                throw new ArgumentNullException(nameof(enumType));

            return enumType.GetEnumName(value);
        }

        public static string[] GetNames<TEnum>() where TEnum : struct, Enum
            => new ReadOnlySpan<string>(InternalGetNames((RuntimeType)typeof(TEnum))).ToArray();

        public static string[] GetNames(Type enumType)
        {
            if (enumType is null)
                throw new ArgumentNullException(nameof(enumType));

            return enumType.GetEnumNames();
        }

        internal static string[] InternalGetNames(RuntimeType enumType)
        {
            // Get all of the names
            return GetEnumInfo(enumType, true).Names;
        }

        public static Type GetUnderlyingType(Type enumType)
        {
            if (enumType == null)
                throw new ArgumentNullException(nameof(enumType));

            return enumType.GetEnumUnderlyingType();
        }

        public static TEnum[] GetValues<TEnum>() where TEnum : struct, Enum
            => (TEnum[])GetValues(typeof(TEnum));

        public static Array GetValues(Type enumType)
        {
            if (enumType is null)
                throw new ArgumentNullException(nameof(enumType));

            return enumType.GetEnumValues();
        }

        [Intrinsic]
        public bool HasFlag(Enum flag)
        {
            if (flag is null)
                throw new ArgumentNullException(nameof(flag));
            if (!GetType().IsEquivalentTo(flag.GetType()))
                throw new ArgumentException(SR.Format(SR.Argument_EnumTypeDoesNotMatch, flag.GetType(), GetType()));

            return InternalHasFlag(flag);
        }

        internal static ulong[] InternalGetValues(RuntimeType enumType)
        {
            // Get all of the values
            return GetEnumInfo(enumType, false).Values;
        }

        public static bool IsDefined<TEnum>(TEnum value) where TEnum : struct, Enum
        {
            RuntimeType enumType = (RuntimeType)typeof(TEnum);
            ulong[] ulValues = Enum.InternalGetValues(enumType);
            ulong ulValue = Enum.ToUInt64(value);

            return Array.BinarySearch(ulValues, ulValue) >= 0;
        }

        public static bool IsDefined(Type enumType, object value)
        {
            if (enumType is null)
                throw new ArgumentNullException(nameof(enumType));

            return enumType.IsEnumDefined(value);
        }

        public static object Parse(Type enumType, string value) =>
            Parse(enumType, value, ignoreCase: false);

        public static object Parse(Type enumType, string value, bool ignoreCase)
        {
            bool success = TryParse(enumType, value, ignoreCase, throwOnFailure: true, out object? result);
            Debug.Assert(success);
            return result!;
        }

        public static TEnum Parse<TEnum>(string value) where TEnum : struct =>
            Parse<TEnum>(value, ignoreCase: false);

        public static TEnum Parse<TEnum>(string value, bool ignoreCase) where TEnum : struct
        {
            bool success = TryParse<TEnum>(value, ignoreCase, throwOnFailure: true, out TEnum result);
            Debug.Assert(success);
            return result;
        }

        public static bool TryParse(Type enumType, string? value, out object? result) =>
            TryParse(enumType, value, ignoreCase: false, out result);

        public static bool TryParse(Type enumType, string? value, bool ignoreCase, out object? result) =>
            TryParse(enumType, value, ignoreCase, throwOnFailure: false, out result);

        private static bool TryParse(Type enumType, string? value, bool ignoreCase, bool throwOnFailure, out object? result)
        {
            // Validation on the enum type itself.  Failures here are considered non-parsing failures
            // and thus always throw rather than returning false.
            RuntimeType rt = ValidateRuntimeType(enumType);

            ReadOnlySpan<char> valueSpan = value.AsSpan().TrimStart();
            if (valueSpan.Length == 0)
            {
                if (throwOnFailure)
                {
                    throw value == null ?
                        new ArgumentNullException(nameof(value)) :
                        new ArgumentException(SR.Arg_MustContainEnumInfo, nameof(value));
                }
                result = null;
                return false;
            }

            int intResult;
            uint uintResult;
            bool parsed;

            switch (Type.GetTypeCode(rt))
            {
                case TypeCode.SByte:
                    parsed = TryParseInt32Enum(rt, value, valueSpan, sbyte.MinValue, sbyte.MaxValue, ignoreCase, throwOnFailure, TypeCode.SByte, out intResult);
                    result = parsed ? InternalBoxEnum(rt, intResult) : null;
                    return parsed;

                case TypeCode.Int16:
                    parsed = TryParseInt32Enum(rt, value, valueSpan, short.MinValue, short.MaxValue, ignoreCase, throwOnFailure, TypeCode.Int16, out intResult);
                    result = parsed ? InternalBoxEnum(rt, intResult) : null;
                    return parsed;

                case TypeCode.Int32:
                    parsed = TryParseInt32Enum(rt, value, valueSpan, int.MinValue, int.MaxValue, ignoreCase, throwOnFailure, TypeCode.Int32, out intResult);
                    result = parsed ? InternalBoxEnum(rt, intResult) : null;
                    return parsed;

                case TypeCode.Byte:
                    parsed = TryParseUInt32Enum(rt, value, valueSpan, byte.MaxValue, ignoreCase, throwOnFailure, TypeCode.Byte, out uintResult);
                    result = parsed ? InternalBoxEnum(rt, uintResult) : null;
                    return parsed;

                case TypeCode.UInt16:
                    parsed = TryParseUInt32Enum(rt, value, valueSpan, ushort.MaxValue, ignoreCase, throwOnFailure, TypeCode.UInt16, out uintResult);
                    result = parsed ? InternalBoxEnum(rt, uintResult) : null;
                    return parsed;

                case TypeCode.UInt32:
                    parsed = TryParseUInt32Enum(rt, value, valueSpan, uint.MaxValue, ignoreCase, throwOnFailure, TypeCode.UInt32, out uintResult);
                    result = parsed ? InternalBoxEnum(rt, uintResult) : null;
                    return parsed;

                case TypeCode.Int64:
                    parsed = TryParseInt64Enum(rt, value, valueSpan, ignoreCase, throwOnFailure, out long longResult);
                    result = parsed ? InternalBoxEnum(rt, longResult) : null;
                    return parsed;

                case TypeCode.UInt64:
                    parsed = TryParseUInt64Enum(rt, value, valueSpan, ignoreCase, throwOnFailure, out ulong ulongResult);
                    result = parsed ? InternalBoxEnum(rt, (long)ulongResult) : null;
                    return parsed;

                default:
                    return TryParseRareEnum(rt, value, valueSpan, ignoreCase, throwOnFailure, out result);
            }
        }

        public static bool TryParse<TEnum>(string? value, out TEnum result) where TEnum : struct =>
            TryParse<TEnum>(value, ignoreCase: false, out result);

        public static bool TryParse<TEnum>(string? value, bool ignoreCase, out TEnum result) where TEnum : struct =>
            TryParse<TEnum>(value, ignoreCase, throwOnFailure: false, out result);

        private static bool TryParse<TEnum>(string? value, bool ignoreCase, bool throwOnFailure, out TEnum result) where TEnum : struct
        {
            // Validation on the enum type itself.  Failures here are considered non-parsing failures
            // and thus always throw rather than returning false.
            if (!typeof(TEnum).IsEnum)
            {
                throw new ArgumentException(SR.Arg_MustBeEnum, nameof(TEnum));
            }

            ReadOnlySpan<char> valueSpan = value.AsSpan().TrimStart();
            if (valueSpan.Length == 0)
            {
                if (throwOnFailure)
                {
                    throw value == null ?
                        new ArgumentNullException(nameof(value)) :
                        new ArgumentException(SR.Arg_MustContainEnumInfo, nameof(value));
                }
                result = default;
                return false;
            }

            int intResult;
            uint uintResult;
            bool parsed;
            RuntimeType rt = (RuntimeType)typeof(TEnum);

            switch (Type.GetTypeCode(typeof(TEnum)))
            {
                case TypeCode.SByte:
                    parsed = TryParseInt32Enum(rt, value, valueSpan, sbyte.MinValue, sbyte.MaxValue, ignoreCase, throwOnFailure, TypeCode.SByte, out intResult);
                    sbyte sbyteResult = (sbyte)intResult;
                    result = Unsafe.As<sbyte, TEnum>(ref sbyteResult);
                    return parsed;

                case TypeCode.Int16:
                    parsed = TryParseInt32Enum(rt, value, valueSpan, short.MinValue, short.MaxValue, ignoreCase, throwOnFailure, TypeCode.Int16, out intResult);
                    short shortResult = (short)intResult;
                    result = Unsafe.As<short, TEnum>(ref shortResult);
                    return parsed;

                case TypeCode.Int32:
                    parsed = TryParseInt32Enum(rt, value, valueSpan, int.MinValue, int.MaxValue, ignoreCase, throwOnFailure, TypeCode.Int32, out intResult);
                    result = Unsafe.As<int, TEnum>(ref intResult);
                    return parsed;

                case TypeCode.Byte:
                    parsed = TryParseUInt32Enum(rt, value, valueSpan, byte.MaxValue, ignoreCase, throwOnFailure, TypeCode.Byte, out uintResult);
                    byte byteResult = (byte)uintResult;
                    result = Unsafe.As<byte, TEnum>(ref byteResult);
                    return parsed;

                case TypeCode.UInt16:
                    parsed = TryParseUInt32Enum(rt, value, valueSpan, ushort.MaxValue, ignoreCase, throwOnFailure, TypeCode.UInt16, out uintResult);
                    ushort ushortResult = (ushort)uintResult;
                    result = Unsafe.As<ushort, TEnum>(ref ushortResult);
                    return parsed;

                case TypeCode.UInt32:
                    parsed = TryParseUInt32Enum(rt, value, valueSpan, uint.MaxValue, ignoreCase, throwOnFailure, TypeCode.UInt32, out uintResult);
                    result = Unsafe.As<uint, TEnum>(ref uintResult);
                    return parsed;

                case TypeCode.Int64:
                    parsed = TryParseInt64Enum(rt, value, valueSpan, ignoreCase, throwOnFailure, out long longResult);
                    result = Unsafe.As<long, TEnum>(ref longResult);
                    return parsed;

                case TypeCode.UInt64:
                    parsed = TryParseUInt64Enum(rt, value, valueSpan, ignoreCase, throwOnFailure, out ulong ulongResult);
                    result = Unsafe.As<ulong, TEnum>(ref ulongResult);
                    return parsed;

                default:
                    parsed = TryParseRareEnum(rt, value, valueSpan, ignoreCase, throwOnFailure, out object? objectResult);
                    result = parsed ? (TEnum)objectResult! : default;
                    return parsed;
            }
        }

        /// <summary>Tries to parse the value of an enum with known underlying types that fit in an Int32 (Int32, Int16, and SByte).</summary>
        private static bool TryParseInt32Enum(
            RuntimeType enumType, string? originalValueString, ReadOnlySpan<char> value, int minInclusive, int maxInclusive, bool ignoreCase, bool throwOnFailure, TypeCode type, out int result)
        {
            Debug.Assert(
                enumType.GetEnumUnderlyingType() == typeof(sbyte) ||
                enumType.GetEnumUnderlyingType() == typeof(short) ||
                enumType.GetEnumUnderlyingType() == typeof(int));

            Number.ParsingStatus status = default;
            if (StartsNumber(value[0]))
            {
                status = Number.TryParseInt32IntegerStyle(value, NumberStyles.AllowLeadingSign | NumberStyles.AllowTrailingWhite, CultureInfo.InvariantCulture.NumberFormat, out result);
                if (status == Number.ParsingStatus.OK)
                {
                    if ((uint)(result - minInclusive) <= (uint)(maxInclusive - minInclusive))
                    {
                        return true;
                    }

                    status = Number.ParsingStatus.Overflow;
                }
            }

            if (status == Number.ParsingStatus.Overflow)
            {
                if (throwOnFailure)
                {
                    Number.ThrowOverflowException(type);
                }
            }
            else if (TryParseByName(enumType, originalValueString, value, ignoreCase, throwOnFailure, out ulong ulongResult))
            {
                result = (int)ulongResult;
                Debug.Assert(result >= minInclusive && result <= maxInclusive);
                return true;
            }

            result = 0;
            return false;
        }

        /// <summary>Tries to parse the value of an enum with known underlying types that fit in a UInt32 (UInt32, UInt16, and Byte).</summary>
        private static bool TryParseUInt32Enum(RuntimeType enumType, string? originalValueString, ReadOnlySpan<char> value, uint maxInclusive, bool ignoreCase, bool throwOnFailure, TypeCode type, out uint result)
        {
            Debug.Assert(
                enumType.GetEnumUnderlyingType() == typeof(byte) ||
                enumType.GetEnumUnderlyingType() == typeof(ushort) ||
                enumType.GetEnumUnderlyingType() == typeof(uint));

            Number.ParsingStatus status = default;
            if (StartsNumber(value[0]))
            {
                status = Number.TryParseUInt32IntegerStyle(value, NumberStyles.AllowLeadingSign | NumberStyles.AllowTrailingWhite, CultureInfo.InvariantCulture.NumberFormat, out result);
                if (status == Number.ParsingStatus.OK)
                {
                    if (result <= maxInclusive)
                    {
                        return true;
                    }

                    status = Number.ParsingStatus.Overflow;
                }
            }

            if (status == Number.ParsingStatus.Overflow)
            {
                if (throwOnFailure)
                {
                    Number.ThrowOverflowException(type);
                }
            }
            else if (TryParseByName(enumType, originalValueString, value, ignoreCase, throwOnFailure, out ulong ulongResult))
            {
                result = (uint)ulongResult;
                Debug.Assert(result <= maxInclusive);
                return true;
            }

            result = 0;
            return false;
        }

        /// <summary>Tries to parse the value of an enum with Int64 as the underlying type.</summary>
        private static bool TryParseInt64Enum(RuntimeType enumType, string? originalValueString, ReadOnlySpan<char> value, bool ignoreCase, bool throwOnFailure, out long result)
        {
            Debug.Assert(enumType.GetEnumUnderlyingType() == typeof(long));

            Number.ParsingStatus status = default;
            if (StartsNumber(value[0]))
            {
                status = Number.TryParseInt64IntegerStyle(value, NumberStyles.AllowLeadingSign | NumberStyles.AllowTrailingWhite, CultureInfo.InvariantCulture.NumberFormat, out result);
                if (status == Number.ParsingStatus.OK)
                {
                    return true;
                }
            }

            if (status == Number.ParsingStatus.Overflow)
            {
                if (throwOnFailure)
                {
                    Number.ThrowOverflowException(TypeCode.Int64);
                }
            }
            else if (TryParseByName(enumType, originalValueString, value, ignoreCase, throwOnFailure, out ulong ulongResult))
            {
                result = (long)ulongResult;
                return true;
            }

            result = 0;
            return false;
        }

        /// <summary>Tries to parse the value of an enum with UInt64 as the underlying type.</summary>
        private static bool TryParseUInt64Enum(RuntimeType enumType, string? originalValueString, ReadOnlySpan<char> value, bool ignoreCase, bool throwOnFailure, out ulong result)
        {
            Debug.Assert(enumType.GetEnumUnderlyingType() == typeof(ulong));

            Number.ParsingStatus status = default;
            if (StartsNumber(value[0]))
            {
                status = Number.TryParseUInt64IntegerStyle(value, NumberStyles.AllowLeadingSign | NumberStyles.AllowTrailingWhite, CultureInfo.InvariantCulture.NumberFormat, out result);
                if (status == Number.ParsingStatus.OK)
                {
                    return true;
                }
            }

            if (status == Number.ParsingStatus.Overflow)
            {
                if (throwOnFailure)
                {
                    Number.ThrowOverflowException(TypeCode.UInt64);
                }
            }
            else if (TryParseByName(enumType, originalValueString, value, ignoreCase, throwOnFailure, out result))
            {
                return true;
            }

            result = 0;
            return false;
        }

        /// <summary>Tries to parse the value of an enum with an underlying type that can't be expressed in C# (e.g. char, bool, double, etc.)</summary>
        private static bool TryParseRareEnum(RuntimeType enumType, string? originalValueString, ReadOnlySpan<char> value, bool ignoreCase, bool throwOnFailure, [NotNullWhen(true)] out object? result)
        {
            Debug.Assert(
                enumType.GetEnumUnderlyingType() != typeof(sbyte) &&
                enumType.GetEnumUnderlyingType() != typeof(byte) &&
                enumType.GetEnumUnderlyingType() != typeof(short) &&
                enumType.GetEnumUnderlyingType() != typeof(ushort) &&
                enumType.GetEnumUnderlyingType() != typeof(int) &&
                enumType.GetEnumUnderlyingType() != typeof(uint) &&
                enumType.GetEnumUnderlyingType() != typeof(long) &&
                enumType.GetEnumUnderlyingType() != typeof(ulong),
                "Should only be used when parsing enums with rare underlying types, those that can't be expressed in C#.");

            if (StartsNumber(value[0]))
            {
                Type underlyingType = GetUnderlyingType(enumType);
                try
                {
                    result = ToObject(enumType, Convert.ChangeType(value.ToString(), underlyingType, CultureInfo.InvariantCulture)!);
                    return true;
                }
                catch (FormatException)
                {
                    // We need to Parse this as a String instead. There are cases
                    // when you tlbimp enums that can have values of the form "3D".
                }
                catch when (!throwOnFailure)
                {
                    result = null;
                    return false;
                }
            }

            if (TryParseByName(enumType, originalValueString, value, ignoreCase, throwOnFailure, out ulong ulongResult))
            {
                try
                {
                    result = ToObject(enumType, ulongResult);
                    return true;
                }
                catch when (!throwOnFailure) { }
            }

            result = null;
            return false;
        }

        private static bool TryParseByName(RuntimeType enumType, string? originalValueString, ReadOnlySpan<char> value, bool ignoreCase, bool throwOnFailure, out ulong result)
        {
            // Find the field. Let's assume that these are always static classes because the class is an enum.
            EnumInfo enumInfo = GetEnumInfo(enumType);
            string[] enumNames = enumInfo.Names;
            ulong[] enumValues = enumInfo.Values;

            bool parsed = true;
            ulong localResult = 0;
            while (value.Length > 0)
            {
                // Find the next separator.
                ReadOnlySpan<char> subvalue;
                int endIndex = value.IndexOf(EnumSeparatorChar);
                if (endIndex == -1)
                {
                    // No next separator; use the remainder as the next value.
                    subvalue = value.Trim();
                    value = default;
                }
                else if (endIndex != value.Length - 1)
                {
                    // Found a separator before the last char.
                    subvalue = value.Slice(0, endIndex).Trim();
                    value = value.Slice(endIndex + 1);
                }
                else
                {
                    // Last char was a separator, which is invalid.
                    parsed = false;
                    break;
                }

                // Try to match this substring against each enum name
                bool success = false;
                if (ignoreCase)
                {
                    for (int i = 0; i < enumNames.Length; i++)
                    {
                        if (subvalue.EqualsOrdinalIgnoreCase(enumNames[i]))
                        {
                            localResult |= enumValues[i];
                            success = true;
                            break;
                        }
                    }
                }
                else
                {
                    for (int i = 0; i < enumNames.Length; i++)
                    {
                        if (subvalue.EqualsOrdinal(enumNames[i]))
                        {
                            localResult |= enumValues[i];
                            success = true;
                            break;
                        }
                    }
                }

                if (!success)
                {
                    parsed = false;
                    break;
                }
            }

            if (parsed)
            {
                result = localResult;
                return true;
            }

            if (throwOnFailure)
            {
                throw new ArgumentException(SR.Format(SR.Arg_EnumValueNotFound, originalValueString));
            }

            result = 0;
            return false;
        }

        [MethodImpl(MethodImplOptions.AggressiveInlining)]
        private static bool StartsNumber(char c) => char.IsInRange(c, '0', '9') || c == '-' || c == '+';

        public static object ToObject(Type enumType, object value)
        {
            if (value == null)
                throw new ArgumentNullException(nameof(value));

            // Delegate rest of error checking to the other functions
            TypeCode typeCode = Convert.GetTypeCode(value);

            return typeCode switch
            {
                TypeCode.Int32 => ToObject(enumType, (int)value),
                TypeCode.SByte => ToObject(enumType, (sbyte)value),
                TypeCode.Int16 => ToObject(enumType, (short)value),
                TypeCode.Int64 => ToObject(enumType, (long)value),
                TypeCode.UInt32 => ToObject(enumType, (uint)value),
                TypeCode.Byte => ToObject(enumType, (byte)value),
                TypeCode.UInt16 => ToObject(enumType, (ushort)value),
                TypeCode.UInt64 => ToObject(enumType, (ulong)value),
                TypeCode.Char => ToObject(enumType, (char)value),
                TypeCode.Boolean => ToObject(enumType, (bool)value),
                _ => throw new ArgumentException(SR.Arg_MustBeEnumBaseTypeOrEnum, nameof(value)),
            };
        }

        public static string Format(Type enumType, object value, string format)
        {
            RuntimeType rtType = ValidateRuntimeType(enumType);

            if (value == null)
                throw new ArgumentNullException(nameof(value));

            if (format == null)
                throw new ArgumentNullException(nameof(format));

            // If the value is an Enum then we need to extract the underlying value from it
            Type valueType = value.GetType();
            if (valueType.IsEnum)
            {
                if (!valueType.IsEquivalentTo(enumType))
                    throw new ArgumentException(SR.Format(SR.Arg_EnumAndObjectMustBeSameType, valueType, enumType));

                if (format.Length != 1)
                {
                    // all acceptable format string are of length 1
                    throw new FormatException(SR.Format_InvalidEnumFormatSpecification);
                }
                return ((Enum)value).ToString(format);
            }

            // The value must be of the same type as the Underlying type of the Enum
            Type underlyingType = GetUnderlyingType(enumType);
            if (valueType != underlyingType)
            {
                throw new ArgumentException(SR.Format(SR.Arg_EnumFormatUnderlyingTypeAndObjectMustBeSameType, valueType, underlyingType));
            }

            if (format.Length == 1)
            {
                switch (format[0])
                {
                    case 'G':
                    case 'g':
                        return GetEnumName(rtType, ToUInt64(value)) ?? value.ToString()!;

                    case 'D':
                    case 'd':
                        return value.ToString()!;

                    case 'X':
                    case 'x':
                        return ValueToHexString(value);

                    case 'F':
                    case 'f':
                        return InternalFlagsFormat(rtType, ToUInt64(value)) ?? value.ToString()!;
                }
            }

            throw new FormatException(SR.Format_InvalidEnumFormatSpecification);
        }
        #endregion

        #region Private Methods
        internal object GetValue()
        {
            ref byte data = ref this.GetRawData();
            return (InternalGetCorElementType()) switch
            {
                CorElementType.ELEMENT_TYPE_I1 => Unsafe.As<byte, sbyte>(ref data),
                CorElementType.ELEMENT_TYPE_U1 => data,
                CorElementType.ELEMENT_TYPE_BOOLEAN => Unsafe.As<byte, bool>(ref data),
                CorElementType.ELEMENT_TYPE_I2 => Unsafe.As<byte, short>(ref data),
                CorElementType.ELEMENT_TYPE_U2 => Unsafe.As<byte, ushort>(ref data),
                CorElementType.ELEMENT_TYPE_CHAR => Unsafe.As<byte, char>(ref data),
                CorElementType.ELEMENT_TYPE_I4 => Unsafe.As<byte, int>(ref data),
                CorElementType.ELEMENT_TYPE_U4 => Unsafe.As<byte, uint>(ref data),
                CorElementType.ELEMENT_TYPE_R4 => Unsafe.As<byte, float>(ref data),
                CorElementType.ELEMENT_TYPE_I8 => Unsafe.As<byte, long>(ref data),
                CorElementType.ELEMENT_TYPE_U8 => Unsafe.As<byte, ulong>(ref data),
                CorElementType.ELEMENT_TYPE_R8 => Unsafe.As<byte, double>(ref data),
                CorElementType.ELEMENT_TYPE_I => Unsafe.As<byte, IntPtr>(ref data),
                CorElementType.ELEMENT_TYPE_U => Unsafe.As<byte, UIntPtr>(ref data),
                _ => throw new InvalidOperationException(SR.InvalidOperation_UnknownEnumType),
            };
        }

        private ulong ToUInt64()
        {
            ref byte data = ref this.GetRawData();
            switch (InternalGetCorElementType())
            {
                case CorElementType.ELEMENT_TYPE_I1:
                    return (ulong)Unsafe.As<byte, sbyte>(ref data);
                case CorElementType.ELEMENT_TYPE_U1:
                    return data;
                case CorElementType.ELEMENT_TYPE_BOOLEAN:
                    return data != 0 ? 1UL : 0UL;
                case CorElementType.ELEMENT_TYPE_I2:
                    return (ulong)Unsafe.As<byte, short>(ref data);
                case CorElementType.ELEMENT_TYPE_U2:
                case CorElementType.ELEMENT_TYPE_CHAR:
                    return Unsafe.As<byte, ushort>(ref data);
                case CorElementType.ELEMENT_TYPE_I4:
                    return (ulong)Unsafe.As<byte, int>(ref data);
                case CorElementType.ELEMENT_TYPE_U4:
                case CorElementType.ELEMENT_TYPE_R4:
                    return Unsafe.As<byte, uint>(ref data);
                case CorElementType.ELEMENT_TYPE_I8:
                    return (ulong)Unsafe.As<byte, long>(ref data);
                case CorElementType.ELEMENT_TYPE_U8:
                case CorElementType.ELEMENT_TYPE_R8:
                    return Unsafe.As<byte, ulong>(ref data);
                case CorElementType.ELEMENT_TYPE_I:
                    return (ulong)Unsafe.As<byte, IntPtr>(ref data);
                case CorElementType.ELEMENT_TYPE_U:
                    return (ulong)Unsafe.As<byte, UIntPtr>(ref data);
                default:
                    throw new InvalidOperationException(SR.InvalidOperation_UnknownEnumType);
            }
        }

        #endregion

        #region Object Overrides

        public override int GetHashCode()
        {
            // CONTRACT with the runtime: GetHashCode of enum types is implemented as GetHashCode of the underlying type.
            // The runtime can bypass calls to Enum::GetHashCode and call the underlying type's GetHashCode directly
            // to avoid boxing the enum.
            ref byte data = ref this.GetRawData();
            return (InternalGetCorElementType()) switch
            {
                CorElementType.ELEMENT_TYPE_I1 => Unsafe.As<byte, sbyte>(ref data).GetHashCode(),
                CorElementType.ELEMENT_TYPE_U1 => data.GetHashCode(),
                CorElementType.ELEMENT_TYPE_BOOLEAN => Unsafe.As<byte, bool>(ref data).GetHashCode(),
                CorElementType.ELEMENT_TYPE_I2 => Unsafe.As<byte, short>(ref data).GetHashCode(),
                CorElementType.ELEMENT_TYPE_U2 => Unsafe.As<byte, ushort>(ref data).GetHashCode(),
                CorElementType.ELEMENT_TYPE_CHAR => Unsafe.As<byte, char>(ref data).GetHashCode(),
                CorElementType.ELEMENT_TYPE_I4 => Unsafe.As<byte, int>(ref data).GetHashCode(),
                CorElementType.ELEMENT_TYPE_U4 => Unsafe.As<byte, uint>(ref data).GetHashCode(),
                CorElementType.ELEMENT_TYPE_R4 => Unsafe.As<byte, float>(ref data).GetHashCode(),
                CorElementType.ELEMENT_TYPE_I8 => Unsafe.As<byte, long>(ref data).GetHashCode(),
                CorElementType.ELEMENT_TYPE_U8 => Unsafe.As<byte, ulong>(ref data).GetHashCode(),
                CorElementType.ELEMENT_TYPE_R8 => Unsafe.As<byte, double>(ref data).GetHashCode(),
                CorElementType.ELEMENT_TYPE_I => Unsafe.As<byte, IntPtr>(ref data).GetHashCode(),
                CorElementType.ELEMENT_TYPE_U => Unsafe.As<byte, UIntPtr>(ref data).GetHashCode(),
                _ => throw new InvalidOperationException(SR.InvalidOperation_UnknownEnumType),
            };
        }

        public override string ToString()
        {
            // Returns the value in a human readable format.  For PASCAL style enums who's value maps directly the name of the field is returned.
            // For PASCAL style enums who's values do not map directly the decimal value of the field is returned.
            // For BitFlags (indicated by the Flags custom attribute): If for each bit that is set in the value there is a corresponding constant
            // (a pure power of 2), then the OR string (ie "Red, Yellow") is returned. Otherwise, if the value is zero or if you can't create a string that consists of
            // pure powers of 2 OR-ed together, you return a hex value

            // Try to see if its one of the enum values, then we return a String back else the value
            return InternalFormat((RuntimeType)GetType(), ToUInt64()) ?? ValueToString();
        }

        public int CompareTo(object? target)
        {
            if (target == this)
                return 0;

            if (target == null)
                return 1; // all values are greater than null

            if (GetType() != target.GetType())
                throw new ArgumentException(SR.Format(SR.Arg_EnumAndObjectMustBeSameType, target.GetType(), GetType()));

            ref byte pThisValue = ref this.GetRawData();
            ref byte pTargetValue = ref target.GetRawData();

            switch (InternalGetCorElementType())
            {
                case CorElementType.ELEMENT_TYPE_I1:
                    return Unsafe.As<byte, sbyte>(ref pThisValue).CompareTo(Unsafe.As<byte, sbyte>(ref pTargetValue));
                case CorElementType.ELEMENT_TYPE_U1:
                case CorElementType.ELEMENT_TYPE_BOOLEAN:
                    return pThisValue.CompareTo(pTargetValue);
                case CorElementType.ELEMENT_TYPE_I2:
                    return Unsafe.As<byte, short>(ref pThisValue).CompareTo(Unsafe.As<byte, short>(ref pTargetValue));
                case CorElementType.ELEMENT_TYPE_U2:
                case CorElementType.ELEMENT_TYPE_CHAR:
                    return Unsafe.As<byte, ushort>(ref pThisValue).CompareTo(Unsafe.As<byte, ushort>(ref pTargetValue));
                case CorElementType.ELEMENT_TYPE_I4:
#if TARGET_32BIT
                case CorElementType.ELEMENT_TYPE_I:
#endif
                    return Unsafe.As<byte, int>(ref pThisValue).CompareTo(Unsafe.As<byte, int>(ref pTargetValue));
                case CorElementType.ELEMENT_TYPE_U4:
#if TARGET_32BIT
                case CorElementType.ELEMENT_TYPE_U:
#endif
                    return Unsafe.As<byte, uint>(ref pThisValue).CompareTo(Unsafe.As<byte, uint>(ref pTargetValue));
                case CorElementType.ELEMENT_TYPE_I8:
#if TARGET_64BIT
                case CorElementType.ELEMENT_TYPE_I:
#endif
                    return Unsafe.As<byte, long>(ref pThisValue).CompareTo(Unsafe.As<byte, long>(ref pTargetValue));
                case CorElementType.ELEMENT_TYPE_U8:
#if TARGET_64BIT
                case CorElementType.ELEMENT_TYPE_U:
#endif
                    return Unsafe.As<byte, ulong>(ref pThisValue).CompareTo(Unsafe.As<byte, ulong>(ref pTargetValue));
                case CorElementType.ELEMENT_TYPE_R4:
                    return Unsafe.As<byte, float>(ref pThisValue).CompareTo(Unsafe.As<byte, float>(ref pTargetValue));
                case CorElementType.ELEMENT_TYPE_R8:
                    return Unsafe.As<byte, double>(ref pThisValue).CompareTo(Unsafe.As<byte, double>(ref pTargetValue));
                default:
                    throw new InvalidOperationException(SR.InvalidOperation_UnknownEnumType);
            }
        }
        #endregion

        #region IFormattable
        [Obsolete("The provider argument is not used. Please use ToString(String).")]
        public string ToString(string? format, IFormatProvider? provider)
        {
            return ToString(format);
        }
        #endregion

        #region Public Methods
        public string ToString(string? format)
        {
            if (string.IsNullOrEmpty(format))
            {
                return ToString();
            }

            if (format.Length == 1)
            {
                switch (format[0])
                {
                    case 'G':
                    case 'g':
                        return ToString();

                    case 'D':
                    case 'd':
                        return ValueToString();

                    case 'X':
                    case 'x':
                        return ValueToHexString();

                    case 'F':
                    case 'f':
                        return InternalFlagsFormat((RuntimeType)GetType(), ToUInt64()) ?? ValueToString();
                }
            }

            throw new FormatException(SR.Format_InvalidEnumFormatSpecification);
        }

        [Obsolete("The provider argument is not used. Please use ToString().")]
        public string ToString(IFormatProvider? provider)
        {
            return ToString();
        }

        #endregion

        #region IConvertible
        public TypeCode GetTypeCode()
        {
            return (InternalGetCorElementType()) switch
            {
                CorElementType.ELEMENT_TYPE_I1 => TypeCode.SByte,
                CorElementType.ELEMENT_TYPE_U1 => TypeCode.Byte,
                CorElementType.ELEMENT_TYPE_BOOLEAN => TypeCode.Boolean,
                CorElementType.ELEMENT_TYPE_I2 => TypeCode.Int16,
                CorElementType.ELEMENT_TYPE_U2 => TypeCode.UInt16,
                CorElementType.ELEMENT_TYPE_CHAR => TypeCode.Char,
                CorElementType.ELEMENT_TYPE_I4 => TypeCode.Int32,
                CorElementType.ELEMENT_TYPE_U4 => TypeCode.UInt32,
                CorElementType.ELEMENT_TYPE_I8 => TypeCode.Int64,
                CorElementType.ELEMENT_TYPE_U8 => TypeCode.UInt64,
                _ => throw new InvalidOperationException(SR.InvalidOperation_UnknownEnumType),
            };
        }

        bool IConvertible.ToBoolean(IFormatProvider? provider)
        {
            return Convert.ToBoolean(GetValue());
        }

        char IConvertible.ToChar(IFormatProvider? provider)
        {
            return Convert.ToChar(GetValue());
        }

        sbyte IConvertible.ToSByte(IFormatProvider? provider)
        {
            return Convert.ToSByte(GetValue());
        }

        byte IConvertible.ToByte(IFormatProvider? provider)
        {
            return Convert.ToByte(GetValue());
        }

        short IConvertible.ToInt16(IFormatProvider? provider)
        {
            return Convert.ToInt16(GetValue());
        }

        ushort IConvertible.ToUInt16(IFormatProvider? provider)
        {
            return Convert.ToUInt16(GetValue());
        }

        int IConvertible.ToInt32(IFormatProvider? provider)
        {
            return Convert.ToInt32(GetValue());
        }

        uint IConvertible.ToUInt32(IFormatProvider? provider)
        {
            return Convert.ToUInt32(GetValue());
        }

        long IConvertible.ToInt64(IFormatProvider? provider)
        {
            return Convert.ToInt64(GetValue());
        }

        ulong IConvertible.ToUInt64(IFormatProvider? provider)
        {
            return Convert.ToUInt64(GetValue());
        }

        float IConvertible.ToSingle(IFormatProvider? provider)
        {
            return Convert.ToSingle(GetValue());
        }

        double IConvertible.ToDouble(IFormatProvider? provider)
        {
            return Convert.ToDouble(GetValue());
        }

        decimal IConvertible.ToDecimal(IFormatProvider? provider)
        {
            return Convert.ToDecimal(GetValue());
        }

        DateTime IConvertible.ToDateTime(IFormatProvider? provider)
        {
            throw new InvalidCastException(SR.Format(SR.InvalidCast_FromTo, "Enum", "DateTime"));
        }

        object IConvertible.ToType(Type type, IFormatProvider? provider)
        {
            return Convert.DefaultToType(this, type, provider);
        }
        #endregion

        #region ToObject
        [CLSCompliant(false)]
        public static object ToObject(Type enumType, sbyte value) =>
            InternalBoxEnum(ValidateRuntimeType(enumType), value);

        public static object ToObject(Type enumType, short value) =>
            InternalBoxEnum(ValidateRuntimeType(enumType), value);

        public static object ToObject(Type enumType, int value) =>
            InternalBoxEnum(ValidateRuntimeType(enumType), value);

        public static object ToObject(Type enumType, byte value) =>
            InternalBoxEnum(ValidateRuntimeType(enumType), value);

        [CLSCompliant(false)]
        public static object ToObject(Type enumType, ushort value) =>
            InternalBoxEnum(ValidateRuntimeType(enumType), value);

        [CLSCompliant(false)]
        public static object ToObject(Type enumType, uint value) =>
            InternalBoxEnum(ValidateRuntimeType(enumType), value);

        public static object ToObject(Type enumType, long value) =>
            InternalBoxEnum(ValidateRuntimeType(enumType), value);

        [CLSCompliant(false)]
        public static object ToObject(Type enumType, ulong value) =>
            InternalBoxEnum(ValidateRuntimeType(enumType), unchecked((long)value));

        private static object ToObject(Type enumType, char value) =>
            InternalBoxEnum(ValidateRuntimeType(enumType), value);

        private static object ToObject(Type enumType, bool value) =>
            InternalBoxEnum(ValidateRuntimeType(enumType), value ? 1L : 0L);

        #endregion

        private static RuntimeType ValidateRuntimeType(Type enumType)
        {
            if (enumType == null)
                throw new ArgumentNullException(nameof(enumType));
            if (!enumType.IsEnum)
                throw new ArgumentException(SR.Arg_MustBeEnum, nameof(enumType));
            if (!(enumType is RuntimeType rtType))
                throw new ArgumentException(SR.Arg_MustBeType, nameof(enumType));
            return rtType;
        }
    }
}<|MERGE_RESOLUTION|>--- conflicted
+++ resolved
@@ -74,11 +74,7 @@
                     length = 1;
                     break;
                 case CorElementType.ELEMENT_TYPE_BOOLEAN:
-<<<<<<< HEAD
-                    return Unsafe.As<byte, bool>(ref data) ? "01" : "00";
-=======
                     return data != 0 ? "01" : "00";
->>>>>>> 2f8959aa
                 case CorElementType.ELEMENT_TYPE_I2:
                 case CorElementType.ELEMENT_TYPE_U2:
                 case CorElementType.ELEMENT_TYPE_CHAR:
