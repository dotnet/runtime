// Licensed to the .NET Foundation under one or more agreements.
// The .NET Foundation licenses this file to you under the MIT license.

using System.Threading;
using System.Diagnostics.CodeAnalysis;

namespace System.Diagnostics.Tracing
{
    /// <summary>
    /// RuntimeEventSource is an EventSource that represents events emitted by the managed runtime.
    /// </summary>
    [EventSource(Guid = "49592C0F-5A05-516D-AA4B-A64E02026C89", Name = EventSourceName)]
    [EventSourceAutoGenerate]
    internal sealed partial class RuntimeEventSource : EventSource
    {
        internal const string EventSourceName = "System.Runtime";

        public static class Keywords
        {
            public const EventKeywords AppContext = (EventKeywords)0x1;
            public const EventKeywords ProcessorCount = (EventKeywords)0x2;
        }

        private static RuntimeEventSource? s_RuntimeEventSource;
        private PollingCounter? _gcHeapSizeCounter;
        private IncrementingPollingCounter? _gen0GCCounter;
        private IncrementingPollingCounter? _gen1GCCounter;
        private IncrementingPollingCounter? _gen2GCCounter;
        private PollingCounter? _cpuTimeCounter;
        private PollingCounter? _workingSetCounter;
        private PollingCounter? _threadPoolThreadCounter;
        private IncrementingPollingCounter? _monitorContentionCounter;
        private PollingCounter? _threadPoolQueueCounter;
        private IncrementingPollingCounter? _completedItemsCounter;
        private IncrementingPollingCounter? _allocRateCounter;
        private PollingCounter? _timerCounter;
        private PollingCounter? _fragmentationCounter;
        private PollingCounter? _committedCounter;
        private IncrementingPollingCounter? _exceptionCounter;
        private PollingCounter? _gcTimeCounter;
        private PollingCounter? _gen0SizeCounter;
        private PollingCounter? _gen1SizeCounter;
        private PollingCounter? _gen2SizeCounter;
        private PollingCounter? _lohSizeCounter;
        private PollingCounter? _pohSizeCounter;
        private PollingCounter? _assemblyCounter;
        private PollingCounter? _ilBytesJittedCounter;
        private PollingCounter? _methodsJittedCounter;
        private IncrementingPollingCounter? _jitTimeCounter;

        public static void Initialize()
        {
            s_RuntimeEventSource = new RuntimeEventSource();
        }

        // Parameterized constructor to block initialization and ensure the EventSourceGenerator is creating the default constructor
        // as you can't make a constructor partial.
        private RuntimeEventSource(int _) { }

        private enum EventId : int
        {
            AppContextSwitch = 1,
            ProcessorCount = 2
        }

        [Event((int)EventId.AppContextSwitch, Level = EventLevel.Informational, Keywords = Keywords.AppContext)]
        internal void LogAppContextSwitch(string switchName, int value)
        {
            base.WriteEvent((int)EventId.AppContextSwitch, switchName, value);
        }

<<<<<<< HEAD
        [Event((int)EventId.ProcessorCount, Level = EventLevel.Informational, Keywords = Keywords.ProcessorCount)]
        internal void ProcessorCount(int processorCount)
        {
            base.WriteEvent((int)EventId.ProcessorCount, processorCount);
        }

=======
        [UnconditionalSuppressMessage ("ReflectionAnalysis", "IL2119",
            Justification = "DAM on EventSource references the compiler-generated lambda methods some of which call PInvokes " +
                            "which are considered potentially dangerous. Event source will not use these lambdas.")]
>>>>>>> 14f993e9
        protected override void OnEventCommand(EventCommandEventArgs command)
        {
            if (command.Command == EventCommand.Enable)
            {
                // NOTE: These counters will NOT be disposed on disable command because we may be introducing
                // a race condition by doing that. We still want to create these lazily so that we aren't adding
                // overhead by at all times even when counters aren't enabled.

                // On disable, PollingCounters will stop polling for values so it should be fine to leave them around.
                _cpuTimeCounter ??= new PollingCounter("cpu-usage", this, () => RuntimeEventSourceHelper.GetCpuUsage()) { DisplayName = "CPU Usage", DisplayUnits = "%" };
                _workingSetCounter ??= new PollingCounter("working-set", this, () => ((double)Environment.WorkingSet / 1_000_000)) { DisplayName = "Working Set", DisplayUnits = "MB" };
                _gcHeapSizeCounter ??= new PollingCounter("gc-heap-size", this, () => ((double)GC.GetTotalMemory(false) / 1_000_000)) { DisplayName = "GC Heap Size", DisplayUnits = "MB" };
                _gen0GCCounter ??= new IncrementingPollingCounter("gen-0-gc-count", this, () => GC.CollectionCount(0)) { DisplayName = "Gen 0 GC Count", DisplayRateTimeScale = new TimeSpan(0, 1, 0) };
                _gen1GCCounter ??= new IncrementingPollingCounter("gen-1-gc-count", this, () => GC.CollectionCount(1)) { DisplayName = "Gen 1 GC Count", DisplayRateTimeScale = new TimeSpan(0, 1, 0) };
                _gen2GCCounter ??= new IncrementingPollingCounter("gen-2-gc-count", this, () => GC.CollectionCount(2)) { DisplayName = "Gen 2 GC Count", DisplayRateTimeScale = new TimeSpan(0, 1, 0) };
                _threadPoolThreadCounter ??= new PollingCounter("threadpool-thread-count", this, () => ThreadPool.ThreadCount) { DisplayName = "ThreadPool Thread Count" };
                _monitorContentionCounter ??= new IncrementingPollingCounter("monitor-lock-contention-count", this, () => Monitor.LockContentionCount) { DisplayName = "Monitor Lock Contention Count", DisplayRateTimeScale = new TimeSpan(0, 0, 1) };
                _threadPoolQueueCounter ??= new PollingCounter("threadpool-queue-length", this, () => ThreadPool.PendingWorkItemCount) { DisplayName = "ThreadPool Queue Length" };
                _completedItemsCounter ??= new IncrementingPollingCounter("threadpool-completed-items-count", this, () => ThreadPool.CompletedWorkItemCount) { DisplayName = "ThreadPool Completed Work Item Count", DisplayRateTimeScale = new TimeSpan(0, 0, 1) };
                _allocRateCounter ??= new IncrementingPollingCounter("alloc-rate", this, () => GC.GetTotalAllocatedBytes()) { DisplayName = "Allocation Rate", DisplayUnits = "B", DisplayRateTimeScale = new TimeSpan(0, 0, 1) };
                _timerCounter ??= new PollingCounter("active-timer-count", this, () => Timer.ActiveCount) { DisplayName = "Number of Active Timers" };
                _fragmentationCounter ??= new PollingCounter("gc-fragmentation", this, () => {
                    var gcInfo = GC.GetGCMemoryInfo();
                    return gcInfo.HeapSizeBytes != 0 ? gcInfo.FragmentedBytes * 100d / gcInfo.HeapSizeBytes : 0;
                 }) { DisplayName = "GC Fragmentation", DisplayUnits = "%" };
                _committedCounter ??= new PollingCounter("gc-committed", this, () => ((double)GC.GetGCMemoryInfo().TotalCommittedBytes / 1_000_000)) { DisplayName = "GC Committed Bytes", DisplayUnits = "MB" };
                _exceptionCounter ??= new IncrementingPollingCounter("exception-count", this, () => Exception.GetExceptionCount()) { DisplayName = "Exception Count", DisplayRateTimeScale = new TimeSpan(0, 0, 1) };
                _gcTimeCounter ??= new PollingCounter("time-in-gc", this, () => GC.GetLastGCPercentTimeInGC()) { DisplayName = "% Time in GC since last GC", DisplayUnits = "%" };
                _gen0SizeCounter ??= new PollingCounter("gen-0-size", this, () => GC.GetGenerationSize(0)) { DisplayName = "Gen 0 Size", DisplayUnits = "B" };
                _gen1SizeCounter ??= new PollingCounter("gen-1-size", this, () => GC.GetGenerationSize(1)) { DisplayName = "Gen 1 Size", DisplayUnits = "B" };
                _gen2SizeCounter ??= new PollingCounter("gen-2-size", this, () => GC.GetGenerationSize(2)) { DisplayName = "Gen 2 Size", DisplayUnits = "B" };
                _lohSizeCounter ??= new PollingCounter("loh-size", this, () => GC.GetGenerationSize(3)) { DisplayName = "LOH Size", DisplayUnits = "B" };
                _pohSizeCounter ??= new PollingCounter("poh-size", this, () => GC.GetGenerationSize(4)) { DisplayName = "POH (Pinned Object Heap) Size", DisplayUnits = "B" };
                _assemblyCounter ??= new PollingCounter("assembly-count", this, () => System.Reflection.Assembly.GetAssemblyCount()) { DisplayName = "Number of Assemblies Loaded" };
                _ilBytesJittedCounter ??= new PollingCounter("il-bytes-jitted", this, () => System.Runtime.JitInfo.GetCompiledILBytes()) { DisplayName = "IL Bytes Jitted", DisplayUnits = "B" };
                _methodsJittedCounter ??= new PollingCounter("methods-jitted-count", this, () => System.Runtime.JitInfo.GetCompiledMethodCount()) { DisplayName = "Number of Methods Jitted" };
                _jitTimeCounter ??= new IncrementingPollingCounter("time-in-jit", this, () => System.Runtime.JitInfo.GetCompilationTime().TotalMilliseconds) { DisplayName = "Time spent in JIT", DisplayUnits = "ms", DisplayRateTimeScale = new TimeSpan(0, 0, 1) };

                AppContext.LogSwitchValues(this);
                ProcessorCount(Environment.ProcessorCount);
            }

        }
    }
}<|MERGE_RESOLUTION|>--- conflicted
+++ resolved
@@ -69,18 +69,16 @@
             base.WriteEvent((int)EventId.AppContextSwitch, switchName, value);
         }
 
-<<<<<<< HEAD
         [Event((int)EventId.ProcessorCount, Level = EventLevel.Informational, Keywords = Keywords.ProcessorCount)]
         internal void ProcessorCount(int processorCount)
         {
             base.WriteEvent((int)EventId.ProcessorCount, processorCount);
         }
 
-=======
         [UnconditionalSuppressMessage ("ReflectionAnalysis", "IL2119",
             Justification = "DAM on EventSource references the compiler-generated lambda methods some of which call PInvokes " +
                             "which are considered potentially dangerous. Event source will not use these lambdas.")]
->>>>>>> 14f993e9
+
         protected override void OnEventCommand(EventCommandEventArgs command)
         {
             if (command.Command == EventCommand.Enable)
