--- conflicted
+++ resolved
@@ -407,209 +407,5 @@
             // Write only element.
             ip = default;
         }
-<<<<<<< HEAD
-=======
-
-        public static void Reverse(ref int buf, nuint length)
-        {
-            Debug.Assert(length > 1);
-
-            nint remainder = (nint)length;
-            nint offset = 0;
-
-            if (Avx2.IsSupported && remainder >= Vector256<int>.Count * 2)
-            {
-                nint lastOffset = remainder - Vector256<int>.Count;
-                do
-                {
-                    // Load the values into vectors
-                    Vector256<int> tempFirst = Vector256.LoadUnsafe(ref buf, (nuint)offset);
-                    Vector256<int> tempLast = Vector256.LoadUnsafe(ref buf, (nuint)lastOffset);
-
-                    // Permute to reverse each vector:
-                    //     +-------------------------------+
-                    //     | A | B | C | D | E | F | G | H |
-                    //     +-------------------------------+
-                    //         --->
-                    //     +-------------------------------+
-                    //     | H | G | F | E | D | C | B | A |
-                    //     +-------------------------------+
-                    tempFirst = Avx2.PermuteVar8x32(tempFirst, Vector256.Create(7, 6, 5, 4, 3, 2, 1, 0));
-                    tempLast = Avx2.PermuteVar8x32(tempLast, Vector256.Create(7, 6, 5, 4, 3, 2, 1, 0));
-
-                    // Store the reversed vectors
-                    tempLast.StoreUnsafe(ref buf, (nuint)offset);
-                    tempFirst.StoreUnsafe(ref buf, (nuint)lastOffset);
-
-                    offset += Vector256<int>.Count;
-                    lastOffset -= Vector256<int>.Count;
-                } while (lastOffset >= offset);
-
-                remainder = lastOffset + Vector256<int>.Count - offset;
-            }
-            else if (Vector128.IsHardwareAccelerated && remainder >= Vector128<int>.Count * 2)
-            {
-                nint lastOffset = remainder - Vector128<int>.Count;
-                do
-                {
-                    // Load in values from beginning and end of the array.
-                    Vector128<int> tempFirst = Vector128.LoadUnsafe(ref buf, (nuint)offset);
-                    Vector128<int> tempLast = Vector128.LoadUnsafe(ref buf, (nuint)lastOffset);
-
-                    // Shuffle to reverse each vector:
-                    //     +---------------+
-                    //     | A | B | C | D |
-                    //     +---------------+
-                    //          --->
-                    //     +---------------+
-                    //     | D | C | B | A |
-                    //     +---------------+
-                    tempFirst = Vector128.Shuffle(tempFirst, Vector128.Create(3, 2, 1, 0));
-                    tempLast = Vector128.Shuffle(tempLast, Vector128.Create(3, 2, 1, 0));
-
-                    // Store the reversed vectors
-                    tempLast.StoreUnsafe(ref buf, (nuint)offset);
-                    tempFirst.StoreUnsafe(ref buf, (nuint)lastOffset);
-
-                    offset += Vector128<int>.Count;
-                    lastOffset -= Vector128<int>.Count;
-                } while (lastOffset >= offset);
-
-                remainder = lastOffset + Vector128<int>.Count - offset;
-            }
-
-            // Store any remaining values one-by-one
-            if (remainder > 1)
-            {
-                ReverseInner(ref Unsafe.Add(ref buf, offset), (nuint)remainder);
-            }
-        }
-
-        public static void Reverse(ref long buf, nuint length)
-        {
-            Debug.Assert(length > 1);
-
-            nint remainder = (nint)length;
-            nint offset = 0;
-
-            if (Avx2.IsSupported && remainder >= Vector256<long>.Count * 2)
-            {
-                nint lastOffset = remainder - Vector256<long>.Count;
-                do
-                {
-                    // Load the values into vectors
-                    Vector256<long> tempFirst = Vector256.LoadUnsafe(ref buf, (nuint)offset);
-                    Vector256<long> tempLast = Vector256.LoadUnsafe(ref buf, (nuint)lastOffset);
-
-                    // Permute to reverse each vector:
-                    //     +---------------+
-                    //     | A | B | C | D |
-                    //     +---------------+
-                    //         --->
-                    //     +---------------+
-                    //     | D | C | B | A |
-                    //     +---------------+
-                    tempFirst = Avx2.Permute4x64(tempFirst, 0b00_01_10_11);
-                    tempLast = Avx2.Permute4x64(tempLast, 0b00_01_10_11);
-
-                    // Store the reversed vectors
-                    tempLast.StoreUnsafe(ref buf, (nuint)offset);
-                    tempFirst.StoreUnsafe(ref buf, (nuint)lastOffset);
-
-                    offset += Vector256<long>.Count;
-                    lastOffset -= Vector256<long>.Count;
-                } while (lastOffset >= offset);
-
-                remainder = lastOffset + Vector256<long>.Count - offset;
-            }
-            else if (Vector128.IsHardwareAccelerated && remainder >= Vector128<long>.Count * 2)
-            {
-                nint lastOffset = remainder - Vector128<long>.Count;
-                do
-                {
-                    // Load in values from beginning and end of the array.
-                    Vector128<long> tempFirst = Vector128.LoadUnsafe(ref buf, (nuint)offset);
-                    Vector128<long> tempLast = Vector128.LoadUnsafe(ref buf, (nuint)lastOffset);
-
-                    // Shuffle to reverse each vector:
-                    //     +-------+
-                    //     | A | B |
-                    //     +-------+
-                    //          --->
-                    //     +-------+
-                    //     | B | A |
-                    //     +-------+
-                    tempFirst = Vector128.Shuffle(tempFirst, Vector128.Create(1, 0));
-                    tempLast = Vector128.Shuffle(tempLast, Vector128.Create(1, 0));
-
-                    // Store the reversed vectors
-                    tempLast.StoreUnsafe(ref buf, (nuint)offset);
-                    tempFirst.StoreUnsafe(ref buf, (nuint)lastOffset);
-
-                    offset += Vector128<long>.Count;
-                    lastOffset -= Vector128<long>.Count;
-                } while (lastOffset >= offset);
-
-                remainder = lastOffset + Vector128<long>.Count - offset;
-            }
-
-            // Store any remaining values one-by-one
-            if (remainder > 1)
-            {
-                ReverseInner(ref Unsafe.Add(ref buf, offset), (nuint)remainder);
-            }
-        }
-
-        [MethodImpl(MethodImplOptions.AggressiveInlining)]
-        public static unsafe void Reverse<T>(ref T elements, nuint length)
-        {
-            Debug.Assert(length > 1);
-
-            if (!RuntimeHelpers.IsReferenceOrContainsReferences<T>())
-            {
-                if (sizeof(T) == sizeof(byte))
-                {
-                    Reverse(ref Unsafe.As<T, byte>(ref elements), length);
-                    return;
-                }
-                else if (sizeof(T) == sizeof(char))
-                {
-                    Reverse(ref Unsafe.As<T, char>(ref elements), length);
-                    return;
-                }
-                else if (sizeof(T) == sizeof(int))
-                {
-                    Reverse(ref Unsafe.As<T, int>(ref elements), length);
-                    return;
-                }
-                else if (sizeof(T) == sizeof(long))
-                {
-                    Reverse(ref Unsafe.As<T, long>(ref elements), length);
-                    return;
-                }
-            }
-
-            ReverseInner(ref elements, length);
-        }
-
-#pragma warning disable IDE0060 // https://github.com/dotnet/roslyn-analyzers/issues/6228
-        [MethodImpl(MethodImplOptions.AggressiveInlining)]
-        private static void ReverseInner<T>(ref T elements, nuint length)
-        {
-            Debug.Assert(length > 1);
-
-            ref T first = ref elements;
-            ref T last = ref Unsafe.Subtract(ref Unsafe.Add(ref first, length), 1);
-            do
-            {
-                T temp = first;
-                first = last;
-                last = temp;
-                first = ref Unsafe.Add(ref first, 1);
-                last = ref Unsafe.Subtract(ref last, 1);
-            } while (Unsafe.IsAddressLessThan(ref first, ref last));
-        }
-#pragma warning restore IDE0060 // https://github.com/dotnet/roslyn-analyzers/issues/6228
->>>>>>> 8355deb7
     }
 }