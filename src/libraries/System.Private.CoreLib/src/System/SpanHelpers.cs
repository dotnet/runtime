// Licensed to the .NET Foundation under one or more agreements.
// The .NET Foundation licenses this file to you under the MIT license.

using System.Diagnostics;
using System.Runtime.CompilerServices;
using System.Runtime.InteropServices;
using System.Runtime.Intrinsics;
using System.Runtime.Intrinsics.X86;

namespace System
{
    internal static partial class SpanHelpers
    {
        public static unsafe void ClearWithoutReferences(ref byte b, nuint byteLength)
        {
            if (byteLength == 0)
                return;

#if TARGET_AMD64 || TARGET_ARM64 || TARGET_LOONGARCH64
            // The exact matrix on when ZeroMemory is faster than InitBlockUnaligned is very complex. The factors to consider include
            // type of hardware and memory alignment. This threshold was chosen as a good balance across different configurations.
            if (byteLength > 768)
                goto PInvoke;
            Unsafe.InitBlockUnaligned(ref b, 0, (uint)byteLength);
            return;
#else
            // TODO: Optimize other platforms to be on par with AMD64 CoreCLR
            // Note: It's important that this switch handles lengths at least up to 22.
            // See notes below near the main loop for why.

            // The switch will be very fast since it can be implemented using a jump
            // table in assembly. See http://stackoverflow.com/a/449297/4077294 for more info.

            switch (byteLength)
            {
                case 1:
                    b = 0;
                    return;
                case 2:
                    Unsafe.As<byte, short>(ref b) = 0;
                    return;
                case 3:
                    Unsafe.As<byte, short>(ref b) = 0;
                    Unsafe.Add<byte>(ref b, 2) = 0;
                    return;
                case 4:
                    Unsafe.As<byte, int>(ref b) = 0;
                    return;
                case 5:
                    Unsafe.As<byte, int>(ref b) = 0;
                    Unsafe.Add<byte>(ref b, 4) = 0;
                    return;
                case 6:
                    Unsafe.As<byte, int>(ref b) = 0;
                    Unsafe.As<byte, short>(ref Unsafe.Add<byte>(ref b, 4)) = 0;
                    return;
                case 7:
                    Unsafe.As<byte, int>(ref b) = 0;
                    Unsafe.As<byte, short>(ref Unsafe.Add<byte>(ref b, 4)) = 0;
                    Unsafe.Add<byte>(ref b, 6) = 0;
                    return;
                case 8:
#if TARGET_64BIT
                    Unsafe.As<byte, long>(ref b) = 0;
#else
                    Unsafe.As<byte, int>(ref b) = 0;
                    Unsafe.As<byte, int>(ref Unsafe.Add<byte>(ref b, 4)) = 0;
#endif
                    return;
                case 9:
#if TARGET_64BIT
                    Unsafe.As<byte, long>(ref b) = 0;
#else
                    Unsafe.As<byte, int>(ref b) = 0;
                    Unsafe.As<byte, int>(ref Unsafe.Add<byte>(ref b, 4)) = 0;
#endif
                    Unsafe.Add<byte>(ref b, 8) = 0;
                    return;
                case 10:
#if TARGET_64BIT
                    Unsafe.As<byte, long>(ref b) = 0;
#else
                    Unsafe.As<byte, int>(ref b) = 0;
                    Unsafe.As<byte, int>(ref Unsafe.Add<byte>(ref b, 4)) = 0;
#endif
                    Unsafe.As<byte, short>(ref Unsafe.Add<byte>(ref b, 8)) = 0;
                    return;
                case 11:
#if TARGET_64BIT
                    Unsafe.As<byte, long>(ref b) = 0;
#else
                    Unsafe.As<byte, int>(ref b) = 0;
                    Unsafe.As<byte, int>(ref Unsafe.Add<byte>(ref b, 4)) = 0;
#endif
                    Unsafe.As<byte, short>(ref Unsafe.Add<byte>(ref b, 8)) = 0;
                    Unsafe.Add<byte>(ref b, 10) = 0;
                    return;
                case 12:
#if TARGET_64BIT
                    Unsafe.As<byte, long>(ref b) = 0;
#else
                    Unsafe.As<byte, int>(ref b) = 0;
                    Unsafe.As<byte, int>(ref Unsafe.Add<byte>(ref b, 4)) = 0;
#endif
                    Unsafe.As<byte, int>(ref Unsafe.Add<byte>(ref b, 8)) = 0;
                    return;
                case 13:
#if TARGET_64BIT
                    Unsafe.As<byte, long>(ref b) = 0;
#else
                    Unsafe.As<byte, int>(ref b) = 0;
                    Unsafe.As<byte, int>(ref Unsafe.Add<byte>(ref b, 4)) = 0;
#endif
                    Unsafe.As<byte, int>(ref Unsafe.Add<byte>(ref b, 8)) = 0;
                    Unsafe.Add<byte>(ref b, 12) = 0;
                    return;
                case 14:
#if TARGET_64BIT
                    Unsafe.As<byte, long>(ref b) = 0;
#else
                    Unsafe.As<byte, int>(ref b) = 0;
                    Unsafe.As<byte, int>(ref Unsafe.Add<byte>(ref b, 4)) = 0;
#endif
                    Unsafe.As<byte, int>(ref Unsafe.Add<byte>(ref b, 8)) = 0;
                    Unsafe.As<byte, short>(ref Unsafe.Add<byte>(ref b, 12)) = 0;
                    return;
                case 15:
#if TARGET_64BIT
                    Unsafe.As<byte, long>(ref b) = 0;
#else
                    Unsafe.As<byte, int>(ref b) = 0;
                    Unsafe.As<byte, int>(ref Unsafe.Add<byte>(ref b, 4)) = 0;
#endif
                    Unsafe.As<byte, int>(ref Unsafe.Add<byte>(ref b, 8)) = 0;
                    Unsafe.As<byte, short>(ref Unsafe.Add<byte>(ref b, 12)) = 0;
                    Unsafe.Add<byte>(ref b, 14) = 0;
                    return;
                case 16:
#if TARGET_64BIT
                    Unsafe.As<byte, long>(ref b) = 0;
                    Unsafe.As<byte, long>(ref Unsafe.Add<byte>(ref b, 8)) = 0;
#else
                    Unsafe.As<byte, int>(ref b) = 0;
                    Unsafe.As<byte, int>(ref Unsafe.Add<byte>(ref b, 4)) = 0;
                    Unsafe.As<byte, int>(ref Unsafe.Add<byte>(ref b, 8)) = 0;
                    Unsafe.As<byte, int>(ref Unsafe.Add<byte>(ref b, 12)) = 0;
#endif
                    return;
                case 17:
#if TARGET_64BIT
                    Unsafe.As<byte, long>(ref b) = 0;
                    Unsafe.As<byte, long>(ref Unsafe.Add<byte>(ref b, 8)) = 0;
#else
                    Unsafe.As<byte, int>(ref b) = 0;
                    Unsafe.As<byte, int>(ref Unsafe.Add<byte>(ref b, 4)) = 0;
                    Unsafe.As<byte, int>(ref Unsafe.Add<byte>(ref b, 8)) = 0;
                    Unsafe.As<byte, int>(ref Unsafe.Add<byte>(ref b, 12)) = 0;
#endif
                    Unsafe.Add<byte>(ref b, 16) = 0;
                    return;
                case 18:
#if TARGET_64BIT
                    Unsafe.As<byte, long>(ref b) = 0;
                    Unsafe.As<byte, long>(ref Unsafe.Add<byte>(ref b, 8)) = 0;
#else
                    Unsafe.As<byte, int>(ref b) = 0;
                    Unsafe.As<byte, int>(ref Unsafe.Add<byte>(ref b, 4)) = 0;
                    Unsafe.As<byte, int>(ref Unsafe.Add<byte>(ref b, 8)) = 0;
                    Unsafe.As<byte, int>(ref Unsafe.Add<byte>(ref b, 12)) = 0;
#endif
                    Unsafe.As<byte, short>(ref Unsafe.Add<byte>(ref b, 16)) = 0;
                    return;
                case 19:
#if TARGET_64BIT
                    Unsafe.As<byte, long>(ref b) = 0;
                    Unsafe.As<byte, long>(ref Unsafe.Add<byte>(ref b, 8)) = 0;
#else
                    Unsafe.As<byte, int>(ref b) = 0;
                    Unsafe.As<byte, int>(ref Unsafe.Add<byte>(ref b, 4)) = 0;
                    Unsafe.As<byte, int>(ref Unsafe.Add<byte>(ref b, 8)) = 0;
                    Unsafe.As<byte, int>(ref Unsafe.Add<byte>(ref b, 12)) = 0;
#endif
                    Unsafe.As<byte, short>(ref Unsafe.Add<byte>(ref b, 16)) = 0;
                    Unsafe.Add<byte>(ref b, 18) = 0;
                    return;
                case 20:
#if TARGET_64BIT
                    Unsafe.As<byte, long>(ref b) = 0;
                    Unsafe.As<byte, long>(ref Unsafe.Add<byte>(ref b, 8)) = 0;
#else
                    Unsafe.As<byte, int>(ref b) = 0;
                    Unsafe.As<byte, int>(ref Unsafe.Add<byte>(ref b, 4)) = 0;
                    Unsafe.As<byte, int>(ref Unsafe.Add<byte>(ref b, 8)) = 0;
                    Unsafe.As<byte, int>(ref Unsafe.Add<byte>(ref b, 12)) = 0;
#endif
                    Unsafe.As<byte, int>(ref Unsafe.Add<byte>(ref b, 16)) = 0;
                    return;
                case 21:
#if TARGET_64BIT
                    Unsafe.As<byte, long>(ref b) = 0;
                    Unsafe.As<byte, long>(ref Unsafe.Add<byte>(ref b, 8)) = 0;
#else
                    Unsafe.As<byte, int>(ref b) = 0;
                    Unsafe.As<byte, int>(ref Unsafe.Add<byte>(ref b, 4)) = 0;
                    Unsafe.As<byte, int>(ref Unsafe.Add<byte>(ref b, 8)) = 0;
                    Unsafe.As<byte, int>(ref Unsafe.Add<byte>(ref b, 12)) = 0;
#endif
                    Unsafe.As<byte, int>(ref Unsafe.Add<byte>(ref b, 16)) = 0;
                    Unsafe.Add<byte>(ref b, 20) = 0;
                    return;
                case 22:
#if TARGET_64BIT
                    Unsafe.As<byte, long>(ref b) = 0;
                    Unsafe.As<byte, long>(ref Unsafe.Add<byte>(ref b, 8)) = 0;
#else
                    Unsafe.As<byte, int>(ref b) = 0;
                    Unsafe.As<byte, int>(ref Unsafe.Add<byte>(ref b, 4)) = 0;
                    Unsafe.As<byte, int>(ref Unsafe.Add<byte>(ref b, 8)) = 0;
                    Unsafe.As<byte, int>(ref Unsafe.Add<byte>(ref b, 12)) = 0;
#endif
                    Unsafe.As<byte, int>(ref Unsafe.Add<byte>(ref b, 16)) = 0;
                    Unsafe.As<byte, short>(ref Unsafe.Add<byte>(ref b, 20)) = 0;
                    return;
            }

            // P/Invoke into the native version for large lengths
            if (byteLength >= 512) goto PInvoke;

            nuint i = 0; // byte offset at which we're copying

            if (((nuint)Unsafe.AsPointer(ref b) & 3) != 0)
            {
                if (((nuint)Unsafe.AsPointer(ref b) & 1) != 0)
                {
                    b = 0;
                    i += 1;
                    if (((nuint)Unsafe.AsPointer(ref b) & 2) != 0)
                        goto IntAligned;
                }
                Unsafe.As<byte, short>(ref Unsafe.AddByteOffset<byte>(ref b, i)) = 0;
                i += 2;
            }

            IntAligned:

            // On 64-bit IntPtr.Size == 8, so we want to advance to the next 8-aligned address. If
            // (int)b % 8 is 0, 5, 6, or 7, we will already have advanced by 0, 3, 2, or 1
            // bytes to the next aligned address (respectively), so do nothing. On the other hand,
            // if it is 1, 2, 3, or 4 we will want to copy-and-advance another 4 bytes until
            // we're aligned.
            // The thing 1, 2, 3, and 4 have in common that the others don't is that if you
            // subtract one from them, their 3rd lsb will not be set. Hence, the below check.

            if ((((nuint)Unsafe.AsPointer(ref b) - 1) & 4) == 0)
            {
                Unsafe.As<byte, int>(ref Unsafe.AddByteOffset<byte>(ref b, i)) = 0;
                i += 4;
            }

            nuint end = byteLength - 16;
            byteLength -= i; // lower 4 bits of byteLength represent how many bytes are left *after* the unrolled loop

            // We know due to the above switch-case that this loop will always run 1 iteration; max
            // bytes we clear before checking is 23 (7 to align the pointers, 16 for 1 iteration) so
            // the switch handles lengths 0-22.
            Debug.Assert(end >= 7 && i <= end);

            // This is separated out into a different variable, so the i + 16 addition can be
            // performed at the start of the pipeline and the loop condition does not have
            // a dependency on the writes.
            nuint counter;

            do
            {
                counter = i + 16;

                // This loop looks very costly since there appear to be a bunch of temporary values
                // being created with the adds, but the jit (for x86 anyways) will convert each of
                // these to use memory addressing operands.

                // So the only cost is a bit of code size, which is made up for by the fact that
                // we save on writes to b.

#if TARGET_64BIT
                Unsafe.As<byte, long>(ref Unsafe.AddByteOffset<byte>(ref b, i)) = 0;
                Unsafe.As<byte, long>(ref Unsafe.AddByteOffset<byte>(ref b, i + 8)) = 0;
#else
                Unsafe.As<byte, int>(ref Unsafe.AddByteOffset<byte>(ref b, i)) = 0;
                Unsafe.As<byte, int>(ref Unsafe.AddByteOffset<byte>(ref b, i + 4)) = 0;
                Unsafe.As<byte, int>(ref Unsafe.AddByteOffset<byte>(ref b, i + 8)) = 0;
                Unsafe.As<byte, int>(ref Unsafe.AddByteOffset<byte>(ref b, i + 12)) = 0;
#endif

                i = counter;

                // See notes above for why this wasn't used instead
                // i += 16;
            }
            while (counter <= end);

            if ((byteLength & 8) != 0)
            {
#if TARGET_64BIT
                Unsafe.As<byte, long>(ref Unsafe.AddByteOffset<byte>(ref b, i)) = 0;
#else
                Unsafe.As<byte, int>(ref Unsafe.AddByteOffset<byte>(ref b, i)) = 0;
                Unsafe.As<byte, int>(ref Unsafe.AddByteOffset<byte>(ref b, i + 4)) = 0;
#endif
                i += 8;
            }
            if ((byteLength & 4) != 0)
            {
                Unsafe.As<byte, int>(ref Unsafe.AddByteOffset<byte>(ref b, i)) = 0;
                i += 4;
            }
            if ((byteLength & 2) != 0)
            {
                Unsafe.As<byte, short>(ref Unsafe.AddByteOffset<byte>(ref b, i)) = 0;
                i += 2;
            }
            if ((byteLength & 1) != 0)
            {
                Unsafe.AddByteOffset<byte>(ref b, i) = 0;
                // We're not using i after this, so not needed
                // i += 1;
            }

            return;
#endif

        PInvoke:
            Buffer._ZeroMemory(ref b, byteLength);
        }

        public static unsafe void ClearWithReferences(ref IntPtr ip, nuint pointerSizeLength)
        {
            Debug.Assert((int)Unsafe.AsPointer(ref ip) % sizeof(IntPtr) == 0, "Should've been aligned on natural word boundary.");

            // First write backward 8 natural words at a time.
            // Writing backward allows us to get away with only simple modifications to the
            // mov instruction's base and index registers between loop iterations.

            for (; pointerSizeLength >= 8; pointerSizeLength -= 8)
            {
                Unsafe.Add(ref Unsafe.Add(ref ip, (nint)pointerSizeLength), -1) = default;
                Unsafe.Add(ref Unsafe.Add(ref ip, (nint)pointerSizeLength), -2) = default;
                Unsafe.Add(ref Unsafe.Add(ref ip, (nint)pointerSizeLength), -3) = default;
                Unsafe.Add(ref Unsafe.Add(ref ip, (nint)pointerSizeLength), -4) = default;
                Unsafe.Add(ref Unsafe.Add(ref ip, (nint)pointerSizeLength), -5) = default;
                Unsafe.Add(ref Unsafe.Add(ref ip, (nint)pointerSizeLength), -6) = default;
                Unsafe.Add(ref Unsafe.Add(ref ip, (nint)pointerSizeLength), -7) = default;
                Unsafe.Add(ref Unsafe.Add(ref ip, (nint)pointerSizeLength), -8) = default;
            }

            Debug.Assert(pointerSizeLength <= 7);

            // The logic below works by trying to minimize the number of branches taken for any
            // given range of lengths. For example, the lengths [ 4 .. 7 ] are handled by a single
            // branch, [ 2 .. 3 ] are handled by a single branch, and [ 1 ] is handled by a single
            // branch.
            //
            // We can write both forward and backward as a perf improvement. For example,
            // the lengths [ 4 .. 7 ] can be handled by zeroing out the first four natural
            // words and the last 3 natural words. In the best case (length = 7), there are
            // no overlapping writes. In the worst case (length = 4), there are three
            // overlapping writes near the middle of the buffer. In perf testing, the
            // penalty for performing duplicate writes is less expensive than the penalty
            // for complex branching.

            if (pointerSizeLength >= 4)
            {
                goto Write4To7;
            }
            else if (pointerSizeLength >= 2)
            {
                goto Write2To3;
            }
            else if (pointerSizeLength > 0)
            {
                goto Write1;
            }
            else
            {
                return; // nothing to write
            }

        Write4To7:
            Debug.Assert(pointerSizeLength >= 4);

            // Write first four and last three.
            Unsafe.Add(ref ip, 2) = default;
            Unsafe.Add(ref ip, 3) = default;
            Unsafe.Add(ref Unsafe.Add(ref ip, (nint)pointerSizeLength), -3) = default;
            Unsafe.Add(ref Unsafe.Add(ref ip, (nint)pointerSizeLength), -2) = default;

        Write2To3:
            Debug.Assert(pointerSizeLength >= 2);

            // Write first two and last one.
            Unsafe.Add(ref ip, 1) = default;
            Unsafe.Add(ref Unsafe.Add(ref ip, (nint)pointerSizeLength), -1) = default;

        Write1:
            Debug.Assert(pointerSizeLength >= 1);

            // Write only element.
            ip = default;
        }

        public static void Reverse(ref int buf, nuint length)
        {
            Debug.Assert(length > 0);
            ref int first = ref buf;
            ref int last = ref Unsafe.NullRef<int>();
            nuint lastOffset = length;

            if (Avx2.IsSupported && lastOffset >= (nuint)Vector256<int>.Count * 2)
            {
                Vector256<int> reverseMask = Vector256.Create(7, 6, 5, 4, 3, 2, 1, 0);

                last = ref Unsafe.Subtract(ref Unsafe.Add(ref first, (int)lastOffset), (nuint)Vector256<int>.Count);
                do
                {
                    // Load the values into vectors
                    Vector256<int> tempFirst = Vector256.LoadUnsafe(ref first);
                    Vector256<int> tempLast = Vector256.LoadUnsafe(ref last);

                    // Permute to reverse each vector:
                    //     +-------------------------------+
                    //     | A | B | C | D | E | F | G | H |
                    //     +-------------------------------+
                    //         --->
                    //     +-------------------------------+
                    //     | H | G | F | E | D | C | B | A |
                    //     +-------------------------------+
                    tempFirst = Avx2.PermuteVar8x32(tempFirst, reverseMask);
                    tempLast = Avx2.PermuteVar8x32(tempLast, reverseMask);

                    // Store the reversed vectors
                    tempLast.StoreUnsafe(ref first);
                    tempFirst.StoreUnsafe(ref last);

                    first = ref Unsafe.Add(ref first, (nuint)Vector256<int>.Count);
                    last = ref Unsafe.Subtract(ref last, (nuint)Vector256<int>.Count);
                    lastOffset -= (nuint)Vector256<int>.Count * 2;
                } while (lastOffset >= (nuint)Vector256<int>.Count * 2);
            }
            else if (Sse2.IsSupported && lastOffset >= (nuint)Vector128<int>.Count * 2)
            {
                last = ref Unsafe.Subtract(ref Unsafe.Add(ref first, (int)lastOffset), (nuint)Vector128<int>.Count);
                do
                {
                    // Load in values from beginning and end of the array.
                    Vector128<int> tempFirst = Vector128.LoadUnsafe(ref first);
                    Vector128<int> tempLast = Vector128.LoadUnsafe(ref last);

                    // Shuffle to reverse each vector:
                    //     +---------------+
                    //     | A | B | C | D |
                    //     +---------------+
                    //          --->
                    //     +---------------+
                    //     | D | C | B | A |
                    //     +---------------+
                    tempFirst = Sse2.Shuffle(tempFirst, 0b00_01_10_11);
                    tempLast = Sse2.Shuffle(tempLast, 0b00_01_10_11);

                    // Store the reversed vectors
                    tempLast.StoreUnsafe(ref first);
                    tempFirst.StoreUnsafe(ref last);

                    first = ref Unsafe.Add(ref first, (nuint)Vector128<int>.Count);
                    last = ref Unsafe.Subtract(ref last, (nuint)Vector128<int>.Count);
                    lastOffset -= (nuint)Vector128<int>.Count * 2;
                } while (lastOffset >= (nuint)Vector128<int>.Count * 2);
            }

<<<<<<< HEAD
            last = ref Unsafe.Subtract(ref Unsafe.Add(ref first, (int)lastOffset), 1);

            // Store any remaining values one-by-one
            while (Unsafe.IsAddressLessThan(ref first, ref last))
            {
                (last, first) = (first, last);
                first = ref Unsafe.Add(ref first, 1);
                last = ref Unsafe.Subtract(ref last, 1);
            }
=======
            ReverseInner(ref buf, length);
>>>>>>> 305144e2
        }

        public static void Reverse(ref long buf, nuint length)
        {
            Debug.Assert(length > 0);
            ref long first = ref buf;
            ref long last = ref Unsafe.NullRef<long>();
            nuint lastOffset = length;

            if (Avx2.IsSupported && lastOffset >= (nuint)Vector256<long>.Count * 2)
            {
                last = ref Unsafe.Subtract(ref Unsafe.Add(ref first, (int)lastOffset), (nuint)Vector256<long>.Count);
                do
                {
                    // Load the values into vectors
                    Vector256<long> tempFirst = Vector256.LoadUnsafe(ref first);
                    Vector256<long> tempLast = Vector256.LoadUnsafe(ref last);

                    // Permute to reverse each vector:
                    //     +---------------+
                    //     | A | B | C | D |
                    //     +---------------+
                    //         --->
                    //     +---------------+
                    //     | D | C | B | A |
                    //     +---------------+
                    tempFirst = Avx2.Permute4x64(tempFirst, 0b00_01_10_11);
                    tempLast = Avx2.Permute4x64(tempLast, 0b00_01_10_11);

                    // Store the reversed vectors
                    tempLast.StoreUnsafe(ref first);
                    tempFirst.StoreUnsafe(ref last);

                    first = ref Unsafe.Add(ref first, (nuint)Vector256<long>.Count);
                    last = ref Unsafe.Subtract(ref last, (nuint)Vector256<long>.Count);
                    lastOffset -= (nuint)Vector256<long>.Count * 2;
                } while (lastOffset >= (nuint)Vector256<long>.Count * 2);
            }
            else if (Sse2.IsSupported && lastOffset >= (nuint)Vector128<long>.Count * 2)
            {
                last = ref Unsafe.Subtract(ref Unsafe.Add(ref first, (int)lastOffset), (nuint)Vector128<long>.Count);
                do
                {
                    ref int firstInt = ref Unsafe.As<long, int>(ref first);
                    ref int lastInt = ref Unsafe.As<long, int>(ref last);

                    // Load in values from beginning and end of the array.
                    Vector128<int> tempFirst = Vector128.LoadUnsafe(ref firstInt);
                    Vector128<int> tempLast = Vector128.LoadUnsafe(ref lastInt);

                    // Shuffle to reverse each vector:
                    //     +-------+
                    //     | A | B |
                    //     +-------+
                    //          --->
                    //     +-------+
                    //     | B | A |
                    //     +-------+
                    tempFirst = Sse2.Shuffle(tempFirst, 0b01_00_11_10);
                    tempLast = Sse2.Shuffle(tempLast, 0b01_00_11_10);

                    // Store the reversed vectors
                    tempLast.StoreUnsafe(ref firstInt);
                    tempFirst.StoreUnsafe(ref lastInt);

                    first = ref Unsafe.Add(ref first, (nuint)Vector128<long>.Count);
                    last = ref Unsafe.Subtract(ref last, (nuint)Vector128<long>.Count);
                    lastOffset -= (nuint)Vector128<long>.Count * 2;
                } while (lastOffset >= (nuint)Vector128<long>.Count * 2);
            }
            last = ref Unsafe.Subtract(ref Unsafe.Add(ref first, (int)lastOffset), 1);

            // Store any remaining values one-by-one
<<<<<<< HEAD
            while (Unsafe.IsAddressLessThan(ref first, ref last))
            {
                (last, first) = (first, last);
                first = ref Unsafe.Add(ref first, 1);
                last = ref Unsafe.Subtract(ref last, 1);
            }
=======
            ReverseInner(ref buf, length);
>>>>>>> 305144e2
        }

        [MethodImpl(MethodImplOptions.AggressiveInlining)]
        public static void Reverse<T>(ref T elements, nuint length)
        {
            Debug.Assert(length > 0);
            if (!RuntimeHelpers.IsReferenceOrContainsReferences<T>())
            {
                if (Unsafe.SizeOf<T>() == sizeof(byte))
                {
                    Reverse(ref Unsafe.As<T, byte>(ref elements), length);
                    return;
                }
                else if (Unsafe.SizeOf<T>() == sizeof(char))
                {
                    Reverse(ref Unsafe.As<T, char>(ref elements), length);
                    return;
                }
                else if (Unsafe.SizeOf<T>() == sizeof(int))
                {
                    Reverse(ref Unsafe.As<T, int>(ref elements), length);
                    return;
                }
                else if (Unsafe.SizeOf<T>() == sizeof(long))
                {
                    Reverse(ref Unsafe.As<T, long>(ref elements), length);
                    return;
                }
            }
            ReverseInner(ref elements, length);
        }

        [MethodImpl(MethodImplOptions.AggressiveInlining)]
        private static void ReverseInner<T>(ref T elements, nuint length)
        {
            if (length <= 1)
                return;
            ref T first = ref elements;
            ref T last = ref Unsafe.Subtract(ref Unsafe.Add(ref first, (int)length), 1);
            do
            {
                T temp = first;
                first = last;
                last = temp;
                first = ref Unsafe.Add(ref first, 1);
                last = ref Unsafe.Subtract(ref last, 1);
            } while (Unsafe.IsAddressLessThan(ref first, ref last));
        }
    }
}<|MERGE_RESOLUTION|>--- conflicted
+++ resolved
@@ -475,19 +475,7 @@
                 } while (lastOffset >= (nuint)Vector128<int>.Count * 2);
             }
 
-<<<<<<< HEAD
-            last = ref Unsafe.Subtract(ref Unsafe.Add(ref first, (int)lastOffset), 1);
-
-            // Store any remaining values one-by-one
-            while (Unsafe.IsAddressLessThan(ref first, ref last))
-            {
-                (last, first) = (first, last);
-                first = ref Unsafe.Add(ref first, 1);
-                last = ref Unsafe.Subtract(ref last, 1);
-            }
-=======
-            ReverseInner(ref buf, length);
->>>>>>> 305144e2
+            ReverseInner(ref first, lastOffset);
         }
 
         public static void Reverse(ref long buf, nuint length)
@@ -558,19 +546,9 @@
                     lastOffset -= (nuint)Vector128<long>.Count * 2;
                 } while (lastOffset >= (nuint)Vector128<long>.Count * 2);
             }
-            last = ref Unsafe.Subtract(ref Unsafe.Add(ref first, (int)lastOffset), 1);
 
             // Store any remaining values one-by-one
-<<<<<<< HEAD
-            while (Unsafe.IsAddressLessThan(ref first, ref last))
-            {
-                (last, first) = (first, last);
-                first = ref Unsafe.Add(ref first, 1);
-                last = ref Unsafe.Subtract(ref last, 1);
-            }
-=======
-            ReverseInner(ref buf, length);
->>>>>>> 305144e2
+            ReverseInner(ref first, lastOffset);
         }
 
         [MethodImpl(MethodImplOptions.AggressiveInlining)]
@@ -612,9 +590,7 @@
             ref T last = ref Unsafe.Subtract(ref Unsafe.Add(ref first, (int)length), 1);
             do
             {
-                T temp = first;
-                first = last;
-                last = temp;
+                (last, first) = (first, last);
                 first = ref Unsafe.Add(ref first, 1);
                 last = ref Unsafe.Subtract(ref last, 1);
             } while (Unsafe.IsAddressLessThan(ref first, ref last));
