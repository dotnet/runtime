// Licensed to the .NET Foundation under one or more agreements.
// The .NET Foundation licenses this file to you under the MIT license.

using System.Diagnostics;
using System.Diagnostics.CodeAnalysis;
using System.Globalization;
using System.Runtime.Versioning;

namespace System
{
    /// <summary>
    /// Represents dates with values ranging from January 1, 0001 Anno Domini (Common Era) through December 31, 9999 A.D. (C.E.) in the Gregorian calendar.
    /// </summary>
    public readonly struct DateOnly
        : IComparable,
          IComparable<DateOnly>,
          IEquatable<DateOnly>,
          ISpanFormattable,
          IComparisonOperators<DateOnly, DateOnly>,
          IMinMaxValue<DateOnly>,
          ISpanParseable<DateOnly>
    {
        private readonly int _dayNumber;

        // Maps to Jan 1st year 1
        private const int MinDayNumber = 0;

        // Maps to December 31 year 9999. The value calculated from "new DateTime(9999, 12, 31).Ticks / TimeSpan.TicksPerDay"
        private const int MaxDayNumber = 3_652_058;

        private static int DayNumberFromDateTime(DateTime dt) => (int)((ulong)dt.Ticks / TimeSpan.TicksPerDay);

        private DateTime GetEquivalentDateTime() => DateTime.UnsafeCreate(_dayNumber * TimeSpan.TicksPerDay);

        private DateOnly(int dayNumber)
        {
            Debug.Assert((uint)dayNumber <= MaxDayNumber);
            _dayNumber = dayNumber;
        }

        /// <summary>
        /// Gets the earliest possible date that can be created.
        /// </summary>
        public static DateOnly MinValue => new DateOnly(MinDayNumber);

        /// <summary>
        /// Gets the latest possible date that can be created.
        /// </summary>
        public static DateOnly MaxValue => new DateOnly(MaxDayNumber);

        /// <summary>
        /// Creates a new instance of the DateOnly structure to the specified year, month, and day.
        /// </summary>
        /// <param name="year">The year (1 through 9999).</param>
        /// <param name="month">The month (1 through 12).</param>
        /// <param name="day">The day (1 through the number of days in <paramref name="month" />).</param>
        public DateOnly(int year, int month, int day) => _dayNumber = DayNumberFromDateTime(new DateTime(year, month, day));

        /// <summary>
        /// Creates a new instance of the DateOnly structure to the specified year, month, and day for the specified calendar.
        /// </summary>
        /// <param name="year">The year (1 through the number of years in calendar).</param>
        /// <param name="month">The month (1 through the number of months in calendar).</param>
        /// <param name="day">The day (1 through the number of days in <paramref name="month"/>).</param>
        /// <param name="calendar">The calendar that is used to interpret year, month, and day.<paramref name="month"/>.</param>
        public DateOnly(int year, int month, int day, Calendar calendar) => _dayNumber = DayNumberFromDateTime(new DateTime(year, month, day, calendar));

        /// <summary>
        /// Creates a new instance of the DateOnly structure to the specified number of days.
        /// </summary>
        /// <param name="dayNumber">The number of days since January 1, 0001 in the Proleptic Gregorian calendar.</param>
        public static DateOnly FromDayNumber(int dayNumber)
        {
            if ((uint)dayNumber > MaxDayNumber)
            {
                ThrowHelper.ThrowArgumentOutOfRange_DayNumber(dayNumber);
            }

            return new DateOnly(dayNumber);
        }

        /// <summary>
        /// Gets the year component of the date represented by this instance.
        /// </summary>
        public int Year => GetEquivalentDateTime().Year;

        /// <summary>
        /// Gets the month component of the date represented by this instance.
        /// </summary>
        public int Month  => GetEquivalentDateTime().Month;

        /// <summary>
        /// Gets the day component of the date represented by this instance.
        /// </summary>
        public int Day => GetEquivalentDateTime().Day;

        /// <summary>
        /// Gets the day of the week represented by this instance.
        /// </summary>
        public DayOfWeek DayOfWeek => (DayOfWeek)(((uint)_dayNumber + 1) % 7);

        /// <summary>
        /// Gets the day of the year represented by this instance.
        /// </summary>
        public int DayOfYear => GetEquivalentDateTime().DayOfYear;

        /// <summary>
        /// Gets the number of days since January 1, 0001 in the Proleptic Gregorian calendar represented by this instance.
        /// </summary>
        public int DayNumber => _dayNumber;

        /// <summary>
        /// Adds the specified number of days to the value of this instance.
        /// </summary>
        /// <param name="value">The number of days to add. To subtract days, specify a negative number.</param>
        /// <returns>An instance whose value is the sum of the date represented by this instance and the number of days represented by value.</returns>
        public DateOnly AddDays(int value)
        {
            int newDayNumber = _dayNumber + value;
            if ((uint)newDayNumber > MaxDayNumber)
            {
                ThrowOutOfRange();
            }

            return new DateOnly(newDayNumber);

            static void ThrowOutOfRange() => throw new ArgumentOutOfRangeException(nameof(value), SR.ArgumentOutOfRange_AddValue);
        }

        /// <summary>
        /// Adds the specified number of months to the value of this instance.
        /// </summary>
        /// <param name="value">A number of months. The months parameter can be negative or positive.</param>
        /// <returns>An object whose value is the sum of the date represented by this instance and months.</returns>
        public DateOnly AddMonths(int value) => new DateOnly(DayNumberFromDateTime(GetEquivalentDateTime().AddMonths(value)));

        /// <summary>
        /// Adds the specified number of years to the value of this instance.
        /// </summary>
        /// <param name="value">A number of years. The value parameter can be negative or positive.</param>
        /// <returns>An object whose value is the sum of the date represented by this instance and the number of years represented by value.</returns>
        public DateOnly AddYears(int value) => new DateOnly(DayNumberFromDateTime(GetEquivalentDateTime().AddYears(value)));

        /// <summary>
        /// Determines whether two specified instances of DateOnly are equal.
        /// </summary>
        /// <param name="left">The first object to compare.</param>
        /// <param name="right">The second object to compare.</param>
        /// <returns>true if left and right represent the same date; otherwise, false.</returns>
        public static bool operator ==(DateOnly left, DateOnly right) => left._dayNumber == right._dayNumber;

        /// <summary>
        /// Determines whether two specified instances of DateOnly are not equal.
        /// </summary>
        /// <param name="left">The first object to compare.</param>
        /// <param name="right">The second object to compare.</param>
        /// <returns>true if left and right do not represent the same date; otherwise, false.</returns>
        public static bool operator !=(DateOnly left, DateOnly right) => left._dayNumber != right._dayNumber;

        /// <summary>
        /// Determines whether one specified DateOnly is later than another specified DateTime.
        /// </summary>
        /// <param name="left">The first object to compare.</param>
        /// <param name="right">The second object to compare.</param>
        /// <returns>true if left is later than right; otherwise, false.</returns>
        /// <inheritdoc cref="IComparisonOperators{TSelf, TOther}.op_GreaterThan(TSelf, TOther)" />
        public static bool operator >(DateOnly left, DateOnly right) => left._dayNumber > right._dayNumber;

        /// <summary>
        /// Determines whether one specified DateOnly represents a date that is the same as or later than another specified DateOnly.
        /// </summary>
        /// <param name="left">The first object to compare.</param>
        /// <param name="right">The second object to compare.</param>
        /// <returns>true if left is the same as or later than right; otherwise, false.</returns>
        /// <inheritdoc cref="IComparisonOperators{TSelf, TOther}.op_GreaterThanOrEqual(TSelf, TOther)" />
        public static bool operator >=(DateOnly left, DateOnly right) => left._dayNumber >= right._dayNumber;

        /// <summary>
        /// Determines whether one specified DateOnly is earlier than another specified DateOnly.
        /// </summary>
        /// <param name="left">The first object to compare.</param>
        /// <param name="right">The second object to compare.</param>
        /// <returns>true if left is earlier than right; otherwise, false.</returns>
        /// <inheritdoc cref="IComparisonOperators{TSelf, TOther}.op_LessThan(TSelf, TOther)" />
        public static bool operator <(DateOnly left, DateOnly right) => left._dayNumber < right._dayNumber;

        /// <summary>
        /// Determines whether one specified DateOnly represents a date that is the same as or earlier than another specified DateOnly.
        /// </summary>
        /// <param name="left">The first object to compare.</param>
        /// <param name="right">The second object to compare.</param>
        /// <returns>true if left is the same as or earlier than right; otherwise, false.</returns>
        /// <inheritdoc cref="IComparisonOperators{TSelf, TOther}.op_LessThanOrEqual(TSelf, TOther)" />
        public static bool operator <=(DateOnly left, DateOnly right) => left._dayNumber <= right._dayNumber;

        /// <summary>
        /// Returns a DateTime that is set to the date of this DateOnly instance and the time of specified input time.
        /// </summary>
        /// <param name="time">The time of the day.</param>
        /// <returns>The DateTime instance composed of the date of the current DateOnly instance and the time specified by the input time.</returns>
        public DateTime ToDateTime(TimeOnly time) => new DateTime(_dayNumber * TimeSpan.TicksPerDay + time.Ticks);

        /// <summary>
        /// Returns a DateTime instance with the specified input kind that is set to the date of this DateOnly instance and the time of specified input time.
        /// </summary>
        /// <param name="time">The time of the day.</param>
        /// <param name="kind">One of the enumeration values that indicates whether ticks specifies a local time, Coordinated Universal Time (UTC), or neither.</param>
        /// <returns>The DateTime instance composed of the date of the current DateOnly instance and the time specified by the input time.</returns>
        public DateTime ToDateTime(TimeOnly time, DateTimeKind kind) => new DateTime(_dayNumber * TimeSpan.TicksPerDay + time.Ticks, kind);

        /// <summary>
        /// Returns a DateOnly instance that is set to the date part of the specified dateTime.
        /// </summary>
        /// <param name="dateTime">The DateTime instance.</param>
        /// <returns>The DateOnly instance composed of the date part of the specified input time dateTime instance.</returns>
        public static DateOnly FromDateTime(DateTime dateTime) => new DateOnly(DayNumberFromDateTime(dateTime));

        /// <summary>
        /// Compares the value of this instance to a specified DateOnly value and returns an integer that indicates whether this instance is earlier than, the same as, or later than the specified DateTime value.
        /// </summary>
        /// <param name="value">The object to compare to the current instance.</param>
        /// <returns>Less than zero if this instance is earlier than value. Greater than zero if this instance is later than value. Zero if this instance is the same as value.</returns>
        public int CompareTo(DateOnly value) => _dayNumber.CompareTo(value._dayNumber);

        /// <summary>
        /// Compares the value of this instance to a specified object that contains a specified DateOnly value, and returns an integer that indicates whether this instance is earlier than, the same as, or later than the specified DateOnly value.
        /// </summary>
        /// <param name="value">A boxed object to compare, or null.</param>
        /// <returns>Less than zero if this instance is earlier than value. Greater than zero if this instance is later than value. Zero if this instance is the same as value.</returns>
        public int CompareTo(object? value)
        {
            if (value == null) return 1;
            if (value is not DateOnly dateOnly)
            {
                throw new ArgumentException(SR.Arg_MustBeDateOnly);
            }

            return CompareTo(dateOnly);
        }

        /// <summary>
        /// Returns a value indicating whether the value of this instance is equal to the value of the specified DateOnly instance.
        /// </summary>
        /// <param name="value">The object to compare to this instance.</param>
        /// <returns>true if the value parameter equals the value of this instance; otherwise, false.</returns>
        public bool Equals(DateOnly value) => _dayNumber == value._dayNumber;

        /// <summary>
        /// Returns a value indicating whether this instance is equal to a specified object.
        /// </summary>
        /// <param name="value">The object to compare to this instance.</param>
        /// <returns>true if value is an instance of DateOnly and equals the value of this instance; otherwise, false.</returns>
        public override bool Equals([NotNullWhen(true)] object? value) => value is DateOnly dateOnly && _dayNumber == dateOnly._dayNumber;

        /// <summary>
        /// Returns the hash code for this instance.
        /// </summary>
        /// <returns>A 32-bit signed integer hash code.</returns>
        public override int GetHashCode() => _dayNumber;

        private const ParseFlags ParseFlagsDateMask = ParseFlags.HaveHour | ParseFlags.HaveMinute | ParseFlags.HaveSecond | ParseFlags.HaveTime | ParseFlags.TimeZoneUsed |
                                                      ParseFlags.TimeZoneUtc | ParseFlags.CaptureOffset | ParseFlags.UtcSortPattern;

        /// <summary>
        /// Converts a memory span that contains string representation of a date to its DateOnly equivalent by using culture-specific format information and a formatting style.
        /// </summary>
        /// <param name="s">The memory span that contains the string to parse.</param>
        /// <param name="provider">An object that supplies culture-specific format information about s.</param>
        /// <param name="style">A bitwise combination of enumeration values that indicates the permitted format of s. A typical value to specify is None.</param>
        /// <returns>An object that is equivalent to the date contained in s, as specified by provider and styles.</returns>
        public static DateOnly Parse(ReadOnlySpan<char> s, IFormatProvider? provider = default, DateTimeStyles style = DateTimeStyles.None)
        {
            ParseFailureKind result = TryParseInternal(s, provider, style, out DateOnly dateOnly);
            if (result != ParseFailureKind.None)
            {
                ThrowOnError(result, s);
            }

            return dateOnly;
        }

        private const string OFormat = "yyyy'-'MM'-'dd";
        private const string RFormat = "ddd, dd MMM yyyy";

        /// <summary>
        /// Converts the specified span representation of a date to its DateOnly equivalent using the specified format, culture-specific format information, and style.
        /// The format of the string representation must match the specified format exactly or an exception is thrown.
        /// </summary>
        /// <param name="s">A span containing the characters that represent a date to convert.</param>
        /// <param name="format">A span containing the characters that represent a format specifier that defines the required format of s.</param>
        /// <param name="provider">An object that supplies culture-specific formatting information about s.</param>
        /// <param name="style">A bitwise combination of enumeration values that indicates the permitted format of s. A typical value to specify is None.</param>
        /// <returns>An object that is equivalent to the date contained in s, as specified by format, provider, and style.</returns>
        public static DateOnly ParseExact(ReadOnlySpan<char> s, ReadOnlySpan<char> format, IFormatProvider? provider = default, DateTimeStyles style = DateTimeStyles.None)
        {
            ParseFailureKind result = TryParseExactInternal(s, format, provider, style, out DateOnly dateOnly);

            if (result != ParseFailureKind.None)
            {
                ThrowOnError(result, s);
            }

            return dateOnly;
        }

        /// <summary>
        /// Converts the specified span representation of a date to its DateOnly equivalent using the specified array of formats.
        /// The format of the string representation must match at least one of the specified formats exactly or an exception is thrown.
        /// </summary>
        /// <param name="s">A span containing the characters that represent a date to convert.</param>
        /// <param name="formats">An array of allowable formats of s.</param>
        /// <returns>An object that is equivalent to the date contained in s, as specified by format, provider, and style.</returns>
        public static DateOnly ParseExact(ReadOnlySpan<char> s, string[] formats) => ParseExact(s, formats, null, DateTimeStyles.None);

        /// <summary>
        /// Converts the specified span representation of a date to its DateOnly equivalent using the specified array of formats, culture-specific format information, and style.
        /// The format of the string representation must match at least one of the specified formats exactly or an exception is thrown.
        /// </summary>
        /// <param name="s">A span containing the characters that represent a date to convert.</param>
        /// <param name="formats">An array of allowable formats of s.</param>
        /// <param name="provider">An object that supplies culture-specific formatting information about s.</param>
        /// <param name="style">A bitwise combination of enumeration values that indicates the permitted format of s. A typical value to specify is None.</param>
        /// <returns>An object that is equivalent to the date contained in s, as specified by format, provider, and style.</returns>
        public static DateOnly ParseExact(ReadOnlySpan<char> s, string[] formats, IFormatProvider? provider, DateTimeStyles style = DateTimeStyles.None)
        {
            ParseFailureKind result = TryParseExactInternal(s, formats, provider, style, out DateOnly dateOnly);
            if (result != ParseFailureKind.None)
            {
                ThrowOnError(result, s);
            }

            return dateOnly;
        }

        /// <summary>
        /// Converts a string that contains string representation of a date to its DateOnly equivalent by using the conventions of the current culture.
        /// </summary>
        /// <param name="s">The string that contains the string to parse.</param>
        /// <returns>An object that is equivalent to the date contained in s.</returns>
        public static DateOnly Parse(string s) => Parse(s, null, DateTimeStyles.None);

        /// <summary>
        /// Converts a string that contains string representation of a date to its DateOnly equivalent by using culture-specific format information and a formatting style.
        /// </summary>
        /// <param name="s">The string that contains the string to parse.</param>
        /// <param name="provider">An object that supplies culture-specific format information about s.</param>
        /// <param name="style">A bitwise combination of the enumeration values that indicates the style elements that can be present in s for the parse operation to succeed, and that defines how to interpret the parsed date. A typical value to specify is None.</param>
        /// <returns>An object that is equivalent to the date contained in s, as specified by provider and styles.</returns>
        public static DateOnly Parse(string s, IFormatProvider? provider, DateTimeStyles style = DateTimeStyles.None)
        {
            if (s == null) ThrowHelper.ThrowArgumentNullException(ExceptionArgument.s);
            return Parse(s.AsSpan(), provider, style);
        }

        /// <summary>
        /// Converts the specified string representation of a date to its DateOnly equivalent using the specified format.
        /// The format of the string representation must match the specified format exactly or an exception is thrown.
        /// </summary>
        /// <param name="s">A string containing the characters that represent a date to convert.</param>
        /// <param name="format">A string that represent a format specifier that defines the required format of s.</param>
        /// <returns>An object that is equivalent to the date contained in s, as specified by format.</returns>
        public static DateOnly ParseExact(string s, string format) => ParseExact(s, format, null, DateTimeStyles.None);

        /// <summary>
        /// Converts the specified string representation of a date to its DateOnly equivalent using the specified format, culture-specific format information, and style.
        /// The format of the string representation must match the specified format exactly or an exception is thrown.
        /// </summary>
        /// <param name="s">A string containing the characters that represent a date to convert.</param>
        /// <param name="format">A string containing the characters that represent a format specifier that defines the required format of s.</param>
        /// <param name="provider">An object that supplies culture-specific formatting information about s.</param>
        /// <param name="style">A bitwise combination of the enumeration values that provides additional information about s, about style elements that may be present in s, or about the conversion from s to a DateOnly value. A typical value to specify is None.</param>
        /// <returns>An object that is equivalent to the date contained in s, as specified by format, provider, and style.</returns>
        public static DateOnly ParseExact(string s, string format, IFormatProvider? provider, DateTimeStyles style = DateTimeStyles.None)
        {
            if (s == null) ThrowHelper.ThrowArgumentNullException(ExceptionArgument.s);
            if (format == null) ThrowHelper.ThrowArgumentNullException(ExceptionArgument.format);
            return ParseExact(s.AsSpan(), format.AsSpan(), provider, style);
        }

        /// <summary>
        /// Converts the specified span representation of a date to its DateOnly equivalent using the specified array of formats.
        /// The format of the string representation must match at least one of the specified formats exactly or an exception is thrown.
        /// </summary>
        /// <param name="s">A span containing the characters that represent a date to convert.</param>
        /// <param name="formats">An array of allowable formats of s.</param>
        /// <returns>An object that is equivalent to the date contained in s, as specified by format, provider, and style.</returns>
        public static DateOnly ParseExact(string s, string[] formats) => ParseExact(s, formats, null, DateTimeStyles.None);

        /// <summary>
        /// Converts the specified string representation of a date to its DateOnly equivalent using the specified array of formats, culture-specific format information, and style.
        /// The format of the string representation must match at least one of the specified formats exactly or an exception is thrown.
        /// </summary>
        /// <param name="s">A string containing the characters that represent a date to convert.</param>
        /// <param name="formats">An array of allowable formats of s.</param>
        /// <param name="provider">An object that supplies culture-specific formatting information about s.</param>
        /// <param name="style">A bitwise combination of enumeration values that indicates the permitted format of s. A typical value to specify is None.</param>
        /// <returns>An object that is equivalent to the date contained in s, as specified by format, provider, and style.</returns>
        public static DateOnly ParseExact(string s, string[] formats, IFormatProvider? provider, DateTimeStyles style = DateTimeStyles.None)
        {
            if (s == null) ThrowHelper.ThrowArgumentNullException(ExceptionArgument.s);
            return ParseExact(s.AsSpan(), formats, provider, style);
        }

        /// <summary>
        /// Converts the specified span representation of a date to its DateOnly equivalent and returns a value that indicates whether the conversion succeeded.
        /// </summary>
        /// <param name="s">A span containing the characters representing the date to convert.</param>
        /// <param name="result">When this method returns, contains the DateOnly value equivalent to the date contained in s, if the conversion succeeded, or MinValue if the conversion failed. The conversion fails if the s parameter is empty string, or does not contain a valid string representation of a date. This parameter is passed uninitialized.</param>
        /// <returns>true if the s parameter was converted successfully; otherwise, false.</returns>
        public static bool TryParse(ReadOnlySpan<char> s, out DateOnly result) => TryParse(s, null, DateTimeStyles.None, out result);

        /// <summary>
        /// Converts the specified span representation of a date to its DateOnly equivalent using the specified array of formats, culture-specific format information, and style. And returns a value that indicates whether the conversion succeeded.
        /// </summary>
        /// <param name="s">A string containing the characters that represent a date to convert.</param>
        /// <param name="provider">An object that supplies culture-specific formatting information about s.</param>
        /// <param name="style">A bitwise combination of enumeration values that indicates the permitted format of s. A typical value to specify is None.</param>
        /// <param name="result">When this method returns, contains the DateOnly value equivalent to the date contained in s, if the conversion succeeded, or MinValue if the conversion failed. The conversion fails if the s parameter is empty string, or does not contain a valid string representation of a date. This parameter is passed uninitialized.</param>
        /// <returns>true if the s parameter was converted successfully; otherwise, false.</returns>
        public static bool TryParse(ReadOnlySpan<char> s, IFormatProvider? provider, DateTimeStyles style, out DateOnly result) => TryParseInternal(s, provider, style, out result) == ParseFailureKind.None;

        private static ParseFailureKind TryParseInternal(ReadOnlySpan<char> s, IFormatProvider? provider, DateTimeStyles style, out DateOnly result)
        {
            if ((style & ~DateTimeStyles.AllowWhiteSpaces) != 0)
            {
                result = default;
                return ParseFailureKind.FormatWithParameter;
            }

            DateTimeResult dtResult = default;
            dtResult.Init(s);

            if (!DateTimeParse.TryParse(s, DateTimeFormatInfo.GetInstance(provider), style, ref dtResult))
            {
                result = default;
                return ParseFailureKind.FormatWithOriginalDateTime;
            }

            if ((dtResult.flags & ParseFlagsDateMask) != 0)
            {
                result = default;
                return ParseFailureKind.WrongParts;
            }

            result = new DateOnly(DayNumberFromDateTime(dtResult.parsedDate));
            return ParseFailureKind.None;
        }

        /// <summary>
        /// Converts the specified span representation of a date to its DateOnly equivalent using the specified format and style.
        /// The format of the string representation must match the specified format exactly. The method returns a value that indicates whether the conversion succeeded.
        /// </summary>
        /// <param name="s">A span containing the characters representing a date to convert.</param>
        /// <param name="format">The required format of s.</param>
        /// <param name="result">When this method returns, contains the DateOnly value equivalent to the date contained in s, if the conversion succeeded, or MinValue if the conversion failed. The conversion fails if the s is empty string, or does not contain a date that correspond to the pattern specified in format. This parameter is passed uninitialized.</param>
        /// <returns>true if s was converted successfully; otherwise, false.</returns>
        public static bool TryParseExact(ReadOnlySpan<char> s, ReadOnlySpan<char> format, out DateOnly result) => TryParseExact(s, format, null, DateTimeStyles.None, out result);

        /// <summary>
        /// Converts the specified span representation of a date to its DateOnly equivalent using the specified format, culture-specific format information, and style.
        /// The format of the string representation must match the specified format exactly. The method returns a value that indicates whether the conversion succeeded.
        /// </summary>
        /// <param name="s">A span containing the characters representing a date to convert.</param>
        /// <param name="format">The required format of s.</param>
        /// <param name="provider">An object that supplies culture-specific formatting information about s.</param>
        /// <param name="style">A bitwise combination of one or more enumeration values that indicate the permitted format of s.</param>
        /// <param name="result">When this method returns, contains the DateOnly value equivalent to the date contained in s, if the conversion succeeded, or MinValue if the conversion failed. The conversion fails if the s is empty string, or does not contain a date that correspond to the pattern specified in format. This parameter is passed uninitialized.</param>
        /// <returns>true if s was converted successfully; otherwise, false.</returns>
        public static bool TryParseExact(ReadOnlySpan<char> s, ReadOnlySpan<char> format, IFormatProvider? provider, DateTimeStyles style, out DateOnly result) =>
                            TryParseExactInternal(s, format, provider, style, out result) == ParseFailureKind.None;
        private static ParseFailureKind TryParseExactInternal(ReadOnlySpan<char> s, ReadOnlySpan<char> format, IFormatProvider? provider, DateTimeStyles style, out DateOnly result)
        {
            if ((style & ~DateTimeStyles.AllowWhiteSpaces) != 0)
            {
                result = default;
                return ParseFailureKind.FormatWithParameter;
            }

            if (format.Length == 1)
            {
                switch (format[0])
                {
                    case 'o':
                    case 'O':
                        format = OFormat;
                        provider = CultureInfo.InvariantCulture.DateTimeFormat;
                        break;

                    case 'r':
                    case 'R':
                        format = RFormat;
                        provider = CultureInfo.InvariantCulture.DateTimeFormat;
                        break;
                }
            }

            DateTimeResult dtResult = default;
            dtResult.Init(s);

            if (!DateTimeParse.TryParseExact(s, format, DateTimeFormatInfo.GetInstance(provider), style, ref dtResult))
            {
                result = default;
                return ParseFailureKind.FormatWithOriginalDateTime;
            }

            if ((dtResult.flags & ParseFlagsDateMask) != 0)
            {
                result = default;
                return ParseFailureKind.WrongParts;
            }

            result = new DateOnly(DayNumberFromDateTime(dtResult.parsedDate));

            return ParseFailureKind.None;
        }

        /// <summary>
        /// Converts the specified char span of a date to its DateOnly equivalent and returns a value that indicates whether the conversion succeeded.
        /// </summary>
        /// <param name="s">The span containing the string to parse.</param>
        /// <param name="formats">An array of allowable formats of s.</param>
        /// <param name="result">When this method returns, contains the DateOnly value equivalent to the date contained in s, if the conversion succeeded, or MinValue if the conversion failed. The conversion fails if the s parameter is Empty, or does not contain a valid string representation of a date. This parameter is passed uninitialized.</param>
        /// <returns>true if the s parameter was converted successfully; otherwise, false.</returns>
        public static bool TryParseExact(ReadOnlySpan<char> s, [NotNullWhen(true)] string?[]? formats, out DateOnly result) => TryParseExact(s, formats, null, DateTimeStyles.None, out result);

        /// <summary>
        /// Converts the specified char span of a date to its DateOnly equivalent and returns a value that indicates whether the conversion succeeded.
        /// </summary>
        /// <param name="s">The span containing the string to parse.</param>
        /// <param name="formats">An array of allowable formats of s.</param>
        /// <param name="provider">An object that supplies culture-specific formatting information about s.</param>
        /// <param name="style">A bitwise combination of enumeration values that defines how to interpret the parsed date. A typical value to specify is None.</param>
        /// <param name="result">When this method returns, contains the DateOnly value equivalent to the date contained in s, if the conversion succeeded, or MinValue if the conversion failed. The conversion fails if the s parameter is Empty, or does not contain a valid string representation of a date. This parameter is passed uninitialized.</param>
        /// <returns>true if the s parameter was converted successfully; otherwise, false.</returns>
        public static bool TryParseExact(ReadOnlySpan<char> s, [NotNullWhen(true)] string?[]? formats, IFormatProvider? provider, DateTimeStyles style, out DateOnly result) =>
                            TryParseExactInternal(s, formats, provider, style, out result) == ParseFailureKind.None;

        private static ParseFailureKind TryParseExactInternal(ReadOnlySpan<char> s, string?[]? formats, IFormatProvider? provider, DateTimeStyles style, out DateOnly result)
        {
            if ((style & ~DateTimeStyles.AllowWhiteSpaces) != 0 || formats == null)
            {
                result = default;
                return ParseFailureKind.FormatWithParameter;
            }

            DateTimeFormatInfo dtfi = DateTimeFormatInfo.GetInstance(provider);

            for (int i = 0; i < formats.Length; i++)
            {
                DateTimeFormatInfo dtfiToUse = dtfi;
                string? format = formats[i];
                if (string.IsNullOrEmpty(format))
                {
                    result = default;
                    return ParseFailureKind.FormatWithFormatSpecifier;
                }

                if (format.Length == 1)
                {
                    switch (format[0])
                    {
                        case 'o':
                        case 'O':
                            format = OFormat;
                            dtfiToUse = CultureInfo.InvariantCulture.DateTimeFormat;
                            break;

                        case 'r':
                        case 'R':
                            format = RFormat;
                            dtfiToUse = CultureInfo.InvariantCulture.DateTimeFormat;
                            break;
                    }
                }

                // Create a new result each time to ensure the runs are independent. Carry through
                // flags from the caller and return the result.
                DateTimeResult dtResult = default;
                dtResult.Init(s);
                if (DateTimeParse.TryParseExact(s, format, dtfiToUse, style, ref dtResult) && ((dtResult.flags & ParseFlagsDateMask) == 0))
                {
                    result = new DateOnly(DayNumberFromDateTime(dtResult.parsedDate));
                    return ParseFailureKind.None;
                }
            }

            result = default;
            return ParseFailureKind.FormatWithOriginalDateTime;
        }

        /// <summary>
        /// Converts the specified string representation of a date to its DateOnly equivalent and returns a value that indicates whether the conversion succeeded.
        /// </summary>
        /// <param name="s">A string containing the characters representing the date to convert.</param>
        /// <param name="result">When this method returns, contains the DateOnly value equivalent to the date contained in s, if the conversion succeeded, or MinValue if the conversion failed. The conversion fails if the s parameter is empty string, or does not contain a valid string representation of a date. This parameter is passed uninitialized.</param>
        /// <returns>true if the s parameter was converted successfully; otherwise, false.</returns>
        public static bool TryParse([NotNullWhen(true)] string? s, out DateOnly result) => TryParse(s, null, DateTimeStyles.None, out result);

        /// <summary>
        /// Converts the specified string representation of a date to its DateOnly equivalent using the specified array of formats, culture-specific format information, and style. And returns a value that indicates whether the conversion succeeded.
        /// </summary>
        /// <param name="s">A string containing the characters that represent a date to convert.</param>
        /// <param name="provider">An object that supplies culture-specific formatting information about s.</param>
        /// <param name="style">A bitwise combination of enumeration values that indicates the permitted format of s. A typical value to specify is None.</param>
        /// <param name="result">When this method returns, contains the DateOnly value equivalent to the date contained in s, if the conversion succeeded, or MinValue if the conversion failed. The conversion fails if the s parameter is empty string, or does not contain a valid string representation of a date. This parameter is passed uninitialized.</param>
        /// <returns>true if the s parameter was converted successfully; otherwise, false.</returns>
        public static bool TryParse([NotNullWhen(true)] string? s, IFormatProvider? provider, DateTimeStyles style, out DateOnly result)
        {
            if (s == null)
            {
                result = default;
                return false;
            }

            return TryParse(s.AsSpan(), provider, style, out result);
        }

        /// <summary>
        /// Converts the specified string representation of a date to its DateOnly equivalent using the specified format and style.
        /// The format of the string representation must match the specified format exactly. The method returns a value that indicates whether the conversion succeeded.
        /// </summary>
        /// <param name="s">A string containing the characters representing a date to convert.</param>
        /// <param name="format">The required format of s.</param>
        /// <param name="result">When this method returns, contains the DateOnly value equivalent to the date contained in s, if the conversion succeeded, or MinValue if the conversion failed. The conversion fails if the s is empty string, or does not contain a date that correspond to the pattern specified in format. This parameter is passed uninitialized.</param>
        /// <returns>true if s was converted successfully; otherwise, false.</returns>
        public static bool TryParseExact([NotNullWhen(true)] string? s, [NotNullWhen(true)] string? format, out DateOnly result) => TryParseExact(s, format, null, DateTimeStyles.None, out result);

        /// <summary>
        /// Converts the specified span representation of a date to its DateOnly equivalent using the specified format, culture-specific format information, and style.
        /// The format of the string representation must match the specified format exactly. The method returns a value that indicates whether the conversion succeeded.
        /// </summary>
        /// <param name="s">A span containing the characters representing a date to convert.</param>
        /// <param name="format">The required format of s.</param>
        /// <param name="provider">An object that supplies culture-specific formatting information about s.</param>
        /// <param name="style">A bitwise combination of one or more enumeration values that indicate the permitted format of s.</param>
        /// <param name="result">When this method returns, contains the DateOnly value equivalent to the date contained in s, if the conversion succeeded, or MinValue if the conversion failed. The conversion fails if the s is empty string, or does not contain a date that correspond to the pattern specified in format. This parameter is passed uninitialized.</param>
        /// <returns>true if s was converted successfully; otherwise, false.</returns>
        public static bool TryParseExact([NotNullWhen(true)] string? s, [NotNullWhen(true)] string? format, IFormatProvider? provider, DateTimeStyles style, out DateOnly result)
        {
            if (s == null || format == null)
            {
                result = default;
                return false;
            }

            return TryParseExact(s.AsSpan(), format.AsSpan(), provider, style, out result);
        }

        /// <summary>
        /// Converts the specified string of a date to its DateOnly equivalent and returns a value that indicates whether the conversion succeeded.
        /// </summary>
        /// <param name="s">The string containing date to parse.</param>
        /// <param name="formats">An array of allowable formats of s.</param>
        /// <param name="result">When this method returns, contains the DateOnly value equivalent to the date contained in s, if the conversion succeeded, or MinValue if the conversion failed. The conversion fails if the s parameter is Empty, or does not contain a valid string representation of a date. This parameter is passed uninitialized.</param>
        /// <returns>true if the s parameter was converted successfully; otherwise, false.</returns>
        public static bool TryParseExact([NotNullWhen(true)] string? s, [NotNullWhen(true)] string?[]? formats, out DateOnly result) => TryParseExact(s, formats, null, DateTimeStyles.None, out result);

        /// <summary>
        /// Converts the specified string of a date to its DateOnly equivalent and returns a value that indicates whether the conversion succeeded.
        /// </summary>
        /// <param name="s">The string containing the date to parse.</param>
        /// <param name="formats">An array of allowable formats of s.</param>
        /// <param name="provider">An object that supplies culture-specific formatting information about s.</param>
        /// <param name="style">A bitwise combination of enumeration values that defines how to interpret the parsed date. A typical value to specify is None.</param>
        /// <param name="result">When this method returns, contains the DateOnly value equivalent to the date contained in s, if the conversion succeeded, or MinValue if the conversion failed. The conversion fails if the s parameter is Empty, or does not contain a valid string representation of a date. This parameter is passed uninitialized.</param>
        /// <returns>true if the s parameter was converted successfully; otherwise, false.</returns>
        public static bool TryParseExact([NotNullWhen(true)] string? s, [NotNullWhen(true)] string?[]? formats, IFormatProvider? provider, DateTimeStyles style, out DateOnly result)
        {
            if (s == null)
            {
                result = default;
                return false;
            }

            return TryParseExact(s.AsSpan(), formats, provider, style, out result);
        }

        private static void ThrowOnError(ParseFailureKind result, ReadOnlySpan<char> s)
        {
            Debug.Assert(result != ParseFailureKind.None);
            switch (result)
            {
                case ParseFailureKind.FormatWithParameter: throw new ArgumentException(SR.Argument_InvalidDateStyles, "style");
                case ParseFailureKind.FormatWithOriginalDateTime: throw new FormatException(SR.Format(SR.Format_BadDateOnly, s.ToString()));
                case ParseFailureKind.FormatWithFormatSpecifier: throw new FormatException(SR.Argument_BadFormatSpecifier);
                default:
                    Debug.Assert(result == ParseFailureKind.WrongParts);
                    throw new FormatException(SR.Format(SR.Format_DateTimeOnlyContainsNoneDateParts, s.ToString(), nameof(DateOnly)));
            }
        }

        /// <summary>
        /// Converts the value of the current DateOnly object to its equivalent long date string representation.
        /// </summary>
        /// <returns>A string that contains the long date string representation of the current DateOnly object.</returns>
        public string ToLongDateString() => ToString("D");

        /// <summary>
        /// Converts the value of the current DateOnly object to its equivalent short date string representation.
        /// </summary>
        /// <returns>A string that contains the short date string representation of the current DateOnly object.</returns>
        public string ToShortDateString() => ToString();

        /// <summary>
        /// Converts the value of the current DateOnly object to its equivalent string representation using the formatting conventions of the current culture.
        /// The DateOnly object will be formatted in short form.
        /// </summary>
        /// <returns>A string that contains the short date string representation of the current DateOnly object.</returns>
        public override string ToString() => ToString("d");

        /// <summary>
        /// Converts the value of the current DateOnly object to its equivalent string representation using the specified format and the formatting conventions of the current culture.
        /// </summary>
        /// <param name="format">A standard or custom date format string.</param>
        /// <returns>A string representation of value of the current DateOnly object as specified by format.</returns>
        public string ToString(string? format) => ToString(format, null);

        /// <summary>
        /// Converts the value of the current DateOnly object to its equivalent string representation using the specified culture-specific format information.
        /// </summary>
        /// <param name="provider">An object that supplies culture-specific formatting information.</param>
        /// <returns>A string representation of value of the current DateOnly object as specified by provider.</returns>
        public string ToString(IFormatProvider? provider) => ToString("d", provider);

        /// <summary>
        /// Converts the value of the current DateOnly object to its equivalent string representation using the specified culture-specific format information.
        /// </summary>
        /// <param name="format">A standard or custom date format string.</param>
        /// <param name="provider">An object that supplies culture-specific formatting information.</param>
        /// <returns>A string representation of value of the current DateOnly object as specified by format and provider.</returns>
        public string ToString(string? format, IFormatProvider? provider)
        {
            if (format == null || format.Length == 0)
            {
                format = "d";
            }

            if (format.Length == 1)
            {
                switch (format[0])
                {
                    case 'o':
                    case 'O':
                        return string.Create(10, this, (destination, value) =>
                        {
                            bool b = DateTimeFormat.TryFormatDateOnlyO(value.Year, value.Month, value.Day, destination);
                            Debug.Assert(b);
                        });

                    case 'r':
                    case 'R':
                        return string.Create(16, this, (destination, value) =>
                        {
                            bool b = DateTimeFormat.TryFormatDateOnlyR(value.DayOfWeek, value.Year, value.Month, value.Day, destination);
                            Debug.Assert(b);
                        });

                    case 'm':
                    case 'M':
                    case 'd':
                    case 'D':
                    case 'y':
                    case 'Y':
                        return DateTimeFormat.Format(GetEquivalentDateTime(), format, provider);

                    default:
                        throw new FormatException(SR.Format_InvalidString);
                }
            }

            DateTimeFormat.IsValidCustomDateFormat(format.AsSpan(), throwOnError: true);
            return DateTimeFormat.Format(GetEquivalentDateTime(), format, provider);
        }

        /// <summary>
        /// Tries to format the value of the current DateOnly instance into the provided span of characters.
        /// </summary>
        /// <param name="destination">When this method returns, this instance's value formatted as a span of characters.</param>
        /// <param name="charsWritten">When this method returns, the number of characters that were written in destination.</param>
        /// <param name="format">A span containing the characters that represent a standard or custom format string that defines the acceptable format for destination.</param>
        /// <param name="provider">An optional object that supplies culture-specific formatting information for destination.</param>
        /// <returns>true if the formatting was successful; otherwise, false.</returns>
        public bool TryFormat(Span<char> destination, out int charsWritten, ReadOnlySpan<char> format = default(ReadOnlySpan<char>), IFormatProvider? provider = null)
        {
            if (format.Length == 0)
            {
                format = "d";
            }

            if (format.Length == 1)
            {
                switch (format[0])
                {
                    case 'o':
                    case 'O':
                        if (!DateTimeFormat.TryFormatDateOnlyO(Year, Month, Day, destination))
                        {
                            charsWritten = 0;
                            return false;
                        }
                        charsWritten = 10;
                        return true;

                    case 'r':
                    case 'R':

                        if (!DateTimeFormat.TryFormatDateOnlyR(DayOfWeek, Year, Month, Day, destination))
                        {
                            charsWritten = 0;
                            return false;
                        }
                        charsWritten = 16;
                        return true;

                    case 'm':
                    case 'M':
                    case 'd':
                    case 'D':
                    case 'y':
                    case 'Y':
                        return DateTimeFormat.TryFormat(GetEquivalentDateTime(), destination, out charsWritten, format, provider);

                    default:
                        throw new FormatException(SR.Argument_BadFormatSpecifier);
                }
            }

            if (!DateTimeFormat.IsValidCustomDateFormat(format, throwOnError: false))
            {
                throw new FormatException(SR.Format(SR.Format_DateTimeOnlyContainsNoneDateParts, format.ToString(), nameof(DateOnly)));
            }

            return DateTimeFormat.TryFormat(GetEquivalentDateTime(), destination, out charsWritten, format, provider);
        }

<<<<<<< HEAD
#if FEATURE_GENERIC_MATH
        //
        // IComparisonOperators
        //

        [RequiresPreviewFeatures(Number.PreviewFeatureMessage, Url = Number.PreviewFeatureUrl)]
        static bool IComparisonOperators<DateOnly, DateOnly>.operator <(DateOnly left, DateOnly right)
            => left < right;

        [RequiresPreviewFeatures(Number.PreviewFeatureMessage, Url = Number.PreviewFeatureUrl)]
        static bool IComparisonOperators<DateOnly, DateOnly>.operator <=(DateOnly left, DateOnly right)
            => left <= right;

        [RequiresPreviewFeatures(Number.PreviewFeatureMessage, Url = Number.PreviewFeatureUrl)]
        static bool IComparisonOperators<DateOnly, DateOnly>.operator >(DateOnly left, DateOnly right)
            => left > right;

        [RequiresPreviewFeatures(Number.PreviewFeatureMessage, Url = Number.PreviewFeatureUrl)]
        static bool IComparisonOperators<DateOnly, DateOnly>.operator >=(DateOnly left, DateOnly right)
            => left >= right;

        //
        // IEqualityOperators
        //

        [RequiresPreviewFeatures(Number.PreviewFeatureMessage, Url = Number.PreviewFeatureUrl)]
        static bool IEqualityOperators<DateOnly, DateOnly>.operator ==(DateOnly left, DateOnly right)
            => left == right;

        [RequiresPreviewFeatures(Number.PreviewFeatureMessage, Url = Number.PreviewFeatureUrl)]
        static bool IEqualityOperators<DateOnly, DateOnly>.operator !=(DateOnly left, DateOnly right)
            => left != right;

        //
        // IMinMaxValue
        //

        [RequiresPreviewFeatures(Number.PreviewFeatureMessage, Url = Number.PreviewFeatureUrl)]
        static DateOnly IMinMaxValue<DateOnly>.MinValue => MinValue;

        [RequiresPreviewFeatures(Number.PreviewFeatureMessage, Url = Number.PreviewFeatureUrl)]
        static DateOnly IMinMaxValue<DateOnly>.MaxValue => MaxValue;

=======
>>>>>>> eb51b02b
        //
        // IParseable
        //

<<<<<<< HEAD
        [RequiresPreviewFeatures(Number.PreviewFeatureMessage, Url = Number.PreviewFeatureUrl)]
        static DateOnly IParseable<DateOnly>.Parse(string s, IFormatProvider? provider)
            => Parse(s, provider, DateTimeStyles.None);

        [RequiresPreviewFeatures(Number.PreviewFeatureMessage, Url = Number.PreviewFeatureUrl)]
        static bool IParseable<DateOnly>.TryParse([NotNullWhen(true)] string? s, IFormatProvider? provider, out DateOnly result)
            => TryParse(s, provider, DateTimeStyles.None, out result);
=======
        /// <inheritdoc cref="IParseable{TSelf}.Parse(string, IFormatProvider?)" />
        public static DateOnly Parse(string s, IFormatProvider? provider) => Parse(s, provider, DateTimeStyles.None);

        /// <inheritdoc cref="IParseable{TSelf}.TryParse(string?, IFormatProvider?, out TSelf)" />
        public static bool TryParse([NotNullWhen(true)] string? s, IFormatProvider? provider, out DateOnly result) => TryParse(s, provider, DateTimeStyles.None, out result);
>>>>>>> eb51b02b

        //
        // ISpanParseable
        //

<<<<<<< HEAD
        [RequiresPreviewFeatures(Number.PreviewFeatureMessage, Url = Number.PreviewFeatureUrl)]
        static DateOnly ISpanParseable<DateOnly>.Parse(ReadOnlySpan<char> s, IFormatProvider? provider)
            => Parse(s, provider, DateTimeStyles.None);

        [RequiresPreviewFeatures(Number.PreviewFeatureMessage, Url = Number.PreviewFeatureUrl)]
        static bool ISpanParseable<DateOnly>.TryParse(ReadOnlySpan<char> s, IFormatProvider? provider, out DateOnly result)
            => TryParse(s, provider, DateTimeStyles.None, out result);
#endif // FEATURE_GENERIC_MATH
=======
        /// <inheritdoc cref="ISpanParseable{TSelf}.Parse(ReadOnlySpan{char}, IFormatProvider?)" />
        public static DateOnly Parse(ReadOnlySpan<char> s, IFormatProvider? provider) => Parse(s, provider, DateTimeStyles.None);

        /// <inheritdoc cref="ISpanParseable{TSelf}.TryParse(ReadOnlySpan{char}, IFormatProvider?, out TSelf)" />
        public static bool TryParse(ReadOnlySpan<char> s, IFormatProvider? provider, out DateOnly result) => TryParse(s, provider, DateTimeStyles.None, out result);
>>>>>>> eb51b02b
    }
}<|MERGE_RESOLUTION|>--- conflicted
+++ resolved
@@ -833,91 +833,24 @@
             return DateTimeFormat.TryFormat(GetEquivalentDateTime(), destination, out charsWritten, format, provider);
         }
 
-<<<<<<< HEAD
-#if FEATURE_GENERIC_MATH
-        //
-        // IComparisonOperators
-        //
-
-        [RequiresPreviewFeatures(Number.PreviewFeatureMessage, Url = Number.PreviewFeatureUrl)]
-        static bool IComparisonOperators<DateOnly, DateOnly>.operator <(DateOnly left, DateOnly right)
-            => left < right;
-
-        [RequiresPreviewFeatures(Number.PreviewFeatureMessage, Url = Number.PreviewFeatureUrl)]
-        static bool IComparisonOperators<DateOnly, DateOnly>.operator <=(DateOnly left, DateOnly right)
-            => left <= right;
-
-        [RequiresPreviewFeatures(Number.PreviewFeatureMessage, Url = Number.PreviewFeatureUrl)]
-        static bool IComparisonOperators<DateOnly, DateOnly>.operator >(DateOnly left, DateOnly right)
-            => left > right;
-
-        [RequiresPreviewFeatures(Number.PreviewFeatureMessage, Url = Number.PreviewFeatureUrl)]
-        static bool IComparisonOperators<DateOnly, DateOnly>.operator >=(DateOnly left, DateOnly right)
-            => left >= right;
-
-        //
-        // IEqualityOperators
-        //
-
-        [RequiresPreviewFeatures(Number.PreviewFeatureMessage, Url = Number.PreviewFeatureUrl)]
-        static bool IEqualityOperators<DateOnly, DateOnly>.operator ==(DateOnly left, DateOnly right)
-            => left == right;
-
-        [RequiresPreviewFeatures(Number.PreviewFeatureMessage, Url = Number.PreviewFeatureUrl)]
-        static bool IEqualityOperators<DateOnly, DateOnly>.operator !=(DateOnly left, DateOnly right)
-            => left != right;
-
-        //
-        // IMinMaxValue
-        //
-
-        [RequiresPreviewFeatures(Number.PreviewFeatureMessage, Url = Number.PreviewFeatureUrl)]
-        static DateOnly IMinMaxValue<DateOnly>.MinValue => MinValue;
-
-        [RequiresPreviewFeatures(Number.PreviewFeatureMessage, Url = Number.PreviewFeatureUrl)]
-        static DateOnly IMinMaxValue<DateOnly>.MaxValue => MaxValue;
-
-=======
->>>>>>> eb51b02b
         //
         // IParseable
         //
 
-<<<<<<< HEAD
-        [RequiresPreviewFeatures(Number.PreviewFeatureMessage, Url = Number.PreviewFeatureUrl)]
-        static DateOnly IParseable<DateOnly>.Parse(string s, IFormatProvider? provider)
-            => Parse(s, provider, DateTimeStyles.None);
-
-        [RequiresPreviewFeatures(Number.PreviewFeatureMessage, Url = Number.PreviewFeatureUrl)]
-        static bool IParseable<DateOnly>.TryParse([NotNullWhen(true)] string? s, IFormatProvider? provider, out DateOnly result)
-            => TryParse(s, provider, DateTimeStyles.None, out result);
-=======
         /// <inheritdoc cref="IParseable{TSelf}.Parse(string, IFormatProvider?)" />
         public static DateOnly Parse(string s, IFormatProvider? provider) => Parse(s, provider, DateTimeStyles.None);
 
         /// <inheritdoc cref="IParseable{TSelf}.TryParse(string?, IFormatProvider?, out TSelf)" />
         public static bool TryParse([NotNullWhen(true)] string? s, IFormatProvider? provider, out DateOnly result) => TryParse(s, provider, DateTimeStyles.None, out result);
->>>>>>> eb51b02b
 
         //
         // ISpanParseable
         //
 
-<<<<<<< HEAD
-        [RequiresPreviewFeatures(Number.PreviewFeatureMessage, Url = Number.PreviewFeatureUrl)]
-        static DateOnly ISpanParseable<DateOnly>.Parse(ReadOnlySpan<char> s, IFormatProvider? provider)
-            => Parse(s, provider, DateTimeStyles.None);
-
-        [RequiresPreviewFeatures(Number.PreviewFeatureMessage, Url = Number.PreviewFeatureUrl)]
-        static bool ISpanParseable<DateOnly>.TryParse(ReadOnlySpan<char> s, IFormatProvider? provider, out DateOnly result)
-            => TryParse(s, provider, DateTimeStyles.None, out result);
-#endif // FEATURE_GENERIC_MATH
-=======
         /// <inheritdoc cref="ISpanParseable{TSelf}.Parse(ReadOnlySpan{char}, IFormatProvider?)" />
         public static DateOnly Parse(ReadOnlySpan<char> s, IFormatProvider? provider) => Parse(s, provider, DateTimeStyles.None);
 
         /// <inheritdoc cref="ISpanParseable{TSelf}.TryParse(ReadOnlySpan{char}, IFormatProvider?, out TSelf)" />
         public static bool TryParse(ReadOnlySpan<char> s, IFormatProvider? provider, out DateOnly result) => TryParse(s, provider, DateTimeStyles.None, out result);
->>>>>>> eb51b02b
     }
 }