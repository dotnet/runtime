--- conflicted
+++ resolved
@@ -24,11 +24,8 @@
           IBinaryInteger<uint>,
           IMinMaxValue<uint>,
           IUnsignedNumber<uint>,
-<<<<<<< HEAD
+          IUtf8SpanFormattable,
           IBinaryIntegerParseAndFormatInfo<uint>
-=======
-          IUtf8SpanFormattable
->>>>>>> ed09ae53
     {
         private readonly uint m_value; // Do not rename (binary serialization)
 
@@ -128,21 +125,13 @@
             return Number.TryFormatUInt32(m_value, format, provider, destination, out charsWritten);
         }
 
-<<<<<<< HEAD
-        public static uint Parse(string s) => Parse(s, NumberStyles.Integer, provider: null);
-=======
         /// <inheritdoc/>
         bool IUtf8SpanFormattable.TryFormat(Span<byte> utf8Destination, out int bytesWritten, ReadOnlySpan<char> format, IFormatProvider? provider)
         {
             return Number.TryFormatUInt32(m_value, format, provider, utf8Destination, out bytesWritten);
         }
 
-        public static uint Parse(string s)
-        {
-            if (s == null) ThrowHelper.ThrowArgumentNullException(ExceptionArgument.s);
-            return Number.ParseUInt32(s, NumberStyles.Integer, NumberFormatInfo.CurrentInfo);
-        }
->>>>>>> ed09ae53
+        public static uint Parse(string s) => Parse(s, NumberStyles.Integer, provider: null);
 
         public static uint Parse(string s, NumberStyles style) => Parse(s, style, provider: null);
 
