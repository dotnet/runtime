--- conflicted
+++ resolved
@@ -277,59 +277,23 @@
         // IAdditionOperators
         //
 
-<<<<<<< HEAD
-        [RequiresPreviewFeatures(Number.PreviewFeatureMessage, Url = Number.PreviewFeatureUrl)]
-        static uint IAdditionOperators<uint, uint, uint>.operator +(uint left, uint right)
-            => left + right;
-
-        // [RequiresPreviewFeatures(Number.PreviewFeatureMessage, Url = Number.PreviewFeatureUrl)]
-        // static checked uint IAdditionOperators<uint, uint, uint>.operator +(uint left, uint right)
-        //     => checked(left + right);
-=======
         /// <inheritdoc cref="IAdditionOperators{TSelf, TOther, TResult}.op_Addition(TSelf, TOther)" />
         static uint IAdditionOperators<uint, uint, uint>.operator +(uint left, uint right) => left + right;
 
         // /// <inheritdoc cref="IAdditionOperators{TSelf, TOther, TResult}.op_Addition(TSelf, TOther)" />
         // static uint IAdditionOperators<uint, uint, uint>.operator checked +(uint left, uint right) => checked(left + right);
->>>>>>> eb51b02b
 
         //
         // IAdditiveIdentity
         //
 
-<<<<<<< HEAD
-        [RequiresPreviewFeatures(Number.PreviewFeatureMessage, Url = Number.PreviewFeatureUrl)]
-        static uint IAdditiveIdentity<uint, uint>.AdditiveIdentity => 0;
-=======
         /// <inheritdoc cref="IAdditiveIdentity{TSelf, TResult}.AdditiveIdentity" />
         static uint IAdditiveIdentity<uint, uint>.AdditiveIdentity => AdditiveIdentity;
->>>>>>> eb51b02b
 
         //
         // IBinaryInteger
         //
 
-<<<<<<< HEAD
-        [RequiresPreviewFeatures(Number.PreviewFeatureMessage, Url = Number.PreviewFeatureUrl)]
-        static uint IBinaryInteger<uint>.LeadingZeroCount(uint value)
-            => (uint)BitOperations.LeadingZeroCount(value);
-
-        [RequiresPreviewFeatures(Number.PreviewFeatureMessage, Url = Number.PreviewFeatureUrl)]
-        static uint IBinaryInteger<uint>.PopCount(uint value)
-            => (uint)BitOperations.PopCount(value);
-
-        [RequiresPreviewFeatures(Number.PreviewFeatureMessage, Url = Number.PreviewFeatureUrl)]
-        static uint IBinaryInteger<uint>.RotateLeft(uint value, int rotateAmount)
-            => BitOperations.RotateLeft(value, rotateAmount);
-
-        [RequiresPreviewFeatures(Number.PreviewFeatureMessage, Url = Number.PreviewFeatureUrl)]
-        static uint IBinaryInteger<uint>.RotateRight(uint value, int rotateAmount)
-            => BitOperations.RotateRight(value, rotateAmount);
-
-        [RequiresPreviewFeatures(Number.PreviewFeatureMessage, Url = Number.PreviewFeatureUrl)]
-        static uint IBinaryInteger<uint>.TrailingZeroCount(uint value)
-            => (uint)BitOperations.TrailingZeroCount(value);
-=======
         /// <inheritdoc cref="IBinaryInteger{TSelf}.LeadingZeroCount(TSelf)" />
         public static uint LeadingZeroCount(uint value) => (uint)BitOperations.LeadingZeroCount(value);
 
@@ -344,49 +308,21 @@
 
         /// <inheritdoc cref="IBinaryInteger{TSelf}.TrailingZeroCount(TSelf)" />
         public static uint TrailingZeroCount(uint value) => (uint)BitOperations.TrailingZeroCount(value);
->>>>>>> eb51b02b
 
         //
         // IBinaryNumber
         //
 
-<<<<<<< HEAD
-        [RequiresPreviewFeatures(Number.PreviewFeatureMessage, Url = Number.PreviewFeatureUrl)]
-        static bool IBinaryNumber<uint>.IsPow2(uint value)
-            => BitOperations.IsPow2(value);
-
-        [RequiresPreviewFeatures(Number.PreviewFeatureMessage, Url = Number.PreviewFeatureUrl)]
-        static uint IBinaryNumber<uint>.Log2(uint value)
-            => (uint)BitOperations.Log2(value);
-=======
         /// <inheritdoc cref="IBinaryNumber{TSelf}.IsPow2(TSelf)" />
         public static bool IsPow2(uint value) => BitOperations.IsPow2(value);
 
         /// <inheritdoc cref="IBinaryNumber{TSelf}.Log2(TSelf)" />
         public static uint Log2(uint value) => (uint)BitOperations.Log2(value);
->>>>>>> eb51b02b
 
         //
         // IBitwiseOperators
         //
 
-<<<<<<< HEAD
-        [RequiresPreviewFeatures(Number.PreviewFeatureMessage, Url = Number.PreviewFeatureUrl)]
-        static uint IBitwiseOperators<uint, uint, uint>.operator &(uint left, uint right)
-            => left & right;
-
-        [RequiresPreviewFeatures(Number.PreviewFeatureMessage, Url = Number.PreviewFeatureUrl)]
-        static uint IBitwiseOperators<uint, uint, uint>.operator |(uint left, uint right)
-            => left | right;
-
-        [RequiresPreviewFeatures(Number.PreviewFeatureMessage, Url = Number.PreviewFeatureUrl)]
-        static uint IBitwiseOperators<uint, uint, uint>.operator ^(uint left, uint right)
-            => left ^ right;
-
-        [RequiresPreviewFeatures(Number.PreviewFeatureMessage, Url = Number.PreviewFeatureUrl)]
-        static uint IBitwiseOperators<uint, uint, uint>.operator ~(uint value)
-            => ~value;
-=======
         /// <inheritdoc cref="IBitwiseOperators{TSelf, TOther, TResult}.op_BitwiseAnd(TSelf, TOther)" />
         static uint IBitwiseOperators<uint, uint, uint>.operator &(uint left, uint right) => left & right;
 
@@ -398,29 +334,11 @@
 
         /// <inheritdoc cref="IBitwiseOperators{TSelf, TOther, TResult}.op_OnesComplement(TSelf)" />
         static uint IBitwiseOperators<uint, uint, uint>.operator ~(uint value) => ~value;
->>>>>>> eb51b02b
 
         //
         // IComparisonOperators
         //
 
-<<<<<<< HEAD
-        [RequiresPreviewFeatures(Number.PreviewFeatureMessage, Url = Number.PreviewFeatureUrl)]
-        static bool IComparisonOperators<uint, uint>.operator <(uint left, uint right)
-            => left < right;
-
-        [RequiresPreviewFeatures(Number.PreviewFeatureMessage, Url = Number.PreviewFeatureUrl)]
-        static bool IComparisonOperators<uint, uint>.operator <=(uint left, uint right)
-            => left <= right;
-
-        [RequiresPreviewFeatures(Number.PreviewFeatureMessage, Url = Number.PreviewFeatureUrl)]
-        static bool IComparisonOperators<uint, uint>.operator >(uint left, uint right)
-            => left > right;
-
-        [RequiresPreviewFeatures(Number.PreviewFeatureMessage, Url = Number.PreviewFeatureUrl)]
-        static bool IComparisonOperators<uint, uint>.operator >=(uint left, uint right)
-            => left >= right;
-=======
         /// <inheritdoc cref="IComparisonOperators{TSelf, TOther}.op_LessThan(TSelf, TOther)" />
         static bool IComparisonOperators<uint, uint>.operator <(uint left, uint right) => left < right;
 
@@ -432,175 +350,85 @@
 
         /// <inheritdoc cref="IComparisonOperators{TSelf, TOther}.op_GreaterThanOrEqual(TSelf, TOther)" />
         static bool IComparisonOperators<uint, uint>.operator >=(uint left, uint right) => left >= right;
->>>>>>> eb51b02b
 
         //
         // IDecrementOperators
         //
 
-<<<<<<< HEAD
-        [RequiresPreviewFeatures(Number.PreviewFeatureMessage, Url = Number.PreviewFeatureUrl)]
-        static uint IDecrementOperators<uint>.operator --(uint value)
-            => --value;
-
-        // [RequiresPreviewFeatures(Number.PreviewFeatureMessage, Url = Number.PreviewFeatureUrl)]
-        // static checked uint IDecrementOperators<uint>.operator --(uint value)
-        //     => checked(--value);
-=======
         /// <inheritdoc cref="IDecrementOperators{TSelf}.op_Decrement(TSelf)" />
         static uint IDecrementOperators<uint>.operator --(uint value) => --value;
 
         // /// <inheritdoc cref="IDecrementOperators{TSelf}.op_Decrement(TSelf)" />
         // static uint IDecrementOperators<uint>.operator checked --(uint value) => checked(--value);
->>>>>>> eb51b02b
 
         //
         // IDivisionOperators
         //
 
-<<<<<<< HEAD
-        [RequiresPreviewFeatures(Number.PreviewFeatureMessage, Url = Number.PreviewFeatureUrl)]
-        static uint IDivisionOperators<uint, uint, uint>.operator /(uint left, uint right)
-            => left / right;
-
-        // [RequiresPreviewFeatures(Number.PreviewFeatureMessage, Url = Number.PreviewFeatureUrl)]
-        // static checked uint IDivisionOperators<uint, uint, uint>.operator /(uint left, uint right)
-        //     => checked(left / right);
-=======
         /// <inheritdoc cref="IDivisionOperators{TSelf, TOther, TResult}.op_Division(TSelf, TOther)" />
         static uint IDivisionOperators<uint, uint, uint>.operator /(uint left, uint right) => left / right;
 
         // /// <inheritdoc cref="IDivisionOperators{TSelf, TOther, TResult}.op_CheckedDivision(TSelf, TOther)" />
         // static uint IDivisionOperators<uint, uint, uint>.operator checked /(uint left, uint right) => checked(left / right);
->>>>>>> eb51b02b
 
         //
         // IEqualityOperators
         //
 
-<<<<<<< HEAD
-        [RequiresPreviewFeatures(Number.PreviewFeatureMessage, Url = Number.PreviewFeatureUrl)]
-        static bool IEqualityOperators<uint, uint>.operator ==(uint left, uint right)
-            => left == right;
-
-        [RequiresPreviewFeatures(Number.PreviewFeatureMessage, Url = Number.PreviewFeatureUrl)]
-        static bool IEqualityOperators<uint, uint>.operator !=(uint left, uint right)
-            => left != right;
-=======
         /// <inheritdoc cref="IEqualityOperators{TSelf, TOther}.op_Equality(TSelf, TOther)" />
         static bool IEqualityOperators<uint, uint>.operator ==(uint left, uint right) => left == right;
 
         /// <inheritdoc cref="IEqualityOperators{TSelf, TOther}.op_Inequality(TSelf, TOther)" />
         static bool IEqualityOperators<uint, uint>.operator !=(uint left, uint right) => left != right;
->>>>>>> eb51b02b
 
         //
         // IIncrementOperators
         //
 
-<<<<<<< HEAD
-        [RequiresPreviewFeatures(Number.PreviewFeatureMessage, Url = Number.PreviewFeatureUrl)]
-        static uint IIncrementOperators<uint>.operator ++(uint value)
-            => ++value;
-
-        // [RequiresPreviewFeatures(Number.PreviewFeatureMessage, Url = Number.PreviewFeatureUrl)]
-        // static checked uint IIncrementOperators<uint>.operator ++(uint value)
-        //     => checked(++value);
-=======
         /// <inheritdoc cref="IIncrementOperators{TSelf}.op_Increment(TSelf)" />
         static uint IIncrementOperators<uint>.operator ++(uint value) => ++value;
 
         // /// <inheritdoc cref="IIncrementOperators{TSelf}.op_CheckedIncrement(TSelf)" />
         // static uint IIncrementOperators<uint>.operator checked ++(uint value) => checked(++value);
->>>>>>> eb51b02b
 
         //
         // IMinMaxValue
         //
 
-<<<<<<< HEAD
-        [RequiresPreviewFeatures(Number.PreviewFeatureMessage, Url = Number.PreviewFeatureUrl)]
-        static uint IMinMaxValue<uint>.MinValue => MinValue;
-
-        [RequiresPreviewFeatures(Number.PreviewFeatureMessage, Url = Number.PreviewFeatureUrl)]
-=======
         /// <inheritdoc cref="IMinMaxValue{TSelf}.MinValue" />
         static uint IMinMaxValue<uint>.MinValue => MinValue;
 
         /// <inheritdoc cref="IMinMaxValue{TSelf}.MaxValue" />
->>>>>>> eb51b02b
         static uint IMinMaxValue<uint>.MaxValue => MaxValue;
 
         //
         // IModulusOperators
         //
 
-<<<<<<< HEAD
-        [RequiresPreviewFeatures(Number.PreviewFeatureMessage, Url = Number.PreviewFeatureUrl)]
-        static uint IModulusOperators<uint, uint, uint>.operator %(uint left, uint right)
-            => left % right;
-
-        // [RequiresPreviewFeatures(Number.PreviewFeatureMessage, Url = Number.PreviewFeatureUrl)]
-        // static checked uint IModulusOperators<uint, uint, uint>.operator %(uint left, uint right)
-        //     => checked(left % right);
-=======
         /// <inheritdoc cref="IModulusOperators{TSelf, TOther, TResult}.op_Modulus(TSelf, TOther)" />
         static uint IModulusOperators<uint, uint, uint>.operator %(uint left, uint right) => left % right;
->>>>>>> eb51b02b
 
         //
         // IMultiplicativeIdentity
         //
 
-<<<<<<< HEAD
-        [RequiresPreviewFeatures(Number.PreviewFeatureMessage, Url = Number.PreviewFeatureUrl)]
-        static uint IMultiplicativeIdentity<uint, uint>.MultiplicativeIdentity => 1;
-=======
         /// <inheritdoc cref="IMultiplicativeIdentity{TSelf, TResult}.MultiplicativeIdentity" />
         static uint IMultiplicativeIdentity<uint, uint>.MultiplicativeIdentity => MultiplicativeIdentity;
->>>>>>> eb51b02b
 
         //
         // IMultiplyOperators
         //
 
-<<<<<<< HEAD
-        [RequiresPreviewFeatures(Number.PreviewFeatureMessage, Url = Number.PreviewFeatureUrl)]
-        static uint IMultiplyOperators<uint, uint, uint>.operator *(uint left, uint right)
-            => left * right;
-
-        // [RequiresPreviewFeatures(Number.PreviewFeatureMessage, Url = Number.PreviewFeatureUrl)]
-        // static checked uint IMultiplyOperators<uint, uint, uint>.operator *(uint left, uint right)
-        //     => checked(left * right);
-=======
         /// <inheritdoc cref="IMultiplyOperators{TSelf, TOther, TResult}.op_Multiply(TSelf, TOther)" />
         static uint IMultiplyOperators<uint, uint, uint>.operator *(uint left, uint right) => left * right;
 
         // /// <inheritdoc cref="IMultiplyOperators{TSelf, TOther, TResult}.op_CheckedMultiply(TSelf, TOther)" />
         // static uint IMultiplyOperators<uint, uint, uint>.operator checked *(uint left, uint right) => checked(left * right);
->>>>>>> eb51b02b
 
         //
         // INumber
         //
 
-<<<<<<< HEAD
-        [RequiresPreviewFeatures(Number.PreviewFeatureMessage, Url = Number.PreviewFeatureUrl)]
-        static uint INumber<uint>.One => 1;
-
-        [RequiresPreviewFeatures(Number.PreviewFeatureMessage, Url = Number.PreviewFeatureUrl)]
-        static uint INumber<uint>.Zero => 0;
-
-        [RequiresPreviewFeatures(Number.PreviewFeatureMessage, Url = Number.PreviewFeatureUrl)]
-        static uint INumber<uint>.Abs(uint value)
-            => value;
-
-        [RequiresPreviewFeatures(Number.PreviewFeatureMessage, Url = Number.PreviewFeatureUrl)]
-        static uint INumber<uint>.Clamp(uint value, uint min, uint max)
-            => Math.Clamp(value, min, max);
-
-        [RequiresPreviewFeatures(Number.PreviewFeatureMessage, Url = Number.PreviewFeatureUrl)]
-=======
         /// <inheritdoc cref="INumber{TSelf}.One" />
         static uint INumber<uint>.One => One;
 
@@ -614,7 +442,6 @@
         public static uint Clamp(uint value, uint min, uint max) => Math.Clamp(value, min, max);
 
         /// <inheritdoc cref="INumber{TSelf}.Create{TOther}(TOther)" />
->>>>>>> eb51b02b
         [MethodImpl(MethodImplOptions.AggressiveInlining)]
         public static uint Create<TOther>(TOther value)
             where TOther : INumber<TOther>
@@ -682,11 +509,7 @@
             }
         }
 
-<<<<<<< HEAD
-        [RequiresPreviewFeatures(Number.PreviewFeatureMessage, Url = Number.PreviewFeatureUrl)]
-=======
         /// <inheritdoc cref="INumber{TSelf}.CreateSaturating{TOther}(TOther)" />
->>>>>>> eb51b02b
         [MethodImpl(MethodImplOptions.AggressiveInlining)]
         public static uint CreateSaturating<TOther>(TOther value)
             where TOther : INumber<TOther>
@@ -769,11 +592,7 @@
             }
         }
 
-<<<<<<< HEAD
-        [RequiresPreviewFeatures(Number.PreviewFeatureMessage, Url = Number.PreviewFeatureUrl)]
-=======
         /// <inheritdoc cref="INumber{TSelf}.CreateTruncating{TOther}(TOther)" />
->>>>>>> eb51b02b
         [MethodImpl(MethodImplOptions.AggressiveInlining)]
         public static uint CreateTruncating<TOther>(TOther value)
             where TOther : INumber<TOther>
@@ -841,33 +660,6 @@
             }
         }
 
-<<<<<<< HEAD
-        [RequiresPreviewFeatures(Number.PreviewFeatureMessage, Url = Number.PreviewFeatureUrl)]
-        static (uint Quotient, uint Remainder) INumber<uint>.DivRem(uint left, uint right)
-            => Math.DivRem(left, right);
-
-        [RequiresPreviewFeatures(Number.PreviewFeatureMessage, Url = Number.PreviewFeatureUrl)]
-        static uint INumber<uint>.Max(uint x, uint y)
-            => Math.Max(x, y);
-
-        [RequiresPreviewFeatures(Number.PreviewFeatureMessage, Url = Number.PreviewFeatureUrl)]
-        static uint INumber<uint>.Min(uint x, uint y)
-            => Math.Min(x, y);
-
-        [RequiresPreviewFeatures(Number.PreviewFeatureMessage, Url = Number.PreviewFeatureUrl)]
-        static uint INumber<uint>.Parse(string s, NumberStyles style, IFormatProvider? provider)
-            => Parse(s, style, provider);
-
-        [RequiresPreviewFeatures(Number.PreviewFeatureMessage, Url = Number.PreviewFeatureUrl)]
-        static uint INumber<uint>.Parse(ReadOnlySpan<char> s, NumberStyles style, IFormatProvider? provider)
-            => Parse(s, style, provider);
-
-        [RequiresPreviewFeatures(Number.PreviewFeatureMessage, Url = Number.PreviewFeatureUrl)]
-        static uint INumber<uint>.Sign(uint value)
-            => (uint)((value == 0) ? 0 : 1);
-
-        [RequiresPreviewFeatures(Number.PreviewFeatureMessage, Url = Number.PreviewFeatureUrl)]
-=======
         /// <inheritdoc cref="INumber{TSelf}.DivRem(TSelf, TSelf)" />
         public static (uint Quotient, uint Remainder) DivRem(uint left, uint right) => Math.DivRem(left, right);
 
@@ -881,7 +673,6 @@
         public static uint Sign(uint value) => (uint)((value == 0) ? 0 : 1);
 
         /// <inheritdoc cref="INumber{TSelf}.TryCreate{TOther}(TOther, out TSelf)" />
->>>>>>> eb51b02b
         [MethodImpl(MethodImplOptions.AggressiveInlining)]
         public static bool TryCreate<TOther>(TOther value, out uint result)
             where TOther : INumber<TOther>
@@ -1044,50 +835,16 @@
             }
         }
 
-<<<<<<< HEAD
-        [RequiresPreviewFeatures(Number.PreviewFeatureMessage, Url = Number.PreviewFeatureUrl)]
-        static bool INumber<uint>.TryParse([NotNullWhen(true)] string? s, NumberStyles style, IFormatProvider? provider, out uint result)
-            => TryParse(s, style, provider, out result);
-
-        [RequiresPreviewFeatures(Number.PreviewFeatureMessage, Url = Number.PreviewFeatureUrl)]
-        static bool INumber<uint>.TryParse(ReadOnlySpan<char> s, NumberStyles style, IFormatProvider? provider, out uint result)
-            => TryParse(s, style, provider, out result);
-
-=======
->>>>>>> eb51b02b
         //
         // IParseable
         //
 
-<<<<<<< HEAD
-        [RequiresPreviewFeatures(Number.PreviewFeatureMessage, Url = Number.PreviewFeatureUrl)]
-        static uint IParseable<uint>.Parse(string s, IFormatProvider? provider)
-            => Parse(s, provider);
-
-        [RequiresPreviewFeatures(Number.PreviewFeatureMessage, Url = Number.PreviewFeatureUrl)]
-        static bool IParseable<uint>.TryParse([NotNullWhen(true)] string? s, IFormatProvider? provider, out uint result)
-            => TryParse(s, NumberStyles.Integer, provider, out result);
-=======
         public static bool TryParse([NotNullWhen(true)] string? s, IFormatProvider? provider, out uint result) => TryParse(s, NumberStyles.Integer, provider, out result);
->>>>>>> eb51b02b
 
         //
         // IShiftOperators
         //
 
-<<<<<<< HEAD
-        [RequiresPreviewFeatures(Number.PreviewFeatureMessage, Url = Number.PreviewFeatureUrl)]
-        static uint IShiftOperators<uint, uint>.operator <<(uint value, int shiftAmount)
-            => value << (int)shiftAmount;
-
-        [RequiresPreviewFeatures(Number.PreviewFeatureMessage, Url = Number.PreviewFeatureUrl)]
-        static uint IShiftOperators<uint, uint>.operator >>(uint value, int shiftAmount)
-            => value >> (int)shiftAmount;
-
-        // [RequiresPreviewFeatures(Number.PreviewFeatureMessage, Url = Number.PreviewFeatureUrl)]
-        // static uint IShiftOperators<uint, uint>.operator >>>(uint value, int shiftAmount)
-        //     => value >> (int)shiftAmount;
-=======
         /// <inheritdoc cref="IShiftOperators{TSelf, TResult}.op_LeftShift(TSelf, int)" />
         static uint IShiftOperators<uint, uint>.operator <<(uint value, int shiftAmount) => value << (int)shiftAmount;
 
@@ -1096,87 +853,45 @@
 
         // /// <inheritdoc cref="IShiftOperators{TSelf, TResult}.op_UnsignedRightShift(TSelf, int)" />
         // static uint IShiftOperators<uint, uint>.operator >>>(uint value, int shiftAmount) => value >> (int)shiftAmount;
->>>>>>> eb51b02b
 
         //
         // ISpanParseable
         //
 
-<<<<<<< HEAD
-        [RequiresPreviewFeatures(Number.PreviewFeatureMessage, Url = Number.PreviewFeatureUrl)]
-        static uint ISpanParseable<uint>.Parse(ReadOnlySpan<char> s, IFormatProvider? provider)
-            => Parse(s, NumberStyles.Integer, provider);
-
-        [RequiresPreviewFeatures(Number.PreviewFeatureMessage, Url = Number.PreviewFeatureUrl)]
-        static bool ISpanParseable<uint>.TryParse(ReadOnlySpan<char> s, IFormatProvider? provider, out uint result)
-            => TryParse(s, NumberStyles.Integer, provider, out result);
-=======
         /// <inheritdoc cref="ISpanParseable{TSelf}.Parse(ReadOnlySpan{char}, IFormatProvider?)" />
         public static uint Parse(ReadOnlySpan<char> s, IFormatProvider? provider) => Parse(s, NumberStyles.Integer, provider);
 
         /// <inheritdoc cref="ISpanParseable{TSelf}.TryParse(ReadOnlySpan{char}, IFormatProvider?, out TSelf)" />
         public static bool TryParse(ReadOnlySpan<char> s, IFormatProvider? provider, out uint result) => TryParse(s, NumberStyles.Integer, provider, out result);
->>>>>>> eb51b02b
 
         //
         // ISubtractionOperators
         //
 
-<<<<<<< HEAD
-        [RequiresPreviewFeatures(Number.PreviewFeatureMessage, Url = Number.PreviewFeatureUrl)]
-        static uint ISubtractionOperators<uint, uint, uint>.operator -(uint left, uint right)
-            => left - right;
-
-        // [RequiresPreviewFeatures(Number.PreviewFeatureMessage, Url = Number.PreviewFeatureUrl)]
-        // static checked uint ISubtractionOperators<uint, uint, uint>.operator -(uint left, uint right)
-        //     => checked(left - right);
-=======
         /// <inheritdoc cref="ISubtractionOperators{TSelf, TOther, TResult}.op_Subtraction(TSelf, TOther)" />
         static uint ISubtractionOperators<uint, uint, uint>.operator -(uint left, uint right) => left - right;
 
         // /// <inheritdoc cref="ISubtractionOperators{TSelf, TOther, TResult}.op_CheckedSubtraction(TSelf, TOther)" />
         // static uint ISubtractionOperators<uint, uint, uint>.operator checked -(uint left, uint right) => checked(left - right);
->>>>>>> eb51b02b
 
         //
         // IUnaryNegationOperators
         //
 
-<<<<<<< HEAD
-        [RequiresPreviewFeatures(Number.PreviewFeatureMessage, Url = Number.PreviewFeatureUrl)]
-        static uint IUnaryNegationOperators<uint, uint>.operator -(uint value)
-            => 0u - value;
-
-        // [RequiresPreviewFeatures(Number.PreviewFeatureMessage, Url = Number.PreviewFeatureUrl)]
-        // static checked uint IUnaryNegationOperators<uint, uint>.operator -(uint value)
-        //     => checked(0u - value);
-=======
         /// <inheritdoc cref="IUnaryNegationOperators{TSelf, TResult}.op_UnaryNegation(TSelf)" />
         static uint IUnaryNegationOperators<uint, uint>.operator -(uint value) => 0u - value;
 
         // /// <inheritdoc cref="IUnaryNegationOperators{TSelf, TResult}.op_CheckedUnaryNegation(TSelf)" />
         // static uint IUnaryNegationOperators<uint, uint>.operator checked -(uint value) => checked(0u - value);
->>>>>>> eb51b02b
 
         //
         // IUnaryPlusOperators
         //
 
-<<<<<<< HEAD
-        [RequiresPreviewFeatures(Number.PreviewFeatureMessage, Url = Number.PreviewFeatureUrl)]
-        static uint IUnaryPlusOperators<uint, uint>.operator +(uint value)
-            => +value;
-
-        // [RequiresPreviewFeatures(Number.PreviewFeatureMessage, Url = Number.PreviewFeatureUrl)]
-        // static checked uint IUnaryPlusOperators<uint, uint>.operator +(uint value)
-        //     => checked(+value);
-#endif // FEATURE_GENERIC_MATH
-=======
         /// <inheritdoc cref="IUnaryPlusOperators{TSelf, TResult}.op_UnaryPlus(TSelf)" />
         static uint IUnaryPlusOperators<uint, uint>.operator +(uint value) => +value;
 
         // /// <inheritdoc cref="IUnaryPlusOperators{TSelf, TResult}.op_CheckedUnaryPlus(TSelf)" />
         // static uint IUnaryPlusOperators<uint, uint>.operator checked +(uint value) => checked(+value);
->>>>>>> eb51b02b
     }
 }