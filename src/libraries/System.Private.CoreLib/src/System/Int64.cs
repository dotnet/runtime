--- conflicted
+++ resolved
@@ -282,59 +282,23 @@
         // IAdditionOperators
         //
 
-<<<<<<< HEAD
-        [RequiresPreviewFeatures(Number.PreviewFeatureMessage, Url = Number.PreviewFeatureUrl)]
-        static long IAdditionOperators<long, long, long>.operator +(long left, long right)
-            => left + right;
-
-        // [RequiresPreviewFeatures(Number.PreviewFeatureMessage, Url = Number.PreviewFeatureUrl)]
-        // static checked long IAdditionOperators<long, long, long>.operator +(long left, long right)
-        //     => checked(left + right);
-=======
         /// <inheritdoc cref="IAdditionOperators{TSelf, TOther, TResult}.op_Addition(TSelf, TOther)" />
         static long IAdditionOperators<long, long, long>.operator +(long left, long right) => left + right;
 
         // /// <inheritdoc cref="IAdditionOperators{TSelf, TOther, TResult}.op_Addition(TSelf, TOther)" />
         // static long IAdditionOperators<long, long, long>.operator checked +(long left, long right) => checked(left + right);
->>>>>>> eb51b02b
 
         //
         // IAdditiveIdentity
         //
 
-<<<<<<< HEAD
-        [RequiresPreviewFeatures(Number.PreviewFeatureMessage, Url = Number.PreviewFeatureUrl)]
-        static long IAdditiveIdentity<long, long>.AdditiveIdentity => 0;
-=======
         /// <inheritdoc cref="IAdditiveIdentity{TSelf, TResult}.AdditiveIdentity" />
         static long IAdditiveIdentity<long, long>.AdditiveIdentity => AdditiveIdentity;
->>>>>>> eb51b02b
 
         //
         // IBinaryInteger
         //
 
-<<<<<<< HEAD
-        [RequiresPreviewFeatures(Number.PreviewFeatureMessage, Url = Number.PreviewFeatureUrl)]
-        static long IBinaryInteger<long>.LeadingZeroCount(long value)
-            => BitOperations.LeadingZeroCount((ulong)value);
-
-        [RequiresPreviewFeatures(Number.PreviewFeatureMessage, Url = Number.PreviewFeatureUrl)]
-        static long IBinaryInteger<long>.PopCount(long value)
-            => BitOperations.PopCount((ulong)value);
-
-        [RequiresPreviewFeatures(Number.PreviewFeatureMessage, Url = Number.PreviewFeatureUrl)]
-        static long IBinaryInteger<long>.RotateLeft(long value, int rotateAmount)
-            => (long)BitOperations.RotateLeft((ulong)value, rotateAmount);
-
-        [RequiresPreviewFeatures(Number.PreviewFeatureMessage, Url = Number.PreviewFeatureUrl)]
-        static long IBinaryInteger<long>.RotateRight(long value, int rotateAmount)
-            => (long)BitOperations.RotateRight((ulong)value, rotateAmount);
-
-        [RequiresPreviewFeatures(Number.PreviewFeatureMessage, Url = Number.PreviewFeatureUrl)]
-        static long IBinaryInteger<long>.TrailingZeroCount(long value)
-            => BitOperations.TrailingZeroCount(value);
-=======
         /// <inheritdoc cref="IBinaryInteger{TSelf}.LeadingZeroCount(TSelf)" />
         public static long LeadingZeroCount(long value) => BitOperations.LeadingZeroCount((ulong)value);
 
@@ -349,26 +313,16 @@
 
         /// <inheritdoc cref="IBinaryInteger{TSelf}.TrailingZeroCount(TSelf)" />
         public static long TrailingZeroCount(long value) => BitOperations.TrailingZeroCount(value);
->>>>>>> eb51b02b
 
         //
         // IBinaryNumber
         //
 
-<<<<<<< HEAD
-        [RequiresPreviewFeatures(Number.PreviewFeatureMessage, Url = Number.PreviewFeatureUrl)]
-        static bool IBinaryNumber<long>.IsPow2(long value)
-            => BitOperations.IsPow2(value);
-
-        [RequiresPreviewFeatures(Number.PreviewFeatureMessage, Url = Number.PreviewFeatureUrl)]
-        static long IBinaryNumber<long>.Log2(long value)
-=======
         /// <inheritdoc cref="IBinaryNumber{TSelf}.IsPow2(TSelf)" />
         public static bool IsPow2(long value) => BitOperations.IsPow2(value);
 
         /// <inheritdoc cref="IBinaryNumber{TSelf}.Log2(TSelf)" />
         public static long Log2(long value)
->>>>>>> eb51b02b
         {
             if (value < 0)
             {
@@ -381,23 +335,6 @@
         // IBitwiseOperators
         //
 
-<<<<<<< HEAD
-        [RequiresPreviewFeatures(Number.PreviewFeatureMessage, Url = Number.PreviewFeatureUrl)]
-        static long IBitwiseOperators<long, long, long>.operator &(long left, long right)
-            => left & right;
-
-        [RequiresPreviewFeatures(Number.PreviewFeatureMessage, Url = Number.PreviewFeatureUrl)]
-        static long IBitwiseOperators<long, long, long>.operator |(long left, long right)
-            => left | right;
-
-        [RequiresPreviewFeatures(Number.PreviewFeatureMessage, Url = Number.PreviewFeatureUrl)]
-        static long IBitwiseOperators<long, long, long>.operator ^(long left, long right)
-            => left ^ right;
-
-        [RequiresPreviewFeatures(Number.PreviewFeatureMessage, Url = Number.PreviewFeatureUrl)]
-        static long IBitwiseOperators<long, long, long>.operator ~(long value)
-            => ~value;
-=======
         /// <inheritdoc cref="IBitwiseOperators{TSelf, TOther, TResult}.op_BitwiseAnd(TSelf, TOther)" />
         static long IBitwiseOperators<long, long, long>.operator &(long left, long right) => left & right;
 
@@ -409,29 +346,11 @@
 
         /// <inheritdoc cref="IBitwiseOperators{TSelf, TOther, TResult}.op_OnesComplement(TSelf)" />
         static long IBitwiseOperators<long, long, long>.operator ~(long value) => ~value;
->>>>>>> eb51b02b
 
         //
         // IComparisonOperators
         //
 
-<<<<<<< HEAD
-        [RequiresPreviewFeatures(Number.PreviewFeatureMessage, Url = Number.PreviewFeatureUrl)]
-        static bool IComparisonOperators<long, long>.operator <(long left, long right)
-            => left < right;
-
-        [RequiresPreviewFeatures(Number.PreviewFeatureMessage, Url = Number.PreviewFeatureUrl)]
-        static bool IComparisonOperators<long, long>.operator <=(long left, long right)
-            => left <= right;
-
-        [RequiresPreviewFeatures(Number.PreviewFeatureMessage, Url = Number.PreviewFeatureUrl)]
-        static bool IComparisonOperators<long, long>.operator >(long left, long right)
-            => left > right;
-
-        [RequiresPreviewFeatures(Number.PreviewFeatureMessage, Url = Number.PreviewFeatureUrl)]
-        static bool IComparisonOperators<long, long>.operator >=(long left, long right)
-            => left >= right;
-=======
         /// <inheritdoc cref="IComparisonOperators{TSelf, TOther}.op_LessThan(TSelf, TOther)" />
         static bool IComparisonOperators<long, long>.operator <(long left, long right) => left < right;
 
@@ -443,175 +362,85 @@
 
         /// <inheritdoc cref="IComparisonOperators{TSelf, TOther}.op_GreaterThanOrEqual(TSelf, TOther)" />
         static bool IComparisonOperators<long, long>.operator >=(long left, long right) => left >= right;
->>>>>>> eb51b02b
 
         //
         // IDecrementOperators
         //
 
-<<<<<<< HEAD
-        [RequiresPreviewFeatures(Number.PreviewFeatureMessage, Url = Number.PreviewFeatureUrl)]
-        static long IDecrementOperators<long>.operator --(long value)
-            => --value;
-
-        // [RequiresPreviewFeatures(Number.PreviewFeatureMessage, Url = Number.PreviewFeatureUrl)]
-        // static checked long IDecrementOperators<long>.operator --(long value)
-        //     => checked(--value);
-=======
         /// <inheritdoc cref="IDecrementOperators{TSelf}.op_Decrement(TSelf)" />
         static long IDecrementOperators<long>.operator --(long value) => --value;
 
         // /// <inheritdoc cref="IDecrementOperators{TSelf}.op_Decrement(TSelf)" />
         // static long IDecrementOperators<long>.operator checked --(long value) => checked(--value);
->>>>>>> eb51b02b
 
         //
         // IDivisionOperators
         //
 
-<<<<<<< HEAD
-        [RequiresPreviewFeatures(Number.PreviewFeatureMessage, Url = Number.PreviewFeatureUrl)]
-        static long IDivisionOperators<long, long, long>.operator /(long left, long right)
-            => left / right;
-
-        // [RequiresPreviewFeatures(Number.PreviewFeatureMessage, Url = Number.PreviewFeatureUrl)]
-        // static checked long IDivisionOperators<long, long, long>.operator /(long left, long right)
-        //     => checked(left / right);
-=======
         /// <inheritdoc cref="IDivisionOperators{TSelf, TOther, TResult}.op_Division(TSelf, TOther)" />
         static long IDivisionOperators<long, long, long>.operator /(long left, long right) => left / right;
 
         // /// <inheritdoc cref="IDivisionOperators{TSelf, TOther, TResult}.op_CheckedDivision(TSelf, TOther)" />
         // static long IDivisionOperators<long, long, long>.operator checked /(long left, long right) => checked(left / right);
->>>>>>> eb51b02b
 
         //
         // IEqualityOperators
         //
 
-<<<<<<< HEAD
-        [RequiresPreviewFeatures(Number.PreviewFeatureMessage, Url = Number.PreviewFeatureUrl)]
-        static bool IEqualityOperators<long, long>.operator ==(long left, long right)
-            => left == right;
-
-        [RequiresPreviewFeatures(Number.PreviewFeatureMessage, Url = Number.PreviewFeatureUrl)]
-        static bool IEqualityOperators<long, long>.operator !=(long left, long right)
-            => left != right;
-=======
         /// <inheritdoc cref="IEqualityOperators{TSelf, TOther}.op_Equality(TSelf, TOther)" />
         static bool IEqualityOperators<long, long>.operator ==(long left, long right) => left == right;
 
         /// <inheritdoc cref="IEqualityOperators{TSelf, TOther}.op_Inequality(TSelf, TOther)" />
         static bool IEqualityOperators<long, long>.operator !=(long left, long right) => left != right;
->>>>>>> eb51b02b
 
         //
         // IIncrementOperators
         //
 
-<<<<<<< HEAD
-        [RequiresPreviewFeatures(Number.PreviewFeatureMessage, Url = Number.PreviewFeatureUrl)]
-        static long IIncrementOperators<long>.operator ++(long value)
-            => ++value;
-
-        // [RequiresPreviewFeatures(Number.PreviewFeatureMessage, Url = Number.PreviewFeatureUrl)]
-        // static checked long IIncrementOperators<long>.operator ++(long value)
-        //     => checked(++value);
-=======
         /// <inheritdoc cref="IIncrementOperators{TSelf}.op_Increment(TSelf)" />
         static long IIncrementOperators<long>.operator ++(long value) => ++value;
 
         // /// <inheritdoc cref="IIncrementOperators{TSelf}.op_CheckedIncrement(TSelf)" />
         // static long IIncrementOperators<long>.operator checked ++(long value) => checked(++value);
->>>>>>> eb51b02b
 
         //
         // IMinMaxValue
         //
 
-<<<<<<< HEAD
-        [RequiresPreviewFeatures(Number.PreviewFeatureMessage, Url = Number.PreviewFeatureUrl)]
-        static long IMinMaxValue<long>.MinValue => MinValue;
-
-        [RequiresPreviewFeatures(Number.PreviewFeatureMessage, Url = Number.PreviewFeatureUrl)]
-=======
         /// <inheritdoc cref="IMinMaxValue{TSelf}.MinValue" />
         static long IMinMaxValue<long>.MinValue => MinValue;
 
         /// <inheritdoc cref="IMinMaxValue{TSelf}.MaxValue" />
->>>>>>> eb51b02b
         static long IMinMaxValue<long>.MaxValue => MaxValue;
 
         //
         // IModulusOperators
         //
 
-<<<<<<< HEAD
-        [RequiresPreviewFeatures(Number.PreviewFeatureMessage, Url = Number.PreviewFeatureUrl)]
-        static long IModulusOperators<long, long, long>.operator %(long left, long right)
-            => left % right;
-
-        // [RequiresPreviewFeatures(Number.PreviewFeatureMessage, Url = Number.PreviewFeatureUrl)]
-        // static checked long IModulusOperators<long, long, long>.operator %(long left, long right)
-        //     => checked(left % right);
-=======
         /// <inheritdoc cref="IModulusOperators{TSelf, TOther, TResult}.op_Modulus(TSelf, TOther)" />
         static long IModulusOperators<long, long, long>.operator %(long left, long right) => left % right;
->>>>>>> eb51b02b
 
         //
         // IMultiplicativeIdentity
         //
 
-<<<<<<< HEAD
-        [RequiresPreviewFeatures(Number.PreviewFeatureMessage, Url = Number.PreviewFeatureUrl)]
-        static long IMultiplicativeIdentity<long, long>.MultiplicativeIdentity => 1;
-=======
         /// <inheritdoc cref="IMultiplicativeIdentity{TSelf, TResult}.MultiplicativeIdentity" />
         static long IMultiplicativeIdentity<long, long>.MultiplicativeIdentity => MultiplicativeIdentity;
->>>>>>> eb51b02b
 
         //
         // IMultiplyOperators
         //
 
-<<<<<<< HEAD
-        [RequiresPreviewFeatures(Number.PreviewFeatureMessage, Url = Number.PreviewFeatureUrl)]
-        static long IMultiplyOperators<long, long, long>.operator *(long left, long right)
-            => left * right;
-
-        // [RequiresPreviewFeatures(Number.PreviewFeatureMessage, Url = Number.PreviewFeatureUrl)]
-        // static checked long IMultiplyOperators<long, long, long>.operator *(long left, long right)
-        //     => checked(left * right);
-=======
         /// <inheritdoc cref="IMultiplyOperators{TSelf, TOther, TResult}.op_Multiply(TSelf, TOther)" />
         static long IMultiplyOperators<long, long, long>.operator *(long left, long right) => left * right;
 
         // /// <inheritdoc cref="IMultiplyOperators{TSelf, TOther, TResult}.op_CheckedMultiply(TSelf, TOther)" />
         // static long IMultiplyOperators<long, long, long>.operator checked *(long left, long right) => checked(left * right);
->>>>>>> eb51b02b
 
         //
         // INumber
         //
 
-<<<<<<< HEAD
-        [RequiresPreviewFeatures(Number.PreviewFeatureMessage, Url = Number.PreviewFeatureUrl)]
-        static long INumber<long>.One => 1;
-
-        [RequiresPreviewFeatures(Number.PreviewFeatureMessage, Url = Number.PreviewFeatureUrl)]
-        static long INumber<long>.Zero => 0;
-
-        [RequiresPreviewFeatures(Number.PreviewFeatureMessage, Url = Number.PreviewFeatureUrl)]
-        static long INumber<long>.Abs(long value)
-            => Math.Abs(value);
-
-        [RequiresPreviewFeatures(Number.PreviewFeatureMessage, Url = Number.PreviewFeatureUrl)]
-        static long INumber<long>.Clamp(long value, long min, long max)
-            => Math.Clamp(value, min, max);
-
-        [RequiresPreviewFeatures(Number.PreviewFeatureMessage, Url = Number.PreviewFeatureUrl)]
-=======
         /// <inheritdoc cref="INumber{TSelf}.One" />
         static long INumber<long>.One => One;
 
@@ -625,7 +454,6 @@
         public static long Clamp(long value, long min, long max) => Math.Clamp(value, min, max);
 
         /// <inheritdoc cref="INumber{TSelf}.Create{TOther}(TOther)" />
->>>>>>> eb51b02b
         [MethodImpl(MethodImplOptions.AggressiveInlining)]
         public static long Create<TOther>(TOther value)
             where TOther : INumber<TOther>
@@ -693,11 +521,7 @@
             }
         }
 
-<<<<<<< HEAD
-        [RequiresPreviewFeatures(Number.PreviewFeatureMessage, Url = Number.PreviewFeatureUrl)]
-=======
         /// <inheritdoc cref="INumber{TSelf}.CreateSaturating{TOther}(TOther)" />
->>>>>>> eb51b02b
         [MethodImpl(MethodImplOptions.AggressiveInlining)]
         public static long CreateSaturating<TOther>(TOther value)
             where TOther : INumber<TOther>
@@ -773,11 +597,7 @@
             }
         }
 
-<<<<<<< HEAD
-        [RequiresPreviewFeatures(Number.PreviewFeatureMessage, Url = Number.PreviewFeatureUrl)]
-=======
         /// <inheritdoc cref="INumber{TSelf}.CreateTruncating{TOther}(TOther)" />
->>>>>>> eb51b02b
         [MethodImpl(MethodImplOptions.AggressiveInlining)]
         public static long CreateTruncating<TOther>(TOther value)
             where TOther : INumber<TOther>
@@ -845,33 +665,6 @@
             }
         }
 
-<<<<<<< HEAD
-        [RequiresPreviewFeatures(Number.PreviewFeatureMessage, Url = Number.PreviewFeatureUrl)]
-        static (long Quotient, long Remainder) INumber<long>.DivRem(long left, long right)
-            => Math.DivRem(left, right);
-
-        [RequiresPreviewFeatures(Number.PreviewFeatureMessage, Url = Number.PreviewFeatureUrl)]
-        static long INumber<long>.Max(long x, long y)
-            => Math.Max(x, y);
-
-        [RequiresPreviewFeatures(Number.PreviewFeatureMessage, Url = Number.PreviewFeatureUrl)]
-        static long INumber<long>.Min(long x, long y)
-            => Math.Min(x, y);
-
-        [RequiresPreviewFeatures(Number.PreviewFeatureMessage, Url = Number.PreviewFeatureUrl)]
-        static long INumber<long>.Parse(string s, NumberStyles style, IFormatProvider? provider)
-            => Parse(s, style, provider);
-
-        [RequiresPreviewFeatures(Number.PreviewFeatureMessage, Url = Number.PreviewFeatureUrl)]
-        static long INumber<long>.Parse(ReadOnlySpan<char> s, NumberStyles style, IFormatProvider? provider)
-            => Parse(s, style, provider);
-
-        [RequiresPreviewFeatures(Number.PreviewFeatureMessage, Url = Number.PreviewFeatureUrl)]
-        static long INumber<long>.Sign(long value)
-            => Math.Sign(value);
-
-        [RequiresPreviewFeatures(Number.PreviewFeatureMessage, Url = Number.PreviewFeatureUrl)]
-=======
         /// <inheritdoc cref="INumber{TSelf}.DivRem(TSelf, TSelf)" />
         public static (long Quotient, long Remainder) DivRem(long left, long right) => Math.DivRem(left, right);
 
@@ -885,7 +678,6 @@
         public static long Sign(long value) => Math.Sign(value);
 
         /// <inheritdoc cref="INumber{TSelf}.TryCreate{TOther}(TOther, out TSelf)" />
->>>>>>> eb51b02b
         [MethodImpl(MethodImplOptions.AggressiveInlining)]
         public static bool TryCreate<TOther>(TOther value, out long result)
             where TOther : INumber<TOther>
@@ -1008,50 +800,16 @@
             }
         }
 
-<<<<<<< HEAD
-        [RequiresPreviewFeatures(Number.PreviewFeatureMessage, Url = Number.PreviewFeatureUrl)]
-        static bool INumber<long>.TryParse([NotNullWhen(true)] string? s, NumberStyles style, IFormatProvider? provider, out long result)
-            => TryParse(s, style, provider, out result);
-
-        [RequiresPreviewFeatures(Number.PreviewFeatureMessage, Url = Number.PreviewFeatureUrl)]
-        static bool INumber<long>.TryParse(ReadOnlySpan<char> s, NumberStyles style, IFormatProvider? provider, out long result)
-            => TryParse(s, style, provider, out result);
-
-=======
->>>>>>> eb51b02b
         //
         // IParseable
         //
 
-<<<<<<< HEAD
-        [RequiresPreviewFeatures(Number.PreviewFeatureMessage, Url = Number.PreviewFeatureUrl)]
-        static long IParseable<long>.Parse(string s, IFormatProvider? provider)
-            => Parse(s, provider);
-
-        [RequiresPreviewFeatures(Number.PreviewFeatureMessage, Url = Number.PreviewFeatureUrl)]
-        static bool IParseable<long>.TryParse([NotNullWhen(true)] string? s, IFormatProvider? provider, out long result)
-            => TryParse(s, NumberStyles.Integer, provider, out result);
-=======
         public static bool TryParse([NotNullWhen(true)] string? s, IFormatProvider? provider, out long result) => TryParse(s, NumberStyles.Integer, provider, out result);
->>>>>>> eb51b02b
 
         //
         // IShiftOperators
         //
 
-<<<<<<< HEAD
-        [RequiresPreviewFeatures(Number.PreviewFeatureMessage, Url = Number.PreviewFeatureUrl)]
-        static long IShiftOperators<long, long>.operator <<(long value, int shiftAmount)
-            => value << (int)shiftAmount;
-
-        [RequiresPreviewFeatures(Number.PreviewFeatureMessage, Url = Number.PreviewFeatureUrl)]
-        static long IShiftOperators<long, long>.operator >>(long value, int shiftAmount)
-            => value >> (int)shiftAmount;
-
-        // [RequiresPreviewFeatures(Number.PreviewFeatureMessage, Url = Number.PreviewFeatureUrl)]
-        // static long IShiftOperators<long, long>.operator >>>(long value, int shiftAmount)
-        //     => (long)((ulong)value >> (int)shiftAmount);
-=======
         /// <inheritdoc cref="IShiftOperators{TSelf, TResult}.op_LeftShift(TSelf, int)" />
         static long IShiftOperators<long, long>.operator <<(long value, int shiftAmount) => value << (int)shiftAmount;
 
@@ -1060,99 +818,52 @@
 
         // /// <inheritdoc cref="IShiftOperators{TSelf, TResult}.op_UnsignedRightShift(TSelf, int)" />
         // static long IShiftOperators<long, long>.operator >>>(long value, int shiftAmount) => (long)((ulong)value >> (int)shiftAmount);
->>>>>>> eb51b02b
 
         //
         // ISignedNumber
         //
 
-<<<<<<< HEAD
-        [RequiresPreviewFeatures(Number.PreviewFeatureMessage, Url = Number.PreviewFeatureUrl)]
-        static long ISignedNumber<long>.NegativeOne => -1;
-=======
         /// <inheritdoc cref="ISignedNumber{TSelf}.NegativeOne" />
         static long ISignedNumber<long>.NegativeOne => NegativeOne;
->>>>>>> eb51b02b
 
         //
         // ISpanParseable
         //
 
-<<<<<<< HEAD
-        [RequiresPreviewFeatures(Number.PreviewFeatureMessage, Url = Number.PreviewFeatureUrl)]
-        static long ISpanParseable<long>.Parse(ReadOnlySpan<char> s, IFormatProvider? provider)
-            => Parse(s, NumberStyles.Integer, provider);
-
-        [RequiresPreviewFeatures(Number.PreviewFeatureMessage, Url = Number.PreviewFeatureUrl)]
-        static bool ISpanParseable<long>.TryParse(ReadOnlySpan<char> s, IFormatProvider? provider, out long result)
-            => TryParse(s, NumberStyles.Integer, provider, out result);
-=======
         /// <inheritdoc cref="ISpanParseable{TSelf}.Parse(ReadOnlySpan{char}, IFormatProvider?)" />
         public static long Parse(ReadOnlySpan<char> s, IFormatProvider? provider) => Parse(s, NumberStyles.Integer, provider);
 
         /// <inheritdoc cref="ISpanParseable{TSelf}.TryParse(ReadOnlySpan{char}, IFormatProvider?, out TSelf)" />
         public static bool TryParse(ReadOnlySpan<char> s, IFormatProvider? provider, out long result) => TryParse(s, NumberStyles.Integer, provider, out result);
->>>>>>> eb51b02b
 
         //
         // ISubtractionOperators
         //
 
-<<<<<<< HEAD
-        [RequiresPreviewFeatures(Number.PreviewFeatureMessage, Url = Number.PreviewFeatureUrl)]
-        static long ISubtractionOperators<long, long, long>.operator -(long left, long right)
-            => left - right;
-
-        // [RequiresPreviewFeatures(Number.PreviewFeatureMessage, Url = Number.PreviewFeatureUrl)]
-        // static checked long ISubtractionOperators<long, long, long>.operator -(long left, long right)
-        //     => checked(left - right);
-=======
         /// <inheritdoc cref="ISubtractionOperators{TSelf, TOther, TResult}.op_Subtraction(TSelf, TOther)" />
         static long ISubtractionOperators<long, long, long>.operator -(long left, long right) => left - right;
 
         // /// <inheritdoc cref="ISubtractionOperators{TSelf, TOther, TResult}.op_CheckedSubtraction(TSelf, TOther)" />
         // static long ISubtractionOperators<long, long, long>.operator checked -(long left, long right) => checked(left - right);
->>>>>>> eb51b02b
 
         //
         // IUnaryNegationOperators
         //
 
-<<<<<<< HEAD
-        [RequiresPreviewFeatures(Number.PreviewFeatureMessage, Url = Number.PreviewFeatureUrl)]
-        static long IUnaryNegationOperators<long, long>.operator -(long value)
-            => -value;
-
-        // [RequiresPreviewFeatures(Number.PreviewFeatureMessage, Url = Number.PreviewFeatureUrl)]
-        // static checked long IUnaryNegationOperators<long, long>.operator -(long value)
-        //     => checked(-value);
-=======
         /// <inheritdoc cref="IUnaryNegationOperators{TSelf, TResult}.op_UnaryNegation(TSelf)" />
         static long IUnaryNegationOperators<long, long>.operator -(long value) => -value;
 
         // /// <inheritdoc cref="IUnaryNegationOperators{TSelf, TResult}.op_CheckedUnaryNegation(TSelf)" />
         // static long IUnaryNegationOperators<long, long>.operator checked -(long value) => checked(-value);
->>>>>>> eb51b02b
 
         //
         // IUnaryPlusOperators
         //
 
-<<<<<<< HEAD
-        [RequiresPreviewFeatures(Number.PreviewFeatureMessage, Url = Number.PreviewFeatureUrl)]
-        static long IUnaryPlusOperators<long, long>.operator +(long value)
-            => +value;
-
-        // [RequiresPreviewFeatures(Number.PreviewFeatureMessage, Url = Number.PreviewFeatureUrl)]
-        // static checked long IUnaryPlusOperators<long, long>.operator +(long value)
-        //     => checked(+value);
-#endif // FEATURE_GENERIC_MATH
-=======
         /// <inheritdoc cref="IUnaryPlusOperators{TSelf, TResult}.op_UnaryPlus(TSelf)" />
         static long IUnaryPlusOperators<long, long>.operator +(long value) => +value;
 
         // /// <inheritdoc cref="IUnaryPlusOperators{TSelf, TResult}.op_CheckedUnaryPlus(TSelf)" />
         // static long IUnaryPlusOperators<long, long>.operator checked +(long value) => checked((long)(+value));
->>>>>>> eb51b02b
     }
 }