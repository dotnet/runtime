--- conflicted
+++ resolved
@@ -1352,7 +1352,6 @@
                 return 0;
             }
 
-<<<<<<< HEAD
             public UInt128 ToUInt128()
             {
                 if (_length > 3)
@@ -1378,13 +1377,7 @@
                 return 0;
             }
 
-            private void Clear(uint length) =>
-                NativeMemory.Clear(
-                    (byte*)Unsafe.AsPointer(ref _blocks[0]), // This is safe to do since we are a ref struct
-                    length * sizeof(uint));
-=======
             private void Clear(int length) => ((Span<uint>)_blocks).Slice(0, length).Clear();
->>>>>>> 57a83de5
 
             private static int DivRem32(int value, out int remainder)
             {
