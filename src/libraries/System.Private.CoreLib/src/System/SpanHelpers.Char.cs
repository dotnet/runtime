// Licensed to the .NET Foundation under one or more agreements.
// The .NET Foundation licenses this file to you under the MIT license.

using System.Diagnostics;
using System.Numerics;
using System.Runtime.CompilerServices;
using System.Runtime.Intrinsics;
using System.Runtime.Intrinsics.X86;

namespace System
{
    internal static partial class SpanHelpers // .Char
    {
        public static int IndexOf(ref char searchSpace, int searchSpaceLength, ref char value, int valueLength)
        {
            Debug.Assert(searchSpaceLength >= 0);
            Debug.Assert(valueLength >= 0);

            if (valueLength == 0)
                return 0;  // A zero-length sequence is always treated as "found" at the start of the search space.

            int valueTailLength = valueLength - 1;
            if (valueTailLength == 0)
            {
                // for single-char values use plain IndexOf
                return IndexOfChar(ref searchSpace, value, searchSpaceLength);
            }

            nint offset = 0;
            char valueHead = value;
            int searchSpaceMinusValueTailLength = searchSpaceLength - valueTailLength;
            if (Vector128.IsHardwareAccelerated && searchSpaceMinusValueTailLength >= Vector128<ushort>.Count)
            {
                goto SEARCH_TWO_CHARS;
            }

            ref byte valueTail = ref Unsafe.As<char, byte>(ref Unsafe.Add(ref value, 1));
            int remainingSearchSpaceLength = searchSpaceMinusValueTailLength;

            while (remainingSearchSpaceLength > 0)
            {
                // Do a quick search for the first element of "value".
                int relativeIndex = IndexOfChar(ref Unsafe.Add(ref searchSpace, offset), valueHead, remainingSearchSpaceLength);
                if (relativeIndex < 0)
                    break;

                remainingSearchSpaceLength -= relativeIndex;
                offset += relativeIndex;

                if (remainingSearchSpaceLength <= 0)
                    break;  // The unsearched portion is now shorter than the sequence we're looking for. So it can't be there.

                // Found the first element of "value". See if the tail matches.
                if (SequenceEqual(
                        ref Unsafe.As<char, byte>(ref Unsafe.Add(ref searchSpace, offset + 1)),
                        ref valueTail,
                        (nuint)(uint)valueTailLength * 2))
                {
                    return (int)offset;  // The tail matched. Return a successful find.
                }

                remainingSearchSpaceLength--;
                offset++;
            }
            return -1;

            // Based on http://0x80.pl/articles/simd-strfind.html#algorithm-1-generic-simd "Algorithm 1: Generic SIMD" by Wojciech Mula
            // Some details about the implementation can also be found in https://github.com/dotnet/runtime/pull/63285
        SEARCH_TWO_CHARS:
            ref ushort ushortSearchSpace = ref Unsafe.As<char, ushort>(ref searchSpace);
            if (Vector256.IsHardwareAccelerated && searchSpaceMinusValueTailLength - Vector256<ushort>.Count >= 0)
            {
                // Find the last unique (which is not equal to ch1) character
                // the algorithm is fine if both are equal, just a little bit less efficient
                ushort ch2Val = Unsafe.Add(ref value, valueTailLength);
                nint ch1ch2Distance = valueTailLength;
                while (ch2Val == valueHead && ch1ch2Distance > 1)
                    ch2Val = Unsafe.Add(ref value, --ch1ch2Distance);

                Vector256<ushort> ch1 = Vector256.Create((ushort)valueHead);
                Vector256<ushort> ch2 = Vector256.Create(ch2Val);

                nint searchSpaceMinusValueTailLengthAndVector =
                    searchSpaceMinusValueTailLength - (nint)Vector256<ushort>.Count;

                do
                {
                    // Make sure we don't go out of bounds
                    Debug.Assert(offset + ch1ch2Distance + Vector256<ushort>.Count <= searchSpaceLength);

                    Vector256<ushort> cmpCh2 = Vector256.Equals(ch2, Vector256.LoadUnsafe(ref ushortSearchSpace, (nuint)(offset + ch1ch2Distance)));
                    Vector256<ushort> cmpCh1 = Vector256.Equals(ch1, Vector256.LoadUnsafe(ref ushortSearchSpace, (nuint)offset));
                    Vector256<byte> cmpAnd = (cmpCh1 & cmpCh2).AsByte();

                    // Early out: cmpAnd is all zeros
                    if (cmpAnd != Vector256<byte>.Zero)
                    {
                        goto CANDIDATE_FOUND;
                    }

                LOOP_FOOTER:
                    offset += Vector256<ushort>.Count;

                    if (offset == searchSpaceMinusValueTailLength)
                        return -1;

                    // Overlap with the current chunk for trailing elements
                    if (offset > searchSpaceMinusValueTailLengthAndVector)
                        offset = searchSpaceMinusValueTailLengthAndVector;

                    continue;

                CANDIDATE_FOUND:
                    uint mask = cmpAnd.ExtractMostSignificantBits();
                    do
                    {
                        int bitPos = BitOperations.TrailingZeroCount(mask);
                        // div by 2 (shr) because we work with 2-byte chars
                        nint charPos = (nint)((uint)bitPos / 2);
                        if (valueLength == 2 || // we already matched two chars
                            SequenceEqual(
                                ref Unsafe.As<char, byte>(ref Unsafe.Add(ref searchSpace, offset + charPos)),
                                ref Unsafe.As<char, byte>(ref value), (nuint)(uint)valueLength * 2))
                        {
                            return (int)(offset + charPos);
                        }

                        // Clear two the lowest set bits
                        if (Bmi1.IsSupported)
                            mask = Bmi1.ResetLowestSetBit(Bmi1.ResetLowestSetBit(mask));
                        else
                            mask &= ~(uint)(0b11 << bitPos);
                    } while (mask != 0);
                    goto LOOP_FOOTER;

                } while (true);
            }
            else // 128bit vector path (SSE2 or AdvSimd)
            {
                // Find the last unique (which is not equal to ch1) character
                // the algorithm is fine if both are equal, just a little bit less efficient
                ushort ch2Val = Unsafe.Add(ref value, valueTailLength);
                nint ch1ch2Distance = valueTailLength;
                while (ch2Val == valueHead && ch1ch2Distance > 1)
                    ch2Val = Unsafe.Add(ref value, --ch1ch2Distance);

                Vector128<ushort> ch1 = Vector128.Create((ushort)valueHead);
                Vector128<ushort> ch2 = Vector128.Create(ch2Val);

                nint searchSpaceMinusValueTailLengthAndVector =
                    searchSpaceMinusValueTailLength - (nint)Vector128<ushort>.Count;

                do
                {
                    // Make sure we don't go out of bounds
                    Debug.Assert(offset + ch1ch2Distance + Vector128<ushort>.Count <= searchSpaceLength);

                    Vector128<ushort> cmpCh2 = Vector128.Equals(ch2, Vector128.LoadUnsafe(ref ushortSearchSpace, (nuint)(offset + ch1ch2Distance)));
                    Vector128<ushort> cmpCh1 = Vector128.Equals(ch1, Vector128.LoadUnsafe(ref ushortSearchSpace, (nuint)offset));
                    Vector128<byte> cmpAnd = (cmpCh1 & cmpCh2).AsByte();

                    // Early out: cmpAnd is all zeros
                    if (cmpAnd != Vector128<byte>.Zero)
                    {
                        goto CANDIDATE_FOUND;
                    }

                LOOP_FOOTER:
                    offset += Vector128<ushort>.Count;

                    if (offset == searchSpaceMinusValueTailLength)
                        return -1;

                    // Overlap with the current chunk for trailing elements
                    if (offset > searchSpaceMinusValueTailLengthAndVector)
                        offset = searchSpaceMinusValueTailLengthAndVector;

                    continue;

                CANDIDATE_FOUND:
                    uint mask = cmpAnd.ExtractMostSignificantBits();
                    do
                    {
                        int bitPos = BitOperations.TrailingZeroCount(mask);
                        // div by 2 (shr) because we work with 2-byte chars
                        int charPos = (int)((uint)bitPos / 2);
                        if (valueLength == 2 || // we already matched two chars
                            SequenceEqual(
                                ref Unsafe.As<char, byte>(ref Unsafe.Add(ref searchSpace, offset + charPos)),
                                ref Unsafe.As<char, byte>(ref value), (nuint)(uint)valueLength * 2))
                        {
                            return (int)(offset + charPos);
                        }

                        // Clear two lowest set bits
                        if (Bmi1.IsSupported)
                            mask = Bmi1.ResetLowestSetBit(Bmi1.ResetLowestSetBit(mask));
                        else
                            mask &= ~(uint)(0b11 << bitPos);
                    } while (mask != 0);
                    goto LOOP_FOOTER;

                } while (true);
            }
        }

        public static int LastIndexOf(ref char searchSpace, int searchSpaceLength, ref char value, int valueLength)
        {
            Debug.Assert(searchSpaceLength >= 0);
            Debug.Assert(valueLength >= 0);

            if (valueLength == 0)
                return searchSpaceLength;  // A zero-length sequence is always treated as "found" at the end of the search space.

            int valueTailLength = valueLength - 1;
            if (valueTailLength == 0)
                return LastIndexOfValueType(ref Unsafe.As<char, short>(ref searchSpace), (short)value, searchSpaceLength); // for single-char values use plain LastIndexOf

            int offset = 0;
            char valueHead = value;
            int searchSpaceMinusValueTailLength = searchSpaceLength - valueTailLength;
            if (Vector128.IsHardwareAccelerated && searchSpaceMinusValueTailLength >= Vector128<ushort>.Count)
            {
                goto SEARCH_TWO_CHARS;
            }

            ref byte valueTail = ref Unsafe.As<char, byte>(ref Unsafe.Add(ref value, 1));

            while (true)
            {
                Debug.Assert(0 <= offset && offset <= searchSpaceLength); // Ensures no deceptive underflows in the computation of "remainingSearchSpaceLength".
                int remainingSearchSpaceLength = searchSpaceLength - offset - valueTailLength;
                if (remainingSearchSpaceLength <= 0)
                    break;  // The unsearched portion is now shorter than the sequence we're looking for. So it can't be there.

                // Do a quick search for the first element of "value".
                int relativeIndex = LastIndexOfValueType(ref Unsafe.As<char, short>(ref searchSpace), (short)valueHead, remainingSearchSpaceLength);
                if (relativeIndex == -1)
                    break;

                // Found the first element of "value". See if the tail matches.
                if (SequenceEqual(
                        ref Unsafe.As<char, byte>(ref Unsafe.Add(ref searchSpace, relativeIndex + 1)),
                        ref valueTail, (nuint)(uint)valueTailLength * 2))
                {
                    return relativeIndex; // The tail matched. Return a successful find.
                }

                offset += remainingSearchSpaceLength - relativeIndex;
            }
            return -1;

            // Based on http://0x80.pl/articles/simd-strfind.html#algorithm-1-generic-simd "Algorithm 1: Generic SIMD" by Wojciech Mula
            // Some details about the implementation can also be found in https://github.com/dotnet/runtime/pull/63285
        SEARCH_TWO_CHARS:
            ref ushort ushortSearchSpace = ref Unsafe.As<char, ushort>(ref searchSpace);
            if (Vector256.IsHardwareAccelerated && searchSpaceMinusValueTailLength >= Vector256<ushort>.Count)
            {
                offset = searchSpaceMinusValueTailLength - Vector256<ushort>.Count;

                // Find the last unique (which is not equal to ch1) char
                // the algorithm is fine if both are equal, just a little bit less efficient
                char ch2Val = Unsafe.Add(ref value, valueTailLength);
                int ch1ch2Distance = valueTailLength;
                while (ch2Val == valueHead && ch1ch2Distance > 1)
                    ch2Val = Unsafe.Add(ref value, --ch1ch2Distance);

                Vector256<ushort> ch1 = Vector256.Create((ushort)valueHead);
                Vector256<ushort> ch2 = Vector256.Create((ushort)ch2Val);

                do
                {

                    Vector256<ushort> cmpCh1 = Vector256.Equals(ch1, Vector256.LoadUnsafe(ref ushortSearchSpace, (nuint)offset));
                    Vector256<ushort> cmpCh2 = Vector256.Equals(ch2, Vector256.LoadUnsafe(ref ushortSearchSpace, (nuint)(offset + ch1ch2Distance)));
                    Vector256<byte> cmpAnd = (cmpCh1 & cmpCh2).AsByte();

                    // Early out: cmpAnd is all zeros
                    if (cmpAnd != Vector256<byte>.Zero)
                    {
                        uint mask = cmpAnd.ExtractMostSignificantBits();
                        do
                        {
                            // unlike IndexOf, here we use LZCNT to process matches starting from the end
                            int bitPos = 30 - BitOperations.LeadingZeroCount(mask);
                            int charPos = (int)((uint)bitPos / 2);

                            if (valueLength == 2 || // we already matched two chars
                                SequenceEqual(
                                    ref Unsafe.As<char, byte>(ref Unsafe.Add(ref searchSpace, offset + charPos)),
                                    ref Unsafe.As<char, byte>(ref value), (nuint)(uint)valueLength * 2))
                            {
                                return charPos + offset;
                            }
                            mask &= ~(uint)(0b11 << bitPos); // clear two highest set bits.
                        } while (mask != 0);
                    }

                    offset -= Vector256<ushort>.Count;
                    if (offset == -Vector256<ushort>.Count)
                        return -1;
                    // Overlap with the current chunk if there is not enough room for the next one
                    if (offset < 0)
                        offset = 0;
                } while (true);
            }
            else // 128bit vector path (SSE2 or AdvSimd)
            {
                offset = searchSpaceMinusValueTailLength - Vector128<ushort>.Count;

                // Find the last unique (which is not equal to ch1) char
                // the algorithm is fine if both are equal, just a little bit less efficient
                char ch2Val = Unsafe.Add(ref value, valueTailLength);
                int ch1ch2Distance = valueTailLength;
                while (ch2Val == value && ch1ch2Distance > 1)
                    ch2Val = Unsafe.Add(ref value, --ch1ch2Distance);

                Vector128<ushort> ch1 = Vector128.Create((ushort)value);
                Vector128<ushort> ch2 = Vector128.Create((ushort)ch2Val);

                do
                {
                    Vector128<ushort> cmpCh1 = Vector128.Equals(ch1, Vector128.LoadUnsafe(ref ushortSearchSpace, (nuint)offset));
                    Vector128<ushort> cmpCh2 = Vector128.Equals(ch2, Vector128.LoadUnsafe(ref ushortSearchSpace, (nuint)(offset + ch1ch2Distance)));
                    Vector128<byte> cmpAnd = (cmpCh1 & cmpCh2).AsByte();

                    // Early out: cmpAnd is all zeros
                    // it's especially important for ARM where ExtractMostSignificantBits is not cheap
                    if (cmpAnd != Vector128<byte>.Zero)
                    {
                        uint mask = cmpAnd.ExtractMostSignificantBits();
                        do
                        {
                            // unlike IndexOf, here we use LZCNT to process matches starting from the end
                            int bitPos = 30 - BitOperations.LeadingZeroCount(mask);
                            int charPos = (int)((uint)bitPos / 2);

                            if (valueLength == 2 || // we already matched two chars
                                SequenceEqual(
                                    ref Unsafe.As<char, byte>(ref Unsafe.Add(ref searchSpace, offset + charPos)),
                                    ref Unsafe.As<char, byte>(ref value), (nuint)(uint)valueLength * 2))
                            {
                                return charPos + offset;
                            }
                            mask &= ~(uint)(0b11 << bitPos); // clear two the highest set bits.
                        } while (mask != 0);
                    }

                    offset -= Vector128<ushort>.Count;
                    if (offset == -Vector128<ushort>.Count)
                        return -1;
                    // Overlap with the current chunk if there is not enough room for the next one
                    if (offset < 0)
                        offset = 0;
                } while (true);
            }
        }

        [MethodImpl(MethodImplOptions.AggressiveOptimization)]
        public static unsafe int SequenceCompareTo(ref char first, int firstLength, ref char second, int secondLength)
        {
            Debug.Assert(firstLength >= 0);
            Debug.Assert(secondLength >= 0);

            int lengthDelta = firstLength - secondLength;

            if (Unsafe.AreSame(ref first, ref second))
                goto Equal;

            nuint minLength = (nuint)(((uint)firstLength < (uint)secondLength) ? (uint)firstLength : (uint)secondLength);
            nuint i = 0; // Use nuint for arithmetic to avoid unnecessary 64->32->64 truncations

            if (minLength >= (nuint)(sizeof(nuint) / sizeof(char)))
            {
                if (Vector.IsHardwareAccelerated && minLength >= (nuint)Vector<ushort>.Count)
                {
                    nuint nLength = minLength - (nuint)Vector<ushort>.Count;
                    do
                    {
                        if (Unsafe.ReadUnaligned<Vector<ushort>>(ref Unsafe.As<char, byte>(ref Unsafe.Add(ref first, (nint)i))) !=
                            Unsafe.ReadUnaligned<Vector<ushort>>(ref Unsafe.As<char, byte>(ref Unsafe.Add(ref second, (nint)i))))
                        {
                            break;
                        }
                        i += (nuint)Vector<ushort>.Count;
                    }
                    while (nLength >= i);
                }

                while (minLength >= (i + (nuint)(sizeof(nuint) / sizeof(char))))
                {
                    if (Unsafe.ReadUnaligned<nuint>(ref Unsafe.As<char, byte>(ref Unsafe.Add(ref first, (nint)i))) !=
                        Unsafe.ReadUnaligned<nuint>(ref Unsafe.As<char, byte>(ref Unsafe.Add(ref second, (nint)i))))
                    {
                        break;
                    }
                    i += (nuint)(sizeof(nuint) / sizeof(char));
                }
            }

#if TARGET_64BIT
            if (minLength >= (i + sizeof(int) / sizeof(char)))
            {
                if (Unsafe.ReadUnaligned<int>(ref Unsafe.As<char, byte>(ref Unsafe.Add(ref first, (nint)i))) ==
                    Unsafe.ReadUnaligned<int>(ref Unsafe.As<char, byte>(ref Unsafe.Add(ref second, (nint)i))))
                {
                    i += sizeof(int) / sizeof(char);
                }
            }
#endif

            while (i < minLength)
            {
                int result = Unsafe.Add(ref first, (nint)i).CompareTo(Unsafe.Add(ref second, (nint)i));
                if (result != 0)
                    return result;
                i += 1;
            }

        Equal:
            return lengthDelta;
        }

        // IndexOfNullCharacter processes memory in aligned chunks, and thus it won't crash even if it accesses memory beyond the null terminator.
        // This behavior is an implementation detail of the runtime and callers outside System.Private.CoreLib must not depend on it.
        [MethodImpl(MethodImplOptions.AggressiveOptimization)]
        public static unsafe int IndexOfNullCharacter(ref char searchSpace)
        {
            const char value = '\0';
            const int length = int.MaxValue;

            nint offset = 0;
            nint lengthToExamine = length;

            if (((int)Unsafe.AsPointer(ref searchSpace) & 1) != 0)
            {
                // Input isn't char aligned, we won't be able to align it to a Vector
            }
            else if (Vector128.IsHardwareAccelerated)
            {
                // Avx2 branch also operates on Sse2 sizes, so check is combined.
                // Needs to be double length to allow us to align the data first.
                lengthToExamine = UnalignedCountVector128(ref searchSpace);
            }
            else if (Vector.IsHardwareAccelerated)
            {
                // Needs to be double length to allow us to align the data first.
                lengthToExamine = UnalignedCountVector(ref searchSpace);
            }

        SequentialScan:
            // In the non-vector case lengthToExamine is the total length.
            // In the vector case lengthToExamine first aligns to Vector,
            // then in a second pass after the Vector lengths is the
            // remaining data that is shorter than a Vector length.
            while (lengthToExamine >= 4)
            {
                ref char current = ref Unsafe.Add(ref searchSpace, offset);

                if (value == current)
                    goto Found;
                if (value == Unsafe.Add(ref current, 1))
                    goto Found1;
                if (value == Unsafe.Add(ref current, 2))
                    goto Found2;
                if (value == Unsafe.Add(ref current, 3))
                    goto Found3;

                offset += 4;
                lengthToExamine -= 4;
            }

            while (lengthToExamine > 0)
            {
                if (value == Unsafe.Add(ref searchSpace, offset))
                    goto Found;

                offset++;
                lengthToExamine--;
            }

            // We get past SequentialScan only if IsHardwareAccelerated is true. However, we still have the redundant check to allow
            // the JIT to see that the code is unreachable and eliminate it when the platform does not have hardware accelerated.
            if (Vector256.IsHardwareAccelerated)
            {
                if (offset < length)
                {
                    Debug.Assert(length - offset >= Vector128<ushort>.Count);
                    ref ushort ushortSearchSpace = ref Unsafe.As<char, ushort>(ref searchSpace);
                    if (((nint)Unsafe.AsPointer(ref Unsafe.Add(ref searchSpace, (nint)offset)) & (nint)(Vector256<byte>.Count - 1)) != 0)
                    {
                        // Not currently aligned to Vector256 (is aligned to Vector128); this can cause a problem for searches
                        // with no upper bound e.g. String.wcslen. Start with a check on Vector128 to align to Vector256,
                        // before moving to processing Vector256.

                        // If the input searchSpan has been fixed or pinned, this ensures we do not fault across memory pages
                        // while searching for an end of string. Specifically that this assumes that the length is either correct
                        // or that the data is pinned otherwise it may cause an AccessViolation from crossing a page boundary into an
                        // unowned page. If the search is unbounded (e.g. null terminator in wcslen) and the search value is not found,
                        // again this will likely cause an AccessViolation. However, correctly bounded searches will return -1 rather
                        // than ever causing an AV.

                        // If the searchSpan has not been fixed or pinned the GC can relocate it during the execution of this
                        // method, so the alignment only acts as best endeavour. The GC cost is likely to dominate over
                        // the misalignment that may occur after; to we default to giving the GC a free hand to relocate and
                        // its up to the caller whether they are operating over fixed data.
                        Vector128<ushort> search = Vector128.LoadUnsafe(ref ushortSearchSpace, (nuint)offset);

                        // Same method as below
                        uint matches = Vector128.Equals(Vector128<ushort>.Zero, search).AsByte().ExtractMostSignificantBits();
                        if (matches == 0)
                        {
                            // Zero flags set so no matches
                            offset += Vector128<ushort>.Count;
                        }
                        else
                        {
                            // Find bitflag offset of first match and add to current offset
                            return (int)(offset + ((uint)BitOperations.TrailingZeroCount(matches) / sizeof(char)));
                        }
                    }

                    lengthToExamine = GetCharVector256SpanLength(offset, length);
                    if (lengthToExamine > 0)
                    {
                        do
                        {
                            Debug.Assert(lengthToExamine >= Vector256<ushort>.Count);

                            Vector256<ushort> search = Vector256.LoadUnsafe(ref ushortSearchSpace, (nuint)offset);
                            uint matches = Vector256.Equals(Vector256<ushort>.Zero, search).AsByte().ExtractMostSignificantBits();
                            // Note that MoveMask has converted the equal vector elements into a set of bit flags,
                            // So the bit position in 'matches' corresponds to the element offset.
                            if (matches == 0)
                            {
                                // Zero flags set so no matches
                                offset += Vector256<ushort>.Count;
                                lengthToExamine -= Vector256<ushort>.Count;
                                continue;
                            }

                            // Find bitflag offset of first match and add to current offset,
                            // flags are in bytes so divide for chars
                            return (int)(offset + ((uint)BitOperations.TrailingZeroCount(matches) / sizeof(char)));
                        } while (lengthToExamine > 0);
                    }

                    lengthToExamine = GetCharVector128SpanLength(offset, length);
                    if (lengthToExamine > 0)
                    {
                        Debug.Assert(lengthToExamine >= Vector128<ushort>.Count);

                        Vector128<ushort> search = Vector128.LoadUnsafe(ref ushortSearchSpace, (nuint)offset);

                        // Same method as above
                        uint matches = Vector128.Equals(Vector128<ushort>.Zero, search).AsByte().ExtractMostSignificantBits();
                        if (matches == 0)
                        {
                            // Zero flags set so no matches
                            offset += Vector128<ushort>.Count;
                            // Don't need to change lengthToExamine here as we don't use its current value again.
                        }
                        else
                        {
                            // Find bitflag offset of first match and add to current offset,
                            // flags are in bytes so divide for chars
                            return (int)(offset + ((uint)BitOperations.TrailingZeroCount(matches) / sizeof(char)));
                        }
                    }

                    if (offset < length)
                    {
                        lengthToExamine = length - offset;
                        goto SequentialScan;
                    }
                }
            }
            else if (Vector128.IsHardwareAccelerated)
            {
                if (offset < length)
                {
                    Debug.Assert(length - offset >= Vector128<ushort>.Count);
                    ref ushort ushortSearchSpace = ref Unsafe.As<char, ushort>(ref searchSpace);

                    lengthToExamine = GetCharVector128SpanLength(offset, length);
                    if (lengthToExamine > 0)
                    {
                        do
                        {
                            Debug.Assert(lengthToExamine >= Vector128<ushort>.Count);

                            Vector128<ushort> search = Vector128.LoadUnsafe(ref ushortSearchSpace, (uint)offset);

                            // Same method as above
                            Vector128<ushort> compareResult = Vector128.Equals(Vector128<ushort>.Zero, search);
                            if (compareResult == Vector128<ushort>.Zero)
                            {
                                // Zero flags set so no matches
                                offset += Vector128<ushort>.Count;
                                lengthToExamine -= Vector128<ushort>.Count;
                                continue;
                            }

                            // Find bitflag offset of first match and add to current offset,
                            // flags are in bytes so divide for chars
                            uint matches = compareResult.AsByte().ExtractMostSignificantBits();
                            return (int)(offset + ((uint)BitOperations.TrailingZeroCount(matches) / sizeof(char)));
                        } while (lengthToExamine > 0);
                    }

                    if (offset < length)
                    {
                        lengthToExamine = length - offset;
                        goto SequentialScan;
                    }
                }
            }
            else if (Vector.IsHardwareAccelerated)
            {
                if (offset < length)
                {
                    Debug.Assert(length - offset >= Vector<ushort>.Count);

                    lengthToExamine = GetCharVectorSpanLength(offset, length);

                    if (lengthToExamine > 0)
                    {
                        do
                        {
                            Debug.Assert(lengthToExamine >= Vector<ushort>.Count);

                            var matches = Vector.Equals(Vector<ushort>.Zero, LoadVector(ref searchSpace, offset));
                            if (Vector<ushort>.Zero.Equals(matches))
                            {
                                offset += Vector<ushort>.Count;
                                lengthToExamine -= Vector<ushort>.Count;
                                continue;
                            }

                            // Find offset of first match
                            return (int)(offset + LocateFirstFoundChar(matches));
                        } while (lengthToExamine > 0);
                    }

                    if (offset < length)
                    {
                        lengthToExamine = length - offset;
                        goto SequentialScan;
                    }
                }
            }

            ThrowMustBeNullTerminatedString();
        Found3:
            return (int)(offset + 3);
        Found2:
            return (int)(offset + 2);
        Found1:
            return (int)(offset + 1);
        Found:
            return (int)(offset);
        }

        // Vector sub-search adapted from https://github.com/aspnet/KestrelHttpServer/pull/1138
        [MethodImpl(MethodImplOptions.AggressiveInlining)]
        private static int LocateFirstFoundChar(Vector<ushort> match)
        {
            var vector64 = Vector.AsVectorUInt64(match);
            ulong candidate = 0;
            int i = 0;
            // Pattern unrolled by jit https://github.com/dotnet/coreclr/pull/8001
            for (; i < Vector<ulong>.Count; i++)
            {
                candidate = vector64[i];
                if (candidate != 0)
                {
                    break;
                }
            }

            // Single LEA instruction with jitted const (using function result)
            return i * 4 + LocateFirstFoundChar(candidate);
        }

        [MethodImpl(MethodImplOptions.AggressiveInlining)]
        private static int LocateFirstFoundChar(ulong match)
            => BitOperations.TrailingZeroCount(match) >> 4;

        [MethodImpl(MethodImplOptions.AggressiveInlining)]
        private static Vector<ushort> LoadVector(ref char start, nint offset)
            => Unsafe.ReadUnaligned<Vector<ushort>>(ref Unsafe.As<char, byte>(ref Unsafe.Add(ref start, offset)));

        [MethodImpl(MethodImplOptions.AggressiveInlining)]
        private static Vector<ushort> LoadVector(ref char start, nuint offset)
            => Unsafe.ReadUnaligned<Vector<ushort>>(ref Unsafe.As<char, byte>(ref Unsafe.Add(ref start, (nint)offset)));

        [MethodImpl(MethodImplOptions.AggressiveInlining)]
        private static nint GetCharVectorSpanLength(nint offset, nint length)
            => (length - offset) & ~(Vector<ushort>.Count - 1);

        [MethodImpl(MethodImplOptions.AggressiveInlining)]
        private static nint GetCharVector128SpanLength(nint offset, nint length)
            => (length - offset) & ~(Vector128<ushort>.Count - 1);

        [MethodImpl(MethodImplOptions.AggressiveInlining)]
        private static nint GetCharVector256SpanLength(nint offset, nint length)
            => (length - offset) & ~(Vector256<ushort>.Count - 1);

        [MethodImpl(MethodImplOptions.AggressiveInlining)]
        private static unsafe nint UnalignedCountVector(ref char searchSpace)
        {
            const int ElementsPerByte = sizeof(ushort) / sizeof(byte);
            // Figure out how many characters to read sequentially until we are vector aligned
            // This is equivalent to:
            //         unaligned = ((int)pCh % sizeof(Vector<ushort>) / ElementsPerByte
            //         length = (Vector<ushort>.Count - unaligned) % Vector<ushort>.Count

            // This alignment is only valid if the GC does not relocate; so we use ReadUnaligned to get the data.
            // If a GC does occur and alignment is lost, the GC cost will outweigh any gains from alignment so it
            // isn't too important to pin to maintain the alignment.
            return (nint)(uint)(-(int)Unsafe.AsPointer(ref searchSpace) / ElementsPerByte) & (Vector<ushort>.Count - 1);
        }

        [MethodImpl(MethodImplOptions.AggressiveInlining)]
        private static unsafe nint UnalignedCountVector128(ref char searchSpace)
        {
            const int ElementsPerByte = sizeof(ushort) / sizeof(byte);
            // This alignment is only valid if the GC does not relocate; so we use ReadUnaligned to get the data.
            // If a GC does occur and alignment is lost, the GC cost will outweigh any gains from alignment so it
            // isn't too important to pin to maintain the alignment.
            return (nint)(uint)(-(int)Unsafe.AsPointer(ref searchSpace) / ElementsPerByte) & (Vector128<ushort>.Count - 1);
        }
<<<<<<< HEAD
=======

        public static void Reverse(ref char buf, nuint length)
        {
            Debug.Assert(length > 1);

            nint remainder = (nint)length;
            nint offset = 0;

            // overlapping has a positive performance benefit around 24 elements
            if (Avx2.IsSupported && remainder >= (nint)(Vector256<ushort>.Count * 1.5))
            {
                Vector256<byte> reverseMask = Vector256.Create(
                    (byte)14, 15, 12, 13, 10, 11, 8, 9, 6, 7, 4, 5, 2, 3, 0, 1, // first 128-bit lane
                    14, 15, 12, 13, 10, 11, 8, 9, 6, 7, 4, 5, 2, 3, 0, 1); // second 128-bit lane

                nint lastOffset = remainder - Vector256<ushort>.Count;
                do
                {
                    ref byte first = ref Unsafe.As<char, byte>(ref Unsafe.Add(ref buf, offset));
                    ref byte last = ref Unsafe.As<char, byte>(ref Unsafe.Add(ref buf, lastOffset));

                    Vector256<byte> tempFirst = Vector256.LoadUnsafe(ref first);
                    Vector256<byte> tempLast = Vector256.LoadUnsafe(ref last);

                    // Avx2 operates on two 128-bit lanes rather than the full 256-bit vector.
                    // Perform a shuffle to reverse each 128-bit lane, then permute to finish reversing the vector:
                    //     +---------------------------------------------------------------+
                    //     | A | B | C | D | E | F | G | H | I | J | K | L | M | N | O | P |
                    //     +---------------------------------------------------------------+
                    //         Shuffle --->
                    //     +---------------------------------------------------------------+
                    //     | H | G | F | E | D | C | B | A | P | O | N | M | L | K | J | I |
                    //     +---------------------------------------------------------------+
                    //         Permute --->
                    //     +---------------------------------------------------------------+
                    //     | P | O | N | M | L | K | J | I | H | G | F | E | D | C | B | A |
                    //     +---------------------------------------------------------------+
                    tempFirst = Avx2.Shuffle(tempFirst, reverseMask);
                    tempFirst = Avx2.Permute2x128(tempFirst, tempFirst, 0b00_01);
                    tempLast = Avx2.Shuffle(tempLast, reverseMask);
                    tempLast = Avx2.Permute2x128(tempLast, tempLast, 0b00_01);

                    // Store the reversed vectors
                    tempLast.StoreUnsafe(ref first);
                    tempFirst.StoreUnsafe(ref last);

                    offset += Vector256<ushort>.Count;
                    lastOffset -= Vector256<ushort>.Count;
                } while (lastOffset >= offset);

                remainder = (lastOffset + Vector256<ushort>.Count - offset);
            }
            else if (Vector128.IsHardwareAccelerated && remainder >= Vector128<ushort>.Count * 2)
            {
                nint lastOffset = remainder - Vector128<ushort>.Count;
                do
                {
                    ref ushort first = ref Unsafe.As<char, ushort>(ref Unsafe.Add(ref buf, offset));
                    ref ushort last = ref Unsafe.As<char, ushort>(ref Unsafe.Add(ref buf, lastOffset));

                    Vector128<ushort> tempFirst = Vector128.LoadUnsafe(ref first);
                    Vector128<ushort> tempLast = Vector128.LoadUnsafe(ref last);

                    // Shuffle to reverse each vector:
                    //     +-------------------------------+
                    //     | A | B | C | D | E | F | G | H |
                    //     +-------------------------------+
                    //          --->
                    //     +-------------------------------+
                    //     | H | G | F | E | D | C | B | A |
                    //     +-------------------------------+
                    tempFirst = Vector128.Shuffle(tempFirst, Vector128.Create((ushort)7, 6, 5, 4, 3, 2, 1, 0));
                    tempLast = Vector128.Shuffle(tempLast, Vector128.Create((ushort)7, 6, 5, 4, 3, 2, 1, 0));

                    // Store the reversed vectors
                    tempLast.StoreUnsafe(ref first);
                    tempFirst.StoreUnsafe(ref last);

                    offset += Vector128<ushort>.Count;
                    lastOffset -= Vector128<ushort>.Count;
                } while (lastOffset >= offset);

                remainder = (lastOffset + Vector128<ushort>.Count - offset);
            }

            // Store any remaining values one-by-one
            if (remainder > 1)
            {
                ReverseInner(ref Unsafe.Add(ref buf, offset), (nuint)remainder);
            }
        }
>>>>>>> 8355deb7
    }
}<|MERGE_RESOLUTION|>--- conflicted
+++ resolved
@@ -730,99 +730,5 @@
             // isn't too important to pin to maintain the alignment.
             return (nint)(uint)(-(int)Unsafe.AsPointer(ref searchSpace) / ElementsPerByte) & (Vector128<ushort>.Count - 1);
         }
-<<<<<<< HEAD
-=======
-
-        public static void Reverse(ref char buf, nuint length)
-        {
-            Debug.Assert(length > 1);
-
-            nint remainder = (nint)length;
-            nint offset = 0;
-
-            // overlapping has a positive performance benefit around 24 elements
-            if (Avx2.IsSupported && remainder >= (nint)(Vector256<ushort>.Count * 1.5))
-            {
-                Vector256<byte> reverseMask = Vector256.Create(
-                    (byte)14, 15, 12, 13, 10, 11, 8, 9, 6, 7, 4, 5, 2, 3, 0, 1, // first 128-bit lane
-                    14, 15, 12, 13, 10, 11, 8, 9, 6, 7, 4, 5, 2, 3, 0, 1); // second 128-bit lane
-
-                nint lastOffset = remainder - Vector256<ushort>.Count;
-                do
-                {
-                    ref byte first = ref Unsafe.As<char, byte>(ref Unsafe.Add(ref buf, offset));
-                    ref byte last = ref Unsafe.As<char, byte>(ref Unsafe.Add(ref buf, lastOffset));
-
-                    Vector256<byte> tempFirst = Vector256.LoadUnsafe(ref first);
-                    Vector256<byte> tempLast = Vector256.LoadUnsafe(ref last);
-
-                    // Avx2 operates on two 128-bit lanes rather than the full 256-bit vector.
-                    // Perform a shuffle to reverse each 128-bit lane, then permute to finish reversing the vector:
-                    //     +---------------------------------------------------------------+
-                    //     | A | B | C | D | E | F | G | H | I | J | K | L | M | N | O | P |
-                    //     +---------------------------------------------------------------+
-                    //         Shuffle --->
-                    //     +---------------------------------------------------------------+
-                    //     | H | G | F | E | D | C | B | A | P | O | N | M | L | K | J | I |
-                    //     +---------------------------------------------------------------+
-                    //         Permute --->
-                    //     +---------------------------------------------------------------+
-                    //     | P | O | N | M | L | K | J | I | H | G | F | E | D | C | B | A |
-                    //     +---------------------------------------------------------------+
-                    tempFirst = Avx2.Shuffle(tempFirst, reverseMask);
-                    tempFirst = Avx2.Permute2x128(tempFirst, tempFirst, 0b00_01);
-                    tempLast = Avx2.Shuffle(tempLast, reverseMask);
-                    tempLast = Avx2.Permute2x128(tempLast, tempLast, 0b00_01);
-
-                    // Store the reversed vectors
-                    tempLast.StoreUnsafe(ref first);
-                    tempFirst.StoreUnsafe(ref last);
-
-                    offset += Vector256<ushort>.Count;
-                    lastOffset -= Vector256<ushort>.Count;
-                } while (lastOffset >= offset);
-
-                remainder = (lastOffset + Vector256<ushort>.Count - offset);
-            }
-            else if (Vector128.IsHardwareAccelerated && remainder >= Vector128<ushort>.Count * 2)
-            {
-                nint lastOffset = remainder - Vector128<ushort>.Count;
-                do
-                {
-                    ref ushort first = ref Unsafe.As<char, ushort>(ref Unsafe.Add(ref buf, offset));
-                    ref ushort last = ref Unsafe.As<char, ushort>(ref Unsafe.Add(ref buf, lastOffset));
-
-                    Vector128<ushort> tempFirst = Vector128.LoadUnsafe(ref first);
-                    Vector128<ushort> tempLast = Vector128.LoadUnsafe(ref last);
-
-                    // Shuffle to reverse each vector:
-                    //     +-------------------------------+
-                    //     | A | B | C | D | E | F | G | H |
-                    //     +-------------------------------+
-                    //          --->
-                    //     +-------------------------------+
-                    //     | H | G | F | E | D | C | B | A |
-                    //     +-------------------------------+
-                    tempFirst = Vector128.Shuffle(tempFirst, Vector128.Create((ushort)7, 6, 5, 4, 3, 2, 1, 0));
-                    tempLast = Vector128.Shuffle(tempLast, Vector128.Create((ushort)7, 6, 5, 4, 3, 2, 1, 0));
-
-                    // Store the reversed vectors
-                    tempLast.StoreUnsafe(ref first);
-                    tempFirst.StoreUnsafe(ref last);
-
-                    offset += Vector128<ushort>.Count;
-                    lastOffset -= Vector128<ushort>.Count;
-                } while (lastOffset >= offset);
-
-                remainder = (lastOffset + Vector128<ushort>.Count - offset);
-            }
-
-            // Store any remaining values one-by-one
-            if (remainder > 1)
-            {
-                ReverseInner(ref Unsafe.Add(ref buf, offset), (nuint)remainder);
-            }
-        }
->>>>>>> 8355deb7
     }
 }