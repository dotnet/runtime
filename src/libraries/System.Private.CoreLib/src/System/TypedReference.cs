--- conflicted
+++ resolved
@@ -75,19 +75,7 @@
             throw new NotSupportedException(SR.NotSupported_NYI);
         }
 
-<<<<<<< HEAD
-        public static unsafe object ToObject(TypedReference value)
-        {
-            return InternalToObject(&value);
-        }
-
-        [MethodImpl(MethodImplOptions.InternalCall)]
-        internal static extern unsafe object InternalToObject(void* value);
-
-        internal bool IsNull => Unsafe.IsNullRef(ref _value) && _type == IntPtr.Zero;
-=======
         internal bool IsNull => Unsafe.IsNullRef(ref _value.Value) && _type == IntPtr.Zero;
->>>>>>> 5877e8b7
 
         public static Type GetTargetType(TypedReference value)
         {
