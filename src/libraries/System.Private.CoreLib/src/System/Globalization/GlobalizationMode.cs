// Licensed to the .NET Foundation under one or more agreements.
// The .NET Foundation licenses this file to you under the MIT license.

using System.Diagnostics.CodeAnalysis;
using System.Runtime.InteropServices;

namespace System.Globalization
{
    internal static partial class GlobalizationMode
    {
        private static bool GetInvariantSwitchValue() =>
            AppContextConfigHelper.GetBooleanConfig("System.Globalization.Invariant", "DOTNET_SYSTEM_GLOBALIZATION_INVARIANT");

        private static bool TryGetAppLocalIcuSwitchValue([NotNullWhen(true)] out string? value) =>
            TryGetStringValue("System.Globalization.AppLocalIcu", "DOTNET_SYSTEM_GLOBALIZATION_APPLOCALICU", out value);

<<<<<<< HEAD
=======
        internal static bool PredefinedCulturesOnly { get; } =
            GetSwitchValue("System.Globalization.PredefinedCulturesOnly", "DOTNET_SYSTEM_GLOBALIZATION_PREDEFINED_CULTURES_ONLY");

        private static bool GetSwitchValue(string switchName, string envVariable)
        {
            if (!AppContext.TryGetSwitch(switchName, out bool ret))
            {
                string? switchValue = Environment.GetEnvironmentVariable(envVariable);
                if (switchValue != null)
                {
                    ret = bool.IsTrueStringIgnoreCase(switchValue) || switchValue.Equals("1");
                }
            }

            return ret;
        }

>>>>>>> 768eb2ef
        private static bool TryGetStringValue(string switchName, string envVariable, [NotNullWhen(true)] out string? value)
        {
            value = AppContext.GetData(switchName) as string;
            if (string.IsNullOrEmpty(value))
            {
                value = Environment.GetEnvironmentVariable(envVariable);
                if (string.IsNullOrEmpty(value))
                {
                    return false;
                }
            }

            return true;
        }

        private static void LoadAppLocalIcu(string icuSuffixAndVersion)
        {
            ReadOnlySpan<char> version;
            ReadOnlySpan<char> icuSuffix = default;

            // Custom built ICU can have a suffix on the name, i.e: libicuucmyapp.so.67.1
            // So users would set the runtime switch as: myapp:67.1
            int indexOfSeparator = icuSuffixAndVersion.IndexOf(':');
            if (indexOfSeparator >= 0)
            {
                icuSuffix = icuSuffixAndVersion.AsSpan(0, indexOfSeparator);
                version = icuSuffixAndVersion.AsSpan(icuSuffix.Length + 1);
            }
            else
            {
                version = icuSuffixAndVersion;
            }

            LoadAppLocalIcuCore(version, icuSuffix);
        }

        private static string CreateLibraryName(ReadOnlySpan<char> baseName, ReadOnlySpan<char> suffix, ReadOnlySpan<char> extension, ReadOnlySpan<char> version, bool versionAtEnd = false) =>
            versionAtEnd ?
                string.Concat(baseName, suffix, extension, version) :
                string.Concat(baseName, suffix, version, extension);

        private static IntPtr LoadLibrary(string library, bool failOnLoadFailure)
        {
            if (!NativeLibrary.TryLoad(library, typeof(object).Assembly, DllImportSearchPath.ApplicationDirectory | DllImportSearchPath.System32, out IntPtr lib) && failOnLoadFailure)
            {
                Environment.FailFast($"Failed to load app-local ICU: {library}");
            }

            return lib;
        }
    }
}<|MERGE_RESOLUTION|>--- conflicted
+++ resolved
@@ -14,26 +14,9 @@
         private static bool TryGetAppLocalIcuSwitchValue([NotNullWhen(true)] out string? value) =>
             TryGetStringValue("System.Globalization.AppLocalIcu", "DOTNET_SYSTEM_GLOBALIZATION_APPLOCALICU", out value);
 
-<<<<<<< HEAD
-=======
         internal static bool PredefinedCulturesOnly { get; } =
-            GetSwitchValue("System.Globalization.PredefinedCulturesOnly", "DOTNET_SYSTEM_GLOBALIZATION_PREDEFINED_CULTURES_ONLY");
+            AppContextConfigHelper.GetBooleanConfig("System.Globalization.PredefinedCulturesOnly", "DOTNET_SYSTEM_GLOBALIZATION_PREDEFINED_CULTURES_ONLY");
 
-        private static bool GetSwitchValue(string switchName, string envVariable)
-        {
-            if (!AppContext.TryGetSwitch(switchName, out bool ret))
-            {
-                string? switchValue = Environment.GetEnvironmentVariable(envVariable);
-                if (switchValue != null)
-                {
-                    ret = bool.IsTrueStringIgnoreCase(switchValue) || switchValue.Equals("1");
-                }
-            }
-
-            return ret;
-        }
-
->>>>>>> 768eb2ef
         private static bool TryGetStringValue(string switchName, string envVariable, [NotNullWhen(true)] out string? value)
         {
             value = AppContext.GetData(switchName) as string;
