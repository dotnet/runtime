--- conflicted
+++ resolved
@@ -1444,7 +1444,6 @@
             return LastIndexOfCore(source, value, startIndex, count, options);
         }
 
-<<<<<<< HEAD
         private int LastIndexOfCore(string source, string target, int startIndex, int count, CompareOptions options)
         {
             return GlobalizationMode.UseIcu ?
@@ -1453,9 +1452,6 @@
         }
 
         internal static int LastIndexOfOrdinal(string source, string value, int startIndex, int count, bool ignoreCase)
-=======
-        private static int LastIndexOfOrdinal(string source, string value, int startIndex, int count, bool ignoreCase)
->>>>>>> c4507d79
         {
             Debug.Assert(!string.IsNullOrEmpty(source));
             Debug.Assert(value != null);
