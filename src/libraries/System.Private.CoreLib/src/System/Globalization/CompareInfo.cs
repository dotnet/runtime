// Licensed to the .NET Foundation under one or more agreements.
// The .NET Foundation licenses this file to you under the MIT license.

using System.Diagnostics;
using System.Diagnostics.CodeAnalysis;
using System.Reflection;
using System.Runtime.CompilerServices;
using System.Runtime.InteropServices;
using System.Runtime.Serialization;
using System.Text;

namespace System.Globalization
{
    /// <summary>
    /// This class implements a set of methods for comparing strings.
    /// </summary>
    [Serializable]
    [TypeForwardedFrom("mscorlib, Version=4.0.0.0, Culture=neutral, PublicKeyToken=b77a5c561934e089")]
    public sealed partial class CompareInfo : IDeserializationCallback
    {
        // Mask used to check if IndexOf()/LastIndexOf()/IsPrefix()/IsPostfix() has the right flags.
        private const CompareOptions ValidIndexMaskOffFlags =
            ~(CompareOptions.IgnoreCase | CompareOptions.IgnoreSymbols | CompareOptions.IgnoreNonSpace |
              CompareOptions.IgnoreWidth | CompareOptions.IgnoreKanaType);

        // Mask used to check if Compare() / GetHashCode(string) / GetSortKey has the right flags.
        private const CompareOptions ValidCompareMaskOffFlags =
            ~(CompareOptions.IgnoreCase | CompareOptions.IgnoreSymbols | CompareOptions.IgnoreNonSpace |
              CompareOptions.IgnoreWidth | CompareOptions.IgnoreKanaType | CompareOptions.StringSort);

        // Cache the invariant CompareInfo
        internal static readonly CompareInfo Invariant = CultureInfo.InvariantCulture.CompareInfo;

        // CompareInfos have an interesting identity.  They are attached to the locale that created them,
        // ie: en-US would have an en-US sort.  For haw-US (custom), then we serialize it as haw-US.
        // The interesting part is that since haw-US doesn't have its own sort, it has to point at another
        // locale, which is what SCOMPAREINFO does.
        [OptionalField(VersionAdded = 2)]
        private string m_name;  // The name used to construct this CompareInfo. Do not rename (binary serialization)

        [NonSerialized]
        private IntPtr _sortHandle;

        [NonSerialized]
        private string _sortName; // The name that defines our behavior

        [OptionalField(VersionAdded = 3)]
        private SortVersion? m_SortVersion; // Do not rename (binary serialization)

        private int culture; // Do not rename (binary serialization). The fields sole purpose is to support Desktop serialization.

        internal CompareInfo(CultureInfo culture)
        {
            m_name = culture._name;
            InitSort(culture);
        }

        /// <summary>
        /// Get the CompareInfo constructed from the data table in the specified
        /// assembly for the specified culture.
        /// Warning: The assembly versioning mechanism is dead!
        /// </summary>
        public static CompareInfo GetCompareInfo(int culture, Assembly assembly)
        {
            ArgumentNullException.ThrowIfNull(assembly);

            // Parameter checking.
            if (assembly != typeof(object).Module.Assembly)
            {
                throw new ArgumentException(SR.Argument_OnlyMscorlib, nameof(assembly));
            }

            return GetCompareInfo(culture);
        }

        /// <summary>
        /// Get the CompareInfo constructed from the data table in the specified
        /// assembly for the specified culture.
        /// The purpose of this method is to provide version for CompareInfo tables.
        /// </summary>
        public static CompareInfo GetCompareInfo(string name, Assembly assembly)
        {
            ArgumentNullException.ThrowIfNull(name);
            ArgumentNullException.ThrowIfNull(assembly);

            if (assembly != typeof(object).Module.Assembly)
            {
                throw new ArgumentException(SR.Argument_OnlyMscorlib, nameof(assembly));
            }

            return GetCompareInfo(name);
        }

        /// <summary>
        /// Get the CompareInfo for the specified culture.
        /// This method is provided for ease of integration with NLS-based software.
        /// </summary>
        public static CompareInfo GetCompareInfo(int culture)
        {
            if (CultureData.IsCustomCultureId(culture))
            {
                throw new ArgumentException(SR.Argument_CustomCultureCannotBePassedByNumber, nameof(culture));
            }

            return CultureInfo.GetCultureInfo(culture).CompareInfo;
        }

        /// <summary>
        /// Get the CompareInfo for the specified culture.
        /// </summary>
        public static CompareInfo GetCompareInfo(string name)
        {
            ArgumentNullException.ThrowIfNull(name);

            return CultureInfo.GetCultureInfo(name).CompareInfo;
        }

        public static bool IsSortable(char ch)
        {
            return IsSortable(new ReadOnlySpan<char>(in ch));
        }

        public static bool IsSortable(string text)
        {
            ArgumentNullException.ThrowIfNull(text);

            return IsSortable(text.AsSpan());
        }

        /// <summary>
        /// Indicates whether a specified Unicode string is sortable.
        /// </summary>
        /// <param name="text">A string of zero or more Unicode characters.</param>
        /// <returns>
        /// <see langword="true"/> if <paramref name="text"/> is non-empty and contains
        /// only sortable Unicode characters; otherwise, <see langword="false"/>.
        /// </returns>
        public static bool IsSortable(ReadOnlySpan<char> text)
        {
            if (text.Length == 0)
            {
                return false;
            }

            if (GlobalizationMode.Invariant)
            {
                return true; // all chars are sortable in invariant mode
            }

            return (GlobalizationMode.UseNls) ? NlsIsSortable(text) : IcuIsSortable(text);
        }

        /// <summary>
        /// Indicates whether a specified <see cref="Rune"/> is sortable.
        /// </summary>
        /// <param name="value">A Unicode scalar value.</param>
        /// <returns>
        /// <see langword="true"/> if <paramref name="value"/> is a sortable Unicode scalar
        /// value; otherwise, <see langword="false"/>.
        /// </returns>
        public static bool IsSortable(Rune value)
        {
            Span<char> valueAsUtf16 = stackalloc char[Rune.MaxUtf16CharsPerRune];
            int charCount = value.EncodeToUtf16(valueAsUtf16);
            return IsSortable(valueAsUtf16.Slice(0, charCount));
        }

        [MemberNotNull(nameof(_sortName))]
        private void InitSort(CultureInfo culture)
        {
            _sortName = culture.SortName;

            if (GlobalizationMode.UseNls)
            {
                NlsInitSortHandle();
            }
            else
            {
                IcuInitSortHandle(culture.InteropName!);
            }
        }

        [OnDeserializing]
        private void OnDeserializing(StreamingContext ctx)
        {
            // this becomes null for a brief moment before deserialization
            // after serialization is finished it is never null.
            m_name = null!;
        }

        void IDeserializationCallback.OnDeserialization(object? sender)
        {
            OnDeserialized();
        }

        [OnDeserialized]
        private void OnDeserialized(StreamingContext ctx)
        {
            OnDeserialized();
        }

        private void OnDeserialized()
        {
            // If we didn't have a name, use the LCID
            if (m_name == null)
            {
                // From whidbey, didn't have a name
                m_name = CultureInfo.GetCultureInfo(culture)._name;
            }
            else
            {
                InitSort(CultureInfo.GetCultureInfo(m_name));
            }
        }

        [OnSerializing]
        private void OnSerializing(StreamingContext ctx)
        {
            // This is merely for serialization compatibility with Whidbey/Orcas, it can go away when we don't want that compat any more.
            culture = CultureInfo.GetCultureInfo(Name).LCID; // This is the lcid of the constructing culture (still have to dereference to get target sort)
            Debug.Assert(m_name != null, "CompareInfo.OnSerializing - expected m_name to be set already");
        }

        /// <summary>
        ///  Returns the name of the culture (well actually, of the sort).
        ///  Very important for providing a non-LCID way of identifying
        ///  what the sort is.
        ///
        ///  Note that this name isn't dereferenced in case the CompareInfo is a different locale
        ///  which is consistent with the behaviors of earlier versions.  (so if you ask for a sort
        ///  and the locale's changed behavior, then you'll get changed behavior, which is like
        ///  what happens for a version update)
        /// </summary>
        public string Name
        {
            get
            {
                Debug.Assert(m_name != null, "CompareInfo.Name Expected _name to be set");
                if (m_name == "zh-CHT" || m_name == "zh-CHS")
                {
                    return m_name;
                }

                return _sortName;
            }
        }

        /// <summary>
        /// Compares the two strings with the given options.  Returns 0 if the
        /// two strings are equal, a number less than 0 if string1 is less
        /// than string2, and a number greater than 0 if string1 is greater
        /// than string2.
        /// </summary>
        public int Compare(string? string1, string? string2)
        {
            return Compare(string1, string2, CompareOptions.None);
        }

        public int Compare(string? string1, string? string2, CompareOptions options)
        {
            int retVal;

            // Our paradigm is that null sorts less than any other string and
            // that two nulls sort as equal.

            if (string1 == null)
            {
                retVal = (string2 == null) ? 0 : -1;
                goto CheckOptionsAndReturn;
            }
            if (string2 == null)
            {
                retVal = 1;
                goto CheckOptionsAndReturn;
            }

            return Compare(string1.AsSpan(), string2.AsSpan(), options);

        CheckOptionsAndReturn:

            // If we're short-circuiting the globalization logic, we still need to check that
            // the provided options were valid.

            CheckCompareOptionsForCompare(options);
            return retVal;
        }

        internal int CompareOptionIgnoreCase(ReadOnlySpan<char> string1, ReadOnlySpan<char> string2) =>
             GlobalizationMode.Invariant ?
                InvariantModeCasing.CompareStringIgnoreCase(ref MemoryMarshal.GetReference(string1), string1.Length, ref MemoryMarshal.GetReference(string2), string2.Length) :
                CompareStringCore(string1, string2, CompareOptions.IgnoreCase);

        /// <summary>
        /// Compares the specified regions of the two strings with the given
        /// options.
        /// Returns 0 if the two strings are equal, a number less than 0 if
        /// string1 is less than string2, and a number greater than 0 if
        /// string1 is greater than string2.
        /// </summary>
        public int Compare(string? string1, int offset1, int length1, string? string2, int offset2, int length2)
        {
            return Compare(string1, offset1, length1, string2, offset2, length2, CompareOptions.None);
        }

        public int Compare(string? string1, int offset1, string? string2, int offset2, CompareOptions options)
        {
            return Compare(string1, offset1, string1 == null ? 0 : string1.Length - offset1,
                           string2, offset2, string2 == null ? 0 : string2.Length - offset2, options);
        }

        public int Compare(string? string1, int offset1, string? string2, int offset2)
        {
            return Compare(string1, offset1, string2, offset2, CompareOptions.None);
        }

        public int Compare(string? string1, int offset1, int length1, string? string2, int offset2, int length2, CompareOptions options)
        {
            ReadOnlySpan<char> span1 = default;
            ReadOnlySpan<char> span2 = default;

            if (string1 == null)
            {
                if (offset1 != 0 || length1 != 0)
                {
                    goto BoundsCheckError;
                }
            }
            else if (!string1.TryGetSpan(offset1, length1, out span1))
            {
                goto BoundsCheckError;
            }

            if (string2 == null)
            {
                if (offset2 != 0 || length2 != 0)
                {
                    goto BoundsCheckError;
                }
            }
            else if (!string2.TryGetSpan(offset2, length2, out span2))
            {
                goto BoundsCheckError;
            }

            // At this point both string1 and string2 have been bounds-checked.

            int retVal;

            // Our paradigm is that null sorts less than any other string and
            // that two nulls sort as equal.

            if (string1 == null)
            {
                retVal = (string2 == null) ? 0 : -1;
                goto CheckOptionsAndReturn;
            }
            if (string2 == null)
            {
                retVal = 1;
                goto CheckOptionsAndReturn;
            }

            // At this point we know both string1 and string2 weren't null,
            // though they may have been empty.

            Debug.Assert(!Unsafe.IsNullRef(ref MemoryMarshal.GetReference(span1)));
            Debug.Assert(!Unsafe.IsNullRef(ref MemoryMarshal.GetReference(span2)));

            return Compare(span1, span2, options);

        CheckOptionsAndReturn:

            // If we're short-circuiting the globalization logic, we still need to check that
            // the provided options were valid.

            CheckCompareOptionsForCompare(options);
            return retVal;

        BoundsCheckError:

            // We know a bounds check error occurred. Now we just need to figure
            // out the correct error message to surface.

            ArgumentOutOfRangeException.ThrowIfNegative(length1);
            ArgumentOutOfRangeException.ThrowIfNegative(length2);

            ArgumentOutOfRangeException.ThrowIfNegative(offset1);
            ArgumentOutOfRangeException.ThrowIfNegative(offset2);

            if (offset1 > (string1 == null ? 0 : string1.Length) - length1)
            {
                throw new ArgumentOutOfRangeException(nameof(string1), SR.ArgumentOutOfRange_OffsetLength);
            }

            Debug.Assert(offset2 > (string2 == null ? 0 : string2.Length) - length2);
            throw new ArgumentOutOfRangeException(nameof(string2), SR.ArgumentOutOfRange_OffsetLength);
        }

        /// <summary>
        /// Compares two strings.
        /// </summary>
        /// <param name="string1">The first string to compare.</param>
        /// <param name="string2">The second string to compare.</param>
        /// <param name="options">The <see cref="CompareOptions"/> to use during the comparison.</param>
        /// <returns>
        /// Zero if <paramref name="string1"/> and <paramref name="string2"/> are equal;
        /// or a negative value if <paramref name="string1"/> sorts before <paramref name="string2"/>;
        /// or a positive value if <paramref name="string1"/> sorts after <paramref name="string2"/>.
        /// </returns>
        /// <exception cref="ArgumentException">
        /// <paramref name="options"/> contains an unsupported combination of flags.
        /// </exception>
        public int Compare(ReadOnlySpan<char> string1, ReadOnlySpan<char> string2, CompareOptions options = CompareOptions.None)
        {
            if (string1 == string2) // referential equality + length
            {
                CheckCompareOptionsForCompare(options);
                return 0;
            }

            if ((options & ValidCompareMaskOffFlags) == 0)
            {
                // Common case: caller is attempting to perform linguistic comparison.
                // Pass the flags down to NLS or ICU unless we're running in invariant
                // mode, at which point we normalize the flags to Ordinal[IgnoreCase].

                if (!GlobalizationMode.Invariant)
                {
                    return CompareStringCore(string1, string2, options);
                }

                if ((options & CompareOptions.IgnoreCase) == 0)
                {
                    return string1.SequenceCompareTo(string2);
                }

                return Ordinal.CompareStringIgnoreCase(ref MemoryMarshal.GetReference(string1), string1.Length, ref MemoryMarshal.GetReference(string2), string2.Length);
            }
            else
            {
                // Less common case: caller is attempting to perform non-linguistic comparison,
                // or an invalid combination of flags was supplied.

                if (options == CompareOptions.Ordinal)
                {
                    return string1.SequenceCompareTo(string2);
                }

                if (options == CompareOptions.OrdinalIgnoreCase)
                {
                    return Ordinal.CompareStringIgnoreCase(ref MemoryMarshal.GetReference(string1), string1.Length, ref MemoryMarshal.GetReference(string2), string2.Length);
                }

                ThrowCompareOptionsCheckFailed(options);

                return -1; // make the compiler happy;
            }
        }

        // Checks that 'CompareOptions' is valid for a call to Compare, throwing the appropriate
        // exception if the check fails.
        [MethodImpl(MethodImplOptions.AggressiveInlining)]
        [StackTraceHidden]
        private static void CheckCompareOptionsForCompare(CompareOptions options)
        {
            // Any combination of defined CompareOptions flags is valid, except for
            // Ordinal and OrdinalIgnoreCase, which may only be used in isolation.

            if ((options & ValidCompareMaskOffFlags) != 0)
            {
                if (options != CompareOptions.Ordinal && options != CompareOptions.OrdinalIgnoreCase)
                {
                    ThrowCompareOptionsCheckFailed(options);
                }
            }
        }

        [DoesNotReturn]
        [StackTraceHidden]
        private static void ThrowCompareOptionsCheckFailed(CompareOptions options)
        {
            throw new ArgumentException(
                paramName: nameof(options),
                message: ((options & CompareOptions.Ordinal) != 0) ? SR.Argument_CompareOptionOrdinal : SR.Argument_InvalidFlag);
        }

        private unsafe int CompareStringCore(ReadOnlySpan<char> string1, ReadOnlySpan<char> string2, CompareOptions options) =>
            GlobalizationMode.UseNls ?
                NlsCompareString(string1, string2, options) :
#if TARGET_BROWSER
            GlobalizationMode.Hybrid ?
                JsCompareString(string1, string2, options) :
#elif TARGET_MACCATALYST || TARGET_IOS || TARGET_TVOS
            GlobalizationMode.Hybrid ?
                CompareStringNative(string1, string2, options) :
#endif
                IcuCompareString(string1, string2, options);

        /// <summary>
        /// Determines whether prefix is a prefix of string.  If prefix equals
        /// string.Empty, true is returned.
        /// </summary>
        public bool IsPrefix(string source, string prefix, CompareOptions options)
        {
            if (source == null)
            {
                ThrowHelper.ThrowArgumentNullException(ExceptionArgument.source);
            }
            if (prefix == null)
            {
                ThrowHelper.ThrowArgumentNullException(ExceptionArgument.prefix);
            }

            return IsPrefix(source.AsSpan(), prefix.AsSpan(), options);
        }

        /// <summary>
        /// Determines whether a string starts with a specific prefix.
        /// </summary>
        /// <param name="source">The string to search within.</param>
        /// <param name="prefix">The prefix to attempt to match at the start of <paramref name="source"/>.</param>
        /// <param name="options">The <see cref="CompareOptions"/> to use during the match.</param>
        /// <returns>
        /// <see langword="true"/> if <paramref name="prefix"/> occurs at the start of <paramref name="source"/>;
        /// otherwise, <see langword="false"/>.
        /// </returns>
        /// <exception cref="ArgumentException">
        /// <paramref name="options"/> contains an unsupported combination of flags.
        /// </exception>
        public unsafe bool IsPrefix(ReadOnlySpan<char> source, ReadOnlySpan<char> prefix, CompareOptions options = CompareOptions.None)
        {
            // The empty string is trivially a prefix of every other string. For compat with
            // earlier versions of the Framework we'll early-exit here before validating the
            // 'options' argument.

            if (prefix.IsEmpty)
            {
                return true;
            }

            if ((options & ValidIndexMaskOffFlags) == 0)
            {
                // Common case: caller is attempting to perform a linguistic search.
                // Pass the flags down to NLS or ICU unless we're running in invariant
                // mode, at which point we normalize the flags to Ordinal[IgnoreCase].

                if (!GlobalizationMode.Invariant)
                {
                    return StartsWithCore(source, prefix, options, matchLengthPtr: null);
                }

                if ((options & CompareOptions.IgnoreCase) == 0)
                {
                    return source.StartsWith(prefix);
                }

                return source.StartsWithOrdinalIgnoreCase(prefix);
            }
            else
            {
                // Less common case: caller is attempting to perform non-linguistic comparison,
                // or an invalid combination of flags was supplied.

                if (options == CompareOptions.Ordinal)
                {
                    return source.StartsWith(prefix);
                }

                if (options == CompareOptions.OrdinalIgnoreCase)
                {
                    return source.StartsWithOrdinalIgnoreCase(prefix);
                }

                ThrowCompareOptionsCheckFailed(options);

                return false; // make the compiler happy;
            }
        }

        /// <summary>
        /// Determines whether a string starts with a specific prefix.
        /// </summary>
        /// <param name="source">The string to search within.</param>
        /// <param name="prefix">The prefix to attempt to match at the start of <paramref name="source"/>.</param>
        /// <param name="options">The <see cref="CompareOptions"/> to use during the match.</param>
        /// <param name="matchLength">When this method returns, contains the number of characters of
        /// <paramref name="source"/> that matched the desired prefix. This may be different than the
        /// length of <paramref name="prefix"/> if a linguistic comparison is performed. Set to 0
        /// if the prefix did not match.</param>
        /// <returns>
        /// <see langword="true"/> if <paramref name="prefix"/> occurs at the start of <paramref name="source"/>;
        /// otherwise, <see langword="false"/>.
        /// </returns>
        /// <exception cref="ArgumentException">
        /// <paramref name="options"/> contains an unsupported combination of flags.
        /// </exception>
        /// <remarks>
        /// This method has greater overhead than other <see cref="IsPrefix"/> overloads which don't
        /// take a <paramref name="matchLength"/> argument. Call this overload only if you require
        /// the match length information.
        /// </remarks>
        public unsafe bool IsPrefix(ReadOnlySpan<char> source, ReadOnlySpan<char> prefix, CompareOptions options, out int matchLength)
        {
            bool matched;

            if (GlobalizationMode.Invariant || prefix.IsEmpty || (options & ValidIndexMaskOffFlags) != 0)
            {
                // Non-linguistic (ordinal) comparison requested, or options are invalid.
                // Delegate to other overload, which validates options and throws on failure.
                // If success, non-linguistic matches will always preserve prefix length.

                matched = IsPrefix(source, prefix, options);
                matchLength = (matched) ? prefix.Length : 0;
            }
            else
            {
                // Linguistic comparison requested and we don't need to special-case any args.
#if TARGET_BROWSER || TARGET_MACCATALYST || TARGET_IOS || TARGET_TVOS
                if (GlobalizationMode.Hybrid)
                {
                    throw new PlatformNotSupportedException(SR.PlatformNotSupported_HybridGlobalizationWithMatchLength);
                }
#endif
                int tempMatchLength = 0;
                matched = StartsWithCore(source, prefix, options, &tempMatchLength);
                matchLength = tempMatchLength;
            }

            return matched;
        }

        private unsafe bool StartsWithCore(ReadOnlySpan<char> source, ReadOnlySpan<char> prefix, CompareOptions options, int* matchLengthPtr) =>
            GlobalizationMode.UseNls ?
                NlsStartsWith(source, prefix, options, matchLengthPtr) :
#if TARGET_BROWSER
            GlobalizationMode.Hybrid ?
                JsStartsWith(source, prefix, options) :
#endif
                IcuStartsWith(source, prefix, options, matchLengthPtr);

        public bool IsPrefix(string source, string prefix)
        {
            return IsPrefix(source, prefix, CompareOptions.None);
        }

        /// <summary>
        /// Determines whether suffix is a suffix of string.  If suffix equals
        /// string.Empty, true is returned.
        /// </summary>
        public bool IsSuffix(string source, string suffix, CompareOptions options)
        {
            if (source == null)
            {
                ThrowHelper.ThrowArgumentNullException(ExceptionArgument.source);
            }
            if (suffix == null)
            {
                ThrowHelper.ThrowArgumentNullException(ExceptionArgument.suffix);
            }

            return IsSuffix(source.AsSpan(), suffix.AsSpan(), options);
        }

        /// <summary>
        /// Determines whether a string ends with a specific suffix.
        /// </summary>
        /// <param name="source">The string to search within.</param>
        /// <param name="suffix">The suffix to attempt to match at the end of <paramref name="source"/>.</param>
        /// <param name="options">The <see cref="CompareOptions"/> to use during the match.</param>
        /// <returns>
        /// <see langword="true"/> if <paramref name="suffix"/> occurs at the end of <paramref name="source"/>;
        /// otherwise, <see langword="false"/>.
        /// </returns>
        /// <exception cref="ArgumentException">
        /// <paramref name="options"/> contains an unsupported combination of flags.
        /// </exception>
        public unsafe bool IsSuffix(ReadOnlySpan<char> source, ReadOnlySpan<char> suffix, CompareOptions options = CompareOptions.None)
        {
            // The empty string is trivially a suffix of every other string. For compat with
            // earlier versions of the Framework we'll early-exit here before validating the
            // 'options' argument.

            if (suffix.IsEmpty)
            {
                return true;
            }

            if ((options & ValidIndexMaskOffFlags) == 0)
            {
                // Common case: caller is attempting to perform a linguistic search.
                // Pass the flags down to NLS or ICU unless we're running in invariant
                // mode, at which point we normalize the flags to Ordinal[IgnoreCase].

                if (!GlobalizationMode.Invariant)
                {
                    return EndsWithCore(source, suffix, options, matchLengthPtr: null);
                }

                if ((options & CompareOptions.IgnoreCase) == 0)
                {
                    return source.EndsWith(suffix);
                }

                return source.EndsWithOrdinalIgnoreCase(suffix);
            }
            else
            {
                // Less common case: caller is attempting to perform non-linguistic comparison,
                // or an invalid combination of flags was supplied.

                if (options == CompareOptions.Ordinal)
                {
                    return source.EndsWith(suffix);
                }

                if (options == CompareOptions.OrdinalIgnoreCase)
                {
                    return source.EndsWithOrdinalIgnoreCase(suffix);
                }

                ThrowCompareOptionsCheckFailed(options);

                return false; // make the compiler happy;
            }
        }

        /// <summary>
        /// Determines whether a string ends with a specific suffix.
        /// </summary>
        /// <param name="source">The string to search within.</param>
        /// <param name="suffix">The suffix to attempt to match at the end of <paramref name="source"/>.</param>
        /// <param name="options">The <see cref="CompareOptions"/> to use during the match.</param>
        /// <param name="matchLength">When this method returns, contains the number of characters of
        /// <paramref name="source"/> that matched the desired suffix. This may be different than the
        /// length of <paramref name="suffix"/> if a linguistic comparison is performed. Set to 0
        /// if the suffix did not match.</param>
        /// <returns>
        /// <see langword="true"/> if <paramref name="suffix"/> occurs at the end of <paramref name="source"/>;
        /// otherwise, <see langword="false"/>.
        /// </returns>
        /// <exception cref="ArgumentException">
        /// <paramref name="options"/> contains an unsupported combination of flags.
        /// </exception>
        /// <remarks>
        /// This method has greater overhead than other <see cref="IsSuffix"/> overloads which don't
        /// take a <paramref name="matchLength"/> argument. Call this overload only if you require
        /// the match length information.
        /// </remarks>
        public unsafe bool IsSuffix(ReadOnlySpan<char> source, ReadOnlySpan<char> suffix, CompareOptions options, out int matchLength)
        {
            bool matched;

            if (GlobalizationMode.Invariant || suffix.IsEmpty || (options & ValidIndexMaskOffFlags) != 0)
            {
                // Non-linguistic (ordinal) comparison requested, or options are invalid.
                // Delegate to other overload, which validates options and throws on failure.
                // If success, non-linguistic matches will always preserve prefix length.

                matched = IsSuffix(source, suffix, options);
                matchLength = (matched) ? suffix.Length : 0;
            }
            else
            {
                // Linguistic comparison requested and we don't need to special-case any args.
#if TARGET_BROWSER || TARGET_MACCATALYST || TARGET_IOS || TARGET_TVOS
                if (GlobalizationMode.Hybrid)
                {
                    throw new PlatformNotSupportedException(SR.PlatformNotSupported_HybridGlobalizationWithMatchLength);
                }
#endif
                int tempMatchLength = 0;
                matched = EndsWithCore(source, suffix, options, &tempMatchLength);
                matchLength = tempMatchLength;
            }

            return matched;
        }

        public bool IsSuffix(string source, string suffix)
        {
            return IsSuffix(source, suffix, CompareOptions.None);
        }

        private unsafe bool EndsWithCore(ReadOnlySpan<char> source, ReadOnlySpan<char> suffix, CompareOptions options, int* matchLengthPtr) =>
            GlobalizationMode.UseNls ?
                NlsEndsWith(source, suffix, options, matchLengthPtr) :
#if TARGET_BROWSER
            GlobalizationMode.Hybrid ?
                JsEndsWith(source, suffix, options) :
#endif
                IcuEndsWith(source, suffix, options, matchLengthPtr);

        /// <summary>
        /// Returns the first index where value is found in string.  The
        /// search starts from startIndex and ends at endIndex.  Returns -1 if
        /// the specified value is not found.  If value equals string.Empty,
        /// startIndex is returned.  Throws IndexOutOfRange if startIndex or
        /// endIndex is less than zero or greater than the length of string.
        /// Throws ArgumentException if value (as a string) is null.
        /// </summary>
        public int IndexOf(string source, char value)
        {
            return IndexOf(source, value, CompareOptions.None);
        }

        public int IndexOf(string source, string value)
        {
            return IndexOf(source, value, CompareOptions.None);
        }

        public int IndexOf(string source, char value, CompareOptions options)
        {
            if (source == null)
            {
                ThrowHelper.ThrowArgumentNullException(ExceptionArgument.source);
            }

            return IndexOf(source, new ReadOnlySpan<char>(in value), options);
        }

        public int IndexOf(string source, string value, CompareOptions options)
        {
            if (source == null)
            {
                ThrowHelper.ThrowArgumentNullException(ExceptionArgument.source);
            }
            if (value == null)
            {
                ThrowHelper.ThrowArgumentNullException(ExceptionArgument.value);
            }

            return IndexOf(source.AsSpan(), value.AsSpan(), options);
        }

        public int IndexOf(string source, char value, int startIndex)
        {
            return IndexOf(source, value, startIndex, CompareOptions.None);
        }

        public int IndexOf(string source, string value, int startIndex)
        {
            return IndexOf(source, value, startIndex, CompareOptions.None);
        }

        public int IndexOf(string source, char value, int startIndex, CompareOptions options)
        {
            if (source == null)
            {
                ThrowHelper.ThrowArgumentNullException(ExceptionArgument.source);
            }

            return IndexOf(source, value, startIndex, source.Length - startIndex, options);

        }

        public int IndexOf(string source, string value, int startIndex, CompareOptions options)
        {
            if (source == null)
            {
                ThrowHelper.ThrowArgumentNullException(ExceptionArgument.source);
            }

            return IndexOf(source, value, startIndex, source.Length - startIndex, options);
        }

        public int IndexOf(string source, char value, int startIndex, int count)
        {
            return IndexOf(source, value, startIndex, count, CompareOptions.None);
        }

        public int IndexOf(string source, string value, int startIndex, int count)
        {
            return IndexOf(source, value, startIndex, count, CompareOptions.None);
        }

        public unsafe int IndexOf(string source, char value, int startIndex, int count, CompareOptions options)
        {
            if (source == null)
            {
                ThrowHelper.ThrowArgumentNullException(ExceptionArgument.source);
            }

            if (!source.TryGetSpan(startIndex, count, out ReadOnlySpan<char> sourceSpan))
            {
                // Bounds check failed - figure out exactly what went wrong so that we can
                // surface the correct argument exception.

                if ((uint)startIndex > (uint)source.Length)
                {
                    ThrowHelper.ThrowArgumentOutOfRangeException(ExceptionArgument.startIndex, ExceptionResource.ArgumentOutOfRange_IndexMustBeLessOrEqual);
                }
                else
                {
                    ThrowHelper.ThrowArgumentOutOfRangeException(ExceptionArgument.count, ExceptionResource.ArgumentOutOfRange_Count);
                }
            }

            int result = IndexOf(sourceSpan, new ReadOnlySpan<char>(in value), options);
            if (result >= 0)
            {
                result += startIndex;
            }
            return result;
        }

        public unsafe int IndexOf(string source, string value, int startIndex, int count, CompareOptions options)
        {
            if (source == null)
            {
                ThrowHelper.ThrowArgumentNullException(ExceptionArgument.source);
            }
            if (value == null)
            {
                ThrowHelper.ThrowArgumentNullException(ExceptionArgument.value);
            }

            if (!source.TryGetSpan(startIndex, count, out ReadOnlySpan<char> sourceSpan))
            {
                // Bounds check failed - figure out exactly what went wrong so that we can
                // surface the correct argument exception.

                if ((uint)startIndex > (uint)source.Length)
                {
                    ThrowHelper.ThrowArgumentOutOfRangeException(ExceptionArgument.startIndex, ExceptionResource.ArgumentOutOfRange_IndexMustBeLessOrEqual);
                }
                else
                {
                    ThrowHelper.ThrowArgumentOutOfRangeException(ExceptionArgument.count, ExceptionResource.ArgumentOutOfRange_Count);
                }
            }

            int result = IndexOf(sourceSpan, value, options);
            if (result >= 0)
            {
                result += startIndex;
            }
            return result;
        }

        /// <summary>
        /// Searches for the first occurrence of a substring within a source string.
        /// </summary>
        /// <param name="source">The string to search within.</param>
        /// <param name="value">The substring to locate within <paramref name="source"/>.</param>
        /// <param name="options">The <see cref="CompareOptions"/> to use during the search.</param>
        /// <returns>
        /// The zero-based index into <paramref name="source"/> where the substring <paramref name="value"/>
        /// first appears; or -1 if <paramref name="value"/> cannot be found within <paramref name="source"/>.
        /// </returns>
        /// <exception cref="ArgumentException">
        /// <paramref name="options"/> contains an unsupported combination of flags.
        /// </exception>
        public unsafe int IndexOf(ReadOnlySpan<char> source, ReadOnlySpan<char> value, CompareOptions options = CompareOptions.None)
        {
            if ((options & ValidIndexMaskOffFlags) == 0)
            {
                // Common case: caller is attempting to perform a linguistic search.
                // Pass the flags down to NLS or ICU unless we're running in invariant
                // mode, at which point we normalize the flags to Ordinal[IgnoreCase].

                if (!GlobalizationMode.Invariant)
                {
                    if (value.IsEmpty)
                    {
                        return 0; // Empty target string trivially occurs at index 0 of every search space.
                    }
                    else
                    {
                        return IndexOfCore(source, value, options, matchLengthPtr: null, fromBeginning: true);
                    }
                }

                if ((options & CompareOptions.IgnoreCase) == 0)
                {
                    return source.IndexOf(value);
                }

                return Ordinal.IndexOfOrdinalIgnoreCase(source, value);
            }
            else
            {
                // Less common case: caller is attempting to perform non-linguistic comparison,
                // or an invalid combination of flags was supplied.

                if (options == CompareOptions.Ordinal)
                {
                    return source.IndexOf(value);
                }

                if (options == CompareOptions.OrdinalIgnoreCase)
                {
                    return Ordinal.IndexOfOrdinalIgnoreCase(source, value);
                }

                ThrowHelper.ThrowArgumentException(ExceptionResource.Argument_InvalidFlag, ExceptionArgument.options);

                return -1; // make the compiler happy;
            }
        }

        /// <summary>
        /// Searches for the first occurrence of a substring within a source string.
        /// </summary>
        /// <param name="source">The string to search within.</param>
        /// <param name="value">The substring to locate within <paramref name="source"/>.</param>
        /// <param name="options">The <see cref="CompareOptions"/> to use during the search.</param>
        /// <param name="matchLength">When this method returns, contains the number of characters of
        /// <paramref name="source"/> that matched the desired value. This may be different than the
        /// length of <paramref name="value"/> if a linguistic comparison is performed. Set to 0
        /// if <paramref name="value"/> is not found within <paramref name="source"/>.</param>
        /// <returns>
        /// The zero-based index into <paramref name="source"/> where the substring <paramref name="value"/>
        /// first appears; or -1 if <paramref name="value"/> cannot be found within <paramref name="source"/>.
        /// </returns>
        /// <exception cref="ArgumentException">
        /// <paramref name="options"/> contains an unsupported combination of flags.
        /// </exception>
        /// <remarks>
        /// This method has greater overhead than other <see cref="IndexOf"/> overloads which don't
        /// take a <paramref name="matchLength"/> argument. Call this overload only if you require
        /// the match length information.
        /// </remarks>
        public unsafe int IndexOf(ReadOnlySpan<char> source, ReadOnlySpan<char> value, CompareOptions options, out int matchLength)
        {
            int tempMatchLength;
            int retVal = IndexOf(source, value, &tempMatchLength, options, fromBeginning: true);
            matchLength = tempMatchLength;
            return retVal;
        }

        /// <summary>
        /// Searches for the first occurrence of a <see cref="Rune"/> within a source string.
        /// </summary>
        /// <param name="source">The string to search within.</param>
        /// <param name="value">The <see cref="Rune"/> to locate within <paramref name="source"/>.</param>
        /// <param name="options">The <see cref="CompareOptions"/> to use during the search.</param>
        /// <returns>
        /// The zero-based index into <paramref name="source"/> where <paramref name="value"/>
        /// first appears; or -1 if <paramref name="value"/> cannot be found within <paramref name="source"/>.
        /// </returns>
        /// <exception cref="ArgumentException">
        /// <paramref name="options"/> contains an unsupported combination of flags.
        /// </exception>
        public int IndexOf(ReadOnlySpan<char> source, Rune value, CompareOptions options = CompareOptions.None)
        {
            Span<char> valueAsUtf16 = stackalloc char[Rune.MaxUtf16CharsPerRune];
            int charCount = value.EncodeToUtf16(valueAsUtf16);
            return IndexOf(source, valueAsUtf16.Slice(0, charCount), options);
        }

        /// <summary>
        /// IndexOf overload used when the caller needs the length of the matching substring.
        /// Caller needs to ensure <paramref name="matchLengthPtr"/> is non-null and points
        /// to a valid address. This method will validate <paramref name="options"/>.
        /// </summary>
        private unsafe int IndexOf(ReadOnlySpan<char> source, ReadOnlySpan<char> value, int* matchLengthPtr, CompareOptions options, bool fromBeginning)
        {
            Debug.Assert(matchLengthPtr != null);
            *matchLengthPtr = 0;

            int retVal = 0;

            if ((options & ValidIndexMaskOffFlags) == 0)
            {
                // Common case: caller is attempting to perform a linguistic search.
                // Pass the flags down to NLS or ICU unless we're running in invariant
                // mode, at which point we normalize the flags to Ordinal[IgnoreCase].

                if (!GlobalizationMode.Invariant)
                {
                    if (value.IsEmpty)
                    {
                        // empty target substring trivially occurs at beginning / end of search space
                        return (fromBeginning) ? 0 : source.Length;
                    }
                    else
                    {
                        return IndexOfCore(source, value, options, matchLengthPtr, fromBeginning);
                    }
                }

                if ((options & CompareOptions.IgnoreCase) == 0)
                {
                    retVal = (fromBeginning) ? source.IndexOf(value) : source.LastIndexOf(value);
                }
                else
                {
                    retVal = fromBeginning ? Ordinal.IndexOfOrdinalIgnoreCase(source, value) : Ordinal.LastIndexOfOrdinalIgnoreCase(source, value);
                }
            }
            else
            {
                // Less common case: caller is attempting to perform non-linguistic comparison,
                // or an invalid combination of flags was supplied.

                if (options == CompareOptions.Ordinal)
                {
                    retVal = (fromBeginning) ? source.IndexOf(value) : source.LastIndexOf(value);
                }
                else if (options == CompareOptions.OrdinalIgnoreCase)
                {
                    retVal = fromBeginning ? Ordinal.IndexOfOrdinalIgnoreCase(source, value) : Ordinal.LastIndexOfOrdinalIgnoreCase(source, value);
                }
                else
                {
                    ThrowHelper.ThrowArgumentException(ExceptionResource.Argument_InvalidFlag, ExceptionArgument.options);
                }
            }

            // Both Ordinal and OrdinalIgnoreCase match by individual code points in a non-linguistic manner.
            // Non-BMP code points will never match BMP code points, so given UTF-16 inputs the match length
            // will always be equivalent to the target string length.

            if (retVal >= 0)
            {
                *matchLengthPtr = value.Length;
            }
            return retVal;
        }

        private unsafe int IndexOfCore(ReadOnlySpan<char> source, ReadOnlySpan<char> target, CompareOptions options, int* matchLengthPtr, bool fromBeginning) =>
            GlobalizationMode.UseNls ?
                NlsIndexOfCore(source, target, options, matchLengthPtr, fromBeginning) :
#if TARGET_BROWSER
            GlobalizationMode.Hybrid ?
                JsIndexOfCore(source, target, options, matchLengthPtr, fromBeginning) :
#endif
                IcuIndexOfCore(source, target, options, matchLengthPtr, fromBeginning);

        /// <summary>
        /// Returns the last index where value is found in string.  The
        /// search starts from startIndex and ends at endIndex.  Returns -1 if
        /// the specified value is not found.  If value equals string.Empty,
        /// endIndex is returned.  Throws IndexOutOfRange if startIndex or
        /// endIndex is less than zero or greater than the length of string.
        /// Throws ArgumentException if value (as a string) is null.
        /// </summary>
        public int LastIndexOf(string source, char value)
        {
            return LastIndexOf(source, value, CompareOptions.None);
        }

        public int LastIndexOf(string source, string value)
        {
            return LastIndexOf(source, value, CompareOptions.None);
        }

        public int LastIndexOf(string source, char value, CompareOptions options)
        {
            if (source == null)
            {
                ThrowHelper.ThrowArgumentNullException(ExceptionArgument.source);
            }

            return LastIndexOf(source, new ReadOnlySpan<char>(in value), options);
        }

        public int LastIndexOf(string source, string value, CompareOptions options)
        {
            if (source == null)
            {
                ThrowHelper.ThrowArgumentNullException(ExceptionArgument.source);
            }
            if (value == null)
            {
                ThrowHelper.ThrowArgumentNullException(ExceptionArgument.value);
            }

            return LastIndexOf(source.AsSpan(), value.AsSpan(), options);
        }

        public int LastIndexOf(string source, char value, int startIndex)
        {
            return LastIndexOf(source, value, startIndex, startIndex + 1, CompareOptions.None);
        }

        public int LastIndexOf(string source, string value, int startIndex)
        {
            return LastIndexOf(source, value, startIndex, startIndex + 1, CompareOptions.None);
        }

        public int LastIndexOf(string source, char value, int startIndex, CompareOptions options)
        {
            return LastIndexOf(source, value, startIndex, startIndex + 1, options);
        }

        public int LastIndexOf(string source, string value, int startIndex, CompareOptions options)
        {
            return LastIndexOf(source, value, startIndex, startIndex + 1, options);
        }

        public int LastIndexOf(string source, char value, int startIndex, int count)
        {
            return LastIndexOf(source, value, startIndex, count, CompareOptions.None);
        }

        public int LastIndexOf(string source, string value, int startIndex, int count)
        {
            return LastIndexOf(source, value, startIndex, count, CompareOptions.None);
        }

        public int LastIndexOf(string source, char value, int startIndex, int count, CompareOptions options)
        {
            if (source == null)
            {
                ThrowHelper.ThrowArgumentNullException(ExceptionArgument.source);
            }

        TryAgain:

            // Previous versions of the Framework special-cased empty 'source' to allow startIndex = -1 or startIndex = 0,
            // ignoring 'count' and short-circuiting the entire operation. We'll silently fix up the 'count' parameter
            // if this occurs.
            //
            // See the comments just before string.IndexOf(string) for more information on how these computations are
            // performed.

            if ((uint)startIndex >= (uint)source.Length)
            {
                if (startIndex == -1 && source.Length == 0)
                {
                    count = 0; // normalize
                }
                else if (startIndex == source.Length)
                {
                    // The caller likely had an off-by-one error when invoking the API. The Framework has historically
                    // allowed for this and tried to fix up the parameters, so we'll continue to do so for compat.

                    startIndex--;
                    if (count > 0)
                    {
                        count--;
                    }

                    goto TryAgain; // guaranteed never to loop more than once
                }
                else
                {
                    ThrowHelper.ThrowArgumentOutOfRangeException(ExceptionArgument.startIndex, ExceptionResource.ArgumentOutOfRange_IndexMustBeLess);
                }
            }

            startIndex = startIndex - count + 1; // this will be the actual index where we begin our search

            if (!source.TryGetSpan(startIndex, count, out ReadOnlySpan<char> sourceSpan))
            {
                ThrowHelper.ThrowCountArgumentOutOfRange_ArgumentOutOfRange_Count();
            }

            int retVal = LastIndexOf(sourceSpan, new ReadOnlySpan<char>(in value), options);
            if (retVal >= 0)
            {
                retVal += startIndex;
            }
            return retVal;
        }

        public int LastIndexOf(string source, string value, int startIndex, int count, CompareOptions options)
        {
            if (source == null)
            {
                ThrowHelper.ThrowArgumentNullException(ExceptionArgument.source);
            }
            if (value == null)
            {
                ThrowHelper.ThrowArgumentNullException(ExceptionArgument.value);
            }

        TryAgain:

            // Previous versions of the Framework special-cased empty 'source' to allow startIndex = -1 or startIndex = 0,
            // ignoring 'count' and short-circuiting the entire operation. We'll silently fix up the 'count' parameter
            // if this occurs.
            //
            // See the comments just before string.IndexOf(string) for more information on how these computations are
            // performed.

            if ((uint)startIndex >= (uint)source.Length)
            {
                if (startIndex == -1 && source.Length == 0)
                {
                    count = 0; // normalize
                }
                else if (startIndex == source.Length)
                {
                    // The caller likely had an off-by-one error when invoking the API. The Framework has historically
                    // allowed for this and tried to fix up the parameters, so we'll continue to do so for compat.

                    startIndex--;
                    if (count > 0)
                    {
                        count--;
                    }

                    goto TryAgain; // guaranteed never to loop more than once
                }
                else
                {
                    ThrowHelper.ThrowArgumentOutOfRangeException(ExceptionArgument.startIndex, ExceptionResource.ArgumentOutOfRange_IndexMustBeLess);
                }
            }

            startIndex = startIndex - count + 1; // this will be the actual index where we begin our search

            if (!source.TryGetSpan(startIndex, count, out ReadOnlySpan<char> sourceSpan))
            {
                ThrowHelper.ThrowCountArgumentOutOfRange_ArgumentOutOfRange_Count();
            }

            int retVal = LastIndexOf(sourceSpan, value, options);
            if (retVal >= 0)
            {
                retVal += startIndex;
            }
            return retVal;
        }

        /// <summary>
        /// Searches for the last occurrence of a substring within a source string.
        /// </summary>
        /// <param name="source">The string to search within.</param>
        /// <param name="value">The substring to locate within <paramref name="source"/>.</param>
        /// <param name="options">The <see cref="CompareOptions"/> to use during the search.</param>
        /// <returns>
        /// The zero-based index into <paramref name="source"/> where the substring <paramref name="value"/>
        /// last appears; or -1 if <paramref name="value"/> cannot be found within <paramref name="source"/>.
        /// </returns>
        /// <exception cref="ArgumentException">
        /// <paramref name="options"/> contains an unsupported combination of flags.
        /// </exception>
        public unsafe int LastIndexOf(ReadOnlySpan<char> source, ReadOnlySpan<char> value, CompareOptions options = CompareOptions.None)
        {
            if ((options & ValidIndexMaskOffFlags) == 0)
            {
                // Common case: caller is attempting to perform a linguistic search.
                // Pass the flags down to NLS or ICU unless we're running in invariant
                // mode, at which point we normalize the flags to Ordinal[IgnoreCase].

                if (!GlobalizationMode.Invariant)
                {
                    if (value.IsEmpty)
                    {
                        return source.Length; // Empty target string trivially occurs at the last index of every search space.
                    }
                    else
                    {
                        return IndexOfCore(source, value, options, matchLengthPtr: null, fromBeginning: false);
                    }
                }

                if ((options & CompareOptions.IgnoreCase) == 0)
                {
                    return source.LastIndexOf(value);
                }

                return Ordinal.LastIndexOfOrdinalIgnoreCase(source, value);
            }
            else
            {
                // Less common case: caller is attempting to perform non-linguistic comparison,
                // or an invalid combination of flags was supplied.

                if (options == CompareOptions.Ordinal)
                {
                    return source.LastIndexOf(value);
                }

                if (options == CompareOptions.OrdinalIgnoreCase)
                {
                    return Ordinal.LastIndexOfOrdinalIgnoreCase(source, value);
                }

                throw new ArgumentException(paramName: nameof(options), message: SR.Argument_InvalidFlag);
            }
        }

        /// <summary>
        /// Searches for the last occurrence of a substring within a source string.
        /// </summary>
        /// <param name="source">The string to search within.</param>
        /// <param name="value">The substring to locate within <paramref name="source"/>.</param>
        /// <param name="options">The <see cref="CompareOptions"/> to use during the search.</param>
        /// <param name="matchLength">When this method returns, contains the number of characters of
        /// <paramref name="source"/> that matched the desired value. This may be different than the
        /// length of <paramref name="value"/> if a linguistic comparison is performed. Set to 0
        /// if <paramref name="value"/> is not found within <paramref name="source"/>.</param>
        /// <returns>
        /// The zero-based index into <paramref name="source"/> where the substring <paramref name="value"/>
        /// last appears; or -1 if <paramref name="value"/> cannot be found within <paramref name="source"/>.
        /// </returns>
        /// <exception cref="ArgumentException">
        /// <paramref name="options"/> contains an unsupported combination of flags.
        /// </exception>
        /// <remarks>
        /// This method has greater overhead than other <see cref="IndexOf"/> overloads which don't
        /// take a <paramref name="matchLength"/> argument. Call this overload only if you require
        /// the match length information.
        /// </remarks>
        public unsafe int LastIndexOf(ReadOnlySpan<char> source, ReadOnlySpan<char> value, CompareOptions options, out int matchLength)
        {
            int tempMatchLength;
            int retVal = IndexOf(source, value, &tempMatchLength, options, fromBeginning: false);
            matchLength = tempMatchLength;
            return retVal;
        }

        /// <summary>
        /// Searches for the last occurrence of a <see cref="Rune"/> within a source string.
        /// </summary>
        /// <param name="source">The string to search within.</param>
        /// <param name="value">The <see cref="Rune"/> to locate within <paramref name="source"/>.</param>
        /// <param name="options">The <see cref="CompareOptions"/> to use during the search.</param>
        /// <returns>
        /// The zero-based index into <paramref name="source"/> where <paramref name="value"/>
        /// last appears; or -1 if <paramref name="value"/> cannot be found within <paramref name="source"/>.
        /// </returns>
        /// <exception cref="ArgumentException">
        /// <paramref name="options"/> contains an unsupported combination of flags.
        /// </exception>
        public unsafe int LastIndexOf(ReadOnlySpan<char> source, Rune value, CompareOptions options = CompareOptions.None)
        {
            Span<char> valueAsUtf16 = stackalloc char[Rune.MaxUtf16CharsPerRune];
            int charCount = value.EncodeToUtf16(valueAsUtf16);
            return LastIndexOf(source, valueAsUtf16.Slice(0, charCount), options);
        }

        /// <summary>
        /// Gets the SortKey for the given string with the given options.
        /// </summary>
        public SortKey GetSortKey(string source, CompareOptions options)
        {
            if (GlobalizationMode.Invariant)
            {
                return InvariantCreateSortKey(source, options);
            }

            return CreateSortKeyCore(source, options);
        }

        public SortKey GetSortKey(string source)
        {
            if (GlobalizationMode.Invariant)
            {
                return InvariantCreateSortKey(source, CompareOptions.None);
            }

            return CreateSortKeyCore(source, CompareOptions.None);
        }

        private SortKey CreateSortKeyCore(string source, CompareOptions options) =>
            GlobalizationMode.UseNls ?
                NlsCreateSortKey(source, options) :
<<<<<<< HEAD
#if TARGET_MACCATALYST || TARGET_IOS || TARGET_TVOS
            GlobalizationMode.Hybrid ?
                CreateSortKeyNative(source, options) :
#endif
=======
>>>>>>> b345e2db
#if TARGET_BROWSER
            GlobalizationMode.Hybrid ?
                throw new PlatformNotSupportedException(GetPNSEText("SortKey")) :
#endif
                IcuCreateSortKey(source, options);

        /// <summary>
        /// Computes a sort key over the specified input.
        /// </summary>
        /// <param name="source">The text over which to compute the sort key.</param>
        /// <param name="destination">The buffer into which to write the resulting sort key bytes.</param>
        /// <param name="options">The <see cref="CompareOptions"/> used for computing the sort key.</param>
        /// <returns>The number of bytes written to <paramref name="destination"/>.</returns>
        /// <remarks>
        /// Use <see cref="GetSortKeyLength"/> to query the required size of <paramref name="destination"/>.
        /// It is acceptable to provide a larger-than-necessary output buffer to this method.
        /// </remarks>
        /// <exception cref="ArgumentException">
        /// <paramref name="destination"/> is too small to contain the resulting sort key;
        /// or <paramref name="options"/> contains an unsupported flag;
        /// or <paramref name="source"/> cannot be processed using the desired <see cref="CompareOptions"/>
        /// under the current <see cref="CompareInfo"/>.
        /// </exception>
        public int GetSortKey(ReadOnlySpan<char> source, Span<byte> destination, CompareOptions options = CompareOptions.None)
        {
            if ((options & ValidCompareMaskOffFlags) != 0)
            {
                ThrowHelper.ThrowArgumentException(ExceptionResource.Argument_InvalidFlag, ExceptionArgument.options);
            }

            if (GlobalizationMode.Invariant)
            {
                return InvariantGetSortKey(source, destination, options);
            }
            else
            {
                return GetSortKeyCore(source, destination, options);
            }
        }

        private int GetSortKeyCore(ReadOnlySpan<char> source, Span<byte> destination, CompareOptions options) =>
            GlobalizationMode.UseNls ?
                NlsGetSortKey(source, destination, options) :
<<<<<<< HEAD
#if TARGET_MACCATALYST || TARGET_IOS || TARGET_TVOS
            GlobalizationMode.Hybrid ?
                GetSortKeyNative(source, destination, options) :
#endif
=======
>>>>>>> b345e2db
#if TARGET_BROWSER
            GlobalizationMode.Hybrid ?
                throw new PlatformNotSupportedException(GetPNSEText("SortKey")) :
#endif
                IcuGetSortKey(source, destination, options);

        /// <summary>
        /// Returns the length (in bytes) of the sort key that would be produced from the specified input.
        /// </summary>
        /// <param name="source">The text over which to compute the sort key.</param>
        /// <param name="options">The <see cref="CompareOptions"/> used for computing the sort key.</param>
        /// <returns>The length (in bytes) of the sort key.</returns>
        /// <exception cref="ArgumentException">
        /// <paramref name="options"/> contains an unsupported flag;
        /// or <paramref name="source"/> cannot be processed using the desired <see cref="CompareOptions"/>
        /// under the current <see cref="CompareInfo"/>.
        /// </exception>
        public int GetSortKeyLength(ReadOnlySpan<char> source, CompareOptions options = CompareOptions.None)
        {
            if ((options & ValidCompareMaskOffFlags) != 0)
            {
                ThrowHelper.ThrowArgumentException(ExceptionResource.Argument_InvalidFlag, ExceptionArgument.options);
            }

            if (GlobalizationMode.Invariant)
            {
                return InvariantGetSortKeyLength(source, options);
            }
            else
            {
                return GetSortKeyLengthCore(source, options);
            }
        }

        private int GetSortKeyLengthCore(ReadOnlySpan<char> source, CompareOptions options) =>
            GlobalizationMode.UseNls ?
              NlsGetSortKeyLength(source, options) :
<<<<<<< HEAD
#if TARGET_MACCATALYST || TARGET_IOS || TARGET_TVOS
=======
#if TARGET_BROWSER
>>>>>>> b345e2db
            GlobalizationMode.Hybrid ?
              GetSortKeyLengthNative(source, options) :
#endif
#if TARGET_BROWSER
            GlobalizationMode.Hybrid ?
              throw new PlatformNotSupportedException(GetPNSEText("SortKey")) :
#endif
              IcuGetSortKeyLength(source, options);

        public override bool Equals([NotNullWhen(true)] object? value)
        {
            return value is CompareInfo otherCompareInfo
                && Name == otherCompareInfo.Name;
        }

        public override int GetHashCode() => Name.GetHashCode();

        /// <summary>
        /// This method performs the equivalent of of creating a Sortkey for a string from CompareInfo,
        /// then generates a randomized hashcode value from the sort key.
        ///
        /// The hash code is guaranteed to be the same for string A and B where A.Equals(B) is true and both
        /// the CompareInfo and the CompareOptions are the same. If two different CompareInfo objects
        /// treat the string the same way, this implementation will treat them differently (the same way that
        /// Sortkey does at the moment).
        /// </summary>
        public int GetHashCode(string source, CompareOptions options)
        {
            if (source == null)
            {
                ThrowHelper.ThrowArgumentNullException(ExceptionArgument.source);
            }

            return GetHashCode(source.AsSpan(), options);
        }

        public int GetHashCode(ReadOnlySpan<char> source, CompareOptions options)
        {
            if ((options & ValidCompareMaskOffFlags) == 0)
            {
                // Common case: caller is attempting to get a linguistic sort key.
                // Pass the flags down to NLS or ICU unless we're running in invariant
                // mode, at which point we normalize the flags to Ordinal[IgnoreCase].

                if (!GlobalizationMode.Invariant)
                {
                    return GetHashCodeOfStringCore(source, options);
                }

                if ((options & CompareOptions.IgnoreCase) == 0)
                {
                    return string.GetHashCode(source);
                }

                return string.GetHashCodeOrdinalIgnoreCase(source);
            }
            else
            {
                // Less common case: caller is attempting to get a non-linguistic sort key,
                // or an invalid combination of flags was supplied.

                if (options == CompareOptions.Ordinal)
                {
                    return string.GetHashCode(source);
                }

                if (options == CompareOptions.OrdinalIgnoreCase)
                {
                    return string.GetHashCodeOrdinalIgnoreCase(source);
                }

                ThrowCompareOptionsCheckFailed(options);

                return -1; // make the compiler happy;
            }
        }

        private unsafe int GetHashCodeOfStringCore(ReadOnlySpan<char> source, CompareOptions options) =>
            GlobalizationMode.UseNls ?
                NlsGetHashCodeOfString(source, options) :
<<<<<<< HEAD
#if TARGET_MACCATALYST || TARGET_IOS || TARGET_TVOS
            GlobalizationMode.Hybrid ?
                GetHashCodeOfStringNative(source, options) :
#endif
=======
>>>>>>> b345e2db
#if TARGET_BROWSER
            GlobalizationMode.Hybrid ?
                throw new PlatformNotSupportedException(GetPNSEText("HashCode")) :
#endif
                IcuGetHashCodeOfString(source, options);

        public override string ToString() => "CompareInfo - " + Name;

        public SortVersion Version
        {
            get
            {
                if (m_SortVersion == null)
                {
                    if (GlobalizationMode.Invariant)
                    {
                        m_SortVersion = new SortVersion(0, CultureInfo.LOCALE_INVARIANT, new Guid(0, 0, 0, 0, 0, 0, 0,
                                                                        (byte)(CultureInfo.LOCALE_INVARIANT >> 24),
                                                                        (byte)((CultureInfo.LOCALE_INVARIANT & 0x00FF0000) >> 16),
                                                                        (byte)((CultureInfo.LOCALE_INVARIANT & 0x0000FF00) >> 8),
                                                                        (byte)(CultureInfo.LOCALE_INVARIANT & 0xFF)));
                    }
                    else
                    {
#if TARGET_BROWSER || TARGET_MACCATALYST || TARGET_IOS || TARGET_TVOS
                if (GlobalizationMode.Hybrid)
                {
                    throw new PlatformNotSupportedException(GetPNSEText("SortVersion"));
                }
#endif
                        m_SortVersion = GlobalizationMode.UseNls ? NlsGetSortVersion() : IcuGetSortVersion();
                    }
                }

                return m_SortVersion;
            }
        }

        public int LCID => CultureInfo.GetCultureInfo(Name).LCID;

#if TARGET_BROWSER || TARGET_MACCATALYST || TARGET_IOS || TARGET_TVOS
        private static string GetPNSEText(string funcName) => SR.Format(SR.PlatformNotSupported_HybridGlobalization, funcName);
#endif
    }
}<|MERGE_RESOLUTION|>--- conflicted
+++ resolved
@@ -1450,13 +1450,6 @@
         private SortKey CreateSortKeyCore(string source, CompareOptions options) =>
             GlobalizationMode.UseNls ?
                 NlsCreateSortKey(source, options) :
-<<<<<<< HEAD
-#if TARGET_MACCATALYST || TARGET_IOS || TARGET_TVOS
-            GlobalizationMode.Hybrid ?
-                CreateSortKeyNative(source, options) :
-#endif
-=======
->>>>>>> b345e2db
 #if TARGET_BROWSER
             GlobalizationMode.Hybrid ?
                 throw new PlatformNotSupportedException(GetPNSEText("SortKey")) :
@@ -1500,13 +1493,6 @@
         private int GetSortKeyCore(ReadOnlySpan<char> source, Span<byte> destination, CompareOptions options) =>
             GlobalizationMode.UseNls ?
                 NlsGetSortKey(source, destination, options) :
-<<<<<<< HEAD
-#if TARGET_MACCATALYST || TARGET_IOS || TARGET_TVOS
-            GlobalizationMode.Hybrid ?
-                GetSortKeyNative(source, destination, options) :
-#endif
-=======
->>>>>>> b345e2db
 #if TARGET_BROWSER
             GlobalizationMode.Hybrid ?
                 throw new PlatformNotSupportedException(GetPNSEText("SortKey")) :
@@ -1544,14 +1530,6 @@
         private int GetSortKeyLengthCore(ReadOnlySpan<char> source, CompareOptions options) =>
             GlobalizationMode.UseNls ?
               NlsGetSortKeyLength(source, options) :
-<<<<<<< HEAD
-#if TARGET_MACCATALYST || TARGET_IOS || TARGET_TVOS
-=======
-#if TARGET_BROWSER
->>>>>>> b345e2db
-            GlobalizationMode.Hybrid ?
-              GetSortKeyLengthNative(source, options) :
-#endif
 #if TARGET_BROWSER
             GlobalizationMode.Hybrid ?
               throw new PlatformNotSupportedException(GetPNSEText("SortKey")) :
@@ -1629,13 +1607,6 @@
         private unsafe int GetHashCodeOfStringCore(ReadOnlySpan<char> source, CompareOptions options) =>
             GlobalizationMode.UseNls ?
                 NlsGetHashCodeOfString(source, options) :
-<<<<<<< HEAD
-#if TARGET_MACCATALYST || TARGET_IOS || TARGET_TVOS
-            GlobalizationMode.Hybrid ?
-                GetHashCodeOfStringNative(source, options) :
-#endif
-=======
->>>>>>> b345e2db
 #if TARGET_BROWSER
             GlobalizationMode.Hybrid ?
                 throw new PlatformNotSupportedException(GetPNSEText("HashCode")) :
