--- conflicted
+++ resolved
@@ -74,11 +74,7 @@
 
             // Ask OS for data, note that we presume it returns success, so we have to know that
             // sWindowsName is valid before calling.
-<<<<<<< HEAD
-            Debug.Assert(_sRealName != null, "[CultureData.DoGetLocaleInfoInt] Expected _sRealName to be populated already");
-=======
             Debug.Assert(_sRealName != null, "[CultureData.DoGetLocaleInfoInt] Expected _sRealName to be populated by already");
->>>>>>> eb51b02b
             return GetLocaleInfoExInt(_sRealName, lctype);
         }
 
