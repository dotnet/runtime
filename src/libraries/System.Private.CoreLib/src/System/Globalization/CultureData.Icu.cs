--- conflicted
+++ resolved
@@ -229,11 +229,7 @@
 
             if (!Interop.Globalization.IsPredefinedLocale(name))
             {
-<<<<<<< HEAD
-                throw new CultureNotFoundException(nameof(name), SR.Format(SR.Argument_InvalidPredefinedCultureName, name));
-=======
                 throw new CultureNotFoundException(nameof(name), name, SR.Format(SR.Argument_InvalidPredefinedCultureName, name));
->>>>>>> ef75159b
             }
         }
 
