--- conflicted
+++ resolved
@@ -9,10 +9,6 @@
     {
         private const int LOC_FULLNAME_CAPACITY = 157;           // max size of locale name
 
-<<<<<<< HEAD
-
-=======
->>>>>>> c5cb1478
         internal static string GetLocaleNameNative(string localeName)
         {
             return Interop.Globalization.GetLocaleNameNative(localeName);
