--- conflicted
+++ resolved
@@ -233,15 +233,8 @@
                 // Otherwise, we're processing a separator, and we've already processed the first
                 // character of it.  Continue processing characters as long as they're not digits.
                 int length = 1;
-                while ((uint)++pos < (uint)value.Length && (uint)(value[pos] - '0') > 9)
-                {
-<<<<<<< HEAD
-=======
-                    if (++_pos >= _value.Length || char.IsAsciiDigit(_value[_pos]))
-                    {
-                        break;
-                    }
->>>>>>> 534cfe37
+                while ((uint)++pos < (uint)value.Length && !char.IsAsciiDigit(value[pos]))
+                {
                     length++;
                 }
                 _pos = pos;
@@ -1432,11 +1425,7 @@
             while (tokenLength < maxDigitLength)
             {
                 char ch = tokenizer.NextChar();
-<<<<<<< HEAD
-                if ((uint)(ch - '0') > '9' - '0')
-=======
                 if (!char.IsAsciiDigit(ch))
->>>>>>> 534cfe37
                 {
                     tokenizer.BackOne();
                     break;
