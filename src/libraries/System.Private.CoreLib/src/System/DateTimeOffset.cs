--- conflicted
+++ resolved
@@ -866,142 +866,49 @@
         // IAdditionOperators
         //
 
-<<<<<<< HEAD
-        [RequiresPreviewFeatures(Number.PreviewFeatureMessage, Url = Number.PreviewFeatureUrl)]
-        static DateTimeOffset IAdditionOperators<DateTimeOffset, TimeSpan, DateTimeOffset>.operator +(DateTimeOffset left, TimeSpan right)
-            => left + right;
-
-        // [RequiresPreviewFeatures(Number.PreviewFeatureMessage, Url = Number.PreviewFeatureUrl)]
-        // static checked DateTimeOffset IAdditionOperators<DateTimeOffset, TimeSpan, DateTimeOffset>.operator +(DateTimeOffset left, TimeSpan right)
-        //     => checked(left + right);
-=======
         // /// <inheritdoc cref="IAdditionOperators{TSelf, TOther, TResult}.op_Addition(TSelf, TOther)" />
         // static DateTimeOffset IAdditionOperators<DateTimeOffset, TimeSpan, DateTimeOffset>.operator checked +(DateTimeOffset left, TimeSpan right) => checked(left + right);
->>>>>>> eb51b02b
 
         //
         // IAdditiveIdentity
         //
 
-<<<<<<< HEAD
-        [RequiresPreviewFeatures(Number.PreviewFeatureMessage, Url = Number.PreviewFeatureUrl)]
-        static TimeSpan IAdditiveIdentity<DateTimeOffset, TimeSpan>.AdditiveIdentity => default;
-
-        //
-        // IComparisonOperators
-        //
-
-        [RequiresPreviewFeatures(Number.PreviewFeatureMessage, Url = Number.PreviewFeatureUrl)]
-        static bool IComparisonOperators<DateTimeOffset, DateTimeOffset>.operator <(DateTimeOffset left, DateTimeOffset right)
-            => left < right;
-
-        [RequiresPreviewFeatures(Number.PreviewFeatureMessage, Url = Number.PreviewFeatureUrl)]
-        static bool IComparisonOperators<DateTimeOffset, DateTimeOffset>.operator <=(DateTimeOffset left, DateTimeOffset right)
-            => left <= right;
-
-        [RequiresPreviewFeatures(Number.PreviewFeatureMessage, Url = Number.PreviewFeatureUrl)]
-        static bool IComparisonOperators<DateTimeOffset, DateTimeOffset>.operator >(DateTimeOffset left, DateTimeOffset right)
-            => left > right;
-
-        [RequiresPreviewFeatures(Number.PreviewFeatureMessage, Url = Number.PreviewFeatureUrl)]
-        static bool IComparisonOperators<DateTimeOffset, DateTimeOffset>.operator >=(DateTimeOffset left, DateTimeOffset right)
-            => left >= right;
-
-        //
-        // IEqualityOperators
-        //
-
-        [RequiresPreviewFeatures(Number.PreviewFeatureMessage, Url = Number.PreviewFeatureUrl)]
-        static bool IEqualityOperators<DateTimeOffset, DateTimeOffset>.operator ==(DateTimeOffset left, DateTimeOffset right)
-            => left == right;
-
-        [RequiresPreviewFeatures(Number.PreviewFeatureMessage, Url = Number.PreviewFeatureUrl)]
-        static bool IEqualityOperators<DateTimeOffset, DateTimeOffset>.operator !=(DateTimeOffset left, DateTimeOffset right)
-            => left != right;
-=======
         /// <inheritdoc cref="IAdditiveIdentity{TSelf, TResult}.AdditiveIdentity" />
         public static TimeSpan AdditiveIdentity => default;
->>>>>>> eb51b02b
 
         //
         // IMinMaxValue
         //
 
-<<<<<<< HEAD
-        [RequiresPreviewFeatures(Number.PreviewFeatureMessage, Url = Number.PreviewFeatureUrl)]
         static DateTimeOffset IMinMaxValue<DateTimeOffset>.MinValue => MinValue;
 
-        [RequiresPreviewFeatures(Number.PreviewFeatureMessage, Url = Number.PreviewFeatureUrl)]
-=======
-        static DateTimeOffset IMinMaxValue<DateTimeOffset>.MinValue => MinValue;
-
->>>>>>> eb51b02b
         static DateTimeOffset IMinMaxValue<DateTimeOffset>.MaxValue => MaxValue;
 
         //
         // IParseable
         //
 
-<<<<<<< HEAD
-        [RequiresPreviewFeatures(Number.PreviewFeatureMessage, Url = Number.PreviewFeatureUrl)]
-        static DateTimeOffset IParseable<DateTimeOffset>.Parse(string s, IFormatProvider? provider)
-            => Parse(s, provider);
-
-        [RequiresPreviewFeatures(Number.PreviewFeatureMessage, Url = Number.PreviewFeatureUrl)]
-        static bool IParseable<DateTimeOffset>.TryParse([NotNullWhen(true)] string? s, IFormatProvider? provider, out DateTimeOffset result)
-            => TryParse(s, provider, DateTimeStyles.None, out result);
-=======
         /// <inheritdoc cref="IParseable{TSelf}.TryParse(string?, IFormatProvider?, out TSelf)" />
         public static bool TryParse([NotNullWhen(true)] string? s, IFormatProvider? provider, out DateTimeOffset result) => TryParse(s, provider, DateTimeStyles.None, out result);
->>>>>>> eb51b02b
 
         //
         // ISpanParseable
         //
 
-<<<<<<< HEAD
-        [RequiresPreviewFeatures(Number.PreviewFeatureMessage, Url = Number.PreviewFeatureUrl)]
-        static DateTimeOffset ISpanParseable<DateTimeOffset>.Parse(ReadOnlySpan<char> s, IFormatProvider? provider)
-            => Parse(s, provider, DateTimeStyles.None);
-
-        [RequiresPreviewFeatures(Number.PreviewFeatureMessage, Url = Number.PreviewFeatureUrl)]
-        static bool ISpanParseable<DateTimeOffset>.TryParse(ReadOnlySpan<char> s, IFormatProvider? provider, out DateTimeOffset result)
-            => TryParse(s, provider, DateTimeStyles.None, out result);
-=======
         /// <inheritdoc cref="ISpanParseable{TSelf}.Parse(ReadOnlySpan{char}, IFormatProvider?)" />
         public static DateTimeOffset Parse(ReadOnlySpan<char> s, IFormatProvider? provider) => Parse(s, provider, DateTimeStyles.None);
 
         /// <inheritdoc cref="ISpanParseable{TSelf}.TryParse(ReadOnlySpan{char}, IFormatProvider?, out TSelf)" />
         public static bool TryParse(ReadOnlySpan<char> s, IFormatProvider? provider, out DateTimeOffset result) => TryParse(s, provider, DateTimeStyles.None, out result);
->>>>>>> eb51b02b
 
         //
         // ISubtractionOperators
         //
 
-<<<<<<< HEAD
-        [RequiresPreviewFeatures(Number.PreviewFeatureMessage, Url = Number.PreviewFeatureUrl)]
-        static DateTimeOffset ISubtractionOperators<DateTimeOffset, TimeSpan, DateTimeOffset>.operator -(DateTimeOffset left, TimeSpan right)
-            => left - right;
-
-        // [RequiresPreviewFeatures(Number.PreviewFeatureMessage, Url = Number.PreviewFeatureUrl)]
-        // static checked DateTimeOffset ISubtractionOperators<DateTimeOffset, TimeSpan, DateTimeOffset>.operator -(DateTimeOffset left, TimeSpan right)
-        //     => checked(left - right);
-
-        [RequiresPreviewFeatures(Number.PreviewFeatureMessage, Url = Number.PreviewFeatureUrl)]
-        static TimeSpan ISubtractionOperators<DateTimeOffset, DateTimeOffset, TimeSpan>.operator -(DateTimeOffset left, DateTimeOffset right)
-            => left - right;
-
-        // [RequiresPreviewFeatures(Number.PreviewFeatureMessage, Url = Number.PreviewFeatureUrl)]
-        // static checked TimeSpan ISubtractionOperators<DateTimeOffset, DateTimeOffset, TimeSpan>.operator -(DateTimeOffset left, DateTimeOffset right)
-        //     => checked(left - right);
-#endif // FEATURE_GENERIC_MATH
-=======
         // /// <inheritdoc cref="ISubtractionOperators{TSelf, TOther, TResult}.op_CheckedSubtraction(TSelf, TOther)" />
         // static DateTimeOffset ISubtractionOperators<DateTimeOffset, TimeSpan, DateTimeOffset>.operator checked -(DateTimeOffset left, TimeSpan right) => checked(left - right);
 
         // /// <inheritdoc cref="ISubtractionOperators{TSelf, TOther, TResult}.op_CheckedSubtraction(TSelf, TOther)" />
         // static TimeSpan ISubtractionOperators<DateTimeOffset, DateTimeOffset, TimeSpan>.operator checked -(DateTimeOffset left, DateTimeOffset right) => checked(left - right);
->>>>>>> eb51b02b
     }
 }