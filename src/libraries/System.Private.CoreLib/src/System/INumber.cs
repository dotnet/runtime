// Licensed to the .NET Foundation under one or more agreements.
// The .NET Foundation licenses this file to you under the MIT license.

using System.Diagnostics.CodeAnalysis;
using System.Globalization;

namespace System
{
    /// <summary>Defines a number type.</summary>
    /// <typeparam name="TSelf">The type that implements the interface.</typeparam>
<<<<<<< HEAD
    [RequiresPreviewFeatures(Number.PreviewFeatureMessage, Url = Number.PreviewFeatureUrl)]
=======
>>>>>>> eb51b02b
    public interface INumber<TSelf>
        : IAdditionOperators<TSelf, TSelf, TSelf>,
          IAdditiveIdentity<TSelf, TSelf>,
          IComparisonOperators<TSelf, TSelf>,   // implies IEquatableOperators<TSelf, TSelf>
          IDecrementOperators<TSelf>,
          IDivisionOperators<TSelf, TSelf, TSelf>,
          IIncrementOperators<TSelf>,
          IModulusOperators<TSelf, TSelf, TSelf>,
          IMultiplicativeIdentity<TSelf, TSelf>,
          IMultiplyOperators<TSelf, TSelf, TSelf>,
          ISpanFormattable,                     // implies IFormattable
          ISpanParseable<TSelf>,                // implies IParseable<TSelf>
          ISubtractionOperators<TSelf, TSelf, TSelf>,
          IUnaryNegationOperators<TSelf, TSelf>,
          IUnaryPlusOperators<TSelf, TSelf>
        where TSelf : INumber<TSelf>
    {
        /// <summary>Gets the value <c>1</c> for the type.</summary>
        static abstract TSelf One { get; }

        /// <summary>Gets the value <c>0</c> for the type.</summary>
        static abstract TSelf Zero { get; }

        /// <summary>Computes the absolute of a value.</summary>
        /// <param name="value">The value for which to get its absolute.</param>
        /// <returns>The absolute of <paramref name="value" />.</returns>
        /// <exception cref="OverflowException">The absolute of <paramref name="value" /> is not representable by <typeparamref name="TSelf" />.</exception>
        static abstract TSelf Abs(TSelf value);

        /// <summary>Clamps a value to an inclusive minimum and maximum value.</summary>
        /// <param name="value">The value to clamp.</param>
        /// <param name="min">The inclusive minimum to which <paramref name="value" /> should clamp.</param>
        /// <param name="max">The inclusive maximum to which <paramref name="value" /> should clamp.</param>
        /// <returns>The result of clamping <paramref name="value" /> to the inclusive range of <paramref name="min" /> and <paramref name="max" />.</returns>
        /// <exception cref="ArgumentException"><paramref name="min" /> is greater than <paramref name="max" />.</exception>
        static abstract TSelf Clamp(TSelf value, TSelf min, TSelf max);

        /// <summary>Creates an instance of the current type from a value.</summary>
        /// <typeparam name="TOther">The type of <paramref name="value" />.</typeparam>
        /// <param name="value">The value which is used to create the instance of <typeparamref name="TSelf" />.</param>
        /// <returns>An instance of <typeparamref name="TSelf" /> created from <paramref name="value" />.</returns>
        /// <exception cref="NotSupportedException"><typeparamref name="TOther" /> is not supported.</exception>
        /// <exception cref="OverflowException"><paramref name="value" /> is not representable by <typeparamref name="TSelf" />.</exception>
        static abstract TSelf Create<TOther>(TOther value)
            where TOther : INumber<TOther>;

        /// <summary>Creates an instance of the current type from a value, saturating any values that fall outside the representable range of the current type.</summary>
        /// <typeparam name="TOther">The type of <paramref name="value" />.</typeparam>
        /// <param name="value">The value which is used to create the instance of <typeparamref name="TSelf" />.</param>
        /// <returns>An instance of <typeparamref name="TSelf" /> created from <paramref name="value" />, saturating if <paramref name="value" /> falls outside the representable range of <typeparamref name="TSelf" />.</returns>
        /// <exception cref="NotSupportedException"><typeparamref name="TOther" /> is not supported.</exception>
        static abstract TSelf CreateSaturating<TOther>(TOther value)
            where TOther : INumber<TOther>;

        /// <summary>Creates an instance of the current type from a value, truncating any values that fall outside the representable range of the current type.</summary>
        /// <typeparam name="TOther">The type of <paramref name="value" />.</typeparam>
        /// <param name="value">The value which is used to create the instance of <typeparamref name="TSelf" />.</param>
        /// <returns>An instance of <typeparamref name="TSelf" /> created from <paramref name="value" />, truncating if <paramref name="value" /> falls outside the representable range of <typeparamref name="TSelf" />.</returns>
        /// <exception cref="NotSupportedException"><typeparamref name="TOther" /> is not supported.</exception>
        static abstract TSelf CreateTruncating<TOther>(TOther value)
            where TOther : INumber<TOther>;

        /// <summary>Computes the quotient and remainder of two values.</summary>
        /// <param name="left">The value which <paramref name="right" /> divides.</param>
        /// <param name="right">The value which divides <paramref name="left" />.</param>
        /// <returns>The quotient and remainder of <paramref name="left" /> divided-by <paramref name="right" />.</returns>
        static abstract (TSelf Quotient, TSelf Remainder) DivRem(TSelf left, TSelf right);

        /// <summary>Compares two values to compute which is greater.</summary>
        /// <param name="x">The value to compare with <paramref name="y" />.</param>
        /// <param name="y">The value to compare with <paramref name="x" />.</param>
        /// <returns><paramref name="x" /> if it is greater than <paramref name="y" />; otherwise, <paramref name="y" />.</returns>
        /// <remarks>For <see cref="IFloatingPoint{TSelf}" /> this method matches the IEEE 754:2019 <c>maximum</c> function. This requires NaN inputs to be propagated back to the caller and for <c>-0.0</c> to be treated as less than <c>+0.0</c>.</remarks>
        static abstract TSelf Max(TSelf x, TSelf y);

        /// <summary>Compares two values to compute which is lesser.</summary>
        /// <param name="x">The value to compare with <paramref name="y" />.</param>
        /// <param name="y">The value to compare with <paramref name="x" />.</param>
        /// <returns><paramref name="x" /> if it is less than <paramref name="y" />; otherwise, <paramref name="y" />.</returns>
        /// <remarks>For <see cref="IFloatingPoint{TSelf}" /> this method matches the IEEE 754:2019 <c>minimum</c> function. This requires NaN inputs to be propagated back to the caller and for <c>-0.0</c> to be treated as less than <c>+0.0</c>.</remarks>
        static abstract TSelf Min(TSelf x, TSelf y);

        /// <summary>Parses a string into a value.</summary>
        /// <param name="s">The string to parse.</param>
        /// <param name="style">A bitwise combination of number styles that can be present in <paramref name="s" />.</param>
        /// <param name="provider">An object that provides culture-specific formatting information about <paramref name="s" />.</param>
        /// <returns>The result of parsing <paramref name="s" />.</returns>
        /// <exception cref="ArgumentException"><paramref name="style" /> is not a supported <see cref="NumberStyles" /> value.</exception>
        /// <exception cref="ArgumentNullException"><paramref name="s" /> is <c>null</c>.</exception>
        /// <exception cref="FormatException"><paramref name="s" /> is not in the correct format.</exception>
        /// <exception cref="OverflowException"><paramref name="s" /> is not representable by <typeparamref name="TSelf" />.</exception>
        static abstract TSelf Parse(string s, NumberStyles style, IFormatProvider? provider);

        /// <summary>Parses a span of characters into a value.</summary>
        /// <param name="s">The span of characters to parse.</param>
        /// <param name="style">A bitwise combination of number styles that can be present in <paramref name="s" />.</param>
        /// <param name="provider">An object that provides culture-specific formatting information about <paramref name="s" />.</param>
        /// <returns>The result of parsing <paramref name="s" />.</returns>
        /// <exception cref="ArgumentException"><paramref name="style" /> is not a supported <see cref="NumberStyles" /> value.</exception>
        /// <exception cref="FormatException"><paramref name="s" /> is not in the correct format.</exception>
        /// <exception cref="OverflowException"><paramref name="s" /> is not representable by <typeparamref name="TSelf" />.</exception>
        static abstract TSelf Parse(ReadOnlySpan<char> s, NumberStyles style, IFormatProvider? provider);

        /// <summary>Computes the sign of a value.</summary>
        /// <param name="value">The value whose sign is to be computed.</param>
        /// <returns>A positive value if <paramref name="value" /> is positive, <see cref="Zero" /> if <paramref name="value" /> is zero, and a negative value if <paramref name="value" /> is negative.</returns>
        /// <remarks>It is recommended that a function return <c>1</c>, <c>0</c>, and <c>-1</c>, respectively.</remarks>
        static abstract TSelf Sign(TSelf value);

        /// <summary>Tries to create an instance of the current type from a value.</summary>
        /// <typeparam name="TOther">The type of <paramref name="value" />.</typeparam>
        /// <param name="value">The value which is used to create the instance of <typeparamref name="TSelf" />.</param>
        /// <param name="result">On return, contains the result of succesfully creating an instance of <typeparamref name="TSelf" /> from <paramref name="value" /> or an undefined value on failure.</param>
        /// <returns><c>true</c> if <paramref name="value" /> an instance of the current type was succesfully created from <paramref name="value" />; otherwise, <c>false</c>.</returns>
        /// <exception cref="NotSupportedException"><typeparamref name="TOther" /> is not supported.</exception>
        static abstract bool TryCreate<TOther>(TOther value, out TSelf result)
            where TOther : INumber<TOther>;

        /// <summary>Tries to parses a string into a value.</summary>
        /// <param name="s">The string to parse.</param>
        /// <param name="style">A bitwise combination of number styles that can be present in <paramref name="s" />.</param>
        /// <param name="provider">An object that provides culture-specific formatting information about <paramref name="s" />.</param>
        /// <param name="result">On return, contains the result of succesfully parsing <paramref name="s" /> or an undefined value on failure.</param>
        /// <returns><c>true</c> if <paramref name="s" /> was successfully parsed; otherwise, <c>false</c>.</returns>
        /// <exception cref="ArgumentException"><paramref name="style" /> is not a supported <see cref="NumberStyles" /> value.</exception>
        static abstract bool TryParse([NotNullWhen(true)] string? s, NumberStyles style, IFormatProvider? provider, out TSelf result);

        /// <summary>Tries to parses a span of characters into a value.</summary>
        /// <param name="s">The span of characters to parse.</param>
        /// <param name="style">A bitwise combination of number styles that can be present in <paramref name="s" />.</param>
        /// <param name="provider">An object that provides culture-specific formatting information about <paramref name="s" />.</param>
        /// <param name="result">On return, contains the result of succesfully parsing <paramref name="s" /> or an undefined value on failure.</param>
        /// <returns><c>true</c> if <paramref name="s" /> was successfully parsed; otherwise, <c>false</c>.</returns>
        /// <exception cref="ArgumentException"><paramref name="style" /> is not a supported <see cref="NumberStyles" /> value.</exception>
        static abstract bool TryParse(ReadOnlySpan<char> s, NumberStyles style, IFormatProvider? provider, out TSelf result);
    }

    /// <summary>Defines a number that is represented in a base-2 format.</summary>
    /// <typeparam name="TSelf">The type that implements the interface.</typeparam>
<<<<<<< HEAD
    [RequiresPreviewFeatures(Number.PreviewFeatureMessage, Url = Number.PreviewFeatureUrl)]
=======
>>>>>>> eb51b02b
    public interface IBinaryNumber<TSelf>
        : IBitwiseOperators<TSelf, TSelf, TSelf>,
          INumber<TSelf>
        where TSelf : IBinaryNumber<TSelf>
    {
        /// <summary>Determines if a value is a power of two.</summary>
        /// <param name="value">The value to be checked.</param>
        /// <returns><c>true</c> if <paramref name="value" /> is a power of two; otherwise, <c>false</c>.</returns>
        static abstract bool IsPow2(TSelf value);

        /// <summary>Computes the log2 of a value.</summary>
        /// <param name="value">The value whose log2 is to be computed.</param>
        /// <returns>The log2 of <paramref name="value" />.</returns>
        static abstract TSelf Log2(TSelf value);
    }

    /// <summary>Defines a number type which can represent both positive and negative values.</summary>
    /// <typeparam name="TSelf">The type that implements the interface.</typeparam>
<<<<<<< HEAD
    [RequiresPreviewFeatures(Number.PreviewFeatureMessage, Url = Number.PreviewFeatureUrl)]
=======
>>>>>>> eb51b02b
    public interface ISignedNumber<TSelf>
        : INumber<TSelf>
        where TSelf : ISignedNumber<TSelf>
    {
        /// <summary>Gets the value <c>-1</c> for the type.</summary>
        static abstract TSelf NegativeOne { get; }
    }

    /// <summary>Defines a number type which can only represent positive values, that is it cannot represent negative values.</summary>
    /// <typeparam name="TSelf">The type that implements the interface.</typeparam>
<<<<<<< HEAD
    [RequiresPreviewFeatures(Number.PreviewFeatureMessage, Url = Number.PreviewFeatureUrl)]
=======
>>>>>>> eb51b02b
    public interface IUnsignedNumber<TSelf>
        : INumber<TSelf>
        where TSelf : IUnsignedNumber<TSelf>
    {
    }
}<|MERGE_RESOLUTION|>--- conflicted
+++ resolved
@@ -8,10 +8,6 @@
 {
     /// <summary>Defines a number type.</summary>
     /// <typeparam name="TSelf">The type that implements the interface.</typeparam>
-<<<<<<< HEAD
-    [RequiresPreviewFeatures(Number.PreviewFeatureMessage, Url = Number.PreviewFeatureUrl)]
-=======
->>>>>>> eb51b02b
     public interface INumber<TSelf>
         : IAdditionOperators<TSelf, TSelf, TSelf>,
           IAdditiveIdentity<TSelf, TSelf>,
@@ -151,10 +147,6 @@
 
     /// <summary>Defines a number that is represented in a base-2 format.</summary>
     /// <typeparam name="TSelf">The type that implements the interface.</typeparam>
-<<<<<<< HEAD
-    [RequiresPreviewFeatures(Number.PreviewFeatureMessage, Url = Number.PreviewFeatureUrl)]
-=======
->>>>>>> eb51b02b
     public interface IBinaryNumber<TSelf>
         : IBitwiseOperators<TSelf, TSelf, TSelf>,
           INumber<TSelf>
@@ -173,10 +165,6 @@
 
     /// <summary>Defines a number type which can represent both positive and negative values.</summary>
     /// <typeparam name="TSelf">The type that implements the interface.</typeparam>
-<<<<<<< HEAD
-    [RequiresPreviewFeatures(Number.PreviewFeatureMessage, Url = Number.PreviewFeatureUrl)]
-=======
->>>>>>> eb51b02b
     public interface ISignedNumber<TSelf>
         : INumber<TSelf>
         where TSelf : ISignedNumber<TSelf>
@@ -187,10 +175,6 @@
 
     /// <summary>Defines a number type which can only represent positive values, that is it cannot represent negative values.</summary>
     /// <typeparam name="TSelf">The type that implements the interface.</typeparam>
-<<<<<<< HEAD
-    [RequiresPreviewFeatures(Number.PreviewFeatureMessage, Url = Number.PreviewFeatureUrl)]
-=======
->>>>>>> eb51b02b
     public interface IUnsignedNumber<TSelf>
         : INumber<TSelf>
         where TSelf : IUnsignedNumber<TSelf>
