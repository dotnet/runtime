// Licensed to the .NET Foundation under one or more agreements.
// The .NET Foundation licenses this file to you under the MIT license.

using System.Diagnostics;
using System.Diagnostics.CodeAnalysis;
using System.Globalization;
using System.Runtime.CompilerServices;
using System.Runtime.InteropServices;
using Internal.Runtime.CompilerServices;

namespace System
{
    // The Parse methods provided by the numeric classes convert a
    // string to a numeric value. The optional style parameter specifies the
    // permitted style of the numeric string. It must be a combination of bit flags
    // from the NumberStyles enumeration. The optional info parameter
    // specifies the NumberFormatInfo instance to use when parsing the
    // string. If the info parameter is null or omitted, the numeric
    // formatting information is obtained from the current culture.
    //
    // Numeric strings produced by the Format methods using the Currency,
    // Decimal, Engineering, Fixed point, General, or Number standard formats
    // (the C, D, E, F, G, and N format specifiers) are guaranteed to be parseable
    // by the Parse methods if the NumberStyles.Any style is
    // specified. Note, however, that the Parse methods do not accept
    // NaNs or Infinities.

    internal static partial class Number
    {
        private const int Int32Precision = 10;
        private const int UInt32Precision = Int32Precision;
        private const int Int64Precision = 19;
        private const int UInt64Precision = 20;

        private const int DoubleMaxExponent = 309;
        private const int DoubleMinExponent = -324;

        private const int FloatingPointMaxExponent = DoubleMaxExponent;
        private const int FloatingPointMinExponent = DoubleMinExponent;

        private const int SingleMaxExponent = 39;
        private const int SingleMinExponent = -45;

        private const int HalfMaxExponent = 5;
        private const int HalfMinExponent = -8;

        private static unsafe bool TryNumberToInt32(ref NumberBuffer number, ref int value)
        {
            number.CheckConsistency();

            int i = number.Scale;
            if (i > Int32Precision || i < number.DigitsCount)
            {
                return false;
            }
            int p = 0;
            Debug.Assert(number.Digits != null);
            int n = 0;
            while (--i >= 0)
            {
                if ((uint)n > (0x7FFFFFFF / 10))
                {
                    return false;
                }
                n *= 10;
                if (number.Digits[p] != '\0')
                {
                    n += (number.Digits[p++] - '0');
                }
            }
            if (number.IsNegative)
            {
                n = -n;
                if (n > 0)
                {
                    return false;
                }
            }
            else
            {
                if (n < 0)
                {
                    return false;
                }
            }
            value = n;
            return true;
        }

        private static bool TryNumberToInt64(ref NumberBuffer number, ref long value)
        {
            number.CheckConsistency();

            int i = number.Scale;
            if (i > Int64Precision || i < number.DigitsCount)
            {
                return false;
            }
            int p = 0;
            Debug.Assert(number.Digits != null);
            long n = 0;
            while (--i >= 0)
            {
                if ((ulong)n > (0x7FFFFFFFFFFFFFFF / 10))
                {
                    return false;
                }
                n *= 10;
                if (number.Digits[p] != '\0')
                {
                    n += (number.Digits[p++] - '0');
                }
            }
            if (number.IsNegative)
            {
                n = -n;
                if (n > 0)
                {
                    return false;
                }
            }
            else
            {
                if (n < 0)
                {
                    return false;
                }
            }
            value = n;
            return true;
        }

        private static bool TryNumberToUInt32(ref NumberBuffer number, ref uint value)
        {
            number.CheckConsistency();

            int i = number.Scale;
            if (i > UInt32Precision || i < number.DigitsCount || number.IsNegative)
            {
                return false;
            }
            int p = 0;
            Debug.Assert(number.Digits != null);
            uint n = 0;
            while (--i >= 0)
            {
                if (n > (0xFFFFFFFF / 10))
                {
                    return false;
                }
                n *= 10;
                if (number.Digits[p] != '\0')
                {
                    uint newN = n + (uint)(number.Digits[p++] - '0');
                    // Detect an overflow here...
                    if (newN < n)
                    {
                        return false;
                    }
                    n = newN;
                }
            }
            value = n;
            return true;
        }

        private static bool TryNumberToUInt64(ref NumberBuffer number, ref ulong value)
        {
            number.CheckConsistency();

            int i = number.Scale;
            if (i > UInt64Precision || i < number.DigitsCount || number.IsNegative)
            {
                return false;
            }
            int p = 0;
            Debug.Assert(number.Digits != null);
            ulong n = 0;
            while (--i >= 0)
            {
                if (n > (0xFFFFFFFFFFFFFFFF / 10))
                {
                    return false;
                }
                n *= 10;
                if (number.Digits[p] != '\0')
                {
                    ulong newN = n + (ulong)(number.Digits[p++] - '0');
                    // Detect an overflow here...
                    if (newN < n)
                    {
                        return false;
                    }
                    n = newN;
                }
            }
            value = n;
            return true;
        }

        internal static int ParseInt32(ReadOnlySpan<char> value, NumberStyles styles, NumberFormatInfo info)
        {
            ParsingStatus status = TryParseInt32(value, styles, info, out int result);
            if (status != ParsingStatus.OK)
            {
                ThrowOverflowOrFormatException(status, TypeCode.Int32);
            }

            return result;
        }

        internal static long ParseInt64(ReadOnlySpan<char> value, NumberStyles styles, NumberFormatInfo info)
        {
            ParsingStatus status = TryParseInt64(value, styles, info, out long result);
            if (status != ParsingStatus.OK)
            {
                ThrowOverflowOrFormatException(status, TypeCode.Int64);
            }

            return result;
        }

        internal static uint ParseUInt32(ReadOnlySpan<char> value, NumberStyles styles, NumberFormatInfo info)
        {
            ParsingStatus status = TryParseUInt32(value, styles, info, out uint result);
            if (status != ParsingStatus.OK)
            {
                ThrowOverflowOrFormatException(status, TypeCode.UInt32);
            }

            return result;
        }

        internal static ulong ParseUInt64(ReadOnlySpan<char> value, NumberStyles styles, NumberFormatInfo info)
        {
            ParsingStatus status = TryParseUInt64(value, styles, info, out ulong result);
            if (status != ParsingStatus.OK)
            {
                ThrowOverflowOrFormatException(status, TypeCode.UInt64);
            }

            return result;
        }

        private static bool TryParseNumber(ref ReadOnlySpan<char> str, NumberStyles styles, ref NumberBuffer number, NumberFormatInfo info)
        {
            Debug.Assert(str != null);
            Debug.Assert((styles & NumberStyles.AllowHexSpecifier) == 0);

            const int StateSign = 0x0001;
            const int StateParens = 0x0002;
            const int StateDigits = 0x0004;
            const int StateNonZero = 0x0008;
            const int StateDecimal = 0x0010;
            const int StateCurrency = 0x0020;

            Debug.Assert(number.DigitsCount == 0);
            Debug.Assert(number.Scale == 0);
            Debug.Assert(!number.IsNegative);
            Debug.Assert(!number.HasNonZeroTail);

            number.CheckConsistency();

            string decSep;                  // decimal separator from NumberFormatInfo.
            string groupSep;                // group separator from NumberFormatInfo.
            string? currSymbol = null;       // currency symbol from NumberFormatInfo.

            bool parsingCurrency = false;
            if ((styles & NumberStyles.AllowCurrencySymbol) != 0)
            {
                currSymbol = info.CurrencySymbol;

                // The idea here is to match the currency separators and on failure match the number separators to keep the perf of VB's IsNumeric fast.
                // The values of decSep are setup to use the correct relevant separator (currency in the if part and decimal in the else part).
                decSep = info.CurrencyDecimalSeparator;
                groupSep = info.CurrencyGroupSeparator;
                parsingCurrency = true;
            }
            else
            {
                decSep = info.NumberDecimalSeparator;
                groupSep = info.NumberGroupSeparator;
            }

            int state = 0;
            ReadOnlySpan<char> p = str;
            char ch = p.IsEmpty ? '\0' : p[0];
            int? nextIndex;

            while (true)
            {
                // Eat whitespace unless we've found a sign which isn't followed by a currency symbol.
                // "-Kr 1231.47" is legal but "- 1231.47" is not.
                if (!IsWhite(ch) || (styles & NumberStyles.AllowLeadingWhite) == 0 || ((state & StateSign) != 0 && ((state & StateCurrency) == 0 && info.NumberNegativePattern != 2)))
                {
                    if ((((styles & NumberStyles.AllowLeadingSign) != 0) && (state & StateSign) == 0) && ((nextIndex = MatchChars(p, info.PositiveSign)) != null || ((nextIndex = MatchNegativeSignChars(p, info)) != null && (number.IsNegative = true))))
                    {
                        state |= StateSign;
                        p = p.Slice(nextIndex.Value - 1);
                    }
                    else if (ch == '(' && ((styles & NumberStyles.AllowParentheses) != 0) && ((state & StateSign) == 0))
                    {
                        state |= StateSign | StateParens;
                        number.IsNegative = true;
                    }
                    else if (currSymbol != null && (nextIndex = MatchChars(p, currSymbol)) != null)
                    {
                        state |= StateCurrency;
                        currSymbol = null;
                        // We already found the currency symbol. There should not be more currency symbols. Set
                        // currSymbol to NULL so that we won't search it again in the later code path.
                        p = p.Slice(nextIndex.Value - 1);
                    }
                    else
                    {
                        break;
                    }
                }
                ch = (p = p.Slice(1)).IsEmpty ? '\0' : p[0];
            }

            int digCount = 0;
            int digEnd = 0;
            int maxDigCount = number.Digits.Length - 1;
            int numberOfTrailingZeros = 0;

            while (true)
            {
                if (IsDigit(ch))
                {
                    state |= StateDigits;

                    if (ch != '0' || (state & StateNonZero) != 0)
                    {
                        if (digCount < maxDigCount)
                        {
                            number.Digits[digCount] = (byte)(ch);
                            if ((ch != '0') || (number.Kind != NumberBufferKind.Integer))
                            {
                                digEnd = digCount + 1;
                            }
                        }
                        else if (ch != '0')
                        {
                            // For decimal and binary floating-point numbers, we only
                            // need to store digits up to maxDigCount. However, we still
                            // need to keep track of whether any additional digits past
                            // maxDigCount were non-zero, as that can impact rounding
                            // for an input that falls evenly between two representable
                            // results.

                            number.HasNonZeroTail = true;
                        }

                        if ((state & StateDecimal) == 0)
                        {
                            number.Scale++;
                        }

                        if (digCount < maxDigCount)
                        {
                            // Handle a case like "53.0". We need to ignore trailing zeros in the fractional part for floating point numbers, so we keep a count of the number of trailing zeros and update digCount later
                            if (ch == '0')
                            {
                                numberOfTrailingZeros++;
                            }
                            else
                            {
                                numberOfTrailingZeros = 0;
                            }
                        }
                        digCount++;
                        state |= StateNonZero;
                    }
                    else if ((state & StateDecimal) != 0)
                    {
                        number.Scale--;
                    }
                }
                else if (((styles & NumberStyles.AllowDecimalPoint) != 0) && ((state & StateDecimal) == 0) && ((nextIndex = MatchChars(p, decSep)) != null || (parsingCurrency && (state & StateCurrency) == 0) && (nextIndex = MatchChars(p, info.NumberDecimalSeparator)) != null))
                {
                    state |= StateDecimal;
                    p = p.Slice(nextIndex.Value - 1);
                }
                else if (((styles & NumberStyles.AllowThousands) != 0) && ((state & StateDigits) != 0) && ((state & StateDecimal) == 0) && ((nextIndex = MatchChars(p, groupSep)) != null || (parsingCurrency && (state & StateCurrency) == 0) && (nextIndex = MatchChars(p, info.NumberGroupSeparator)) != null))
                {
                    p = p.Slice(nextIndex.Value - 1);
                }
                else
                {
                    break;
                }
                ch = (p = p.Slice(1)).IsEmpty ? '\0' : p[0];
            }

            bool negExp = false;
            number.DigitsCount = digEnd;
            number.Digits[digEnd] = (byte)('\0');
            if ((state & StateDigits) != 0)
            {
                if ((ch == 'E' || ch == 'e') && ((styles & NumberStyles.AllowExponent) != 0))
                {
                    ReadOnlySpan<char> temp = p;
                    ch = (p = p.Slice(1)).IsEmpty ? '\0' : p[0];
                    if ((nextIndex = MatchChars(p, info._positiveSign)) != null)
                    {
                        ch = (p = p.Slice(nextIndex.Value)).IsEmpty ? '\0' : p[0];
                    }
                    else if ((nextIndex = MatchNegativeSignChars(p, info)) != null)
                    {
                        ch = (p = p.Slice(nextIndex.Value)).IsEmpty ? '\0' : p[0];
                        negExp = true;
                    }
                    if (IsDigit(ch))
                    {
                        int exp = 0;
                        do
                        {
                            exp = exp * 10 + (ch - '0');
                            ch = (p = p.Slice(1)).IsEmpty ? '\0' : p[0];
                            if (exp > 1000)
                            {
                                exp = 9999;
                                while (IsDigit(ch))
                                {
                                    ch = (p = p.Slice(1)).IsEmpty ? '\0' : p[0];
                                }
                            }
                        } while (IsDigit(ch));
                        if (negExp)
                        {
                            exp = -exp;
                        }
                        number.Scale += exp;
                    }
                    else
                    {
                        p = temp;
                        ch = p.IsEmpty ? '\0' : p[0];
                    }
                }

                if (number.Kind == NumberBufferKind.FloatingPoint && !number.HasNonZeroTail)
                {
                    // Adjust the number buffer for trailing zeros
                    int numberOfFractionalDigits = digEnd - number.Scale;
                    if (numberOfFractionalDigits > 0)
                    {
                        numberOfTrailingZeros = Math.Min(numberOfTrailingZeros, numberOfFractionalDigits);
                        Debug.Assert(numberOfTrailingZeros >= 0);
                        number.DigitsCount = digEnd - numberOfTrailingZeros;
                        number.Digits[number.DigitsCount] = (byte)('\0');
                    }
                }

                while (true)
                {
                    if (!IsWhite(ch) || (styles & NumberStyles.AllowTrailingWhite) == 0)
                    {
                        if ((styles & NumberStyles.AllowTrailingSign) != 0 && ((state & StateSign) == 0) && ((nextIndex = MatchChars(p, info.PositiveSign)) != null || (((nextIndex = MatchNegativeSignChars(p, info)) != null) && (number.IsNegative = true))))
                        {
                            state |= StateSign;
                            p = p.Slice(nextIndex.Value - 1);
                        }
                        else if (ch == ')' && ((state & StateParens) != 0))
                        {
                            state &= ~StateParens;
                        }
                        else if (currSymbol != null && (nextIndex = MatchChars(p, currSymbol)) != null)
                        {
                            currSymbol = null;
                            p = p.Slice(nextIndex.Value - 1);
                        }
                        else
                        {
                            break;
                        }
                    }
                    ch = (p = p.Slice(1)).IsEmpty ? '\0' : p[0];
                }
                if ((state & StateParens) == 0)
                {
                    if ((state & StateNonZero) == 0)
                    {
                        if (number.Kind != NumberBufferKind.Decimal)
                        {
                            number.Scale = 0;
                        }
                        if ((number.Kind == NumberBufferKind.Integer) && (state & StateDecimal) == 0)
                        {
                            number.IsNegative = false;
                        }
                    }
                    str = p;
                    return true;
                }
            }
            str = p;
            return false;
        }

        [MethodImpl(MethodImplOptions.AggressiveInlining)]
        internal static ParsingStatus TryParseInt32(ReadOnlySpan<char> value, NumberStyles styles, NumberFormatInfo info, out int result)
        {
            if ((styles & ~NumberStyles.Integer) == 0)
            {
                // Optimized path for the common case of anything that's allowed for integer style.
                return TryParseInt32IntegerStyle(value, styles, info, out result);
            }

            if ((styles & NumberStyles.AllowHexSpecifier) != 0)
            {
                result = 0;
                return TryParseUInt32HexNumberStyle(value, styles, out Unsafe.As<int, uint>(ref result));
            }

            return TryParseInt32Number(value, styles, info, out result);
        }

        private static ParsingStatus TryParseInt32Number(ReadOnlySpan<char> value, NumberStyles styles, NumberFormatInfo info, out int result)
        {
            result = 0;
            Span<byte> pDigits = stackalloc byte[Int32NumberBufferLength];
            NumberBuffer number = new NumberBuffer(NumberBufferKind.Integer, pDigits);

            if (!TryStringToNumber(value, styles, ref number, info))
            {
                return ParsingStatus.Failed;
            }

            if (!TryNumberToInt32(ref number, ref result))
            {
                return ParsingStatus.Overflow;
            }

            return ParsingStatus.OK;
        }

        /// <summary>Parses int limited to styles that make up NumberStyles.Integer.</summary>
        internal static ParsingStatus TryParseInt32IntegerStyle(ReadOnlySpan<char> value, NumberStyles styles, NumberFormatInfo info, out int result)
        {
            Debug.Assert((styles & ~NumberStyles.Integer) == 0, "Only handles subsets of Integer format");

            if (value.IsEmpty)
                goto FalseExit;

            int index = 0;
            int num = value[0];

            // Skip past any whitespace at the beginning.
            if ((styles & NumberStyles.AllowLeadingWhite) != 0 && IsWhite(num))
            {
                do
                {
                    index++;
                    if ((uint)index >= (uint)value.Length)
                        goto FalseExit;
                    num = value[index];
                }
                while (IsWhite(num));
            }

            // Parse leading sign.
            int sign = 1;
            if ((styles & NumberStyles.AllowLeadingSign) != 0)
            {
                if (info.HasInvariantNumberSigns)
                {
                    if (num == '-')
                    {
                        sign = -1;
                        index++;
                        if ((uint)index >= (uint)value.Length)
                            goto FalseExit;
                        num = value[index];
                    }
                    else if (num == '+')
                    {
                        index++;
                        if ((uint)index >= (uint)value.Length)
                            goto FalseExit;
                        num = value[index];
                    }
                }
                else if (info.AllowHyphenDuringParsing && num == '-')
                {
                    sign = -1;
                    index++;
                    if ((uint)index >= (uint)value.Length)
                        goto FalseExit;
                    num = value[index];
                }
                else
                {
                    value = value.Slice(index);
                    index = 0;
                    string positiveSign = info.PositiveSign, negativeSign = info.NegativeSign;
                    if (!string.IsNullOrEmpty(positiveSign) && value.StartsWith(positiveSign))
                    {
                        index += positiveSign.Length;
                        if ((uint)index >= (uint)value.Length)
                            goto FalseExit;
                        num = value[index];
                    }
                    else if (!string.IsNullOrEmpty(negativeSign) && value.StartsWith(negativeSign))
                    {
                        sign = -1;
                        index += negativeSign.Length;
                        if ((uint)index >= (uint)value.Length)
                            goto FalseExit;
                        num = value[index];
                    }
                }
            }

            bool overflow = false;
            int answer = 0;

            if (IsDigit(num))
            {
                // Skip past leading zeros.
                if (num == '0')
                {
                    do
                    {
                        index++;
                        if ((uint)index >= (uint)value.Length)
                            goto DoneAtEnd;
                        num = value[index];
                    } while (num == '0');
                    if (!IsDigit(num))
                        goto HasTrailingChars;
                }

                // Parse most digits, up to the potential for overflow, which can't happen until after 9 digits.
                answer = num - '0'; // first digit
                index++;
                for (int i = 0; i < 8; i++) // next 8 digits can't overflow
                {
                    if ((uint)index >= (uint)value.Length)
                        goto DoneAtEnd;
                    num = value[index];
                    if (!IsDigit(num))
                        goto HasTrailingChars;
                    index++;
                    answer = 10 * answer + num - '0';
                }

                if ((uint)index >= (uint)value.Length)
                    goto DoneAtEnd;
                num = value[index];
                if (!IsDigit(num))
                    goto HasTrailingChars;
                index++;
                // Potential overflow now processing the 10th digit.
                overflow = answer > int.MaxValue / 10;
                answer = answer * 10 + num - '0';
                overflow |= (uint)answer > int.MaxValue + (((uint)sign) >> 31);
                if ((uint)index >= (uint)value.Length)
                    goto DoneAtEndButPotentialOverflow;

                // At this point, we're either overflowing or hitting a formatting error.
                // Format errors take precedence for compatibility.
                num = value[index];
                while (IsDigit(num))
                {
                    overflow = true;
                    index++;
                    if ((uint)index >= (uint)value.Length)
                        goto OverflowExit;
                    num = value[index];
                }
                goto HasTrailingChars;
            }
            goto FalseExit;

        DoneAtEndButPotentialOverflow:
            if (overflow)
            {
                goto OverflowExit;
            }
        DoneAtEnd:
            result = answer * sign;
            ParsingStatus status = ParsingStatus.OK;
        Exit:
            return status;

        FalseExit: // parsing failed
            result = 0;
            status = ParsingStatus.Failed;
            goto Exit;
        OverflowExit:
            result = 0;
            status = ParsingStatus.Overflow;
            goto Exit;

        HasTrailingChars: // we've successfully parsed, but there are still remaining characters in the span
            // Skip past trailing whitespace, then past trailing zeros, and if anything else remains, fail.
            if (IsWhite(num))
            {
                if ((styles & NumberStyles.AllowTrailingWhite) == 0)
                    goto FalseExit;
                for (index++; index < value.Length; index++)
                {
                    if (!IsWhite(value[index]))
                        break;
                }
                if ((uint)index >= (uint)value.Length)
                    goto DoneAtEndButPotentialOverflow;
            }

            if (!TrailingZeros(value, index))
                goto FalseExit;

            goto DoneAtEndButPotentialOverflow;
        }

        /// <summary>Parses long inputs limited to styles that make up NumberStyles.Integer.</summary>
        internal static ParsingStatus TryParseInt64IntegerStyle(ReadOnlySpan<char> value, NumberStyles styles, NumberFormatInfo info, out long result)
        {
            Debug.Assert((styles & ~NumberStyles.Integer) == 0, "Only handles subsets of Integer format");

            if (value.IsEmpty)
                goto FalseExit;

            int index = 0;
            int num = value[0];

            // Skip past any whitespace at the beginning.
            if ((styles & NumberStyles.AllowLeadingWhite) != 0 && IsWhite(num))
            {
                do
                {
                    index++;
                    if ((uint)index >= (uint)value.Length)
                        goto FalseExit;
                    num = value[index];
                }
                while (IsWhite(num));
            }

            // Parse leading sign.
            int sign = 1;
            if ((styles & NumberStyles.AllowLeadingSign) != 0)
            {
                if (info.HasInvariantNumberSigns)
                {
                    if (num == '-')
                    {
                        sign = -1;
                        index++;
                        if ((uint)index >= (uint)value.Length)
                            goto FalseExit;
                        num = value[index];
                    }
                    else if (num == '+')
                    {
                        index++;
                        if ((uint)index >= (uint)value.Length)
                            goto FalseExit;
                        num = value[index];
                    }
                }
                else if (info.AllowHyphenDuringParsing && num == '-')
                {
                    sign = -1;
                    index++;
                    if ((uint)index >= (uint)value.Length)
                        goto FalseExit;
                    num = value[index];
                }
                else
                {
                    value = value.Slice(index);
                    index = 0;
                    string positiveSign = info.PositiveSign, negativeSign = info.NegativeSign;
                    if (!string.IsNullOrEmpty(positiveSign) && value.StartsWith(positiveSign))
                    {
                        index += positiveSign.Length;
                        if ((uint)index >= (uint)value.Length)
                            goto FalseExit;
                        num = value[index];
                    }
                    else if (!string.IsNullOrEmpty(negativeSign) && value.StartsWith(negativeSign))
                    {
                        sign = -1;
                        index += negativeSign.Length;
                        if ((uint)index >= (uint)value.Length)
                            goto FalseExit;
                        num = value[index];
                    }
                }
            }

            bool overflow = false;
            long answer = 0;

            if (IsDigit(num))
            {
                // Skip past leading zeros.
                if (num == '0')
                {
                    do
                    {
                        index++;
                        if ((uint)index >= (uint)value.Length)
                            goto DoneAtEnd;
                        num = value[index];
                    } while (num == '0');
                    if (!IsDigit(num))
                        goto HasTrailingChars;
                }

                // Parse most digits, up to the potential for overflow, which can't happen until after 18 digits.
                answer = num - '0'; // first digit
                index++;
                for (int i = 0; i < 17; i++) // next 17 digits can't overflow
                {
                    if ((uint)index >= (uint)value.Length)
                        goto DoneAtEnd;
                    num = value[index];
                    if (!IsDigit(num))
                        goto HasTrailingChars;
                    index++;
                    answer = 10 * answer + num - '0';
                }

                if ((uint)index >= (uint)value.Length)
                    goto DoneAtEnd;
                num = value[index];
                if (!IsDigit(num))
                    goto HasTrailingChars;
                index++;
                // Potential overflow now processing the 19th digit.
                overflow = answer > long.MaxValue / 10;
                answer = answer * 10 + num - '0';
                overflow |= (ulong)answer > (ulong)long.MaxValue + (((uint)sign) >> 31);
                if ((uint)index >= (uint)value.Length)
                    goto DoneAtEndButPotentialOverflow;

                // At this point, we're either overflowing or hitting a formatting error.
                // Format errors take precedence for compatibility.
                num = value[index];
                while (IsDigit(num))
                {
                    overflow = true;
                    index++;
                    if ((uint)index >= (uint)value.Length)
                        goto OverflowExit;
                    num = value[index];
                }
                goto HasTrailingChars;
            }
            goto FalseExit;

        DoneAtEndButPotentialOverflow:
            if (overflow)
            {
                goto OverflowExit;
            }
        DoneAtEnd:
            result = answer * sign;
            ParsingStatus status = ParsingStatus.OK;
        Exit:
            return status;

        FalseExit: // parsing failed
            result = 0;
            status = ParsingStatus.Failed;
            goto Exit;
        OverflowExit:
            result = 0;
            status = ParsingStatus.Overflow;
            goto Exit;

        HasTrailingChars: // we've successfully parsed, but there are still remaining characters in the span
            // Skip past trailing whitespace, then past trailing zeros, and if anything else remains, fail.
            if (IsWhite(num))
            {
                if ((styles & NumberStyles.AllowTrailingWhite) == 0)
                    goto FalseExit;
                for (index++; index < value.Length; index++)
                {
                    if (!IsWhite(value[index]))
                        break;
                }
                if ((uint)index >= (uint)value.Length)
                    goto DoneAtEndButPotentialOverflow;
            }

            if (!TrailingZeros(value, index))
                goto FalseExit;

            goto DoneAtEndButPotentialOverflow;
        }

        [MethodImpl(MethodImplOptions.AggressiveInlining)]
        internal static ParsingStatus TryParseInt64(ReadOnlySpan<char> value, NumberStyles styles, NumberFormatInfo info, out long result)
        {
            if ((styles & ~NumberStyles.Integer) == 0)
            {
                // Optimized path for the common case of anything that's allowed for integer style.
                return TryParseInt64IntegerStyle(value, styles, info, out result);
            }

            if ((styles & NumberStyles.AllowHexSpecifier) != 0)
            {
                result = 0;
                return TryParseUInt64HexNumberStyle(value, styles, out Unsafe.As<long, ulong>(ref result));
            }

            return TryParseInt64Number(value, styles, info, out result);
        }

        private static ParsingStatus TryParseInt64Number(ReadOnlySpan<char> value, NumberStyles styles, NumberFormatInfo info, out long result)
        {
            result = 0;
            Span<byte> pDigits = stackalloc byte[Int64NumberBufferLength];
            NumberBuffer number = new NumberBuffer(NumberBufferKind.Integer, pDigits);

            if (!TryStringToNumber(value, styles, ref number, info))
            {
                return ParsingStatus.Failed;
            }

            if (!TryNumberToInt64(ref number, ref result))
            {
                return ParsingStatus.Overflow;
            }

            return ParsingStatus.OK;
        }

        [MethodImpl(MethodImplOptions.AggressiveInlining)]
        internal static ParsingStatus TryParseUInt32(ReadOnlySpan<char> value, NumberStyles styles, NumberFormatInfo info, out uint result)
        {
            if ((styles & ~NumberStyles.Integer) == 0)
            {
                // Optimized path for the common case of anything that's allowed for integer style.
                return TryParseUInt32IntegerStyle(value, styles, info, out result);
            }

            if ((styles & NumberStyles.AllowHexSpecifier) != 0)
            {
                return TryParseUInt32HexNumberStyle(value, styles, out result);
            }

            return TryParseUInt32Number(value, styles, info, out result);
        }

        private static ParsingStatus TryParseUInt32Number(ReadOnlySpan<char> value, NumberStyles styles, NumberFormatInfo info, out uint result)
        {
            result = 0;
            Span<byte> pDigits = stackalloc byte[UInt32NumberBufferLength];
            NumberBuffer number = new NumberBuffer(NumberBufferKind.Integer, pDigits);

            if (!TryStringToNumber(value, styles, ref number, info))
            {
                return ParsingStatus.Failed;
            }

            if (!TryNumberToUInt32(ref number, ref result))
            {
                return ParsingStatus.Overflow;
            }

            return ParsingStatus.OK;
        }

        /// <summary>Parses uint limited to styles that make up NumberStyles.Integer.</summary>
        internal static ParsingStatus TryParseUInt32IntegerStyle(ReadOnlySpan<char> value, NumberStyles styles, NumberFormatInfo info, out uint result)
        {
            Debug.Assert((styles & ~NumberStyles.Integer) == 0, "Only handles subsets of Integer format");

            if (value.IsEmpty)
                goto FalseExit;

            int index = 0;
            int num = value[0];

            // Skip past any whitespace at the beginning.
            if ((styles & NumberStyles.AllowLeadingWhite) != 0 && IsWhite(num))
            {
                do
                {
                    index++;
                    if ((uint)index >= (uint)value.Length)
                        goto FalseExit;
                    num = value[index];
                }
                while (IsWhite(num));
            }

            // Parse leading sign.
            bool overflow = false;
            if ((styles & NumberStyles.AllowLeadingSign) != 0)
            {
                if (info.HasInvariantNumberSigns)
                {
                    if (num == '+')
                    {
                        index++;
                        if ((uint)index >= (uint)value.Length)
                            goto FalseExit;
                        num = value[index];
                    }
                    else if (num == '-')
                    {
                        overflow = true;
                        index++;
                        if ((uint)index >= (uint)value.Length)
                            goto FalseExit;
                        num = value[index];
                    }
                }
                else if (info.AllowHyphenDuringParsing && num == '-')
                {
                    overflow = true;
                    index++;
                    if ((uint)index >= (uint)value.Length)
                        goto FalseExit;
                    num = value[index];
                }
                else
                {
                    value = value.Slice(index);
                    index = 0;
                    string positiveSign = info.PositiveSign, negativeSign = info.NegativeSign;
                    if (!string.IsNullOrEmpty(positiveSign) && value.StartsWith(positiveSign))
                    {
                        index += positiveSign.Length;
                        if ((uint)index >= (uint)value.Length)
                            goto FalseExit;
                        num = value[index];
                    }
                    else if (!string.IsNullOrEmpty(negativeSign) && value.StartsWith(negativeSign))
                    {
                        overflow = true;
                        index += negativeSign.Length;
                        if ((uint)index >= (uint)value.Length)
                            goto FalseExit;
                        num = value[index];
                    }
                }
            }

            int answer = 0;

            if (IsDigit(num))
            {
                // Skip past leading zeros.
                if (num == '0')
                {
                    do
                    {
                        index++;
                        if ((uint)index >= (uint)value.Length)
                            goto DoneAtEnd;
                        num = value[index];
                    } while (num == '0');
                    if (!IsDigit(num))
                        goto HasTrailingCharsZero;
                }

                // Parse most digits, up to the potential for overflow, which can't happen until after 9 digits.
                answer = num - '0'; // first digit
                index++;
                for (int i = 0; i < 8; i++) // next 8 digits can't overflow
                {
                    if ((uint)index >= (uint)value.Length)
                        goto DoneAtEndButPotentialOverflow;
                    num = value[index];
                    if (!IsDigit(num))
                        goto HasTrailingChars;
                    index++;
                    answer = 10 * answer + num - '0';
                }

                if ((uint)index >= (uint)value.Length)
                    goto DoneAtEndButPotentialOverflow;
                num = value[index];
                if (!IsDigit(num))
                    goto HasTrailingChars;
                index++;
                // Potential overflow now processing the 10th digit.
                overflow |= (uint)answer > uint.MaxValue / 10 || ((uint)answer == uint.MaxValue / 10 && num > '5');
                answer = answer * 10 + num - '0';
                if ((uint)index >= (uint)value.Length)
                    goto DoneAtEndButPotentialOverflow;

                // At this point, we're either overflowing or hitting a formatting error.
                // Format errors take precedence for compatibility.
                num = value[index];
                while (IsDigit(num))
                {
                    overflow = true;
                    index++;
                    if ((uint)index >= (uint)value.Length)
                        goto OverflowExit;
                    num = value[index];
                }
                goto HasTrailingChars;
            }
            goto FalseExit;

        DoneAtEndButPotentialOverflow:
            if (overflow)
            {
                goto OverflowExit;
            }
        DoneAtEnd:
            result = (uint)answer;
            ParsingStatus status = ParsingStatus.OK;
        Exit:
            return status;

        FalseExit: // parsing failed
            result = 0;
            status = ParsingStatus.Failed;
            goto Exit;
        OverflowExit:
            result = 0;
            status = ParsingStatus.Overflow;
            goto Exit;

        HasTrailingCharsZero:
            overflow = false;
        HasTrailingChars: // we've successfully parsed, but there are still remaining characters in the span
            // Skip past trailing whitespace, then past trailing zeros, and if anything else remains, fail.
            if (IsWhite(num))
            {
                if ((styles & NumberStyles.AllowTrailingWhite) == 0)
                    goto FalseExit;
                for (index++; index < value.Length; index++)
                {
                    if (!IsWhite(value[index]))
                        break;
                }
                if ((uint)index >= (uint)value.Length)
                    goto DoneAtEndButPotentialOverflow;
            }

            if (!TrailingZeros(value, index))
                goto FalseExit;

            goto DoneAtEndButPotentialOverflow;
        }

        /// <summary>Parses uint limited to styles that make up NumberStyles.HexNumber.</summary>
        internal static ParsingStatus TryParseUInt32HexNumberStyle(ReadOnlySpan<char> value, NumberStyles styles, out uint result)
        {
            Debug.Assert((styles & ~NumberStyles.HexNumber) == 0, "Only handles subsets of HexNumber format");

            if (value.IsEmpty)
                goto FalseExit;

            int index = 0;
            int num = value[0];

            // Skip past any whitespace at the beginning.
            if ((styles & NumberStyles.AllowLeadingWhite) != 0 && IsWhite(num))
            {
                do
                {
                    index++;
                    if ((uint)index >= (uint)value.Length)
                        goto FalseExit;
                    num = value[index];
                }
                while (IsWhite(num));
            }

            bool overflow = false;
            uint answer = 0;

            if (HexConverter.IsHexChar(num))
            {
                // Skip past leading zeros.
                if (num == '0')
                {
                    do
                    {
                        index++;
                        if ((uint)index >= (uint)value.Length)
                            goto DoneAtEnd;
                        num = value[index];
                    } while (num == '0');
                    if (!HexConverter.IsHexChar(num))
                        goto HasTrailingChars;
                }

                // Parse up through 8 digits, as no overflow is possible
                answer = (uint)HexConverter.FromChar(num); // first digit
                index++;
                for (int i = 0; i < 7; i++) // next 7 digits can't overflow
                {
                    if ((uint)index >= (uint)value.Length)
                        goto DoneAtEnd;
                    num = value[index];

                    uint numValue = (uint)HexConverter.FromChar(num);
                    if (numValue == 0xFF)
                        goto HasTrailingChars;
                    index++;
                    answer = 16 * answer + numValue;
                }

                // If there's another digit, it's an overflow.
                if ((uint)index >= (uint)value.Length)
                    goto DoneAtEnd;
                num = value[index];
                if (!HexConverter.IsHexChar(num))
                    goto HasTrailingChars;

                // At this point, we're either overflowing or hitting a formatting error.
                // Format errors take precedence for compatibility. Read through any remaining digits.
                do
                {
                    index++;
                    if ((uint)index >= (uint)value.Length)
                        goto OverflowExit;
                    num = value[index];
                } while (HexConverter.IsHexChar(num));
                overflow = true;
                goto HasTrailingChars;
            }
            goto FalseExit;

        DoneAtEndButPotentialOverflow:
            if (overflow)
            {
                goto OverflowExit;
            }
        DoneAtEnd:
            result = answer;
            ParsingStatus status = ParsingStatus.OK;
        Exit:
            return status;

        FalseExit: // parsing failed
            result = 0;
            status = ParsingStatus.Failed;
            goto Exit;
        OverflowExit:
            result = 0;
            status = ParsingStatus.Overflow;
            goto Exit;

        HasTrailingChars: // we've successfully parsed, but there are still remaining characters in the span
            // Skip past trailing whitespace, then past trailing zeros, and if anything else remains, fail.
            if (IsWhite(num))
            {
                if ((styles & NumberStyles.AllowTrailingWhite) == 0)
                    goto FalseExit;
                for (index++; index < value.Length; index++)
                {
                    if (!IsWhite(value[index]))
                        break;
                }
                if ((uint)index >= (uint)value.Length)
                    goto DoneAtEndButPotentialOverflow;
            }

            if (!TrailingZeros(value, index))
                goto FalseExit;

            goto DoneAtEndButPotentialOverflow;
        }

        [MethodImpl(MethodImplOptions.AggressiveInlining)]
        internal static ParsingStatus TryParseUInt64(ReadOnlySpan<char> value, NumberStyles styles, NumberFormatInfo info, out ulong result)
        {
            if ((styles & ~NumberStyles.Integer) == 0)
            {
                // Optimized path for the common case of anything that's allowed for integer style.
                return TryParseUInt64IntegerStyle(value, styles, info, out result);
            }

            if ((styles & NumberStyles.AllowHexSpecifier) != 0)
            {
                return TryParseUInt64HexNumberStyle(value, styles, out result);
            }

            return TryParseUInt64Number(value, styles, info, out result);
        }

        private static ParsingStatus TryParseUInt64Number(ReadOnlySpan<char> value, NumberStyles styles, NumberFormatInfo info, out ulong result)
        {
            result = 0;
            Span<byte> pDigits = stackalloc byte[UInt64NumberBufferLength];
            NumberBuffer number = new NumberBuffer(NumberBufferKind.Integer, pDigits);

            if (!TryStringToNumber(value, styles, ref number, info))
            {
                return ParsingStatus.Failed;
            }

            if (!TryNumberToUInt64(ref number, ref result))
            {
                return ParsingStatus.Overflow;
            }

            return ParsingStatus.OK;
        }

        /// <summary>Parses ulong limited to styles that make up NumberStyles.Integer.</summary>
        internal static ParsingStatus TryParseUInt64IntegerStyle(ReadOnlySpan<char> value, NumberStyles styles, NumberFormatInfo info, out ulong result)
        {
            Debug.Assert((styles & ~NumberStyles.Integer) == 0, "Only handles subsets of Integer format");

            if (value.IsEmpty)
                goto FalseExit;

            int index = 0;
            int num = value[0];

            // Skip past any whitespace at the beginning.
            if ((styles & NumberStyles.AllowLeadingWhite) != 0 && IsWhite(num))
            {
                do
                {
                    index++;
                    if ((uint)index >= (uint)value.Length)
                        goto FalseExit;
                    num = value[index];
                }
                while (IsWhite(num));
            }

            // Parse leading sign.
            bool overflow = false;
            if ((styles & NumberStyles.AllowLeadingSign) != 0)
            {
                if (info.HasInvariantNumberSigns)
                {
                    if (num == '+')
                    {
                        index++;
                        if ((uint)index >= (uint)value.Length)
                            goto FalseExit;
                        num = value[index];
                    }
                    else if (num == '-')
                    {
                        overflow = true;
                        index++;
                        if ((uint)index >= (uint)value.Length)
                            goto FalseExit;
                        num = value[index];
                    }
                }
                else if (info.AllowHyphenDuringParsing && num == '-')
                {
                    overflow = true;
                    index++;
                    if ((uint)index >= (uint)value.Length)
                        goto FalseExit;
                    num = value[index];
                }
                else
                {
                    value = value.Slice(index);
                    index = 0;
                    string positiveSign = info.PositiveSign, negativeSign = info.NegativeSign;
                    if (!string.IsNullOrEmpty(positiveSign) && value.StartsWith(positiveSign))
                    {
                        index += positiveSign.Length;
                        if ((uint)index >= (uint)value.Length)
                            goto FalseExit;
                        num = value[index];
                    }
                    else if (!string.IsNullOrEmpty(negativeSign) && value.StartsWith(negativeSign))
                    {
                        overflow = true;
                        index += negativeSign.Length;
                        if ((uint)index >= (uint)value.Length)
                            goto FalseExit;
                        num = value[index];
                    }
                }
            }

            long answer = 0;

            if (IsDigit(num))
            {
                // Skip past leading zeros.
                if (num == '0')
                {
                    do
                    {
                        index++;
                        if ((uint)index >= (uint)value.Length)
                            goto DoneAtEnd;
                        num = value[index];
                    } while (num == '0');
                    if (!IsDigit(num))
                        goto HasTrailingCharsZero;
                }

                // Parse most digits, up to the potential for overflow, which can't happen until after 19 digits.
                answer = num - '0'; // first digit
                index++;
                for (int i = 0; i < 18; i++) // next 18 digits can't overflow
                {
                    if ((uint)index >= (uint)value.Length)
                        goto DoneAtEndButPotentialOverflow;
                    num = value[index];
                    if (!IsDigit(num))
                        goto HasTrailingChars;
                    index++;
                    answer = 10 * answer + num - '0';
                }

                if ((uint)index >= (uint)value.Length)
                    goto DoneAtEndButPotentialOverflow;
                num = value[index];
                if (!IsDigit(num))
                    goto HasTrailingChars;
                index++;
                // Potential overflow now processing the 20th digit.
                overflow |= (ulong)answer > ulong.MaxValue / 10 || ((ulong)answer == ulong.MaxValue / 10 && num > '5');
                answer = answer * 10 + num - '0';
                if ((uint)index >= (uint)value.Length)
                    goto DoneAtEndButPotentialOverflow;

                // At this point, we're either overflowing or hitting a formatting error.
                // Format errors take precedence for compatibility.
                num = value[index];
                while (IsDigit(num))
                {
                    overflow = true;
                    index++;
                    if ((uint)index >= (uint)value.Length)
                        goto OverflowExit;
                    num = value[index];
                }
                goto HasTrailingChars;
            }
            goto FalseExit;

        DoneAtEndButPotentialOverflow:
            if (overflow)
            {
                goto OverflowExit;
            }
        DoneAtEnd:
            result = (ulong)answer;
            ParsingStatus status = ParsingStatus.OK;
        Exit:
            return status;

        FalseExit: // parsing failed
            result = 0;
            status = ParsingStatus.Failed;
            goto Exit;
        OverflowExit:
            result = 0;
            status = ParsingStatus.Overflow;
            goto Exit;

        HasTrailingCharsZero:
            overflow = false;
        HasTrailingChars: // we've successfully parsed, but there are still remaining characters in the span
            // Skip past trailing whitespace, then past trailing zeros, and if anything else remains, fail.
            if (IsWhite(num))
            {
                if ((styles & NumberStyles.AllowTrailingWhite) == 0)
                    goto FalseExit;
                for (index++; index < value.Length; index++)
                {
                    if (!IsWhite(value[index]))
                        break;
                }
                if ((uint)index >= (uint)value.Length)
                    goto DoneAtEndButPotentialOverflow;
            }

            if (!TrailingZeros(value, index))
                goto FalseExit;

            goto DoneAtEndButPotentialOverflow;
        }

        /// <summary>Parses ulong limited to styles that make up NumberStyles.HexNumber.</summary>
        private static ParsingStatus TryParseUInt64HexNumberStyle(ReadOnlySpan<char> value, NumberStyles styles, out ulong result)
        {
            Debug.Assert((styles & ~NumberStyles.HexNumber) == 0, "Only handles subsets of HexNumber format");

            if (value.IsEmpty)
                goto FalseExit;

            int index = 0;
            int num = value[0];

            // Skip past any whitespace at the beginning.
            if ((styles & NumberStyles.AllowLeadingWhite) != 0 && IsWhite(num))
            {
                do
                {
                    index++;
                    if ((uint)index >= (uint)value.Length)
                        goto FalseExit;
                    num = value[index];
                }
                while (IsWhite(num));
            }

            bool overflow = false;
            ulong answer = 0;

            if (HexConverter.IsHexChar(num))
            {
                // Skip past leading zeros.
                if (num == '0')
                {
                    do
                    {
                        index++;
                        if ((uint)index >= (uint)value.Length)
                            goto DoneAtEnd;
                        num = value[index];
                    } while (num == '0');
                    if (!HexConverter.IsHexChar(num))
                        goto HasTrailingChars;
                }

                // Parse up through 16 digits, as no overflow is possible
                answer = (uint)HexConverter.FromChar(num); // first digit
                index++;
                for (int i = 0; i < 15; i++) // next 15 digits can't overflow
                {
                    if ((uint)index >= (uint)value.Length)
                        goto DoneAtEnd;
                    num = value[index];

                    uint numValue = (uint)HexConverter.FromChar(num);
                    if (numValue == 0xFF)
                        goto HasTrailingChars;
                    index++;
                    answer = 16 * answer + numValue;
                }

                // If there's another digit, it's an overflow.
                if ((uint)index >= (uint)value.Length)
                    goto DoneAtEnd;
                num = value[index];
                if (!HexConverter.IsHexChar(num))
                    goto HasTrailingChars;

                // At this point, we're either overflowing or hitting a formatting error.
                // Format errors take precedence for compatibility. Read through any remaining digits.
                do
                {
                    index++;
                    if ((uint)index >= (uint)value.Length)
                        goto OverflowExit;
                    num = value[index];
                } while (HexConverter.IsHexChar(num));
                overflow = true;
                goto HasTrailingChars;
            }
            goto FalseExit;

        DoneAtEndButPotentialOverflow:
            if (overflow)
            {
                goto OverflowExit;
            }
        DoneAtEnd:
            result = answer;
            ParsingStatus status = ParsingStatus.OK;
        Exit:
            return status;

        FalseExit: // parsing failed
            result = 0;
            status = ParsingStatus.Failed;
            goto Exit;
        OverflowExit:
            result = 0;
            status = ParsingStatus.Overflow;
            goto Exit;

        HasTrailingChars: // we've successfully parsed, but there are still remaining characters in the span
            // Skip past trailing whitespace, then past trailing zeros, and if anything else remains, fail.
            if (IsWhite(num))
            {
                if ((styles & NumberStyles.AllowTrailingWhite) == 0)
                    goto FalseExit;
                for (index++; index < value.Length; index++)
                {
                    if (!IsWhite(value[index]))
                        break;
                }
                if ((uint)index >= (uint)value.Length)
                    goto DoneAtEndButPotentialOverflow;
            }

            if (!TrailingZeros(value, index))
                goto FalseExit;

            goto DoneAtEndButPotentialOverflow;
        }

        internal static decimal ParseDecimal(ReadOnlySpan<char> value, NumberStyles styles, NumberFormatInfo info)
        {
            ParsingStatus status = TryParseDecimal(value, styles, info, out decimal result);
            if (status != ParsingStatus.OK)
            {
                ThrowOverflowOrFormatException(status, TypeCode.Decimal);
            }

            return result;
        }

        internal static bool TryNumberToDecimal(ref NumberBuffer number, ref decimal value)
        {
            number.CheckConsistency();

            int p = 0;
            int e = number.Scale;
            bool sign = number.IsNegative;
            uint c = number.Digits[p];
            if (c == 0)
            {
                // To avoid risking an app-compat issue with pre 4.5 (where some app was illegally using Reflection to examine the internal scale bits), we'll only force
                // the scale to 0 if the scale was previously positive (previously, such cases were unparsable to a bug.)
                value = new decimal(0, 0, 0, sign, (byte)Math.Clamp(-e, 0, 28));
                return true;
            }

            if (e > DecimalPrecision)
                return false;

            ulong low64 = 0;
            while (e > -28)
            {
                e--;
                low64 *= 10;
                low64 += c - '0';
                c = number.Digits[++p];
                if (low64 >= ulong.MaxValue / 10)
                    break;
                if (c == 0)
                {
                    while (e > 0)
                    {
                        e--;
                        low64 *= 10;
                        if (low64 >= ulong.MaxValue / 10)
                            break;
                    }
                    break;
                }
            }

            uint high = 0;
            while ((e > 0 || (c != 0 && e > -28)) &&
              (high < uint.MaxValue / 10 || (high == uint.MaxValue / 10 && (low64 < 0x99999999_99999999 || (low64 == 0x99999999_99999999 && c <= '5')))))
            {
                // multiply by 10
                ulong tmpLow = (uint)low64 * 10UL;
                ulong tmp64 = (uint)(low64 >> 32) * 10UL + (tmpLow >> 32);
                low64 = (uint)tmpLow + (tmp64 << 32);
                high = (uint)(tmp64 >> 32) + high * 10;

                if (c != 0)
                {
                    c -= '0';
                    low64 += c;
                    if (low64 < c)
                        high++;
                    c = number.Digits[++p];
                }
                e--;
            }

            if (c >= '5')
            {
                if ((c == '5') && ((low64 & 1) == 0))
                {
                    c = number.Digits[++p];

                    bool hasZeroTail = !number.HasNonZeroTail;

                    // We might still have some additional digits, in which case they need
                    // to be considered as part of hasZeroTail. Some examples of this are:
                    //  * 3.0500000000000000000001e-27
                    //  * 3.05000000000000000000001e-27
                    // In these cases, we will have processed 3 and 0, and ended on 5. The
                    // buffer, however, will still contain a number of trailing zeros and
                    // a trailing non-zero number.

                    while ((c != 0) && hasZeroTail)
                    {
                        hasZeroTail &= (c == '0');
                        c = number.Digits[++p];
                    }

                    // We should either be at the end of the stream or have a non-zero tail
                    Debug.Assert((c == 0) || !hasZeroTail);

                    if (hasZeroTail)
                    {
                        // When the next digit is 5, the number is even, and all following
                        // digits are zero we don't need to round.
                        goto NoRounding;
                    }
                }

                if (++low64 == 0 && ++high == 0)
                {
                    low64 = 0x99999999_9999999A;
                    high = uint.MaxValue / 10;
                    e++;
                }
            }
        NoRounding:

            if (e > 0)
                return false;

            if (e <= -DecimalPrecision)
            {
                // Parsing a large scale zero can give you more precision than fits in the decimal.
                // This should only happen for actual zeros or very small numbers that round to zero.
                value = new decimal(0, 0, 0, sign, DecimalPrecision - 1);
            }
            else
            {
                value = new decimal((int)low64, (int)(low64 >> 32), (int)high, sign, (byte)-e);
            }
            return true;
        }

        internal static double ParseDouble(ReadOnlySpan<char> value, NumberStyles styles, NumberFormatInfo info)
        {
            if (!TryParseDouble(value, styles, info, out double result))
            {
                ThrowOverflowOrFormatException(ParsingStatus.Failed);
            }

            return result;
        }

        internal static float ParseSingle(ReadOnlySpan<char> value, NumberStyles styles, NumberFormatInfo info)
        {
            if (!TryParseSingle(value, styles, info, out float result))
            {
                ThrowOverflowOrFormatException(ParsingStatus.Failed);
            }

            return result;
        }

        internal static Half ParseHalf(ReadOnlySpan<char> value, NumberStyles styles, NumberFormatInfo info)
        {
            if (!TryParseHalf(value, styles, info, out Half result))
            {
                ThrowOverflowOrFormatException(ParsingStatus.Failed);
            }

            return result;
        }

        internal static ParsingStatus TryParseDecimal(ReadOnlySpan<char> value, NumberStyles styles, NumberFormatInfo info, out decimal result)
        {
            Span<byte> pDigits = stackalloc byte[DecimalNumberBufferLength];
            NumberBuffer number = new NumberBuffer(NumberBufferKind.Decimal, pDigits);

            result = 0;

            if (!TryStringToNumber(value, styles, ref number, info))
            {
                return ParsingStatus.Failed;
            }

            if (!TryNumberToDecimal(ref number, ref result))
            {
                return ParsingStatus.Overflow;
            }

            return ParsingStatus.OK;
        }

        internal static bool SpanStartsWith(ReadOnlySpan<char> span, char c) => !span.IsEmpty && span[0] == c;

        internal static bool TryParseDouble(ReadOnlySpan<char> value, NumberStyles styles, NumberFormatInfo info, out double result)
        {
            Span<byte> pDigits = stackalloc byte[DoubleNumberBufferLength];
            NumberBuffer number = new NumberBuffer(NumberBufferKind.FloatingPoint, pDigits);

            if (!TryStringToNumber(value, styles, ref number, info))
            {
                ReadOnlySpan<char> valueTrim = value.Trim();

                // This code would be simpler if we only had the concept of `InfinitySymbol`, but
                // we don't so we'll check the existing cases first and then handle `PositiveSign` +
                // `PositiveInfinitySymbol` and `PositiveSign/NegativeSign` + `NaNSymbol` last.

                if (valueTrim.EqualsOrdinalIgnoreCase(info.PositiveInfinitySymbol))
                {
                    result = double.PositiveInfinity;
                }
                else if (valueTrim.EqualsOrdinalIgnoreCase(info.NegativeInfinitySymbol))
                {
                    result = double.NegativeInfinity;
                }
                else if (valueTrim.EqualsOrdinalIgnoreCase(info.NaNSymbol))
                {
                    result = double.NaN;
                }
                else if (valueTrim.StartsWith(info.PositiveSign, StringComparison.OrdinalIgnoreCase))
                {
                    valueTrim = valueTrim.Slice(info.PositiveSign.Length);

                    if (valueTrim.EqualsOrdinalIgnoreCase(info.PositiveInfinitySymbol))
                    {
                        result = double.PositiveInfinity;
                    }
                    else if (valueTrim.EqualsOrdinalIgnoreCase(info.NaNSymbol))
                    {
                        result = double.NaN;
                    }
                    else
                    {
                        result = 0;
                        return false;
                    }
                }
                else if ((valueTrim.StartsWith(info.NegativeSign, StringComparison.OrdinalIgnoreCase) && valueTrim.Slice(info.NegativeSign.Length).EqualsOrdinalIgnoreCase(info.NaNSymbol)) ||
                        (info.AllowHyphenDuringParsing && SpanStartsWith(valueTrim, '-') && valueTrim.Slice(1).EqualsOrdinalIgnoreCase(info.NaNSymbol)))
                {
                    result = double.NaN;
                }
                else
                {
                    result = 0;
                    return false; // We really failed
                }
            }
            else
            {
                result = NumberToDouble(ref number);
            }

            return true;
        }

        internal static bool TryParseHalf(ReadOnlySpan<char> value, NumberStyles styles, NumberFormatInfo info, out Half result)
        {
            Span<byte> pDigits = stackalloc byte[HalfNumberBufferLength];
            NumberBuffer number = new NumberBuffer(NumberBufferKind.FloatingPoint, pDigits);

            if (!TryStringToNumber(value, styles, ref number, info))
            {
                ReadOnlySpan<char> valueTrim = value.Trim();

                // This code would be simpler if we only had the concept of `InfinitySymbol`, but
                // we don't so we'll check the existing cases first and then handle `PositiveSign` +
                // `PositiveInfinitySymbol` and `PositiveSign/NegativeSign` + `NaNSymbol` last.
                //
                // Additionally, since some cultures ("wo") actually define `PositiveInfinitySymbol`
                // to include `PositiveSign`, we need to check whether `PositiveInfinitySymbol` fits
                // that case so that we don't start parsing things like `++infini`.

                if (valueTrim.EqualsOrdinalIgnoreCase(info.PositiveInfinitySymbol))
                {
                    result = Half.PositiveInfinity;
                }
                else if (valueTrim.EqualsOrdinalIgnoreCase(info.NegativeInfinitySymbol))
                {
                    result = Half.NegativeInfinity;
                }
                else if (valueTrim.EqualsOrdinalIgnoreCase(info.NaNSymbol))
                {
                    result = Half.NaN;
                }
                else if (valueTrim.StartsWith(info.PositiveSign, StringComparison.OrdinalIgnoreCase))
                {
                    valueTrim = valueTrim.Slice(info.PositiveSign.Length);

                    if (!info.PositiveInfinitySymbol.StartsWith(info.PositiveSign, StringComparison.OrdinalIgnoreCase) && valueTrim.EqualsOrdinalIgnoreCase(info.PositiveInfinitySymbol))
                    {
                        result = Half.PositiveInfinity;
                    }
                    else if (!info.NaNSymbol.StartsWith(info.PositiveSign, StringComparison.OrdinalIgnoreCase) && valueTrim.EqualsOrdinalIgnoreCase(info.NaNSymbol))
                    {
                        result = Half.NaN;
                    }
                    else
                    {
                        result = (Half)0;
                        return false;
                    }
                }
                else if (valueTrim.StartsWith(info.NegativeSign, StringComparison.OrdinalIgnoreCase) &&
                         !info.NaNSymbol.StartsWith(info.NegativeSign, StringComparison.OrdinalIgnoreCase) &&
                         valueTrim.Slice(info.NegativeSign.Length).EqualsOrdinalIgnoreCase(info.NaNSymbol))
                {
                    result = Half.NaN;
                }
                else if (info.AllowHyphenDuringParsing && SpanStartsWith(valueTrim, '-') && !info.NaNSymbol.StartsWith(info.NegativeSign, StringComparison.OrdinalIgnoreCase) &&
                         !info.NaNSymbol.StartsWith('-') && valueTrim.Slice(1).EqualsOrdinalIgnoreCase(info.NaNSymbol))
                {
                    result = Half.NaN;
                }
                else
                {
                    result = (Half)0;
                    return false; // We really failed
                }
            }
            else
            {
                result = NumberToHalf(ref number);
            }

            return true;
        }

        internal static bool TryParseSingle(ReadOnlySpan<char> value, NumberStyles styles, NumberFormatInfo info, out float result)
        {
            Span<byte> pDigits = stackalloc byte[SingleNumberBufferLength];
            NumberBuffer number = new NumberBuffer(NumberBufferKind.FloatingPoint, pDigits);

            if (!TryStringToNumber(value, styles, ref number, info))
            {
                ReadOnlySpan<char> valueTrim = value.Trim();

                // This code would be simpler if we only had the concept of `InfinitySymbol`, but
                // we don't so we'll check the existing cases first and then handle `PositiveSign` +
                // `PositiveInfinitySymbol` and `PositiveSign/NegativeSign` + `NaNSymbol` last.
                //
                // Additionally, since some cultures ("wo") actually define `PositiveInfinitySymbol`
                // to include `PositiveSign`, we need to check whether `PositiveInfinitySymbol` fits
                // that case so that we don't start parsing things like `++infini`.

                if (valueTrim.EqualsOrdinalIgnoreCase(info.PositiveInfinitySymbol))
                {
                    result = float.PositiveInfinity;
                }
                else if (valueTrim.EqualsOrdinalIgnoreCase(info.NegativeInfinitySymbol))
                {
                    result = float.NegativeInfinity;
                }
                else if (valueTrim.EqualsOrdinalIgnoreCase(info.NaNSymbol))
                {
                    result = float.NaN;
                }
                else if (valueTrim.StartsWith(info.PositiveSign, StringComparison.OrdinalIgnoreCase))
                {
                    valueTrim = valueTrim.Slice(info.PositiveSign.Length);

                    if (!info.PositiveInfinitySymbol.StartsWith(info.PositiveSign, StringComparison.OrdinalIgnoreCase) && valueTrim.EqualsOrdinalIgnoreCase(info.PositiveInfinitySymbol))
                    {
                        result = float.PositiveInfinity;
                    }
                    else if (!info.NaNSymbol.StartsWith(info.PositiveSign, StringComparison.OrdinalIgnoreCase) && valueTrim.EqualsOrdinalIgnoreCase(info.NaNSymbol))
                    {
                        result = float.NaN;
                    }
                    else
                    {
                        result = 0;
                        return false;
                    }
                }
                else if (valueTrim.StartsWith(info.NegativeSign, StringComparison.OrdinalIgnoreCase) &&
                         !info.NaNSymbol.StartsWith(info.NegativeSign, StringComparison.OrdinalIgnoreCase) &&
                         valueTrim.Slice(info.NegativeSign.Length).EqualsOrdinalIgnoreCase(info.NaNSymbol))
                {
                    result = float.NaN;
                }
                else if (info.AllowHyphenDuringParsing && SpanStartsWith(valueTrim, '-') && !info.NaNSymbol.StartsWith(info.NegativeSign, StringComparison.OrdinalIgnoreCase) &&
                         !info.NaNSymbol.StartsWith('-') && valueTrim.Slice(1).EqualsOrdinalIgnoreCase(info.NaNSymbol))
                {
                    result = float.NaN;
                }
                else
                {
                    result = 0;
                    return false; // We really failed
                }
            }
            else
            {
                result = NumberToSingle(ref number);
            }

            return true;
        }

        internal static bool TryStringToNumber(ReadOnlySpan<char> value, NumberStyles styles, ref NumberBuffer number, NumberFormatInfo info)
        {
            Debug.Assert(info != null);

            ReadOnlySpan<char> p = value;
            if (!TryParseNumber(ref p, styles, ref number, info) || !TrailingZeros(p))
            {
                number.CheckConsistency();
                return false;
            }

            number.CheckConsistency();
            return true;
        }

        private static bool TrailingZeros(ReadOnlySpan<char> value, int index)
        {
            // For compatibility, we need to allow trailing zeros at the end of a number string
            for (int i = index; (uint)i < (uint)value.Length; i++)
            {
                if (value[i] != '\0')
                {
                    return false;
                }
            }

            return true;
        }

        private static bool TrailingZeros(ReadOnlySpan<char> value)
        {
            // For compatibility, we need to allow trailing zeros at the end of a number string
            for (int i = 0; i < value.Length; i++)
            {
                if (value[i] != '\0')
                {
                    return false;
                }
            }

            return true;
        }

        private static bool IsSpaceReplacingChar(char c) => c == '\u00a0' || c == '\u202f';

        [MethodImpl(MethodImplOptions.AggressiveInlining)]
        private static int? MatchNegativeSignChars(ReadOnlySpan<char> p, NumberFormatInfo info)
        {
<<<<<<< HEAD
            int? ret = MatchChars(p, info.NegativeSign);
            if (ret == null && info.AllowHyphenDuringParsing && p.Length > 0 && p[0] == '-')
=======
            char* ret = MatchChars(p, pEnd, info.NegativeSign);
            if (ret == null && info.AllowHyphenDuringParsing && p < pEnd && *p == '-')
>>>>>>> ec5d2eea
            {
                ret = 1;
            }

            return ret;
        }

        private static int? MatchChars(ReadOnlySpan<char> p, string value)
        {
            Debug.Assert(p != null && value != null);

            if (value.Length > 0)
            {
                // We only hurt the failure case
                // This fix is for French or Kazakh cultures. Since a user cannot type 0xA0 or 0x202F as a
                // space character we use 0x20 space character instead to mean the same.

                int pIndex = 0;
                while (true)
                {
                    char cp = pIndex < p.Length ? p[pIndex] : '\0';//TODO it can lead to incorrect results, for example: MatchChars("123", "123\0\0\0\0") returns 7 instead of 3
                    char cstr = value[pIndex];
                    if (cp != cstr && !(IsSpaceReplacingChar(cstr) && cp == '\u0020'))
                    {
                        break;
                    }
                    pIndex++;
                    if (pIndex >= value.Length)
                        return pIndex;
                }
            }

            return null;
        }

        // Ternary op is a workaround for https://github.com/dotnet/runtime/issues/4207
        private static bool IsWhite(int ch) => ch == 0x20 || (uint)(ch - 0x09) <= (0x0D - 0x09) ? true : false;

        private static bool IsDigit(int ch) => ((uint)ch - '0') <= 9;

        internal enum ParsingStatus
        {
            OK,
            Failed,
            Overflow
        }

        [DoesNotReturn]
        internal static void ThrowOverflowOrFormatException(ParsingStatus status, TypeCode type = 0) => throw GetException(status, type);

        [DoesNotReturn]
        internal static void ThrowOverflowException(TypeCode type) => throw GetException(ParsingStatus.Overflow, type);

        private static Exception GetException(ParsingStatus status, TypeCode type)
        {
            if (status == ParsingStatus.Failed)
                return new FormatException(SR.Format_InvalidString);

            string s;
            switch (type)
            {
                case TypeCode.SByte:
                    s = SR.Overflow_SByte;
                    break;
                case TypeCode.Byte:
                    s = SR.Overflow_Byte;
                    break;
                case TypeCode.Int16:
                    s = SR.Overflow_Int16;
                    break;
                case TypeCode.UInt16:
                    s = SR.Overflow_UInt16;
                    break;
                case TypeCode.Int32:
                    s = SR.Overflow_Int32;
                    break;
                case TypeCode.UInt32:
                    s = SR.Overflow_UInt32;
                    break;
                case TypeCode.Int64:
                    s = SR.Overflow_Int64;
                    break;
                case TypeCode.UInt64:
                    s = SR.Overflow_UInt64;
                    break;
                default:
                    Debug.Assert(type == TypeCode.Decimal);
                    s = SR.Overflow_Decimal;
                    break;
            }
            return new OverflowException(s);
        }

        internal static double NumberToDouble(ref NumberBuffer number)
        {
            number.CheckConsistency();
            double result;

            if ((number.DigitsCount == 0) || (number.Scale < DoubleMinExponent))
            {
                result = 0;
            }
            else if (number.Scale > DoubleMaxExponent)
            {
                result = double.PositiveInfinity;
            }
            else
            {
                ulong bits = NumberToDoubleFloatingPointBits(ref number, in FloatingPointInfo.Double);
                result = BitConverter.Int64BitsToDouble((long)(bits));
            }

            return number.IsNegative ? -result : result;
        }

        internal static Half NumberToHalf(ref NumberBuffer number)
        {
            number.CheckConsistency();
            Half result;

            if ((number.DigitsCount == 0) || (number.Scale < HalfMinExponent))
            {
                result = default;
            }
            else if (number.Scale > HalfMaxExponent)
            {
                result = Half.PositiveInfinity;
            }
            else
            {
                ushort bits = NumberToHalfFloatingPointBits(ref number, in FloatingPointInfo.Half);
                result = new Half(bits);
            }

            return number.IsNegative ? Half.Negate(result) : result;
        }

        internal static float NumberToSingle(ref NumberBuffer number)
        {
            number.CheckConsistency();
            float result;

            if ((number.DigitsCount == 0) || (number.Scale < SingleMinExponent))
            {
                result = 0;
            }
            else if (number.Scale > SingleMaxExponent)
            {
                result = float.PositiveInfinity;
            }
            else
            {
                uint bits = NumberToSingleFloatingPointBits(ref number, in FloatingPointInfo.Single);
                result = BitConverter.Int32BitsToSingle((int)(bits));
            }

            return number.IsNegative ? -result : result;
        }
    }
}<|MERGE_RESOLUTION|>--- conflicted
+++ resolved
@@ -2040,13 +2040,8 @@
         [MethodImpl(MethodImplOptions.AggressiveInlining)]
         private static int? MatchNegativeSignChars(ReadOnlySpan<char> p, NumberFormatInfo info)
         {
-<<<<<<< HEAD
             int? ret = MatchChars(p, info.NegativeSign);
             if (ret == null && info.AllowHyphenDuringParsing && p.Length > 0 && p[0] == '-')
-=======
-            char* ret = MatchChars(p, pEnd, info.NegativeSign);
-            if (ret == null && info.AllowHyphenDuringParsing && p < pEnd && *p == '-')
->>>>>>> ec5d2eea
             {
                 ret = 1;
             }
