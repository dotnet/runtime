// Licensed to the .NET Foundation under one or more agreements.
// The .NET Foundation licenses this file to you under the MIT license.

using System.Diagnostics;
using System.Diagnostics.CodeAnalysis;
using System.Globalization;
using System.Runtime.CompilerServices;
using System.Runtime.InteropServices;
using Internal.Runtime.CompilerServices;

namespace System
{
    // The Parse methods provided by the numeric classes convert a
    // string to a numeric value. The optional style parameter specifies the
    // permitted style of the numeric string. It must be a combination of bit flags
    // from the NumberStyles enumeration. The optional info parameter
    // specifies the NumberFormatInfo instance to use when parsing the
    // string. If the info parameter is null or omitted, the numeric
    // formatting information is obtained from the current culture.
    //
    // Numeric strings produced by the Format methods using the Currency,
    // Decimal, Engineering, Fixed point, General, or Number standard formats
    // (the C, D, E, F, G, and N format specifiers) are guaranteed to be parseable
    // by the Parse methods if the NumberStyles.Any style is
    // specified. Note, however, that the Parse methods do not accept
    // NaNs or Infinities.

    internal static partial class Number
    {
        private const int Int32Precision = 10;
        private const int UInt32Precision = Int32Precision;
        private const int Int64Precision = 19;
        private const int UInt64Precision = 20;

        private const int DoubleMaxExponent = 309;
        private const int DoubleMinExponent = -324;

        private const int FloatingPointMaxExponent = DoubleMaxExponent;
        private const int FloatingPointMinExponent = DoubleMinExponent;

        private const int SingleMaxExponent = 39;
        private const int SingleMinExponent = -45;

        private const int HalfMaxExponent = 5;
        private const int HalfMinExponent = -8;

        private static unsafe bool TryNumberToInt32(ref NumberBuffer number, ref int value)
        {
            number.CheckConsistency();

            int i = number.Scale;
            if (i > Int32Precision || i < number.DigitsCount)
            {
                return false;
            }
            int p = 0;
            Debug.Assert(number.Digits != null);
            int n = 0;
            while (--i >= 0)
            {
                if ((uint)n > (0x7FFFFFFF / 10))
                {
                    return false;
                }
                n *= 10;
                if (number.Digits[p] != '\0')
                {
                    n += (number.Digits[p++] - '0');
                }
            }
            if (number.IsNegative)
            {
                n = -n;
                if (n > 0)
                {
                    return false;
                }
            }
            else
            {
                if (n < 0)
                {
                    return false;
                }
            }
            value = n;
            return true;
        }

        private static bool TryNumberToInt64(ref NumberBuffer number, ref long value)
        {
            number.CheckConsistency();

            int i = number.Scale;
            if (i > Int64Precision || i < number.DigitsCount)
            {
                return false;
            }
            int p = 0;
            Debug.Assert(number.Digits != null);
            long n = 0;
            while (--i >= 0)
            {
                if ((ulong)n > (0x7FFFFFFFFFFFFFFF / 10))
                {
                    return false;
                }
                n *= 10;
                if (number.Digits[p] != '\0')
                {
                    n += (number.Digits[p++] - '0');
                }
            }
            if (number.IsNegative)
            {
                n = -n;
                if (n > 0)
                {
                    return false;
                }
            }
            else
            {
                if (n < 0)
                {
                    return false;
                }
            }
            value = n;
            return true;
        }

        private static bool TryNumberToUInt32(ref NumberBuffer number, ref uint value)
        {
            number.CheckConsistency();

            int i = number.Scale;
            if (i > UInt32Precision || i < number.DigitsCount || number.IsNegative)
            {
                return false;
            }
            int p = 0;
            Debug.Assert(number.Digits != null);
            uint n = 0;
            while (--i >= 0)
            {
                if (n > (0xFFFFFFFF / 10))
                {
                    return false;
                }
                n *= 10;
                if (number.Digits[p] != '\0')
                {
                    uint newN = n + (uint)(number.Digits[p++] - '0');
                    // Detect an overflow here...
                    if (newN < n)
                    {
                        return false;
                    }
                    n = newN;
                }
            }
            value = n;
            return true;
        }

        private static bool TryNumberToUInt64(ref NumberBuffer number, ref ulong value)
        {
            number.CheckConsistency();

            int i = number.Scale;
            if (i > UInt64Precision || i < number.DigitsCount || number.IsNegative)
            {
                return false;
            }
            int p = 0;
            Debug.Assert(number.Digits != null);
            ulong n = 0;
            while (--i >= 0)
            {
                if (n > (0xFFFFFFFFFFFFFFFF / 10))
                {
                    return false;
                }
                n *= 10;
                if (number.Digits[p] != '\0')
                {
                    ulong newN = n + (ulong)(number.Digits[p++] - '0');
                    // Detect an overflow here...
                    if (newN < n)
                    {
                        return false;
                    }
                    n = newN;
                }
            }
            value = n;
            return true;
        }

        internal static int ParseInt32(ReadOnlySpan<char> value, NumberStyles styles, NumberFormatInfo info)
        {
            ParsingStatus status = TryParseInt32(value, styles, info, out int result);
            if (status != ParsingStatus.OK)
            {
                ThrowOverflowOrFormatException(status, TypeCode.Int32);
            }

            return result;
        }

        internal static long ParseInt64(ReadOnlySpan<char> value, NumberStyles styles, NumberFormatInfo info)
        {
            ParsingStatus status = TryParseInt64(value, styles, info, out long result);
            if (status != ParsingStatus.OK)
            {
                ThrowOverflowOrFormatException(status, TypeCode.Int64);
            }

            return result;
        }

        internal static uint ParseUInt32(ReadOnlySpan<char> value, NumberStyles styles, NumberFormatInfo info)
        {
            ParsingStatus status = TryParseUInt32(value, styles, info, out uint result);
            if (status != ParsingStatus.OK)
            {
                ThrowOverflowOrFormatException(status, TypeCode.UInt32);
            }

            return result;
        }

        internal static ulong ParseUInt64(ReadOnlySpan<char> value, NumberStyles styles, NumberFormatInfo info)
        {
            ParsingStatus status = TryParseUInt64(value, styles, info, out ulong result);
            if (status != ParsingStatus.OK)
            {
                ThrowOverflowOrFormatException(status, TypeCode.UInt64);
            }

            return result;
        }

        private static bool TryParseNumber(ref ReadOnlySpan<char> str, NumberStyles styles, ref NumberBuffer number, NumberFormatInfo info)
        {
            Debug.Assert(str != null);
            Debug.Assert((styles & NumberStyles.AllowHexSpecifier) == 0);

            const int StateSign = 0x0001;
            const int StateParens = 0x0002;
            const int StateDigits = 0x0004;
            const int StateNonZero = 0x0008;
            const int StateDecimal = 0x0010;
            const int StateCurrency = 0x0020;

            Debug.Assert(number.DigitsCount == 0);
            Debug.Assert(number.Scale == 0);
            Debug.Assert(!number.IsNegative);
            Debug.Assert(!number.HasNonZeroTail);

            number.CheckConsistency();

            string decSep;                  // decimal separator from NumberFormatInfo.
            string groupSep;                // group separator from NumberFormatInfo.
            string? currSymbol = null;       // currency symbol from NumberFormatInfo.

            bool parsingCurrency = false;
            if ((styles & NumberStyles.AllowCurrencySymbol) != 0)
            {
                currSymbol = info.CurrencySymbol;

                // The idea here is to match the currency separators and on failure match the number separators to keep the perf of VB's IsNumeric fast.
                // The values of decSep are setup to use the correct relevant separator (currency in the if part and decimal in the else part).
                decSep = info.CurrencyDecimalSeparator;
                groupSep = info.CurrencyGroupSeparator;
                parsingCurrency = true;
            }
            else
            {
                decSep = info.NumberDecimalSeparator;
                groupSep = info.NumberGroupSeparator;
            }

            int state = 0;
            ReadOnlySpan<char> p = str;
            char ch = p.IsEmpty ? '\0' : p[0];
            int? nextIndex;

            while (true)
            {
                // Eat whitespace unless we've found a sign which isn't followed by a currency symbol.
                // "-Kr 1231.47" is legal but "- 1231.47" is not.
                if (!IsWhite(ch) || (styles & NumberStyles.AllowLeadingWhite) == 0 || ((state & StateSign) != 0 && ((state & StateCurrency) == 0 && info.NumberNegativePattern != 2)))
                {
<<<<<<< HEAD
                    if ((((styles & NumberStyles.AllowLeadingSign) != 0) && (state & StateSign) == 0) && ((nextIndex = MatchChars(p, info.PositiveSign)) != null || ((nextIndex = MatchChars(p, info.NegativeSign)) != null && (number.IsNegative = true))))
=======
                    if ((((styles & NumberStyles.AllowLeadingSign) != 0) && (state & StateSign) == 0) && ((next = MatchChars(p, strEnd, info.PositiveSign)) != null || ((next = MatchNegativeSignChars(p, strEnd, info)) != null && (number.IsNegative = true))))
>>>>>>> a1eb1b88
                    {
                        state |= StateSign;
                        p = p.Slice(nextIndex.Value - 1);
                    }
                    else if (ch == '(' && ((styles & NumberStyles.AllowParentheses) != 0) && ((state & StateSign) == 0))
                    {
                        state |= StateSign | StateParens;
                        number.IsNegative = true;
                    }
                    else if (currSymbol != null && (nextIndex = MatchChars(p, currSymbol)) != null)
                    {
                        state |= StateCurrency;
                        currSymbol = null;
                        // We already found the currency symbol. There should not be more currency symbols. Set
                        // currSymbol to NULL so that we won't search it again in the later code path.
                        p = p.Slice(nextIndex.Value - 1);
                    }
                    else
                    {
                        break;
                    }
                }
                ch = (p = p.Slice(1)).IsEmpty ? '\0' : p[0];
            }

            int digCount = 0;
            int digEnd = 0;
            int maxDigCount = number.Digits.Length - 1;

            while (true)
            {
                if (IsDigit(ch))
                {
                    state |= StateDigits;

                    if (ch != '0' || (state & StateNonZero) != 0)
                    {
                        if (digCount < maxDigCount)
                        {
                            number.Digits[digCount++] = (byte)(ch);
                            if ((ch != '0') || (number.Kind != NumberBufferKind.Integer))
                            {
                                digEnd = digCount;
                            }
                        }
                        else if (ch != '0')
                        {
                            // For decimal and binary floating-point numbers, we only
                            // need to store digits up to maxDigCount. However, we still
                            // need to keep track of whether any additional digits past
                            // maxDigCount were non-zero, as that can impact rounding
                            // for an input that falls evenly between two representable
                            // results.

                            number.HasNonZeroTail = true;
                        }

                        if ((state & StateDecimal) == 0)
                        {
                            number.Scale++;
                        }
                        state |= StateNonZero;
                    }
                    else if ((state & StateDecimal) != 0)
                    {
                        number.Scale--;
                    }
                }
                else if (((styles & NumberStyles.AllowDecimalPoint) != 0) && ((state & StateDecimal) == 0) && ((nextIndex = MatchChars(p, decSep)) != null || (parsingCurrency && (state & StateCurrency) == 0) && (nextIndex = MatchChars(p, info.NumberDecimalSeparator)) != null))
                {
                    state |= StateDecimal;
                    p = p.Slice(nextIndex.Value - 1);
                }
                else if (((styles & NumberStyles.AllowThousands) != 0) && ((state & StateDigits) != 0) && ((state & StateDecimal) == 0) && ((nextIndex = MatchChars(p, groupSep)) != null || (parsingCurrency && (state & StateCurrency) == 0) && (nextIndex = MatchChars(p, info.NumberGroupSeparator)) != null))
                {
                    p = p.Slice(nextIndex.Value - 1);
                }
                else
                {
                    break;
                }
                ch = (p = p.Slice(1)).IsEmpty ? '\0' : p[0];
            }

            bool negExp = false;
            number.DigitsCount = digEnd;
            number.Digits[digEnd] = (byte)('\0');
            if ((state & StateDigits) != 0)
            {
                if ((ch == 'E' || ch == 'e') && ((styles & NumberStyles.AllowExponent) != 0))
                {
                    ReadOnlySpan<char> temp = p;
                    ch = (p = p.Slice(1)).IsEmpty ? '\0' : p[0];
                    if ((nextIndex = MatchChars(p, info._positiveSign)) != null)
                    {
                        ch = (p = p.Slice(nextIndex.Value)).IsEmpty ? '\0' : p[0];
                    }
<<<<<<< HEAD
                    else if ((nextIndex = MatchChars(p, info._negativeSign)) != null)
=======
                    else if ((next = MatchNegativeSignChars(p, strEnd, info)) != null)
>>>>>>> a1eb1b88
                    {
                        ch = (p = p.Slice(nextIndex.Value)).IsEmpty ? '\0' : p[0];
                        negExp = true;
                    }
                    if (IsDigit(ch))
                    {
                        int exp = 0;
                        do
                        {
                            exp = exp * 10 + (ch - '0');
                            ch = (p = p.Slice(1)).IsEmpty ? '\0' : p[0];
                            if (exp > 1000)
                            {
                                exp = 9999;
                                while (IsDigit(ch))
                                {
                                    ch = (p = p.Slice(1)).IsEmpty ? '\0' : p[0];
                                }
                            }
                        } while (IsDigit(ch));
                        if (negExp)
                        {
                            exp = -exp;
                        }
                        number.Scale += exp;
                    }
                    else
                    {
                        p = temp;
                        ch = p.IsEmpty ? '\0' : p[0];
                    }
                }
                while (true)
                {
                    if (!IsWhite(ch) || (styles & NumberStyles.AllowTrailingWhite) == 0)
                    {
<<<<<<< HEAD
                        if ((styles & NumberStyles.AllowTrailingSign) != 0 && ((state & StateSign) == 0) && ((nextIndex = MatchChars(p, info.PositiveSign)) != null || (((nextIndex = MatchChars(p, info.NegativeSign)) != null) && (number.IsNegative = true))))
=======
                        if ((styles & NumberStyles.AllowTrailingSign) != 0 && ((state & StateSign) == 0) && ((next = MatchChars(p, strEnd, info.PositiveSign)) != null || (((next = MatchNegativeSignChars(p, strEnd, info)) != null) && (number.IsNegative = true))))
>>>>>>> a1eb1b88
                        {
                            state |= StateSign;
                            p = p.Slice(nextIndex.Value - 1);
                        }
                        else if (ch == ')' && ((state & StateParens) != 0))
                        {
                            state &= ~StateParens;
                        }
                        else if (currSymbol != null && (nextIndex = MatchChars(p, currSymbol)) != null)
                        {
                            currSymbol = null;
                            p = p.Slice(nextIndex.Value - 1);
                        }
                        else
                        {
                            break;
                        }
                    }
                    ch = (p = p.Slice(1)).IsEmpty ? '\0' : p[0];
                }
                if ((state & StateParens) == 0)
                {
                    if ((state & StateNonZero) == 0)
                    {
                        if (number.Kind != NumberBufferKind.Decimal)
                        {
                            number.Scale = 0;
                        }
                        if ((number.Kind == NumberBufferKind.Integer) && (state & StateDecimal) == 0)
                        {
                            number.IsNegative = false;
                        }
                    }
                    str = p;
                    return true;
                }
            }
            str = p;
            return false;
        }

        [MethodImpl(MethodImplOptions.AggressiveInlining)]
        internal static ParsingStatus TryParseInt32(ReadOnlySpan<char> value, NumberStyles styles, NumberFormatInfo info, out int result)
        {
            if ((styles & ~NumberStyles.Integer) == 0)
            {
                // Optimized path for the common case of anything that's allowed for integer style.
                return TryParseInt32IntegerStyle(value, styles, info, out result);
            }

            if ((styles & NumberStyles.AllowHexSpecifier) != 0)
            {
                result = 0;
                return TryParseUInt32HexNumberStyle(value, styles, out Unsafe.As<int, uint>(ref result));
            }

            return TryParseInt32Number(value, styles, info, out result);
        }

        private static ParsingStatus TryParseInt32Number(ReadOnlySpan<char> value, NumberStyles styles, NumberFormatInfo info, out int result)
        {
            result = 0;
            Span<byte> pDigits = stackalloc byte[Int32NumberBufferLength];
            NumberBuffer number = new NumberBuffer(NumberBufferKind.Integer, pDigits);

            if (!TryStringToNumber(value, styles, ref number, info))
            {
                return ParsingStatus.Failed;
            }

            if (!TryNumberToInt32(ref number, ref result))
            {
                return ParsingStatus.Overflow;
            }

            return ParsingStatus.OK;
        }

        /// <summary>Parses int limited to styles that make up NumberStyles.Integer.</summary>
        internal static ParsingStatus TryParseInt32IntegerStyle(ReadOnlySpan<char> value, NumberStyles styles, NumberFormatInfo info, out int result)
        {
            Debug.Assert((styles & ~NumberStyles.Integer) == 0, "Only handles subsets of Integer format");

            if (value.IsEmpty)
                goto FalseExit;

            int index = 0;
            int num = value[0];

            // Skip past any whitespace at the beginning.
            if ((styles & NumberStyles.AllowLeadingWhite) != 0 && IsWhite(num))
            {
                do
                {
                    index++;
                    if ((uint)index >= (uint)value.Length)
                        goto FalseExit;
                    num = value[index];
                }
                while (IsWhite(num));
            }

            // Parse leading sign.
            int sign = 1;
            if ((styles & NumberStyles.AllowLeadingSign) != 0)
            {
                if (info.HasInvariantNumberSigns)
                {
                    if (num == '-')
                    {
                        sign = -1;
                        index++;
                        if ((uint)index >= (uint)value.Length)
                            goto FalseExit;
                        num = value[index];
                    }
                    else if (num == '+')
                    {
                        index++;
                        if ((uint)index >= (uint)value.Length)
                            goto FalseExit;
                        num = value[index];
                    }
                }
                else if (info.AllowHyphenDuringParsing && num == '-')
                {
                    sign = -1;
                    index++;
                    if ((uint)index >= (uint)value.Length)
                        goto FalseExit;
                    num = value[index];
                }
                else
                {
                    value = value.Slice(index);
                    index = 0;
                    string positiveSign = info.PositiveSign, negativeSign = info.NegativeSign;
                    if (!string.IsNullOrEmpty(positiveSign) && value.StartsWith(positiveSign))
                    {
                        index += positiveSign.Length;
                        if ((uint)index >= (uint)value.Length)
                            goto FalseExit;
                        num = value[index];
                    }
                    else if (!string.IsNullOrEmpty(negativeSign) && value.StartsWith(negativeSign))
                    {
                        sign = -1;
                        index += negativeSign.Length;
                        if ((uint)index >= (uint)value.Length)
                            goto FalseExit;
                        num = value[index];
                    }
                }
            }

            bool overflow = false;
            int answer = 0;

            if (IsDigit(num))
            {
                // Skip past leading zeros.
                if (num == '0')
                {
                    do
                    {
                        index++;
                        if ((uint)index >= (uint)value.Length)
                            goto DoneAtEnd;
                        num = value[index];
                    } while (num == '0');
                    if (!IsDigit(num))
                        goto HasTrailingChars;
                }

                // Parse most digits, up to the potential for overflow, which can't happen until after 9 digits.
                answer = num - '0'; // first digit
                index++;
                for (int i = 0; i < 8; i++) // next 8 digits can't overflow
                {
                    if ((uint)index >= (uint)value.Length)
                        goto DoneAtEnd;
                    num = value[index];
                    if (!IsDigit(num))
                        goto HasTrailingChars;
                    index++;
                    answer = 10 * answer + num - '0';
                }

                if ((uint)index >= (uint)value.Length)
                    goto DoneAtEnd;
                num = value[index];
                if (!IsDigit(num))
                    goto HasTrailingChars;
                index++;
                // Potential overflow now processing the 10th digit.
                overflow = answer > int.MaxValue / 10;
                answer = answer * 10 + num - '0';
                overflow |= (uint)answer > int.MaxValue + (((uint)sign) >> 31);
                if ((uint)index >= (uint)value.Length)
                    goto DoneAtEndButPotentialOverflow;

                // At this point, we're either overflowing or hitting a formatting error.
                // Format errors take precedence for compatibility.
                num = value[index];
                while (IsDigit(num))
                {
                    overflow = true;
                    index++;
                    if ((uint)index >= (uint)value.Length)
                        goto OverflowExit;
                    num = value[index];
                }
                goto HasTrailingChars;
            }
            goto FalseExit;

        DoneAtEndButPotentialOverflow:
            if (overflow)
            {
                goto OverflowExit;
            }
        DoneAtEnd:
            result = answer * sign;
            ParsingStatus status = ParsingStatus.OK;
        Exit:
            return status;

        FalseExit: // parsing failed
            result = 0;
            status = ParsingStatus.Failed;
            goto Exit;
        OverflowExit:
            result = 0;
            status = ParsingStatus.Overflow;
            goto Exit;

        HasTrailingChars: // we've successfully parsed, but there are still remaining characters in the span
            // Skip past trailing whitespace, then past trailing zeros, and if anything else remains, fail.
            if (IsWhite(num))
            {
                if ((styles & NumberStyles.AllowTrailingWhite) == 0)
                    goto FalseExit;
                for (index++; index < value.Length; index++)
                {
                    if (!IsWhite(value[index]))
                        break;
                }
                if ((uint)index >= (uint)value.Length)
                    goto DoneAtEndButPotentialOverflow;
            }

            if (!TrailingZeros(value, index))
                goto FalseExit;

            goto DoneAtEndButPotentialOverflow;
        }

        /// <summary>Parses long inputs limited to styles that make up NumberStyles.Integer.</summary>
        internal static ParsingStatus TryParseInt64IntegerStyle(ReadOnlySpan<char> value, NumberStyles styles, NumberFormatInfo info, out long result)
        {
            Debug.Assert((styles & ~NumberStyles.Integer) == 0, "Only handles subsets of Integer format");

            if (value.IsEmpty)
                goto FalseExit;

            int index = 0;
            int num = value[0];

            // Skip past any whitespace at the beginning.
            if ((styles & NumberStyles.AllowLeadingWhite) != 0 && IsWhite(num))
            {
                do
                {
                    index++;
                    if ((uint)index >= (uint)value.Length)
                        goto FalseExit;
                    num = value[index];
                }
                while (IsWhite(num));
            }

            // Parse leading sign.
            int sign = 1;
            if ((styles & NumberStyles.AllowLeadingSign) != 0)
            {
                if (info.HasInvariantNumberSigns)
                {
                    if (num == '-')
                    {
                        sign = -1;
                        index++;
                        if ((uint)index >= (uint)value.Length)
                            goto FalseExit;
                        num = value[index];
                    }
                    else if (num == '+')
                    {
                        index++;
                        if ((uint)index >= (uint)value.Length)
                            goto FalseExit;
                        num = value[index];
                    }
                }
                else if (info.AllowHyphenDuringParsing && num == '-')
                {
                    sign = -1;
                    index++;
                    if ((uint)index >= (uint)value.Length)
                        goto FalseExit;
                    num = value[index];
                }
                else
                {
                    value = value.Slice(index);
                    index = 0;
                    string positiveSign = info.PositiveSign, negativeSign = info.NegativeSign;
                    if (!string.IsNullOrEmpty(positiveSign) && value.StartsWith(positiveSign))
                    {
                        index += positiveSign.Length;
                        if ((uint)index >= (uint)value.Length)
                            goto FalseExit;
                        num = value[index];
                    }
                    else if (!string.IsNullOrEmpty(negativeSign) && value.StartsWith(negativeSign))
                    {
                        sign = -1;
                        index += negativeSign.Length;
                        if ((uint)index >= (uint)value.Length)
                            goto FalseExit;
                        num = value[index];
                    }
                }
            }

            bool overflow = false;
            long answer = 0;

            if (IsDigit(num))
            {
                // Skip past leading zeros.
                if (num == '0')
                {
                    do
                    {
                        index++;
                        if ((uint)index >= (uint)value.Length)
                            goto DoneAtEnd;
                        num = value[index];
                    } while (num == '0');
                    if (!IsDigit(num))
                        goto HasTrailingChars;
                }

                // Parse most digits, up to the potential for overflow, which can't happen until after 18 digits.
                answer = num - '0'; // first digit
                index++;
                for (int i = 0; i < 17; i++) // next 17 digits can't overflow
                {
                    if ((uint)index >= (uint)value.Length)
                        goto DoneAtEnd;
                    num = value[index];
                    if (!IsDigit(num))
                        goto HasTrailingChars;
                    index++;
                    answer = 10 * answer + num - '0';
                }

                if ((uint)index >= (uint)value.Length)
                    goto DoneAtEnd;
                num = value[index];
                if (!IsDigit(num))
                    goto HasTrailingChars;
                index++;
                // Potential overflow now processing the 19th digit.
                overflow = answer > long.MaxValue / 10;
                answer = answer * 10 + num - '0';
                overflow |= (ulong)answer > (ulong)long.MaxValue + (((uint)sign) >> 31);
                if ((uint)index >= (uint)value.Length)
                    goto DoneAtEndButPotentialOverflow;

                // At this point, we're either overflowing or hitting a formatting error.
                // Format errors take precedence for compatibility.
                num = value[index];
                while (IsDigit(num))
                {
                    overflow = true;
                    index++;
                    if ((uint)index >= (uint)value.Length)
                        goto OverflowExit;
                    num = value[index];
                }
                goto HasTrailingChars;
            }
            goto FalseExit;

        DoneAtEndButPotentialOverflow:
            if (overflow)
            {
                goto OverflowExit;
            }
        DoneAtEnd:
            result = answer * sign;
            ParsingStatus status = ParsingStatus.OK;
        Exit:
            return status;

        FalseExit: // parsing failed
            result = 0;
            status = ParsingStatus.Failed;
            goto Exit;
        OverflowExit:
            result = 0;
            status = ParsingStatus.Overflow;
            goto Exit;

        HasTrailingChars: // we've successfully parsed, but there are still remaining characters in the span
            // Skip past trailing whitespace, then past trailing zeros, and if anything else remains, fail.
            if (IsWhite(num))
            {
                if ((styles & NumberStyles.AllowTrailingWhite) == 0)
                    goto FalseExit;
                for (index++; index < value.Length; index++)
                {
                    if (!IsWhite(value[index]))
                        break;
                }
                if ((uint)index >= (uint)value.Length)
                    goto DoneAtEndButPotentialOverflow;
            }

            if (!TrailingZeros(value, index))
                goto FalseExit;

            goto DoneAtEndButPotentialOverflow;
        }

        [MethodImpl(MethodImplOptions.AggressiveInlining)]
        internal static ParsingStatus TryParseInt64(ReadOnlySpan<char> value, NumberStyles styles, NumberFormatInfo info, out long result)
        {
            if ((styles & ~NumberStyles.Integer) == 0)
            {
                // Optimized path for the common case of anything that's allowed for integer style.
                return TryParseInt64IntegerStyle(value, styles, info, out result);
            }

            if ((styles & NumberStyles.AllowHexSpecifier) != 0)
            {
                result = 0;
                return TryParseUInt64HexNumberStyle(value, styles, out Unsafe.As<long, ulong>(ref result));
            }

            return TryParseInt64Number(value, styles, info, out result);
        }

        private static ParsingStatus TryParseInt64Number(ReadOnlySpan<char> value, NumberStyles styles, NumberFormatInfo info, out long result)
        {
            result = 0;
            Span<byte> pDigits = stackalloc byte[Int64NumberBufferLength];
            NumberBuffer number = new NumberBuffer(NumberBufferKind.Integer, pDigits);

            if (!TryStringToNumber(value, styles, ref number, info))
            {
                return ParsingStatus.Failed;
            }

            if (!TryNumberToInt64(ref number, ref result))
            {
                return ParsingStatus.Overflow;
            }

            return ParsingStatus.OK;
        }

        [MethodImpl(MethodImplOptions.AggressiveInlining)]
        internal static ParsingStatus TryParseUInt32(ReadOnlySpan<char> value, NumberStyles styles, NumberFormatInfo info, out uint result)
        {
            if ((styles & ~NumberStyles.Integer) == 0)
            {
                // Optimized path for the common case of anything that's allowed for integer style.
                return TryParseUInt32IntegerStyle(value, styles, info, out result);
            }

            if ((styles & NumberStyles.AllowHexSpecifier) != 0)
            {
                return TryParseUInt32HexNumberStyle(value, styles, out result);
            }

            return TryParseUInt32Number(value, styles, info, out result);
        }

        private static ParsingStatus TryParseUInt32Number(ReadOnlySpan<char> value, NumberStyles styles, NumberFormatInfo info, out uint result)
        {
            result = 0;
            Span<byte> pDigits = stackalloc byte[UInt32NumberBufferLength];
            NumberBuffer number = new NumberBuffer(NumberBufferKind.Integer, pDigits);

            if (!TryStringToNumber(value, styles, ref number, info))
            {
                return ParsingStatus.Failed;
            }

            if (!TryNumberToUInt32(ref number, ref result))
            {
                return ParsingStatus.Overflow;
            }

            return ParsingStatus.OK;
        }

        /// <summary>Parses uint limited to styles that make up NumberStyles.Integer.</summary>
        internal static ParsingStatus TryParseUInt32IntegerStyle(ReadOnlySpan<char> value, NumberStyles styles, NumberFormatInfo info, out uint result)
        {
            Debug.Assert((styles & ~NumberStyles.Integer) == 0, "Only handles subsets of Integer format");

            if (value.IsEmpty)
                goto FalseExit;

            int index = 0;
            int num = value[0];

            // Skip past any whitespace at the beginning.
            if ((styles & NumberStyles.AllowLeadingWhite) != 0 && IsWhite(num))
            {
                do
                {
                    index++;
                    if ((uint)index >= (uint)value.Length)
                        goto FalseExit;
                    num = value[index];
                }
                while (IsWhite(num));
            }

            // Parse leading sign.
            bool overflow = false;
            if ((styles & NumberStyles.AllowLeadingSign) != 0)
            {
                if (info.HasInvariantNumberSigns)
                {
                    if (num == '+')
                    {
                        index++;
                        if ((uint)index >= (uint)value.Length)
                            goto FalseExit;
                        num = value[index];
                    }
                    else if (num == '-')
                    {
                        overflow = true;
                        index++;
                        if ((uint)index >= (uint)value.Length)
                            goto FalseExit;
                        num = value[index];
                    }
                }
                else if (info.AllowHyphenDuringParsing && num == '-')
                {
                    overflow = true;
                    index++;
                    if ((uint)index >= (uint)value.Length)
                        goto FalseExit;
                    num = value[index];
                }
                else
                {
                    value = value.Slice(index);
                    index = 0;
                    string positiveSign = info.PositiveSign, negativeSign = info.NegativeSign;
                    if (!string.IsNullOrEmpty(positiveSign) && value.StartsWith(positiveSign))
                    {
                        index += positiveSign.Length;
                        if ((uint)index >= (uint)value.Length)
                            goto FalseExit;
                        num = value[index];
                    }
                    else if (!string.IsNullOrEmpty(negativeSign) && value.StartsWith(negativeSign))
                    {
                        overflow = true;
                        index += negativeSign.Length;
                        if ((uint)index >= (uint)value.Length)
                            goto FalseExit;
                        num = value[index];
                    }
                }
            }

            int answer = 0;

            if (IsDigit(num))
            {
                // Skip past leading zeros.
                if (num == '0')
                {
                    do
                    {
                        index++;
                        if ((uint)index >= (uint)value.Length)
                            goto DoneAtEnd;
                        num = value[index];
                    } while (num == '0');
                    if (!IsDigit(num))
                        goto HasTrailingCharsZero;
                }

                // Parse most digits, up to the potential for overflow, which can't happen until after 9 digits.
                answer = num - '0'; // first digit
                index++;
                for (int i = 0; i < 8; i++) // next 8 digits can't overflow
                {
                    if ((uint)index >= (uint)value.Length)
                        goto DoneAtEndButPotentialOverflow;
                    num = value[index];
                    if (!IsDigit(num))
                        goto HasTrailingChars;
                    index++;
                    answer = 10 * answer + num - '0';
                }

                if ((uint)index >= (uint)value.Length)
                    goto DoneAtEndButPotentialOverflow;
                num = value[index];
                if (!IsDigit(num))
                    goto HasTrailingChars;
                index++;
                // Potential overflow now processing the 10th digit.
                overflow |= (uint)answer > uint.MaxValue / 10 || ((uint)answer == uint.MaxValue / 10 && num > '5');
                answer = answer * 10 + num - '0';
                if ((uint)index >= (uint)value.Length)
                    goto DoneAtEndButPotentialOverflow;

                // At this point, we're either overflowing or hitting a formatting error.
                // Format errors take precedence for compatibility.
                num = value[index];
                while (IsDigit(num))
                {
                    overflow = true;
                    index++;
                    if ((uint)index >= (uint)value.Length)
                        goto OverflowExit;
                    num = value[index];
                }
                goto HasTrailingChars;
            }
            goto FalseExit;

        DoneAtEndButPotentialOverflow:
            if (overflow)
            {
                goto OverflowExit;
            }
        DoneAtEnd:
            result = (uint)answer;
            ParsingStatus status = ParsingStatus.OK;
        Exit:
            return status;

        FalseExit: // parsing failed
            result = 0;
            status = ParsingStatus.Failed;
            goto Exit;
        OverflowExit:
            result = 0;
            status = ParsingStatus.Overflow;
            goto Exit;

        HasTrailingCharsZero:
            overflow = false;
        HasTrailingChars: // we've successfully parsed, but there are still remaining characters in the span
            // Skip past trailing whitespace, then past trailing zeros, and if anything else remains, fail.
            if (IsWhite(num))
            {
                if ((styles & NumberStyles.AllowTrailingWhite) == 0)
                    goto FalseExit;
                for (index++; index < value.Length; index++)
                {
                    if (!IsWhite(value[index]))
                        break;
                }
                if ((uint)index >= (uint)value.Length)
                    goto DoneAtEndButPotentialOverflow;
            }

            if (!TrailingZeros(value, index))
                goto FalseExit;

            goto DoneAtEndButPotentialOverflow;
        }

        /// <summary>Parses uint limited to styles that make up NumberStyles.HexNumber.</summary>
        internal static ParsingStatus TryParseUInt32HexNumberStyle(ReadOnlySpan<char> value, NumberStyles styles, out uint result)
        {
            Debug.Assert((styles & ~NumberStyles.HexNumber) == 0, "Only handles subsets of HexNumber format");

            if (value.IsEmpty)
                goto FalseExit;

            int index = 0;
            int num = value[0];

            // Skip past any whitespace at the beginning.
            if ((styles & NumberStyles.AllowLeadingWhite) != 0 && IsWhite(num))
            {
                do
                {
                    index++;
                    if ((uint)index >= (uint)value.Length)
                        goto FalseExit;
                    num = value[index];
                }
                while (IsWhite(num));
            }

            bool overflow = false;
            uint answer = 0;

            if (HexConverter.IsHexChar(num))
            {
                // Skip past leading zeros.
                if (num == '0')
                {
                    do
                    {
                        index++;
                        if ((uint)index >= (uint)value.Length)
                            goto DoneAtEnd;
                        num = value[index];
                    } while (num == '0');
                    if (!HexConverter.IsHexChar(num))
                        goto HasTrailingChars;
                }

                // Parse up through 8 digits, as no overflow is possible
                answer = (uint)HexConverter.FromChar(num); // first digit
                index++;
                for (int i = 0; i < 7; i++) // next 7 digits can't overflow
                {
                    if ((uint)index >= (uint)value.Length)
                        goto DoneAtEnd;
                    num = value[index];

                    uint numValue = (uint)HexConverter.FromChar(num);
                    if (numValue == 0xFF)
                        goto HasTrailingChars;
                    index++;
                    answer = 16 * answer + numValue;
                }

                // If there's another digit, it's an overflow.
                if ((uint)index >= (uint)value.Length)
                    goto DoneAtEnd;
                num = value[index];
                if (!HexConverter.IsHexChar(num))
                    goto HasTrailingChars;

                // At this point, we're either overflowing or hitting a formatting error.
                // Format errors take precedence for compatibility. Read through any remaining digits.
                do
                {
                    index++;
                    if ((uint)index >= (uint)value.Length)
                        goto OverflowExit;
                    num = value[index];
                } while (HexConverter.IsHexChar(num));
                overflow = true;
                goto HasTrailingChars;
            }
            goto FalseExit;

        DoneAtEndButPotentialOverflow:
            if (overflow)
            {
                goto OverflowExit;
            }
        DoneAtEnd:
            result = answer;
            ParsingStatus status = ParsingStatus.OK;
        Exit:
            return status;

        FalseExit: // parsing failed
            result = 0;
            status = ParsingStatus.Failed;
            goto Exit;
        OverflowExit:
            result = 0;
            status = ParsingStatus.Overflow;
            goto Exit;

        HasTrailingChars: // we've successfully parsed, but there are still remaining characters in the span
            // Skip past trailing whitespace, then past trailing zeros, and if anything else remains, fail.
            if (IsWhite(num))
            {
                if ((styles & NumberStyles.AllowTrailingWhite) == 0)
                    goto FalseExit;
                for (index++; index < value.Length; index++)
                {
                    if (!IsWhite(value[index]))
                        break;
                }
                if ((uint)index >= (uint)value.Length)
                    goto DoneAtEndButPotentialOverflow;
            }

            if (!TrailingZeros(value, index))
                goto FalseExit;

            goto DoneAtEndButPotentialOverflow;
        }

        [MethodImpl(MethodImplOptions.AggressiveInlining)]
        internal static ParsingStatus TryParseUInt64(ReadOnlySpan<char> value, NumberStyles styles, NumberFormatInfo info, out ulong result)
        {
            if ((styles & ~NumberStyles.Integer) == 0)
            {
                // Optimized path for the common case of anything that's allowed for integer style.
                return TryParseUInt64IntegerStyle(value, styles, info, out result);
            }

            if ((styles & NumberStyles.AllowHexSpecifier) != 0)
            {
                return TryParseUInt64HexNumberStyle(value, styles, out result);
            }

            return TryParseUInt64Number(value, styles, info, out result);
        }

        private static ParsingStatus TryParseUInt64Number(ReadOnlySpan<char> value, NumberStyles styles, NumberFormatInfo info, out ulong result)
        {
            result = 0;
            Span<byte> pDigits = stackalloc byte[UInt64NumberBufferLength];
            NumberBuffer number = new NumberBuffer(NumberBufferKind.Integer, pDigits);

            if (!TryStringToNumber(value, styles, ref number, info))
            {
                return ParsingStatus.Failed;
            }

            if (!TryNumberToUInt64(ref number, ref result))
            {
                return ParsingStatus.Overflow;
            }

            return ParsingStatus.OK;
        }

        /// <summary>Parses ulong limited to styles that make up NumberStyles.Integer.</summary>
        internal static ParsingStatus TryParseUInt64IntegerStyle(ReadOnlySpan<char> value, NumberStyles styles, NumberFormatInfo info, out ulong result)
        {
            Debug.Assert((styles & ~NumberStyles.Integer) == 0, "Only handles subsets of Integer format");

            if (value.IsEmpty)
                goto FalseExit;

            int index = 0;
            int num = value[0];

            // Skip past any whitespace at the beginning.
            if ((styles & NumberStyles.AllowLeadingWhite) != 0 && IsWhite(num))
            {
                do
                {
                    index++;
                    if ((uint)index >= (uint)value.Length)
                        goto FalseExit;
                    num = value[index];
                }
                while (IsWhite(num));
            }

            // Parse leading sign.
            bool overflow = false;
            if ((styles & NumberStyles.AllowLeadingSign) != 0)
            {
                if (info.HasInvariantNumberSigns)
                {
                    if (num == '+')
                    {
                        index++;
                        if ((uint)index >= (uint)value.Length)
                            goto FalseExit;
                        num = value[index];
                    }
                    else if (num == '-')
                    {
                        overflow = true;
                        index++;
                        if ((uint)index >= (uint)value.Length)
                            goto FalseExit;
                        num = value[index];
                    }
                }
                else if (info.AllowHyphenDuringParsing && num == '-')
                {
                    overflow = true;
                    index++;
                    if ((uint)index >= (uint)value.Length)
                        goto FalseExit;
                    num = value[index];
                }
                else
                {
                    value = value.Slice(index);
                    index = 0;
                    string positiveSign = info.PositiveSign, negativeSign = info.NegativeSign;
                    if (!string.IsNullOrEmpty(positiveSign) && value.StartsWith(positiveSign))
                    {
                        index += positiveSign.Length;
                        if ((uint)index >= (uint)value.Length)
                            goto FalseExit;
                        num = value[index];
                    }
                    else if (!string.IsNullOrEmpty(negativeSign) && value.StartsWith(negativeSign))
                    {
                        overflow = true;
                        index += negativeSign.Length;
                        if ((uint)index >= (uint)value.Length)
                            goto FalseExit;
                        num = value[index];
                    }
                }
            }

            long answer = 0;

            if (IsDigit(num))
            {
                // Skip past leading zeros.
                if (num == '0')
                {
                    do
                    {
                        index++;
                        if ((uint)index >= (uint)value.Length)
                            goto DoneAtEnd;
                        num = value[index];
                    } while (num == '0');
                    if (!IsDigit(num))
                        goto HasTrailingCharsZero;
                }

                // Parse most digits, up to the potential for overflow, which can't happen until after 19 digits.
                answer = num - '0'; // first digit
                index++;
                for (int i = 0; i < 18; i++) // next 18 digits can't overflow
                {
                    if ((uint)index >= (uint)value.Length)
                        goto DoneAtEndButPotentialOverflow;
                    num = value[index];
                    if (!IsDigit(num))
                        goto HasTrailingChars;
                    index++;
                    answer = 10 * answer + num - '0';
                }

                if ((uint)index >= (uint)value.Length)
                    goto DoneAtEndButPotentialOverflow;
                num = value[index];
                if (!IsDigit(num))
                    goto HasTrailingChars;
                index++;
                // Potential overflow now processing the 20th digit.
                overflow |= (ulong)answer > ulong.MaxValue / 10 || ((ulong)answer == ulong.MaxValue / 10 && num > '5');
                answer = answer * 10 + num - '0';
                if ((uint)index >= (uint)value.Length)
                    goto DoneAtEndButPotentialOverflow;

                // At this point, we're either overflowing or hitting a formatting error.
                // Format errors take precedence for compatibility.
                num = value[index];
                while (IsDigit(num))
                {
                    overflow = true;
                    index++;
                    if ((uint)index >= (uint)value.Length)
                        goto OverflowExit;
                    num = value[index];
                }
                goto HasTrailingChars;
            }
            goto FalseExit;

        DoneAtEndButPotentialOverflow:
            if (overflow)
            {
                goto OverflowExit;
            }
        DoneAtEnd:
            result = (ulong)answer;
            ParsingStatus status = ParsingStatus.OK;
        Exit:
            return status;

        FalseExit: // parsing failed
            result = 0;
            status = ParsingStatus.Failed;
            goto Exit;
        OverflowExit:
            result = 0;
            status = ParsingStatus.Overflow;
            goto Exit;

        HasTrailingCharsZero:
            overflow = false;
        HasTrailingChars: // we've successfully parsed, but there are still remaining characters in the span
            // Skip past trailing whitespace, then past trailing zeros, and if anything else remains, fail.
            if (IsWhite(num))
            {
                if ((styles & NumberStyles.AllowTrailingWhite) == 0)
                    goto FalseExit;
                for (index++; index < value.Length; index++)
                {
                    if (!IsWhite(value[index]))
                        break;
                }
                if ((uint)index >= (uint)value.Length)
                    goto DoneAtEndButPotentialOverflow;
            }

            if (!TrailingZeros(value, index))
                goto FalseExit;

            goto DoneAtEndButPotentialOverflow;
        }

        /// <summary>Parses ulong limited to styles that make up NumberStyles.HexNumber.</summary>
        private static ParsingStatus TryParseUInt64HexNumberStyle(ReadOnlySpan<char> value, NumberStyles styles, out ulong result)
        {
            Debug.Assert((styles & ~NumberStyles.HexNumber) == 0, "Only handles subsets of HexNumber format");

            if (value.IsEmpty)
                goto FalseExit;

            int index = 0;
            int num = value[0];

            // Skip past any whitespace at the beginning.
            if ((styles & NumberStyles.AllowLeadingWhite) != 0 && IsWhite(num))
            {
                do
                {
                    index++;
                    if ((uint)index >= (uint)value.Length)
                        goto FalseExit;
                    num = value[index];
                }
                while (IsWhite(num));
            }

            bool overflow = false;
            ulong answer = 0;

            if (HexConverter.IsHexChar(num))
            {
                // Skip past leading zeros.
                if (num == '0')
                {
                    do
                    {
                        index++;
                        if ((uint)index >= (uint)value.Length)
                            goto DoneAtEnd;
                        num = value[index];
                    } while (num == '0');
                    if (!HexConverter.IsHexChar(num))
                        goto HasTrailingChars;
                }

                // Parse up through 16 digits, as no overflow is possible
                answer = (uint)HexConverter.FromChar(num); // first digit
                index++;
                for (int i = 0; i < 15; i++) // next 15 digits can't overflow
                {
                    if ((uint)index >= (uint)value.Length)
                        goto DoneAtEnd;
                    num = value[index];

                    uint numValue = (uint)HexConverter.FromChar(num);
                    if (numValue == 0xFF)
                        goto HasTrailingChars;
                    index++;
                    answer = 16 * answer + numValue;
                }

                // If there's another digit, it's an overflow.
                if ((uint)index >= (uint)value.Length)
                    goto DoneAtEnd;
                num = value[index];
                if (!HexConverter.IsHexChar(num))
                    goto HasTrailingChars;

                // At this point, we're either overflowing or hitting a formatting error.
                // Format errors take precedence for compatibility. Read through any remaining digits.
                do
                {
                    index++;
                    if ((uint)index >= (uint)value.Length)
                        goto OverflowExit;
                    num = value[index];
                } while (HexConverter.IsHexChar(num));
                overflow = true;
                goto HasTrailingChars;
            }
            goto FalseExit;

        DoneAtEndButPotentialOverflow:
            if (overflow)
            {
                goto OverflowExit;
            }
        DoneAtEnd:
            result = answer;
            ParsingStatus status = ParsingStatus.OK;
        Exit:
            return status;

        FalseExit: // parsing failed
            result = 0;
            status = ParsingStatus.Failed;
            goto Exit;
        OverflowExit:
            result = 0;
            status = ParsingStatus.Overflow;
            goto Exit;

        HasTrailingChars: // we've successfully parsed, but there are still remaining characters in the span
            // Skip past trailing whitespace, then past trailing zeros, and if anything else remains, fail.
            if (IsWhite(num))
            {
                if ((styles & NumberStyles.AllowTrailingWhite) == 0)
                    goto FalseExit;
                for (index++; index < value.Length; index++)
                {
                    if (!IsWhite(value[index]))
                        break;
                }
                if ((uint)index >= (uint)value.Length)
                    goto DoneAtEndButPotentialOverflow;
            }

            if (!TrailingZeros(value, index))
                goto FalseExit;

            goto DoneAtEndButPotentialOverflow;
        }

        internal static decimal ParseDecimal(ReadOnlySpan<char> value, NumberStyles styles, NumberFormatInfo info)
        {
            ParsingStatus status = TryParseDecimal(value, styles, info, out decimal result);
            if (status != ParsingStatus.OK)
            {
                ThrowOverflowOrFormatException(status, TypeCode.Decimal);
            }

            return result;
        }

        internal static bool TryNumberToDecimal(ref NumberBuffer number, ref decimal value)
        {
            number.CheckConsistency();

            int p = 0;
            int e = number.Scale;
            bool sign = number.IsNegative;
            uint c = number.Digits[p];
            if (c == 0)
            {
                // To avoid risking an app-compat issue with pre 4.5 (where some app was illegally using Reflection to examine the internal scale bits), we'll only force
                // the scale to 0 if the scale was previously positive (previously, such cases were unparsable to a bug.)
                value = new decimal(0, 0, 0, sign, (byte)Math.Clamp(-e, 0, 28));
                return true;
            }

            if (e > DecimalPrecision)
                return false;

            ulong low64 = 0;
            while (e > -28)
            {
                e--;
                low64 *= 10;
                low64 += c - '0';
                c = number.Digits[++p];
                if (low64 >= ulong.MaxValue / 10)
                    break;
                if (c == 0)
                {
                    while (e > 0)
                    {
                        e--;
                        low64 *= 10;
                        if (low64 >= ulong.MaxValue / 10)
                            break;
                    }
                    break;
                }
            }

            uint high = 0;
            while ((e > 0 || (c != 0 && e > -28)) &&
              (high < uint.MaxValue / 10 || (high == uint.MaxValue / 10 && (low64 < 0x99999999_99999999 || (low64 == 0x99999999_99999999 && c <= '5')))))
            {
                // multiply by 10
                ulong tmpLow = (uint)low64 * 10UL;
                ulong tmp64 = (uint)(low64 >> 32) * 10UL + (tmpLow >> 32);
                low64 = (uint)tmpLow + (tmp64 << 32);
                high = (uint)(tmp64 >> 32) + high * 10;

                if (c != 0)
                {
                    c -= '0';
                    low64 += c;
                    if (low64 < c)
                        high++;
                    c = number.Digits[++p];
                }
                e--;
            }

            if (c >= '5')
            {
                if ((c == '5') && ((low64 & 1) == 0))
                {
                    c = number.Digits[++p];

                    bool hasZeroTail = !number.HasNonZeroTail;

                    // We might still have some additional digits, in which case they need
                    // to be considered as part of hasZeroTail. Some examples of this are:
                    //  * 3.0500000000000000000001e-27
                    //  * 3.05000000000000000000001e-27
                    // In these cases, we will have processed 3 and 0, and ended on 5. The
                    // buffer, however, will still contain a number of trailing zeros and
                    // a trailing non-zero number.

                    while ((c != 0) && hasZeroTail)
                    {
                        hasZeroTail &= (c == '0');
                        c = number.Digits[++p];
                    }

                    // We should either be at the end of the stream or have a non-zero tail
                    Debug.Assert((c == 0) || !hasZeroTail);

                    if (hasZeroTail)
                    {
                        // When the next digit is 5, the number is even, and all following
                        // digits are zero we don't need to round.
                        goto NoRounding;
                    }
                }

                if (++low64 == 0 && ++high == 0)
                {
                    low64 = 0x99999999_9999999A;
                    high = uint.MaxValue / 10;
                    e++;
                }
            }
        NoRounding:

            if (e > 0)
                return false;

            if (e <= -DecimalPrecision)
            {
                // Parsing a large scale zero can give you more precision than fits in the decimal.
                // This should only happen for actual zeros or very small numbers that round to zero.
                value = new decimal(0, 0, 0, sign, DecimalPrecision - 1);
            }
            else
            {
                value = new decimal((int)low64, (int)(low64 >> 32), (int)high, sign, (byte)-e);
            }
            return true;
        }

        internal static double ParseDouble(ReadOnlySpan<char> value, NumberStyles styles, NumberFormatInfo info)
        {
            if (!TryParseDouble(value, styles, info, out double result))
            {
                ThrowOverflowOrFormatException(ParsingStatus.Failed);
            }

            return result;
        }

        internal static float ParseSingle(ReadOnlySpan<char> value, NumberStyles styles, NumberFormatInfo info)
        {
            if (!TryParseSingle(value, styles, info, out float result))
            {
                ThrowOverflowOrFormatException(ParsingStatus.Failed);
            }

            return result;
        }

        internal static Half ParseHalf(ReadOnlySpan<char> value, NumberStyles styles, NumberFormatInfo info)
        {
            if (!TryParseHalf(value, styles, info, out Half result))
            {
                ThrowOverflowOrFormatException(ParsingStatus.Failed);
            }

            return result;
        }

        internal static ParsingStatus TryParseDecimal(ReadOnlySpan<char> value, NumberStyles styles, NumberFormatInfo info, out decimal result)
        {
            Span<byte> pDigits = stackalloc byte[DecimalNumberBufferLength];
            NumberBuffer number = new NumberBuffer(NumberBufferKind.Decimal, pDigits);

            result = 0;

            if (!TryStringToNumber(value, styles, ref number, info))
            {
                return ParsingStatus.Failed;
            }

            if (!TryNumberToDecimal(ref number, ref result))
            {
                return ParsingStatus.Overflow;
            }

            return ParsingStatus.OK;
        }

<<<<<<< HEAD
        internal static bool TryParseDouble(ReadOnlySpan<char> value, NumberStyles styles, NumberFormatInfo info, out double result)
=======
        internal static bool SpanStartsWith(ReadOnlySpan<char> span, char c) => !span.IsEmpty && span[0] == c;

        internal static unsafe bool TryParseDouble(ReadOnlySpan<char> value, NumberStyles styles, NumberFormatInfo info, out double result)
>>>>>>> a1eb1b88
        {
            Span<byte> pDigits = stackalloc byte[DoubleNumberBufferLength];
            NumberBuffer number = new NumberBuffer(NumberBufferKind.FloatingPoint, pDigits);

            if (!TryStringToNumber(value, styles, ref number, info))
            {
                ReadOnlySpan<char> valueTrim = value.Trim();

                // This code would be simpler if we only had the concept of `InfinitySymbol`, but
                // we don't so we'll check the existing cases first and then handle `PositiveSign` +
                // `PositiveInfinitySymbol` and `PositiveSign/NegativeSign` + `NaNSymbol` last.

                if (valueTrim.EqualsOrdinalIgnoreCase(info.PositiveInfinitySymbol))
                {
                    result = double.PositiveInfinity;
                }
                else if (valueTrim.EqualsOrdinalIgnoreCase(info.NegativeInfinitySymbol))
                {
                    result = double.NegativeInfinity;
                }
                else if (valueTrim.EqualsOrdinalIgnoreCase(info.NaNSymbol))
                {
                    result = double.NaN;
                }
                else if (valueTrim.StartsWith(info.PositiveSign, StringComparison.OrdinalIgnoreCase))
                {
                    valueTrim = valueTrim.Slice(info.PositiveSign.Length);

                    if (valueTrim.EqualsOrdinalIgnoreCase(info.PositiveInfinitySymbol))
                    {
                        result = double.PositiveInfinity;
                    }
                    else if (valueTrim.EqualsOrdinalIgnoreCase(info.NaNSymbol))
                    {
                        result = double.NaN;
                    }
                    else
                    {
                        result = 0;
                        return false;
                    }
                }
                else if ((valueTrim.StartsWith(info.NegativeSign, StringComparison.OrdinalIgnoreCase) && valueTrim.Slice(info.NegativeSign.Length).EqualsOrdinalIgnoreCase(info.NaNSymbol)) ||
                        (info.AllowHyphenDuringParsing && SpanStartsWith(valueTrim, '-') && valueTrim.Slice(1).EqualsOrdinalIgnoreCase(info.NaNSymbol)))
                {
                    result = double.NaN;
                }
                else
                {
                    result = 0;
                    return false; // We really failed
                }
            }
            else
            {
                result = NumberToDouble(ref number);
            }

            return true;
        }

        internal static bool TryParseHalf(ReadOnlySpan<char> value, NumberStyles styles, NumberFormatInfo info, out Half result)
        {
            Span<byte> pDigits = stackalloc byte[HalfNumberBufferLength];
            NumberBuffer number = new NumberBuffer(NumberBufferKind.FloatingPoint, pDigits);

            if (!TryStringToNumber(value, styles, ref number, info))
            {
                ReadOnlySpan<char> valueTrim = value.Trim();

                // This code would be simpler if we only had the concept of `InfinitySymbol`, but
                // we don't so we'll check the existing cases first and then handle `PositiveSign` +
                // `PositiveInfinitySymbol` and `PositiveSign/NegativeSign` + `NaNSymbol` last.
                //
                // Additionally, since some cultures ("wo") actually define `PositiveInfinitySymbol`
                // to include `PositiveSign`, we need to check whether `PositiveInfinitySymbol` fits
                // that case so that we don't start parsing things like `++infini`.

                if (valueTrim.EqualsOrdinalIgnoreCase(info.PositiveInfinitySymbol))
                {
                    result = Half.PositiveInfinity;
                }
                else if (valueTrim.EqualsOrdinalIgnoreCase(info.NegativeInfinitySymbol))
                {
                    result = Half.NegativeInfinity;
                }
                else if (valueTrim.EqualsOrdinalIgnoreCase(info.NaNSymbol))
                {
                    result = Half.NaN;
                }
                else if (valueTrim.StartsWith(info.PositiveSign, StringComparison.OrdinalIgnoreCase))
                {
                    valueTrim = valueTrim.Slice(info.PositiveSign.Length);

                    if (!info.PositiveInfinitySymbol.StartsWith(info.PositiveSign, StringComparison.OrdinalIgnoreCase) && valueTrim.EqualsOrdinalIgnoreCase(info.PositiveInfinitySymbol))
                    {
                        result = Half.PositiveInfinity;
                    }
                    else if (!info.NaNSymbol.StartsWith(info.PositiveSign, StringComparison.OrdinalIgnoreCase) && valueTrim.EqualsOrdinalIgnoreCase(info.NaNSymbol))
                    {
                        result = Half.NaN;
                    }
                    else
                    {
                        result = (Half)0;
                        return false;
                    }
                }
                else if (valueTrim.StartsWith(info.NegativeSign, StringComparison.OrdinalIgnoreCase) &&
                         !info.NaNSymbol.StartsWith(info.NegativeSign, StringComparison.OrdinalIgnoreCase) &&
                         valueTrim.Slice(info.NegativeSign.Length).EqualsOrdinalIgnoreCase(info.NaNSymbol))
                {
                    result = Half.NaN;
                }
                else if (info.AllowHyphenDuringParsing && SpanStartsWith(valueTrim, '-') && !info.NaNSymbol.StartsWith(info.NegativeSign, StringComparison.OrdinalIgnoreCase) &&
                         !info.NaNSymbol.StartsWith('-') && valueTrim.Slice(1).EqualsOrdinalIgnoreCase(info.NaNSymbol))
                {
                    result = Half.NaN;
                }
                else
                {
                    result = (Half)0;
                    return false; // We really failed
                }
            }
            else
            {
                result = NumberToHalf(ref number);
            }

            return true;
        }

        internal static bool TryParseSingle(ReadOnlySpan<char> value, NumberStyles styles, NumberFormatInfo info, out float result)
        {
            Span<byte> pDigits = stackalloc byte[SingleNumberBufferLength];
            NumberBuffer number = new NumberBuffer(NumberBufferKind.FloatingPoint, pDigits);

            if (!TryStringToNumber(value, styles, ref number, info))
            {
                ReadOnlySpan<char> valueTrim = value.Trim();

                // This code would be simpler if we only had the concept of `InfinitySymbol`, but
                // we don't so we'll check the existing cases first and then handle `PositiveSign` +
                // `PositiveInfinitySymbol` and `PositiveSign/NegativeSign` + `NaNSymbol` last.
                //
                // Additionally, since some cultures ("wo") actually define `PositiveInfinitySymbol`
                // to include `PositiveSign`, we need to check whether `PositiveInfinitySymbol` fits
                // that case so that we don't start parsing things like `++infini`.

                if (valueTrim.EqualsOrdinalIgnoreCase(info.PositiveInfinitySymbol))
                {
                    result = float.PositiveInfinity;
                }
                else if (valueTrim.EqualsOrdinalIgnoreCase(info.NegativeInfinitySymbol))
                {
                    result = float.NegativeInfinity;
                }
                else if (valueTrim.EqualsOrdinalIgnoreCase(info.NaNSymbol))
                {
                    result = float.NaN;
                }
                else if (valueTrim.StartsWith(info.PositiveSign, StringComparison.OrdinalIgnoreCase))
                {
                    valueTrim = valueTrim.Slice(info.PositiveSign.Length);

                    if (!info.PositiveInfinitySymbol.StartsWith(info.PositiveSign, StringComparison.OrdinalIgnoreCase) && valueTrim.EqualsOrdinalIgnoreCase(info.PositiveInfinitySymbol))
                    {
                        result = float.PositiveInfinity;
                    }
                    else if (!info.NaNSymbol.StartsWith(info.PositiveSign, StringComparison.OrdinalIgnoreCase) && valueTrim.EqualsOrdinalIgnoreCase(info.NaNSymbol))
                    {
                        result = float.NaN;
                    }
                    else
                    {
                        result = 0;
                        return false;
                    }
                }
                else if (valueTrim.StartsWith(info.NegativeSign, StringComparison.OrdinalIgnoreCase) &&
                         !info.NaNSymbol.StartsWith(info.NegativeSign, StringComparison.OrdinalIgnoreCase) &&
                         valueTrim.Slice(info.NegativeSign.Length).EqualsOrdinalIgnoreCase(info.NaNSymbol))
                {
                    result = float.NaN;
                }
                else if (info.AllowHyphenDuringParsing && SpanStartsWith(valueTrim, '-') && !info.NaNSymbol.StartsWith(info.NegativeSign, StringComparison.OrdinalIgnoreCase) &&
                         !info.NaNSymbol.StartsWith('-') && valueTrim.Slice(1).EqualsOrdinalIgnoreCase(info.NaNSymbol))
                {
                    result = float.NaN;
                }
                else
                {
                    result = 0;
                    return false; // We really failed
                }
            }
            else
            {
                result = NumberToSingle(ref number);
            }

            return true;
        }

        internal static bool TryStringToNumber(ReadOnlySpan<char> value, NumberStyles styles, ref NumberBuffer number, NumberFormatInfo info)
        {
            Debug.Assert(info != null);

            ReadOnlySpan<char> p = value;
            if (!TryParseNumber(ref p, styles, ref number, info) || !TrailingZeros(p))
            {
                number.CheckConsistency();
                return false;
            }

            number.CheckConsistency();
            return true;
        }

        private static bool TrailingZeros(ReadOnlySpan<char> value, int index)
        {
            // For compatibility, we need to allow trailing zeros at the end of a number string
            for (int i = index; (uint)i < (uint)value.Length; i++)
            {
                if (value[i] != '\0')
                {
                    return false;
                }
            }

            return true;
        }

        private static bool TrailingZeros(ReadOnlySpan<char> value)
        {
            // For compatibility, we need to allow trailing zeros at the end of a number string
            for (int i = 0; i < value.Length; i++)
            {
                if (value[i] != '\0')
                {
                    return false;
                }
            }

            return true;
        }

        private static bool IsSpaceReplacingChar(char c) => c == '\u00a0' || c == '\u202f';

<<<<<<< HEAD
        private static int? MatchChars(ReadOnlySpan<char> p, string value)
=======
        [MethodImpl(MethodImplOptions.AggressiveInlining)]
        private static unsafe char* MatchNegativeSignChars(char* p, char* pEnd, NumberFormatInfo info)
        {
            char *ret = MatchChars(p, pEnd, info.NegativeSign);
            if (ret == null && info.AllowHyphenDuringParsing && p < pEnd && *p == '-')
            {
                ret = p + 1;
            }

            return ret;
        }

        private static unsafe char* MatchChars(char* p, char* pEnd, string value)
>>>>>>> a1eb1b88
        {
            Debug.Assert(p != null && value != null);

            if (value.Length > 0)
            {
                // We only hurt the failure case
                // This fix is for French or Kazakh cultures. Since a user cannot type 0xA0 or 0x202F as a
                // space character we use 0x20 space character instead to mean the same.

                int pIndex = 0;
                while (true)
                {
                    char cp = pIndex < p.Length ? p[pIndex] : '\0';//TODO it can lead to incorrect results, for example: MatchChars("123", "123\0\0\0\0") returns 7 instead of 3
                    char cstr = value[pIndex];
                    if (cp != cstr && !(IsSpaceReplacingChar(cstr) && cp == '\u0020'))
                    {
                        break;
                    }
                    pIndex++;
                    if (pIndex >= value.Length)
                        return pIndex;
                }
            }

            return null;
        }

        // Ternary op is a workaround for https://github.com/dotnet/runtime/issues/4207
        private static bool IsWhite(int ch) => ch == 0x20 || (uint)(ch - 0x09) <= (0x0D - 0x09) ? true : false;

        private static bool IsDigit(int ch) => ((uint)ch - '0') <= 9;

        internal enum ParsingStatus
        {
            OK,
            Failed,
            Overflow
        }

        [DoesNotReturn]
        internal static void ThrowOverflowOrFormatException(ParsingStatus status, TypeCode type = 0) => throw GetException(status, type);

        [DoesNotReturn]
        internal static void ThrowOverflowException(TypeCode type) => throw GetException(ParsingStatus.Overflow, type);

        private static Exception GetException(ParsingStatus status, TypeCode type)
        {
            if (status == ParsingStatus.Failed)
                return new FormatException(SR.Format_InvalidString);

            string s;
            switch (type)
            {
                case TypeCode.SByte:
                    s = SR.Overflow_SByte;
                    break;
                case TypeCode.Byte:
                    s = SR.Overflow_Byte;
                    break;
                case TypeCode.Int16:
                    s = SR.Overflow_Int16;
                    break;
                case TypeCode.UInt16:
                    s = SR.Overflow_UInt16;
                    break;
                case TypeCode.Int32:
                    s = SR.Overflow_Int32;
                    break;
                case TypeCode.UInt32:
                    s = SR.Overflow_UInt32;
                    break;
                case TypeCode.Int64:
                    s = SR.Overflow_Int64;
                    break;
                case TypeCode.UInt64:
                    s = SR.Overflow_UInt64;
                    break;
                default:
                    Debug.Assert(type == TypeCode.Decimal);
                    s = SR.Overflow_Decimal;
                    break;
            }
            return new OverflowException(s);
        }

        internal static double NumberToDouble(ref NumberBuffer number)
        {
            number.CheckConsistency();
            double result;

            if ((number.DigitsCount == 0) || (number.Scale < DoubleMinExponent))
            {
                result = 0;
            }
            else if (number.Scale > DoubleMaxExponent)
            {
                result = double.PositiveInfinity;
            }
            else
            {
                ulong bits = NumberToDoubleFloatingPointBits(ref number, in FloatingPointInfo.Double);
                result = BitConverter.Int64BitsToDouble((long)(bits));
            }

            return number.IsNegative ? -result : result;
        }

        internal static Half NumberToHalf(ref NumberBuffer number)
        {
            number.CheckConsistency();
            Half result;

            if ((number.DigitsCount == 0) || (number.Scale < HalfMinExponent))
            {
                result = default;
            }
            else if (number.Scale > HalfMaxExponent)
            {
                result = Half.PositiveInfinity;
            }
            else
            {
                ushort bits = NumberToHalfFloatingPointBits(ref number, in FloatingPointInfo.Half);
                result = new Half(bits);
            }

            return number.IsNegative ? Half.Negate(result) : result;
        }

        internal static float NumberToSingle(ref NumberBuffer number)
        {
            number.CheckConsistency();
            float result;

            if ((number.DigitsCount == 0) || (number.Scale < SingleMinExponent))
            {
                result = 0;
            }
            else if (number.Scale > SingleMaxExponent)
            {
                result = float.PositiveInfinity;
            }
            else
            {
                uint bits = NumberToSingleFloatingPointBits(ref number, in FloatingPointInfo.Single);
                result = BitConverter.Int32BitsToSingle((int)(bits));
            }

            return number.IsNegative ? -result : result;
        }
    }
}<|MERGE_RESOLUTION|>--- conflicted
+++ resolved
@@ -293,11 +293,7 @@
                 // "-Kr 1231.47" is legal but "- 1231.47" is not.
                 if (!IsWhite(ch) || (styles & NumberStyles.AllowLeadingWhite) == 0 || ((state & StateSign) != 0 && ((state & StateCurrency) == 0 && info.NumberNegativePattern != 2)))
                 {
-<<<<<<< HEAD
-                    if ((((styles & NumberStyles.AllowLeadingSign) != 0) && (state & StateSign) == 0) && ((nextIndex = MatchChars(p, info.PositiveSign)) != null || ((nextIndex = MatchChars(p, info.NegativeSign)) != null && (number.IsNegative = true))))
-=======
-                    if ((((styles & NumberStyles.AllowLeadingSign) != 0) && (state & StateSign) == 0) && ((next = MatchChars(p, strEnd, info.PositiveSign)) != null || ((next = MatchNegativeSignChars(p, strEnd, info)) != null && (number.IsNegative = true))))
->>>>>>> a1eb1b88
+                    if ((((styles & NumberStyles.AllowLeadingSign) != 0) && (state & StateSign) == 0) && ((nextIndex = MatchChars(p, info.PositiveSign)) != null || ((nextIndex = MatchNegativeSignChars(p, info)) != null && (number.IsNegative = true))))
                     {
                         state |= StateSign;
                         p = p.Slice(nextIndex.Value - 1);
@@ -395,11 +391,7 @@
                     {
                         ch = (p = p.Slice(nextIndex.Value)).IsEmpty ? '\0' : p[0];
                     }
-<<<<<<< HEAD
-                    else if ((nextIndex = MatchChars(p, info._negativeSign)) != null)
-=======
-                    else if ((next = MatchNegativeSignChars(p, strEnd, info)) != null)
->>>>>>> a1eb1b88
+                    else if ((nextIndex = MatchNegativeSignChars(p, info)) != null)
                     {
                         ch = (p = p.Slice(nextIndex.Value)).IsEmpty ? '\0' : p[0];
                         negExp = true;
@@ -436,11 +428,7 @@
                 {
                     if (!IsWhite(ch) || (styles & NumberStyles.AllowTrailingWhite) == 0)
                     {
-<<<<<<< HEAD
-                        if ((styles & NumberStyles.AllowTrailingSign) != 0 && ((state & StateSign) == 0) && ((nextIndex = MatchChars(p, info.PositiveSign)) != null || (((nextIndex = MatchChars(p, info.NegativeSign)) != null) && (number.IsNegative = true))))
-=======
-                        if ((styles & NumberStyles.AllowTrailingSign) != 0 && ((state & StateSign) == 0) && ((next = MatchChars(p, strEnd, info.PositiveSign)) != null || (((next = MatchNegativeSignChars(p, strEnd, info)) != null) && (number.IsNegative = true))))
->>>>>>> a1eb1b88
+                        if ((styles & NumberStyles.AllowTrailingSign) != 0 && ((state & StateSign) == 0) && ((nextIndex = MatchChars(p, info.PositiveSign)) != null || (((nextIndex = MatchNegativeSignChars(p, info)) != null) && (number.IsNegative = true))))
                         {
                             state |= StateSign;
                             p = p.Slice(nextIndex.Value - 1);
@@ -1767,13 +1755,9 @@
             return ParsingStatus.OK;
         }
 
-<<<<<<< HEAD
+        internal static bool SpanStartsWith(ReadOnlySpan<char> span, char c) => !span.IsEmpty && span[0] == c;
+
         internal static bool TryParseDouble(ReadOnlySpan<char> value, NumberStyles styles, NumberFormatInfo info, out double result)
-=======
-        internal static bool SpanStartsWith(ReadOnlySpan<char> span, char c) => !span.IsEmpty && span[0] == c;
-
-        internal static unsafe bool TryParseDouble(ReadOnlySpan<char> value, NumberStyles styles, NumberFormatInfo info, out double result)
->>>>>>> a1eb1b88
         {
             Span<byte> pDigits = stackalloc byte[DoubleNumberBufferLength];
             NumberBuffer number = new NumberBuffer(NumberBufferKind.FloatingPoint, pDigits);
@@ -2024,23 +2008,19 @@
 
         private static bool IsSpaceReplacingChar(char c) => c == '\u00a0' || c == '\u202f';
 
-<<<<<<< HEAD
+        [MethodImpl(MethodImplOptions.AggressiveInlining)]
+        private static int? MatchNegativeSignChars(ReadOnlySpan<char> p, NumberFormatInfo info)
+        {
+            int? ret = MatchChars(p, info.NegativeSign);
+            if (ret == null && info.AllowHyphenDuringParsing && p.Length > 0 && p[0] == '-')
+            {
+                ret = 1;
+            }
+
+            return ret;
+        }
+
         private static int? MatchChars(ReadOnlySpan<char> p, string value)
-=======
-        [MethodImpl(MethodImplOptions.AggressiveInlining)]
-        private static unsafe char* MatchNegativeSignChars(char* p, char* pEnd, NumberFormatInfo info)
-        {
-            char *ret = MatchChars(p, pEnd, info.NegativeSign);
-            if (ret == null && info.AllowHyphenDuringParsing && p < pEnd && *p == '-')
-            {
-                ret = p + 1;
-            }
-
-            return ret;
-        }
-
-        private static unsafe char* MatchChars(char* p, char* pEnd, string value)
->>>>>>> a1eb1b88
         {
             Debug.Assert(p != null && value != null);
 
