--- conflicted
+++ resolved
@@ -1304,12 +1304,8 @@
             where TChar : unmanaged, IUtfChar<TChar>
         {
             // For compatibility, we need to allow trailing zeros at the end of a number string
-<<<<<<< HEAD
-            return value.Slice(index).IndexOfAnyExcept(TChar.CastFrom('\0')) < 0;
-        }
-=======
-            !value.Slice(index).ContainsAnyExcept('\0');
->>>>>>> 47f47b8f
+            return !value.Slice(index).ContainsAnyExcept('\0');
+        }
 
         private static bool IsSpaceReplacingChar(uint c) => (c == '\u00a0') || (c == '\u202f');
 
