--- conflicted
+++ resolved
@@ -105,33 +105,7 @@
                     throw ex;
                 }
 
-<<<<<<< HEAD
-                Interop.CheckIo(
-                    error.Error,
-                    path,
-                    errorRewriter: e => (e.Error == Interop.Error.EISDIR) ? Interop.Error.EACCES.Info() : e);
-=======
-                // If we fail to open the file due to a path not existing, we need to know whether to blame
-                // the file itself or its directory.  If we're creating the file, then we blame the directory,
-                // otherwise we blame the file.
-                //
-                // When opening, we need to align with Windows, which considers a missing path to be
-                // FileNotFound only if the containing directory exists.
-
-                bool isDirectory = (error.Error == Interop.Error.ENOENT) &&
-                    ((flags & Interop.Sys.OpenFlags.O_CREAT) != 0
-                    || !DirectoryExists(System.IO.Path.GetDirectoryName(System.IO.Path.TrimEndingDirectorySeparator(path!))!));
-
-                if (error.Error == Interop.Error.EISDIR)
-                {
-                    error = Interop.Error.EACCES.Info();
-                }
-
-                Interop.CheckIo(
-                    error.Error,
-                    path,
-                    isDirectory);
->>>>>>> 911da685
+                Interop.CheckIo(error.Error, path);
             }
 
             return handle;
