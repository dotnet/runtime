﻿// Licensed to the .NET Foundation under one or more agreements.
// The .NET Foundation licenses this file to you under the MIT license.

using System.Collections.Generic;
using System.Diagnostics.CodeAnalysis;
using System.IO;
using System.Reflection.Metadata;
using System.Runtime.CompilerServices;
using System.Runtime.InteropServices;
using System.Formats.Nrbf.Utils;
using System.Diagnostics;

namespace System.Formats.Nrbf;

internal sealed class RectangularArrayRecord : ArrayRecord
{
    private readonly int[] _lengths;
    private readonly List<object> _values;
    private TypeName? _typeName;

    private RectangularArrayRecord(Type elementType, ArrayInfo arrayInfo,
        MemberTypeInfo memberTypeInfo, int[] lengths, bool canPreAllocate) : base(arrayInfo)
    {
        ElementType = elementType;
        MemberTypeInfo = memberTypeInfo;
        _lengths = lengths;

        // ArrayInfo.GetSZArrayLength ensures to return a value <= Array.MaxLength
        _values = new List<object>(canPreAllocate ? arrayInfo.GetSZArrayLength() : Math.Min(4, arrayInfo.GetSZArrayLength()));
    }

    public override SerializationRecordType RecordType => SerializationRecordType.BinaryArray;

    public override ReadOnlySpan<int> Lengths => _lengths.AsSpan();

    public override TypeName TypeName
        => _typeName ??= MemberTypeInfo.GetArrayTypeName(ArrayInfo);

    private Type ElementType { get; }

    private MemberTypeInfo MemberTypeInfo { get; }

    [RequiresDynamicCode("May call Array.CreateInstance() and Type.MakeArrayType().")]
    private protected override Array Deserialize(Type arrayType, bool allowNulls)
    {
        // We can not deserialize non-primitive types.
        // This method returns arrays of ClassRecord for arrays of complex types.
        Array result =
#if NET9_0_OR_GREATER
            ElementType == typeof(ClassRecord)
                ? Array.CreateInstance(ElementType, _lengths)
                : Array.CreateInstanceFromArrayType(arrayType, _lengths);
#else
            Array.CreateInstance(ElementType, _lengths);
#endif

#if !NET8_0_OR_GREATER
        int[] indices = new int[_lengths.Length];
        nuint numElementsWritten = 0; // only for debugging; not used in release builds

        foreach (object value in _values)
        {
            result.SetValue(GetActualValue(value), indices);
            numElementsWritten++;

            int dimension = indices.Length - 1;
            while (dimension >= 0)
            {
                indices[dimension]++;
                if (indices[dimension] < Lengths[dimension])
                {
                    break;
                }
                indices[dimension] = 0;
                dimension--;
            }

            if (dimension < 0)
            {
                break;
            }
        }

        Debug.Assert(numElementsWritten == (uint)_values.Count, "We should have traversed the entirety of the source values collection.");
        Debug.Assert(numElementsWritten == (ulong)result.LongLength, "We should have traversed the entirety of the destination array.");

        return result;
#else
        // Idea from Array.CoreCLR that maps an array of int indices into
        // an internal flat index.
        if (ElementType.IsValueType)
        {
            if (ElementType == typeof(bool)) CopyTo<bool>(_values, result);
            else if (ElementType == typeof(byte)) CopyTo<byte>(_values, result);
            else if (ElementType == typeof(sbyte)) CopyTo<sbyte>(_values, result);
            else if (ElementType == typeof(short)) CopyTo<short>(_values, result);
            else if (ElementType == typeof(ushort)) CopyTo<ushort>(_values, result);
            else if (ElementType == typeof(char)) CopyTo<char>(_values, result);
            else if (ElementType == typeof(int)) CopyTo<int>(_values, result);
            else if (ElementType == typeof(float)) CopyTo<float>(_values, result);
            else if (ElementType == typeof(long)) CopyTo<long>(_values, result);
            else if (ElementType == typeof(ulong)) CopyTo<ulong>(_values, result);
            else if (ElementType == typeof(double)) CopyTo<double>(_values, result);
            else if (ElementType == typeof(TimeSpan)) CopyTo<TimeSpan>(_values, result);
            else if (ElementType == typeof(DateTime)) CopyTo<DateTime>(_values, result);
            else if (ElementType == typeof(decimal)) CopyTo<decimal>(_values, result);
            else throw new InvalidOperationException();
        }
        else
        {
            CopyTo<object>(_values, result);
        }

        return result;

        static void CopyTo<T>(List<object> list, Array array)
        {
            ref byte arrayDataRef = ref MemoryMarshal.GetArrayDataReference(array);
            ref T firstElementRef = ref Unsafe.As<byte, T>(ref arrayDataRef);
            nuint flattenedIndex = 0;
            foreach (object value in list)
            {
                ref T targetElement = ref Unsafe.Add(ref firstElementRef, flattenedIndex);
                targetElement = (T)GetActualValue(value)!;
                flattenedIndex++;
            }

            Debug.Assert(flattenedIndex == (ulong)array.LongLength, "We should have traversed the entirety of the array.");
        }
#endif
    }

    private protected override void AddValue(object value) => _values.Add(value);

    internal override (AllowedRecordTypes allowed, PrimitiveType primitiveType) GetAllowedRecordType()
    {
        (AllowedRecordTypes allowed, PrimitiveType primitiveType) = MemberTypeInfo.GetNextAllowedRecordType(0);

        if (allowed != AllowedRecordTypes.None)
        {
            // It's an array, it can also contain multiple nulls
            return (allowed | AllowedRecordTypes.Nulls, primitiveType);
        }

        return (allowed, primitiveType);
    }

    internal static RectangularArrayRecord Create(BinaryReader reader, ArrayInfo arrayInfo,
        MemberTypeInfo memberTypeInfo, int[] lengths)
    {
        BinaryType binaryType = memberTypeInfo.Infos[0].BinaryType;
        Type elementType = binaryType switch
        {
            BinaryType.Primitive => MapPrimitive((PrimitiveType)memberTypeInfo.Infos[0].AdditionalInfo!),
            BinaryType.PrimitiveArray => MapPrimitiveArray((PrimitiveType)memberTypeInfo.Infos[0].AdditionalInfo!),
            BinaryType.String => typeof(string),
            BinaryType.Object => typeof(object),
            _ => typeof(ClassRecord)
        };

        bool canPreAllocate = false;
        if (binaryType == BinaryType.Primitive)
        {
            int sizeOfSingleValue = (PrimitiveType)memberTypeInfo.Infos[0].AdditionalInfo! switch
            {
                PrimitiveType.Boolean => sizeof(bool),
                PrimitiveType.Byte => sizeof(byte),
                PrimitiveType.SByte => sizeof(sbyte),
                PrimitiveType.Char => sizeof(byte), // it's UTF8 (see comment below)
                PrimitiveType.Int16 => sizeof(short),
                PrimitiveType.UInt16 => sizeof(ushort),
                PrimitiveType.Int32 => sizeof(int),
                PrimitiveType.UInt32 => sizeof(uint),
                PrimitiveType.Single => sizeof(float),
                PrimitiveType.Int64 => sizeof(long),
                PrimitiveType.UInt64 => sizeof(ulong),
                PrimitiveType.Double => sizeof(double),
                PrimitiveType.TimeSpan => sizeof(ulong),
                PrimitiveType.DateTime => sizeof(ulong),
                PrimitiveType.Decimal => -1, // represented as variable-length string
                _ => throw new InvalidOperationException()
            };

            if (sizeOfSingleValue > 0)
            {
<<<<<<< HEAD
                long size = arrayInfo.FlattenedLength * sizeOfSingleValue;
=======
                // NRBF encodes rectangular char[,,,...] by converting each standalone UTF-16 code point into
                // its UTF-8 encoding. This means that surrogate code points (including adjacent surrogate
                // pairs) occurring within a char[,,,...] cannot be encoded by NRBF. BinaryReader will detect
                // that they're ill-formed and reject them on read.
                //
                // Per the comment in ArraySinglePrimitiveRecord.DecodePrimitiveTypes, we'll assume best-case
                // encoding where 1 UTF-16 char encodes as a single UTF-8 byte, even though this might lead
                // to encountering an EOF if we realize later that we actually need to read more bytes in
                // order to fully populate the char[,,,...] array. Any such allocation is still linearly
                // proportional to the length of the incoming payload, so it's not a DoS vector.
                // The multiplication below is guaranteed not to overflow because TotalElementsCount is bounded
                // to <= uint.MaxValue (see BinaryArrayRecord.Decode) and sizeOfSingleValue is at most 8.
                Debug.Assert(arrayInfo.TotalElementsCount >= 0 && arrayInfo.TotalElementsCount <= long.MaxValue / sizeOfSingleValue);

                long size = arrayInfo.TotalElementsCount * sizeOfSingleValue;
>>>>>>> ad7b02aa
                bool? isDataAvailable = reader.IsDataAvailable(size);
                if (isDataAvailable.HasValue)
                {
                    if (!isDataAvailable.Value)
                    {
                        ThrowHelper.ThrowEndOfStreamException();
                    }

                    canPreAllocate = true;
                }
            }
        }

        return new RectangularArrayRecord(elementType, arrayInfo, memberTypeInfo, lengths, canPreAllocate);
    }

    private static Type MapPrimitive(PrimitiveType primitiveType)
        => primitiveType switch
        {
            PrimitiveType.Boolean => typeof(bool),
            PrimitiveType.Byte => typeof(byte),
            PrimitiveType.Char => typeof(char),
            PrimitiveType.Decimal => typeof(decimal),
            PrimitiveType.Double => typeof(double),
            PrimitiveType.Int16 => typeof(short),
            PrimitiveType.Int32 => typeof(int),
            PrimitiveType.Int64 => typeof(long),
            PrimitiveType.SByte => typeof(sbyte),
            PrimitiveType.Single => typeof(float),
            PrimitiveType.TimeSpan => typeof(TimeSpan),
            PrimitiveType.DateTime => typeof(DateTime),
            PrimitiveType.UInt16 => typeof(ushort),
            PrimitiveType.UInt32 => typeof(uint),
            PrimitiveType.UInt64 => typeof(ulong),
            _ => throw new InvalidOperationException()
        };

    private static Type MapPrimitiveArray(PrimitiveType primitiveType)
        => primitiveType switch
        {
            PrimitiveType.Boolean => typeof(bool[]),
            PrimitiveType.Byte => typeof(byte[]),
            PrimitiveType.Char => typeof(char[]),
            PrimitiveType.Decimal => typeof(decimal[]),
            PrimitiveType.Double => typeof(double[]),
            PrimitiveType.Int16 => typeof(short[]),
            PrimitiveType.Int32 => typeof(int[]),
            PrimitiveType.Int64 => typeof(long[]),
            PrimitiveType.SByte => typeof(sbyte[]),
            PrimitiveType.Single => typeof(float[]),
            PrimitiveType.TimeSpan => typeof(TimeSpan[]),
            PrimitiveType.DateTime => typeof(DateTime[]),
            PrimitiveType.UInt16 => typeof(ushort[]),
            PrimitiveType.UInt32 => typeof(uint[]),
            PrimitiveType.UInt64 => typeof(ulong[]),
            _ => throw new InvalidOperationException()
        };

    private static object? GetActualValue(object value)
        => value is SerializationRecord serializationRecord
            ? serializationRecord.GetValue()
            : value; // it must be a primitive type
}<|MERGE_RESOLUTION|>--- conflicted
+++ resolved
@@ -183,9 +183,6 @@
 
             if (sizeOfSingleValue > 0)
             {
-<<<<<<< HEAD
-                long size = arrayInfo.FlattenedLength * sizeOfSingleValue;
-=======
                 // NRBF encodes rectangular char[,,,...] by converting each standalone UTF-16 code point into
                 // its UTF-8 encoding. This means that surrogate code points (including adjacent surrogate
                 // pairs) occurring within a char[,,,...] cannot be encoded by NRBF. BinaryReader will detect
@@ -196,12 +193,11 @@
                 // to encountering an EOF if we realize later that we actually need to read more bytes in
                 // order to fully populate the char[,,,...] array. Any such allocation is still linearly
                 // proportional to the length of the incoming payload, so it's not a DoS vector.
-                // The multiplication below is guaranteed not to overflow because TotalElementsCount is bounded
-                // to <= uint.MaxValue (see BinaryArrayRecord.Decode) and sizeOfSingleValue is at most 8.
-                Debug.Assert(arrayInfo.TotalElementsCount >= 0 && arrayInfo.TotalElementsCount <= long.MaxValue / sizeOfSingleValue);
-
-                long size = arrayInfo.TotalElementsCount * sizeOfSingleValue;
->>>>>>> ad7b02aa
+                // The multiplication below is guaranteed not to overflow because FlattenedLength is bounded
+                // to <= Array.MaxLength (see BinaryArrayRecord.Decode) and sizeOfSingleValue is at most 8.
+                Debug.Assert(arrayInfo.FlattenedLength >= 0 && arrayInfo.FlattenedLength <= long.MaxValue / sizeOfSingleValue);
+
+                long size = arrayInfo.FlattenedLength * sizeOfSingleValue;
                 bool? isDataAvailable = reader.IsDataAvailable(size);
                 if (isDataAvailable.HasValue)
                 {
