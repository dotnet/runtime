--- conflicted
+++ resolved
@@ -51,8 +51,7 @@
         return new MemberReferenceRecord(reference, recordMap, referencedRecordType);
     }
 
-<<<<<<< HEAD
-    internal SerializationRecord GetReferencedRecord() => RecordMap[Reference];
+    internal SerializationRecord GetReferencedRecord() => RecordMap.GetRecord(Reference);
 
     internal void VerifyReferencedRecordType(SerializationRecord serializationRecord)
     {
@@ -62,7 +61,4 @@
             ThrowHelper.ThrowInvalidReference();
         }
     }
-=======
-    internal SerializationRecord GetReferencedRecord() => RecordMap.GetRecord(Reference);
->>>>>>> 67e57689
 }