﻿// Licensed to the .NET Foundation under one or more agreements.
// The .NET Foundation licenses this file to you under the MIT license.

using System;
using System.Collections.Generic;
using System.Diagnostics;
using System.Formats.Nrbf.Utils;
using System.IO;
using System.Linq;
using System.Runtime.InteropServices;
using System.Text;
using System.Threading.Tasks;

namespace System.Formats.Nrbf;

/// <summary>
/// The ID of <see cref="SerializationRecord" />.
/// </summary>
[DebuggerDisplay("{_id}")]
public readonly struct SerializationRecordId : IEquatable<SerializationRecordId>
{
#pragma warning disable CS0649 // the default value is used on purpose
    internal static readonly SerializationRecordId NoId;
#pragma warning restore CS0649

    internal readonly int _id;

    private SerializationRecordId(int id) => _id = id;

    internal static SerializationRecordId Decode(BinaryReader reader)
    {
        int id = reader.ReadInt32();

        if (id == 0)
        {
            ThrowHelper.ThrowInvalidValue(id);
        }

        return new SerializationRecordId(id);
    }

    /// <inheritdoc />
    public bool Equals(SerializationRecordId other) => _id == other._id;

    /// <inheritdoc />
    public override bool Equals(object? obj) => obj is SerializationRecordId other && Equals(other);

    /// <inheritdoc />
<<<<<<< HEAD
    public override int GetHashCode()
    {
        int id = _id;
#if NET
        Span<int> integers = new(ref id);
#else
        Span<int> integers = stackalloc int[1] { id };
#endif
        return (int)XxHash32.HashToUInt32(MemoryMarshal.AsBytes(integers));
    }

    internal bool IsDefault => _id == default;
=======
    public override int GetHashCode() => HashCode.Combine(_id);
>>>>>>> 952a14d5
}<|MERGE_RESOLUTION|>--- conflicted
+++ resolved
@@ -46,20 +46,7 @@
     public override bool Equals(object? obj) => obj is SerializationRecordId other && Equals(other);
 
     /// <inheritdoc />
-<<<<<<< HEAD
-    public override int GetHashCode()
-    {
-        int id = _id;
-#if NET
-        Span<int> integers = new(ref id);
-#else
-        Span<int> integers = stackalloc int[1] { id };
-#endif
-        return (int)XxHash32.HashToUInt32(MemoryMarshal.AsBytes(integers));
-    }
+    public override int GetHashCode() => HashCode.Combine(_id);
 
     internal bool IsDefault => _id == default;
-=======
-    public override int GetHashCode() => HashCode.Combine(_id);
->>>>>>> 952a14d5
 }