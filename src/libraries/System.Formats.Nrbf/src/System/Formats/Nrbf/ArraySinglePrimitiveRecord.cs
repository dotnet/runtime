--- conflicted
+++ resolved
@@ -112,18 +112,12 @@
 
         // It's safe to pre-allocate, as we have ensured there is enough bytes in the stream.
         T[] result = new T[count];
-<<<<<<< HEAD
-        Span<byte> resultAsBytes = MemoryMarshal.AsBytes<T>(result.AsSpan());
-#if NET
-        reader.BaseStream.ReadExactly(resultAsBytes);
-=======
 
         // MemoryMarshal.AsBytes can fail for inputs that need more than int.MaxValue bytes.
         // To avoid OverflowException, we read the data in chunks.
         int MaxChunkLength =
 #if !DEBUG
             int.MaxValue / sizeOfT;
->>>>>>> 040cbe27
 #else
             // Let's use a different value for non-release builds to ensure this code path
             // is covered with tests without the need of decoding enormous payloads.
@@ -207,11 +201,7 @@
         {
             // See DontCastBytesToBooleans test to see what could go wrong.
             bool[] booleans = (bool[])(object)result;
-<<<<<<< HEAD
-            resultAsBytes = MemoryMarshal.AsBytes<T>(result.AsSpan());
-=======
             Span<byte> resultAsBytes = MemoryMarshal.AsBytes<T>(result.AsSpan());
->>>>>>> 040cbe27
             for (int i = 0; i < booleans.Length; i++)
             {
                 // We don't use the bool array to get the value, as an optimizing compiler or JIT could elide this.
