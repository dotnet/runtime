<Project Sdk="Microsoft.NET.Sdk">

  <PropertyGroup>
    <TargetFrameworks>$(NetCoreAppCurrent);$(NetCoreAppPrevious);$(NetCoreAppMinimum);netstandard2.0;$(NetFrameworkMinimum)</TargetFrameworks>
    <EnableDefaultItems>true</EnableDefaultItems>
    <CLSCompliant>false</CLSCompliant>
    <IsPackable>true</IsPackable>
<<<<<<< HEAD
    <PackageDescription>Provides a safe reader for .NET Remoting Binary Format (NRBF) payloads.

Commonly Used Types:
System.Formats.Nrbf.NrbfDecoder</PackageDescription>
    <!-- TODO: Add package README file: https://github.com/dotnet/runtime/issues/99358 -->
    <EnableDefaultPackageReadmeFile>false</EnableDefaultPackageReadmeFile>
=======

    <!-- Disabling baseline validation since this is a brand new package.
         Once this package has shipped a stable version, the following line
         should be removed in order to re-enable validation. -->
    <DisablePackageBaselineValidation>true</DisablePackageBaselineValidation>
    <EnableDefaultPackageReadmeFile>true</EnableDefaultPackageReadmeFile>
>>>>>>> 59a096e8
  </PropertyGroup>
  <ItemGroup>
    <Compile Include="$(CommonPath)System\Experimentals.cs"
         Link="Common\Experimentals.cs" />
  </ItemGroup>
  <ItemGroup Condition="!$([MSBuild]::IsTargetFrameworkCompatible('$(TargetFramework)', 'net8.0'))">
    <Compile Include="$(CoreLibSharedDir)System\Diagnostics\CodeAnalysis\ExperimentalAttribute.cs"
         Link="Common\ExperimentalAttribute.cs" />
  </ItemGroup>
  <ItemGroup Condition="'$(TargetFramework)' != '$(NetCoreAppCurrent)'">
    <ProjectReference Include="$(LibrariesProjectRoot)\System.Reflection.Metadata\src\System.Reflection.Metadata.csproj" />
  </ItemGroup>
  <ItemGroup Condition="'$(TargetFrameworkIdentifier)' == '.NETFramework'">
    <PackageReference Include="System.ValueTuple" Version="$(SystemValueTupleVersion)" />
  </ItemGroup>
  <ItemGroup Condition="'$(TargetFrameworkIdentifier)' != '.NETCoreApp'">
    <Compile Include="$(CoreLibSharedDir)System\Diagnostics\CodeAnalysis\RequiresDynamicCodeAttribute.cs"
         Link="System\Diagnostics\CodeAnalysis\RequiresDynamicCodeAttribute.cs" />
    <PackageReference Include="Microsoft.Bcl.HashCode" Version="$(MicrosoftBclHashCodeVersion)" />
  </ItemGroup>
</Project><|MERGE_RESOLUTION|>--- conflicted
+++ resolved
@@ -5,21 +5,12 @@
     <EnableDefaultItems>true</EnableDefaultItems>
     <CLSCompliant>false</CLSCompliant>
     <IsPackable>true</IsPackable>
-<<<<<<< HEAD
-    <PackageDescription>Provides a safe reader for .NET Remoting Binary Format (NRBF) payloads.
-
-Commonly Used Types:
-System.Formats.Nrbf.NrbfDecoder</PackageDescription>
-    <!-- TODO: Add package README file: https://github.com/dotnet/runtime/issues/99358 -->
-    <EnableDefaultPackageReadmeFile>false</EnableDefaultPackageReadmeFile>
-=======
 
     <!-- Disabling baseline validation since this is a brand new package.
          Once this package has shipped a stable version, the following line
          should be removed in order to re-enable validation. -->
     <DisablePackageBaselineValidation>true</DisablePackageBaselineValidation>
     <EnableDefaultPackageReadmeFile>true</EnableDefaultPackageReadmeFile>
->>>>>>> 59a096e8
   </PropertyGroup>
   <ItemGroup>
     <Compile Include="$(CommonPath)System\Experimentals.cs"
