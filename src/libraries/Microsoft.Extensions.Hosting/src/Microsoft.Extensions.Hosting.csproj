<Project Sdk="Microsoft.NET.Sdk">

  <PropertyGroup>
    <TargetFrameworks>$(NetCoreAppCurrent);$(NetCoreAppMinimum);netstandard2.1;netstandard2.0;$(NetFrameworkMinimum)</TargetFrameworks>
    <EnableDefaultItems>true</EnableDefaultItems>
    <EnableAOTAnalyzer>true</EnableAOTAnalyzer>
    <IsPackable>true</IsPackable>
<<<<<<< HEAD
    <GeneratePackageOnBuild>true</GeneratePackageOnBuild>
    <ServicingVersion>1</ServicingVersion>
=======
    <PackageDescription>Hosting and startup infrastructures for applications.</PackageDescription>
>>>>>>> 77237c62
  </PropertyGroup>

  <ItemGroup>
    <Compile Include="$(CommonPath)System\ThrowHelper.cs" Link="Common\System\ThrowHelper.cs" />
  </ItemGroup>

  <ItemGroup Condition="'$(TargetFrameworkIdentifier)' == '.NETCoreApp'">
    <Compile Remove="HostBuilder.notnetcoreapp.cs" />
    <Compile Remove="Internal\ConsoleLifetime.notnetcoreapp.cs" />
  </ItemGroup>

  <ItemGroup Condition="'$(TargetFrameworkIdentifier)' != '.NETCoreApp'">
    <Compile Remove="HostBuilder.netcoreapp.cs" />
    <Compile Remove="Internal\ConsoleLifetime.netcoreapp.cs" />
    <Compile Include="$(CoreLibSharedDir)System\Diagnostics\CodeAnalysis\UnconditionalSuppressMessageAttribute.cs" />
    <Compile Include="$(CoreLibSharedDir)System\Diagnostics\CodeAnalysis\DynamicallyAccessedMembersAttribute.cs" />
    <Compile Include="$(CoreLibSharedDir)System\Diagnostics\CodeAnalysis\DynamicallyAccessedMemberTypes.cs" />
  </ItemGroup>

  <ItemGroup Condition="!$([MSBuild]::IsTargetFrameworkCompatible('$(TargetFramework)', 'net7.0'))">
    <Compile Include="$(CoreLibSharedDir)System\Diagnostics\CodeAnalysis\RequiresDynamicCodeAttribute.cs" />
  </ItemGroup>

  <ItemGroup>
    <ProjectReference Include="$(LibrariesProjectRoot)Microsoft.Extensions.Configuration\src\Microsoft.Extensions.Configuration.csproj" />
    <ProjectReference Include="$(LibrariesProjectRoot)Microsoft.Extensions.Configuration.Abstractions\src\Microsoft.Extensions.Configuration.Abstractions.csproj" />
    <ProjectReference Include="$(LibrariesProjectRoot)Microsoft.Extensions.Configuration.Binder\src\Microsoft.Extensions.Configuration.Binder.csproj" />
    <ProjectReference Include="$(LibrariesProjectRoot)Microsoft.Extensions.Configuration.CommandLine\src\Microsoft.Extensions.Configuration.CommandLine.csproj" />
    <ProjectReference Include="$(LibrariesProjectRoot)Microsoft.Extensions.Configuration.EnvironmentVariables\src\Microsoft.Extensions.Configuration.EnvironmentVariables.csproj" />
    <ProjectReference Include="$(LibrariesProjectRoot)Microsoft.Extensions.Configuration.FileExtensions\src\Microsoft.Extensions.Configuration.FileExtensions.csproj" />
    <ProjectReference Include="$(LibrariesProjectRoot)Microsoft.Extensions.Configuration.Json\src\Microsoft.Extensions.Configuration.Json.csproj" />
    <ProjectReference Include="$(LibrariesProjectRoot)Microsoft.Extensions.Configuration.UserSecrets\src\Microsoft.Extensions.Configuration.UserSecrets.csproj" />
    <ProjectReference Include="$(LibrariesProjectRoot)Microsoft.Extensions.DependencyInjection\src\Microsoft.Extensions.DependencyInjection.csproj" />
    <ProjectReference Include="$(LibrariesProjectRoot)Microsoft.Extensions.DependencyInjection.Abstractions\src\Microsoft.Extensions.DependencyInjection.Abstractions.csproj" />
    <ProjectReference Include="$(LibrariesProjectRoot)Microsoft.Extensions.FileProviders.Abstractions\src\Microsoft.Extensions.FileProviders.Abstractions.csproj" />
    <ProjectReference Include="$(LibrariesProjectRoot)Microsoft.Extensions.FileProviders.Physical\src\Microsoft.Extensions.FileProviders.Physical.csproj" />
    <ProjectReference Include="$(LibrariesProjectRoot)Microsoft.Extensions.Hosting.Abstractions\src\Microsoft.Extensions.Hosting.Abstractions.csproj" />
    <ProjectReference Include="$(LibrariesProjectRoot)Microsoft.Extensions.Logging\src\Microsoft.Extensions.Logging.csproj" />
    <ProjectReference Include="$(LibrariesProjectRoot)Microsoft.Extensions.Logging.Abstractions\src\Microsoft.Extensions.Logging.Abstractions.csproj" />
    <ProjectReference Include="$(LibrariesProjectRoot)Microsoft.Extensions.Logging.Configuration\src\Microsoft.Extensions.Logging.Configuration.csproj" />
    <ProjectReference Include="$(LibrariesProjectRoot)Microsoft.Extensions.Logging.Console\src\Microsoft.Extensions.Logging.Console.csproj" />
    <ProjectReference Include="$(LibrariesProjectRoot)Microsoft.Extensions.Logging.Debug\src\Microsoft.Extensions.Logging.Debug.csproj" />
    <ProjectReference Include="$(LibrariesProjectRoot)Microsoft.Extensions.Logging.EventLog\src\Microsoft.Extensions.Logging.EventLog.csproj" />
    <ProjectReference Include="$(LibrariesProjectRoot)Microsoft.Extensions.Logging.EventSource\src\Microsoft.Extensions.Logging.EventSource.csproj" />
    <ProjectReference Include="$(LibrariesProjectRoot)Microsoft.Extensions.Options\src\Microsoft.Extensions.Options.csproj" />
  </ItemGroup>

  <ItemGroup Condition="!$([MSBuild]::IsTargetFrameworkCompatible('$(TargetFramework)', 'netstandard2.1'))">
    <PackageReference Include="System.Threading.Tasks.Extensions" Version="$(SystemThreadingTasksExtensionsVersion)" />
    <ProjectReference Include="$(LibrariesProjectRoot)Microsoft.Bcl.AsyncInterfaces\src\Microsoft.Bcl.AsyncInterfaces.csproj" />
  </ItemGroup>

  <ItemGroup Condition="'$(TargetFrameworkIdentifier)' == '.NETFramework'">
    <PackageReference Include="System.Runtime.InteropServices.RuntimeInformation" Version="$(SystemRuntimeInteropServicesRuntimeInformationVersion)" />
    <Reference Include="System.Runtime" />
  </ItemGroup>

</Project><|MERGE_RESOLUTION|>--- conflicted
+++ resolved
@@ -5,12 +5,9 @@
     <EnableDefaultItems>true</EnableDefaultItems>
     <EnableAOTAnalyzer>true</EnableAOTAnalyzer>
     <IsPackable>true</IsPackable>
-<<<<<<< HEAD
+    <PackageDescription>Hosting and startup infrastructures for applications.</PackageDescription>
     <GeneratePackageOnBuild>true</GeneratePackageOnBuild>
     <ServicingVersion>1</ServicingVersion>
-=======
-    <PackageDescription>Hosting and startup infrastructures for applications.</PackageDescription>
->>>>>>> 77237c62
   </PropertyGroup>
 
   <ItemGroup>
