--- conflicted
+++ resolved
@@ -6,12 +6,7 @@
     <PackageDescription>Hosting and startup infrastructures for applications.</PackageDescription>
     <!-- Use targeting pack references instead of granular ones in the project file. -->
     <DisableImplicitAssemblyReferences>false</DisableImplicitAssemblyReferences>
-<<<<<<< HEAD
-    <GeneratePackageOnBuild>true</GeneratePackageOnBuild>
-    <!-- ServicingVersion moved to ..\Directory.Build.props in order to share with test project. -->
-=======
     <IsPackable>true</IsPackable>
->>>>>>> eb51b02b
   </PropertyGroup>
 
   <ItemGroup Condition="'$(TargetFrameworkIdentifier)' == '.NETCoreApp'">
