--- conflicted
+++ resolved
@@ -35,9 +35,8 @@
     {
         public ConnectTest_Http2(ITestOutputHelper output) : base(output) { }
 
-<<<<<<< HEAD
         protected abstract Task ConnectAsync(ClientWebSocket cws, Uri uri, CancellationToken cancellationToken);
-=======
+
         [Theory]
         [InlineData(false)]
         [InlineData(true)]
@@ -72,7 +71,6 @@
             }, new Http2Options() { WebSocketEndpoint = true, UseSsl = false }
             );
         }
->>>>>>> 02c0b976
 
         [Fact]
         [SkipOnPlatform(TestPlatforms.Browser, "Self-signed certificates are not supported on browser")]
@@ -83,19 +81,12 @@
                 using (var cws = new ClientWebSocket())
                 using (var cts = new CancellationTokenSource(TimeOutMilliseconds))
                 {
-<<<<<<< HEAD
-                    clientSocket.Options.HttpVersion = HttpVersion.Version20;
-                    clientSocket.Options.HttpVersionPolicy = Http.HttpVersionPolicy.RequestVersionExact;
-                    using var handler = CreateSocketsHttpHandler(allowAllCertificates: true);
-                    Task t = ConnectAsync(clientSocket, uri, cts.Token);
-=======
                     cws.Options.HttpVersion = HttpVersion.Version20;
                     cws.Options.HttpVersionPolicy = Http.HttpVersionPolicy.RequestVersionExact;
                     Task t;
                     var handler = CreateSocketsHttpHandler(allowAllCertificates: true);
                     t = cws.ConnectAsync(uri, new HttpMessageInvoker(handler), cts.Token);
 
->>>>>>> 02c0b976
                     var ex = await Assert.ThrowsAnyAsync<WebSocketException>(() => t);
                     Assert.IsType<HttpRequestException>(ex.InnerException);
                     Assert.True(ex.InnerException.Data.Contains("SETTINGS_ENABLE_CONNECT_PROTOCOL"));
@@ -152,13 +143,9 @@
                 {
                     cws.Options.HttpVersion = HttpVersion.Version20;
                     cws.Options.HttpVersionPolicy = Http.HttpVersionPolicy.RequestVersionExact;
-<<<<<<< HEAD
-                    await ConnectAsync(cws, uri, cts.Token);
-=======
 
                     var handler = CreateSocketsHttpHandler(allowAllCertificates: true);
                     await cws.ConnectAsync(uri, new HttpMessageInvoker(handler), cts.Token);
->>>>>>> 02c0b976
                 }
             },
             async server =>
