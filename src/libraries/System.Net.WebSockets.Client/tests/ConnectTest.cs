--- conflicted
+++ resolved
@@ -345,15 +345,6 @@
                 using (var clientWebSocket = new ClientWebSocket())
                 using (var cts = new CancellationTokenSource(TimeOutMilliseconds))
                 {
-<<<<<<< HEAD
-                    List<string> value1 = new List<string>(){ "Value1" };
-                    List<string> value2 = new List<string>() { "Value2" };
-=======
-                    List<List<string>> values = new List<List<string>>();
-                    values.Add(new(){ "Value1" });
-                    values.Add(new() { "Value2" });
->>>>>>> e93bfe79
-
                     clientWebSocket.Options.CollectHttpResponseDetails = true;
                     Task t = clientWebSocket.ConnectAsync(uri, cts.Token);
                     await Assert.ThrowsAnyAsync<WebSocketException>(() => t);
@@ -362,12 +353,7 @@
                     Assert.NotEmpty(clientWebSocket.HttpResponseHeaders);
                     Assert.Contains("X-CustomHeader1", clientWebSocket.HttpResponseHeaders);
                     Assert.Contains("X-CustomHeader2", clientWebSocket.HttpResponseHeaders);
-<<<<<<< HEAD
-                    Assert.True(clientWebSocket.HttpResponseHeaders.Values.Contains(value1));
-                    Assert.True(clientWebSocket.HttpResponseHeaders.Values.Contains(value2));
-=======
-                    Assert.Equal(clientWebSocket.HttpResponseHeaders.Values, values);
->>>>>>> e93bfe79
+                    Assert.NotNull(clientWebSocket.HttpResponseHeaders.Values);
                 }
             }, server => server.AcceptConnectionSendResponseAndCloseAsync(HttpStatusCode.Unauthorized, "X-CustomHeader1: Value1\r\nX-CustomHeader2: Value2\r\n"), new LoopbackServer.Options { WebSocketEndpoint = true });
         }
