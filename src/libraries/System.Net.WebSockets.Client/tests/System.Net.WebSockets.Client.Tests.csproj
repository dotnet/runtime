<Project Sdk="Microsoft.NET.Sdk">
  <Import Condition="'$(TargetOS)' == 'browser'" Project="$(CommonTestPath)System/Net/Prerequisites/LocalEchoServer.props" />

  <PropertyGroup>
    <StringResourcesPath>../src/Resources/Strings.resx</StringResourcesPath>
    <TargetFrameworks>$(NetCoreAppCurrent);$(NetCoreAppCurrent)-browser</TargetFrameworks>
    <DefineConstants>$(DefineConstants);NETSTANDARD</DefineConstants>
    <!--Remove once this is fixed, https://github.com/dotnet/runtime/issues/71506 -->
    <IlcTrimMetadata>false</IlcTrimMetadata>
<<<<<<< HEAD
=======
    <!-- the res/xml/network_security_config.xml file comes from the System.Net.TestData package -->
    <IncludeNetworkSecurityConfig Condition="'$(TargetOS)' == 'android'">true</IncludeNetworkSecurityConfig>
>>>>>>> b0eee492
  </PropertyGroup>

  <PropertyGroup Condition="'$(TargetOS)' == 'browser'">
    <!-- This doesn't run on V8 because it lacks websocket support -->
    <Scenario>WasmTestOnBrowser</Scenario>
    <TestArchiveTestsRoot>$(TestArchiveRoot)browserornodejs/</TestArchiveTestsRoot>
    <TestArchiveTestsDir>$(TestArchiveTestsRoot)$(OSPlatformConfig)/</TestArchiveTestsDir>
    <DefineConstants>$(DefineConstants);TARGET_BROWSER</DefineConstants>
  </PropertyGroup>

  <ItemGroup>
    <WasmExtraFilesToDeploy Include="package.json" />
    <WasmExtraFilesToDeploy Include="package-lock.json" />

    <NodeNpmModule Include="ws" Alias="WebSocket" />
  </ItemGroup>

  <!-- Do not reference these assemblies from the TargetingPack since we are building part of the source code for tests. -->
  <ItemGroup>
    <DefaultReferenceExclusion Include="System.Configuration" />
  </ItemGroup>
  <ItemGroup>
    <Compile Include="$(CommonTestPath)System\Net\Capability.Security.cs" Link="Common\System\Net\Capability.Security.cs" />
    <Compile Include="$(CommonTestPath)System\Net\Configuration.cs" Link="Common\System\Net\Configuration.cs" />
    <Compile Include="$(CommonTestPath)System\Net\Configuration.Certificates.cs" Link="Common\System\Net\Configuration.Certificates.cs" />
    <Compile Include="$(CommonTestPath)System\Net\Configuration.Http.cs" Link="Common\System\Net\Configuration.Http.cs" />
    <Compile Include="$(CommonTestPath)System\Net\Configuration.Security.cs" Link="Common\System\Net\Configuration.Security.cs" />
    <Compile Include="$(CommonTestPath)System\Net\Configuration.WebSockets.cs" Link="Common\System\Net\Configuration.WebSockets.cs" />
    <Compile Include="$(CommonTestPath)System\Net\EventSourceTestLogging.cs" Link="Common\System\Net\EventSourceTestLogging.cs" />
    <Compile Include="$(CommonTestPath)System\Net\Http\LoopbackProxyServer.cs" Link="Common\System\Net\Http\LoopbackProxyServer.cs" />
    <Compile Include="$(CommonTestPath)System\Net\Http\LoopbackServer.cs" Link="Common\System\Net\Http\LoopbackServer.cs" />
    <Compile Include="$(CommonTestPath)System\Net\Http\Http2LoopbackServer.cs" Link="Common\System\Net\Http\Http2LoopbackServer.cs" />
    <Compile Include="$(CommonTestPath)System\Net\Http\Http2LoopbackConnection.cs" Link="Common\System\Net\Http\Http2LoopbackConnection.cs" />
    <Compile Include="$(CommonTestPath)System\Net\Http\Http2Frames.cs" Link="Common\System\Net\Http\Http2Frames.cs" />
    <Compile Include="$(CommonTestPath)System\Net\Http\TestHelper.cs" Link="Common\System\Net\Http\TestHelper.cs" />
    <Compile Include="$(CommonTestPath)System\Net\Http\QPackTestDecoder.cs" Link="Common\System\Net\Http\QPackTestDecoder.cs" />
    <Compile Include="$(CommonTestPath)System\Net\Http\HuffmanDecoder.cs" Link="Common\System\Net\Http\HuffmanDecoder.cs" />
    <Compile Include="$(CommonTestPath)System\Net\Http\HuffmanEncoder.cs" Link="Common\System\Net\Http\HuffmanEncoder.cs" />
    <Compile Include="$(CommonTestPath)System\Net\Http\HPackEncoder.cs" Link="Common\System\Net\Http\HPackEncoder.cs" />
    <Compile Include="$(CommonTestPath)System\Net\Http\GenericLoopbackServer.cs" Link="Common\System\Net\Http\GenericLoopbackServer.cs" />
    <Compile Include="$(CommonTestPath)System\Security\Cryptography\PlatformSupport.cs" Link="CommonTest\System\Security\Cryptography\PlatformSupport.cs" />
    <Compile Include="$(CommonTestPath)System\Threading\Tasks\TaskTimeoutExtensions.cs" Link="Common\System\Threading\Tasks\TaskTimeoutExtensions.cs" />
    <Compile Include="AbortTest.cs" />
    <Compile Include="CancelTest.cs" />
    <Compile Include="ClientWebSocketOptionsTests.cs" />
    <Compile Include="ClientWebSocketTestBase.cs" />
    <Compile Include="ClientWebSocketUnitTest.cs" />
    <Compile Include="CloseTest.cs" />
    <Compile Include="ConnectTest.Http2.cs" />
    <Compile Include="ConnectTest.cs" />
    <Compile Include="KeepAliveTest.cs" />
    <Compile Include="LoopbackHelper.cs" />
    <Compile Include="ResourceHelper.cs" />
    <Compile Include="SendReceiveTest.cs" />
    <Compile Include="SendReceiveTest.Http2.cs" />
    <Compile Include="WebSocketData.cs" />
    <Compile Include="WebSocketHelper.cs" />
    <Compile Include="DeflateTests.cs" />
  </ItemGroup>
  <ItemGroup>
    <PackageReference Include="System.Net.TestData" Version="$(SystemNetTestDataVersion)" />
  </ItemGroup>
</Project><|MERGE_RESOLUTION|>--- conflicted
+++ resolved
@@ -7,11 +7,6 @@
     <DefineConstants>$(DefineConstants);NETSTANDARD</DefineConstants>
     <!--Remove once this is fixed, https://github.com/dotnet/runtime/issues/71506 -->
     <IlcTrimMetadata>false</IlcTrimMetadata>
-<<<<<<< HEAD
-=======
-    <!-- the res/xml/network_security_config.xml file comes from the System.Net.TestData package -->
-    <IncludeNetworkSecurityConfig Condition="'$(TargetOS)' == 'android'">true</IncludeNetworkSecurityConfig>
->>>>>>> b0eee492
   </PropertyGroup>
 
   <PropertyGroup Condition="'$(TargetOS)' == 'browser'">
