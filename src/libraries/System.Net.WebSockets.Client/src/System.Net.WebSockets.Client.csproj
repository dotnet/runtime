--- conflicted
+++ resolved
@@ -1,38 +1,18 @@
 <Project Sdk="Microsoft.NET.Sdk">
   <PropertyGroup>
     <AllowUnsafeBlocks>True</AllowUnsafeBlocks>
-    <TargetFrameworks>$(NetCoreAppCurrent);$(NetCoreAppCurrent)-Browser</TargetFrameworks>
+    <TargetFrameworks>$(NetCoreAppCurrent)</TargetFrameworks>
     <Nullable>enable</Nullable>
   </PropertyGroup>
-  <PropertyGroup Condition=" '$(TargetsBrowser)' == 'true'">
-    <DefineConstants>$(DefineConstants);TARGETS_BROWSER</DefineConstants>
-  </PropertyGroup>
-  <ItemGroup >
+  <ItemGroup>
     <Compile Include="System\Net\WebSockets\ClientWebSocket.cs" />
-    <Compile Include="System\Net\WebSockets\ClientWebSocketOptions.cs" Condition=" '$(TargetsBrowser)' != 'true'" />
+    <Compile Include="System\Net\WebSockets\ClientWebSocketOptions.cs" />
     <Compile Include="System\Net\WebSockets\NetEventSource.WebSockets.cs" />
-<<<<<<< HEAD
-  </ItemGroup>
-  <ItemGroup Condition=" '$(TargetsBrowser)' == 'true'" >
-    <Compile Include="System\Net\WebSockets\BrowserWebSockets\BrowserWebSocket.cs" />
-    <Compile Include="System\Net\WebSockets\BrowserWebSockets\ClientWebSocketOptions.cs" />
-    <Compile Include="System\Net\WebSockets\BrowserWebSockets\ReceivePayload.cs" />
-  </ItemGroup>
-  <ItemGroup>
-    <!-- Common -->
-    <Compile Include="$(CommonPath)System\Net\Logging\NetEventSource.Common.cs"
-             Link="Common\System\Net\Logging\NetEventSource.Common.cs" />
-    <Compile Include="$(CommonPath)System\Net\UriScheme.cs"
-             Link="Common\System\Net\UriScheme.cs" />
-    <Compile Include="$(CommonPath)System\Net\WebSockets\WebSocketValidate.cs"
-             Link="Common\System\Net\WebSockets\WebSocketValidate.cs" />
-=======
     <Compile Include="$(CommonPath)System\Net\UriScheme.cs" Link="Common\System\Net\UriScheme.cs" />
     <Compile Include="$(CommonPath)System\Net\WebSockets\WebSocketValidate.cs" Link="Common\System\Net\WebSockets\WebSocketValidate.cs" />
     <Compile Include="$(CommonPath)System\Net\Logging\NetEventSource.Common.cs" Link="Common\System\Net\Logging\NetEventSource.Common.cs" />
   </ItemGroup>
   <ItemGroup Condition=" '$(TargetsBrowser)' != 'true'">
->>>>>>> 4a215291
     <Compile Include="System\Net\WebSockets\WebSocketHandle.Managed.cs" />
     <Compile Include="$(CommonPath)System\Net\HttpKnownHeaderNames.cs" Link="Common\System\Net\HttpKnownHeaderNames.cs" />
   </ItemGroup>
@@ -44,7 +24,6 @@
     <Reference Include="System.Collections" />
     <Reference Include="System.Collections.NonGeneric" />
     <Reference Include="System.Collections.Specialized" />
-    <Reference Include="System.Collections.Concurrent" Condition=" '$(TargetsBrowser)' == 'true'" />
     <Reference Include="System.Diagnostics.Tracing" />
     <Reference Include="System.Net.Primitives" />
     <Reference Include="System.Net.Security" />
@@ -57,7 +36,4 @@
     <Reference Include="System.Security.Cryptography.Algorithms" />
     <Reference Include="System.Security.Cryptography.Primitives" />
   </ItemGroup>
-  <ItemGroup Condition=" '$(TargetsBrowser)' == 'true'">
-    <ProjectReference Include="..\..\System.Runtime.InteropServices.JavaScript/src/System.Runtime.InteropServices.JavaScript.csproj" />
-  </ItemGroup>  
 </Project>