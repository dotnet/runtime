// Licensed to the .NET Foundation under one or more agreements.
// The .NET Foundation licenses this file to you under the MIT license.
// See the LICENSE file in the project root for more information.

using System.Diagnostics;
using System.Threading;
using System.Threading.Tasks;

namespace System.Net.WebSockets
{
    public sealed partial class ClientWebSocket : WebSocket
    {
        /// <summary>This is really an InternalState value, but Interlocked doesn't support operations on values of enum types.</summary>
        private int _state;
        private WebSocketHandle? _innerWebSocket;

        public ClientWebSocket()
        {
            _state = (int)InternalState.Created;
<<<<<<< HEAD
            _options = new ClientWebSocketOptions()
            {
#if !TARGETS_BROWSER
                Proxy = DefaultWebProxy.Instance
#endif
            };
            if (NetEventSource.IsEnabled) NetEventSource.Exit(this);
=======
            Options = WebSocketHandle.CreateDefaultOptions();
>>>>>>> 4a215291
        }

        public ClientWebSocketOptions Options { get; }

        public override WebSocketCloseStatus? CloseStatus => _innerWebSocket?.WebSocket?.CloseStatus;

        public override string? CloseStatusDescription => _innerWebSocket?.WebSocket?.CloseStatusDescription;

        public override string? SubProtocol => _innerWebSocket?.WebSocket?.SubProtocol;

        public override WebSocketState State
        {
            get
            {
                // state == Connected or Disposed
                if (_innerWebSocket != null)
                {
                    return _innerWebSocket.State;
                }

                switch ((InternalState)_state)
                {
                    case InternalState.Created:
                        return WebSocketState.None;
                    case InternalState.Connecting:
                        return WebSocketState.Connecting;
                    default: // We only get here if disposed before connecting
                        Debug.Assert((InternalState)_state == InternalState.Disposed);
                        return WebSocketState.Closed;
                }
            }
        }

        public Task ConnectAsync(Uri uri, CancellationToken cancellationToken)
        {
            if (uri == null)
            {
                throw new ArgumentNullException(nameof(uri));
            }
            if (!uri.IsAbsoluteUri)
            {
                throw new ArgumentException(SR.net_uri_NotAbsolute, nameof(uri));
            }
            if (uri.Scheme != UriScheme.Ws && uri.Scheme != UriScheme.Wss)
            {
                throw new ArgumentException(SR.net_WebSockets_Scheme, nameof(uri));
            }

            // Check that we have not started already.
            switch ((InternalState)Interlocked.CompareExchange(ref _state, (int)InternalState.Connecting, (int)InternalState.Created))
            {
                case InternalState.Disposed:
                    throw new ObjectDisposedException(GetType().FullName);

                case InternalState.Created:
                    break;

                default:
                    throw new InvalidOperationException(SR.net_WebSockets_AlreadyStarted);
            }

            Options.SetToReadOnly();
            return ConnectAsyncCore(uri, cancellationToken);
        }

        private async Task ConnectAsyncCore(Uri uri, CancellationToken cancellationToken)
        {
            _innerWebSocket = new WebSocketHandle();
            try
            {
                // Change internal state to 'connected' to enable the other methods
                if ((InternalState)Interlocked.CompareExchange(ref _state, (int)InternalState.Connected, (int)InternalState.Connecting) != InternalState.Connecting)
                {
                    throw new ObjectDisposedException(GetType().FullName); // Aborted/Disposed during connect.
                }

                await _innerWebSocket.ConnectAsync(uri, cancellationToken, Options).ConfigureAwait(false);
            }
            catch (Exception ex)
            {
                if (NetEventSource.IsEnabled) NetEventSource.Error(this, ex);
                throw;
            }
        }

        public override Task SendAsync(ArraySegment<byte> buffer, WebSocketMessageType messageType, bool endOfMessage, CancellationToken cancellationToken) =>
            ConnectedWebSocket.SendAsync(buffer, messageType, endOfMessage, cancellationToken);

        public override ValueTask SendAsync(ReadOnlyMemory<byte> buffer, WebSocketMessageType messageType, bool endOfMessage, CancellationToken cancellationToken) =>
            ConnectedWebSocket.SendAsync(buffer, messageType, endOfMessage, cancellationToken);

        public override Task<WebSocketReceiveResult> ReceiveAsync(ArraySegment<byte> buffer, CancellationToken cancellationToken) =>
            ConnectedWebSocket.ReceiveAsync(buffer, cancellationToken);

        public override ValueTask<ValueWebSocketReceiveResult> ReceiveAsync(Memory<byte> buffer, CancellationToken cancellationToken) =>
            ConnectedWebSocket.ReceiveAsync(buffer, cancellationToken);

        public override Task CloseAsync(WebSocketCloseStatus closeStatus, string? statusDescription, CancellationToken cancellationToken) =>
            ConnectedWebSocket.CloseAsync(closeStatus, statusDescription, cancellationToken);

        public override Task CloseOutputAsync(WebSocketCloseStatus closeStatus, string? statusDescription, CancellationToken cancellationToken) =>
            ConnectedWebSocket.CloseOutputAsync(closeStatus, statusDescription, cancellationToken);

        private WebSocket ConnectedWebSocket
        {
            get
            {
                if ((InternalState)_state == InternalState.Disposed)
                {
                    throw new ObjectDisposedException(GetType().FullName);
                }
                else if ((InternalState)_state != InternalState.Connected)
                {
                    throw new InvalidOperationException(SR.net_WebSockets_NotConnected);
                }

                Debug.Assert(_innerWebSocket != null);
                Debug.Assert(_innerWebSocket.WebSocket != null);

                return _innerWebSocket.WebSocket;
            }
        }

        public override void Abort()
        {
            if ((InternalState)_state != InternalState.Disposed)
            {
                _innerWebSocket?.Abort();
                Dispose();
            }
        }

        public override void Dispose()
        {
            if ((InternalState)Interlocked.Exchange(ref _state, (int)InternalState.Disposed) != InternalState.Disposed)
            {
                _innerWebSocket?.Dispose();
            }
        }

        private enum InternalState
        {
            Created = 0,
            Connecting = 1,
            Connected = 2,
            Disposed = 3
        }
    }
}<|MERGE_RESOLUTION|>--- conflicted
+++ resolved
@@ -17,17 +17,7 @@
         public ClientWebSocket()
         {
             _state = (int)InternalState.Created;
-<<<<<<< HEAD
-            _options = new ClientWebSocketOptions()
-            {
-#if !TARGETS_BROWSER
-                Proxy = DefaultWebProxy.Instance
-#endif
-            };
-            if (NetEventSource.IsEnabled) NetEventSource.Exit(this);
-=======
             Options = WebSocketHandle.CreateDefaultOptions();
->>>>>>> 4a215291
         }
 
         public ClientWebSocketOptions Options { get; }
