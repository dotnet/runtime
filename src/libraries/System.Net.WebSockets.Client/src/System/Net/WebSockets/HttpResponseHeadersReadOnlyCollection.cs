﻿// Licensed to the .NET Foundation under one or more agreements.
// The .NET Foundation licenses this file to you under the MIT license.

using System.Collections;
using System.Collections.Generic;
using System.Diagnostics.CodeAnalysis;
using System.Net.Http.Headers;

namespace System.Net.WebSockets
{
    internal sealed class HttpResponseHeadersReadOnlyCollection : IReadOnlyDictionary<string, IEnumerable<string>>
    {
        private readonly IReadOnlyDictionary<string, HeaderStringValues> _headers;

        public HttpResponseHeadersReadOnlyCollection(HttpResponseHeaders headers) => _headers = headers.NonValidated;

        public IEnumerable<string> this[string key] => _headers[key];

        public IEnumerable<string> Keys => _headers.Keys;

        public IEnumerable<IEnumerable<string>> Values
        {
            get
            {
                foreach (KeyValuePair<string, HeaderStringValues> header in _headers)
                {
                    yield return header.Value;
                }
            }
        }

        public int Count => _headers.Count;

        public bool ContainsKey(string key) => _headers.ContainsKey(key);
<<<<<<< HEAD
=======

>>>>>>> e93bfe79
        public IEnumerator<KeyValuePair<string, IEnumerable<string>>> GetEnumerator()
        {
            foreach (KeyValuePair<string, HeaderStringValues> header in _headers)
            {
                yield return new KeyValuePair<string, IEnumerable<string>>(header.Key, header.Value);
            }
        }
<<<<<<< HEAD
=======

>>>>>>> e93bfe79
        public bool TryGetValue(string key, [MaybeNullWhen(false)] out IEnumerable<string> value)
        {
            if (_headers.TryGetValues(key, out HeaderStringValues values))
            {
                value = values;
                return true;
            }
    
            value = null;
            return false;
        }

        IEnumerator IEnumerable.GetEnumerator() => GetEnumerator();
    }
}<|MERGE_RESOLUTION|>--- conflicted
+++ resolved
@@ -10,13 +10,22 @@
 {
     internal sealed class HttpResponseHeadersReadOnlyCollection : IReadOnlyDictionary<string, IEnumerable<string>>
     {
-        private readonly IReadOnlyDictionary<string, HeaderStringValues> _headers;
+        private readonly HttpHeadersNonValidated _headers;
 
         public HttpResponseHeadersReadOnlyCollection(HttpResponseHeaders headers) => _headers = headers.NonValidated;
 
         public IEnumerable<string> this[string key] => _headers[key];
 
-        public IEnumerable<string> Keys => _headers.Keys;
+        public IEnumerable<string> Keys
+        {
+            get
+            {
+                foreach (KeyValuePair<string, HeaderStringValues> header in _headers)
+                {
+                    yield return header.Key;
+                }
+            }
+        }
 
         public IEnumerable<IEnumerable<string>> Values
         {
@@ -31,11 +40,8 @@
 
         public int Count => _headers.Count;
 
-        public bool ContainsKey(string key) => _headers.ContainsKey(key);
-<<<<<<< HEAD
-=======
+        public bool ContainsKey(string key) => _headers.Contains(key);
 
->>>>>>> e93bfe79
         public IEnumerator<KeyValuePair<string, IEnumerable<string>>> GetEnumerator()
         {
             foreach (KeyValuePair<string, HeaderStringValues> header in _headers)
@@ -43,10 +49,7 @@
                 yield return new KeyValuePair<string, IEnumerable<string>>(header.Key, header.Value);
             }
         }
-<<<<<<< HEAD
-=======
 
->>>>>>> e93bfe79
         public bool TryGetValue(string key, [MaybeNullWhen(false)] out IEnumerable<string> value)
         {
             if (_headers.TryGetValues(key, out HeaderStringValues values))
@@ -54,11 +57,11 @@
                 value = values;
                 return true;
             }
-    
+
             value = null;
             return false;
         }
 
-        IEnumerator IEnumerable.GetEnumerator() => GetEnumerator();
+        IEnumerator IEnumerable.GetEnumerator() => _headers.GetEnumerator();
     }
 }