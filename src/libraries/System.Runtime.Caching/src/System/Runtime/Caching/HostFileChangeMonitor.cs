// Licensed to the .NET Foundation under one or more agreements.
// The .NET Foundation licenses this file to you under the MIT license.

using System;
using System.Runtime.Caching.Hosting;
using System.Collections;
using System.Collections.Generic;
using System.Collections.ObjectModel;
using System.Diagnostics.CodeAnalysis;
using System.Runtime.Caching.Resources;
using System.Globalization;
using System.Security;
using System.Text;
using System.Threading;

namespace System.Runtime.Caching
{
    public sealed class HostFileChangeMonitor : FileChangeMonitor
    {
        private const int MAX_CHAR_COUNT_OF_LONG_CONVERTED_TO_HEXADECIMAL_STRING = 16;
        private static IFileChangeNotificationSystem s_fcn;
        private readonly ReadOnlyCollection<string> _filePaths;
        private string _uniqueId;
        private object _fcnState;
        private DateTimeOffset _lastModified;

        private HostFileChangeMonitor() { } // hide default .ctor

        private void InitDisposableMembers()
        {
            bool dispose = true;
            try
            {
                string uniqueId = null;
                if (_filePaths.Count == 1)
                {
                    string path = _filePaths[0];
                    DateTimeOffset lastWrite;
                    long fileSize;
                    s_fcn.StartMonitoring(path, new OnChangedCallback(OnChanged), out _fcnState, out lastWrite, out fileSize);
                    uniqueId = $"{path}{lastWrite.UtcDateTime.Ticks:X}{fileSize:X}";
                    _lastModified = lastWrite;
                }
                else
                {
                    int capacity = 0;
                    foreach (string path in _filePaths)
                    {
                        capacity += path.Length + (2 * MAX_CHAR_COUNT_OF_LONG_CONVERTED_TO_HEXADECIMAL_STRING);
                    }
                    Hashtable fcnState = new Hashtable(_filePaths.Count);
                    _fcnState = fcnState;
                    StringBuilder sb = new StringBuilder(capacity);
                    foreach (string path in _filePaths)
                    {
                        if (fcnState.Contains(path))
                        {
                            continue;
                        }
                        DateTimeOffset lastWrite;
                        long fileSize;
                        object state;
                        s_fcn.StartMonitoring(path, new OnChangedCallback(OnChanged), out state, out lastWrite, out fileSize);
                        fcnState[path] = state;
                        sb.Append(path);
                        sb.Append(lastWrite.UtcDateTime.Ticks.ToString("X", CultureInfo.InvariantCulture));
                        sb.Append(fileSize.ToString("X", CultureInfo.InvariantCulture));
                        if (lastWrite > _lastModified)
                        {
                            _lastModified = lastWrite;
                        }
                    }
                    uniqueId = sb.ToString();
                }
                _uniqueId = uniqueId;
                dispose = false;
            }
            finally
            {
                InitializationComplete();
                if (dispose)
                {
                    Dispose();
                }
            }
        }

        private static void InitFCN()
        {
            if (s_fcn == null)
            {
                IFileChangeNotificationSystem fcn = null;
                IServiceProvider host = ObjectCache.Host;
                if (host != null)
                {
                    fcn = host.GetService(typeof(IFileChangeNotificationSystem)) as IFileChangeNotificationSystem;
                }
                if (fcn == null)
                {
<<<<<<< HEAD
#if NET5_0_OR_GREATER
=======
#if NETCOREAPP
>>>>>>> eb51b02b
                    if (OperatingSystem.IsBrowser() || (OperatingSystem.IsIOS() && !OperatingSystem.IsMacCatalyst()) || OperatingSystem.IsTvOS())
                    {
                        throw new PlatformNotSupportedException();
                    }
#endif

                    fcn = new FileChangeNotificationSystem();
                }
                Interlocked.CompareExchange(ref s_fcn, fcn, null);
            }
        }

        //
        // protected members
        //

        protected override void Dispose(bool disposing)
        {
            if (disposing && s_fcn != null)
            {
                if (_filePaths != null && _fcnState != null)
                {
                    if (_filePaths.Count > 1)
                    {
                        Hashtable fcnState = _fcnState as Hashtable;
                        foreach (string path in _filePaths)
                        {
                            if (path != null)
                            {
                                object state = fcnState[path];
                                if (state != null)
                                {
                                    s_fcn.StopMonitoring(path, state);
                                }
                            }
                        }
                    }
                    else
                    {
                        string path = _filePaths[0];
                        if (path != null && _fcnState != null)
                        {
                            s_fcn.StopMonitoring(path, _fcnState);
                        }
                    }
                }
            }
        }

        //
        // public and internal members
        //

        public override ReadOnlyCollection<string> FilePaths { get { return _filePaths; } }
        public override string UniqueId { get { return _uniqueId; } }
        public override DateTimeOffset LastModified { get { return _lastModified; } }

        public HostFileChangeMonitor(IList<string> filePaths!!)
        {
            if (filePaths.Count == 0)
            {
                throw new ArgumentException(RH.Format(SR.Empty_collection, nameof(filePaths)));
            }

            _filePaths = SanitizeFilePathsList(filePaths);

            InitFCN();
            InitDisposableMembers();
        }

        private static ReadOnlyCollection<string> SanitizeFilePathsList(IList<string> filePaths)
        {
            List<string> newList = new List<string>(filePaths.Count);

            foreach (string path in filePaths)
            {
                if (string.IsNullOrEmpty(path))
                {
                    throw new ArgumentException(RH.Format(SR.Collection_contains_null_or_empty_string, nameof(filePaths)));
                }
                else
                {
                    newList.Add(path);
                }
            }

            return newList.AsReadOnly();
        }
    }
}<|MERGE_RESOLUTION|>--- conflicted
+++ resolved
@@ -97,11 +97,7 @@
                 }
                 if (fcn == null)
                 {
-<<<<<<< HEAD
-#if NET5_0_OR_GREATER
-=======
 #if NETCOREAPP
->>>>>>> eb51b02b
                     if (OperatingSystem.IsBrowser() || (OperatingSystem.IsIOS() && !OperatingSystem.IsMacCatalyst()) || OperatingSystem.IsTvOS())
                     {
                         throw new PlatformNotSupportedException();
