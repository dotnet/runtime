// Licensed to the .NET Foundation under one or more agreements.
// The .NET Foundation licenses this file to you under the MIT license.

//
//
// Authors:
//      Marek Habersack <mhabersack@novell.com>
//
// Copyright (C) 2010 Novell, Inc. (http://novell.com/)
//
// Permission is hereby granted, free of charge, to any person obtaining
// a copy of this software and associated documentation files (the
// "Software"), to deal in the Software without restriction, including
// without limitation the rights to use, copy, modify, merge, publish,
// distribute, sublicense, and/or sell copies of the Software, and to
// permit persons to whom the Software is furnished to do so, subject to
// the following conditions:
//
// The above copyright notice and this permission notice shall be
// included in all copies or substantial portions of the Software.
//
// THE SOFTWARE IS PROVIDED "AS IS", WITHOUT WARRANTY OF ANY KIND,
// EXPRESS OR IMPLIED, INCLUDING BUT NOT LIMITED TO THE WARRANTIES OF
// MERCHANTABILITY, FITNESS FOR A PARTICULAR PURPOSE AND
// NONINFRINGEMENT. IN NO EVENT SHALL THE AUTHORS OR COPYRIGHT HOLDERS BE
// LIABLE FOR ANY CLAIM, DAMAGES OR OTHER LIABILITY, WHETHER IN AN ACTION
// OF CONTRACT, TORT OR OTHERWISE, ARISING FROM, OUT OF OR IN CONNECTION
// WITH THE SOFTWARE OR THE USE OR OTHER DEALINGS IN THE SOFTWARE.
//

using System;
using System.Collections;
using System.Collections.Generic;
using System.Collections.ObjectModel;
using System.Collections.Specialized;
using System.Diagnostics;
using System.Runtime.Caching;
using System.Threading;
using System.Threading.Tasks;
using MonoTests.Common;
using System.IO;
using System.Runtime.InteropServices;
using System.Text.RegularExpressions;
using System.Runtime.Versioning;
using Xunit;
using Xunit.Abstractions;

namespace MonoTests.System.Runtime.Caching
{
    public class MemoryCacheTest
    {
        public static bool SupportsPhysicalMemoryMonitor
        {
            get
            {
                // This is always supported on windows
                if (RuntimeInformation.IsOSPlatform(OSPlatform.Windows))
                {
                    return true;
                }

                // On non-windows, we only support .Net 5.0 and higher
                if (Environment.Version.Major >= 5 || RuntimeInformation.FrameworkDescription.StartsWith(".NET Core", StringComparison.OrdinalIgnoreCase))
                {
                    return true;
                }

                return false;
            }
        }
        public static bool DoesNotSupportPhysicalMemoryMonitor => !SupportsPhysicalMemoryMonitor;

        private bool IsFullFramework = RuntimeInformation.FrameworkDescription.StartsWith(".NET Framework", StringComparison.OrdinalIgnoreCase);

        private PokerMemoryCache CreatePokerMemoryCache(string name, string? throwOnDisposed)
        {
            if (throwOnDisposed == null)
            {
                return new PokerMemoryCache(name);
            }

            var config = new NameValueCollection();
            config.Add("throwOnDisposed", throwOnDisposed);
            return new PokerMemoryCache("MyCache", config);
        }

        [Fact]
        public void ConstructorParameters()
        {
            MemoryCache mc;
            Assert.Throws<ArgumentNullException>(() =>
            {
                mc = new MemoryCache(null);
            });

            Assert.Throws<ArgumentException>(() =>
            {
                mc = new MemoryCache(string.Empty);
            });

            Assert.Throws<ArgumentException>(() =>
            {
                mc = new MemoryCache("default");
            });

            var config = new NameValueCollection();
            config.Add("CacheMemoryLimitMegabytes", "invalid");
            Assert.Throws<ArgumentException>(() =>
            {
                mc = new MemoryCache("MyCache", config);
            });

            config.Clear();
            config.Add("PhysicalMemoryLimitPercentage", "invalid");
            Assert.Throws<ArgumentException>(() =>
            {
                mc = new MemoryCache("MyCache", config);
            });

            config.Clear();
            config.Add("PollingInterval", "invalid");
            Assert.Throws<ArgumentException>(() =>
            {
                mc = new MemoryCache("MyCache", config);
            });

            config.Clear();
            config.Add("CacheMemoryLimitMegabytes", "-1");
            Assert.Throws<ArgumentException>(() =>
            {
                mc = new MemoryCache("MyCache", config);
            });

            config.Clear();
            config.Add("CacheMemoryLimitMegabytes", UInt64.MaxValue.ToString());
            Assert.Throws<ArgumentException>(() =>
            {
                mc = new MemoryCache("MyCache", config);
            });

            config.Clear();
            config.Add("PhysicalMemoryLimitPercentage", "-1");
            Assert.Throws<ArgumentException>(() =>
            {
                mc = new MemoryCache("MyCache", config);
            });

            config.Clear();
            config.Add("PhysicalMemoryLimitPercentage", UInt64.MaxValue.ToString());
            Assert.Throws<ArgumentException>(() =>
            {
                mc = new MemoryCache("MyCache", config);
            });

            config.Clear();
            config.Add("PhysicalMemoryLimitPercentage", UInt32.MaxValue.ToString());
            Assert.Throws<ArgumentException>(() =>
            {
                mc = new MemoryCache("MyCache", config);
            });

            config.Clear();
            config.Add("PhysicalMemoryLimitPercentage", "-10");
            Assert.Throws<ArgumentException>(() =>
            {
                mc = new MemoryCache("MyCache", config);
            });

            config.Clear();
            config.Add("PhysicalMemoryLimitPercentage", "0");
            // Just make sure it doesn't throw any exception
            mc = new MemoryCache("MyCache", config);

            config.Clear();
            config.Add("PhysicalMemoryLimitPercentage", "101");
            Assert.Throws<ArgumentException>(() =>
            {
                mc = new MemoryCache("MyCache", config);
            });

            // Just make sure it doesn't throw any exception
            config.Clear();
            config.Add("UnsupportedSetting", "123");
            mc = new MemoryCache("MyCache", config);
        }

        // Negative case for "physicalMemoryLimitPercentage" on non-supporting OS's
        [ConditionalFact(nameof(DoesNotSupportPhysicalMemoryMonitor))]
        public void PhysicalMemoryLimitNotSupported()
        {
            var config = new NameValueCollection();
            config.Add("PhysicalMemoryLimitPercentage", "99");
            Assert.Throws<PlatformNotSupportedException>(() =>
            {
                new MemoryCache("MyCache", config);
            });
        }

        [Fact]
        public void Defaults()
        {
            var mc = new MemoryCache("MyCache");
            Assert.Equal("MyCache", mc.Name);
            Assert.Equal(TimeSpan.FromMinutes(2), mc.PollingInterval);
            Assert.Equal(
                DefaultCacheCapabilities.InMemoryProvider |
                DefaultCacheCapabilities.CacheEntryChangeMonitors |
                DefaultCacheCapabilities.AbsoluteExpirations |
                DefaultCacheCapabilities.SlidingExpirations |
                DefaultCacheCapabilities.CacheEntryRemovedCallback |
                DefaultCacheCapabilities.CacheEntryUpdateCallback,
                mc.DefaultCacheCapabilities);

            // throwOnDisposed is false
            mc.Dispose();
            mc.Trim(0);
        }

        [Fact]
        public void DefaultInstanceDefaults()
        {
            var mc = MemoryCache.Default;
            Assert.Equal("Default", mc.Name);
            Assert.Equal(TimeSpan.FromMinutes(2), mc.PollingInterval);
            Assert.Equal(
                DefaultCacheCapabilities.InMemoryProvider |
                DefaultCacheCapabilities.CacheEntryChangeMonitors |
                DefaultCacheCapabilities.AbsoluteExpirations |
                DefaultCacheCapabilities.SlidingExpirations |
                DefaultCacheCapabilities.CacheEntryRemovedCallback |
                DefaultCacheCapabilities.CacheEntryUpdateCallback,
                mc.DefaultCacheCapabilities);

            // throwOnDisposed is false
            mc.Dispose();
            mc.Trim(0);
        }

        [Fact]
        public void ConstructorValues()
        {
            var config = new NameValueCollection();
            config.Add("CacheMemoryLimitMegabytes", "1");
            config.Add("pollingInterval", "00:10:00");

            var mc = new MemoryCache("MyCache", config);
            Assert.Equal(1048576, mc.CacheMemoryLimit);
            Assert.Equal(TimeSpan.FromMinutes(10), mc.PollingInterval);

            config.Clear();
            config.Add("PhysicalMemoryLimitPercentage", "10");
            config.Add("CacheMemoryLimitMegabytes", "5");
            config.Add("PollingInterval", "01:10:00");

            mc = new MemoryCache("MyCache", config);
            Assert.Equal(10, mc.PhysicalMemoryLimit);
            Assert.Equal(5242880, mc.CacheMemoryLimit);
            Assert.Equal(TimeSpan.FromMinutes(70), mc.PollingInterval);
        }

        [Theory, InlineData("true"), InlineData("false"), InlineData(null)]
        public void Indexer(string? throwOnDisposed)
        {
            var mc = CreatePokerMemoryCache("MyCache", throwOnDisposed);

            Assert.Throws<ArgumentNullException>(() =>
            {
                mc[null] = "value";
            });

            Assert.Throws<ArgumentNullException>(() =>
            {
                object v = mc[null];
            });

            Assert.Throws<ArgumentNullException>(() =>
            {
                mc["key"] = null;
            });

            mc.Calls.Clear();
            mc["key"] = "value";
            Assert.Equal(3, mc.Calls.Count);
            Assert.Equal("set_this [string key]", mc.Calls[0]);
            Assert.Equal("Set (string key, object value, DateTimeOffset absoluteExpiration, string regionName = null)", mc.Calls[1]);
            Assert.Equal("Set (string key, object value, CacheItemPolicy policy, string regionName = null)", mc.Calls[2]);
            Assert.True(mc.Contains("key"));

            mc.Calls.Clear();
            object value = mc["key"];
            Assert.Equal(1, mc.Calls.Count);
            Assert.Equal("get_this [string key]", mc.Calls[0]);
            Assert.Equal("value", value);

            mc.Dispose();
            if (throwOnDisposed == "true" && !IsFullFramework)  // Noisy when disposed is a Core-only feature.
            {
                Assert.Throws<ObjectDisposedException>(() => { var val = mc["key"]; });
            }
            else
            {
                Assert.Null(mc["key"]);
            }
        }

        [Theory, InlineData("true"), InlineData("false"), InlineData(null)]
<<<<<<< HEAD
        public void Contains(string throwOnDisposed)
=======
        //[ActiveIssue("https://github.com/dotnet/runtime/issues/1429")]
        public void Contains(string? throwOnDisposed)
>>>>>>> dde503ef
        {
            var mc = CreatePokerMemoryCache("MyCache", throwOnDisposed);

            Assert.Throws<ArgumentNullException>(() =>
            {
                mc.Contains(null);
            });

            Assert.Throws<NotSupportedException>(() =>
            {
                mc.Contains("key", "region");
            });

            mc.Set("key", "value", ObjectCache.InfiniteAbsoluteExpiration);
            Assert.True(mc.Contains("key"));

            var cip = new CacheItemPolicy();
            cip.Priority = CacheItemPriority.NotRemovable;
            cip.AbsoluteExpiration = DateTimeOffset.Now.AddMilliseconds(100);
            mc.Set("key", "value", cip);
            // 100ms should be plenty of time, but just in case, let's watch for getting scheduled off the clock for a bit here,
            // and if it seems to be a problem, we can disable again and re-investigate.
            if (DateTimeOffset.Now < cip.AbsoluteExpiration)
                Assert.True(mc.Contains("key"));
            else
                Assert.True(mc.Contains("key"), "Warning: Thread was somehow delayed beyond cache item expiration time.");

            // wait past cip.AbsoluteExpiration
            Thread.Sleep(500);

            // Attempt to retrieve an expired entry
            Assert.False(mc.Contains("key"));

            // Contains throws when disposed
            mc.Dispose();
            if (throwOnDisposed == "true" && !IsFullFramework)  // Noisy when disposed is a Core-only feature.
            {
                Assert.Throws<ObjectDisposedException>(() => { mc.Contains("key"); });
            }
            else
            {
                Assert.False(mc.Contains("key"));
            }
        }

        [Fact]
        public void CreateCacheEntryChangeMonitor()
        {
            var mc = new PokerMemoryCache("MyCache");

            Assert.Throws<NotSupportedException>(() =>
            {
                mc.CreateCacheEntryChangeMonitor(new string[] { "key" }, "region");
            });

            Assert.Throws<ArgumentNullException>(() =>
            {
                mc.CreateCacheEntryChangeMonitor(null);
            });

            Assert.Throws<ArgumentException>(() =>
            {
                mc.CreateCacheEntryChangeMonitor(new string[] { });
            });

            Assert.Throws<ArgumentException>(() =>
            {
                mc.CreateCacheEntryChangeMonitor(new string[] { "key", null });
            });

            mc.Set("key1", "value1", ObjectCache.InfiniteAbsoluteExpiration);
            mc.Set("key2", "value2", ObjectCache.InfiniteAbsoluteExpiration);
            mc.Set("key3", "value3", ObjectCache.InfiniteAbsoluteExpiration);

            CacheEntryChangeMonitor monitor = mc.CreateCacheEntryChangeMonitor(new string[] { "key1", "key2" });
            Assert.NotNull(monitor);
            Assert.Equal("System.Runtime.Caching.MemoryCacheEntryChangeMonitor", monitor.GetType().ToString());
            Assert.Equal(2, monitor.CacheKeys.Count);
            Assert.Equal("key1", monitor.CacheKeys[0]);
            Assert.Equal("key2", monitor.CacheKeys[1]);
            Assert.Null(monitor.RegionName);
            Assert.False(monitor.HasChanged);

            // The actual unique id is constructed from key names followed by the hex value of ticks of their last modifed time
            Assert.False(string.IsNullOrEmpty(monitor.UniqueId));

            monitor = mc.CreateCacheEntryChangeMonitor (new string [] { "key1", "doesnotexist" });
            Assert.NotNull (monitor);
            Assert.Equal ("System.Runtime.Caching.MemoryCacheEntryChangeMonitor", monitor.GetType ().ToString ());
            Assert.Equal (2, monitor.CacheKeys.Count);
            Assert.Equal ("key1", monitor.CacheKeys [0]);
            Assert.Null (monitor.RegionName);
            Assert.True (monitor.HasChanged);
        }

        [Theory, InlineData("true"), InlineData("false"), InlineData(null)]
        public void AddOrGetExisting_String_Object_DateTimeOffset_String(string? throwOnDisposed)
        {
            var mc = CreatePokerMemoryCache("MyCache", throwOnDisposed);

            Assert.Throws<ArgumentNullException>(() =>
            {
                mc.AddOrGetExisting(null, "value", DateTimeOffset.Now);
            });

            Assert.Throws<ArgumentNullException>(() =>
            {
                mc.AddOrGetExisting("key", null, DateTimeOffset.Now);
            });

            Assert.Throws<NotSupportedException>(() =>
            {
                mc.AddOrGetExisting("key", "value", DateTimeOffset.Now, "region");
            });

            object value = mc.AddOrGetExisting("key3_A2-1", "value", DateTimeOffset.Now.AddMinutes(1));
            Assert.True(mc.Contains("key3_A2-1"));
            Assert.Null(value);

            mc.Calls.Clear();
            value = mc.AddOrGetExisting("key3_A2-1", "value2", DateTimeOffset.Now.AddMinutes(1));
            Assert.True(mc.Contains("key3_A2-1"));
            Assert.NotNull(value);
            Assert.Equal("value", value);
            Assert.Equal(2, mc.Calls.Count);
            Assert.Equal("AddOrGetExisting (string key, object value, DateTimeOffset absoluteExpiration, string regionName = null)", mc.Calls[0]);

            value = mc.AddOrGetExisting("key_expired", "value", DateTimeOffset.MinValue);
            Assert.False(mc.Contains("key_expired"));
            Assert.Null(value);

            // Throws when disposed
            mc.Dispose();
            if (throwOnDisposed == "true" && !IsFullFramework)  // Noisy when disposed is a Core-only feature.
            {
                Assert.Throws<ObjectDisposedException>(() => {
                    value = mc.AddOrGetExisting("key3_A2-1", "value3", DateTimeOffset.Now.AddMinutes(1));
                });
                Assert.Throws<ObjectDisposedException>(() => {
                    value = mc.AddOrGetExisting("not-key3_A2-1", "value4", DateTimeOffset.Now.AddMinutes(1));
                });
            }
            else
            {
                Assert.Null(mc.AddOrGetExisting("key3_A2-1", "value3", DateTimeOffset.Now.AddMinutes(1)));
                Assert.Null(mc.AddOrGetExisting("not-key3_A2-1", "value4", DateTimeOffset.Now.AddMinutes(1)));
            }
        }

        [Fact]
        public void AddOrGetExisting_String_Object_CacheItemPolicy_String()
        {
            var mc = new PokerMemoryCache("MyCache");

            Assert.Throws<ArgumentNullException>(() =>
            {
                mc.AddOrGetExisting(null, "value", null);
            });

            Assert.Throws<ArgumentNullException>(() =>
            {
                mc.AddOrGetExisting("key", null, null);
            });

            var cip = new CacheItemPolicy();
            cip.AbsoluteExpiration = DateTime.Now.AddMinutes(1);
            cip.SlidingExpiration = TimeSpan.FromMinutes(1);

            Assert.Throws<ArgumentException>(() =>
            {
                mc.AddOrGetExisting("key", "value", cip);
            });

            cip = new CacheItemPolicy();
            cip.SlidingExpiration = TimeSpan.MinValue;
            Assert.Throws<ArgumentOutOfRangeException>(() =>
            {
                mc.AddOrGetExisting("key3", "value", cip);
            });

            Assert.Throws<NotSupportedException>(() =>
            {
                mc.AddOrGetExisting("key", "value", null, "region");
            });

            cip = new CacheItemPolicy();
            cip.SlidingExpiration = TimeSpan.FromDays(500);
            Assert.Throws<ArgumentOutOfRangeException>(() =>
            {
                mc.AddOrGetExisting("key3", "value", cip);
            });

            cip = new CacheItemPolicy();
            cip.Priority = (CacheItemPriority)20;
            Assert.Throws<ArgumentOutOfRangeException>(() =>
            {
                mc.AddOrGetExisting("key3", "value", cip);
            });

            cip = new CacheItemPolicy();
            cip.SlidingExpiration = TimeSpan.FromTicks(0L);
            mc.AddOrGetExisting("key3_A2-1", "value", cip);
            Assert.True(mc.Contains("key3_A2-1"));

            cip = new CacheItemPolicy();
            cip.SlidingExpiration = TimeSpan.FromDays(365);
            mc.AddOrGetExisting("key3_A2-2", "value", cip);
            Assert.True(mc.Contains("key3_A2-2"));

            cip = new CacheItemPolicy();
            cip.RemovedCallback = (CacheEntryRemovedArguments arguments) => { };
            object value = mc.AddOrGetExisting("key3_A2-3", "value", cip);
            Assert.True(mc.Contains("key3_A2-3"));
            Assert.Null(value);

            mc.Calls.Clear();
            value = mc.AddOrGetExisting("key3_A2-3", "value2", null);
            Assert.True(mc.Contains("key3_A2-3"));
            Assert.NotNull(value);
            Assert.Equal("value", value);
            Assert.Equal(2, mc.Calls.Count);
            Assert.Equal("AddOrGetExisting (string key, object value, CacheItemPolicy policy, string regionName = null)", mc.Calls[0]);

            cip = new CacheItemPolicy();
            cip.AbsoluteExpiration = DateTimeOffset.MinValue;
            value = mc.AddOrGetExisting("key_expired", "value", cip);
            Assert.False(mc.Contains("key_expired"));
            Assert.Null(value);
        }

        [Fact]
        public void AddOrGetExisting_CacheItem_CacheItemPolicy()
        {
            var mc = new PokerMemoryCache("MyCache");
            CacheItem ci, ci2;

            Assert.Throws<ArgumentNullException>(() =>
            {
                ci = mc.AddOrGetExisting(null, new CacheItemPolicy());
            });

            ci = new CacheItem("key", "value");
            ci2 = mc.AddOrGetExisting(ci, null);

            Assert.NotNull(ci2);
            Assert.NotEqual(ci, ci2);
            Assert.Null(ci2.Value);
            Assert.True(mc.Contains(ci.Key));
            Assert.Equal(ci.Key, ci2.Key);

            ci = new CacheItem("key", "value");
            ci2 = mc.AddOrGetExisting(ci, null);
            Assert.NotNull(ci2);
            Assert.NotEqual(ci, ci2);
            Assert.NotNull(ci2.Value);
            Assert.Equal(ci.Value, ci2.Value);
            Assert.Equal(ci.Key, ci2.Key);

            Assert.Throws<ArgumentNullException>(() =>
            {
                ci = new CacheItem(null, "value");
                ci2 = mc.AddOrGetExisting(ci, null);
            });

            ci = new CacheItem(string.Empty, "value");
            ci2 = mc.AddOrGetExisting(ci, null);
            Assert.NotNull(ci2);
            Assert.NotEqual(ci, ci2);
            Assert.Null(ci2.Value);
            Assert.True(mc.Contains(ci.Key));
            Assert.Equal(ci.Key, ci2.Key);

            ci = new CacheItem("key2", null);

            // Thrown from:
            // at System.Runtime.Caching.MemoryCacheEntry..ctor(String key, Object value, DateTimeOffset absExp, TimeSpan slidingExp, CacheItemPriority priority, Collection`1 dependencies, CacheEntryRemovedCallback removedCallback, MemoryCache cache)
            // at System.Runtime.Caching.MemoryCache.AddOrGetExistingInternal(String key, Object value, CacheItemPolicy policy)
            // at System.Runtime.Caching.MemoryCache.AddOrGetExisting(CacheItem item, CacheItemPolicy policy)
            // at MonoTests.System.Runtime.Caching.MemoryCacheTest.AddOrGetExisting_CacheItem_CacheItemPolicy() in C:\Users\grendel\documents\visual studio 2010\Projects\System.Runtime.Caching.Test\System.Runtime.Caching.Test\System.Runtime.Caching\MemoryCacheTest.cs:line 211
            Assert.Throws<ArgumentNullException>(() =>
            {
                ci2 = mc.AddOrGetExisting(ci, null);
            });

            ci = new CacheItem("key3", "value");
            var cip = new CacheItemPolicy();
            cip.UpdateCallback = (CacheEntryUpdateArguments arguments) => { };
            Assert.Throws<ArgumentException>(() =>
            {
                ci2 = mc.AddOrGetExisting(ci, cip);
            });

            ci = new CacheItem("key3", "value");
            cip = new CacheItemPolicy();
            cip.AbsoluteExpiration = DateTimeOffset.Now;
            cip.SlidingExpiration = TimeSpan.FromTicks(DateTime.Now.Ticks);
            Assert.Throws<ArgumentException>(() =>
            {
                mc.AddOrGetExisting(ci, cip);
            });

            ci = new CacheItem("key3", "value");
            cip = new CacheItemPolicy();
            cip.SlidingExpiration = TimeSpan.MinValue;
            Assert.Throws<ArgumentOutOfRangeException>(() =>
            {
                mc.AddOrGetExisting(ci, cip);
            });

            ci = new CacheItem("key4_#B4-2", "value");
            cip = new CacheItemPolicy();
            cip.SlidingExpiration = TimeSpan.FromTicks(0L);
            mc.AddOrGetExisting(ci, cip);
            Assert.True(mc.Contains("key4_#B4-2"));

            ci = new CacheItem("key3", "value");
            cip = new CacheItemPolicy();
            cip.SlidingExpiration = TimeSpan.FromDays(500);
            Assert.Throws<ArgumentOutOfRangeException>(() =>
            {
                mc.AddOrGetExisting(ci, cip);
            });

            ci = new CacheItem("key5_#B5-2", "value");
            cip = new CacheItemPolicy();
            cip.SlidingExpiration = TimeSpan.FromDays(365);
            mc.AddOrGetExisting(ci, cip);
            Assert.True(mc.Contains("key5_#B5-2"));

            ci = new CacheItem("key3", "value");
            cip = new CacheItemPolicy();
            cip.Priority = (CacheItemPriority)20;
            Assert.Throws<ArgumentOutOfRangeException>(() =>
            {
                mc.AddOrGetExisting(ci, cip);
            });

            ci = new CacheItem("key3_B7", "value");
            cip = new CacheItemPolicy();
            cip.RemovedCallback = (CacheEntryRemovedArguments arguments) => { };
            ci2 = mc.AddOrGetExisting(ci, cip);
            Assert.True(mc.Contains("key3_B7"));

            Assert.NotNull(ci2);
            Assert.NotEqual(ci, ci2);
            Assert.Null(ci2.Value);
            Assert.True(mc.Contains(ci.Key));
            Assert.Equal(ci.Key, ci2.Key);

            // The entry is never inserted as its expiration date is before now
            ci = new CacheItem("key_D1", "value_D1");
            cip = new CacheItemPolicy();
            cip.AbsoluteExpiration = DateTimeOffset.MinValue;
            ci2 = mc.AddOrGetExisting(ci, cip);
            Assert.False(mc.Contains("key_D1"));
            Assert.NotNull(ci2);
            Assert.Null(ci2.Value);
            Assert.Equal("key_D1", ci2.Key);

            mc.Calls.Clear();
            ci = new CacheItem("key_D2", "value_D2");
            cip = new CacheItemPolicy();
            cip.AbsoluteExpiration = DateTimeOffset.MaxValue;
            mc.AddOrGetExisting(ci, cip);
            Assert.True(mc.Contains("key_D2"));
            Assert.Equal(2, mc.Calls.Count);
            Assert.Equal("AddOrGetExisting (CacheItem item, CacheItemPolicy policy)", mc.Calls[0]);
        }

        [Theory, InlineData("true"), InlineData("false"), InlineData(null)]
        public void Set_String_Object_CacheItemPolicy_String(string? throwOnDisposed)
        {
            var mc = CreatePokerMemoryCache("MyCache", throwOnDisposed);

            Assert.Throws<NotSupportedException>(() =>
            {
                mc.Set("key", "value", new CacheItemPolicy(), "region");
            });

            Assert.Throws<ArgumentNullException>(() =>
            {
                mc.Set(null, "value", new CacheItemPolicy());
            });

            Assert.Throws<ArgumentNullException>(() =>
            {
                mc.Set("key", null, new CacheItemPolicy());
            });

            var cip = new CacheItemPolicy();
            cip.UpdateCallback = (CacheEntryUpdateArguments arguments) => { };
            cip.RemovedCallback = (CacheEntryRemovedArguments arguments) => { };
            Assert.Throws<ArgumentException>(() =>
            {
                mc.Set("key", "value", cip);
            });

            cip = new CacheItemPolicy();
            cip.SlidingExpiration = TimeSpan.MinValue;
            Assert.Throws<ArgumentOutOfRangeException>(() =>
            {
                mc.Set("key", "value", cip);
            });

            cip = new CacheItemPolicy();
            cip.SlidingExpiration = TimeSpan.FromTicks(0L);
            mc.Set("key_A1-6", "value", cip);
            Assert.True(mc.Contains("key_A1-6"));

            cip = new CacheItemPolicy();
            cip.SlidingExpiration = TimeSpan.FromDays(500);
            Assert.Throws<ArgumentOutOfRangeException>(() =>
            {
                mc.Set("key", "value", cip);
            });

            cip = new CacheItemPolicy();
            cip.SlidingExpiration = TimeSpan.FromDays(365);
            mc.Set("key_A1-8", "value", cip);
            Assert.True(mc.Contains("key_A1-8"));

            cip = new CacheItemPolicy();
            cip.Priority = (CacheItemPriority)20;
            Assert.Throws<ArgumentOutOfRangeException>(() =>
            {
                mc.Set("key", "value", cip);
            });

            cip = new CacheItemPolicy();
            cip.RemovedCallback = (CacheEntryRemovedArguments arguments) => { };
            mc.Set("key_A2", "value_A2", cip);
            Assert.True(mc.Contains("key_A2"));

            mc.Set("key_A3", "value_A3", new CacheItemPolicy());
            Assert.True(mc.Contains("key_A3"));
            Assert.Equal("value_A3", mc.Get("key_A3"));

            // The entry is never inserted as its expiration date is before now
            cip = new CacheItemPolicy();
            cip.AbsoluteExpiration = DateTimeOffset.MinValue;
            mc.Set("key_A4", "value_A4", cip);
            Assert.False(mc.Contains("key_A4"));

            mc.Calls.Clear();
            cip = new CacheItemPolicy();
            cip.AbsoluteExpiration = DateTimeOffset.MaxValue;
            mc.Set("key_A5", "value_A5", cip);
            Assert.True(mc.Contains("key_A5"));
            Assert.Equal(2, mc.Calls.Count);
            Assert.Equal("Set (string key, object value, CacheItemPolicy policy, string regionName = null)", mc.Calls[0]);

            // Throws when disposed
            mc.Dispose();
            if (throwOnDisposed == "true" && !IsFullFramework)  // Noisy when disposed is a Core-only feature.
            {
                cip = new CacheItemPolicy();
                cip.AbsoluteExpiration = DateTimeOffset.MaxValue;
                Assert.Throws<ObjectDisposedException>(() => { mc.Set("key_A6", "value_A6", cip); });
            }
            else
            {
                cip = new CacheItemPolicy();
                cip.AbsoluteExpiration = DateTimeOffset.MaxValue;
                mc.Set("key_A6", "value_A6", cip);
                Assert.Null(mc["key_A6"]);
            }
        }

        [Fact]
        public void Set_String_Object_DateTimeOffset_String()
        {
            var mc = new PokerMemoryCache("MyCache");

            Assert.Throws<NotSupportedException>(() =>
            {
                mc.Set("key", "value", DateTimeOffset.MaxValue, "region");
            });

            Assert.Throws<ArgumentNullException>(() =>
            {
                mc.Set(null, "value", DateTimeOffset.MaxValue);
            });

            Assert.Throws<ArgumentNullException>(() =>
            {
                mc.Set("key", null, DateTimeOffset.MaxValue);
            });

            // The entry is never inserted as its expiration date is before now
            mc.Set("key_A2", "value_A2", DateTimeOffset.MinValue);
            Assert.False(mc.Contains("key_A2"));

            mc.Calls.Clear();
            mc.Set("key", "value", DateTimeOffset.MaxValue);

            Assert.Equal(2, mc.Calls.Count);
            Assert.Equal("Set (string key, object value, DateTimeOffset absoluteExpiration, string regionName = null)", mc.Calls[0]);
            Assert.Equal("Set (string key, object value, CacheItemPolicy policy, string regionName = null)", mc.Calls[1]);
        }

        [Fact]
        public void Set_CacheItem_CacheItemPolicy()
        {
            var mc = new PokerMemoryCache("MyCache");

            Assert.Throws<ArgumentNullException>(() =>
            {
                mc.Set(null, new CacheItemPolicy());
            });

            // Actually thrown from the Set (string, object, CacheItemPolicy, string) overload
            var ci = new CacheItem(null, "value");
            Assert.Throws<ArgumentNullException>(() =>
            {
                mc.Set(ci, new CacheItemPolicy());
            });

            ci = new CacheItem("key", null);
            Assert.Throws<ArgumentNullException>(() =>
            {
                mc.Set(ci, new CacheItemPolicy());
            });

            ci = new CacheItem("key", "value");
            var cip = new CacheItemPolicy();
            cip.UpdateCallback = (CacheEntryUpdateArguments arguments) => { };
            cip.RemovedCallback = (CacheEntryRemovedArguments arguments) => { };
            Assert.Throws<ArgumentException>(() =>
            {
                mc.Set(ci, cip);
            });

            ci = new CacheItem("key", "value");
            cip = new CacheItemPolicy();
            cip.SlidingExpiration = TimeSpan.MinValue;
            Assert.Throws<ArgumentOutOfRangeException>(() =>
            {
                mc.Set(ci, cip);
            });

            ci = new CacheItem("key_A1-6", "value");
            cip = new CacheItemPolicy();
            cip.SlidingExpiration = TimeSpan.FromTicks(0L);
            mc.Set(ci, cip);
            Assert.True(mc.Contains("key_A1-6"));

            ci = new CacheItem("key", "value");
            cip = new CacheItemPolicy();
            cip.SlidingExpiration = TimeSpan.FromDays(500);
            Assert.Throws<ArgumentOutOfRangeException>(() =>
            {
                mc.Set(ci, cip);
            });

            ci = new CacheItem("key_A1-8", "value");
            cip = new CacheItemPolicy();
            cip.SlidingExpiration = TimeSpan.FromDays(365);
            mc.Set(ci, cip);
            Assert.True(mc.Contains("key_A1-8"));

            ci = new CacheItem("key", "value");
            cip = new CacheItemPolicy();
            cip.Priority = (CacheItemPriority)20;
            Assert.Throws<ArgumentOutOfRangeException>(() =>
            {
                mc.Set(ci, cip);
            });

            ci = new CacheItem("key_A2", "value_A2");
            cip = new CacheItemPolicy();
            cip.RemovedCallback = (CacheEntryRemovedArguments arguments) => { };
            mc.Set(ci, cip);
            Assert.True(mc.Contains("key_A2"));

            ci = new CacheItem("key_A3", "value_A3");
            mc.Set(ci, new CacheItemPolicy());
            Assert.True(mc.Contains("key_A3"));
            Assert.Equal("value_A3", mc.Get("key_A3"));

            // The entry is never inserted as its expiration date is before now
            ci = new CacheItem("key_A4", "value");
            cip = new CacheItemPolicy();
            cip.AbsoluteExpiration = DateTimeOffset.MinValue;
            mc.Set(ci, cip);
            Assert.False(mc.Contains("key_A4"));

            ci = new CacheItem("key_A5", "value");
            mc.Calls.Clear();
            mc.Set(ci, new CacheItemPolicy());

            Assert.Equal(2, mc.Calls.Count);
            Assert.Equal("Set (CacheItem item, CacheItemPolicy policy)", mc.Calls[0]);
            Assert.Equal("Set (string key, object value, CacheItemPolicy policy, string regionName = null)", mc.Calls[1]);
        }

        [Theory, InlineData("true"), InlineData("false"), InlineData(null)]
        public void Remove(string? throwOnDisposed)
        {
            var mc = CreatePokerMemoryCache("MyCache", throwOnDisposed);

            Assert.Throws<NotSupportedException>(() =>
            {
                mc.Remove("key", "region");
            });

            Assert.Throws<ArgumentNullException>(() =>
            {
                mc.Remove(null);
            });

            bool callbackInvoked;
            CacheEntryRemovedReason reason = (CacheEntryRemovedReason)1000;
            var cip = new CacheItemPolicy();
            cip.Priority = CacheItemPriority.NotRemovable;
            mc.Set("key2", "value1", cip);
            object value = mc.Remove("key2");

            Assert.NotNull(value);
            Assert.False(mc.Contains("key2"));

            cip = new CacheItemPolicy();
            cip.RemovedCallback = (CacheEntryRemovedArguments args) =>
            {
                callbackInvoked = true;
                reason = args.RemovedReason;
            };

            mc.Set("key", "value", cip);
            callbackInvoked = false;
            reason = (CacheEntryRemovedReason)1000;
            value = mc.Remove("key");
            Assert.NotNull(value);
            Assert.True(callbackInvoked);
            Assert.Equal(CacheEntryRemovedReason.Removed, reason);

            cip = new CacheItemPolicy();
            cip.RemovedCallback = (CacheEntryRemovedArguments args) =>
            {
                callbackInvoked = true;
                reason = args.RemovedReason;
                throw new ApplicationException("test");
            };

            mc.Set("key", "value", cip);
            callbackInvoked = false;
            reason = (CacheEntryRemovedReason)1000;
            value = mc.Remove("key");
            Assert.NotNull(value);
            Assert.True(callbackInvoked);
            Assert.Equal(CacheEntryRemovedReason.Removed, reason);

            cip = new CacheItemPolicy();
            cip.UpdateCallback = (CacheEntryUpdateArguments args) =>
            {
                callbackInvoked = true;
                reason = args.RemovedReason;
            };

            mc.Set("key", "value", cip);
            callbackInvoked = false;
            reason = (CacheEntryRemovedReason)1000;
            value = mc.Remove("key");
            Assert.NotNull(value);
            Assert.False(callbackInvoked);

            cip = new CacheItemPolicy();
            cip.UpdateCallback = (CacheEntryUpdateArguments args) =>
            {
                callbackInvoked = true;
                reason = args.RemovedReason;
                throw new ApplicationException("test");
            };

            mc.Set("key", "value", cip);
            callbackInvoked = false;
            reason = (CacheEntryRemovedReason)1000;
            value = mc.Remove("key");
            Assert.NotNull(value);
            Assert.False(callbackInvoked);

            // Throws when disposed
            cip = new CacheItemPolicy();
            cip.UpdateCallback = (CacheEntryUpdateArguments args) =>
            {
                callbackInvoked = true;
                reason = args.RemovedReason;
                throw new ApplicationException("test");
            };
            mc.Set("key", "value", cip);
            callbackInvoked = false;
            reason = (CacheEntryRemovedReason)1000;
            mc.Dispose();
            if (throwOnDisposed == "true" && !IsFullFramework)  // Noisy when disposed is a Core-only feature.
            {
                Assert.Throws<ObjectDisposedException>(() => { value = mc.Remove("key"); });
            }
            else
            {
                value = mc.Remove("key");
                Assert.Null(value);
                Assert.False(callbackInvoked);
            }
        }

        [Theory, InlineData("true"), InlineData("false"), InlineData(null)]
        public void GetValues(string? throwOnDisposed)
        {
            var mc = CreatePokerMemoryCache("MyCache", throwOnDisposed);

            Assert.Throws<ArgumentNullException>(() =>
            {
                mc.GetValues((string[])null);
            });

            Assert.Throws<NotSupportedException>(() =>
            {
                mc.GetValues(new string[] { }, "region");
            });

            Assert.Throws<ArgumentException>(() =>
            {
                mc.GetValues(new string[] { "key", null });
            });

            IDictionary<string, object> value = mc.GetValues(new string[] { });
            Assert.Null(value);

            mc.Set("key1", "value1", null);
            mc.Set("key2", "value2", null);
            mc.Set("key3", "value3", null);

            Assert.True(mc.Contains("key1"));
            Assert.True(mc.Contains("key2"));
            Assert.True(mc.Contains("key3"));

            value = mc.GetValues(new string[] { "key1", "key3" });
            Assert.NotNull(value);
            Assert.Equal(2, value.Count);
            Assert.Equal("value1", value["key1"]);
            Assert.Equal("value3", value["key3"]);
            Assert.Equal(typeof(Dictionary<string, object>), value.GetType());

            // MSDN says the number of items in the returned dictionary should be the same as in the
            // 'keys' collection - this is not the case. The returned dictionary contains only entries for keys
            // that exist in the cache.
            value = mc.GetValues(new string[] { "key1", "key3", "nosuchkey" });
            Assert.NotNull(value);
            Assert.Equal(2, value.Count);
            Assert.Equal("value1", value["key1"]);
            Assert.Equal("value3", value["key3"]);
            Assert.False(value.ContainsKey("Key1"));

            // Throws when disposed
            mc.Dispose();
            if (throwOnDisposed == "true" && !IsFullFramework)  // Noisy when disposed is a Core-only feature.
            {
                Assert.Throws<ObjectDisposedException>(() => { mc.GetValues(new string[] { "key1", "key3" }); });
            }
            else
            {
                value = mc.GetValues(new string[] { "key1", "key3" });
                Assert.Null(value);
            }
        }

        [Fact]
        public void ChangeMonitors()
        {
            bool removed = false;
            var mc = new PokerMemoryCache("MyCache");
            var cip = new CacheItemPolicy();
            var monitor = new PokerChangeMonitor();
            cip.ChangeMonitors.Add(monitor);
            cip.RemovedCallback = (CacheEntryRemovedArguments args) =>
            {
                removed = true;
            };

            mc.Set("key", "value", cip);
            Assert.Equal(0, monitor.Calls.Count);

            monitor.SignalChange();
            Assert.True(removed);

            bool onChangedCalled = false;
            monitor = new PokerChangeMonitor();
            monitor.NotifyOnChanged((object state) =>
            {
                onChangedCalled = true;
            });

            cip = new CacheItemPolicy();
            cip.ChangeMonitors.Add(monitor);

            // Thrown by ChangeMonitor.NotifyOnChanged
            Assert.Throws<InvalidOperationException>(() =>
            {
                mc.Set("key1", "value1", cip);
            });

            Assert.False(onChangedCalled);
        }

        [Theory]
        [InlineData("true"), InlineData("false"), InlineData(null)]
        public void Trim(string? throwOnDisposed)
        {
            var config = new NameValueCollection();
            config["__MonoEmulateOneCPU"] = "true";
            if (throwOnDisposed != null)
                config["throwOnDisposed"] = throwOnDisposed;
            var mc = new MemoryCache("MyCache", config);

            var numCpuCores = Environment.ProcessorCount;
            var numItems = numCpuCores > 1 ? numCpuCores / 2 : 1;

            for (int i = 0; i < numItems;)
            {
                var key = "key" + i*i*i + "key" + ++i;
                mc.Set(key, "value" + i.ToString(), null);
            }

            Assert.Equal(numItems, mc.GetCount());

            // Trimming 76% for such a small number of items (supposedly each in its cache store) will end up trimming all of them
            long trimmed = mc.Trim(76);
            Assert.Equal(numItems, trimmed);
            Assert.Equal(0, mc.GetCount());

            mc = new MemoryCache("MyCache", config);
            var cip = new CacheItemPolicy();
            cip.Priority = CacheItemPriority.NotRemovable;
            for (int i = 0; i < 11; i++)
            {
                mc.Set("key" + i.ToString(), "value" + i.ToString(), cip);
            }

            Assert.Equal(11, mc.GetCount());
            trimmed = mc.Trim(50);
            Assert.Equal(11, mc.GetCount());

            // Trim should throw if the cache is disposed
            // Throws when disposed
            mc.Dispose();
            if (throwOnDisposed == "true" && !IsFullFramework)  // Noisy when disposed is a Core-only feature.
            {
                Assert.Throws<ObjectDisposedException>(() => { mc.Trim(50); });
            }
            else
            {
                Assert.Equal(0, mc.Trim(50));
            }
        }

        [ConditionalFact(nameof(SupportsPhysicalMemoryMonitor))]
        public void TestExpiredGetValues()
        {
            var config = new NameValueCollection();
            config["cacheMemoryLimitMegabytes"] = 0.ToString();
            config["physicalMemoryLimitPercentage"] = 100.ToString();
            config["pollingInterval"] = new TimeSpan(0, 0, 10).ToString();

            using (var mc = new MemoryCache("TestExpiredGetValues", config))
            {
                Assert.Equal(0, mc.GetCount());

                var keys = new List<string>();

                // add some short duration entries
                for (int i = 0; i < 10; i++)
                {
                    var key = "short-" + i;
                    var expireAt = DateTimeOffset.Now.AddMilliseconds(50);
                    mc.Add(key, i.ToString(), expireAt);

                    keys.Add(key);
                }

                Assert.Equal(10, mc.GetCount());

                // wait past expiration and call GetValues() - this does not affect the count
                Thread.Sleep(100);
                mc.GetValues(keys);
                Assert.Equal(0, mc.GetCount());
            }
        }

        [OuterLoop] // makes long wait
        [Fact]
        public void TestCacheSliding()
        {
            var config = new NameValueCollection();
            config["cacheMemoryLimitMegabytes"] = 0.ToString();
            config["physicalMemoryLimitPercentage"] = 100.ToString();
            config["pollingInterval"] = new TimeSpan(0, 0, 1).ToString();

            using (var mc = new MemoryCache("TestCacheSliding", config))
            {
                Assert.Equal(0, mc.GetCount());

                var cip = new CacheItemPolicy();
                // The sliding expiration timeout has to be greater than 1 second because
                // .NET implementation ignores timeouts updates smaller than
                // CacheExpires.MIN_UPDATE_DELTA which is equal to 1.
                const int SlidingExpirationThresholdMSec = 4000;
                cip.SlidingExpiration = TimeSpan.FromMilliseconds(SlidingExpirationThresholdMSec);
                mc.Add("slidingtest", "42", cip);

                mc.Add("expire1", "1", cip);
                mc.Add("expire2", "2", cip);
                mc.Add("expire3", "3", cip);
                mc.Add("expire4", "4", cip);
                mc.Add("expire5", "5", cip);

                Assert.Equal(6, mc.GetCount());
                // The loop below would sleep for ~5 seconds total (in 50 intervals).
                // Each of these intervals is only supposed to be ~100ms.
                // However due to concurrency with other tests and various system conditions,
                // we observe occasional delays that are much longer than the SlidingExpirationThresholdMSec
                // expiration period which causes the "slidingtest" cache item to expire
                Stopwatch sw = new Stopwatch();
                for (int i = 0; i < 50; i++)
                {
                    sw.Restart();
                    Thread.Sleep(100);
                    var item = mc.Get("slidingtest");
                    sw.Stop();

                    if (sw.ElapsedMilliseconds < SlidingExpirationThresholdMSec)
                    {
                        Assert.NotNull(item);
                    }
                    else
                    {
                        // for the sake of simplicity skip an inversed assert here (Assert.Null(item))
                        // (to avoid further complicating the test as we would need to address a few more subtle timing cases)
                    }
                }

                Assert.Null(mc.Get("expire1"));
                Assert.Null(mc.Get("expire2"));
                Assert.Null(mc.Get("expire3"));
                Assert.Null(mc.Get("expire4"));
                Assert.Null(mc.Get("expire5"));
                Assert.Equal(1, mc.GetCount());

                Thread.Sleep(SlidingExpirationThresholdMSec + 1000);

                Assert.Null(mc.Get("slidingtest"));
                Assert.Equal(0, mc.GetCount());
            }
        }
    }

    public class MemoryCacheTestExpires1
    {
        [Fact]
        [OuterLoop] // makes long wait
        public async Task TimedExpirationAsync()
        {
            bool removed = false;
            CacheEntryRemovedReason reason = CacheEntryRemovedReason.CacheSpecificEviction;
            int sleepPeriod = 20000;

            var mc = new PokerMemoryCache("MyCache");
            var cip = new CacheItemPolicy();

            cip.RemovedCallback = (CacheEntryRemovedArguments args) =>
            {
                removed = true;
                reason = args.RemovedReason;
            };
            cip.AbsoluteExpiration = DateTimeOffset.Now.AddMilliseconds(50);
            mc.Set("key", "value", cip);

            // Wait past cip.AbsoluteExpiration
            Thread.Sleep(500);
            object value = mc.Get("key");
            Assert.Null(value);

            // Rather than waiting for the expiration callback to fire,
            // we replace the cache item and verify that the reason is still Expired
            mc.Set("key", "value2", cip);
            Assert.True(removed);
            Assert.Equal(CacheEntryRemovedReason.Expired, reason);

            removed = false;
            cip = new CacheItemPolicy();
            cip.RemovedCallback = (CacheEntryRemovedArguments args) =>
            {
                removed = true;
                reason = args.RemovedReason;
            };
            cip.AbsoluteExpiration = DateTimeOffset.Now.AddMilliseconds(50);
            mc.Set("key", "value", cip);
            await Task.Delay(sleepPeriod);

            Assert.Null(mc.Get("key"));
            Assert.True(removed);
            Assert.Equal(CacheEntryRemovedReason.Expired, reason);
        }
    }

    public class MemoryCacheTestExpires11
    {
        [Fact]
        [OuterLoop] // makes long wait
        public async Task TimedExpirationAsync()
        {
            int sleepPeriod = 20000;

            var mc = new PokerMemoryCache("MyCache");
            var cip = new CacheItemPolicy();

            int expiredCount = 0;
            object expiredCountLock = new object();
            CacheEntryRemovedCallback removedCb = (CacheEntryRemovedArguments args) =>
            {
                lock (expiredCountLock)
                {
                    expiredCount++;
                }
            };

            cip = new CacheItemPolicy();
            cip.RemovedCallback = removedCb;
            cip.AbsoluteExpiration = DateTimeOffset.Now.AddMilliseconds(70);
            mc.Set("key1", "value1", cip);

            cip = new CacheItemPolicy();
            cip.RemovedCallback = removedCb;
            cip.AbsoluteExpiration = DateTimeOffset.Now.AddMilliseconds(200);
            mc.Set("key2", "value2", cip);

            cip = new CacheItemPolicy();
            cip.RemovedCallback = removedCb;
            cip.AbsoluteExpiration = DateTimeOffset.Now.AddMilliseconds(600);
            mc.Set("key3", "value3", cip);

            cip = new CacheItemPolicy();
            cip.RemovedCallback = removedCb;
            cip.AbsoluteExpiration = DateTimeOffset.Now.AddMilliseconds(sleepPeriod + 55500);
            mc.Set("key4", "value4", cip);

            await Task.Delay(sleepPeriod);
            Assert.Null(mc.Get("key1"));
            Assert.Null(mc.Get("key2"));
            Assert.Null(mc.Get("key3"));
            Assert.NotNull(mc.Get("key4"));
            Assert.Equal(3, expiredCount);
        }
    }

    public class MemoryCacheTestExpires2
    {
        [Fact]
        [OuterLoop] // makes long wait
        public async Task GetEnumeratorAsync()
        {
            var mc = new PokerMemoryCache("MyCache");

            // This one is a Hashtable enumerator
            IEnumerator enumerator = ((IEnumerable)mc).GetEnumerator();

            // This one is a Dictionary <string, object> enumerator
            IEnumerator enumerator2 = mc.DoGetEnumerator();

            Assert.NotNull(enumerator);
            Assert.NotNull(enumerator2);
            Assert.True(enumerator.GetType() != enumerator2.GetType());

            mc.Set("key1", "value1", null);
            mc.Set("key2", "value2", null);
            mc.Set("key3", "value3", null);

            bool expired4 = false;
            var cip = new CacheItemPolicy();
            cip.AbsoluteExpiration = DateTime.Now.AddMilliseconds(50);
            cip.RemovedCallback = (CacheEntryRemovedArguments args) =>
            {
                expired4 = true;
            };

            mc.Set("key4", "value4", cip);
            // wait past "key4" AbsoluteExpiration
            Thread.Sleep(500);

            enumerator = ((IEnumerable)mc).GetEnumerator();
            int count = 0;
            while (enumerator.MoveNext())
            {
                count++;
            }

            Assert.Equal(3, count);

            bool expired5 = false;
            cip = new CacheItemPolicy();
            cip.AbsoluteExpiration = DateTime.Now.AddMilliseconds(50);
            cip.RemovedCallback = (CacheEntryRemovedArguments args) =>
            {
                expired5 = true;
            };

            mc.Set("key5", "value5", cip);
            await Task.Delay(20500);

            enumerator2 = mc.DoGetEnumerator();
            count = 0;
            while (enumerator2.MoveNext())
            {
                count++;
            }

            Assert.True(expired4);
            Assert.True(expired5);
            Assert.Equal(3, count);
        }
    }

    public class MemoryCacheTestExpires3
    {
        [Fact]
        [OuterLoop] // makes long wait
        public async Task GetCacheItem()
        {
            var mc = new PokerMemoryCache("MyCache");

            Assert.Throws<NotSupportedException>(() =>
            {
                mc.GetCacheItem("key", "region");
            });

            Assert.Throws<ArgumentNullException>(() =>
            {
                mc.GetCacheItem(null);
            });

            CacheItem value;
            mc.Set("key", "value", null);
            value = mc.GetCacheItem("key");
            Assert.NotNull(value);
            Assert.Equal("value", value.Value);
            Assert.Equal("key", value.Key);

            value = mc.GetCacheItem("doesnotexist");
            Assert.Null(value);

            var cip = new CacheItemPolicy();
            bool callbackInvoked = false;
            CacheEntryRemovedReason reason = (CacheEntryRemovedReason)1000;

            cip.AbsoluteExpiration = DateTimeOffset.Now.AddMilliseconds(50);
            cip.RemovedCallback = (CacheEntryRemovedArguments args) =>
            {
                callbackInvoked = true;
                reason = args.RemovedReason;
            };
            mc.Set("key", "value", cip);
            // wait past the expiration time and verify that the item is gone
            await Task.Delay(500);
            value = mc.GetCacheItem("key");
            Assert.Null(value);

            // add a new item with the same key
            cip = new CacheItemPolicy();
            cip.AbsoluteExpiration = DateTimeOffset.Now.AddMilliseconds(50);
            cip.RemovedCallback = (CacheEntryRemovedArguments args) =>
            {
                callbackInvoked = true;
                reason = args.RemovedReason;
                throw new ApplicationException("test");
            };
            mc.Set("key", "value", cip);

            // and verify that the old item callback is called
            Assert.True(callbackInvoked);
            Assert.Equal(CacheEntryRemovedReason.Expired, reason);

            callbackInvoked = false;
            reason = (CacheEntryRemovedReason)1000;

            // wait for both expiration and the callback of the new item
            await Task.Delay(20500);

            value = mc.GetCacheItem("key");
            Assert.Null(value);
            Assert.True(callbackInvoked);
            Assert.Equal(CacheEntryRemovedReason.Expired, reason);
        }
    }

    public class MemoryCacheTestExpires4
    {
        public static bool SupportsPhysicalMemoryMonitor => MemoryCacheTest.SupportsPhysicalMemoryMonitor;

        [ConditionalFact(nameof(SupportsPhysicalMemoryMonitor))]
        public async Task TestCacheShrink()
        {
            const int HEAP_RESIZE_THRESHOLD = 8192 + 2;
            const int HEAP_RESIZE_SHORT_ENTRIES = 2048;
            const int HEAP_RESIZE_LONG_ENTRIES = HEAP_RESIZE_THRESHOLD - HEAP_RESIZE_SHORT_ENTRIES;

            var config = new NameValueCollection();
            config["cacheMemoryLimitMegabytes"] = 0.ToString();
            config["physicalMemoryLimitPercentage"] = 100.ToString();
            config["pollingInterval"] = new TimeSpan(0, 0, 1 * PlatformDetection.SlowRuntimeTimeoutModifier).ToString();

            using (var mc = new MemoryCache("TestCacheShrink", config))
            {
                Assert.Equal(0, mc.GetCount());

                // add some short duration entries
                for (int i = 0; i < HEAP_RESIZE_SHORT_ENTRIES; i++)
                {
                    var expireAt = DateTimeOffset.Now.AddSeconds(3 * PlatformDetection.SlowRuntimeTimeoutModifier);
                    mc.Add("short-" + i, i.ToString(), expireAt);
                }

                Assert.Equal(HEAP_RESIZE_SHORT_ENTRIES, mc.GetCount());

                // add some long duration entries
                for (int i = 0; i < HEAP_RESIZE_LONG_ENTRIES; i++)
                {
                    var expireAt = DateTimeOffset.Now.AddSeconds(42 * PlatformDetection.SlowRuntimeTimeoutModifier);
                    mc.Add("long-" + i, i.ToString(), expireAt);
                }

                Assert.Equal(HEAP_RESIZE_LONG_ENTRIES + HEAP_RESIZE_SHORT_ENTRIES, mc.GetCount());

                // wait past the short duration items expiration time
                await Task.Delay(4000 * PlatformDetection.SlowRuntimeTimeoutModifier);

                /// the following will also shrink the size of the cache
                for (int i = 0; i < HEAP_RESIZE_SHORT_ENTRIES; i++)
                {
                    Assert.Null(mc.Get("short-" + i));
                }
                Assert.Equal(HEAP_RESIZE_LONG_ENTRIES, mc.GetCount());

                // add some new items into the cache, this will grow the cache again
                for (int i = 0; i < HEAP_RESIZE_LONG_ENTRIES; i++)
                {
                    mc.Add("final-" + i, i.ToString(), DateTimeOffset.Now.AddSeconds(4 * PlatformDetection.SlowRuntimeTimeoutModifier));
                }

                Assert.Equal(HEAP_RESIZE_LONG_ENTRIES + HEAP_RESIZE_LONG_ENTRIES, mc.GetCount());
            }
        }
    }

    public class MemoryCacheTestExpires5
    {
        public static bool SupportsPhysicalMemoryMonitor => MemoryCacheTest.SupportsPhysicalMemoryMonitor;

        [ConditionalFact(nameof(SupportsPhysicalMemoryMonitor))]
        public async Task TestCacheExpiryOrdering()
        {
            var config = new NameValueCollection();
            config["cacheMemoryLimitMegabytes"] = 0.ToString();
            config["physicalMemoryLimitPercentage"] = 100.ToString();
            config["pollingInterval"] = new TimeSpan(0, 0, 1 * PlatformDetection.SlowRuntimeTimeoutModifier).ToString();

            using (var mc = new MemoryCache("TestCacheExpiryOrdering", config))
            {
                Assert.Equal(0, mc.GetCount());

                // add long lived items into the cache first
                for (int i = 0; i < 100; i++)
                {
                    var cip = new CacheItemPolicy();
                    cip.SlidingExpiration = new TimeSpan(0, 0, 4 * PlatformDetection.SlowRuntimeTimeoutModifier);
                    mc.Add("long-" + i, i, cip);
                }

                Assert.Equal(100, mc.GetCount());

                // add shorter lived items into the cache, these should expire first
                for (int i = 0; i < 100; i++)
                {
                    var cip = new CacheItemPolicy();
                    cip.SlidingExpiration = new TimeSpan(0, 0, 1 * PlatformDetection.SlowRuntimeTimeoutModifier);
                    mc.Add("short-" + i, i, cip);
                }

                Assert.Equal(200, mc.GetCount());

                await Task.Delay(2000 * PlatformDetection.SlowRuntimeTimeoutModifier);

                for (int i = 0; i < 100; i++)
                {
                    Assert.Null(mc.Get("short-" + i));
                }
                Assert.Equal(100, mc.GetCount());
            }
        }
    }
}<|MERGE_RESOLUTION|>--- conflicted
+++ resolved
@@ -304,12 +304,7 @@
         }
 
         [Theory, InlineData("true"), InlineData("false"), InlineData(null)]
-<<<<<<< HEAD
-        public void Contains(string throwOnDisposed)
-=======
-        //[ActiveIssue("https://github.com/dotnet/runtime/issues/1429")]
         public void Contains(string? throwOnDisposed)
->>>>>>> dde503ef
         {
             var mc = CreatePokerMemoryCache("MyCache", throwOnDisposed);
 
