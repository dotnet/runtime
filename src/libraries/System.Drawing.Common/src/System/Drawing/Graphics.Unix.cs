--- conflicted
+++ resolved
@@ -547,11 +547,7 @@
             throw new NotImplementedException();
         }
 
-<<<<<<< HEAD
-#if NETCOREAPP3_1_OR_GREATER
-=======
 #if NETCOREAPP
->>>>>>> eb51b02b
         [EditorBrowsable(EditorBrowsableState.Never)]
         [SupportedOSPlatform("windows")]
         public void GetContextInfo(out PointF offset)
