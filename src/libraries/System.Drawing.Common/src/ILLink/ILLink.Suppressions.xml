--- conflicted
+++ resolved
@@ -5,17 +5,7 @@
       <argument>ILLink</argument>
       <argument>IL2050</argument>
       <property name="Scope">member</property>
-<<<<<<< HEAD
-      <property name="Target">M:System.Drawing.SafeNativeMethods.Gdip.GdipCreateBitmapFromStream(Interop.Ole32.IStream,System.IntPtr@)</property>
-=======
       <property name="Target">M:System.Drawing.Bitmap.#ctor(System.IO.Stream,System.Boolean)</property>
-    </attribute>
-    <attribute fullname="System.Diagnostics.CodeAnalysis.UnconditionalSuppressMessageAttribute">
-      <argument>ILLink</argument>
-      <argument>IL2050</argument>
-      <property name="Scope">member</property>
-      <property name="Target">M:System.Drawing.Icon.Save(System.IO.Stream)</property>
->>>>>>> 118c5300
     </attribute>
     <attribute fullname="System.Diagnostics.CodeAnalysis.UnconditionalSuppressMessageAttribute">
       <argument>ILLink</argument>
