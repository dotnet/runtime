--- conflicted
+++ resolved
@@ -61,11 +61,7 @@
             {
                 Region? clip = null;
 
-<<<<<<< HEAD
-#if NETCOREAPP3_1_OR_GREATER
-=======
 #if NETCOREAPP
->>>>>>> eb51b02b
                 if (properties.HasFlag(ApplyGraphicsProperties.Clipping))
                 {
                     g.GetContextInfo(out offset, out clip);
