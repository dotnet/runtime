﻿// Licensed to the .NET Foundation under one or more agreements.
// The .NET Foundation licenses this file to you under the MIT license.

using System;
using System.Collections;
using System.Collections.Generic;
using System.Collections.Immutable;
using System.Globalization;
using System.Linq;
using System.Text;
using System.Text.Json;
using System.Threading.Tasks;
using Microsoft.CodeAnalysis;
using Microsoft.CodeAnalysis.CSharp;
using Microsoft.Extensions.Configuration;
using Microsoft.Extensions.DependencyInjection;
using Microsoft.Extensions.Options;
using Xunit;

namespace Microsoft.Extensions.SourceGeneration.Configuration.Binder.Tests
{
    [ActiveIssue("https://github.com/dotnet/runtime/issues/52062", TestPlatforms.Browser)]
    public partial class ConfigurationBindingGeneratorTests : ConfigurationBinderTestsBase
    {
        [Theory]
        [InlineData(LanguageVersion.CSharp11)]
        [InlineData(LanguageVersion.CSharp10)]
        public async Task LangVersionMustBeCharp12OrHigher(LanguageVersion langVersion)
        {
            var (d, r) = await RunGenerator(BindCallSampleCode, langVersion: langVersion);
            Assert.Empty(r);

            Diagnostic diagnostic = Assert.Single(d);
            Assert.True(diagnostic.Id == "SYSLIB1102");
            Assert.Contains("C# 12", diagnostic.Descriptor.Title.ToString(CultureInfo.InvariantCulture));
            Assert.Equal(DiagnosticSeverity.Error, diagnostic.Severity);
        }

        [ConditionalFact(typeof(PlatformDetection), nameof(PlatformDetection.IsNetCore))]
        public async Task ValueTypesAreInvalidAsBindInputs()
        {
            string source = """
                using System;
                using System.Collections.Generic;
                using Microsoft.Extensions.Configuration;
                
                public class Program
                {
                	public static void Main()
                	{
                		ConfigurationBuilder configurationBuilder = new();
                		IConfigurationRoot config = configurationBuilder.Build();

                        int myInt = 1
                		config.Bind(myInt);
                        int? myNInt = 2;
                        config.Bind(myNInt)

                        var myStruct = new MyStruct()
                        config.Bind(myStruct, options => { })
                        MyStruct? myNStruct = new();
                        config.Bind(myNStruct, options => { });

                        var myRecordStruct = new MyRecordStruct();
                        config.Bind("key", myRecordStruct);
                        MyRecordStruct? myNRecordStruct = new();
                        config.Bind("key", myNRecordStruct);

                        Memory<int> memory = new(new int[] {1, 2, 3});
                        config.Bind(memory);
                	}

                    public struct MyStruct { }
                    public record struct MyRecordStruct { }
                }
                """;

            var (d, r) = await RunGenerator(source);
            Assert.Empty(r);
            Assert.Equal(7, d.Count());

            foreach (Diagnostic diagnostic in d)
            {
                Assert.True(diagnostic.Id == Diagnostics.ValueTypesInvalidForBind.Id);
                Assert.Contains(Diagnostics.ValueTypesInvalidForBind.Title, diagnostic.Descriptor.Title.ToString(CultureInfo.InvariantCulture));
                Assert.Equal(DiagnosticSeverity.Warning, diagnostic.Severity);
                Assert.NotNull(diagnostic.Location);
            }
        }

        [Fact]
        public async Task InvalidRootMethodInputTypes()
        {
            string source = """
                using System.Collections.Generic;
                using Microsoft.Extensions.Configuration;

                public class Program
                {
                    public static void Main()
                    {
                        ConfigurationBuilder configurationBuilder = new();
                        IConfigurationRoot config = configurationBuilder.Build();

                        config.GetValue(typeof(int*), "");
                        config.Get<Dictionary<string, T>>();
                    }

                    public struct MyStruct { }
                    public record struct MyRecordStruct { }
                }
                """;

            var (d, r) = await RunGenerator(source);
            Assert.Empty(r);
            Assert.Equal(2, d.Count());

            foreach (Diagnostic diagnostic in d)
            {
                Assert.True(diagnostic.Id == Diagnostics.CouldNotDetermineTypeInfo.Id);
                Assert.Contains(Diagnostics.CouldNotDetermineTypeInfo.Title, diagnostic.Descriptor.Title.ToString(CultureInfo.InvariantCulture));
                Assert.Equal(DiagnosticSeverity.Warning, diagnostic.Severity);
                Assert.NotNull(diagnostic.Location);
            }
        }

        [Fact]
        public async Task CannotDetermineTypeInfo()
        {
            string source = """
                using Microsoft.AspNetCore.Builder;
                using Microsoft.Extensions.Configuration;
                using Microsoft.Extensions.DependencyInjection;
                
                public class Program
                {
                	public static void Main()
                	{
                		ConfigurationBuilder configurationBuilder = new();
                		IConfiguration config = configurationBuilder.Build();
                
                		PerformGenericBinderCalls<MyClass>(config);
                	}

                    public static void PerformGenericBinderCalls<T>(IConfiguration config) where T : class
                    {
                        config.Get<T>();
                        config.Get<T>(binderOptions => { });
                        config.GetValue<T>("key");
                        config.GetValue<T>("key", default(T));

                        IConfigurationSection section = config.GetSection("MySection");
                		ServiceCollection services = new();
                        services.Configure<T>(section);
                    }

                    private void BindOptions(IConfiguration config, object? instance)
                    {
                        config.Bind(instance);
                    }

                    public class MyClass { }
                }
                """;

            var (d, r) = await RunGenerator(source);
            Assert.Empty(r);
            Assert.Equal(6, d.Count());

            foreach (Diagnostic diagnostic in d)
            {
                Assert.True(diagnostic.Id == Diagnostics.CouldNotDetermineTypeInfo.Id);
                Assert.Contains(Diagnostics.CouldNotDetermineTypeInfo.Title, diagnostic.Descriptor.Title.ToString(CultureInfo.InvariantCulture));
                Assert.Equal(DiagnosticSeverity.Warning, diagnostic.Severity);
                Assert.NotNull(diagnostic.Location);
            }
        }

        [Fact]
<<<<<<< HEAD
        public async Task BindCanParseMethodParam()
        {
            string source = """
                using System;
                using Microsoft.AspNetCore.Builder;
                using Microsoft.Extensions.Configuration;
                using Microsoft.Extensions.DependencyInjection;

                public class Program
                {
                    public static void Main()
                    {
                        ConfigurationBuilder configurationBuilder = new();
                        IConfiguration config = configurationBuilder.Build();

                        BindOptions(config, new MyClass0());
                        BindOptions(config, new MyClass1(), (_) => { });
                        BindOptions(config, "", new MyClass2());
                    }

                    private void BindOptions(IConfiguration config, MyClass0 instance)
                    {
                        config.Bind(instance);
                    }

                    private void BindOptions(IConfiguration config, MyClass1 instance, Action<BinderOptions>? configureOptions)
                    {
                        config.Bind(instance, configureOptions);
                    }

                    private void BindOptions(IConfiguration config, string path, MyClass2 instance)
                    {
                        config.Bind(path, instance);
                    }

                    public class MyClass0 { }
                    public class MyClass1 { }
                    public class MyClass2 { }
                }
                """;

            var (d, r) = await RunGenerator(source);
            Assert.Single(r);

            string generatedSource = string.Join("\n", r[0].SourceText.Lines.Select(x => x.ToString()));
            Assert.Contains("public static void Bind_ProgramMyClass0(this IConfiguration configuration, object? instance)", generatedSource);
            Assert.Contains("public static void Bind_ProgramMyClass1(this IConfiguration configuration, object? instance, Action<BinderOptions>? configureOptions)", generatedSource);
            Assert.Contains("public static void Bind_ProgramMyClass2(this IConfiguration configuration, string key, object? instance)", generatedSource);

            Assert.Empty(d);
        }

        [Fact]
        public async Task SucceedForMinimalInput()
=======
        public async Task SucceedWhenGivenMinimumRequiredReferences()
>>>>>>> fd20f42f
        {
            string source = """
                using System;
                using Microsoft.Extensions.Configuration;

                public class Program
                {
                    public static void Main()
                    {
                        ConfigurationBuilder configurationBuilder = new();
                        IConfiguration config = configurationBuilder.Build();
                        config.Bind(new MyClass0());
                    }

                    public class MyClass0 { }
                }
                """;

            HashSet<Type> exclusions = new()
            {
                typeof(CultureInfo),
                typeof(IServiceCollection),
                typeof(IDictionary),
                typeof(ServiceCollection),
                typeof(OptionsBuilder<>),
                typeof(OptionsConfigurationServiceCollectionExtensions),
                typeof(Uri)
            };

            await Test(expectOutput: true);

            exclusions.Add(typeof(ConfigurationBinder));
            await Test(expectOutput: false);

            exclusions.Remove(typeof(ConfigurationBinder));
            exclusions.Add(typeof(IConfiguration));
            await Test(expectOutput: false);

            async Task Test(bool expectOutput)
            {
                var (d, r) = await RunGenerator(source, references: GetFilteredAssemblyRefs(exclusions));

                Assert.Empty(d);

                if (expectOutput)
                {
                    Assert.Single(r);
                }
                else
                {
                    Assert.Empty(r);
                }
            }
        }

        [Fact]
        public async Task IssueDiagnosticsForAllOffendingCallsites()
        {
            string source = """
                using System.Collections.Immutable;
                using System.Text;
                using System.Text.Json;
                using Microsoft.AspNetCore.Builder;
                using Microsoft.Extensions.Configuration;
                using Microsoft.Extensions.DependencyInjection;
                
                public class Program
                {
                	public static void Main()
                	{
                		ConfigurationBuilder configurationBuilder = new();
                		IConfiguration configuration = configurationBuilder.Build();

                        var obj = new TypeGraphWithUnsupportedMember();
                        configuration.Bind(obj);

                        var obj2 = new AnotherGraphWithUnsupportedMembers();
                        var obj4 = Encoding.UTF8;

                        // Must require separate suppression.
                        configuration.Bind(obj2);
                        configuration.Bind(obj2, _ => { });
                        configuration.Bind("", obj2);
                        configuration.Get<TypeGraphWithUnsupportedMember>();
                        configuration.Get<AnotherGraphWithUnsupportedMembers>(_ => { });
                        configuration.Get(typeof(TypeGraphWithUnsupportedMember));
                        configuration.Get(typeof(AnotherGraphWithUnsupportedMembers), _ => { });
                        configuration.Bind(obj4);
                        configuration.Get<Encoding>();
                	}

                    public class TypeGraphWithUnsupportedMember
                    {
                        public JsonWriterOptions WriterOptions { get; set; }
                    }

                    public class AnotherGraphWithUnsupportedMembers
                    {
                        public JsonWriterOptions WriterOptions { get; set; }
                        public ImmutableArray<int> UnsupportedArray { get; set; }
                    }
                }
                """;

            var (d, r) = await RunGenerator(source, references: GetAssemblyRefsWithAdditional(typeof(ImmutableArray<>), typeof(Encoding), typeof(JsonSerializer)));
            Assert.Single(r);
<<<<<<< HEAD
            Assert.Equal(12, d.Where(diag => diag.Id == Diagnostics.TypeNotSupported.Id).Count());
            Assert.Equal(10, d.Where(diag => diag.Id == Diagnostics.PropertyNotSupported.Id).Count());
        }

        private static async Task VerifyAgainstBaselineUsingFile(
            string filename,
            string testSourceCode,
            LanguageVersion languageVersion = LanguageVersion.Preview,
            Action<ImmutableArray<Diagnostic>>? assessDiagnostics = null,
            ExtensionClassType extType = ExtensionClassType.None)
        {
            string environmentSubFolder =
#if NETCOREAPP
    "netcoreapp"
#else
    "net462"
#endif
            ;
            string path = extType is ExtensionClassType.None
                ? Path.Combine("Baselines", environmentSubFolder, filename)
                : Path.Combine("Baselines", environmentSubFolder, extType.ToString(), filename);

            string baseline = LineEndingsHelper.Normalize(File.ReadAllText(path));
            string[] expectedLines = baseline.Replace("%VERSION%", typeof(ConfigurationBindingGenerator).Assembly.GetName().Version?.ToString())
                                             .Split(new string[] { Environment.NewLine }, StringSplitOptions.None);

            var (d, r) = await RunGenerator(testSourceCode, languageVersion);
            bool success = RoslynTestUtils.CompareLines(expectedLines, r[0].SourceText, out string errorMessage);

#if UPDATE_BASELINES
            if (!success)
            {
                string? repoRootDir = Environment.GetEnvironmentVariable("RepoRootDir");
                Assert.True(repoRootDir is not null, "To update baselines, specifiy the root runtime repo dir");

                IEnumerable<string> lines = r[0].SourceText.Lines.Select(l => l.ToString());
                string source = string.Join(Environment.NewLine, lines).TrimEnd(Environment.NewLine.ToCharArray()) + Environment.NewLine;
                path = Path.Combine($"{repoRootDir}\\src\\libraries\\Microsoft.Extensions.Configuration.Binder\\tests\\SourceGenerationTests\\", path);

                await File.WriteAllTextAsync(path, source).ConfigureAwait(false);
                success = true;
            }
#endif

            Assert.Single(r);
            (assessDiagnostics ?? ((d) => Assert.Empty(d))).Invoke(d);
            Assert.True(success, errorMessage);
        }

        private static async Task<(ImmutableArray<Diagnostic>, ImmutableArray<GeneratedSourceResult>)> RunGenerator(
            string testSourceCode,
            LanguageVersion langVersion = LanguageVersion.Preview,
            IEnumerable<Assembly>? references = null) =>
            await RoslynTestUtils.RunGenerator(
                new ConfigurationBindingGenerator(),
                references ?? s_compilationAssemblyRefs,
                new[] { testSourceCode },
                langVersion: langVersion).ConfigureAwait(false);

        public static List<Assembly> GetAssemblyRefsWithAdditional(params Type[] additional)
        {
            List<Assembly> assemblies = new(s_compilationAssemblyRefs);
            assemblies.AddRange(additional.Select(t => t.Assembly));
            return assemblies;
        }

        public static HashSet<Assembly> GetFilteredAssemblyRefs(IEnumerable<Type> exclusions)
        {
            HashSet<Assembly> assemblies = new(s_compilationAssemblyRefs);
            foreach (Type exclusion in exclusions)
            {
                assemblies.Remove(exclusion.Assembly);
            }
            return assemblies;
=======
            Assert.Equal(47, d.Where(diag => diag.Id == Diagnostics.TypeNotSupported.Id).Count());
            Assert.Equal(44, d.Where(diag => diag.Id == Diagnostics.PropertyNotSupported.Id).Count());
>>>>>>> fd20f42f
        }
    }
}<|MERGE_RESOLUTION|>--- conflicted
+++ resolved
@@ -177,64 +177,7 @@
         }
 
         [Fact]
-<<<<<<< HEAD
-        public async Task BindCanParseMethodParam()
-        {
-            string source = """
-                using System;
-                using Microsoft.AspNetCore.Builder;
-                using Microsoft.Extensions.Configuration;
-                using Microsoft.Extensions.DependencyInjection;
-
-                public class Program
-                {
-                    public static void Main()
-                    {
-                        ConfigurationBuilder configurationBuilder = new();
-                        IConfiguration config = configurationBuilder.Build();
-
-                        BindOptions(config, new MyClass0());
-                        BindOptions(config, new MyClass1(), (_) => { });
-                        BindOptions(config, "", new MyClass2());
-                    }
-
-                    private void BindOptions(IConfiguration config, MyClass0 instance)
-                    {
-                        config.Bind(instance);
-                    }
-
-                    private void BindOptions(IConfiguration config, MyClass1 instance, Action<BinderOptions>? configureOptions)
-                    {
-                        config.Bind(instance, configureOptions);
-                    }
-
-                    private void BindOptions(IConfiguration config, string path, MyClass2 instance)
-                    {
-                        config.Bind(path, instance);
-                    }
-
-                    public class MyClass0 { }
-                    public class MyClass1 { }
-                    public class MyClass2 { }
-                }
-                """;
-
-            var (d, r) = await RunGenerator(source);
-            Assert.Single(r);
-
-            string generatedSource = string.Join("\n", r[0].SourceText.Lines.Select(x => x.ToString()));
-            Assert.Contains("public static void Bind_ProgramMyClass0(this IConfiguration configuration, object? instance)", generatedSource);
-            Assert.Contains("public static void Bind_ProgramMyClass1(this IConfiguration configuration, object? instance, Action<BinderOptions>? configureOptions)", generatedSource);
-            Assert.Contains("public static void Bind_ProgramMyClass2(this IConfiguration configuration, string key, object? instance)", generatedSource);
-
-            Assert.Empty(d);
-        }
-
-        [Fact]
-        public async Task SucceedForMinimalInput()
-=======
         public async Task SucceedWhenGivenMinimumRequiredReferences()
->>>>>>> fd20f42f
         {
             string source = """
                 using System;
@@ -341,85 +284,8 @@
 
             var (d, r) = await RunGenerator(source, references: GetAssemblyRefsWithAdditional(typeof(ImmutableArray<>), typeof(Encoding), typeof(JsonSerializer)));
             Assert.Single(r);
-<<<<<<< HEAD
-            Assert.Equal(12, d.Where(diag => diag.Id == Diagnostics.TypeNotSupported.Id).Count());
-            Assert.Equal(10, d.Where(diag => diag.Id == Diagnostics.PropertyNotSupported.Id).Count());
-        }
-
-        private static async Task VerifyAgainstBaselineUsingFile(
-            string filename,
-            string testSourceCode,
-            LanguageVersion languageVersion = LanguageVersion.Preview,
-            Action<ImmutableArray<Diagnostic>>? assessDiagnostics = null,
-            ExtensionClassType extType = ExtensionClassType.None)
-        {
-            string environmentSubFolder =
-#if NETCOREAPP
-    "netcoreapp"
-#else
-    "net462"
-#endif
-            ;
-            string path = extType is ExtensionClassType.None
-                ? Path.Combine("Baselines", environmentSubFolder, filename)
-                : Path.Combine("Baselines", environmentSubFolder, extType.ToString(), filename);
-
-            string baseline = LineEndingsHelper.Normalize(File.ReadAllText(path));
-            string[] expectedLines = baseline.Replace("%VERSION%", typeof(ConfigurationBindingGenerator).Assembly.GetName().Version?.ToString())
-                                             .Split(new string[] { Environment.NewLine }, StringSplitOptions.None);
-
-            var (d, r) = await RunGenerator(testSourceCode, languageVersion);
-            bool success = RoslynTestUtils.CompareLines(expectedLines, r[0].SourceText, out string errorMessage);
-
-#if UPDATE_BASELINES
-            if (!success)
-            {
-                string? repoRootDir = Environment.GetEnvironmentVariable("RepoRootDir");
-                Assert.True(repoRootDir is not null, "To update baselines, specifiy the root runtime repo dir");
-
-                IEnumerable<string> lines = r[0].SourceText.Lines.Select(l => l.ToString());
-                string source = string.Join(Environment.NewLine, lines).TrimEnd(Environment.NewLine.ToCharArray()) + Environment.NewLine;
-                path = Path.Combine($"{repoRootDir}\\src\\libraries\\Microsoft.Extensions.Configuration.Binder\\tests\\SourceGenerationTests\\", path);
-
-                await File.WriteAllTextAsync(path, source).ConfigureAwait(false);
-                success = true;
-            }
-#endif
-
-            Assert.Single(r);
-            (assessDiagnostics ?? ((d) => Assert.Empty(d))).Invoke(d);
-            Assert.True(success, errorMessage);
-        }
-
-        private static async Task<(ImmutableArray<Diagnostic>, ImmutableArray<GeneratedSourceResult>)> RunGenerator(
-            string testSourceCode,
-            LanguageVersion langVersion = LanguageVersion.Preview,
-            IEnumerable<Assembly>? references = null) =>
-            await RoslynTestUtils.RunGenerator(
-                new ConfigurationBindingGenerator(),
-                references ?? s_compilationAssemblyRefs,
-                new[] { testSourceCode },
-                langVersion: langVersion).ConfigureAwait(false);
-
-        public static List<Assembly> GetAssemblyRefsWithAdditional(params Type[] additional)
-        {
-            List<Assembly> assemblies = new(s_compilationAssemblyRefs);
-            assemblies.AddRange(additional.Select(t => t.Assembly));
-            return assemblies;
-        }
-
-        public static HashSet<Assembly> GetFilteredAssemblyRefs(IEnumerable<Type> exclusions)
-        {
-            HashSet<Assembly> assemblies = new(s_compilationAssemblyRefs);
-            foreach (Type exclusion in exclusions)
-            {
-                assemblies.Remove(exclusion.Assembly);
-            }
-            return assemblies;
-=======
             Assert.Equal(47, d.Where(diag => diag.Id == Diagnostics.TypeNotSupported.Id).Count());
             Assert.Equal(44, d.Where(diag => diag.Id == Diagnostics.PropertyNotSupported.Id).Count());
->>>>>>> fd20f42f
         }
     }
 }