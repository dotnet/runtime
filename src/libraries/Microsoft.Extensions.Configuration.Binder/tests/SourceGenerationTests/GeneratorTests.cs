--- conflicted
+++ resolved
@@ -225,12 +225,8 @@
             }
         }
 
-<<<<<<< HEAD
         [ConditionalFact(typeof(PlatformDetection), nameof(PlatformDetection.IsNetCore))]
-=======
-        [Fact]
         [ActiveIssue("Work out why we aren't getting all the expected diagnostics.")]
->>>>>>> c6c1f672
         public async Task IssueDiagnosticsForAllOffendingCallsites()
         {
             string source = """
