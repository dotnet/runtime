--- conflicted
+++ resolved
@@ -48,7 +48,6 @@
     <ProjectReference Include="..\..\gen\Microsoft.Extensions.Configuration.Binder.SourceGeneration.csproj" OutputItemType="Analyzer" ReferenceOutputAssembly="true" />
   </ItemGroup>
 
-<<<<<<< HEAD
   <ItemGroup>
     <Content Include="Baselines\net462\*.generated.txt;
                       Baselines\net462\ConfigurationBinder\*.generated.txt;
@@ -58,10 +57,6 @@
                       Baselines\netcoreapp\ConfigurationBinder\*.generated.txt;
                       Baselines\netcoreapp\OptionsBuilder\*.generated.txt;
                       Baselines\netcoreapp\ServiceCollection\*.generated.txt;">
-=======
-  <ItemGroup Condition="'$(TargetFrameworkIdentifier)' == '.NETCoreApp'">
-    <Content Include="Baselines\*.generated.txt;Baselines\ConfigurationBinder\*.generated.txt;Baselines\OptionsBuilder\*.generated.txt;Baselines\ServiceCollection\*.generated.txt">
->>>>>>> c6c1f672
       <CopyToOutputDirectory>PreserveNewest</CopyToOutputDirectory>
     </Content>
 
