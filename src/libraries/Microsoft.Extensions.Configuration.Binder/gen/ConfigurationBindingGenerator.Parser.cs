// Licensed to the .NET Foundation under one or more agreements.
// The .NET Foundation licenses this file to you under the MIT license.

using System;
using System.Collections.Generic;
using System.Collections.Immutable;
using System.Diagnostics;
using System.Diagnostics.CodeAnalysis;
using System.Linq;
using System.Threading;
using Microsoft.CodeAnalysis;
using SourceGenerators;

namespace Microsoft.Extensions.Configuration.Binder.SourceGeneration
{
    public sealed partial class ConfigurationBindingGenerator : IIncrementalGenerator
    {
        internal sealed partial class Parser(CompilationData compilationData)
        {
            private readonly KnownTypeSymbols _typeSymbols = compilationData.TypeSymbols!;
            private readonly bool _langVersionIsSupported = compilationData.LanguageVersionIsSupported;

            private readonly List<TypeParseInfo> _invocationTypeParseInfo = new();
            private readonly Queue<TypeParseInfo> _typesToParse = new();
            private readonly Dictionary<ITypeSymbol, TypeSpec> _createdTypeSpecs = new(SymbolEqualityComparer.Default);

            private readonly InterceptorInfo.Builder _interceptorInfoBuilder = new();
            private BindingHelperInfo.Builder? _helperInfoBuilder; // Init'ed with type index when registering interceptors, after creating type specs.

            public List<DiagnosticInfo>? Diagnostics { get; private set; }

            public SourceGenerationSpec? GetSourceGenerationSpec(ImmutableArray<BinderInvocation?> invocations, CancellationToken cancellationToken)
            {
                if (!_langVersionIsSupported)
                {
                    RecordDiagnostic(DiagnosticDescriptors.LanguageVersionNotSupported, trimmedLocation: Location.None);
                    return null;
                }

                if (_typeSymbols is not { IConfiguration: { }, ConfigurationBinder: { } })
                {
                    return null;
                }

                ParseInvocations(invocations);
                CreateTypeSpecs(cancellationToken);
                RegisterInterceptors();

                return new SourceGenerationSpec
                {
                    InterceptorInfo = _interceptorInfoBuilder.ToIncrementalValue(),
                    BindingHelperInfo = _helperInfoBuilder!.ToIncrementalValue(),
                    ConfigTypes = _createdTypeSpecs.Values.OrderBy(s => s.TypeRef.FullyQualifiedName).ToImmutableEquatableArray(),
                };
            }

            private bool IsValidRootConfigType([NotNullWhen(true)] ITypeSymbol? type)
            {
                if (type is null ||
                    type.SpecialType is SpecialType.System_Object or SpecialType.System_Void ||
                    !_typeSymbols.Compilation.IsSymbolAccessibleWithin(type, _typeSymbols.Compilation.Assembly) ||
                    type.TypeKind is TypeKind.TypeParameter or TypeKind.Pointer or TypeKind.Error ||
                    type.IsRefLikeType ||
                    ContainsGenericParameters(type))
                {
                    return false;
                }

                return true;
            }

            private void ParseInvocations(ImmutableArray<BinderInvocation?> invocations)
            {
                foreach (BinderInvocation? invocation in invocations)
                {
                    Debug.Assert(invocation is not null);
                    IMethodSymbol targetMethod = invocation.Operation.TargetMethod;
                    INamedTypeSymbol? candidateBinderType = targetMethod.ContainingType;
                    Debug.Assert(targetMethod.IsExtensionMethod);

                    if (SymbolEqualityComparer.Default.Equals(candidateBinderType, _typeSymbols.ConfigurationBinder))
                    {
                        ParseInvocation_ConfigurationBinder(invocation);
                    }
                    else if (SymbolEqualityComparer.Default.Equals(candidateBinderType, _typeSymbols.OptionsBuilderConfigurationExtensions))
                    {
                        ParseInvocation_OptionsBuilderExt(invocation);
                    }
                    else if (SymbolEqualityComparer.Default.Equals(candidateBinderType, _typeSymbols.OptionsConfigurationServiceCollectionExtensions))
                    {
                        ParseInvocation_ServiceCollectionExt(invocation);
                    }
                }
<<<<<<< HEAD

                if (_typeSymbols.ArgumentNullException is not null)
                {
                    var throwIfNullMethods = _typeSymbols.ArgumentNullException.GetMembers("ThrowIfNull");

                    foreach (var throwIfNullMethod in throwIfNullMethods)
                    {
                        if (throwIfNullMethod is IMethodSymbol throwIfNullMethodSymbol && throwIfNullMethodSymbol.IsStatic && throwIfNullMethodSymbol.Parameters.Length == 2)
                        {
                            var parameters = throwIfNullMethodSymbol.Parameters;
                            var firstParam = parameters[0];
                            var secondParam = parameters[1];

                            if (firstParam.Name == "argument" && firstParam.Type.Equals(_typeSymbols.Object, SymbolEqualityComparer.Default)
                                && secondParam.Name == "paramName" && secondParam.Type.Equals(_typeSymbols.String, SymbolEqualityComparer.Default))
                            {
                                _sourceGenSpec.EmitThrowIfNullMethod = true;
                                break;
                            }
                        }
                    }
                }

                return _sourceGenSpec;
=======
>>>>>>> c6c1f672
            }

            private void CreateTypeSpecs(CancellationToken cancellationToken)
            {
                while (_typesToParse.Count > 0)
                {
                    cancellationToken.ThrowIfCancellationRequested();

                    TypeParseInfo typeParseInfo = _typesToParse.Dequeue();
                    ITypeSymbol typeSymbol = typeParseInfo.TypeSymbol;

                    if (!_createdTypeSpecs.ContainsKey(typeSymbol))
                    {
                        _createdTypeSpecs.Add(typeSymbol, CreateTypeSpec(typeParseInfo));
                    }
                }
            }

            private void RegisterInterceptors()
            {
                TypeIndex typeIndex = new(_createdTypeSpecs.Values);
                _helperInfoBuilder = new(typeIndex);

                foreach (TypeParseInfo typeParseInfo in _invocationTypeParseInfo)
                {
                    TypeSpec typeSpec = _createdTypeSpecs[typeParseInfo.TypeSymbol];
                    MethodsToGen overload = typeParseInfo.BindingOverload;

                    if ((MethodsToGen.ConfigBinder_Any & overload) is not 0)
                    {
                        RegisterInterceptor_ConfigurationBinder(typeParseInfo, typeSpec);
                    }
                    else if ((MethodsToGen.OptionsBuilderExt_Any & overload) is not 0)
                    {
                        RegisterInterceptor_OptionsBuilderExt(typeParseInfo, typeSpec);
                    }
                    else
                    {
                        Debug.Assert((MethodsToGen.ServiceCollectionExt_Any & overload) is not 0);
                        RegisterInterceptor_ServiceCollectionExt(typeParseInfo, typeSpec);
                    }
                }
            }

            private void EnqueueTargetTypeForRootInvocation(ITypeSymbol? typeSymbol, MethodsToGen overload, BinderInvocation invocation)
            {
                if (!IsValidRootConfigType(typeSymbol))
                {
                    RecordDiagnostic(DiagnosticDescriptors.CouldNotDetermineTypeInfo, invocation.Location);
                }
                else
                {
                    TypeParseInfo typeParseInfo = TypeParseInfo.Create(typeSymbol, overload, invocation, containingTypeDiagInfo: null);
                    _typesToParse.Enqueue(typeParseInfo);
                    _invocationTypeParseInfo.Add(typeParseInfo);
                }
            }

            private TypeRef EnqueueTransitiveType(TypeParseInfo containingTypeParseInfo, ITypeSymbol memberTypeSymbol, DiagnosticDescriptor diagDescriptor, string? memberName = null)
            {
                TypeParseInfo memberTypeParseInfo = containingTypeParseInfo.ToTransitiveTypeParseInfo(memberTypeSymbol, diagDescriptor, memberName);

                if (_createdTypeSpecs.TryGetValue(memberTypeSymbol, out TypeSpec? memberTypeSpec))
                {
                    RecordTypeDiagnosticIfRequired(memberTypeParseInfo, memberTypeSpec);
                    return memberTypeSpec.TypeRef;
                }

                _typesToParse.Enqueue(memberTypeParseInfo);
                return new TypeRef(memberTypeSymbol);
            }

            private TypeSpec CreateTypeSpec(TypeParseInfo typeParseInfo)
            {
                ITypeSymbol type = typeParseInfo.TypeSymbol;
                TypeSpec spec;

                if (IsNullable(type, out ITypeSymbol? underlyingType))
                {
                    TypeRef underlyingTypeRef = EnqueueTransitiveType(
                        typeParseInfo,
                        underlyingType,
                        DiagnosticDescriptors.NullableUnderlyingTypeNotSupported);

                    spec = new NullableSpec(type, underlyingTypeRef);
                }
                else if (IsParsableFromString(type, out StringParsableTypeKind specialTypeKind))
                {
                    ParsableFromStringSpec stringParsableSpec = new(type) { StringParsableTypeKind = specialTypeKind };
<<<<<<< HEAD

                    if (specialTypeKind is StringParsableTypeKind.Enum)
                    {
                        if (!_sourceGenSpec.EmitEnumParseMethod)
                        {
                            _sourceGenSpec.EmitEnumParseMethod = true;
                            _sourceGenSpec.EmitGenericParseEnum = _typeSymbols.Enum.GetMembers("Parse").Any(m => m is IMethodSymbol methodSymbol && methodSymbol.IsGenericMethod);
                        }
                    }
                    else if (specialTypeKind is not StringParsableTypeKind.AssignFromSectionValue)
                    {
                        _sourceGenSpec.PrimitivesForHelperGen.Add(stringParsableSpec);
                    }

=======
>>>>>>> c6c1f672
                    spec = stringParsableSpec;
                }
                else if (type.TypeKind is TypeKind.Array)
                {
                    spec = CreateArraySpec(typeParseInfo);
                    Debug.Assert(spec is ArraySpec or UnsupportedTypeSpec);
                }
                else if (IsCollection(type))
                {
                    spec = CreateCollectionSpec(typeParseInfo);
                }
                else if (SymbolEqualityComparer.Default.Equals(type, _typeSymbols.IConfigurationSection))
                {
                    spec = new ConfigurationSectionSpec(type);
                }
                else if (type is INamedTypeSymbol)
                {
                    spec = CreateObjectSpec(typeParseInfo);
                }
                else
                {
                    spec = CreateUnsupportedTypeSpec(typeParseInfo, NotSupportedReason.UnknownType);
                }

                RecordTypeDiagnosticIfRequired(typeParseInfo, spec);

                return spec;
            }

            private static bool IsNullable(ITypeSymbol type, [NotNullWhen(true)] out ITypeSymbol? underlyingType)
            {
                if (type is INamedTypeSymbol { IsGenericType: true } genericType &&
                    genericType.ConstructUnboundGenericType() is INamedTypeSymbol { } unboundGeneric &&
                    unboundGeneric.OriginalDefinition.SpecialType == SpecialType.System_Nullable_T)
                {
                    underlyingType = genericType.TypeArguments[0];
                    return true;
                }

                underlyingType = null;
                return false;
            }

            private bool IsParsableFromString(ITypeSymbol type, out StringParsableTypeKind typeKind)
            {
                if (type is IArrayTypeSymbol { ElementType.SpecialType: SpecialType.System_Byte })
                {
                    typeKind = StringParsableTypeKind.ByteArray;
                    return true;
                }

                if (type is not INamedTypeSymbol namedType)
                {
                    typeKind = StringParsableTypeKind.None;
                    return false;
                }

                if (IsEnum(namedType))
                {
                    typeKind = StringParsableTypeKind.Enum;
                    return true;
                }

                SpecialType specialType = namedType.SpecialType;

                switch (specialType)
                {
                    case SpecialType.System_String:
                    case SpecialType.System_Object:
                        {
                            typeKind = StringParsableTypeKind.AssignFromSectionValue;
                            return true;
                        }
                    case SpecialType.System_Boolean:
                    case SpecialType.System_Char:
                        {
                            typeKind = StringParsableTypeKind.Parse;
                            return true;
                        }
                    case SpecialType.System_Single:
                    case SpecialType.System_Double:
                    case SpecialType.System_Decimal:
                        {
                            typeKind = StringParsableTypeKind.Float;
                            return true;
                        }
                    case SpecialType.System_Byte:
                    case SpecialType.System_Int16:
                    case SpecialType.System_Int32:
                    case SpecialType.System_Int64:
                    case SpecialType.System_SByte:
                    case SpecialType.System_UInt16:
                    case SpecialType.System_UInt32:
                    case SpecialType.System_UInt64:
                        {
                            typeKind = StringParsableTypeKind.Integer;
                            return true;
                        }
                    case SpecialType.System_DateTime:
                        {
                            typeKind = StringParsableTypeKind.ParseInvariant;
                            return true;
                        }
                    case SpecialType.None:
                        {
                            if (SymbolEqualityComparer.Default.Equals(type, _typeSymbols.CultureInfo))
                            {
                                typeKind = StringParsableTypeKind.CultureInfo;
                            }
                            else if (SymbolEqualityComparer.Default.Equals(type, _typeSymbols.DateTimeOffset) ||
                                SymbolEqualityComparer.Default.Equals(type, _typeSymbols.DateOnly) ||
                                SymbolEqualityComparer.Default.Equals(type, _typeSymbols.TimeOnly) ||
                                SymbolEqualityComparer.Default.Equals(type, _typeSymbols.TimeSpan))
                            {
                                typeKind = StringParsableTypeKind.ParseInvariant;
                            }
                            else if (SymbolEqualityComparer.Default.Equals(type, _typeSymbols.Int128) ||
                                SymbolEqualityComparer.Default.Equals(type, _typeSymbols.Half) ||
                                SymbolEqualityComparer.Default.Equals(type, _typeSymbols.UInt128))
                            {
                                typeKind = StringParsableTypeKind.ParseInvariant;
                            }
                            else if (SymbolEqualityComparer.Default.Equals(type, _typeSymbols.Uri))
                            {
                                typeKind = StringParsableTypeKind.Uri;
                            }
                            else if (SymbolEqualityComparer.Default.Equals(type, _typeSymbols.Version) ||
                                SymbolEqualityComparer.Default.Equals(type, _typeSymbols.Guid))
                            {
                                typeKind = StringParsableTypeKind.Parse;
                            }
                            else
                            {
                                typeKind = StringParsableTypeKind.None;
                                return false;
                            }

                            return true;
                        }
                    default:
                        {
                            typeKind = StringParsableTypeKind.None;
                            return false;
                        }
                }
            }

            private TypeSpec CreateArraySpec(TypeParseInfo typeParseInfo)
            {
                IArrayTypeSymbol typeSymbol = (IArrayTypeSymbol)typeParseInfo.TypeSymbol;

                if (typeSymbol.Rank > 1)
                {
                    return CreateUnsupportedTypeSpec(typeParseInfo, NotSupportedReason.MultiDimArraysNotSupported);
                }

                TypeRef elementTypeRef = EnqueueTransitiveType(
                    typeParseInfo,
                    typeSymbol.ElementType,
                    DiagnosticDescriptors.ElementTypeNotSupported);

                return new ArraySpec(typeSymbol)
                {
                    ElementTypeRef = elementTypeRef,
                };
            }

            private TypeSpec CreateCollectionSpec(TypeParseInfo typeParseInfo)
            {
                INamedTypeSymbol type = (INamedTypeSymbol)typeParseInfo.TypeSymbol;

                TypeSpec spec;
                if (IsCandidateDictionary(type, out ITypeSymbol? keyType, out ITypeSymbol? elementType))
                {
                    spec = CreateDictionarySpec(typeParseInfo, keyType, elementType);
                    Debug.Assert(spec is DictionarySpec or UnsupportedTypeSpec);
                }
                else
                {
                    spec = CreateEnumerableSpec(typeParseInfo);
                    Debug.Assert(spec is EnumerableSpec or UnsupportedTypeSpec);
                }

                return spec;
            }

            private TypeSpec CreateDictionarySpec(TypeParseInfo typeParseInfo, ITypeSymbol keyTypeSymbol, ITypeSymbol elementTypeSymbol)
            {
                INamedTypeSymbol type = (INamedTypeSymbol)typeParseInfo.TypeSymbol;

                CollectionInstantiationStrategy instantiationStrategy;
                CollectionInstantiationConcreteType instantiationConcreteType;
                CollectionPopulationCastType populationCastType;

                if (HasPublicParameterLessCtor(type))
                {
                    instantiationStrategy = CollectionInstantiationStrategy.ParameterlessConstructor;
                    instantiationConcreteType = CollectionInstantiationConcreteType.Self;

                    if (HasAddMethod(type, keyTypeSymbol, elementTypeSymbol))
                    {
                        populationCastType = CollectionPopulationCastType.NotApplicable;
                    }
                    else if (_typeSymbols.GenericIDictionary is not null && GetInterface(type, _typeSymbols.GenericIDictionary_Unbound) is not null)
                    {
                        populationCastType = CollectionPopulationCastType.IDictionary;
                    }
                    else
                    {
                        return CreateUnsupportedCollectionSpec(typeParseInfo);
                    }
                }
                else if (_typeSymbols.Dictionary is not null &&
                    (IsInterfaceMatch(type, _typeSymbols.GenericIDictionary_Unbound) || IsInterfaceMatch(type, _typeSymbols.IDictionary)))
                {
                    instantiationStrategy = CollectionInstantiationStrategy.ParameterlessConstructor;
                    instantiationConcreteType = CollectionInstantiationConcreteType.Dictionary;
                    populationCastType = CollectionPopulationCastType.NotApplicable;
                }
                else if (_typeSymbols.Dictionary is not null && IsInterfaceMatch(type, _typeSymbols.IReadOnlyDictionary_Unbound))
                {
                    instantiationStrategy = CollectionInstantiationStrategy.LinqToDictionary;
                    instantiationConcreteType = CollectionInstantiationConcreteType.Dictionary;
                    populationCastType = CollectionPopulationCastType.IDictionary;
                }
                else
                {
                    return CreateUnsupportedCollectionSpec(typeParseInfo);
                }

                TypeRef keyTypeRef = EnqueueTransitiveType(typeParseInfo, keyTypeSymbol, DiagnosticDescriptors.DictionaryKeyNotSupported);
                TypeRef elementTypeRef = EnqueueTransitiveType(typeParseInfo, elementTypeSymbol, DiagnosticDescriptors.ElementTypeNotSupported);

                return new DictionarySpec(type)
                {
                    KeyTypeRef = keyTypeRef,
                    ElementTypeRef = elementTypeRef,
                    InstantiationStrategy = instantiationStrategy,
                    InstantiationConcreteType = instantiationConcreteType,
                    PopulationCastType = populationCastType,
                };
            }

            private TypeSpec CreateEnumerableSpec(TypeParseInfo typeParseInfo)
            {
                INamedTypeSymbol type = (INamedTypeSymbol)typeParseInfo.TypeSymbol;

                if (!TryGetElementType(type, out ITypeSymbol? elementType))
                {
                    return CreateUnsupportedCollectionSpec(typeParseInfo);
                }

                CollectionInstantiationStrategy instantiationStrategy;
                CollectionInstantiationConcreteType instantiationConcreteType;
                CollectionPopulationCastType populationCastType;

                if (HasPublicParameterLessCtor(type))
                {
                    instantiationStrategy = CollectionInstantiationStrategy.ParameterlessConstructor;
                    instantiationConcreteType = CollectionInstantiationConcreteType.Self;

                    if (HasAddMethod(type, elementType))
                    {
                        populationCastType = CollectionPopulationCastType.NotApplicable;
                    }
                    else if (_typeSymbols.GenericICollection is not null && GetInterface(type, _typeSymbols.GenericICollection_Unbound) is not null)
                    {
                        populationCastType = CollectionPopulationCastType.ICollection;
                    }
                    else
                    {
                        return CreateUnsupportedCollectionSpec(typeParseInfo);
                    }
                }
                else if ((IsInterfaceMatch(type, _typeSymbols.GenericICollection_Unbound) || IsInterfaceMatch(type, _typeSymbols.GenericIList_Unbound)))
                {
                    instantiationStrategy = CollectionInstantiationStrategy.ParameterlessConstructor;
                    instantiationConcreteType = CollectionInstantiationConcreteType.List;
                    populationCastType = CollectionPopulationCastType.NotApplicable;
                }
                else if (IsInterfaceMatch(type, _typeSymbols.GenericIEnumerable_Unbound))
                {
                    instantiationStrategy = CollectionInstantiationStrategy.CopyConstructor;
                    instantiationConcreteType = CollectionInstantiationConcreteType.List;
                    populationCastType = CollectionPopulationCastType.ICollection;
                }
                else if (IsInterfaceMatch(type, _typeSymbols.ISet_Unbound))
                {
                    instantiationStrategy = CollectionInstantiationStrategy.ParameterlessConstructor;
                    instantiationConcreteType = CollectionInstantiationConcreteType.HashSet;
                    populationCastType = CollectionPopulationCastType.NotApplicable;
                }
                else if (IsInterfaceMatch(type, _typeSymbols.IReadOnlySet_Unbound))
                {
                    instantiationStrategy = CollectionInstantiationStrategy.CopyConstructor;
                    instantiationConcreteType = CollectionInstantiationConcreteType.HashSet;
                    populationCastType = CollectionPopulationCastType.ISet;
                }
                else if (IsInterfaceMatch(type, _typeSymbols.IReadOnlyList_Unbound) || IsInterfaceMatch(type, _typeSymbols.IReadOnlyCollection_Unbound))
                {
                    instantiationStrategy = CollectionInstantiationStrategy.CopyConstructor;
                    instantiationConcreteType = CollectionInstantiationConcreteType.List;
                    populationCastType = CollectionPopulationCastType.ICollection;
                }
                else
                {
                    return CreateUnsupportedCollectionSpec(typeParseInfo);
                }

                TypeRef elementTypeRef = EnqueueTransitiveType(typeParseInfo, elementType, DiagnosticDescriptors.ElementTypeNotSupported);

                return new EnumerableSpec(type)
                {
                    ElementTypeRef = elementTypeRef,
                    InstantiationStrategy = instantiationStrategy,
                    InstantiationConcreteType = instantiationConcreteType,
                    PopulationCastType = populationCastType,
                };
            }

            private ObjectSpec CreateObjectSpec(TypeParseInfo typeParseInfo)
            {
                INamedTypeSymbol typeSymbol = (INamedTypeSymbol)typeParseInfo.TypeSymbol;
                string typeName = typeSymbol.GetTypeName().Name;

                ObjectInstantiationStrategy initializationStrategy = ObjectInstantiationStrategy.None;
                DiagnosticDescriptor? initDiagDescriptor = null;
                string? initExceptionMessage = null;

                IMethodSymbol? ctor = null;

                if (!(typeSymbol.IsAbstract || typeSymbol.TypeKind is TypeKind.Interface))
                {
                    IMethodSymbol? parameterlessCtor = null;
                    IMethodSymbol? parameterizedCtor = null;
                    bool hasMultipleParameterizedCtors = false;

                    foreach (IMethodSymbol candidate in typeSymbol.InstanceConstructors)
                    {
                        if (candidate.DeclaredAccessibility is not Accessibility.Public)
                        {
                            continue;
                        }

                        if (candidate.Parameters.Length is 0)
                        {
                            parameterlessCtor = candidate;
                        }
                        else if (parameterizedCtor is not null)
                        {
                            hasMultipleParameterizedCtors = true;
                        }
                        else
                        {
                            parameterizedCtor = candidate;
                        }
                    }

                    bool hasPublicParameterlessCtor = typeSymbol.IsValueType || parameterlessCtor is not null;
                    if (!hasPublicParameterlessCtor && hasMultipleParameterizedCtors)
                    {
                        initDiagDescriptor = DiagnosticDescriptors.MultipleParameterizedConstructors;
                        initExceptionMessage = string.Format(Emitter.ExceptionMessages.MultipleParameterizedConstructors, typeName);
                    }

                    ctor = typeSymbol.IsValueType
                        // Roslyn ctor fetching APIs include paramerterless ctors for structs, unlike System.Reflection.
                        ? parameterizedCtor ?? parameterlessCtor
                        : parameterlessCtor ?? parameterizedCtor;
                }

                if (ctor is null)
                {
                    initDiagDescriptor = DiagnosticDescriptors.MissingPublicInstanceConstructor;
                    initExceptionMessage = string.Format(Emitter.ExceptionMessages.MissingPublicInstanceConstructor, typeName);
                }
                else
                {
                    initializationStrategy = ctor.Parameters.Length is 0 ? ObjectInstantiationStrategy.ParameterlessConstructor : ObjectInstantiationStrategy.ParameterizedConstructor;
                }

                if (initDiagDescriptor is not null)
                {
                    Debug.Assert(initExceptionMessage is not null);
                    RecordTypeDiagnostic(typeParseInfo, initDiagDescriptor);
                }

                Dictionary<string, PropertySpec>? properties = null;

                INamedTypeSymbol? current = typeSymbol;
                while (current is not null)
                {
                    ImmutableArray<ISymbol> members = current.GetMembers();
                    foreach (ISymbol member in members)
                    {
                        if (member is IPropertySymbol { IsIndexer: false, IsImplicitlyDeclared: false } property)
                        {
                            string propertyName = property.Name;
                            TypeRef propertyTypeRef = EnqueueTransitiveType(typeParseInfo, property.Type, DiagnosticDescriptors.PropertyNotSupported, propertyName);

                            AttributeData? attributeData = property.GetAttributes().FirstOrDefault(a => SymbolEqualityComparer.Default.Equals(a.AttributeClass, _typeSymbols.ConfigurationKeyNameAttribute));
                            string configKeyName = attributeData?.ConstructorArguments.FirstOrDefault().Value as string ?? propertyName;

                            PropertySpec spec = new(property)
                            {
                                TypeRef = propertyTypeRef,
                                ConfigurationKeyName = configKeyName
                            };

                            (properties ??= new(StringComparer.OrdinalIgnoreCase))[propertyName] = spec;
                        }
                    }
                    current = current.BaseType;
                }

                List<ParameterSpec>? ctorParams = null;

                if (initializationStrategy is ObjectInstantiationStrategy.ParameterizedConstructor)
                {
                    Debug.Assert(ctor is not null);
                    List<string>? missingParameters = null;
                    List<string>? invalidParameters = null;

                    foreach (IParameterSymbol parameter in ctor.Parameters)
                    {
                        string parameterName = parameter.Name;

                        if (properties?.TryGetValue(parameterName, out PropertySpec? propertySpec) is not true)
                        {
                            (missingParameters ??= new()).Add(parameterName);
                        }
                        else if (parameter.RefKind is not RefKind.None)
                        {
                            (invalidParameters ??= new()).Add(parameterName);
                        }
                        else
                        {
                            ParameterSpec paramSpec = new ParameterSpec(parameter)
                            {
                                TypeRef = propertySpec.TypeRef,
                                ConfigurationKeyName = propertySpec.ConfigurationKeyName,
                            };

                            propertySpec.MatchingCtorParam = paramSpec;
                            (ctorParams ??= new()).Add(paramSpec);
                        }
                    }

                    if (invalidParameters?.Count > 0)
                    {
                        initExceptionMessage = string.Format(Emitter.ExceptionMessages.CannotBindToConstructorParameter, typeName, FormatParams(invalidParameters));
                    }
                    else if (missingParameters?.Count > 0)
                    {
                        if (typeSymbol.IsValueType)
                        {
                            initializationStrategy = ObjectInstantiationStrategy.ParameterlessConstructor;
                        }
                        else
                        {
                            initExceptionMessage = string.Format(Emitter.ExceptionMessages.ConstructorParametersDoNotMatchProperties, typeName, FormatParams(missingParameters));
                        }
                    }

                    static string FormatParams(List<string> names) => string.Join(",", names);
                }

                return new ObjectSpec(
                    typeSymbol,
                    initializationStrategy,
                    properties: properties?.Values.ToImmutableEquatableArray(),
                    constructorParameters: ctorParams?.ToImmutableEquatableArray(),
                    initExceptionMessage);
            }

            private static UnsupportedTypeSpec CreateUnsupportedCollectionSpec(TypeParseInfo typeParseInfo)
                => CreateUnsupportedTypeSpec(typeParseInfo, NotSupportedReason.CollectionNotSupported);

            private static UnsupportedTypeSpec CreateUnsupportedTypeSpec(TypeParseInfo typeParseInfo, NotSupportedReason reason) =>
                new(typeParseInfo.TypeSymbol) { NotSupportedReason = reason };

            private bool TryGetElementType(INamedTypeSymbol type, [NotNullWhen(true)] out ITypeSymbol? elementType)
            {
                INamedTypeSymbol? candidate = GetInterface(type, _typeSymbols.GenericIEnumerable_Unbound);

                if (candidate is not null)
                {
                    elementType = candidate.TypeArguments[0];
                    return true;
                }

                elementType = null;
                return false;
            }

            private bool IsCandidateDictionary(INamedTypeSymbol type, [NotNullWhen(true)] out ITypeSymbol? keyType, [NotNullWhen(true)] out ITypeSymbol? elementType)
            {
                INamedTypeSymbol? candidate = GetInterface(type, _typeSymbols.GenericIDictionary_Unbound) ?? GetInterface(type, _typeSymbols.IReadOnlyDictionary_Unbound);

                if (candidate is not null)
                {
                    keyType = candidate.TypeArguments[0];
                    elementType = candidate.TypeArguments[1];
                    return true;
                }

                if (IsInterfaceMatch(type, _typeSymbols.IDictionary))
                {
                    keyType = _typeSymbols.String;
                    elementType = _typeSymbols.String;
                    return true;
                }

                keyType = null;
                elementType = null;
                return false;
            }

            private bool IsCollection(ITypeSymbol type) =>
                type is INamedTypeSymbol namedType && GetInterface(namedType, _typeSymbols.IEnumerable) is not null;

            private static INamedTypeSymbol? GetInterface(INamedTypeSymbol type, INamedTypeSymbol? @interface)
            {
                if (@interface is null)
                {
                    return null;
                }

                if (IsInterfaceMatch(type, @interface))
                {
                    return type;
                }

                if (@interface.IsGenericType)
                {
                    return type.AllInterfaces.FirstOrDefault(candidate =>
                        candidate.IsGenericType &&
                        candidate.ConstructUnboundGenericType() is INamedTypeSymbol unbound
                        && SymbolEqualityComparer.Default.Equals(unbound, @interface));
                }

                return type.AllInterfaces.FirstOrDefault(candidate => SymbolEqualityComparer.Default.Equals(candidate, @interface));
            }

            private static bool IsInterfaceMatch(INamedTypeSymbol type, INamedTypeSymbol? @interface)
            {
                if (@interface is null)
                {
                    return false;
                }

                if (type.IsGenericType)
                {
                    INamedTypeSymbol unbound = type.ConstructUnboundGenericType();
                    return SymbolEqualityComparer.Default.Equals(unbound, @interface);
                }

                return SymbolEqualityComparer.Default.Equals(type, @interface);
            }

            private static bool ContainsGenericParameters(ITypeSymbol type)
            {
                if (type is not INamedTypeSymbol { IsGenericType: true } genericType)
                {
                    return false;
                }

                foreach (ITypeSymbol typeArg in genericType.TypeArguments)
                {
                    if (typeArg.TypeKind is TypeKind.TypeParameter or TypeKind.Error ||
                        ContainsGenericParameters(typeArg))
                    {
                        return true;
                    }
                }

                return false;
            }

            private static bool HasPublicParameterLessCtor(INamedTypeSymbol type) =>
                type.InstanceConstructors.SingleOrDefault(ctor => ctor.DeclaredAccessibility is Accessibility.Public && ctor.Parameters.Length is 0) is not null;

            private static bool HasAddMethod(INamedTypeSymbol type, ITypeSymbol element)
            {
                INamedTypeSymbol? current = type;
                while (current is not null)
                {
                    if (current.GetMembers("Add").Any(member =>
                        member is IMethodSymbol { Parameters.Length: 1 } method &&
                        SymbolEqualityComparer.Default.Equals(element, method.Parameters[0].Type)))
                    {
                        return true;
                    }
                    current = current.BaseType;
                }
                return false;
            }

            private static bool HasAddMethod(INamedTypeSymbol type, ITypeSymbol key, ITypeSymbol element)
            {
                INamedTypeSymbol? current = type;
                while (current is not null)
                {
                    if (current.GetMembers("Add").Any(member =>
                        member is IMethodSymbol { Parameters.Length: 2 } method &&
                        SymbolEqualityComparer.Default.Equals(key, method.Parameters[0].Type) &&
                        SymbolEqualityComparer.Default.Equals(element, method.Parameters[1].Type)))
                    {
                        return true;
                    }
                    current = current.BaseType;
                }
                return false;
            }

            private static bool IsEnum(ITypeSymbol type) => type is INamedTypeSymbol { EnumUnderlyingType: INamedTypeSymbol { } };

            private void RecordTypeDiagnosticIfRequired(TypeParseInfo typeParseInfo, TypeSpec typeSpec)
            {
                ContainingTypeDiagnosticInfo? containingTypeDiagInfo = typeParseInfo.ContainingTypeDiagnosticInfo;

                if (typeSpec is UnsupportedTypeSpec unsupportedTypeSpec)
                {
                    DiagnosticDescriptor descriptor = DiagnosticDescriptors.GetNotSupportedDescriptor(unsupportedTypeSpec.NotSupportedReason);
                    RecordTypeDiagnostic(typeParseInfo, descriptor);
                }
                else if (containingTypeDiagInfo?.Descriptor == DiagnosticDescriptors.DictionaryKeyNotSupported &&
                    typeSpec is not ParsableFromStringSpec)
                {
                    ReportContainingTypeDiagnosticIfRequired(typeParseInfo);
                }
            }

            private void RecordTypeDiagnostic(TypeParseInfo typeParseInfo, DiagnosticDescriptor descriptor)
            {
                RecordDiagnostic(descriptor, typeParseInfo.BinderInvocation.Location, new object?[] { typeParseInfo.TypeName });
                ReportContainingTypeDiagnosticIfRequired(typeParseInfo);
            }

            private void ReportContainingTypeDiagnosticIfRequired(TypeParseInfo typeParseInfo)
            {
                ContainingTypeDiagnosticInfo? containingTypeDiagInfo = typeParseInfo.ContainingTypeDiagnosticInfo;

                while (containingTypeDiagInfo is not null)
                {
                    string containingTypeName = containingTypeDiagInfo.TypeName;

                    object[] messageArgs = containingTypeDiagInfo.MemberName is string memberName
                        ? new[] { memberName, containingTypeName }
                        : new[] { containingTypeName };

                    RecordDiagnostic(containingTypeDiagInfo.Descriptor, typeParseInfo.BinderInvocation.Location, messageArgs);

                    containingTypeDiagInfo = containingTypeDiagInfo.ContainingTypeInfo;
                }
            }

            private void RecordDiagnostic(DiagnosticDescriptor descriptor, Location trimmedLocation, params object?[]? messageArgs)
            {
                Diagnostics ??= new List<DiagnosticInfo>();
                Diagnostics.Add(DiagnosticInfo.Create(descriptor, trimmedLocation, messageArgs));
            }
        }
    }
}<|MERGE_RESOLUTION|>--- conflicted
+++ resolved
@@ -46,11 +46,36 @@
                 CreateTypeSpecs(cancellationToken);
                 RegisterInterceptors();
 
+                bool emitThrowIfNullMethod = false;
+
+                if (_typeSymbols.ArgumentNullException is not null)
+                {
+                    var throwIfNullMethods = _typeSymbols.ArgumentNullException.GetMembers("ThrowIfNull");
+
+                    foreach (var throwIfNullMethod in throwIfNullMethods)
+                    {
+                        if (throwIfNullMethod is IMethodSymbol throwIfNullMethodSymbol && throwIfNullMethodSymbol.IsStatic && throwIfNullMethodSymbol.Parameters.Length == 2)
+                        {
+                            var parameters = throwIfNullMethodSymbol.Parameters;
+                            var firstParam = parameters[0];
+                            var secondParam = parameters[1];
+
+                            if (firstParam.Name == "argument" && firstParam.Type.Equals(_typeSymbols.Object, SymbolEqualityComparer.Default)
+                                && secondParam.Name == "paramName" && secondParam.Type.Equals(_typeSymbols.String, SymbolEqualityComparer.Default))
+                            {
+                                emitThrowIfNullMethod = true;
+                                break;
+                            }
+                        }
+                    }
+                }
+
                 return new SourceGenerationSpec
                 {
                     InterceptorInfo = _interceptorInfoBuilder.ToIncrementalValue(),
                     BindingHelperInfo = _helperInfoBuilder!.ToIncrementalValue(),
                     ConfigTypes = _createdTypeSpecs.Values.OrderBy(s => s.TypeRef.FullyQualifiedName).ToImmutableEquatableArray(),
+                    EmitThrowIfNullMethod = emitThrowIfNullMethod
                 };
             }
 
@@ -91,33 +116,6 @@
                         ParseInvocation_ServiceCollectionExt(invocation);
                     }
                 }
-<<<<<<< HEAD
-
-                if (_typeSymbols.ArgumentNullException is not null)
-                {
-                    var throwIfNullMethods = _typeSymbols.ArgumentNullException.GetMembers("ThrowIfNull");
-
-                    foreach (var throwIfNullMethod in throwIfNullMethods)
-                    {
-                        if (throwIfNullMethod is IMethodSymbol throwIfNullMethodSymbol && throwIfNullMethodSymbol.IsStatic && throwIfNullMethodSymbol.Parameters.Length == 2)
-                        {
-                            var parameters = throwIfNullMethodSymbol.Parameters;
-                            var firstParam = parameters[0];
-                            var secondParam = parameters[1];
-
-                            if (firstParam.Name == "argument" && firstParam.Type.Equals(_typeSymbols.Object, SymbolEqualityComparer.Default)
-                                && secondParam.Name == "paramName" && secondParam.Type.Equals(_typeSymbols.String, SymbolEqualityComparer.Default))
-                            {
-                                _sourceGenSpec.EmitThrowIfNullMethod = true;
-                                break;
-                            }
-                        }
-                    }
-                }
-
-                return _sourceGenSpec;
-=======
->>>>>>> c6c1f672
             }
 
             private void CreateTypeSpecs(CancellationToken cancellationToken)
@@ -132,6 +130,15 @@
                     if (!_createdTypeSpecs.ContainsKey(typeSymbol))
                     {
                         _createdTypeSpecs.Add(typeSymbol, CreateTypeSpec(typeParseInfo));
+                    }
+
+                    if (IsEnum(typeSymbol))
+                    {
+                        if (!_sourceGenSpec.EmitEnumParseMethod)
+                        {
+                            _sourceGenSpec.EmitEnumParseMethod = true;
+                            _sourceGenSpec.EmitGenericParseEnum = _typeSymbols.Enum.GetMembers("Parse").Any(m => m is IMethodSymbol methodSymbol && methodSymbol.IsGenericMethod);
+                        }
                     }
                 }
             }
@@ -207,23 +214,6 @@
                 else if (IsParsableFromString(type, out StringParsableTypeKind specialTypeKind))
                 {
                     ParsableFromStringSpec stringParsableSpec = new(type) { StringParsableTypeKind = specialTypeKind };
-<<<<<<< HEAD
-
-                    if (specialTypeKind is StringParsableTypeKind.Enum)
-                    {
-                        if (!_sourceGenSpec.EmitEnumParseMethod)
-                        {
-                            _sourceGenSpec.EmitEnumParseMethod = true;
-                            _sourceGenSpec.EmitGenericParseEnum = _typeSymbols.Enum.GetMembers("Parse").Any(m => m is IMethodSymbol methodSymbol && methodSymbol.IsGenericMethod);
-                        }
-                    }
-                    else if (specialTypeKind is not StringParsableTypeKind.AssignFromSectionValue)
-                    {
-                        _sourceGenSpec.PrimitivesForHelperGen.Add(stringParsableSpec);
-                    }
-
-=======
->>>>>>> c6c1f672
                     spec = stringParsableSpec;
                 }
                 else if (type.TypeKind is TypeKind.Array)
