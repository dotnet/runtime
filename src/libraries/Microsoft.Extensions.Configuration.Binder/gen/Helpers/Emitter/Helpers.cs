--- conflicted
+++ resolved
@@ -215,21 +215,11 @@
 
             private void EmitCheckForNullArgument_WithBlankLine(string paramName, bool voidReturn = false)
             {
-<<<<<<< HEAD
-                if (_sourceGenSpec.EmitThrowIfNullMethod)
-                {
-                    _writer.WriteLine($"ArgumentNullException.ThrowIfNull({paramName});");
-                }
-                else
-                {
-                    _writer.WriteLine($$"""
-=======
                 string returnExpr = voidReturn
                     ? "return"
-                    : $"throw new ArgumentNullException(nameof({paramName}))";
+                    : $"ArgumentNullException.ThrowIfNull({paramName})";
 
                 _writer.WriteLine($$"""
->>>>>>> c2e29f0b
                     if ({{paramName}} is null)
                     {
                         {{returnExpr}};
