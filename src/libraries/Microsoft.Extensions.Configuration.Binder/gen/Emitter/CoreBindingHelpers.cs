--- conflicted
+++ resolved
@@ -475,41 +475,16 @@
                     EmitGetBinderOptionsHelper();
                 }
 
-<<<<<<< HEAD
-                if (_sourceGenSpec.EmitEnumParseMethod)
-                {
-                    _writer.WriteLine();
-                    EmitEnumParseMethod();
-                    _emitBlankLineBeforeNextStatement = true;
-                }
-
-                foreach (ParsableFromStringSpec type in _sourceGenSpec.PrimitivesForHelperGen)
-                {
-                    EmitBlankLineIfRequired();
-                    EmitPrimitiveParseMethod(type);
-=======
                 if (_bindingHelperInfo.TypesForGen_ParsePrimitive is { Count: not 0 } stringParsableTypes)
                 {
                     bool enumTypeExists = false;
 
-                    foreach (ParsableFromStringSpec type in stringParsableTypes)
-                    {
-                        EmitBlankLineIfRequired();
-
-                        if (type.StringParsableTypeKind == StringParsableTypeKind.Enum)
-                        {
-                            if (!enumTypeExists)
-                            {
-                                EmitEnumParseMethod();
-                                enumTypeExists = true;
-                            }
-                        }
-                        else
-                        {
-                            EmitPrimitiveParseMethod(type);
-                        }
-                    }
->>>>>>> c6c1f672
+                    if (_sourceGenSpec.EmitEnumParseMethod)
+                    {
+                        _writer.WriteLine();
+                        EmitEnumParseMethod();
+                        _emitBlankLineBeforeNextStatement = true;
+                    }
                 }
             }
 
