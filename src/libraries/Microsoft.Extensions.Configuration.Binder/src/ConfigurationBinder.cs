// Licensed to the .NET Foundation under one or more agreements.
// The .NET Foundation licenses this file to you under the MIT license.

using System;
using System.Collections;
using System.Collections.Generic;
using System.ComponentModel;
using System.Diagnostics;
using System.Diagnostics.CodeAnalysis;
using System.Linq;
using System.Reflection;
using Microsoft.Extensions.Internal;

namespace Microsoft.Extensions.Configuration
{
    /// <summary>
    /// Static helper class that allows binding strongly typed objects to configuration values.
    /// </summary>
    public static class ConfigurationBinder
    {
        private const BindingFlags DeclaredOnlyLookup = BindingFlags.Public | BindingFlags.NonPublic | BindingFlags.Instance | BindingFlags.Static | BindingFlags.DeclaredOnly;
        private const string TrimmingWarningMessage = "In case the type is non-primitive, the trimmer cannot statically analyze the object's type so its members may be trimmed.";
        private const string InstanceGetTypeTrimmingWarningMessage = "Cannot statically analyze the type of instance so its members may be trimmed";
        private const string PropertyTrimmingWarningMessage = "Cannot statically analyze property.PropertyType so its members may be trimmed.";

        /// <summary>
        /// Attempts to bind the configuration instance to a new instance of type T.
        /// If this configuration section has a value, that will be used.
        /// Otherwise binding by matching property names against configuration keys recursively.
        /// </summary>
        /// <typeparam name="T">The type of the new instance to bind.</typeparam>
        /// <param name="configuration">The configuration instance to bind.</param>
        /// <returns>The new instance of T if successful, default(T) otherwise.</returns>
        [RequiresUnreferencedCode(TrimmingWarningMessage)]
        public static T? Get<[DynamicallyAccessedMembers(DynamicallyAccessedMemberTypes.All)] T>(this IConfiguration configuration)
            => configuration.Get<T>(_ => { });

        /// <summary>
        /// Attempts to bind the configuration instance to a new instance of type T.
        /// If this configuration section has a value, that will be used.
        /// Otherwise binding by matching property names against configuration keys recursively.
        /// </summary>
        /// <typeparam name="T">The type of the new instance to bind.</typeparam>
        /// <param name="configuration">The configuration instance to bind.</param>
        /// <param name="configureOptions">Configures the binder options.</param>
        /// <returns>The new instance of T if successful, default(T) otherwise.</returns>
        [RequiresUnreferencedCode(TrimmingWarningMessage)]
        public static T? Get<[DynamicallyAccessedMembers(DynamicallyAccessedMemberTypes.All)] T>(this IConfiguration configuration, Action<BinderOptions>? configureOptions)
        {
            ThrowHelper.ThrowIfNull(configuration);

            object? result = configuration.Get(typeof(T), configureOptions);
            if (result == null)
            {
                return default(T);
            }
            return (T)result;
        }

        /// <summary>
        /// Attempts to bind the configuration instance to a new instance of type T.
        /// If this configuration section has a value, that will be used.
        /// Otherwise binding by matching property names against configuration keys recursively.
        /// </summary>
        /// <param name="configuration">The configuration instance to bind.</param>
        /// <param name="type">The type of the new instance to bind.</param>
        /// <returns>The new instance if successful, null otherwise.</returns>
        [RequiresUnreferencedCode(TrimmingWarningMessage)]
        public static object? Get(this IConfiguration configuration, Type type)
            => configuration.Get(type, _ => { });

        /// <summary>
        /// Attempts to bind the configuration instance to a new instance of type T.
        /// If this configuration section has a value, that will be used.
        /// Otherwise binding by matching property names against configuration keys recursively.
        /// </summary>
        /// <param name="configuration">The configuration instance to bind.</param>
        /// <param name="type">The type of the new instance to bind.</param>
        /// <param name="configureOptions">Configures the binder options.</param>
        /// <returns>The new instance if successful, null otherwise.</returns>
        [RequiresUnreferencedCode(TrimmingWarningMessage)]
        public static object? Get(
            this IConfiguration configuration,
            [DynamicallyAccessedMembers(DynamicallyAccessedMemberTypes.All)]
            Type type,
            Action<BinderOptions>? configureOptions)
        {
            ThrowHelper.ThrowIfNull(configuration);

            var options = new BinderOptions();
            configureOptions?.Invoke(options);
            var bindingPoint = new BindingPoint();
            BindInstance(type, bindingPoint, config: configuration, options: options);
            return bindingPoint.Value;
        }

        /// <summary>
        /// Attempts to bind the given object instance to the configuration section specified by the key by matching property names against configuration keys recursively.
        /// </summary>
        /// <param name="configuration">The configuration instance to bind.</param>
        /// <param name="key">The key of the configuration section to bind.</param>
        /// <param name="instance">The object to bind.</param>
        [RequiresUnreferencedCode(InstanceGetTypeTrimmingWarningMessage)]
        public static void Bind(this IConfiguration configuration, string key, object? instance)
            => configuration.GetSection(key).Bind(instance);

        /// <summary>
        /// Attempts to bind the given object instance to configuration values by matching property names against configuration keys recursively.
        /// </summary>
        /// <param name="configuration">The configuration instance to bind.</param>
        /// <param name="instance">The object to bind.</param>
        [RequiresUnreferencedCode(InstanceGetTypeTrimmingWarningMessage)]
        public static void Bind(this IConfiguration configuration, object? instance)
            => configuration.Bind(instance, _ => { });

        /// <summary>
        /// Attempts to bind the given object instance to configuration values by matching property names against configuration keys recursively.
        /// </summary>
        /// <param name="configuration">The configuration instance to bind.</param>
        /// <param name="instance">The object to bind.</param>
        /// <param name="configureOptions">Configures the binder options.</param>
        [RequiresUnreferencedCode(InstanceGetTypeTrimmingWarningMessage)]
        public static void Bind(this IConfiguration configuration, object? instance, Action<BinderOptions>? configureOptions)
        {
            ThrowHelper.ThrowIfNull(configuration);

            if (instance != null)
            {
                var options = new BinderOptions();
                configureOptions?.Invoke(options);
                var bindingPoint = new BindingPoint(instance, isReadOnly: true);
                BindInstance(instance.GetType(), bindingPoint, configuration, options);
            }
        }

        /// <summary>
        /// Extracts the value with the specified key and converts it to type T.
        /// </summary>
        /// <typeparam name="T">The type to convert the value to.</typeparam>
        /// <param name="configuration">The configuration.</param>
        /// <param name="key">The key of the configuration section's value to convert.</param>
        /// <returns>The converted value.</returns>
        [RequiresUnreferencedCode(TrimmingWarningMessage)]
        public static T? GetValue<[DynamicallyAccessedMembers(DynamicallyAccessedMemberTypes.All)] T>(this IConfiguration configuration, string key)
        {
            return GetValue(configuration, key, default(T));
        }

        /// <summary>
        /// Extracts the value with the specified key and converts it to type T.
        /// </summary>
        /// <typeparam name="T">The type to convert the value to.</typeparam>
        /// <param name="configuration">The configuration.</param>
        /// <param name="key">The key of the configuration section's value to convert.</param>
        /// <param name="defaultValue">The default value to use if no value is found.</param>
        /// <returns>The converted value.</returns>
        [RequiresUnreferencedCode(TrimmingWarningMessage)]
        public static T? GetValue<[DynamicallyAccessedMembers(DynamicallyAccessedMemberTypes.All)] T>(this IConfiguration configuration, string key, T defaultValue)
        {
            return (T?)GetValue(configuration, typeof(T), key, defaultValue);
        }

        /// <summary>
        /// Extracts the value with the specified key and converts it to the specified type.
        /// </summary>
        /// <param name="configuration">The configuration.</param>
        /// <param name="type">The type to convert the value to.</param>
        /// <param name="key">The key of the configuration section's value to convert.</param>
        /// <returns>The converted value.</returns>
        [RequiresUnreferencedCode(TrimmingWarningMessage)]
        public static object? GetValue(
            this IConfiguration configuration,
            [DynamicallyAccessedMembers(DynamicallyAccessedMemberTypes.All)]
            Type type,
            string key)
        {
            return GetValue(configuration, type, key, defaultValue: null);
        }

        /// <summary>
        /// Extracts the value with the specified key and converts it to the specified type.
        /// </summary>
        /// <param name="configuration">The configuration.</param>
        /// <param name="type">The type to convert the value to.</param>
        /// <param name="key">The key of the configuration section's value to convert.</param>
        /// <param name="defaultValue">The default value to use if no value is found.</param>
        /// <returns>The converted value.</returns>
        [RequiresUnreferencedCode(TrimmingWarningMessage)]
        public static object? GetValue(
            this IConfiguration configuration,
            [DynamicallyAccessedMembers(DynamicallyAccessedMemberTypes.All)]
            Type type, string key,
            object? defaultValue)
        {
            IConfigurationSection section = configuration.GetSection(key);
            string? value = section.Value;
            if (value != null)
            {
                return ConvertValue(type, value, section.Path);
            }
            return defaultValue;
        }

        [RequiresUnreferencedCode(PropertyTrimmingWarningMessage)]
        private static void BindProperties(object instance, IConfiguration configuration, BinderOptions options)
        {
            List<PropertyInfo> modelProperties = GetAllProperties(instance.GetType());

            if (options.ErrorOnUnknownConfiguration)
            {
                HashSet<string> propertyNames = new(modelProperties.Select(mp => mp.Name),
                    StringComparer.OrdinalIgnoreCase);

                IEnumerable<IConfigurationSection> configurationSections = configuration.GetChildren();
                List<string> missingPropertyNames = configurationSections
                    .Where(cs => !propertyNames.Contains(cs.Key))
                    .Select(mp => $"'{mp.Key}'")
                    .ToList();

                if (missingPropertyNames.Count > 0)
                {
                    throw new InvalidOperationException(SR.Format(SR.Error_MissingConfig,
                        nameof(options.ErrorOnUnknownConfiguration), nameof(BinderOptions), instance.GetType(),
                        string.Join(", ", missingPropertyNames)));
                }
            }

            foreach (PropertyInfo property in modelProperties)
            {
                BindProperty(property, instance, configuration, options);
            }
        }

        [RequiresUnreferencedCode(PropertyTrimmingWarningMessage)]
        private static void BindProperty(PropertyInfo property, object instance, IConfiguration config, BinderOptions options)
        {
            // We don't support set only, non public, or indexer properties
            if (property.GetMethod == null ||
                (!options.BindNonPublicProperties && !property.GetMethod.IsPublic) ||
                property.GetMethod.GetParameters().Length > 0)
            {
                return;
            }

            var propertyBindingPoint = new BindingPoint(
                initialValueProvider: () => property.GetValue(instance),
                isReadOnly: property.SetMethod is null || (!property.SetMethod.IsPublic && !options.BindNonPublicProperties));

            BindInstance(
                property.PropertyType,
                propertyBindingPoint,
                config.GetSection(GetPropertyName(property)),
                options);

            if (propertyBindingPoint.HasNewValue)
            {
                property.SetValue(instance, propertyBindingPoint.Value);
            }
        }

        [RequiresUnreferencedCode(TrimmingWarningMessage)]
        private static void BindInstance(
            [DynamicallyAccessedMembers(DynamicallyAccessedMemberTypes.All)] Type type,
            BindingPoint bindingPoint,
            IConfiguration config,
            BinderOptions options)
        {
            // if binding IConfigurationSection, break early
            if (type == typeof(IConfigurationSection))
            {
                bindingPoint.TrySetValue(config);
                return;
            }

            var section = config as IConfigurationSection;
            string? configValue = section?.Value;
            if (configValue != null && TryConvertValue(type, configValue, section?.Path, out object? convertedValue, out Exception? error))
            {
                if (error != null)
                {
                    throw error;
                }

                // Leaf nodes are always reinitialized
                bindingPoint.TrySetValue(convertedValue);
                return;
            }

            if (config != null && config.GetChildren().Any())
            {
                // for arrays, collections, and read-only list-like interfaces, we concatenate on to what is already there
                if (type.IsArray || IsArrayCompatibleInterface(type))
                {
                    if (!bindingPoint.IsReadOnly)
                    {
                        bindingPoint.SetValue(BindArray(type, (IEnumerable?)bindingPoint.Value, config, options));
                    }
                    return;
                }

                // for sets and read-only set interfaces, we clone what's there into a new collection.
                if (TypeIsASetInterface(type))
                {
                    if (!bindingPoint.IsReadOnly)
                    {
                        object? newValue = BindSet(type, (IEnumerable?)bindingPoint.Value, config, options);
                        if (newValue != null)
                        {
                            bindingPoint.SetValue(newValue);
                        }
                    }
                    return;
                }

                // For other mutable interfaces like ICollection<>, IDictionary<,> and ISet<>, we prefer copying values and setting them
                // on a new instance of the interface over populating the existing instance implementing the interface.
                // This has already been done, so there's not need to check again.
                if (TypeIsADictionaryInterface(type))
                {
                    if (!bindingPoint.IsReadOnly)
                    {
                        object? newValue = BindDictionaryInterface(bindingPoint.Value, type, config, options);
                        if (newValue != null)
                        {
                            bindingPoint.SetValue(newValue);
                        }
                    }
                    return;
                }

                // If we don't have an instance, try to create one
                if (bindingPoint.Value is null)
                {
                    // if the binding point doesn't let us set a new instance, there's nothing more we can do
                    if (bindingPoint.IsReadOnly)
                    {
                        return;
                    }

                    // For other mutable interfaces like ICollection<> and ISet<>, we prefer copying values and setting them
                    // on a new instance of the interface over populating the existing instance implementing the interface.
                    // This has already been done, so there's not need to check again. For dictionaries, we fill the existing
                    // instance if there is one (which hasn't happened yet), and only create a new instance if necessary.

                    bindingPoint.SetValue(CreateInstance(type, config, options));
                }

                // At this point we know that we have a non-null bindingPoint.Value, we just have to populate the items
                // using the IDictionary<> or ICollection<> interfaces, or properties using reflection.
                Type? dictionaryInterface = FindOpenGenericInterface(typeof(IDictionary<,>), type);

                if (dictionaryInterface != null)
                {
                    BindConcreteDictionary(bindingPoint.Value!, dictionaryInterface, config, options);
                }
                else
                {
                    Type? collectionInterface = FindOpenGenericInterface(typeof(ICollection<>), type);
                    if (collectionInterface != null)
                    {
                        BindCollection(bindingPoint.Value!, collectionInterface, config, options);
                    }
                    else
                    {
                        BindProperties(bindingPoint.Value!, config, options);
                    }
                }
            }
        }

        [RequiresUnreferencedCode(
            "In case type is a Nullable<T>, cannot statically analyze what the underlying type is so its members may be trimmed.")]
        private static object CreateInstance(
            [DynamicallyAccessedMembers(DynamicallyAccessedMemberTypes.PublicConstructors |
                                        DynamicallyAccessedMemberTypes.NonPublicConstructors)]
            Type type,
            IConfiguration config,
            BinderOptions options)
        {
            Debug.Assert(!type.IsArray);

            if (type.IsInterface || type.IsAbstract)
            {
                throw new InvalidOperationException(SR.Format(SR.Error_CannotActivateAbstractOrInterface, type));
            }

            ConstructorInfo[] constructors = type.GetConstructors(BindingFlags.Public | BindingFlags.Instance);

            bool hasParameterlessConstructor =
                type.IsValueType || constructors.Any(ctor => ctor.GetParameters().Length == 0);

            if (!type.IsValueType && constructors.Length == 0)
            {
                throw new InvalidOperationException(SR.Format(SR.Error_MissingPublicInstanceConstructor, type));
            }

            if (constructors.Length > 1 && !hasParameterlessConstructor)
            {
                throw new InvalidOperationException(SR.Format(SR.Error_MultipleParameterizedConstructors, type));
            }

            if (constructors.Length == 1 && !hasParameterlessConstructor)
            {
                ConstructorInfo constructor = constructors[0];
                ParameterInfo[] parameters = constructor.GetParameters();

                if (!CanBindToTheseConstructorParameters(parameters, out string nameOfInvalidParameter))
                {
                    throw new InvalidOperationException(SR.Format(SR.Error_CannotBindToConstructorParameter, type, nameOfInvalidParameter));
                }


                List<PropertyInfo> properties = GetAllProperties(type);

                if (!DoAllParametersHaveEquivalentProperties(parameters, properties, out string nameOfInvalidParameters))
                {
                    throw new InvalidOperationException(SR.Format(SR.Error_ConstructorParametersDoNotMatchProperties, type, nameOfInvalidParameters));
                }

                object?[] parameterValues = new object?[parameters.Length];

                for (int index = 0; index < parameters.Length; index++)
                {
                    parameterValues[index] = BindParameter(parameters[index], type, config, options);
                }

                return constructor.Invoke(parameterValues);
            }

            object? instance;
            try
            {
                instance = Activator.CreateInstance(Nullable.GetUnderlyingType(type) ?? type);
            }
            catch (Exception ex)
            {
                throw new InvalidOperationException(SR.Format(SR.Error_FailedToActivate, type), ex);
            }

            return instance ?? throw new InvalidOperationException(SR.Format(SR.Error_FailedToActivate, type));
        }

        private static bool DoAllParametersHaveEquivalentProperties(ParameterInfo[] parameters,
            List<PropertyInfo> properties, out string missing)
        {
            HashSet<string> propertyNames = new(StringComparer.OrdinalIgnoreCase);
            foreach (PropertyInfo prop in properties)
            {
                propertyNames.Add(prop.Name);
            }

            List<string> missingParameters = new();

            foreach (ParameterInfo parameter in parameters)
            {
                string name = parameter.Name!;
                if (!propertyNames.Contains(name))
                {
                    missingParameters.Add(name);
                }
            }

            missing = string.Join(",", missingParameters);

            return missing.Length == 0;
        }

        private static bool CanBindToTheseConstructorParameters(ParameterInfo[] constructorParameters, out string nameOfInvalidParameter)
        {
            nameOfInvalidParameter = string.Empty;
            foreach (ParameterInfo p in constructorParameters)
            {
                if (p.IsOut || p.IsIn || p.ParameterType.IsByRef)
                {
                    nameOfInvalidParameter = p.Name!; // never null as we're not passed return value parameters: https://docs.microsoft.com/en-us/dotnet/api/system.reflection.parameterinfo.name?view=net-6.0#remarks
                    return false;
                }
            }

            return true;
        }

        [RequiresUnreferencedCode("Cannot statically analyze what the element type is of the value objects in the dictionary so its members may be trimmed.")]
        private static object? BindDictionaryInterface(
            object? source,
            [DynamicallyAccessedMembers(DynamicallyAccessedMemberTypes.PublicProperties | DynamicallyAccessedMemberTypes.NonPublicProperties)]
            Type dictionaryType,
            IConfiguration config, BinderOptions options)
        {
            // IDictionary<K,V> is guaranteed to have exactly two parameters
            Type keyType = dictionaryType.GenericTypeArguments[0];
            Type valueType = dictionaryType.GenericTypeArguments[1];
            bool keyTypeIsEnum = keyType.IsEnum;
            bool keyTypeIsInteger =
                keyType == typeof(sbyte) ||
                keyType == typeof(byte) ||
                keyType == typeof(short) ||
                keyType == typeof(ushort) ||
                keyType == typeof(int) ||
                keyType == typeof(uint) ||
                keyType == typeof(long) ||
                keyType == typeof(ulong);

            if (keyType != typeof(string) && !keyTypeIsEnum && !keyTypeIsInteger)
            {
                // We only support string, enum and integer (except nint-IntPtr and nuint-UIntPtr) keys
                return null;
            }

            Type genericType = typeof(Dictionary<,>).MakeGenericType(keyType, valueType);
            MethodInfo addMethod = genericType.GetMethod("Add", DeclaredOnlyLookup)!;

            Type kvpType = typeof(KeyValuePair<,>).MakeGenericType(keyType, valueType);
            PropertyInfo keyMethod = kvpType.GetProperty("Key", DeclaredOnlyLookup)!;
            PropertyInfo valueMethod = kvpType.GetProperty("Value", DeclaredOnlyLookup)!;

            object dictionary = Activator.CreateInstance(genericType)!;

            var orig = source as IEnumerable;
            object?[] arguments = new object?[2];

            if (orig != null)
            {
                foreach (object? item in orig)
                {
                    object? k = keyMethod.GetMethod!.Invoke(item, null);
                    object? v = valueMethod.GetMethod!.Invoke(item, null);
                    arguments[0] = k;
                    arguments[1] = v;
                    addMethod.Invoke(dictionary, arguments);
                }
            }

            BindConcreteDictionary(dictionary, dictionaryType, config, options);

            return dictionary;
        }

        // Binds and potentially overwrites a concrete dictionary.
        // This differs from BindDictionaryInterface because this method doesn't clone
        // the dictionary; it sets and/or overwrites values directly.
        // When a user specifies a concrete dictionary in their config class, then that
        // value is used as-us. When a user specifies an interface (instantiated) in their config class,
        // then it is cloned to a new dictionary, the same way as other collections.
        [RequiresUnreferencedCode("Cannot statically analyze what the element type is of the value objects in the dictionary so its members may be trimmed.")]
        private static void BindConcreteDictionary(
            object? dictionary,
            [DynamicallyAccessedMembers(DynamicallyAccessedMemberTypes.PublicProperties | DynamicallyAccessedMemberTypes.NonPublicProperties)]
            Type dictionaryType,
            IConfiguration config, BinderOptions options)
        {
            Type keyType = dictionaryType.GenericTypeArguments[0];
            Type valueType = dictionaryType.GenericTypeArguments[1];
            bool keyTypeIsEnum = keyType.IsEnum;
            bool keyTypeIsInteger =
                keyType == typeof(sbyte) ||
                keyType == typeof(byte) ||
                keyType == typeof(short) ||
                keyType == typeof(ushort) ||
                keyType == typeof(int) ||
                keyType == typeof(uint) ||
                keyType == typeof(long) ||
                keyType == typeof(ulong);

            if (keyType != typeof(string) && !keyTypeIsEnum && !keyTypeIsInteger)
            {
                // We only support string, enum and integer (except nint-IntPtr and nuint-UIntPtr) keys
                return;
            }

            Type genericType = typeof(Dictionary<,>).MakeGenericType(keyType, valueType);

            MethodInfo tryGetValue = dictionaryType.GetMethod("TryGetValue")!;
            PropertyInfo setter = genericType.GetProperty("Item", DeclaredOnlyLookup)!;
            foreach (IConfigurationSection child in config.GetChildren())
            {
                try
                {
<<<<<<< HEAD
                    object key = keyTypeIsEnum ? Enum.Parse(keyType, child.Key, true) : child.Key;
=======
                    object key = keyTypeIsEnum ? Enum.Parse(keyType, child.Key) :
                        keyTypeIsInteger ? Convert.ChangeType(child.Key, keyType) :
                        child.Key;
>>>>>>> a1945558
                    var valueBindingPoint = new BindingPoint(
                        initialValueProvider: () =>
                        {
                            object?[] tryGetValueArgs = { key, null };
                            return (bool)tryGetValue.Invoke(dictionary, tryGetValueArgs)! ? tryGetValueArgs[1] : null;
                        },
                        isReadOnly: false);
                    BindInstance(
                        type: valueType,
                        bindingPoint: valueBindingPoint,
                        config: child,
                        options: options);
                    if (valueBindingPoint.HasNewValue)
                    {
                        setter.SetValue(dictionary, valueBindingPoint.Value, new object[] { key });
                    }
                }
                catch
                {
                }
            }
        }

        [RequiresUnreferencedCode("Cannot statically analyze what the element type is of the object collection so its members may be trimmed.")]
        private static void BindCollection(
            object collection,
            [DynamicallyAccessedMembers(DynamicallyAccessedMemberTypes.PublicMethods | DynamicallyAccessedMemberTypes.NonPublicMethods)]
            Type collectionType,
            IConfiguration config, BinderOptions options)
        {
            // ICollection<T> is guaranteed to have exactly one parameter
            Type itemType = collectionType.GenericTypeArguments[0];
            MethodInfo? addMethod = collectionType.GetMethod("Add", DeclaredOnlyLookup);

            foreach (IConfigurationSection section in config.GetChildren())
            {
                try
                {
                    BindingPoint itemBindingPoint = new();
                    BindInstance(
                        type: itemType,
                        bindingPoint: itemBindingPoint,
                        config: section,
                        options: options);
                    if (itemBindingPoint.HasNewValue)
                    {
                        addMethod?.Invoke(collection, new[] { itemBindingPoint.Value });
                    }
                }
                catch
                {
                }
            }
        }

        [RequiresUnreferencedCode("Cannot statically analyze what the element type is of the Array so its members may be trimmed.")]
        private static Array BindArray(Type type, IEnumerable? source, IConfiguration config, BinderOptions options)
        {
            Type elementType;
            if (type.IsArray)
            {
                if (type.GetArrayRank() > 1)
                {
                    throw new InvalidOperationException(SR.Format(SR.Error_UnsupportedMultidimensionalArray, type));
                }
                elementType = type.GetElementType()!;
            }
            else // e. g. IEnumerable<T>
            {
                elementType = type.GetGenericArguments()[0];
            }

            IList list = new List<object?>();

            if (source != null)
            {
                foreach (object? item in source)
                {
                    list.Add(item);
                }
            }

            foreach (IConfigurationSection section in config.GetChildren())
            {
                var itemBindingPoint = new BindingPoint();
                try
                {
                    BindInstance(
                        type: elementType,
                        bindingPoint: itemBindingPoint,
                        config: section,
                        options: options);
                    if (itemBindingPoint.HasNewValue)
                    {
                        list.Add(itemBindingPoint.Value);
                    }
                }
                catch
                {
                }
            }

            Array result = Array.CreateInstance(elementType, list.Count);
            list.CopyTo(result, 0);
            return result;
        }

        [RequiresUnreferencedCode("Cannot statically analyze what the element type is of the Array so its members may be trimmed.")]
        private static object? BindSet(Type type, IEnumerable? source, IConfiguration config, BinderOptions options)
        {
            Type elementType = type.GetGenericArguments()[0];

            Type keyType = type.GenericTypeArguments[0];

            bool keyTypeIsEnum = keyType.IsEnum;

            if (keyType != typeof(string) && !keyTypeIsEnum)
            {
                // We only support string and enum keys
                return null;
            }

            Type genericType = typeof(HashSet<>).MakeGenericType(keyType);
            object instance = Activator.CreateInstance(genericType)!;

            MethodInfo addMethod = genericType.GetMethod("Add", DeclaredOnlyLookup)!;

            object?[] arguments = new object?[1];

            if (source != null)
            {
                foreach (object? item in source)
                {
                    arguments[0] = item;
                    addMethod.Invoke(instance, arguments);
                }
            }

            foreach (IConfigurationSection section in config.GetChildren())
            {
                var itemBindingPoint = new BindingPoint();
                try
                {
                    BindInstance(
                        type: elementType,
                        bindingPoint: itemBindingPoint,
                        config: section,
                        options: options);
                    if (itemBindingPoint.HasNewValue)
                    {
                        arguments[0] = itemBindingPoint.Value;

                        addMethod.Invoke(instance, arguments);
                    }
                }
                catch
                {
                }
            }

            return instance;
        }

        [RequiresUnreferencedCode(TrimmingWarningMessage)]
        private static bool TryConvertValue(
            [DynamicallyAccessedMembers(DynamicallyAccessedMemberTypes.All)]
            Type type,
            string value, string? path, out object? result, out Exception? error)
        {
            error = null;
            result = null;
            if (type == typeof(object))
            {
                result = value;
                return true;
            }

            if (type.IsGenericType && type.GetGenericTypeDefinition() == typeof(Nullable<>))
            {
                if (string.IsNullOrEmpty(value))
                {
                    return true;
                }
                return TryConvertValue(Nullable.GetUnderlyingType(type)!, value, path, out result, out error);
            }

            TypeConverter converter = TypeDescriptor.GetConverter(type);
            if (converter.CanConvertFrom(typeof(string)))
            {
                try
                {
                    result = converter.ConvertFromInvariantString(value);
                }
                catch (Exception ex)
                {
                    error = new InvalidOperationException(SR.Format(SR.Error_FailedBinding, path, type), ex);
                }
                return true;
            }

            if (type == typeof(byte[]))
            {
                try
                {
                    result = Convert.FromBase64String(value);
                }
                catch (FormatException ex)
                {
                    error = new InvalidOperationException(SR.Format(SR.Error_FailedBinding, path, type), ex);
                }
                return true;
            }

            return false;
        }

        [RequiresUnreferencedCode(TrimmingWarningMessage)]
        private static object? ConvertValue(
            [DynamicallyAccessedMembers(DynamicallyAccessedMemberTypes.All)]
            Type type,
            string value, string? path)
        {
            TryConvertValue(type, value, path, out object? result, out Exception? error);
            if (error != null)
            {
                throw error;
            }
            return result;
        }

        private static bool TypeIsADictionaryInterface(Type type)
        {
            if (!type.IsInterface || !type.IsConstructedGenericType) { return false; }

            Type genericTypeDefinition = type.GetGenericTypeDefinition();
            return genericTypeDefinition == typeof(IDictionary<,>)
                || genericTypeDefinition == typeof(IReadOnlyDictionary<,>);
        }

        private static bool IsArrayCompatibleInterface(Type type)
        {
            if (!type.IsInterface || !type.IsConstructedGenericType) { return false; }

            Type genericTypeDefinition = type.GetGenericTypeDefinition();
            return genericTypeDefinition == typeof(IEnumerable<>)
                || genericTypeDefinition == typeof(ICollection<>)
                || genericTypeDefinition == typeof(IList<>)
                || genericTypeDefinition == typeof(IReadOnlyCollection<>)
                || genericTypeDefinition == typeof(IReadOnlyList<>);
        }

        private static bool TypeIsASetInterface(Type type)
        {
            if (!type.IsInterface || !type.IsConstructedGenericType) { return false; }

            Type genericTypeDefinition = type.GetGenericTypeDefinition();
            return genericTypeDefinition == typeof(ISet<>)
#if NETCOREAPP
                   || genericTypeDefinition == typeof(IReadOnlySet<>)
#endif
                   ;
        }

        private static Type? FindOpenGenericInterface(
            Type expected,
            [DynamicallyAccessedMembers(DynamicallyAccessedMemberTypes.Interfaces)]
            Type actual)
        {
            if (actual.IsGenericType &&
                actual.GetGenericTypeDefinition() == expected)
            {
                return actual;
            }

            Type[] interfaces = actual.GetInterfaces();
            foreach (Type interfaceType in interfaces)
            {
                if (interfaceType.IsGenericType &&
                    interfaceType.GetGenericTypeDefinition() == expected)
                {
                    return interfaceType;
                }
            }
            return null;
        }

        private static List<PropertyInfo> GetAllProperties([DynamicallyAccessedMembers(DynamicallyAccessedMemberTypes.All)] Type type)
        {
            var allProperties = new List<PropertyInfo>();

            Type baseType = type;
            while (baseType != typeof(object))
            {
                PropertyInfo[] properties = baseType.GetProperties(DeclaredOnlyLookup);

                foreach (PropertyInfo property in properties)
                {
                    // if the property is virtual, only add the base-most definition so
                    // overridden properties aren't duplicated in the list.
                    MethodInfo? setMethod = property.GetSetMethod(true);

                    if (setMethod is null || !setMethod.IsVirtual || setMethod == setMethod.GetBaseDefinition())
                    {
                        allProperties.Add(property);
                    }
                }

                baseType = baseType.BaseType!;
            }

            return allProperties;
        }

        [RequiresUnreferencedCode(PropertyTrimmingWarningMessage)]
        private static object? BindParameter(ParameterInfo parameter, Type type, IConfiguration config,
            BinderOptions options)
        {
            string? parameterName = parameter.Name;

            if (parameterName is null)
            {
                throw new InvalidOperationException(SR.Format(SR.Error_ParameterBeingBoundToIsUnnamed, type));
            }

            var propertyBindingPoint = new BindingPoint(initialValue: config.GetSection(parameterName).Value, isReadOnly: false);

            if (propertyBindingPoint.Value is null)
            {
                if (ParameterDefaultValue.TryGetDefaultValue(parameter, out object? defaultValue))
                {
                    propertyBindingPoint.SetValue(defaultValue);
                }
                else
                {
                    throw new InvalidOperationException(SR.Format(SR.Error_ParameterHasNoMatchingConfig, type, parameterName));
                }
            }

            BindInstance(
                parameter.ParameterType,
                propertyBindingPoint,
                config.GetSection(parameterName),
                options);

            return propertyBindingPoint.Value;
        }

        private static string GetPropertyName(MemberInfo property)
        {
            ThrowHelper.ThrowIfNull(property);

            // Check for a custom property name used for configuration key binding
            foreach (var attributeData in property.GetCustomAttributesData())
            {
                if (attributeData.AttributeType != typeof(ConfigurationKeyNameAttribute))
                {
                    continue;
                }

                // Ensure ConfigurationKeyName constructor signature matches expectations
                if (attributeData.ConstructorArguments.Count != 1)
                {
                    break;
                }

                // Assumes ConfigurationKeyName constructor first arg is the string key name
                string? name = attributeData
                    .ConstructorArguments[0]
                    .Value?
                    .ToString();

                return !string.IsNullOrWhiteSpace(name) ? name : property.Name;
            }

            return property.Name;
        }
    }
}<|MERGE_RESOLUTION|>--- conflicted
+++ resolved
@@ -576,13 +576,10 @@
             {
                 try
                 {
-<<<<<<< HEAD
-                    object key = keyTypeIsEnum ? Enum.Parse(keyType, child.Key, true) : child.Key;
-=======
-                    object key = keyTypeIsEnum ? Enum.Parse(keyType, child.Key) :
+                    object key = keyTypeIsEnum ? Enum.Parse(keyType, child.Key, true) :
                         keyTypeIsInteger ? Convert.ChangeType(child.Key, keyType) :
                         child.Key;
->>>>>>> a1945558
+                        
                     var valueBindingPoint = new BindingPoint(
                         initialValueProvider: () =>
                         {
