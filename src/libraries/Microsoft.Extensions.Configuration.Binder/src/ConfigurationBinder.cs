// Licensed to the .NET Foundation under one or more agreements.
// The .NET Foundation licenses this file to you under the MIT license.

using System;
using System.Collections.Generic;
using System.ComponentModel;
using System.Diagnostics.CodeAnalysis;
using System.Linq;
using System.Reflection;

namespace Microsoft.Extensions.Configuration
{
    /// <summary>
    /// Static helper class that allows binding strongly typed objects to configuration values.
    /// </summary>
    public static class ConfigurationBinder
    {
        private const BindingFlags DeclaredOnlyLookup = BindingFlags.Public | BindingFlags.NonPublic | BindingFlags.Instance | BindingFlags.Static | BindingFlags.DeclaredOnly;
        private const string TrimmingWarningMessage = "In case the type is non-primitive, the trimmer cannot statically analyze the object's type so its members may be trimmed.";
        private const string InstanceGetTypeTrimmingWarningMessage = "Cannot statically analyze the type of instance so its members may be trimmed";
        private const string PropertyTrimmingWarningMessage = "Cannot statically analyze property.PropertyType so its members may be trimmed.";

        /// <summary>
        /// Attempts to bind the configuration instance to a new instance of type T.
        /// If this configuration section has a value, that will be used.
        /// Otherwise binding by matching property names against configuration keys recursively.
        /// </summary>
        /// <typeparam name="T">The type of the new instance to bind.</typeparam>
        /// <param name="configuration">The configuration instance to bind.</param>
        /// <returns>The new instance of T if successful, default(T) otherwise.</returns>
        [RequiresUnreferencedCode(TrimmingWarningMessage)]
        public static T? Get<[DynamicallyAccessedMembers(DynamicallyAccessedMemberTypes.All)] T>(this IConfiguration configuration)
            => configuration.Get<T>(null);

        /// <summary>
        /// Attempts to bind the configuration instance to a new instance of type T.
        /// If this configuration section has a value, that will be used.
        /// Otherwise binding by matching property names against configuration keys recursively.
        /// </summary>
        /// <typeparam name="T">The type of the new instance to bind.</typeparam>
        /// <param name="configuration">The configuration instance to bind.</param>
        /// <param name="configureOptions">Configures the binder options.</param>
        /// <returns>The new instance of T if successful, default(T) otherwise.</returns>
        [RequiresUnreferencedCode(TrimmingWarningMessage)]
        public static T? Get<[DynamicallyAccessedMembers(DynamicallyAccessedMemberTypes.All)] T>(this IConfiguration configuration, Action<BinderOptions>? configureOptions)
        {
            if (configuration == null)
            {
                throw new ArgumentNullException(nameof(configuration));
            }

            object? result = configuration.Get(typeof(T), configureOptions);
            if (result == null)
            {
                return default(T);
            }
            return (T)result;
        }

        /// <summary>
        /// Attempts to bind the configuration instance to a new instance of type T.
        /// If this configuration section has a value, that will be used.
        /// Otherwise binding by matching property names against configuration keys recursively.
        /// </summary>
        /// <param name="configuration">The configuration instance to bind.</param>
        /// <param name="type">The type of the new instance to bind.</param>
        /// <returns>The new instance if successful, null otherwise.</returns>
        [RequiresUnreferencedCode(TrimmingWarningMessage)]
        public static object? Get(this IConfiguration configuration, Type type)
            => configuration.Get(type, null);

        /// <summary>
        /// Attempts to bind the configuration instance to a new instance of type T.
        /// If this configuration section has a value, that will be used.
        /// Otherwise binding by matching property names against configuration keys recursively.
        /// </summary>
        /// <param name="configuration">The configuration instance to bind.</param>
        /// <param name="type">The type of the new instance to bind.</param>
        /// <param name="configureOptions">Configures the binder options.</param>
        /// <returns>The new instance if successful, null otherwise.</returns>
        [RequiresUnreferencedCode(TrimmingWarningMessage)]
        public static object? Get(
            this IConfiguration configuration,
            [DynamicallyAccessedMembers(DynamicallyAccessedMemberTypes.All)]
            Type type,
            Action<BinderOptions>? configureOptions)
        {
            if (configuration == null)
            {
                throw new ArgumentNullException(nameof(configuration));
            }

            var options = new BinderOptions();
            configureOptions?.Invoke(options);
            return BindInstance(type, instance: null, config: configuration, options: options);
        }

        /// <summary>
        /// Attempts to bind the given object instance to the configuration section specified by the key by matching property names against configuration keys recursively.
        /// </summary>
        /// <param name="configuration">The configuration instance to bind.</param>
        /// <param name="key">The key of the configuration section to bind.</param>
        /// <param name="instance">The object to bind.</param>
        [RequiresUnreferencedCode(InstanceGetTypeTrimmingWarningMessage)]
        public static void Bind(this IConfiguration configuration, string key, object? instance)
            => configuration.GetSection(key).Bind(instance);

        /// <summary>
        /// Attempts to bind the given object instance to configuration values by matching property names against configuration keys recursively.
        /// </summary>
        /// <param name="configuration">The configuration instance to bind.</param>
        /// <param name="instance">The object to bind.</param>
        [RequiresUnreferencedCode(InstanceGetTypeTrimmingWarningMessage)]
        public static void Bind(this IConfiguration configuration, object? instance)
            => configuration.Bind(instance, null);

        /// <summary>
        /// Attempts to bind the given object instance to configuration values by matching property names against configuration keys recursively.
        /// </summary>
        /// <param name="configuration">The configuration instance to bind.</param>
        /// <param name="instance">The object to bind.</param>
        /// <param name="configureOptions">Configures the binder options.</param>
        [RequiresUnreferencedCode(InstanceGetTypeTrimmingWarningMessage)]
        public static void Bind(this IConfiguration configuration, object? instance, Action<BinderOptions>? configureOptions)
        {
            if (configuration == null)
            {
                throw new ArgumentNullException(nameof(configuration));
            }

            if (instance != null)
            {
                var options = new BinderOptions();
                configureOptions?.Invoke(options);
                BindInstance(instance.GetType(), instance, configuration, options);
            }
        }

        /// <summary>
        /// Extracts the value with the specified key and converts it to type T.
        /// </summary>
        /// <typeparam name="T">The type to convert the value to.</typeparam>
        /// <param name="configuration">The configuration.</param>
        /// <param name="key">The key of the configuration section's value to convert.</param>
        /// <returns>The converted value.</returns>
        [RequiresUnreferencedCode(TrimmingWarningMessage)]
        public static T? GetValue<[DynamicallyAccessedMembers(DynamicallyAccessedMemberTypes.All)] T>(this IConfiguration configuration, string key)
        {
            return GetValue(configuration, key, default(T));
        }

        /// <summary>
        /// Extracts the value with the specified key and converts it to type T.
        /// </summary>
        /// <typeparam name="T">The type to convert the value to.</typeparam>
        /// <param name="configuration">The configuration.</param>
        /// <param name="key">The key of the configuration section's value to convert.</param>
        /// <param name="defaultValue">The default value to use if no value is found.</param>
        /// <returns>The converted value.</returns>
        [RequiresUnreferencedCode(TrimmingWarningMessage)]
        public static T? GetValue<[DynamicallyAccessedMembers(DynamicallyAccessedMemberTypes.All)] T>(this IConfiguration configuration, string key, T defaultValue)
        {
            return (T?)GetValue(configuration, typeof(T), key, defaultValue);
        }

        /// <summary>
        /// Extracts the value with the specified key and converts it to the specified type.
        /// </summary>
        /// <param name="configuration">The configuration.</param>
        /// <param name="type">The type to convert the value to.</param>
        /// <param name="key">The key of the configuration section's value to convert.</param>
        /// <returns>The converted value.</returns>
        [RequiresUnreferencedCode(TrimmingWarningMessage)]
        public static object? GetValue(
            this IConfiguration configuration,
            [DynamicallyAccessedMembers(DynamicallyAccessedMemberTypes.All)]
            Type type,
            string key)
        {
            return GetValue(configuration, type, key, defaultValue: null);
        }

        /// <summary>
        /// Extracts the value with the specified key and converts it to the specified type.
        /// </summary>
        /// <param name="configuration">The configuration.</param>
        /// <param name="type">The type to convert the value to.</param>
        /// <param name="key">The key of the configuration section's value to convert.</param>
        /// <param name="defaultValue">The default value to use if no value is found.</param>
        /// <returns>The converted value.</returns>
        [RequiresUnreferencedCode(TrimmingWarningMessage)]
        public static object? GetValue(
            this IConfiguration configuration,
            [DynamicallyAccessedMembers(DynamicallyAccessedMemberTypes.All)]
            Type type, string key,
            object? defaultValue)
        {
            IConfigurationSection section = configuration.GetSection(key);
            string? value = section.Value;
            if (value != null)
            {
                return ConvertValue(type, value, section.Path);
            }
            return defaultValue;
        }

        [RequiresUnreferencedCode(PropertyTrimmingWarningMessage)]
        private static void BindNonScalar(this IConfiguration configuration, object? instance, BinderOptions options)
        {
            if (instance == null)
            {
                return;
            }

            List<PropertyInfo> modelProperties = GetAllProperties(instance.GetType());

            if (options.ErrorOnUnknownConfiguration)
            {
                HashSet<string> propertyNames = new(modelProperties.Select(mp => mp.Name),
                    StringComparer.OrdinalIgnoreCase);

                IEnumerable<IConfigurationSection> configurationSections = configuration.GetChildren();
                List<string> missingPropertyNames = configurationSections
                    .Where(cs => !propertyNames.Contains(cs.Key))
                    .Select(mp => $"'{mp.Key}'")
                    .ToList();

                if (missingPropertyNames.Count > 0)
                {
                    throw new InvalidOperationException(SR.Format(SR.Error_MissingConfig,
                        nameof(options.ErrorOnUnknownConfiguration), nameof(BinderOptions), instance.GetType(),
                        string.Join(", ", missingPropertyNames)));
                }
            }

            foreach (PropertyInfo property in modelProperties)
            {
                BindProperty(property, instance, configuration, options);
            }
        }

        [RequiresUnreferencedCode(PropertyTrimmingWarningMessage)]
        private static void BindProperty(PropertyInfo property, object instance, IConfiguration config, BinderOptions options)
        {
            // We don't support set only, non public, or indexer properties
            if (property.GetMethod == null ||
                (!options.BindNonPublicProperties && !property.GetMethod.IsPublic) ||
                property.GetMethod.GetParameters().Length > 0)
            {
                return;
            }

            object? propertyValue = property.GetValue(instance);
            bool hasSetter = property.SetMethod != null && (property.SetMethod.IsPublic || options.BindNonPublicProperties);

            if (propertyValue == null && !hasSetter)
            {
                // Property doesn't have a value and we cannot set it so there is no
                // point in going further down the graph
                return;
            }

            propertyValue = GetPropertyValue(property, instance, config, options);

            if (propertyValue != null && hasSetter)
            {
                property.SetValue(instance, propertyValue);
            }
        }

        [RequiresUnreferencedCode("Cannot statically analyze what the element type is of the object collection in type so its members may be trimmed.")]
        private static object? BindToCollection(Type type, IConfiguration config, BinderOptions options)
        {
            Type genericType = typeof(List<>).MakeGenericType(type.GenericTypeArguments[0]);
            object? instance = Activator.CreateInstance(genericType);
            BindCollection(instance, genericType, config, options);
            return instance;
        }

        // Try to create an array/dictionary instance to back various collection interfaces
        [RequiresUnreferencedCode("In case type is a Dictionary, cannot statically analyze what the element type is of the value objects in the dictionary so its members may be trimmed.")]
        private static object? AttemptBindToCollectionInterfaces(
            [DynamicallyAccessedMembers(DynamicallyAccessedMemberTypes.All)]
            Type type,
            IConfiguration config, BinderOptions options)
        {
            if (!type.IsInterface)
            {
                return null;
            }

            Type? collectionInterface = FindOpenGenericInterface(typeof(IReadOnlyList<>), type);
            if (collectionInterface != null)
            {
                // IEnumerable<T> is guaranteed to have exactly one parameter
                return BindToCollection(type, config, options);
            }

            collectionInterface = FindOpenGenericInterface(typeof(IReadOnlyDictionary<,>), type);
            if (collectionInterface != null)
            {
                Type dictionaryType = typeof(Dictionary<,>).MakeGenericType(type.GenericTypeArguments[0], type.GenericTypeArguments[1]);
                object? instance = Activator.CreateInstance(dictionaryType);
                BindDictionary(instance, dictionaryType, config, options);
                return instance;
            }

            collectionInterface = FindOpenGenericInterface(typeof(IDictionary<,>), type);
            if (collectionInterface != null)
            {
                object? instance = Activator.CreateInstance(typeof(Dictionary<,>).MakeGenericType(type.GenericTypeArguments[0], type.GenericTypeArguments[1]));
                BindDictionary(instance, collectionInterface, config, options);
                return instance;
            }

            collectionInterface = FindOpenGenericInterface(typeof(IReadOnlyCollection<>), type);
            if (collectionInterface != null)
            {
                // IReadOnlyCollection<T> is guaranteed to have exactly one parameter
                return BindToCollection(type, config, options);
            }

            collectionInterface = FindOpenGenericInterface(typeof(ICollection<>), type);
            if (collectionInterface != null)
            {
                // ICollection<T> is guaranteed to have exactly one parameter
                return BindToCollection(type, config, options);
            }

            collectionInterface = FindOpenGenericInterface(typeof(IEnumerable<>), type);
            if (collectionInterface != null)
            {
                // IEnumerable<T> is guaranteed to have exactly one parameter
                return BindToCollection(type, config, options);
            }

            return null;
        }

        [RequiresUnreferencedCode(TrimmingWarningMessage)]
        private static object? BindInstance(
            [DynamicallyAccessedMembers(DynamicallyAccessedMemberTypes.All)]
            Type type,
            object? instance, IConfiguration config, BinderOptions options)
        {
            // if binding IConfigurationSection, break early
            if (type == typeof(IConfigurationSection))
            {
                return config;
            }

            var section = config as IConfigurationSection;
            string? configValue = section?.Value;
            if (configValue != null && TryConvertValue(type, configValue, section?.Path, out object? convertedValue, out Exception? error))
            {
                if (error != null)
                {
                    throw error;
                }

                // Leaf nodes are always reinitialized
                return convertedValue;
            }

            if (config != null && config.GetChildren().Any())
            {
                // If we don't have an instance, try to create one
                if (instance == null)
                {
                    // We are already done if binding to a new collection instance worked
                    instance = AttemptBindToCollectionInterfaces(type, config, options);
                    if (instance != null)
                    {
                        return instance;
                    }

                    instance = CreateInstance(type);
                }

                // See if its a Dictionary
                Type? collectionInterface = FindOpenGenericInterface(typeof(IDictionary<,>), type);
                if (collectionInterface != null)
                {
                    BindDictionary(instance, collectionInterface, config, options);
                }
                else if (type.IsArray)
                {
                    instance = BindArray((Array)instance, config, options);
                }
                else
                {
                    // See if its an ICollection
                    collectionInterface = FindOpenGenericInterface(typeof(ICollection<>), type);
                    if (collectionInterface != null)
                    {
                        BindCollection(instance, collectionInterface, config, options);
                    }
                    // Something else
                    else
                    {
                        BindNonScalar(config, instance, options);
                    }
                }
            }

            return instance;
        }

        private static object CreateInstance([DynamicallyAccessedMembers(DynamicallyAccessedMemberTypes.PublicConstructors | DynamicallyAccessedMemberTypes.NonPublicConstructors)] Type type)
        {
            if (type.IsInterface || type.IsAbstract)
            {
                throw new InvalidOperationException(SR.Format(SR.Error_CannotActivateAbstractOrInterface, type));
            }

            if (type.IsArray)
            {
                if (type.GetArrayRank() > 1)
                {
                    throw new InvalidOperationException(SR.Format(SR.Error_UnsupportedMultidimensionalArray, type));
                }

                return Array.CreateInstance(type.GetElementType()!, 0);
            }

            if (!type.IsValueType)
            {
                bool hasDefaultConstructor = type.GetConstructors(DeclaredOnlyLookup).Any(ctor => ctor.IsPublic && ctor.GetParameters().Length == 0);
                if (!hasDefaultConstructor)
                {
                    throw new InvalidOperationException(SR.Format(SR.Error_MissingParameterlessConstructor, type));
                }
            }

            object? instance;
            try
            {
                instance = Activator.CreateInstance(type);
            }
            catch (Exception ex)
            {
                throw new InvalidOperationException(SR.Format(SR.Error_FailedToActivate, type), ex);
            }

            return instance ?? throw new InvalidOperationException(SR.Format(SR.Error_FailedToActivate, type));
        }

        [RequiresUnreferencedCode("Cannot statically analyze what the element type is of the value objects in the dictionary so its members may be trimmed.")]
        private static void BindDictionary(
            object? dictionary,
            [DynamicallyAccessedMembers(DynamicallyAccessedMemberTypes.PublicProperties | DynamicallyAccessedMemberTypes.NonPublicProperties)]
            Type dictionaryType,
            IConfiguration config, BinderOptions options)
        {
            // IDictionary<K,V> is guaranteed to have exactly two parameters
            Type keyType = dictionaryType.GenericTypeArguments[0];
            Type valueType = dictionaryType.GenericTypeArguments[1];
            bool keyTypeIsEnum = keyType.IsEnum;

            if (keyType != typeof(string) && !keyTypeIsEnum)
            {
                // We only support string and enum keys
                return;
            }

            PropertyInfo setter = dictionaryType.GetProperty("Item", DeclaredOnlyLookup)!;
            foreach (IConfigurationSection child in config.GetChildren())
            {
                object? item = BindInstance(
                    type: valueType,
                    instance: null,
                    config: child,
                    options: options);
                if (item != null)
                {
                    if (keyType == typeof(string))
                    {
                        string key = child.Key;
                        setter.SetValue(dictionary, item, new object[] { key });
                    }
                    else if (keyTypeIsEnum)
                    {
                        object key = Enum.Parse(keyType, child.Key);
                        setter.SetValue(dictionary, item, new object[] { key });
                    }
                }
            }
        }

        [RequiresUnreferencedCode("Cannot statically analyze what the element type is of the object collection so its members may be trimmed.")]
        private static void BindCollection(
            object? collection,
            [DynamicallyAccessedMembers(DynamicallyAccessedMemberTypes.PublicMethods | DynamicallyAccessedMemberTypes.NonPublicMethods)]
            Type collectionType,
            IConfiguration config, BinderOptions options)
        {
            // ICollection<T> is guaranteed to have exactly one parameter
            Type itemType = collectionType.GenericTypeArguments[0];
            MethodInfo? addMethod = collectionType.GetMethod("Add", DeclaredOnlyLookup);

            foreach (IConfigurationSection section in config.GetChildren())
            {
                try
                {
                    object? item = BindInstance(
                        type: itemType,
                        instance: null,
                        config: section,
                        options: options);
                    if (item != null)
                    {
                        addMethod?.Invoke(collection, new[] { item });
                    }
                }
                catch
                {
                }
            }
        }

        [RequiresUnreferencedCode("Cannot statically analyze what the element type is of the Array so its members may be trimmed.")]
        private static Array BindArray(Array source, IConfiguration config, BinderOptions options)
        {
            IConfigurationSection[] children = config.GetChildren().ToArray();
            int arrayLength = source.Length;
            Type? elementType = source.GetType().GetElementType()!;
            var newArray = Array.CreateInstance(elementType, arrayLength + children.Length);

            // binding to array has to preserve already initialized arrays with values
            if (arrayLength > 0)
            {
                Array.Copy(source, newArray, arrayLength);
            }

            for (int i = 0; i < children.Length; i++)
            {
                try
                {
                    object? item = BindInstance(
                        type: elementType,
                        instance: null,
                        config: children[i],
                        options: options);
                    if (item != null)
                    {
                        newArray.SetValue(item, arrayLength + i);
                    }
                }
                catch
                {
                }
            }

            return newArray;
        }

        [RequiresUnreferencedCode(TrimmingWarningMessage)]
        private static bool TryConvertValue(
            [DynamicallyAccessedMembers(DynamicallyAccessedMemberTypes.All)]
            Type type,
            string value, string? path, out object? result, out Exception? error)
        {
            error = null;
            result = null;
            if (type == typeof(object))
            {
                result = value;
                return true;
            }

            if (type.IsGenericType && type.GetGenericTypeDefinition() == typeof(Nullable<>))
            {
                if (string.IsNullOrEmpty(value))
                {
                    return true;
                }
                return TryConvertValue(Nullable.GetUnderlyingType(type)!, value, path, out result, out error);
            }

            TypeConverter converter = TypeDescriptor.GetConverter(type);
            if (converter.CanConvertFrom(typeof(string)))
            {
                try
                {
                    result = converter.ConvertFromInvariantString(value);
                }
                catch (Exception ex)
                {
                    error = new InvalidOperationException(SR.Format(SR.Error_FailedBinding, path, type), ex);
                }
                return true;
            }

            if (type == typeof(byte[]))
            {
                try
                {
                    result = Convert.FromBase64String(value);
                }
                catch (FormatException ex)
                {
                    error = new InvalidOperationException(SR.Format(SR.Error_FailedBinding, path, type), ex);
                }
                return true;
            }

            return false;
        }

        [RequiresUnreferencedCode(TrimmingWarningMessage)]
        private static object? ConvertValue(
            [DynamicallyAccessedMembers(DynamicallyAccessedMemberTypes.All)]
            Type type,
            string value, string? path)
        {
            TryConvertValue(type, value, path, out object? result, out Exception? error);
            if (error != null)
            {
                throw error;
            }
            return result;
        }

        private static Type? FindOpenGenericInterface(
            Type expected,
            [DynamicallyAccessedMembers(DynamicallyAccessedMemberTypes.Interfaces)]
            Type actual)
        {
            if (actual.IsGenericType &&
                actual.GetGenericTypeDefinition() == expected)
            {
                return actual;
            }

            Type[] interfaces = actual.GetInterfaces();
            foreach (Type interfaceType in interfaces)
            {
                if (interfaceType.IsGenericType &&
                    interfaceType.GetGenericTypeDefinition() == expected)
                {
                    return interfaceType;
                }
            }
            return null;
        }

        private static List<PropertyInfo> GetAllProperties(
            [DynamicallyAccessedMembers(DynamicallyAccessedMemberTypes.All)]
            Type? type)
        {
            var allProperties = new List<PropertyInfo>();

            while (type != null && type != typeof(object))
            {
                allProperties.AddRange(type.GetProperties(DeclaredOnlyLookup));
                type = type.BaseType;
            }

            return allProperties;
        }

        [RequiresUnreferencedCode(PropertyTrimmingWarningMessage)]
        private static object? GetPropertyValue(PropertyInfo property, object instance, IConfiguration config, BinderOptions options)
        {
            string propertyName = GetPropertyName(property);
            return BindInstance(
                property.PropertyType,
                property.GetValue(instance),
                config.GetSection(propertyName),
                options);
        }

        private static string GetPropertyName(MemberInfo property)
        {
            if (property == null)
            {
                throw new ArgumentNullException(nameof(property));
            }

            // Check for a custom property name used for configuration key binding
            foreach (var attributeData in property.GetCustomAttributesData())
            {
                if (attributeData.AttributeType != typeof(ConfigurationKeyNameAttribute))
                {
                    continue;
                }

                // Ensure ConfigurationKeyName constructor signature matches expectations
                if (attributeData.ConstructorArguments.Count != 1)
                {
                    break;
                }

                // Assumes ConfigurationKeyName constructor first arg is the string key name
                string? name = attributeData
                    .ConstructorArguments[0]
                    .Value?
                    .ToString();

                return !string.IsNullOrWhiteSpace(name) ? name : property.Name;
            }

            return property.Name;
        }
<<<<<<< HEAD

        private static IEnumerable<IConfigurationSection> GetChildrenOrSelf(IConfiguration config)
        {
            if (!ShouldBindSingleElementsToArray)
            {
                return config.GetChildren();
            }

            IEnumerable<IConfigurationSection> children;
            // If configuration's children is an array, the configuration key will be a number
            if (config.GetChildren().Any(a => long.TryParse(a.Key, out _)))
            {
                children = config.GetChildren();
            }
            else
            {
                children = new[] { (config as IConfigurationSection)! };
            }

            return children;
        }
=======
>>>>>>> 87b928ab
    }
}<|MERGE_RESOLUTION|>--- conflicted
+++ resolved
@@ -702,29 +702,5 @@
 
             return property.Name;
         }
-<<<<<<< HEAD
-
-        private static IEnumerable<IConfigurationSection> GetChildrenOrSelf(IConfiguration config)
-        {
-            if (!ShouldBindSingleElementsToArray)
-            {
-                return config.GetChildren();
-            }
-
-            IEnumerable<IConfigurationSection> children;
-            // If configuration's children is an array, the configuration key will be a number
-            if (config.GetChildren().Any(a => long.TryParse(a.Key, out _)))
-            {
-                children = config.GetChildren();
-            }
-            else
-            {
-                children = new[] { (config as IConfigurationSection)! };
-            }
-
-            return children;
-        }
-=======
->>>>>>> 87b928ab
     }
 }