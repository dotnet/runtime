﻿// Licensed to the .NET Foundation under one or more agreements.
// The .NET Foundation licenses this file to you under the MIT license.

using System.Collections.Generic;

namespace System.Runtime.InteropServices.JavaScript
{
    public static partial class Runtime
    {
        private static readonly Dictionary<int, WeakReference<JSObject>> _csOwnedObjects = new Dictionary<int, WeakReference<JSObject>>();

<<<<<<< HEAD
        public static void GetCSOwnedObjectByJSHandleRef(int jsHandle, int shouldAddInflight, out JSObject? result)
=======
        public static void GetCSOwnedObjectByJSHandleRef(IntPtr jsHandle, int shouldAddInflight, out JSObject? result)
>>>>>>> 424a09cb
        {
            lock (_csOwnedObjects)
            {
                if (_csOwnedObjects.TryGetValue((int)jsHandle, out WeakReference<JSObject>? reference))
                {
                    reference.TryGetTarget(out JSObject? jsObject);
                    if (shouldAddInflight != 0 && jsObject != null)
                    {
                        jsObject.AddInFlight();
                    }
                    result = jsObject;
                    return;
                }
            }
            result = null;
        }

<<<<<<< HEAD
        public static int TryGetCSOwnedObjectJSHandleRef(in object rawObj, int shouldAddInflight)
=======
        public static IntPtr TryGetCSOwnedObjectJSHandleRef(in object rawObj, int shouldAddInflight)
>>>>>>> 424a09cb
        {
            JSObject? jsObject = rawObj as JSObject;
            if (jsObject != null && shouldAddInflight != 0)
            {
                jsObject.AddInFlight();
            }
            return jsObject?.JSHandle ?? IntPtr.Zero;
        }

<<<<<<< HEAD
        public static int GetCSOwnedObjectJSHandleRef(in JSObject jsObject, int shouldAddInflight)
=======
        public static IntPtr GetCSOwnedObjectJSHandleRef(in JSObject jsObject, int shouldAddInflight)
>>>>>>> 424a09cb
        {
            jsObject.AssertNotDisposed();

            if (shouldAddInflight != 0)
            {
                jsObject.AddInFlight();
            }
            return jsObject.JSHandle;
        }

        public static void CreateCSOwnedProxyRef(IntPtr jsHandle, MappedType mappedType, int shouldAddInflight, out JSObject? jsObject)
        {
            jsObject = null;

            lock (_csOwnedObjects)
            {
                if (!_csOwnedObjects.TryGetValue((int)jsHandle, out WeakReference<JSObject>? reference) ||
                    !reference.TryGetTarget(out jsObject) ||
                    jsObject.IsDisposed)
                {
                    jsObject = mappedType switch
                    {
                        MappedType.JSObject => new JSObject(jsHandle),
                        MappedType.Array => new Array(jsHandle),
                        MappedType.ArrayBuffer => new ArrayBuffer(jsHandle),
                        MappedType.DataView => new DataView(jsHandle),
                        MappedType.Function => new Function(jsHandle),
                        MappedType.Uint8Array => new Uint8Array(jsHandle),
                        _ => throw new ArgumentOutOfRangeException(nameof(mappedType))
                    };
                    _csOwnedObjects[(int)jsHandle] = new WeakReference<JSObject>(jsObject, trackResurrection: true);
                }
            }
            if (shouldAddInflight != 0)
            {
                jsObject.AddInFlight();
            }
        }

        #region used from C# side

        internal static bool ReleaseCSOwnedObject(JSObject objToRelease)
        {
            objToRelease.AssertNotDisposed();

            lock (_csOwnedObjects)
            {
                _csOwnedObjects.Remove((int)objToRelease.JSHandle);
                Interop.Runtime.ReleaseCSOwnedObject(objToRelease.JSHandle);
            }
            return true;
        }

        internal static IntPtr CreateCSOwnedObject(JSObject proxy, string typeName, params object[] parms)
        {
            Interop.Runtime.CreateCSOwnedObjectRef(typeName, parms, out int exception, out object res);
            if (exception != 0)
                throw new JSException((string)res);

            var jsHandle = (IntPtr)(int)res;

            lock (_csOwnedObjects)
            {
                _csOwnedObjects[(int)jsHandle] = new WeakReference<JSObject>(proxy, trackResurrection: true);
            }

            return (IntPtr)jsHandle;
        }

        #endregion


        // please keep BINDING wasm_type_symbol in sync
        public enum MappedType
        {
            JSObject = 0,
            Array = 1,
            ArrayBuffer = 2,
            DataView = 3,
            Function = 4,
            Uint8Array = 11,
        }
    }
}<|MERGE_RESOLUTION|>--- conflicted
+++ resolved
@@ -9,11 +9,7 @@
     {
         private static readonly Dictionary<int, WeakReference<JSObject>> _csOwnedObjects = new Dictionary<int, WeakReference<JSObject>>();
 
-<<<<<<< HEAD
-        public static void GetCSOwnedObjectByJSHandleRef(int jsHandle, int shouldAddInflight, out JSObject? result)
-=======
         public static void GetCSOwnedObjectByJSHandleRef(IntPtr jsHandle, int shouldAddInflight, out JSObject? result)
->>>>>>> 424a09cb
         {
             lock (_csOwnedObjects)
             {
@@ -31,11 +27,7 @@
             result = null;
         }
 
-<<<<<<< HEAD
-        public static int TryGetCSOwnedObjectJSHandleRef(in object rawObj, int shouldAddInflight)
-=======
         public static IntPtr TryGetCSOwnedObjectJSHandleRef(in object rawObj, int shouldAddInflight)
->>>>>>> 424a09cb
         {
             JSObject? jsObject = rawObj as JSObject;
             if (jsObject != null && shouldAddInflight != 0)
@@ -45,11 +37,7 @@
             return jsObject?.JSHandle ?? IntPtr.Zero;
         }
 
-<<<<<<< HEAD
-        public static int GetCSOwnedObjectJSHandleRef(in JSObject jsObject, int shouldAddInflight)
-=======
         public static IntPtr GetCSOwnedObjectJSHandleRef(in JSObject jsObject, int shouldAddInflight)
->>>>>>> 424a09cb
         {
             jsObject.AssertNotDisposed();
 
