// Licensed to the .NET Foundation under one or more agreements.
// The .NET Foundation licenses this file to you under the MIT license.

namespace System.Runtime.InteropServices.JavaScript
{
    /// <summary>
    ///   JSObjects are wrappers for a native JavaScript object, and
    ///   they retain a reference to the JavaScript object for the lifetime of this C# object.
    /// </summary>
    public partial class JSObject : IDisposable
    {
        /// <summary>
        ///   Invoke a named method of the object, or throws a JSException on error.
        /// </summary>
        /// <param name="method">The name of the method to invoke.</param>
        /// <param name="args">The argument list to pass to the invoke command.</param>
        /// <returns>
        ///   <para>
        ///     The return value can either be a primitive (string, int, double), a JSObject for JavaScript objects, a
        ///     System.Threading.Tasks.Task(object) for JavaScript promises, an array of
        ///     a byte, int or double (for Javascript objects typed as ArrayBuffer) or a
        ///     System.Func to represent JavaScript functions.  The specific version of
        ///     the Func that will be returned depends on the parameters of the Javascript function
        ///     and return value.
        ///   </para>
        ///   <para>
        ///     The value of a returned promise (The Task(object) return) can in turn be any of the above
        ///     valuews.
        ///   </para>
        /// </returns>
        public object Invoke(string method, params object?[] args)
        {
            AssertNotDisposed();

            object res = Interop.Runtime.InvokeJSWithArgs(JSHandle, method, args, out int exception);
            if (exception != 0)
                throw new JSException((string)res);
            Interop.Runtime.ReleaseInFlight(res);
            return res;
        }

        /// <summary>
        ///   Returns the named property from the object, or throws a JSException on error.
        /// </summary>
        /// <param name="name">The name of the property to lookup</param>
        /// <remarks>
        ///   This method can raise a JSException if fetching the property in Javascript raises an exception.
        /// </remarks>
        /// <returns>
        ///   <para>
        ///     The return value can either be a primitive (string, int, double), a
        ///     JSObject for JavaScript objects, a
        ///     System.Threading.Tasks.Task (object) for JavaScript promises, an array of
        ///     a byte, int or double (for Javascript objects typed as ArrayBuffer) or a
        ///     System.Func to represent JavaScript functions.  The specific version of
        ///     the Func that will be returned depends on the parameters of the Javascript function
        ///     and return value.
        ///   </para>
        ///   <para>
        ///     The value of a returned promise (The Task(object) return) can in turn be any of the above
        ///     valuews.
        ///   </para>
        /// </returns>
        public object GetObjectProperty(string name)
        {
            AssertNotDisposed();

            Interop.Runtime.GetObjectPropertyRef(JSHandle, name, out int exception, out object propertyValue);
            if (exception != 0)
                throw new JSException((string)propertyValue);
            Interop.Runtime.ReleaseInFlight(propertyValue);
            return propertyValue;
        }

        /// <summary>
        ///   Sets the named property to the provided value.
        /// </summary>
        /// <remarks>
        /// </remarks>
        /// <param name="name">The name of the property to lookup</param>
        /// <param name="value">The value can be a primitive type (int, double, string, bool), an
        /// array that will be surfaced as a typed ArrayBuffer (byte[], sbyte[], short[], ushort[],
        /// float[], double[]) </param>
        /// <param name="createIfNotExists">Defaults to <see langword="true"/> and creates the property on the javascript object if not found, if set to <see langword="false"/> it will not create the property if it does not exist.  If the property exists, the value is updated with the provided value.</param>
        /// <param name="hasOwnProperty"></param>
        public void SetObjectProperty(string name, object value, bool createIfNotExists = true, bool hasOwnProperty = false)
        {
            AssertNotDisposed();

            Interop.Runtime.SetObjectPropertyRef(JSHandle, name, in value, createIfNotExists, hasOwnProperty, out int exception, out object res);
            if (exception != 0)
                throw new JSException($"Error setting {name} on (js-obj js '{JSHandle}'): {res}");
<<<<<<< HEAD
        }

        /// <summary>
        /// Gets or sets the length.
        /// </summary>
        /// <value>The length.</value>
        public int Length
        {
            get => Convert.ToInt32(GetObjectProperty("length"));
            set => SetObjectProperty("length", value, false);
=======
>>>>>>> 424a09cb
        }

        /// <summary>
        /// Returns a boolean indicating whether the object has the specified property as its own property (as opposed to inheriting it).
        /// </summary>
        /// <returns><c>true</c>, if the object has the specified property as own property, <c>false</c> otherwise.</returns>
        /// <param name="prop">The String name or Symbol of the property to test.</param>
        public bool HasOwnProperty(string prop) => (bool)Invoke("hasOwnProperty", prop);

        /// <summary>
        /// Returns a boolean indicating whether the specified property is enumerable.
        /// </summary>
        /// <returns><c>true</c>, if the specified property is enumerable, <c>false</c> otherwise.</returns>
        /// <param name="prop">The String name or Symbol of the property to test.</param>
        public bool PropertyIsEnumerable(string prop) => (bool)Invoke("propertyIsEnumerable", prop);
    }
}<|MERGE_RESOLUTION|>--- conflicted
+++ resolved
@@ -90,19 +90,6 @@
             Interop.Runtime.SetObjectPropertyRef(JSHandle, name, in value, createIfNotExists, hasOwnProperty, out int exception, out object res);
             if (exception != 0)
                 throw new JSException($"Error setting {name} on (js-obj js '{JSHandle}'): {res}");
-<<<<<<< HEAD
-        }
-
-        /// <summary>
-        /// Gets or sets the length.
-        /// </summary>
-        /// <value>The length.</value>
-        public int Length
-        {
-            get => Convert.ToInt32(GetObjectProperty("length"));
-            set => SetObjectProperty("length", value, false);
-=======
->>>>>>> 424a09cb
         }
 
         /// <summary>
