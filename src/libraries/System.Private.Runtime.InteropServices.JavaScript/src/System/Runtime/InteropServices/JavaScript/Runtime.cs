// Licensed to the .NET Foundation under one or more agreements.
// The .NET Foundation licenses this file to you under the MIT license.

using System.Diagnostics.CodeAnalysis;
using System.Reflection;
using System.Threading.Tasks;

namespace System.Runtime.InteropServices.JavaScript
{
    public static partial class Runtime
    {
        private const string TaskGetResultName = "get_Result";
        private static readonly MethodInfo _taskGetResultMethodInfo = typeof(Task<>).GetMethod(TaskGetResultName)!;

        /// <summary>
        /// Execute the provided string in the JavaScript context
        /// </summary>
        /// <returns>The js.</returns>
        /// <param name="str">String.</param>
        public static string InvokeJS(string str)
        {
            return Interop.Runtime.InvokeJS(str);
        }

        public static Function? CompileFunction(string snippet)
        {
            return Interop.Runtime.CompileFunction(snippet);
        }

        public static object GetGlobalObject(string? str = null)
        {
            return Interop.Runtime.GetGlobalObject(str);
        }

        public static void DumpAotProfileData(ref byte buf, int len, string extraArg)
        {
            Interop.Runtime.DumpAotProfileData(ref buf, len, extraArg);
        }

        public static bool IsSimpleArrayRef(ref object a)
        {
            return a is System.Array arr && arr.Rank == 1 && arr.GetLowerBound(0) == 0;
        }

        [StructLayout(LayoutKind.Explicit)]
        private struct IntPtrAndHandle
        {
            [FieldOffset(0)]
            internal IntPtr ptr;

            [FieldOffset(0)]
            internal RuntimeMethodHandle methodHandle;

            [FieldOffset(0)]
            internal RuntimeTypeHandle typeHandle;
        }

        // see src/mono/wasm/driver.c MARSHAL_TYPE_xxx
        public enum MarshalType : int
        {
            NULL = 0,
            INT = 1,
            FP64 = 2,
            STRING = 3,
            VT = 4,
            DELEGATE = 5,
            TASK = 6,
            OBJECT = 7,
            BOOL = 8,
            ENUM = 9,
            URI = 22,
            SAFEHANDLE = 23,
            ARRAY_BYTE = 10,
            ARRAY_UBYTE = 11,
            ARRAY_UBYTE_C = 12,
            ARRAY_SHORT = 13,
            ARRAY_USHORT = 14,
            ARRAY_INT = 15,
            ARRAY_UINT = 16,
            ARRAY_FLOAT = 17,
            ARRAY_DOUBLE = 18,
            FP32 = 24,
            UINT32 = 25,
            INT64 = 26,
            UINT64 = 27,
            CHAR = 28,
            STRING_INTERNED = 29,
            VOID = 30,
            ENUM64 = 31,
            POINTER = 32
        }

        // see src/mono/wasm/driver.c MARSHAL_ERROR_xxx
        public enum MarshalError : int
        {
            BUFFER_TOO_SMALL = 512,
            NULL_CLASS_POINTER = 513,
            NULL_TYPE_POINTER = 514,
            UNSUPPORTED_TYPE = 515,
            FIRST = BUFFER_TOO_SMALL
        }

        public static string GetCallSignatureRef(IntPtr _methodHandle, in object? objForRuntimeType)
        {
            var methodHandle = GetMethodHandleFromIntPtr(_methodHandle);

            MethodBase? mb = objForRuntimeType is null ? MethodBase.GetMethodFromHandle(methodHandle) : MethodBase.GetMethodFromHandle(methodHandle, Type.GetTypeHandle(objForRuntimeType));
            if (mb is null)
                return string.Empty;

            ParameterInfo[] parms = mb.GetParameters();
            int parmsLength = parms.Length;
            if (parmsLength == 0)
                return string.Empty;

            var result = new char[parmsLength];
            for (int i = 0; i < parmsLength; i++)
            {
                Type t = parms[i].ParameterType;
                var mt = GetMarshalTypeFromType(t);
                result[i] = GetCallSignatureCharacterForMarshalType(mt, null);
            }

            return new string(result);
        }

        private static RuntimeMethodHandle GetMethodHandleFromIntPtr(IntPtr ptr)
        {
            var temp = new IntPtrAndHandle { ptr = ptr };
            return temp.methodHandle;
        }

        private static RuntimeTypeHandle GetTypeHandleFromIntPtr(IntPtr ptr)
        {
            var temp = new IntPtrAndHandle { ptr = ptr };
            return temp.typeHandle;
        }

        internal static MarshalType GetMarshalTypeFromType(Type? type)
        {
            if (type is null)
                return MarshalType.VOID;

            var typeCode = Type.GetTypeCode(type);
            if (type.IsEnum)
            {
                switch (typeCode)
                {
                    case TypeCode.Int32:
                    case TypeCode.UInt32:
                        return MarshalType.ENUM;
                    case TypeCode.Int64:
                    case TypeCode.UInt64:
                        return MarshalType.ENUM64;
                    default:
                        throw new JSException($"Unsupported enum underlying type {typeCode}");
                }
            }

            switch (typeCode)
            {
                case TypeCode.Byte:
                case TypeCode.SByte:
                case TypeCode.Int16:
                case TypeCode.UInt16:
                case TypeCode.Int32:
                    return MarshalType.INT;
                case TypeCode.UInt32:
                    return MarshalType.UINT32;
                case TypeCode.Boolean:
                    return MarshalType.BOOL;
                case TypeCode.Int64:
                    return MarshalType.INT64;
                case TypeCode.UInt64:
                    return MarshalType.UINT64;
                case TypeCode.Single:
                    return MarshalType.FP32;
                case TypeCode.Double:
                    return MarshalType.FP64;
                case TypeCode.String:
                    return MarshalType.STRING;
                case TypeCode.Char:
                    return MarshalType.CHAR;
            }

            if (type.IsArray)
            {
                if (!type.IsSZArray)
                    throw new JSException("Only single-dimensional arrays with a zero lower bound can be marshaled to JS");

                var elementType = type.GetElementType();
                switch (Type.GetTypeCode(elementType))
                {
                    case TypeCode.Byte:
                        return MarshalType.ARRAY_UBYTE;
                    case TypeCode.SByte:
                        return MarshalType.ARRAY_BYTE;
                    case TypeCode.Int16:
                        return MarshalType.ARRAY_SHORT;
                    case TypeCode.UInt16:
                        return MarshalType.ARRAY_USHORT;
                    case TypeCode.Int32:
                        return MarshalType.ARRAY_INT;
                    case TypeCode.UInt32:
                        return MarshalType.ARRAY_UINT;
                    case TypeCode.Single:
                        return MarshalType.ARRAY_FLOAT;
                    case TypeCode.Double:
                        return MarshalType.ARRAY_DOUBLE;
                    default:
                        throw new JSException($"Unsupported array element type {elementType}");
                }
            }
            else if (type == typeof(IntPtr))
                return MarshalType.POINTER;
            else if (type == typeof(UIntPtr))
                return MarshalType.POINTER;
            else if (type == typeof(SafeHandle))
                return MarshalType.SAFEHANDLE;
            else if (typeof(Delegate).IsAssignableFrom(type))
                return MarshalType.DELEGATE;
            else if ((type == typeof(Task)) || typeof(Task).IsAssignableFrom(type))
                return MarshalType.TASK;
            else if (typeof(Uri) == type)
                return MarshalType.URI;
            else if (type.IsPointer)
                return MarshalType.POINTER;

            if (type.IsValueType)
                return MarshalType.VT;
            else
                return MarshalType.OBJECT;
        }

        internal static char GetCallSignatureCharacterForMarshalType(MarshalType t, char? defaultValue)
        {
            switch (t)
            {
                case MarshalType.BOOL:
                case MarshalType.INT:
                case MarshalType.UINT32:
                case MarshalType.POINTER:
                    return 'i';
                case MarshalType.UINT64:
                case MarshalType.INT64:
                    return 'l';
                case MarshalType.FP32:
                    return 'f';
                case MarshalType.FP64:
                    return 'd';
                case MarshalType.STRING:
                    return 's';
                case MarshalType.URI:
                    return 'u';
                case MarshalType.SAFEHANDLE:
                    return 'h';
                case MarshalType.ENUM:
                    return 'j';
                case MarshalType.ENUM64:
                    return 'k';
                case MarshalType.TASK:
                case MarshalType.DELEGATE:
                case MarshalType.OBJECT:
                    return 'o';
                case MarshalType.VT:
                    return 'a';
                default:
                    if (defaultValue.HasValue)
                        return defaultValue.Value;
                    else
                        throw new JSException($"Unsupported marshal type {t}");
            }
        }

        /// <summary>
        /// Gets the MethodInfo for the Task{T}.Result property getter.
        /// </summary>
        /// <remarks>
        /// This ensures the returned MethodInfo is strictly for the Task{T} type, and not
        /// a "Result" property on some other class that derives from Task or a "new Result"
        /// property on a class that derives from Task{T}.
        ///
        /// The reason for this restriction is to make this use of Reflection trim-compatible,
        /// ensuring that trimming doesn't change the application's behavior.
        /// </remarks>
        [UnconditionalSuppressMessage("ReflectionAnalysis", "IL2070:UnrecognizedReflectionPattern",
            Justification = "Task<T>.Result is preserved by the ILLinker because _taskGetResultMethodInfo was initialized with it.")]
        private static MethodInfo? GetTaskResultMethodInfo(Type taskType)
        {
            MethodInfo? result = taskType.GetMethod(TaskGetResultName);
            if (result != null && result.HasSameMetadataDefinitionAs(_taskGetResultMethodInfo))
            {
                return result;
            }

            return null;
        }

        public static string ObjectToStringRef(ref object o)
        {
            return o.ToString() ?? string.Empty;
        }

        public static double GetDateValueRef(ref object dtv!!)
        {
            if (!(dtv is DateTime dt))
                throw new InvalidCastException(SR.Format(SR.UnableCastObjectToType, dtv.GetType(), typeof(DateTime)));
            if (dt.Kind == DateTimeKind.Local)
                dt = dt.ToUniversalTime();
            else if (dt.Kind == DateTimeKind.Unspecified)
                dt = new DateTime(dt.Ticks, DateTimeKind.Utc);
            return new DateTimeOffset(dt).ToUnixTimeMilliseconds();
        }

        // HACK: We need to implicitly box by using an 'object' out-param.
        // Note that the return value would have been boxed on the C#->JS transition anyway.
        public static void CreateDateTimeRef(double ticks, out object result)
        {
            DateTimeOffset unixTime = DateTimeOffset.FromUnixTimeMilliseconds((long)ticks);
            result = unixTime.DateTime;
        }

        public static void CreateUriRef(string uri, out Uri result)
        {
            result = new Uri(uri);
        }

        public static void CancelPromise(IntPtr promiseJSHandle)
        {
            var res = Interop.Runtime.CancelPromise(promiseJSHandle, out int exception);
            if (exception != 0)
                throw new JSException(res);
        }

        public static Task<object> WebSocketOpen(string uri, object[]? subProtocols, Delegate onClosed, out JSObject webSocket, out IntPtr promiseJSHandle)
        {
<<<<<<< HEAD
            Interop.Runtime.WebSocketOpenRef(uri, subProtocols, onClosed, out int webSocketJSHandle, out promiseJSHandle, out int exception, out object res);
=======
            Interop.Runtime.WebSocketOpenRef(uri, subProtocols, onClosed, out IntPtr webSocketJSHandle, out promiseJSHandle, out int exception, out object res);
>>>>>>> 424a09cb
            if (exception != 0)
                throw new JSException((string)res);
            webSocket = new JSObject((IntPtr)webSocketJSHandle);

            return (Task<object>)res;
        }

        public static unsafe Task<object>? WebSocketSend(JSObject webSocket, ArraySegment<byte> buffer, int messageType, bool endOfMessage, out IntPtr promiseJSHandle)
        {
            fixed (byte* messagePtr = buffer.Array)
            {
                Interop.Runtime.WebSocketSend(webSocket.JSHandle, (IntPtr)messagePtr, buffer.Offset, buffer.Count, messageType, endOfMessage, out promiseJSHandle, out int exception, out object res);
                if (exception != 0)
                    throw new JSException((string)res);

                if (res == null)
                {
                    return null;
                }

                return (Task<object>)res;
            }
        }

        public static unsafe Task<object>? WebSocketReceive(JSObject webSocket, ArraySegment<byte> buffer, ReadOnlySpan<int> response, out IntPtr promiseJSHandle)
        {
            fixed (int* responsePtr = response)
            fixed (byte* bufferPtr = buffer.Array)
            {
                Interop.Runtime.WebSocketReceive(webSocket.JSHandle, (IntPtr)bufferPtr, buffer.Offset, buffer.Count, (IntPtr)responsePtr, out promiseJSHandle, out int exception, out object res);
                if (exception != 0)
                    throw new JSException((string)res);
                if (res == null)
                {
                    return null;
                }
                return (Task<object>)res;
            }
        }

        public static Task<object>? WebSocketClose(JSObject webSocket, int code, string? reason, bool waitForCloseReceived, out IntPtr promiseJSHandle)
        {
            Interop.Runtime.WebSocketCloseRef(webSocket.JSHandle, code, reason, waitForCloseReceived, out promiseJSHandle, out int exception, out object res);
            if (exception != 0)
                throw new JSException((string)res);

            if (res == null)
            {
                return null;
            }
            return (Task<object>)res;
        }

        public static void WebSocketAbort(JSObject webSocket)
        {
            Interop.Runtime.WebSocketAbort(webSocket.JSHandle, out int exception, out string res);
            if (exception != 0)
                throw new JSException(res);
        }
    }
}<|MERGE_RESOLUTION|>--- conflicted
+++ resolved
@@ -334,11 +334,7 @@
 
         public static Task<object> WebSocketOpen(string uri, object[]? subProtocols, Delegate onClosed, out JSObject webSocket, out IntPtr promiseJSHandle)
         {
-<<<<<<< HEAD
-            Interop.Runtime.WebSocketOpenRef(uri, subProtocols, onClosed, out int webSocketJSHandle, out promiseJSHandle, out int exception, out object res);
-=======
             Interop.Runtime.WebSocketOpenRef(uri, subProtocols, onClosed, out IntPtr webSocketJSHandle, out promiseJSHandle, out int exception, out object res);
->>>>>>> 424a09cb
             if (exception != 0)
                 throw new JSException((string)res);
             webSocket = new JSObject((IntPtr)webSocketJSHandle);
