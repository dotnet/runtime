// Licensed to the .NET Foundation under one or more agreements.
// The .NET Foundation licenses this file to you under the MIT license.

using System.Diagnostics.CodeAnalysis;
using System.Reflection;
using System.Threading.Tasks;

namespace System.Runtime.InteropServices.JavaScript
{
    public static partial class Runtime
    {
        private const string TaskGetResultName = "get_Result";
        private static readonly MethodInfo _taskGetResultMethodInfo = typeof(Task<>).GetMethod(TaskGetResultName)!;

        /// <summary>
        /// Execute the provided string in the JavaScript context
        /// </summary>
        /// <returns>The js.</returns>
        /// <param name="str">String.</param>
        public static string InvokeJS(string str)
        {
            return Interop.Runtime.InvokeJS(str);
        }

        public static Function? CompileFunction(string snippet)
        {
            return Interop.Runtime.CompileFunction(snippet);
        }

        public static object GetGlobalObject(string? str = null)
        {
            return Interop.Runtime.GetGlobalObject(str);
        }

        public static void DumpAotProfileData(ref byte buf, int len, string extraArg)
        {
            Interop.Runtime.DumpAotProfileData(ref buf, len, extraArg);
        }

        public static bool IsSimpleArrayRef(ref object a)
        {
            return a is System.Array arr && arr.Rank == 1 && arr.GetLowerBound(0) == 0;
        }

        [StructLayout(LayoutKind.Explicit)]
        private struct IntPtrAndHandle
        {
            [FieldOffset(0)]
            internal IntPtr ptr;

            [FieldOffset(0)]
            internal RuntimeMethodHandle methodHandle;

            [FieldOffset(0)]
            internal RuntimeTypeHandle typeHandle;
        }

        // see src/mono/wasm/driver.c MARSHAL_TYPE_xxx
        public enum MarshalType : int
        {
            NULL = 0,
            INT = 1,
            FP64 = 2,
            STRING = 3,
            VT = 4,
            DELEGATE = 5,
            TASK = 6,
            OBJECT = 7,
            BOOL = 8,
            ENUM = 9,
            URI = 22,
            SAFEHANDLE = 23,
            ARRAY_BYTE = 10,
            ARRAY_UBYTE = 11,
            ARRAY_UBYTE_C = 12,
            ARRAY_SHORT = 13,
            ARRAY_USHORT = 14,
            ARRAY_INT = 15,
            ARRAY_UINT = 16,
            ARRAY_FLOAT = 17,
            ARRAY_DOUBLE = 18,
            FP32 = 24,
            UINT32 = 25,
            INT64 = 26,
            UINT64 = 27,
            CHAR = 28,
            STRING_INTERNED = 29,
            VOID = 30,
            ENUM64 = 31,
            POINTER = 32
        }

        // see src/mono/wasm/driver.c MARSHAL_ERROR_xxx
        public enum MarshalError : int
        {
            BUFFER_TOO_SMALL = 512,
            NULL_CLASS_POINTER = 513,
            NULL_TYPE_POINTER = 514,
            UNSUPPORTED_TYPE = 515,
            FIRST = BUFFER_TOO_SMALL
        }

        public static string GetCallSignatureRef(IntPtr _methodHandle, in object? objForRuntimeType)
        {
            var methodHandle = GetMethodHandleFromIntPtr(_methodHandle);

            MethodBase? mb = objForRuntimeType is null ? MethodBase.GetMethodFromHandle(methodHandle) : MethodBase.GetMethodFromHandle(methodHandle, Type.GetTypeHandle(objForRuntimeType));
            if (mb is null)
                return string.Empty;

            ParameterInfo[] parms = mb.GetParameters();
            int parmsLength = parms.Length;
            if (parmsLength == 0)
                return string.Empty;

            var result = new char[parmsLength];
            for (int i = 0; i < parmsLength; i++)
            {
                Type t = parms[i].ParameterType;
                var mt = GetMarshalTypeFromType(t);
                result[i] = GetCallSignatureCharacterForMarshalType(mt, null);
            }

            return new string(result);
        }

        private static RuntimeMethodHandle GetMethodHandleFromIntPtr(IntPtr ptr)
        {
            var temp = new IntPtrAndHandle { ptr = ptr };
            return temp.methodHandle;
        }

        private static RuntimeTypeHandle GetTypeHandleFromIntPtr(IntPtr ptr)
        {
            var temp = new IntPtrAndHandle { ptr = ptr };
            return temp.typeHandle;
        }

        internal static MarshalType GetMarshalTypeFromType(Type? type)
        {
            if (type is null)
                return MarshalType.VOID;

            var typeCode = Type.GetTypeCode(type);
            if (type.IsEnum)
            {
                switch (typeCode)
                {
                    case TypeCode.Int32:
                    case TypeCode.UInt32:
                        return MarshalType.ENUM;
                    case TypeCode.Int64:
                    case TypeCode.UInt64:
                        return MarshalType.ENUM64;
                    default:
                        throw new JSException($"Unsupported enum underlying type {typeCode}");
                }
            }

            switch (typeCode)
            {
                case TypeCode.Byte:
                case TypeCode.SByte:
                case TypeCode.Int16:
                case TypeCode.UInt16:
                case TypeCode.Int32:
                    return MarshalType.INT;
                case TypeCode.UInt32:
                    return MarshalType.UINT32;
                case TypeCode.Boolean:
                    return MarshalType.BOOL;
                case TypeCode.Int64:
                    return MarshalType.INT64;
                case TypeCode.UInt64:
                    return MarshalType.UINT64;
                case TypeCode.Single:
                    return MarshalType.FP32;
                case TypeCode.Double:
                    return MarshalType.FP64;
                case TypeCode.String:
                    return MarshalType.STRING;
                case TypeCode.Char:
                    return MarshalType.CHAR;
            }

            if (type.IsArray)
            {
                if (!type.IsSZArray)
                    throw new JSException("Only single-dimensional arrays with a zero lower bound can be marshaled to JS");

                var elementType = type.GetElementType();
                switch (Type.GetTypeCode(elementType))
                {
                    case TypeCode.Byte:
                        return MarshalType.ARRAY_UBYTE;
                    case TypeCode.SByte:
                        return MarshalType.ARRAY_BYTE;
                    case TypeCode.Int16:
                        return MarshalType.ARRAY_SHORT;
                    case TypeCode.UInt16:
                        return MarshalType.ARRAY_USHORT;
                    case TypeCode.Int32:
                        return MarshalType.ARRAY_INT;
                    case TypeCode.UInt32:
                        return MarshalType.ARRAY_UINT;
                    case TypeCode.Single:
                        return MarshalType.ARRAY_FLOAT;
                    case TypeCode.Double:
                        return MarshalType.ARRAY_DOUBLE;
                    default:
                        throw new JSException($"Unsupported array element type {elementType}");
                }
            }
            else if (type == typeof(IntPtr))
                return MarshalType.POINTER;
            else if (type == typeof(UIntPtr))
                return MarshalType.POINTER;
            else if (type == typeof(SafeHandle))
                return MarshalType.SAFEHANDLE;
            else if (typeof(Delegate).IsAssignableFrom(type))
                return MarshalType.DELEGATE;
            else if ((type == typeof(Task)) || typeof(Task).IsAssignableFrom(type))
                return MarshalType.TASK;
            else if (typeof(Uri) == type)
                return MarshalType.URI;
            else if (type.IsPointer)
                return MarshalType.POINTER;

            if (type.IsValueType)
                return MarshalType.VT;
            else
                return MarshalType.OBJECT;
        }

        internal static char GetCallSignatureCharacterForMarshalType(MarshalType t, char? defaultValue)
        {
            switch (t)
            {
                case MarshalType.BOOL:
                case MarshalType.INT:
                case MarshalType.UINT32:
                case MarshalType.POINTER:
                    return 'i';
                case MarshalType.UINT64:
                case MarshalType.INT64:
                    return 'l';
                case MarshalType.FP32:
                    return 'f';
                case MarshalType.FP64:
                    return 'd';
                case MarshalType.STRING:
                    return 's';
                case MarshalType.URI:
                    return 'u';
                case MarshalType.SAFEHANDLE:
                    return 'h';
                case MarshalType.ENUM:
                    return 'j';
                case MarshalType.ENUM64:
                    return 'k';
                case MarshalType.TASK:
                case MarshalType.DELEGATE:
                case MarshalType.OBJECT:
                    return 'o';
                case MarshalType.VT:
                    return 'a';
                default:
                    if (defaultValue.HasValue)
                        return defaultValue.Value;
                    else
                        throw new JSException($"Unsupported marshal type {t}");
            }
        }

        /// <summary>
        /// Gets the MethodInfo for the Task{T}.Result property getter.
        /// </summary>
        /// <remarks>
        /// This ensures the returned MethodInfo is strictly for the Task{T} type, and not
        /// a "Result" property on some other class that derives from Task or a "new Result"
        /// property on a class that derives from Task{T}.
        ///
        /// The reason for this restriction is to make this use of Reflection trim-compatible,
        /// ensuring that trimming doesn't change the application's behavior.
        /// </remarks>
        [UnconditionalSuppressMessage("ReflectionAnalysis", "IL2070:UnrecognizedReflectionPattern",
            Justification = "Task<T>.Result is preserved by the ILLinker because _taskGetResultMethodInfo was initialized with it.")]
        private static MethodInfo? GetTaskResultMethodInfo(Type taskType)
        {
            MethodInfo? result = taskType.GetMethod(TaskGetResultName);
            if (result != null && result.HasSameMetadataDefinitionAs(_taskGetResultMethodInfo))
            {
                return result;
            }

            return null;
        }

        public static string ObjectToStringRef(ref object o)
        {
            return o.ToString() ?? string.Empty;
        }

<<<<<<< HEAD
        public static double GetDateValueRef(ref object dtv!!)
=======
        public static double GetDateValue(object dtv!!)
>>>>>>> d3305f28
        {
            if (!(dtv is DateTime dt))
                throw new InvalidCastException(SR.Format(SR.UnableCastObjectToType, dtv.GetType(), typeof(DateTime)));
            if (dt.Kind == DateTimeKind.Local)
                dt = dt.ToUniversalTime();
            else if (dt.Kind == DateTimeKind.Unspecified)
                dt = new DateTime(dt.Ticks, DateTimeKind.Utc);
            return new DateTimeOffset(dt).ToUnixTimeMilliseconds();
        }

        // HACK: We need to implicitly box by using an 'object' out-param.
        // Note that the return value would have been boxed on the C#->JS transition anyway.
        public static void CreateDateTimeRef(double ticks, out object result)
        {
            DateTimeOffset unixTime = DateTimeOffset.FromUnixTimeMilliseconds((long)ticks);
            result = unixTime.DateTime;
        }

        public static void CreateUriRef(string uri, out Uri result)
        {
            result = new Uri(uri);
        }

        public static void CancelPromise(int promiseJSHandle)
        {
            var res = Interop.Runtime.CancelPromise(promiseJSHandle, out int exception);
            if (exception != 0)
                throw new JSException(res);
        }

        public static Task<object> WebSocketOpen(string uri, object[]? subProtocols, Delegate onClosed, out JSObject webSocket, out int promiseJSHandle)
        {
            Interop.Runtime.WebSocketOpenRef(uri, subProtocols, onClosed, out int webSocketJSHandle, out promiseJSHandle, out int exception, out object res);
            if (exception != 0)
                throw new JSException((string)res);
            webSocket = new JSObject((IntPtr)webSocketJSHandle);

            return (Task<object>)res;
        }

        public static unsafe Task<object>? WebSocketSend(JSObject webSocket, ArraySegment<byte> buffer, int messageType, bool endOfMessage, out int promiseJSHandle)
        {
            fixed (byte* messagePtr = buffer.Array)
            {
                Interop.Runtime.WebSocketSend(webSocket.JSHandle, (IntPtr)messagePtr, buffer.Offset, buffer.Count, messageType, endOfMessage, out promiseJSHandle, out int exception, out object res);
                if (exception != 0)
                    throw new JSException((string)res);

                if (res == null)
                {
                    return null;
                }

                return (Task<object>)res;
            }
        }

        public static unsafe Task<object>? WebSocketReceive(JSObject webSocket, ArraySegment<byte> buffer, ReadOnlySpan<int> response, out int promiseJSHandle)
        {
            fixed (int* responsePtr = response)
            fixed (byte* bufferPtr = buffer.Array)
            {
                Interop.Runtime.WebSocketReceive(webSocket.JSHandle, (IntPtr)bufferPtr, buffer.Offset, buffer.Count, (IntPtr)responsePtr, out promiseJSHandle, out int exception, out object res);
                if (exception != 0)
                    throw new JSException((string)res);
                if (res == null)
                {
                    return null;
                }
                return (Task<object>)res;
            }
        }

        public static Task<object>? WebSocketClose(JSObject webSocket, int code, string? reason, bool waitForCloseReceived, out int promiseJSHandle)
        {
            Interop.Runtime.WebSocketCloseRef(webSocket.JSHandle, code, reason, waitForCloseReceived, out promiseJSHandle, out int exception, out object res);
            if (exception != 0)
                throw new JSException((string)res);

            if (res == null)
            {
                return null;
            }
            return (Task<object>)res;
        }

        public static void WebSocketAbort(JSObject webSocket)
        {
            Interop.Runtime.WebSocketAbort(webSocket.JSHandle, out int exception, out string res);
            if (exception != 0)
                throw new JSException(res);
        }
    }
}<|MERGE_RESOLUTION|>--- conflicted
+++ resolved
@@ -301,11 +301,7 @@
             return o.ToString() ?? string.Empty;
         }
 
-<<<<<<< HEAD
         public static double GetDateValueRef(ref object dtv!!)
-=======
-        public static double GetDateValue(object dtv!!)
->>>>>>> d3305f28
         {
             if (!(dtv is DateTime dt))
                 throw new InvalidCastException(SR.Format(SR.UnableCastObjectToType, dtv.GetType(), typeof(DateTime)));
