--- conflicted
+++ resolved
@@ -26,11 +26,7 @@
         //  strong references, allowing the managed object to be collected.
         // This ensures that things like delegates and promises will never 'go away' while JS
         //  is expecting to be able to invoke or await them.
-<<<<<<< HEAD
-        public static int GetJSOwnedObjectGCHandleRef(in object obj)
-=======
         public static IntPtr GetJSOwnedObjectGCHandleRef(in object obj)
->>>>>>> 424a09cb
         {
             if (obj == null)
                 return IntPtr.Zero;
