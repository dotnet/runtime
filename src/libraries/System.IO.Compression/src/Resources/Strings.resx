<root>
  <!-- 
    Microsoft ResX Schema 
    
    Version 2.0
    
    The primary goals of this format is to allow a simple XML format 
    that is mostly human readable. The generation and parsing of the 
    various data types are done through the TypeConverter classes 
    associated with the data types.
    
    Example:
    
    ... ado.net/XML headers & schema ...
    <resheader name="resmimetype">text/microsoft-resx</resheader>
    <resheader name="version">2.0</resheader>
    <resheader name="reader">System.Resources.ResXResourceReader, System.Windows.Forms, ...</resheader>
    <resheader name="writer">System.Resources.ResXResourceWriter, System.Windows.Forms, ...</resheader>
    <data name="Name1"><value>this is my long string</value><comment>this is a comment</comment></data>
    <data name="Color1" type="System.Drawing.Color, System.Drawing">Blue</data>
    <data name="Bitmap1" mimetype="application/x-microsoft.net.object.binary.base64">
        <value>[base64 mime encoded serialized .NET Framework object]</value>
    </data>
    <data name="Icon1" type="System.Drawing.Icon, System.Drawing" mimetype="application/x-microsoft.net.object.bytearray.base64">
        <value>[base64 mime encoded string representing a byte array form of the .NET Framework object]</value>
        <comment>This is a comment</comment>
    </data>
                
    There are any number of "resheader" rows that contain simple 
    name/value pairs.
    
    Each data row contains a name, and value. The row also contains a 
    type or mimetype. Type corresponds to a .NET class that support 
    text/value conversion through the TypeConverter architecture. 
    Classes that don't support this are serialized and stored with the 
    mimetype set.
    
    The mimetype is used for serialized objects, and tells the 
    ResXResourceReader how to depersist the object. This is currently not 
    extensible. For a given mimetype the value must be set accordingly:
    
    Note - application/x-microsoft.net.object.binary.base64 is the format 
    that the ResXResourceWriter will generate, however the reader can 
    read any of the formats listed below.
    
    mimetype: application/x-microsoft.net.object.binary.base64
    value   : The object must be serialized with 
            : System.Runtime.Serialization.Formatters.Binary.BinaryFormatter
            : and then encoded with base64 encoding.
    
    mimetype: application/x-microsoft.net.object.soap.base64
    value   : The object must be serialized with 
            : System.Runtime.Serialization.Formatters.Soap.SoapFormatter
            : and then encoded with base64 encoding.

    mimetype: application/x-microsoft.net.object.bytearray.base64
    value   : The object must be serialized into a byte array 
            : using a System.ComponentModel.TypeConverter
            : and then encoded with base64 encoding.
    -->
  <xsd:schema id="root" xmlns="" xmlns:xsd="http://www.w3.org/2001/XMLSchema" xmlns:msdata="urn:schemas-microsoft-com:xml-msdata">
    <xsd:import namespace="http://www.w3.org/XML/1998/namespace" />
    <xsd:element name="root" msdata:IsDataSet="true">
      <xsd:complexType>
        <xsd:choice maxOccurs="unbounded">
          <xsd:element name="metadata">
            <xsd:complexType>
              <xsd:sequence>
                <xsd:element name="value" type="xsd:string" minOccurs="0" />
              </xsd:sequence>
              <xsd:attribute name="name" use="required" type="xsd:string" />
              <xsd:attribute name="type" type="xsd:string" />
              <xsd:attribute name="mimetype" type="xsd:string" />
              <xsd:attribute ref="xml:space" />
            </xsd:complexType>
          </xsd:element>
          <xsd:element name="assembly">
            <xsd:complexType>
              <xsd:attribute name="alias" type="xsd:string" />
              <xsd:attribute name="name" type="xsd:string" />
            </xsd:complexType>
          </xsd:element>
          <xsd:element name="data">
            <xsd:complexType>
              <xsd:sequence>
                <xsd:element name="value" type="xsd:string" minOccurs="0" msdata:Ordinal="1" />
                <xsd:element name="comment" type="xsd:string" minOccurs="0" msdata:Ordinal="2" />
              </xsd:sequence>
              <xsd:attribute name="name" type="xsd:string" use="required" msdata:Ordinal="1" />
              <xsd:attribute name="type" type="xsd:string" msdata:Ordinal="3" />
              <xsd:attribute name="mimetype" type="xsd:string" msdata:Ordinal="4" />
              <xsd:attribute ref="xml:space" />
            </xsd:complexType>
          </xsd:element>
          <xsd:element name="resheader">
            <xsd:complexType>
              <xsd:sequence>
                <xsd:element name="value" type="xsd:string" minOccurs="0" msdata:Ordinal="1" />
              </xsd:sequence>
              <xsd:attribute name="name" type="xsd:string" use="required" />
            </xsd:complexType>
          </xsd:element>
        </xsd:choice>
      </xsd:complexType>
    </xsd:element>
  </xsd:schema>
  <resheader name="resmimetype">
    <value>text/microsoft-resx</value>
  </resheader>
  <resheader name="version">
    <value>2.0</value>
  </resheader>
  <resheader name="reader">
    <value>System.Resources.ResXResourceReader, System.Windows.Forms, Version=4.0.0.0, Culture=neutral, PublicKeyToken=b77a5c561934e089</value>
  </resheader>
  <resheader name="writer">
    <value>System.Resources.ResXResourceWriter, System.Windows.Forms, Version=4.0.0.0, Culture=neutral, PublicKeyToken=b77a5c561934e089</value>
  </resheader>
  <data name="ArgumentOutOfRange_Enum" xml:space="preserve">
    <value>Enum value was out of legal range.</value>
  </data>
  <data name="CannotReadFromDeflateStream" xml:space="preserve">
    <value>Reading from the compression stream is not supported.</value>
  </data>
  <data name="CannotWriteToDeflateStream" xml:space="preserve">
    <value>Writing to the compression stream is not supported.</value>
  </data>
  <data name="GenericInvalidData" xml:space="preserve">
    <value>Found invalid data while decoding.</value>
  </data>
  <data name="InvalidBeginCall" xml:space="preserve">
    <value>Only one asynchronous reader or writer is allowed time at one time.</value>
  </data>
  <data name="InvalidBlockLength" xml:space="preserve">
    <value>Block length does not match with its complement.</value>
  </data>
  <data name="InvalidHuffmanData" xml:space="preserve">
    <value>Failed to construct a huffman tree using the length array. The stream might be corrupted.</value>
  </data>
  <data name="NotSupported" xml:space="preserve">
    <value>This operation is not supported.</value>
  </data>
  <data name="NotSupported_UnreadableStream" xml:space="preserve">
    <value>Stream does not support reading.</value>
  </data>
  <data name="NotSupported_UnwritableStream" xml:space="preserve">
    <value>Stream does not support writing.</value>
  </data>
  <data name="UnknownBlockType" xml:space="preserve">
    <value>Unknown block type. Stream might be corrupted.</value>
  </data>
  <data name="UnknownState" xml:space="preserve">
    <value>Decoder is in some unknown state. This might be caused by corrupted data.</value>
  </data>
  <data name="ZLibErrorDLLLoadError" xml:space="preserve">
    <value>The underlying compression routine could not be loaded correctly.</value>
  </data>
  <data name="ZLibErrorInconsistentStream" xml:space="preserve">
    <value>The stream state of the underlying compression routine is inconsistent.</value>
  </data>
  <data name="ZLibErrorIncorrectInitParameters" xml:space="preserve">
    <value>The underlying compression routine received incorrect initialization parameters.</value>
  </data>
  <data name="ZLibErrorNotEnoughMemory" xml:space="preserve">
    <value>The underlying compression routine could not reserve sufficient memory.</value>
  </data>
  <data name="ZLibErrorVersionMismatch" xml:space="preserve">
    <value>The version of the underlying compression routine does not match expected version.</value>
  </data>
  <data name="ZLibErrorUnexpected" xml:space="preserve">
    <value>The underlying compression routine returned an unexpected error code.</value>
  </data>
  <data name="CDCorrupt" xml:space="preserve">
    <value>Central Directory corrupt.</value>
  </data>
  <data name="CentralDirectoryInvalid" xml:space="preserve">
    <value>Central Directory is invalid.</value>
  </data>
  <data name="CreateInReadMode" xml:space="preserve">
    <value>Cannot create entries on an archive opened in read mode.</value>
  </data>
  <data name="CreateModeCapabilities" xml:space="preserve">
    <value>Cannot use create mode on a non-writable stream.</value>
  </data>
  <data name="CreateModeCreateEntryWhileOpen" xml:space="preserve">
    <value>Entries cannot be created while previously created entries are still open.</value>
  </data>
  <data name="CreateModeWriteOnceAndOneEntryAtATime" xml:space="preserve">
    <value>Entries in create mode may only be written to once, and only one entry may be held open at a time.</value>
  </data>
  <data name="DateTimeOutOfRange" xml:space="preserve">
    <value>The DateTimeOffset specified cannot be converted into a Zip file timestamp.</value>
  </data>
  <data name="DeletedEntry" xml:space="preserve">
    <value>Cannot modify deleted entry.</value>
  </data>
  <data name="DeleteOnlyInUpdate" xml:space="preserve">
    <value>Delete can only be used when the archive is in Update mode.</value>
  </data>
  <data name="DeleteOpenEntry" xml:space="preserve">
    <value>Cannot delete an entry currently open for writing.</value>
  </data>
  <data name="EntriesInCreateMode" xml:space="preserve">
    <value>Cannot access entries in Create mode.</value>
  </data>
  <data name="EntryNameAndCommentEncodingNotSupported" xml:space="preserve">
    <value>The specified encoding is not supported for entry names and comments.</value>
  </data>
  <data name="EntryNamesTooLong" xml:space="preserve">
    <value>Entry names cannot require more than 2^16 bits.</value>
  </data>
  <data name="EntryTooLarge" xml:space="preserve">
    <value>Entries larger than 4GB are not supported in Update mode.</value>
  </data>
  <data name="EOCDNotFound" xml:space="preserve">
    <value>End of Central Directory record could not be found.</value>
  </data>
  <data name="FieldTooBigCompressedSize" xml:space="preserve">
    <value>Compressed Size cannot be held in an Int64.</value>
  </data>
  <data name="FieldTooBigLocalHeaderOffset" xml:space="preserve">
    <value>Local Header Offset cannot be held in an Int64.</value>
  </data>
  <data name="FieldTooBigNumEntries" xml:space="preserve">
    <value>Number of Entries cannot be held in an Int64.</value>
  </data>
  <data name="FieldTooBigOffsetToCD" xml:space="preserve">
    <value>Offset to Central Directory cannot be held in an Int64.</value>
  </data>
  <data name="FieldTooBigOffsetToZip64EOCD" xml:space="preserve">
    <value>Offset to Zip64 End Of Central Directory record cannot be held in an Int64.</value>
  </data>
  <data name="FieldTooBigUncompressedSize" xml:space="preserve">
    <value>Uncompressed Size cannot be held in an Int64.</value>
  </data>
  <data name="FrozenAfterWrite" xml:space="preserve">
    <value>Cannot modify entry in Create mode after entry has been opened for writing.</value>
  </data>
  <data name="HiddenStreamName" xml:space="preserve">
    <value>A stream from ZipArchiveEntry has been disposed.</value>
  </data>
  <data name="LengthAfterWrite" xml:space="preserve">
    <value>Length properties are unavailable once an entry has been opened for writing.</value>
  </data>
  <data name="LocalFileHeaderCorrupt" xml:space="preserve">
    <value>A local file header is corrupt.</value>
  </data>
  <data name="NumEntriesWrong" xml:space="preserve">
    <value>Number of entries expected in End Of Central Directory does not correspond to number of entries in Central Directory.</value>
  </data>
  <data name="ReadingNotSupported" xml:space="preserve">
    <value>This stream from ZipArchiveEntry does not support reading.</value>
  </data>
  <data name="ReadModeCapabilities" xml:space="preserve">
    <value>Cannot use read mode on a non-readable stream.</value>
  </data>
  <data name="ReadOnlyArchive" xml:space="preserve">
    <value>Cannot modify read-only archive.</value>
  </data>
  <data name="SeekingNotSupported" xml:space="preserve">
    <value>This stream from ZipArchiveEntry does not support seeking.</value>
  </data>
  <data name="SetLengthRequiresSeekingAndWriting" xml:space="preserve">
    <value>SetLength requires a stream that supports seeking and writing.</value>
  </data>
  <data name="SplitSpanned" xml:space="preserve">
    <value>Split or spanned archives are not supported.</value>
  </data>
  <data name="TruncatedData" xml:space="preserve">
    <value>Found truncated data while decoding.</value>
  </data>
  <data name="UnexpectedEndOfStream" xml:space="preserve">
    <value>Zip file corrupt: unexpected end of stream reached.</value>
  </data>
  <data name="UnsupportedCompression" xml:space="preserve">
    <value>The archive entry was compressed using an unsupported compression method.</value>
  </data>
  <data name="UnsupportedCompressionMethod" xml:space="preserve">
    <value>The archive entry was compressed using {0} and is not supported.</value>
  </data>
  <data name="UpdateModeCapabilities" xml:space="preserve">
    <value>Update mode requires a stream with read, write, and seek capabilities.</value>
  </data>
  <data name="UpdateModeOneStream" xml:space="preserve">
    <value>Entries cannot be opened multiple times in Update mode.</value>
  </data>
  <data name="WritingNotSupported" xml:space="preserve">
    <value>This stream from ZipArchiveEntry does not support writing.</value>
  </data>
  <data name="Zip64EOCDNotWhereExpected" xml:space="preserve">
    <value>Zip 64 End of Central Directory Record not where indicated.</value>
  </data>
  <data name="PlatformNotSupported_Compression" xml:space="preserve">
    <value>System.IO.Compression is not supported on this platform.</value>
  </data>
  <data name="InvalidOffsetToZip64EOCD" xml:space="preserve">
    <value>Invalid offset to the Zip64 End of Central Directory record.</value>
  </data>
  <data name="CannotBeWrittenInReadMode" xml:space="preserve">
    <value>Cannot open entry for writing when archive is opened in read-only mode.</value>
  </data>
  <data name="CannotBeReadInCreateMode" xml:space="preserve">
    <value>Cannot open entry for reading when archive is opened in create mode.</value>
  </data>
  <data name="InvalidFileAccess" xml:space="preserve">
    <value>The specified FileAccess value is not valid.</value>
  </data>
<<<<<<< HEAD
=======
  <data name="IO_SeekBeforeBegin" xml:space="preserve">
    <value>An attempt was made to move the position before the beginning of the stream.</value>
  </data>
>>>>>>> b977ca77
</root><|MERGE_RESOLUTION|>--- conflicted
+++ resolved
@@ -305,10 +305,7 @@
   <data name="InvalidFileAccess" xml:space="preserve">
     <value>The specified FileAccess value is not valid.</value>
   </data>
-<<<<<<< HEAD
-=======
   <data name="IO_SeekBeforeBegin" xml:space="preserve">
     <value>An attempt was made to move the position before the beginning of the stream.</value>
   </data>
->>>>>>> b977ca77
 </root>