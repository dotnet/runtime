// Licensed to the .NET Foundation under one or more agreements.
// The .NET Foundation licenses this file to you under the MIT license.


// Zip Spec here: http://www.pkware.com/documents/casestudies/APPNOTE.TXT

using System.Collections.Generic;
using System.Collections.ObjectModel;
using System.Diagnostics;
using System.Diagnostics.CodeAnalysis;
using System.Runtime.InteropServices;
using System.Text;

namespace System.IO.Compression
{
    public class ZipArchive : IDisposable
    {
        private readonly Stream _archiveStream;
        private ZipArchiveEntry? _archiveStreamOwner;
        private readonly ZipArchiveMode _mode;
        private readonly List<ZipArchiveEntry> _entries;
        private readonly ReadOnlyCollection<ZipArchiveEntry> _entriesCollection;
        private readonly Dictionary<string, ZipArchiveEntry> _entriesDictionary;
        private bool _readEntries;
        private readonly bool _leaveOpen;
        private long _centralDirectoryStart; // only valid after ReadCentralDirectory
        private bool _isDisposed;
        private uint _numberOfThisDisk; // only valid after ReadCentralDirectory
        private long _expectedNumberOfEntries;
        private readonly Stream? _backingStream;
        private byte[] _archiveComment;
        private Encoding? _entryNameAndCommentEncoding;
        private long _firstDeletedEntryOffset;

#if DEBUG_FORCE_ZIP64
        public bool _forceZip64;
#endif

        /// <summary>
        /// Initializes a new instance of ZipArchive on the given stream for reading.
        /// </summary>
        /// <exception cref="ArgumentException">The stream is already closed or does not support reading.</exception>
        /// <exception cref="ArgumentNullException">The stream is null.</exception>
        /// <exception cref="InvalidDataException">The contents of the stream could not be interpreted as a Zip archive.</exception>
        /// <param name="stream">The stream containing the archive to be read.</param>
        public ZipArchive(Stream stream) : this(stream, ZipArchiveMode.Read, leaveOpen: false, entryNameEncoding: null) { }

        /// <summary>
        /// Initializes a new instance of ZipArchive on the given stream in the specified mode.
        /// </summary>
        /// <exception cref="ArgumentException">The stream is already closed. -or- mode is incompatible with the capabilities of the stream.</exception>
        /// <exception cref="ArgumentNullException">The stream is null.</exception>
        /// <exception cref="ArgumentOutOfRangeException">mode specified an invalid value.</exception>
        /// <exception cref="InvalidDataException">The contents of the stream could not be interpreted as a Zip file. -or- mode is Update and an entry is missing from the archive or is corrupt and cannot be read. -or- mode is Update and an entry is too large to fit into memory.</exception>
        /// <param name="stream">The input or output stream.</param>
        /// <param name="mode">See the description of the ZipArchiveMode enum. Read requires the stream to support reading, Create requires the stream to support writing, and Update requires the stream to support reading, writing, and seeking.</param>
        public ZipArchive(Stream stream, ZipArchiveMode mode) : this(stream, mode, leaveOpen: false, entryNameEncoding: null) { }

        /// <summary>
        /// Initializes a new instance of ZipArchive on the given stream in the specified mode, specifying whether to leave the stream open.
        /// </summary>
        /// <exception cref="ArgumentException">The stream is already closed. -or- mode is incompatible with the capabilities of the stream.</exception>
        /// <exception cref="ArgumentNullException">The stream is null.</exception>
        /// <exception cref="ArgumentOutOfRangeException">mode specified an invalid value.</exception>
        /// <exception cref="InvalidDataException">The contents of the stream could not be interpreted as a Zip file. -or- mode is Update and an entry is missing from the archive or is corrupt and cannot be read. -or- mode is Update and an entry is too large to fit into memory.</exception>
        /// <param name="stream">The input or output stream.</param>
        /// <param name="mode">See the description of the ZipArchiveMode enum. Read requires the stream to support reading, Create requires the stream to support writing, and Update requires the stream to support reading, writing, and seeking.</param>
        /// <param name="leaveOpen">true to leave the stream open upon disposing the ZipArchive, otherwise false.</param>
        public ZipArchive(Stream stream, ZipArchiveMode mode, bool leaveOpen) : this(stream, mode, leaveOpen, entryNameEncoding: null) { }

        /// <summary>
        /// Initializes a new instance of ZipArchive on the given stream in the specified mode, specifying whether to leave the stream open.
        /// </summary>
        /// <exception cref="ArgumentException">The stream is already closed. -or- mode is incompatible with the capabilities of the stream.</exception>
        /// <exception cref="ArgumentNullException">The stream is null.</exception>
        /// <exception cref="ArgumentOutOfRangeException">mode specified an invalid value.</exception>
        /// <exception cref="InvalidDataException">The contents of the stream could not be interpreted as a Zip file. -or- mode is Update and an entry is missing from the archive or is corrupt and cannot be read. -or- mode is Update and an entry is too large to fit into memory.</exception>
        /// <param name="stream">The input or output stream.</param>
        /// <param name="mode">See the description of the ZipArchiveMode enum. Read requires the stream to support reading, Create requires the stream to support writing, and Update requires the stream to support reading, writing, and seeking.</param>
        /// <param name="leaveOpen">true to leave the stream open upon disposing the ZipArchive, otherwise false.</param>
        /// <param name="entryNameEncoding">The encoding to use when reading or writing entry names and comments in this ZipArchive.
        ///         ///     <para>NOTE: Specifying this parameter to values other than <c>null</c> is discouraged.
        ///         However, this may be necessary for interoperability with ZIP archive tools and libraries that do not correctly support
        ///         UTF-8 encoding for entry names.<br />
        ///         This value is used as follows:</para>
        ///     <para><strong>Reading (opening) ZIP archive files:</strong></para>
        ///     <para>If <c>entryNameEncoding</c> is not specified (<c>== null</c>):</para>
        ///     <list>
        ///         <item>For entries where the language encoding flag (EFS) in the general purpose bit flag of the local file header is <em>not</em> set,
        ///         use the current system default code page (<c>Encoding.Default</c>) in order to decode the entry name and comment.</item>
        ///         <item>For entries where the language encoding flag (EFS) in the general purpose bit flag of the local file header <em>is</em> set,
        ///         use UTF-8 (<c>Encoding.UTF8</c>) in order to decode the entry name and comment.</item>
        ///     </list>
        ///     <para>If <c>entryNameEncoding</c> is specified (<c>!= null</c>):</para>
        ///     <list>
        ///         <item>For entries where the language encoding flag (EFS) in the general purpose bit flag of the local file header is <em>not</em> set,
        ///         use the specified <c>entryNameEncoding</c> in order to decode the entry name and comment.</item>
        ///         <item>For entries where the language encoding flag (EFS) in the general purpose bit flag of the local file header <em>is</em> set,
        ///         use UTF-8 (<c>Encoding.UTF8</c>) in order to decode the entry name and comment.</item>
        ///     </list>
        ///     <para><strong>Writing (saving) ZIP archive files:</strong></para>
        ///     <para>If <c>entryNameEncoding</c> is not specified (<c>== null</c>):</para>
        ///     <list>
        ///         <item>For entry names and comments that contain characters outside the ASCII range,
        ///         the language encoding flag (EFS) will be set in the general purpose bit flag of the local file header,
        ///         and UTF-8 (<c>Encoding.UTF8</c>) will be used in order to encode the entry name and comment into bytes.</item>
        ///         <item>For entry names and comments that do not contain characters outside the ASCII range,
        ///         the language encoding flag (EFS) will not be set in the general purpose bit flag of the local file header,
        ///         and the current system default code page (<c>Encoding.Default</c>) will be used to encode the entry names and comments into bytes.</item>
        ///     </list>
        ///     <para>If <c>entryNameEncoding</c> is specified (<c>!= null</c>):</para>
        ///     <list>
        ///         <item>The specified <c>entryNameEncoding</c> will always be used to encode the entry names and comments into bytes.
        ///         The language encoding flag (EFS) in the general purpose bit flag of the local file header will be set if and only
        ///         if the specified <c>entryNameEncoding</c> is a UTF-8 encoding.</item>
        ///     </list>
        ///     <para>Note that Unicode encodings other than UTF-8 may not be currently used for the <c>entryNameEncoding</c>,
        ///     otherwise an <see cref="ArgumentException"/> is thrown.</para>
        /// </param>
        /// <exception cref="ArgumentException">If a Unicode encoding other than UTF-8 is specified for the <code>entryNameEncoding</code>.</exception>
        public ZipArchive(Stream stream, ZipArchiveMode mode, bool leaveOpen, Encoding? entryNameEncoding)
        {
            ArgumentNullException.ThrowIfNull(stream);

            EntryNameAndCommentEncoding = entryNameEncoding;
            Stream? extraTempStream = null;

            try
            {
                _backingStream = null;

                // check stream against mode
                switch (mode)
                {
                    case ZipArchiveMode.Create:
                        if (!stream.CanWrite)
                            throw new ArgumentException(SR.CreateModeCapabilities);
                        break;
                    case ZipArchiveMode.Read:
                        if (!stream.CanRead)
                            throw new ArgumentException(SR.ReadModeCapabilities);
                        if (!stream.CanSeek)
                        {
                            _backingStream = stream;
                            extraTempStream = stream = new MemoryStream();
                            _backingStream.CopyTo(stream);
                            stream.Seek(0, SeekOrigin.Begin);
                        }
                        break;
                    case ZipArchiveMode.Update:
                        if (!stream.CanRead || !stream.CanWrite || !stream.CanSeek)
                            throw new ArgumentException(SR.UpdateModeCapabilities);
                        break;
                    default:
                        // still have to throw this, because stream constructor doesn't do mode argument checks
                        throw new ArgumentOutOfRangeException(nameof(mode));
                }

                _mode = mode;
                if (mode == ZipArchiveMode.Create && !stream.CanSeek)
                    _archiveStream = new PositionPreservingWriteOnlyStreamWrapper(stream);
                else
                    _archiveStream = stream;
                _archiveStreamOwner = null;
                _entries = new List<ZipArchiveEntry>();
                _entriesCollection = new ReadOnlyCollection<ZipArchiveEntry>(_entries);
                _entriesDictionary = new Dictionary<string, ZipArchiveEntry>();
                Changed = ChangeState.Unchanged;
                _readEntries = false;
                _leaveOpen = leaveOpen;
                _centralDirectoryStart = 0; // invalid until ReadCentralDirectory
                _isDisposed = false;
                _numberOfThisDisk = 0; // invalid until ReadCentralDirectory
                _archiveComment = Array.Empty<byte>();
                _firstDeletedEntryOffset = long.MaxValue;

                switch (mode)
                {
                    case ZipArchiveMode.Create:
                        _readEntries = true;
                        break;
                    case ZipArchiveMode.Read:
                        ReadEndOfCentralDirectory();
                        break;
                    case ZipArchiveMode.Update:
                    default:
                        Debug.Assert(mode == ZipArchiveMode.Update);
                        if (_archiveStream.Length == 0)
                        {
                            _readEntries = true;
                        }
                        else
                        {
                            ReadEndOfCentralDirectory();
                            EnsureCentralDirectoryRead();
                            foreach (ZipArchiveEntry entry in _entries)
                            {
                                entry.ThrowIfNotOpenable(needToUncompress: false, needToLoadIntoMemory: true);
                            }
                        }
                        break;
                }
            }
            catch
            {
                extraTempStream?.Dispose();

                throw;
            }
        }

        /// <summary>
        /// Gets or sets the optional archive comment.
        /// </summary>
        /// <remarks>
        /// The comment encoding is determined by the <c>entryNameEncoding</c> parameter of the <see cref="ZipArchive(Stream,ZipArchiveMode,bool,Encoding?)"/> constructor.
        /// If the comment byte length is larger than <see cref="ushort.MaxValue"/>, it will be truncated when disposing the archive.
        /// </remarks>
        [AllowNull]
        public string Comment
        {
            get => (EntryNameAndCommentEncoding ?? Encoding.UTF8).GetString(_archiveComment);
            set
            {
                _archiveComment = ZipHelper.GetEncodedTruncatedBytesFromString(value, EntryNameAndCommentEncoding, ZipEndOfCentralDirectoryBlock.ZipFileCommentMaxLength, out _);
                Changed |= ChangeState.DynamicLengthMetadata;
            }
        }

        /// <summary>
        /// The collection of entries that are currently in the ZipArchive. This may not accurately represent the actual entries that are present in the underlying file or stream.
        /// </summary>
        /// <exception cref="NotSupportedException">The ZipArchive does not support reading.</exception>
        /// <exception cref="ObjectDisposedException">The ZipArchive has already been closed.</exception>
        /// <exception cref="InvalidDataException">The Zip archive is corrupt and the entries cannot be retrieved.</exception>
        public ReadOnlyCollection<ZipArchiveEntry> Entries
        {
            get
            {
                if (_mode == ZipArchiveMode.Create)
                    throw new NotSupportedException(SR.EntriesInCreateMode);

                ThrowIfDisposed();

                EnsureCentralDirectoryRead();
                return _entriesCollection;
            }
        }

        /// <summary>
        /// The ZipArchiveMode that the ZipArchive was initialized with.
        /// </summary>
        public ZipArchiveMode Mode
        {
            get
            {
                return _mode;
            }
        }

        /// <summary>
        /// Creates an empty entry in the Zip archive with the specified entry name.
        /// There are no restrictions on the names of entries.
        /// The last write time of the entry is set to the current time.
        /// If an entry with the specified name already exists in the archive, a second entry will be created that has an identical name.
        /// Since no <code>CompressionLevel</code> is specified, the default provided by the implementation of the underlying compression
        /// algorithm will be used; the <code>ZipArchive</code> will not impose its own default.
        /// (Currently, the underlying compression algorithm is provided by the <code>System.IO.Compression.DeflateStream</code> class.)
        /// </summary>
        /// <exception cref="ArgumentException">entryName is a zero-length string.</exception>
        /// <exception cref="ArgumentNullException">entryName is null.</exception>
        /// <exception cref="NotSupportedException">The ZipArchive does not support writing.</exception>
        /// <exception cref="ObjectDisposedException">The ZipArchive has already been closed.</exception>
        /// <param name="entryName">A path relative to the root of the archive, indicating the name of the entry to be created.</param>
        /// <returns>A wrapper for the newly created file entry in the archive.</returns>
        public ZipArchiveEntry CreateEntry(string entryName)
        {
            return DoCreateEntry(entryName, null);
        }

        /// <summary>
        /// Creates an empty entry in the Zip archive with the specified entry name. There are no restrictions on the names of entries. The last write time of the entry is set to the current time. If an entry with the specified name already exists in the archive, a second entry will be created that has an identical name.
        /// </summary>
        /// <exception cref="ArgumentException">entryName is a zero-length string.</exception>
        /// <exception cref="ArgumentNullException">entryName is null.</exception>
        /// <exception cref="NotSupportedException">The ZipArchive does not support writing.</exception>
        /// <exception cref="ObjectDisposedException">The ZipArchive has already been closed.</exception>
        /// <param name="entryName">A path relative to the root of the archive, indicating the name of the entry to be created.</param>
        /// <param name="compressionLevel">The level of the compression (speed/memory vs. compressed size trade-off).</param>
        /// <returns>A wrapper for the newly created file entry in the archive.</returns>
        public ZipArchiveEntry CreateEntry(string entryName, CompressionLevel compressionLevel)
        {
            return DoCreateEntry(entryName, compressionLevel);
        }

        /// <summary>
        /// Releases the unmanaged resources used by ZipArchive and optionally finishes writing the archive and releases the managed resources.
        /// </summary>
        /// <param name="disposing">true to finish writing the archive and release unmanaged and managed resources, false to release only unmanaged resources.</param>
        protected virtual void Dispose(bool disposing)
        {
            if (disposing && !_isDisposed)
            {
                try
                {
                    switch (_mode)
                    {
                        case ZipArchiveMode.Read:
                            break;
                        case ZipArchiveMode.Create:
                        case ZipArchiveMode.Update:
                        default:
                            Debug.Assert(_mode == ZipArchiveMode.Update || _mode == ZipArchiveMode.Create);
                            WriteFile();
                            break;
                    }
                }
                finally
                {
                    CloseStreams();
                    _isDisposed = true;
                }
            }
        }

        /// <summary>
        /// Finishes writing the archive and releases all resources used by the ZipArchive object, unless the object was constructed with leaveOpen as true. Any streams from opened entries in the ZipArchive still open will throw exceptions on subsequent writes, as the underlying streams will have been closed.
        /// </summary>
        public void Dispose()
        {
            Dispose(true);
            GC.SuppressFinalize(this);
        }

        /// <summary>
        /// Retrieves a wrapper for the file entry in the archive with the specified name. Names are compared using ordinal comparison. If there are multiple entries in the archive with the specified name, the first one found will be returned.
        /// </summary>
        /// <exception cref="ArgumentException">entryName is a zero-length string.</exception>
        /// <exception cref="ArgumentNullException">entryName is null.</exception>
        /// <exception cref="NotSupportedException">The ZipArchive does not support reading.</exception>
        /// <exception cref="ObjectDisposedException">The ZipArchive has already been closed.</exception>
        /// <exception cref="InvalidDataException">The Zip archive is corrupt and the entries cannot be retrieved.</exception>
        /// <param name="entryName">A path relative to the root of the archive, identifying the desired entry.</param>
        /// <returns>A wrapper for the file entry in the archive. If no entry in the archive exists with the specified name, null will be returned.</returns>
        public ZipArchiveEntry? GetEntry(string entryName)
        {
            ArgumentNullException.ThrowIfNull(entryName);

            if (_mode == ZipArchiveMode.Create)
                throw new NotSupportedException(SR.EntriesInCreateMode);

            EnsureCentralDirectoryRead();
            _entriesDictionary.TryGetValue(entryName, out ZipArchiveEntry? result);
            return result;
        }

        internal Stream ArchiveStream => _archiveStream;

        internal uint NumberOfThisDisk => _numberOfThisDisk;

        internal Encoding? EntryNameAndCommentEncoding
        {
            get => _entryNameAndCommentEncoding;

            private set
            {
                // value == null is fine. This means the user does not want to overwrite default encoding picking logic.

                // The Zip file spec [http://www.pkware.com/documents/casestudies/APPNOTE.TXT] specifies a bit in the entry header
                // (specifically: the language encoding flag (EFS) in the general purpose bit flag of the local file header) that
                // basically says: UTF8 (1) or CP437 (0). But in reality, tools replace CP437 with "something else that is not UTF8".
                // For instance, the Windows Shell Zip tool takes "something else" to mean "the local system codepage".
                // We default to the same behaviour, but we let the user explicitly specify the encoding to use for cases where they
                // understand their use case well enough.
                // Since the definition of acceptable encodings for the "something else" case is in reality by convention, it is not
                // immediately clear, whether non-UTF8 Unicode encodings are acceptable. To determine that we would need to survey
                // what is currently being done in the field, but we do not have the time for it right now.
                // So, we artificially disallow non-UTF8 Unicode encodings for now to make sure we are not creating a compat burden
                // for something other tools do not support. If we realise in future that "something else" should include non-UTF8
                // Unicode encodings, we can remove this restriction.

                if (value != null &&
                        (value.Equals(Encoding.BigEndianUnicode)
                        || value.Equals(Encoding.Unicode)))
                {
                    throw new ArgumentException(SR.EntryNameAndCommentEncodingNotSupported, nameof(EntryNameAndCommentEncoding));
                }

                _entryNameAndCommentEncoding = value;
            }
        }

        // This property's value only relates to the top-level fields of the archive (such as the archive comment.)
        // New entries in the archive won't change its state.
        internal ChangeState Changed { get; private set; }

        private ZipArchiveEntry DoCreateEntry(string entryName, CompressionLevel? compressionLevel)
        {
            ArgumentException.ThrowIfNullOrEmpty(entryName);

            if (_mode == ZipArchiveMode.Read)
                throw new NotSupportedException(SR.CreateInReadMode);

            ThrowIfDisposed();


            ZipArchiveEntry entry = compressionLevel.HasValue ?
                new ZipArchiveEntry(this, entryName, compressionLevel.Value) :
                new ZipArchiveEntry(this, entryName);

            AddEntry(entry);

            return entry;
        }

        internal void AcquireArchiveStream(ZipArchiveEntry entry)
        {
            // if a previous entry had held the stream but never wrote anything, we write their local header for them
            if (_archiveStreamOwner != null)
            {
                if (!_archiveStreamOwner.EverOpenedForWrite)
                {
                    _archiveStreamOwner.WriteAndFinishLocalEntry(forceWrite: true);
                }
                else
                {
                    throw new IOException(SR.CreateModeCreateEntryWhileOpen);
                }
            }

            _archiveStreamOwner = entry;
        }

        private void AddEntry(ZipArchiveEntry entry)
        {
            _entries.Add(entry);
            _entriesDictionary.TryAdd(entry.FullName, entry);
        }

        [Conditional("DEBUG")]
        internal void DebugAssertIsStillArchiveStreamOwner(ZipArchiveEntry entry) => Debug.Assert(_archiveStreamOwner == entry);

        internal void ReleaseArchiveStream(ZipArchiveEntry entry)
        {
            Debug.Assert(_archiveStreamOwner == entry);

            _archiveStreamOwner = null;
        }

        internal void RemoveEntry(ZipArchiveEntry entry)
        {
            _entries.Remove(entry);

            _entriesDictionary.Remove(entry.FullName);
            // Keep track of the offset of the earliest deleted entry in the archive
            if (entry.OriginallyInArchive && entry.OffsetOfLocalHeader < _firstDeletedEntryOffset)
            {
                _firstDeletedEntryOffset = entry.OffsetOfLocalHeader;
            }
        }

        internal void ThrowIfDisposed()
        {
            ObjectDisposedException.ThrowIf(_isDisposed, this);
        }

        private void CloseStreams()
        {
            if (!_leaveOpen)
            {
                _archiveStream.Dispose();
                _backingStream?.Dispose();
            }
            else
            {
                // if _backingStream isn't null, that means we assigned the original stream they passed
                // us to _backingStream (which they requested we leave open), and _archiveStream was
                // the temporary copy that we needed
                if (_backingStream != null)
                    _archiveStream.Dispose();
            }
        }

        private void EnsureCentralDirectoryRead()
        {
            if (!_readEntries)
            {
                ReadCentralDirectory();
                _readEntries = true;
            }
        }

        private void ReadCentralDirectory()
        {
            const int ReadBufferSize = 4096;

            byte[] fileBuffer = System.Buffers.ArrayPool<byte>.Shared.Rent(ReadBufferSize);
            Span<byte> fileBufferSpan = fileBuffer.AsSpan(0, ReadBufferSize);

            try
            {
                // assume ReadEndOfCentralDirectory has been called and has populated _centralDirectoryStart

                _archiveStream.Seek(_centralDirectoryStart, SeekOrigin.Begin);

                long numberOfEntries = 0;
                bool saveExtraFieldsAndComments = Mode == ZipArchiveMode.Update;

                bool continueReadingCentralDirectory = true;
                // total bytes read from central directory
                int bytesRead = 0;
                // current position in the current buffer
                int currPosition = 0;
                // total bytes read from all file headers starting in the current buffer
                int bytesConsumed = 0;

                _entries.Clear();
                _entriesDictionary.Clear();

                // read the central directory
                while (continueReadingCentralDirectory)
                {
                    int currBytesRead = _archiveStream.Read(fileBufferSpan);
                    ReadOnlySpan<byte> sizedFileBuffer = fileBufferSpan.Slice(0, currBytesRead);

                    // the buffer read must always be large enough to fit the constant section size of at least one header
                    continueReadingCentralDirectory = continueReadingCentralDirectory
                        && sizedFileBuffer.Length >= ZipCentralDirectoryFileHeader.BlockConstantSectionSize;

                    while (continueReadingCentralDirectory
                        && currPosition + ZipCentralDirectoryFileHeader.BlockConstantSectionSize < sizedFileBuffer.Length)
                    {
                        ZipCentralDirectoryFileHeader currentHeader = default;

                        continueReadingCentralDirectory = continueReadingCentralDirectory &&
                            ZipCentralDirectoryFileHeader.TryReadBlock(sizedFileBuffer.Slice(currPosition), _archiveStream,
                            saveExtraFieldsAndComments, out bytesConsumed, out currentHeader);

                        if (!continueReadingCentralDirectory)
                        {
                            break;
                        }

                        AddEntry(new ZipArchiveEntry(this, currentHeader));
                        numberOfEntries++;
                        if (numberOfEntries > _expectedNumberOfEntries)
                        {
                            throw new InvalidDataException(SR.NumEntriesWrong);
                        }

                        currPosition += bytesConsumed;
                        bytesRead += bytesConsumed;
                    }

                    // We've run out of possible space in the entry - seek backwards by the number of bytes remaining in
                    // this buffer (so that the next buffer overlaps with this one) and retry.
                    if (currPosition < sizedFileBuffer.Length)
                    {
                        _archiveStream.Seek(-(sizedFileBuffer.Length - currPosition), SeekOrigin.Current);
                    }
                    currPosition = 0;
                }

                if (numberOfEntries != _expectedNumberOfEntries)
                {
                    throw new InvalidDataException(SR.NumEntriesWrong);
<<<<<<< HEAD

                // Sort _entries by each archive entry's position. This supports the algorithm in WriteFile, so is only
                // necessary when the ZipArchive has been opened in Update mode.
                if (Mode == ZipArchiveMode.Update)
                {
                    _entries.Sort(ZipArchiveEntry.LocalHeaderOffsetComparer.Instance);
                }
=======
                }

                _archiveStream.Seek(_centralDirectoryStart + bytesRead, SeekOrigin.Begin);
>>>>>>> c5bb5057
            }
            catch (EndOfStreamException ex)
            {
                throw new InvalidDataException(SR.Format(SR.CentralDirectoryInvalid, ex));
            }
            finally
            {
                System.Buffers.ArrayPool<byte>.Shared.Return(fileBuffer);
            }
        }

        // This function reads all the EOCD stuff it needs to find the offset to the start of the central directory
        // This offset gets put in _centralDirectoryStart and the number of this disk gets put in _numberOfThisDisk
        // Also does some verification that this isn't a split/spanned archive
        // Also checks that offset to CD isn't out of bounds
        private void ReadEndOfCentralDirectory()
        {
            try
            {
                // This seeks backwards almost to the beginning of the EOCD, one byte after where the signature would be
                // located if the EOCD had the minimum possible size (no file zip comment)
                _archiveStream.Seek(-ZipEndOfCentralDirectoryBlock.SizeOfBlockWithoutSignature, SeekOrigin.End);

                // If the EOCD has the minimum possible size (no zip file comment), then exactly the previous 4 bytes will contain the signature
                // But if the EOCD has max possible size, the signature should be found somewhere in the previous 64K + 4 bytes
                if (!ZipHelper.SeekBackwardsToSignature(_archiveStream,
                        ZipEndOfCentralDirectoryBlock.SignatureConstantBytes,
                        ZipEndOfCentralDirectoryBlock.ZipFileCommentMaxLength + ZipEndOfCentralDirectoryBlock.FieldLengths.Signature))
                    throw new InvalidDataException(SR.EOCDNotFound);

                long eocdStart = _archiveStream.Position;

                // read the EOCD
                ZipEndOfCentralDirectoryBlock eocd;
                bool eocdProper = ZipEndOfCentralDirectoryBlock.TryReadBlock(_archiveStream, out eocd);
                Debug.Assert(eocdProper); // we just found this using the signature finder, so it should be okay

                if (eocd.NumberOfThisDisk != eocd.NumberOfTheDiskWithTheStartOfTheCentralDirectory)
                    throw new InvalidDataException(SR.SplitSpanned);

                _numberOfThisDisk = eocd.NumberOfThisDisk;
                _centralDirectoryStart = eocd.OffsetOfStartOfCentralDirectoryWithRespectToTheStartingDiskNumber;

                if (eocd.NumberOfEntriesInTheCentralDirectory != eocd.NumberOfEntriesInTheCentralDirectoryOnThisDisk)
                    throw new InvalidDataException(SR.SplitSpanned);

                _expectedNumberOfEntries = eocd.NumberOfEntriesInTheCentralDirectory;

                _archiveComment = eocd.ArchiveComment;

                TryReadZip64EndOfCentralDirectory(eocd, eocdStart);

                if (_centralDirectoryStart > _archiveStream.Length)
                {
                    throw new InvalidDataException(SR.FieldTooBigOffsetToCD);
                }
            }
            catch (EndOfStreamException ex)
            {
                throw new InvalidDataException(SR.CDCorrupt, ex);
            }
            catch (IOException ex)
            {
                throw new InvalidDataException(SR.CDCorrupt, ex);
            }
        }

        // Tries to find the Zip64 End of Central Directory Locator, then the Zip64 End of Central Directory, assuming the
        // End of Central Directory block has already been found, as well as the location in the stream where the EOCD starts.
        private void TryReadZip64EndOfCentralDirectory(ZipEndOfCentralDirectoryBlock eocd, long eocdStart)
        {
            // Only bother looking for the Zip64-EOCD stuff if we suspect it is needed because some value is FFFFFFFFF
            // because these are the only two values we need, we only worry about these
            // if we don't find the Zip64-EOCD, we just give up and try to use the original values
            if (eocd.NumberOfThisDisk == ZipHelper.Mask16Bit ||
                eocd.OffsetOfStartOfCentralDirectoryWithRespectToTheStartingDiskNumber == ZipHelper.Mask32Bit ||
                eocd.NumberOfEntriesInTheCentralDirectory == ZipHelper.Mask16Bit)
            {
                // Read Zip64 End of Central Directory Locator

                // This seeks forwards almost to the beginning of the Zip64-EOCDL, one byte after where the signature would be located
                _archiveStream.Seek(eocdStart - Zip64EndOfCentralDirectoryLocator.SizeOfBlockWithoutSignature, SeekOrigin.Begin);

                // Exactly the previous 4 bytes should contain the Zip64-EOCDL signature
                // if we don't find it, assume it doesn't exist and use data from normal EOCD
                if (ZipHelper.SeekBackwardsToSignature(_archiveStream,
                        Zip64EndOfCentralDirectoryLocator.SignatureConstantBytes,
                        Zip64EndOfCentralDirectoryLocator.FieldLengths.Signature))
                {
                    // use locator to get to Zip64-EOCD
                    Zip64EndOfCentralDirectoryLocator locator;
                    bool zip64eocdLocatorProper = Zip64EndOfCentralDirectoryLocator.TryReadBlock(_archiveStream, out locator);
                    Debug.Assert(zip64eocdLocatorProper); // we just found this using the signature finder, so it should be okay

                    if (locator.OffsetOfZip64EOCD > long.MaxValue)
                        throw new InvalidDataException(SR.FieldTooBigOffsetToZip64EOCD);

                    long zip64EOCDOffset = (long)locator.OffsetOfZip64EOCD;

                    _archiveStream.Seek(zip64EOCDOffset, SeekOrigin.Begin);

                    // Read Zip64 End of Central Directory Record

                    Zip64EndOfCentralDirectoryRecord record;
                    if (!Zip64EndOfCentralDirectoryRecord.TryReadBlock(_archiveStream, out record))
                        throw new InvalidDataException(SR.Zip64EOCDNotWhereExpected);

                    _numberOfThisDisk = record.NumberOfThisDisk;

                    if (record.NumberOfEntriesTotal > long.MaxValue)
                        throw new InvalidDataException(SR.FieldTooBigNumEntries);

                    if (record.OffsetOfCentralDirectory > long.MaxValue)
                        throw new InvalidDataException(SR.FieldTooBigOffsetToCD);

                    if (record.NumberOfEntriesTotal != record.NumberOfEntriesOnThisDisk)
                        throw new InvalidDataException(SR.SplitSpanned);

                    _expectedNumberOfEntries = (long)record.NumberOfEntriesTotal;
                    _centralDirectoryStart = (long)record.OffsetOfCentralDirectory;
                }
            }
        }

        private void WriteFile()
        {
            // if we are in create mode, we always set readEntries to true in Init
            // if we are in update mode, we call EnsureCentralDirectoryRead, which sets readEntries to true
            Debug.Assert(_readEntries);

            // Entries starting after this offset have had a dynamically-sized change. Everything on or after this point must be rewritten.
            long completeRewriteStartingOffset = 0;
            List<ZipArchiveEntry> entriesToWrite = _entries;

            if (_mode == ZipArchiveMode.Update)
            {
                // Entries starting after this offset have some kind of change made to them. It might just be a fixed-length field though, in which case
                // that single entry's metadata can be rewritten without impacting anything else.
                long startingOffset = _firstDeletedEntryOffset;
                long nextFileOffset = 0;
                completeRewriteStartingOffset = startingOffset;

                entriesToWrite = new(_entries.Count);
                foreach (ZipArchiveEntry entry in _entries)
                {
                    if (!entry.OriginallyInArchive)
                    {
                        entriesToWrite.Add(entry);
                    }
                    else
                    {
                        if (entry.Changes == ChangeState.Unchanged)
                        {
                            // Keep track of the expected position of the file entry after the final untouched file entry so that when the loop completes,
                            // we'll know which position to start writing new entries from.
                            nextFileOffset = Math.Max(nextFileOffset, entry.OffsetOfCompressedData + entry.CompressedLength);
                        }
                        // When calculating the starting offset to load the files from, only look at changed entries which are already in the archive.
                        else
                        {
                            startingOffset = Math.Min(startingOffset, entry.OffsetOfLocalHeader);
                        }

                        // We want to re-write entries which are after the starting offset of the first entry which has pending data to write.
                        // NB: the existing ZipArchiveEntries are sorted in _entries by their position ascending.
                        if (entry.OffsetOfLocalHeader >= startingOffset)
                        {
                            // If the pending data to write is fixed-length metadata in the header, there's no need to load the compressed file bits.
                            if ((entry.Changes & (ChangeState.DynamicLengthMetadata | ChangeState.StoredData)) != 0)
                            {
                                completeRewriteStartingOffset = Math.Min(completeRewriteStartingOffset, entry.OffsetOfLocalHeader);
                            }
                            if (entry.OffsetOfLocalHeader >= completeRewriteStartingOffset)
                            {
                                entry.LoadLocalHeaderExtraFieldAndCompressedBytesIfNeeded();
                            }

                            entriesToWrite.Add(entry);
                        }
                    }
                }

                // If the offset of entries to write from is still at long.MaxValue, then we know that nothing has been deleted,
                // nothing has been modified - so we just want to move to the end of all remaining files in the archive.
                if (startingOffset == long.MaxValue)
                {
                    startingOffset = nextFileOffset;
                }

                _archiveStream.Seek(startingOffset, SeekOrigin.Begin);
            }

            foreach (ZipArchiveEntry entry in entriesToWrite)
            {
                // We don't always need to write the local header entry, ZipArchiveEntry is usually able to work out when it doesn't need to.
                // We want to force this header entry to be written (even for completely untouched entries) if the entry comes after one
                // which had a pending dynamically-sized write.
                bool forceWriteLocalEntry = !entry.OriginallyInArchive || (entry.OriginallyInArchive && entry.OffsetOfLocalHeader >= completeRewriteStartingOffset);

                entry.WriteAndFinishLocalEntry(forceWriteLocalEntry);
            }

            long plannedCentralDirectoryPosition = _archiveStream.Position;
            // If there are no entries in the archive, we still want to create the archive epilogue.
            bool archiveEpilogueRequiresUpdate = _entries.Count == 0;

            foreach (ZipArchiveEntry entry in _entries)
            {
                // The central directory needs to be rewritten if its position has moved, if there's a new entry in the archive, or if the entry might be different.
                bool centralDirectoryEntryRequiresUpdate = plannedCentralDirectoryPosition != _centralDirectoryStart
                    || !entry.OriginallyInArchive || entry.OffsetOfLocalHeader >= completeRewriteStartingOffset;

                entry.WriteCentralDirectoryFileHeader(centralDirectoryEntryRequiresUpdate);
                archiveEpilogueRequiresUpdate |= centralDirectoryEntryRequiresUpdate;
            }

            long sizeOfCentralDirectory = _archiveStream.Position - plannedCentralDirectoryPosition;

            WriteArchiveEpilogue(plannedCentralDirectoryPosition, sizeOfCentralDirectory, archiveEpilogueRequiresUpdate);

            // If entries have been removed and new (smaller) ones added, there could be empty space at the end of the file.
            // Shrink the file to reclaim this space.
            if (_mode == ZipArchiveMode.Update && _archiveStream.Position != _archiveStream.Length)
            {
                _archiveStream.SetLength(_archiveStream.Position);
            }
        }

        // writes eocd, and if needed, zip 64 eocd, zip64 eocd locator
        // should only throw an exception in extremely exceptional cases because it is called from dispose
        private void WriteArchiveEpilogue(long startOfCentralDirectory, long sizeOfCentralDirectory, bool centralDirectoryChanged)
        {
            // determine if we need Zip 64
            if (startOfCentralDirectory >= uint.MaxValue
                || sizeOfCentralDirectory >= uint.MaxValue
                || _entries.Count >= ZipHelper.Mask16Bit
#if DEBUG_FORCE_ZIP64
                || _forceZip64
#endif
                )
            {
                // if we need zip 64, write zip 64 eocd and locator
                long zip64EOCDRecordStart = _archiveStream.Position;

                if (centralDirectoryChanged)
                {
                    Zip64EndOfCentralDirectoryRecord.WriteBlock(_archiveStream, _entries.Count, startOfCentralDirectory, sizeOfCentralDirectory);
                    Zip64EndOfCentralDirectoryLocator.WriteBlock(_archiveStream, zip64EOCDRecordStart);
                }
                else
                {
                    _archiveStream.Seek(Zip64EndOfCentralDirectoryRecord.TotalSize, SeekOrigin.Current);
                    _archiveStream.Seek(Zip64EndOfCentralDirectoryLocator.TotalSize, SeekOrigin.Current);
                }
            }

            // write normal eocd
            if (centralDirectoryChanged || (Changed != ChangeState.Unchanged))
            {
                ZipEndOfCentralDirectoryBlock.WriteBlock(_archiveStream, _entries.Count, startOfCentralDirectory, sizeOfCentralDirectory, _archiveComment);
            }
            else
            {
                _archiveStream.Seek(ZipEndOfCentralDirectoryBlock.TotalSize + _archiveComment.Length, SeekOrigin.Current);
            }
        }

        [Flags]
        internal enum ChangeState
        {
            Unchanged = 0x0,
            FixedLengthMetadata = 0x1,
            DynamicLengthMetadata = 0x2,
            StoredData = 0x4
        }
    }
}<|MERGE_RESOLUTION|>--- conflicted
+++ resolved
@@ -564,7 +564,7 @@
                 if (numberOfEntries != _expectedNumberOfEntries)
                 {
                     throw new InvalidDataException(SR.NumEntriesWrong);
-<<<<<<< HEAD
+                }
 
                 // Sort _entries by each archive entry's position. This supports the algorithm in WriteFile, so is only
                 // necessary when the ZipArchive has been opened in Update mode.
@@ -572,11 +572,6 @@
                 {
                     _entries.Sort(ZipArchiveEntry.LocalHeaderOffsetComparer.Instance);
                 }
-=======
-                }
-
-                _archiveStream.Seek(_centralDirectoryStart + bytesRead, SeekOrigin.Begin);
->>>>>>> c5bb5057
             }
             catch (EndOfStreamException ex)
             {
