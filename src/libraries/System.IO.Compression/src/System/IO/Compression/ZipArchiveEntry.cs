// Licensed to the .NET Foundation under one or more agreements.
// The .NET Foundation licenses this file to you under the MIT license.

using System.Buffers.Binary;
using System.Collections.Generic;
using System.Diagnostics;
using System.Diagnostics.CodeAnalysis;
using System.Runtime.InteropServices;
using System.Text;
using System.Threading;
using System.Threading.Tasks;

using static System.IO.Compression.ZipArchiveEntryConstants;

namespace System.IO.Compression
{
    // The disposable fields that this class owns get disposed when the ZipArchive it belongs to gets disposed
    public partial class ZipArchiveEntry
    {
        private ZipArchive _archive;
        private readonly bool _originallyInArchive;
        private readonly uint _diskNumberStart;
        private readonly ZipVersionMadeByPlatform _versionMadeByPlatform;
        private ZipVersionNeededValues _versionMadeBySpecification;
        private ZipVersionNeededValues _versionToExtract;
        private BitFlagValues _generalPurposeBitFlag;
        private readonly bool _isEncrypted;
        private CompressionMethodValues _storedCompressionMethod;
        private DateTimeOffset _lastModified;
        private long _compressedSize;
        private long _uncompressedSize;
        private long _offsetOfLocalHeader;
        private long? _storedOffsetOfCompressedData;
        private uint _crc32;
        // An array of buffers, each a maximum of MaxSingleBufferSize in size
        private byte[][]? _compressedBytes;
        private MemoryStream? _storedUncompressedData;
        private bool _currentlyOpenForWrite;
        private bool _everOpenedForWrite;
        private Stream? _outstandingWriteStream;
        private uint _externalFileAttr;
        private string _storedEntryName;
        private byte[] _storedEntryNameBytes;
        // only apply to update mode
        private List<ZipGenericExtraField>? _cdUnknownExtraFields;
        private byte[]? _cdTrailingExtraFieldData;
        private List<ZipGenericExtraField>? _lhUnknownExtraFields;
        private byte[]? _lhTrailingExtraFieldData;
        private byte[] _fileComment;
        private readonly CompressionLevel _compressionLevel;

        // Initializes a ZipArchiveEntry instance for an existing archive entry.
        internal ZipArchiveEntry(ZipArchive archive, ZipCentralDirectoryFileHeader cd)
        {
            _archive = archive;

            _originallyInArchive = true;
            // It's possible for the CompressionMethod setter and DetectEntryNameVersion to update this, even without any explicit
            // changes. This can occur if a ZipArchive instance runs in Update mode and opens a stream with invalid data. In such
            // a situation, both the local file header and the central directory header will be rewritten (to prevent the headers
            // from falling out of sync when the central directory header is rewritten.)
            Changes = ZipArchive.ChangeState.Unchanged;

            _diskNumberStart = cd.DiskNumberStart;
            _versionMadeByPlatform = (ZipVersionMadeByPlatform)cd.VersionMadeByCompatibility;
            _versionMadeBySpecification = (ZipVersionNeededValues)cd.VersionMadeBySpecification;
            _versionToExtract = (ZipVersionNeededValues)cd.VersionNeededToExtract;
            _generalPurposeBitFlag = (BitFlagValues)cd.GeneralPurposeBitFlag;
            _isEncrypted = (_generalPurposeBitFlag & BitFlagValues.IsEncrypted) != 0;
            CompressionMethod = (CompressionMethodValues)cd.CompressionMethod;
            _lastModified = new DateTimeOffset(ZipHelper.DosTimeToDateTime(cd.LastModified));
            _compressedSize = cd.CompressedSize;
            _uncompressedSize = cd.UncompressedSize;
            _externalFileAttr = cd.ExternalFileAttributes;
            _offsetOfLocalHeader = cd.RelativeOffsetOfLocalHeader;
            // we don't know this yet: should be _offsetOfLocalHeader + 30 + _storedEntryNameBytes.Length + extrafieldlength
            // but entryname/extra length could be different in LH
            _storedOffsetOfCompressedData = null;
            _crc32 = cd.Crc32;

            _compressedBytes = null;
            _storedUncompressedData = null;
            _currentlyOpenForWrite = false;
            _everOpenedForWrite = false;
            _outstandingWriteStream = null;

            _storedEntryNameBytes = cd.Filename;
            _storedEntryName = DecodeEntryString(_storedEntryNameBytes);
            DetectEntryNameVersion();

            _lhUnknownExtraFields = null;
            // the cd should have this as null if we aren't in Update mode
            _cdUnknownExtraFields = cd.ExtraFields;
            _cdTrailingExtraFieldData = cd.TrailingExtraFieldData;

            _fileComment = cd.FileComment;

            _compressionLevel = MapCompressionLevel(_generalPurposeBitFlag, CompressionMethod);
        }

        // Initializes a ZipArchiveEntry instance for a new archive entry with a specified compression level.
        internal ZipArchiveEntry(ZipArchive archive, string entryName, CompressionLevel compressionLevel)
            : this(archive, entryName)
        {
            _compressionLevel = compressionLevel;
            if (_compressionLevel == CompressionLevel.NoCompression)
            {
                CompressionMethod = CompressionMethodValues.Stored;
            }
            _generalPurposeBitFlag = MapDeflateCompressionOption(_generalPurposeBitFlag, _compressionLevel, CompressionMethod);
        }

        // Initializes a ZipArchiveEntry instance for a new archive entry.
        internal ZipArchiveEntry(ZipArchive archive, string entryName)
        {
            _archive = archive;

            _originallyInArchive = false;

            _diskNumberStart = 0;
            _versionMadeByPlatform = CurrentZipPlatform;
            _versionMadeBySpecification = ZipVersionNeededValues.Default;
            _versionToExtract = ZipVersionNeededValues.Default; // this must happen before following two assignment
            _compressionLevel = CompressionLevel.Optimal;
            CompressionMethod = CompressionMethodValues.Deflate;
            _generalPurposeBitFlag = MapDeflateCompressionOption(0, _compressionLevel, CompressionMethod);
            _lastModified = DateTimeOffset.Now;

            _compressedSize = 0; // we don't know these yet
            _uncompressedSize = 0;
            _externalFileAttr = entryName.EndsWith(Path.DirectorySeparatorChar) || entryName.EndsWith(Path.AltDirectorySeparatorChar)
                                        ? DefaultDirectoryExternalAttributes
                                        : DefaultFileExternalAttributes;

            _offsetOfLocalHeader = 0;
            _storedOffsetOfCompressedData = null;
            _crc32 = 0;

            _compressedBytes = null;
            _storedUncompressedData = null;
            _currentlyOpenForWrite = false;
            _everOpenedForWrite = false;
            _outstandingWriteStream = null;

            FullName = entryName;

            _cdUnknownExtraFields = null;
            _lhUnknownExtraFields = null;

            _fileComment = Array.Empty<byte>();

            if (_storedEntryNameBytes.Length > ushort.MaxValue)
                throw new ArgumentException(SR.EntryNamesTooLong);

            // grab the stream if we're in create mode
            if (_archive.Mode == ZipArchiveMode.Create)
            {
                _archive.AcquireArchiveStream(this);
            }

            Changes = ZipArchive.ChangeState.Unchanged;
        }

        /// <summary>
        /// The ZipArchive that this entry belongs to. If this entry has been deleted, this will return null.
        /// </summary>
        public ZipArchive Archive => _archive;

        [CLSCompliant(false)]
        public uint Crc32 => _crc32;

        /// <summary>
        /// Gets a value that indicates whether the entry is encrypted.
        /// </summary>
        public bool IsEncrypted => _isEncrypted;

        /// <summary>
        /// The compressed size of the entry. If the archive that the entry belongs to is in Create mode, attempts to get this property will always throw an exception. If the archive that the entry belongs to is in update mode, this property will only be valid if the entry has not been opened.
        /// </summary>
        /// <exception cref="InvalidOperationException">This property is not available because the entry has been written to or modified.</exception>
        public long CompressedLength
        {
            get
            {
                if (_everOpenedForWrite)
                    throw new InvalidOperationException(SR.LengthAfterWrite);
                return _compressedSize;
            }
        }

        public int ExternalAttributes
        {
            get
            {
                return (int)_externalFileAttr;
            }
            set
            {
                ThrowIfInvalidArchive();
                _externalFileAttr = (uint)value;
                Changes |= ZipArchive.ChangeState.FixedLengthMetadata;
            }
        }

        /// <summary>
        /// Gets or sets the optional entry comment.
        /// </summary>
        /// <remarks>
        ///The comment encoding is determined by the <c>entryNameEncoding</c> parameter of the <see cref="ZipArchive(Stream,ZipArchiveMode,bool,Encoding?)"/> constructor.
        /// If the comment byte length is larger than <see cref="ushort.MaxValue"/>, it will be truncated when disposing the archive.
        /// </remarks>
        [AllowNull]
        public string Comment
        {
            get => DecodeEntryString(_fileComment);
            set
            {
                _fileComment = ZipHelper.GetEncodedTruncatedBytesFromString(value, _archive.EntryNameAndCommentEncoding, ushort.MaxValue, out bool isUTF8);

                if (isUTF8)
                {
                    _generalPurposeBitFlag |= BitFlagValues.UnicodeFileNameAndComment;
                }
                Changes |= ZipArchive.ChangeState.DynamicLengthMetadata;
            }
        }

        /// <summary>
        /// The relative path of the entry as stored in the Zip archive. Note that Zip archives allow any string to be the path of the entry, including invalid and absolute paths.
        /// </summary>
        public string FullName
        {
            get
            {
                return _storedEntryName;
            }

            [MemberNotNull(nameof(_storedEntryNameBytes))]
            [MemberNotNull(nameof(_storedEntryName))]
            private set
            {
                ArgumentNullException.ThrowIfNull(value, nameof(FullName));

                _storedEntryNameBytes = ZipHelper.GetEncodedTruncatedBytesFromString(
                    value, _archive.EntryNameAndCommentEncoding, 0 /* No truncation */, out bool isUTF8);

                _storedEntryName = value;

                if (isUTF8)
                {
                    _generalPurposeBitFlag |= BitFlagValues.UnicodeFileNameAndComment;
                }
                else
                {
                    _generalPurposeBitFlag &= ~BitFlagValues.UnicodeFileNameAndComment;
                }

                DetectEntryNameVersion();
            }
        }

        /// <summary>
        /// The last write time of the entry as stored in the Zip archive. When setting this property, the DateTime will be converted to the
        /// Zip timestamp format, which supports a resolution of two seconds. If the data in the last write time field is not a valid Zip timestamp,
        /// an indicator value of 1980 January 1 at midnight will be returned.
        /// </summary>
        /// <exception cref="NotSupportedException">An attempt to set this property was made, but the ZipArchive that this entry belongs to was
        /// opened in read-only mode.</exception>
        /// <exception cref="ArgumentOutOfRangeException">An attempt was made to set this property to a value that cannot be represented in the
        /// Zip timestamp format. The earliest date/time that can be represented is 1980 January 1 0:00:00 (midnight), and the last date/time
        /// that can be represented is 2107 December 31 23:59:58 (one second before midnight).</exception>
        public DateTimeOffset LastWriteTime
        {
            get
            {
                return _lastModified;
            }
            set
            {
                ThrowIfInvalidArchive();
                if (_archive.Mode == ZipArchiveMode.Read)
                    throw new NotSupportedException(SR.ReadOnlyArchive);
                if (_archive.Mode == ZipArchiveMode.Create && _everOpenedForWrite)
                    throw new IOException(SR.FrozenAfterWrite);
                if (value.DateTime.Year < ZipHelper.ValidZipDate_YearMin || value.DateTime.Year > ZipHelper.ValidZipDate_YearMax)
                    throw new ArgumentOutOfRangeException(nameof(value), SR.DateTimeOutOfRange);

                _lastModified = value;
                Changes |= ZipArchive.ChangeState.FixedLengthMetadata;
            }
        }

        /// <summary>
        /// The uncompressed size of the entry. This property is not valid in Create mode, and it is only valid in Update mode if the entry has not been opened.
        /// </summary>
        /// <exception cref="InvalidOperationException">This property is not available because the entry has been written to or modified.</exception>
        public long Length
        {
            get
            {
                if (_everOpenedForWrite)
                    throw new InvalidOperationException(SR.LengthAfterWrite);
                return _uncompressedSize;
            }
        }

        /// <summary>
        /// The filename of the entry. This is equivalent to the substring of Fullname that follows the final directory separator character.
        /// </summary>
        public string Name => ParseFileName(FullName, _versionMadeByPlatform);

        internal ZipArchive.ChangeState Changes { get; private set; }

        internal bool OriginallyInArchive => _originallyInArchive;

        internal long OffsetOfLocalHeader => _offsetOfLocalHeader;

        /// <summary>
        /// Deletes the entry from the archive.
        /// </summary>
        /// <exception cref="IOException">The entry is already open for reading or writing.</exception>
        /// <exception cref="NotSupportedException">The ZipArchive that this entry belongs to was opened in a mode other than ZipArchiveMode.Update. </exception>
        /// <exception cref="ObjectDisposedException">The ZipArchive that this entry belongs to has been disposed.</exception>
        public void Delete()
        {
            if (_archive == null)
                return;

            if (_currentlyOpenForWrite)
                throw new IOException(SR.DeleteOpenEntry);

            if (_archive.Mode != ZipArchiveMode.Update)
                throw new NotSupportedException(SR.DeleteOnlyInUpdate);

            _archive.ThrowIfDisposed();

            _archive.RemoveEntry(this);
            _archive = null!;
            UnloadStreams();
        }

        /// <summary>
        /// Opens the entry. If the archive that the entry belongs to was opened in Read mode, the returned stream will be readable, and it may or may not be seekable. If Create mode, the returned stream will be writable and not seekable. If Update mode, the returned stream will be readable, writable, seekable, and support SetLength.
        /// </summary>
        /// <returns>A Stream that represents the contents of the entry.</returns>
        /// <exception cref="IOException">The entry is already currently open for writing. -or- The entry has been deleted from the archive. -or- The archive that this entry belongs to was opened in ZipArchiveMode.Create, and this entry has already been written to once.</exception>
        /// <exception cref="InvalidDataException">The entry is missing from the archive or is corrupt and cannot be read. -or- The entry has been compressed using a compression method that is not supported.</exception>
        /// <exception cref="ObjectDisposedException">The ZipArchive that this entry belongs to has been disposed.</exception>
        public Stream Open()
        {
            ThrowIfInvalidArchive();

            switch (_archive.Mode)
            {
                case ZipArchiveMode.Read:
                    return OpenInReadMode(checkOpenable: true);
                case ZipArchiveMode.Create:
                    return OpenInWriteMode();
                case ZipArchiveMode.Update:
                default:
                    Debug.Assert(_archive.Mode == ZipArchiveMode.Update);
                    return OpenInUpdateMode();
            }
        }

        /// <summary>
        /// Returns the FullName of the entry.
        /// </summary>
        /// <returns>FullName of the entry</returns>
        public override string ToString()
        {
            return FullName;
        }

        private string DecodeEntryString(byte[] entryStringBytes)
        {
            Debug.Assert(entryStringBytes != null);

            Encoding readEntryStringEncoding =
                (_generalPurposeBitFlag & BitFlagValues.UnicodeFileNameAndComment) == BitFlagValues.UnicodeFileNameAndComment
                ? Encoding.UTF8
                : _archive?.EntryNameAndCommentEncoding ?? Encoding.UTF8;

            return readEntryStringEncoding.GetString(entryStringBytes);
        }

        // Only allow opening ZipArchives with large ZipArchiveEntries in update mode when running in a 64-bit process.
        // This is for compatibility with old behavior that threw an exception for all process bitnesses, because this
        // will not work in a 32-bit process.
        private static readonly bool s_allowLargeZipArchiveEntriesInUpdateMode = IntPtr.Size > 4;

        internal bool EverOpenedForWrite => _everOpenedForWrite;

        internal long OffsetOfCompressedData
        {
            get
            {
                if (_storedOffsetOfCompressedData == null)
                {
                    _archive.ArchiveStream.Seek(_offsetOfLocalHeader, SeekOrigin.Begin);
                    // by calling this, we are using local header _storedEntryNameBytes.Length and extraFieldLength
                    // to find start of data, but still using central directory size information
                    if (!ZipLocalFileHeader.TrySkipBlock(_archive.ArchiveStream))
                        throw new InvalidDataException(SR.LocalFileHeaderCorrupt);
                    _storedOffsetOfCompressedData = _archive.ArchiveStream.Position;
                }
                return _storedOffsetOfCompressedData.Value;
            }
        }

        private MemoryStream UncompressedData
        {
            get
            {
                if (_storedUncompressedData == null)
                {
                    // this means we have never opened it before

                    // if _uncompressedSize > int.MaxValue, it's still okay, because MemoryStream will just
                    // grow as data is copied into it
                    _storedUncompressedData = new MemoryStream((int)_uncompressedSize);

                    if (_originallyInArchive)
                    {
                        using (Stream decompressor = OpenInReadMode(false))
                        {
                            try
                            {
                                decompressor.CopyTo(_storedUncompressedData);
                            }
                            catch (InvalidDataException)
                            {
                                // this is the case where the archive say the entry is deflate, but deflateStream
                                // throws an InvalidDataException. This property should only be getting accessed in
                                // Update mode, so we want to make sure _storedUncompressedData stays null so
                                // that later when we dispose the archive, this entry loads the compressedBytes, and
                                // copies them straight over
                                _storedUncompressedData.Dispose();
                                _storedUncompressedData = null;
                                _currentlyOpenForWrite = false;
                                _everOpenedForWrite = false;
                                throw;
                            }
                        }
                    }

                    // if they start modifying it and the compression method is not "store", we should make sure it will get deflated
                    if (CompressionMethod != CompressionMethodValues.Stored)
                    {
                        CompressionMethod = CompressionMethodValues.Deflate;
                    }
                }

                return _storedUncompressedData;
            }
        }

        private CompressionMethodValues CompressionMethod
        {
            get { return _storedCompressionMethod; }
            set
            {
                if (value == CompressionMethodValues.Deflate)
                    VersionToExtractAtLeast(ZipVersionNeededValues.Deflate);
                else if (value == CompressionMethodValues.Deflate64)
                    VersionToExtractAtLeast(ZipVersionNeededValues.Deflate64);
                _storedCompressionMethod = value;
            }
        }

        // does almost everything you need to do to forget about this entry
        // writes the local header/data, gets rid of all the data,
        // closes all of the streams except for the very outermost one that
        // the user holds on to and is responsible for closing
        //
        // after calling this, and only after calling this can we be guaranteed
        // that we are reading to write the central directory
        //
        // should only throw an exception in extremely exceptional cases because it is called from dispose
        internal void WriteAndFinishLocalEntry(bool forceWrite)
        {
            CloseStreams();
            WriteLocalFileHeaderAndDataIfNeeded(forceWrite);
            UnloadStreams();
        }

        // should only throw an exception in extremely exceptional cases because it is called from dispose
        internal void WriteCentralDirectoryFileHeader(bool forceWrite)
        {
            // This part is simple, because we should definitely know the sizes by this time

            // _storedEntryNameBytes only gets set when we read in or call moveTo. MoveTo does a check, and
            // reading in should not be able to produce an entryname longer than ushort.MaxValue
            // _fileComment only gets set when we read in or set the FileComment property. This performs its own
            // length check.
            Debug.Assert(_storedEntryNameBytes.Length <= ushort.MaxValue);
            Debug.Assert(_fileComment.Length <= ushort.MaxValue);

            // decide if we need the Zip64 extra field:
            Zip64ExtraField? zip64ExtraField = null;
            uint compressedSizeTruncated, uncompressedSizeTruncated, offsetOfLocalHeaderTruncated;

            if (AreSizesTooLarge
#if DEBUG_FORCE_ZIP64
                || _archive._forceZip64
#endif
                )
            {
                compressedSizeTruncated = ZipHelper.Mask32Bit;
                uncompressedSizeTruncated = ZipHelper.Mask32Bit;

                // If we have one of the sizes, the other must go in there as speced for LH, but not necessarily for CH, but we do it anyways
                zip64ExtraField = new()
                {
                    CompressedSize = _compressedSize,
                    UncompressedSize = _uncompressedSize
                };
            }
            else
            {
                compressedSizeTruncated = (uint)_compressedSize;
                uncompressedSizeTruncated = (uint)_uncompressedSize;
            }


            if (IsOffsetTooLarge
#if DEBUG_FORCE_ZIP64
                || _archive._forceZip64
#endif
                )
            {
                offsetOfLocalHeaderTruncated = ZipHelper.Mask32Bit;

                // If we have one of the sizes, the other must go in there as speced for LH, but not necessarily for CH, but we do it anyways
                zip64ExtraField = new()
                {
                    LocalHeaderOffset = _offsetOfLocalHeader
                };
            }
            else
            {
                offsetOfLocalHeaderTruncated = (uint)_offsetOfLocalHeader;
            }

            if (zip64ExtraField != null)
            {
                VersionToExtractAtLeast(ZipVersionNeededValues.Zip64);
            }


            // determine if we can fit zip64 extra field and original extra fields all in
<<<<<<< HEAD
            int currExtraFieldDataLength = ZipGenericExtraField.TotalSize(_cdUnknownExtraFields, _cdTrailingExtraFieldData?.Length ?? 0);
            int bigExtraFieldLength = (zip64Needed ? zip64ExtraField.TotalSize : 0)
                                      + currExtraFieldDataLength;
=======
            int bigExtraFieldLength = (zip64ExtraField != null ? zip64ExtraField.TotalSize : 0)
                                      + (_cdUnknownExtraFields != null ? ZipGenericExtraField.TotalSize(_cdUnknownExtraFields) : 0);
>>>>>>> 06074165
            ushort extraFieldLength;
            if (bigExtraFieldLength > ushort.MaxValue)
            {
                extraFieldLength = (ushort)(zip64ExtraField != null ? zip64ExtraField.TotalSize : 0);
                _cdUnknownExtraFields = null;
            }
            else
            {
                extraFieldLength = (ushort)bigExtraFieldLength;
            }

            if (_originallyInArchive && Changes == ZipArchive.ChangeState.Unchanged && !forceWrite)
            {
                long centralDirectoryHeaderLength = ZipCentralDirectoryFileHeader.FieldLocations.DynamicData
                    + _storedEntryNameBytes.Length
<<<<<<< HEAD
                    + (zip64Needed ? zip64ExtraField.TotalSize : 0)
                    + currExtraFieldDataLength
=======
                    + (zip64ExtraField != null ? zip64ExtraField.TotalSize : 0)
                    + (_cdUnknownExtraFields != null ? ZipGenericExtraField.TotalSize(_cdUnknownExtraFields) : 0)
>>>>>>> 06074165
                    + _fileComment.Length;

                _archive.ArchiveStream.Seek(centralDirectoryHeaderLength, SeekOrigin.Current);
            }
            else
            {
                // The central directory file header begins with the below constant-length structure:
                // Central directory file header signature  (4 bytes)
                // Version made by Specification (version)  (1 byte)
                // Version made by Compatibility (type)     (1 byte)
                // Minimum version needed to extract        (2 bytes)
                // General Purpose bit flag                 (2 bytes)
                // The Compression method                   (2 bytes)
                // File last modification time and date     (4 bytes)
                // CRC-32                                   (4 bytes)
                // Compressed Size                          (4 bytes)
                // Uncompressed Size                        (4 bytes)
                // File Name Length                         (2 bytes)
                // Extra Field Length                       (2 bytes)
                // File Comment Length                      (2 bytes)
                // Start Disk Number                        (2 bytes)
                // Internal File Attributes                 (2 bytes)
                // External File Attributes                 (4 bytes)
                // Offset Of Local Header                   (4 bytes)
                Span<byte> cdStaticHeader = stackalloc byte[ZipCentralDirectoryFileHeader.BlockConstantSectionSize];

                ZipCentralDirectoryFileHeader.SignatureConstantBytes.CopyTo(cdStaticHeader[ZipCentralDirectoryFileHeader.FieldLocations.Signature..]);
                cdStaticHeader[ZipCentralDirectoryFileHeader.FieldLocations.VersionMadeBySpecification] = (byte)_versionMadeBySpecification;
                cdStaticHeader[ZipCentralDirectoryFileHeader.FieldLocations.VersionMadeByCompatibility] = (byte)CurrentZipPlatform;
                BinaryPrimitives.WriteUInt16LittleEndian(cdStaticHeader[ZipCentralDirectoryFileHeader.FieldLocations.VersionNeededToExtract..], (ushort)_versionToExtract);
                BinaryPrimitives.WriteUInt16LittleEndian(cdStaticHeader[ZipCentralDirectoryFileHeader.FieldLocations.GeneralPurposeBitFlags..], (ushort)_generalPurposeBitFlag);
                BinaryPrimitives.WriteUInt16LittleEndian(cdStaticHeader[ZipCentralDirectoryFileHeader.FieldLocations.CompressionMethod..], (ushort)CompressionMethod);
                BinaryPrimitives.WriteUInt32LittleEndian(cdStaticHeader[ZipCentralDirectoryFileHeader.FieldLocations.LastModified..], ZipHelper.DateTimeToDosTime(_lastModified.DateTime));
                BinaryPrimitives.WriteUInt32LittleEndian(cdStaticHeader[ZipCentralDirectoryFileHeader.FieldLocations.Crc32..], _crc32);
                BinaryPrimitives.WriteUInt32LittleEndian(cdStaticHeader[ZipCentralDirectoryFileHeader.FieldLocations.CompressedSize..], compressedSizeTruncated);
                BinaryPrimitives.WriteUInt32LittleEndian(cdStaticHeader[ZipCentralDirectoryFileHeader.FieldLocations.UncompressedSize..], uncompressedSizeTruncated);
                BinaryPrimitives.WriteUInt16LittleEndian(cdStaticHeader[ZipCentralDirectoryFileHeader.FieldLocations.FilenameLength..], (ushort)_storedEntryNameBytes.Length);
                BinaryPrimitives.WriteUInt16LittleEndian(cdStaticHeader[ZipCentralDirectoryFileHeader.FieldLocations.ExtraFieldLength..], extraFieldLength);
                BinaryPrimitives.WriteUInt16LittleEndian(cdStaticHeader[ZipCentralDirectoryFileHeader.FieldLocations.FileCommentLength..], (ushort)_fileComment.Length);
                BinaryPrimitives.WriteUInt16LittleEndian(cdStaticHeader[ZipCentralDirectoryFileHeader.FieldLocations.DiskNumberStart..], 0);
                BinaryPrimitives.WriteUInt16LittleEndian(cdStaticHeader[ZipCentralDirectoryFileHeader.FieldLocations.InternalFileAttributes..], 0);
                BinaryPrimitives.WriteUInt32LittleEndian(cdStaticHeader[ZipCentralDirectoryFileHeader.FieldLocations.ExternalFileAttributes..], _externalFileAttr);
                BinaryPrimitives.WriteUInt32LittleEndian(cdStaticHeader[ZipCentralDirectoryFileHeader.FieldLocations.RelativeOffsetOfLocalHeader..], offsetOfLocalHeaderTruncated);

                _archive.ArchiveStream.Write(cdStaticHeader);
                _archive.ArchiveStream.Write(_storedEntryNameBytes);

<<<<<<< HEAD
                // write extra fields (and any malformed trailing data)
                if (zip64Needed)
                    zip64ExtraField.WriteBlock(_archive.ArchiveStream);
                ZipGenericExtraField.WriteAllBlocks(_cdUnknownExtraFields, _cdTrailingExtraFieldData ?? Array.Empty<byte>(), _archive.ArchiveStream);
=======
                // write extra fields, and only write zip64ExtraField if we decided we need it (it's not null)
                zip64ExtraField?.WriteBlock(_archive.ArchiveStream);

                if (_cdUnknownExtraFields != null)
                {
                    ZipGenericExtraField.WriteAllBlocks(_cdUnknownExtraFields, _archive.ArchiveStream);
                }
>>>>>>> 06074165

                if (_fileComment.Length > 0)
                {
                    _archive.ArchiveStream.Write(_fileComment);
                }
            }
        }

        // throws exception if fails, will get called on every relevant entry before closing in update mode
        // can throw InvalidDataException
        internal void LoadLocalHeaderExtraFieldIfNeeded()
        {
            // we should have made this exact call in _archive.Init through ThrowIfOpenable
            Debug.Assert(IsOpenable(false, true, out _));

            // load local header's extra fields. it will be null if we couldn't read for some reason
            if (_originallyInArchive)
            {
                _archive.ArchiveStream.Seek(_offsetOfLocalHeader, SeekOrigin.Begin);
                _lhUnknownExtraFields = ZipLocalFileHeader.GetExtraFields(_archive.ArchiveStream, out _lhTrailingExtraFieldData);
            }
        }

        // throws exception if fails, will get called on every relevant entry before closing in update mode
        // can throw InvalidDataException
        internal void LoadCompressedBytesIfNeeded()
        {
            // we should have made this exact call in _archive.Init through ThrowIfOpenable
            Debug.Assert(IsOpenable(false, true, out _));

            if (!_everOpenedForWrite && _originallyInArchive)
            {
                // we know that it is openable at this point
                int MaxSingleBufferSize = Array.MaxLength;

                _compressedBytes = new byte[(_compressedSize / MaxSingleBufferSize) + 1][];
                for (int i = 0; i < _compressedBytes.Length - 1; i++)
                {
                    _compressedBytes[i] = new byte[MaxSingleBufferSize];
                }
                _compressedBytes[_compressedBytes.Length - 1] = new byte[_compressedSize % MaxSingleBufferSize];

                _archive.ArchiveStream.Seek(OffsetOfCompressedData, SeekOrigin.Begin);

                for (int i = 0; i < _compressedBytes.Length - 1; i++)
                {
                    ZipHelper.ReadBytes(_archive.ArchiveStream, _compressedBytes[i], MaxSingleBufferSize);
                }
                ZipHelper.ReadBytes(_archive.ArchiveStream, _compressedBytes[_compressedBytes.Length - 1], (int)(_compressedSize % MaxSingleBufferSize));
            }
        }

        internal void ThrowIfNotOpenable(bool needToUncompress, bool needToLoadIntoMemory)
        {
            if (!IsOpenable(needToUncompress, needToLoadIntoMemory, out string? message))
                throw new InvalidDataException(message);
        }

        private void DetectEntryNameVersion()
        {
            if (ParseFileName(_storedEntryName, _versionMadeByPlatform) == "")
            {
                VersionToExtractAtLeast(ZipVersionNeededValues.ExplicitDirectory);
            }
        }

        private CheckSumAndSizeWriteStream GetDataCompressor(Stream backingStream, bool leaveBackingStreamOpen, EventHandler? onClose)
        {
            // stream stack: backingStream -> DeflateStream -> CheckSumWriteStream

            // By default we compress with deflate, except if compression level is set to NoCompression then stored is used.
            // Stored is also used for empty files, but we don't actually call through this function for that - we just write the stored value in the header
            // Deflate64 is not supported on all platforms
            Debug.Assert(CompressionMethod == CompressionMethodValues.Deflate
                || CompressionMethod == CompressionMethodValues.Stored);

            bool isIntermediateStream = true;
            Stream compressorStream;
            switch (CompressionMethod)
            {
                case CompressionMethodValues.Stored:
                    compressorStream = backingStream;
                    isIntermediateStream = false;
                    break;
                case CompressionMethodValues.Deflate:
                case CompressionMethodValues.Deflate64:
                default:
                    compressorStream = new DeflateStream(backingStream, _compressionLevel, leaveBackingStreamOpen);
                    break;

            }
            bool leaveCompressorStreamOpenOnClose = leaveBackingStreamOpen && !isIntermediateStream;
            var checkSumStream = new CheckSumAndSizeWriteStream(
                compressorStream,
                backingStream,
                leaveCompressorStreamOpenOnClose,
                this,
                onClose,
                (long initialPosition, long currentPosition, uint checkSum, Stream backing, ZipArchiveEntry thisRef, EventHandler? closeHandler) =>
                {
                    thisRef._crc32 = checkSum;
                    thisRef._uncompressedSize = currentPosition;
                    thisRef._compressedSize = backing.Position - initialPosition;
                    closeHandler?.Invoke(thisRef, EventArgs.Empty);
                });

            return checkSumStream;
        }

        private Stream GetDataDecompressor(Stream compressedStreamToRead)
        {
            Stream? uncompressedStream;
            switch (CompressionMethod)
            {
                case CompressionMethodValues.Deflate:
                    uncompressedStream = new DeflateStream(compressedStreamToRead, CompressionMode.Decompress, _uncompressedSize);
                    break;
                case CompressionMethodValues.Deflate64:
                    uncompressedStream = new DeflateManagedStream(compressedStreamToRead, CompressionMethodValues.Deflate64, _uncompressedSize);
                    break;
                case CompressionMethodValues.Stored:
                default:
                    // we can assume that only deflate/deflate64/stored are allowed because we assume that
                    // IsOpenable is checked before this function is called
                    Debug.Assert(CompressionMethod == CompressionMethodValues.Stored);

                    uncompressedStream = compressedStreamToRead;
                    break;
            }

            return uncompressedStream;
        }

        private Stream OpenInReadMode(bool checkOpenable)
        {
            if (checkOpenable)
                ThrowIfNotOpenable(needToUncompress: true, needToLoadIntoMemory: false);

            Stream compressedStream = new SubReadStream(_archive.ArchiveStream, OffsetOfCompressedData, _compressedSize);
            return GetDataDecompressor(compressedStream);
        }

        private WrappedStream OpenInWriteMode()
        {
            if (_everOpenedForWrite)
                throw new IOException(SR.CreateModeWriteOnceAndOneEntryAtATime);

            // we assume that if another entry grabbed the archive stream, that it set this entry's _everOpenedForWrite property to true by calling WriteLocalFileHeaderAndDataIfNeeded
            _archive.DebugAssertIsStillArchiveStreamOwner(this);

            _everOpenedForWrite = true;
            Changes |= ZipArchive.ChangeState.StoredData;
            CheckSumAndSizeWriteStream crcSizeStream = GetDataCompressor(_archive.ArchiveStream, true, (object? o, EventArgs e) =>
            {
                // release the archive stream
                var entry = (ZipArchiveEntry)o!;
                entry._archive.ReleaseArchiveStream(entry);
                entry._outstandingWriteStream = null;
            });
            _outstandingWriteStream = new DirectToArchiveWriterStream(crcSizeStream, this);

            return new WrappedStream(baseStream: _outstandingWriteStream, closeBaseStream: true);
        }

        private WrappedStream OpenInUpdateMode()
        {
            if (_currentlyOpenForWrite)
                throw new IOException(SR.UpdateModeOneStream);

            ThrowIfNotOpenable(needToUncompress: true, needToLoadIntoMemory: true);

            _everOpenedForWrite = true;
            Changes |= ZipArchive.ChangeState.StoredData;
            _currentlyOpenForWrite = true;
            // always put it at the beginning for them
            UncompressedData.Seek(0, SeekOrigin.Begin);
            return new WrappedStream(UncompressedData, this, thisRef =>
            {
                // once they close, we know uncompressed length, but still not compressed length
                // so we don't fill in any size information
                // those fields get figured out when we call GetCompressor as we write it to
                // the actual archive
                thisRef!._currentlyOpenForWrite = false;
            });
        }

        private bool IsOpenable(bool needToUncompress, bool needToLoadIntoMemory, out string? message)
        {
            message = null;

            if (_originallyInArchive)
            {
                if (needToUncompress)
                {
                    if (CompressionMethod != CompressionMethodValues.Stored &&
                        CompressionMethod != CompressionMethodValues.Deflate &&
                        CompressionMethod != CompressionMethodValues.Deflate64)
                    {
                        switch (CompressionMethod)
                        {
                            case CompressionMethodValues.BZip2:
                            case CompressionMethodValues.LZMA:
                                message = SR.Format(SR.UnsupportedCompressionMethod, CompressionMethod.ToString());
                                break;
                            default:
                                message = SR.UnsupportedCompression;
                                break;
                        }
                        return false;
                    }
                }
                if (_diskNumberStart != _archive.NumberOfThisDisk)
                {
                    message = SR.SplitSpanned;
                    return false;
                }
                if (_offsetOfLocalHeader > _archive.ArchiveStream.Length)
                {
                    message = SR.LocalFileHeaderCorrupt;
                    return false;
                }
                _archive.ArchiveStream.Seek(_offsetOfLocalHeader, SeekOrigin.Begin);
                if (!ZipLocalFileHeader.TrySkipBlock(_archive.ArchiveStream))
                {
                    message = SR.LocalFileHeaderCorrupt;
                    return false;
                }
                // when this property gets called, some duplicated work
                if (OffsetOfCompressedData + _compressedSize > _archive.ArchiveStream.Length)
                {
                    message = SR.LocalFileHeaderCorrupt;
                    return false;
                }
                // This limitation originally existed because a) it is unreasonable to load > 4GB into memory
                // but also because the stream reading functions make it hard.  This has been updated to handle
                // this scenario in a 64-bit process using multiple buffers, delivered first as an OOB for
                // compatibility.
                if (needToLoadIntoMemory)
                {
                    if (_compressedSize > int.MaxValue)
                    {
                        if (!s_allowLargeZipArchiveEntriesInUpdateMode)
                        {
                            message = SR.EntryTooLarge;
                            return false;
                        }
                    }
                }
            }

            return true;
        }

        private bool AreSizesTooLarge => _compressedSize > uint.MaxValue || _uncompressedSize > uint.MaxValue;

        private static CompressionLevel MapCompressionLevel(BitFlagValues generalPurposeBitFlag, CompressionMethodValues compressionMethod)
        {
            // Information about the Deflate compression option is stored in bits 1 and 2 of the general purpose bit flags.
            // If the compression method is not Deflate, the Deflate compression option is invalid - default to NoCompression.
            if (compressionMethod == CompressionMethodValues.Deflate || compressionMethod == CompressionMethodValues.Deflate64)
            {
                return ((int)generalPurposeBitFlag & 0x6) switch
                {
                    0 => CompressionLevel.Optimal,
                    2 => CompressionLevel.SmallestSize,
                    4 => CompressionLevel.Fastest,
                    6 => CompressionLevel.Fastest,
                    _ => CompressionLevel.Optimal
                };
            }
            else
            {
                return CompressionLevel.NoCompression;
            }
        }

        private static BitFlagValues MapDeflateCompressionOption(BitFlagValues generalPurposeBitFlag, CompressionLevel compressionLevel, CompressionMethodValues compressionMethod)
        {
            ushort deflateCompressionOptions = (ushort)(
                // The Deflate compression level is only valid if the compression method is actually Deflate (or Deflate64). If it's not, the
                // value of the two bits is undefined and they should be zeroed out.
                compressionMethod == CompressionMethodValues.Deflate || compressionMethod == CompressionMethodValues.Deflate64
                    ? compressionLevel switch
                    {
                        CompressionLevel.Optimal => 0,
                        CompressionLevel.SmallestSize => 2,
                        CompressionLevel.Fastest => 6,
                        CompressionLevel.NoCompression => 6,
                        _ => 0
                    }
                    : 0);

            return (BitFlagValues)(((int)generalPurposeBitFlag & ~0x6) | deflateCompressionOptions);
        }

        private bool IsOffsetTooLarge => _offsetOfLocalHeader > uint.MaxValue;

        private bool ShouldUseZIP64 => AreSizesTooLarge || IsOffsetTooLarge;

        // return value is true if we allocated an extra field for 64 bit headers, un/compressed size
        private bool WriteLocalFileHeader(bool isEmptyFile, bool forceWrite)
        {
            Span<byte> lfStaticHeader = stackalloc byte[ZipLocalFileHeader.SizeOfLocalHeader];

            // _entryname only gets set when we read in or call moveTo. MoveTo does a check, and
            // reading in should not be able to produce an entryname longer than ushort.MaxValue
            Debug.Assert(_storedEntryNameBytes.Length <= ushort.MaxValue);

            // decide if we need the Zip64 extra field:
            Zip64ExtraField? zip64ExtraField = null;
            uint compressedSizeTruncated, uncompressedSizeTruncated;

            // save offset
            _offsetOfLocalHeader = _archive.ArchiveStream.Position;

            // if we already know that we have an empty file don't worry about anything, just do a straight shot of the header
            if (isEmptyFile)
            {
                CompressionMethod = CompressionMethodValues.Stored;
                compressedSizeTruncated = 0;
                uncompressedSizeTruncated = 0;
                Debug.Assert(_compressedSize == 0);
                Debug.Assert(_uncompressedSize == 0);
                Debug.Assert(_crc32 == 0);
            }
            else
            {
                // if we have a non-seekable stream, don't worry about sizes at all, and just set the right bit
                // if we are using the data descriptor, then sizes and crc should be set to 0 in the header
                if (_archive.Mode == ZipArchiveMode.Create && _archive.ArchiveStream.CanSeek == false)
                {
                    _generalPurposeBitFlag |= BitFlagValues.DataDescriptor;
                    compressedSizeTruncated = 0;
                    uncompressedSizeTruncated = 0;
                    // the crc should not have been set if we are in create mode, but clear it just to be sure
                    Debug.Assert(_crc32 == 0);
                }
                else // if we are not in streaming mode, we have to decide if we want to write zip64 headers
                {
                    // We are in seekable mode so we will not need to write a data descriptor
                    _generalPurposeBitFlag &= ~BitFlagValues.DataDescriptor;
                    if (ShouldUseZIP64
#if DEBUG_FORCE_ZIP64
                        || (_archive._forceZip64 && _archive.Mode == ZipArchiveMode.Update)
#endif
                        )
                    {
                        compressedSizeTruncated = ZipHelper.Mask32Bit;
                        uncompressedSizeTruncated = ZipHelper.Mask32Bit;

                        // prepare Zip64 extra field object. If we have one of the sizes, the other must go in there
                        zip64ExtraField = new()
                        {
                            CompressedSize = _compressedSize,
                            UncompressedSize = _uncompressedSize,
                        };

                        VersionToExtractAtLeast(ZipVersionNeededValues.Zip64);
                    }
                    else
                    {
                        compressedSizeTruncated = (uint)_compressedSize;
                        uncompressedSizeTruncated = (uint)_uncompressedSize;
                    }
                }
            }

            // save offset
            _offsetOfLocalHeader = _archive.ArchiveStream.Position;

            // calculate extra field. if zip64 stuff + original extraField aren't going to fit, dump the original extraField, because this is more important
<<<<<<< HEAD
            int currExtraFieldDataLength = ZipGenericExtraField.TotalSize(_lhUnknownExtraFields, _lhTrailingExtraFieldData?.Length ?? 0);
            int bigExtraFieldLength = (zip64Used ? zip64ExtraField.TotalSize : 0)
                                      + currExtraFieldDataLength;
=======
            int bigExtraFieldLength = (zip64ExtraField != null ? zip64ExtraField.TotalSize : 0)
                                      + (_lhUnknownExtraFields != null ? ZipGenericExtraField.TotalSize(_lhUnknownExtraFields) : 0);
>>>>>>> 06074165
            ushort extraFieldLength;
            if (bigExtraFieldLength > ushort.MaxValue)
            {
                extraFieldLength = (ushort)(zip64ExtraField != null ? zip64ExtraField.TotalSize : 0);
                _lhUnknownExtraFields = null;
            }
            else
            {
                extraFieldLength = (ushort)bigExtraFieldLength;
            }

            // If this is an existing, unchanged entry then silently skip forwards.
            // If it's new or changed, write the header.
            if (_originallyInArchive && Changes == ZipArchive.ChangeState.Unchanged && !forceWrite)
            {
                _archive.ArchiveStream.Seek(ZipLocalFileHeader.SizeOfLocalHeader + _storedEntryNameBytes.Length, SeekOrigin.Current);

                if (zip64ExtraField != null)
                {
                    _archive.ArchiveStream.Seek(zip64ExtraField.TotalSize, SeekOrigin.Current);
                }

                _archive.ArchiveStream.Seek(currExtraFieldDataLength, SeekOrigin.Current);
            }
            else
            {
                ZipLocalFileHeader.SignatureConstantBytes.CopyTo(lfStaticHeader[ZipLocalFileHeader.FieldLocations.Signature..]);
                BinaryPrimitives.WriteUInt16LittleEndian(lfStaticHeader[ZipLocalFileHeader.FieldLocations.VersionNeededToExtract..], (ushort)_versionToExtract);
                BinaryPrimitives.WriteUInt16LittleEndian(lfStaticHeader[ZipLocalFileHeader.FieldLocations.GeneralPurposeBitFlags..], (ushort)_generalPurposeBitFlag);
                BinaryPrimitives.WriteUInt16LittleEndian(lfStaticHeader[ZipLocalFileHeader.FieldLocations.CompressionMethod..], (ushort)CompressionMethod);
                BinaryPrimitives.WriteUInt32LittleEndian(lfStaticHeader[ZipLocalFileHeader.FieldLocations.LastModified..], ZipHelper.DateTimeToDosTime(_lastModified.DateTime));
                BinaryPrimitives.WriteUInt32LittleEndian(lfStaticHeader[ZipLocalFileHeader.FieldLocations.Crc32..], _crc32);
                BinaryPrimitives.WriteUInt32LittleEndian(lfStaticHeader[ZipLocalFileHeader.FieldLocations.CompressedSize..], compressedSizeTruncated);
                BinaryPrimitives.WriteUInt32LittleEndian(lfStaticHeader[ZipLocalFileHeader.FieldLocations.UncompressedSize..], uncompressedSizeTruncated);
                BinaryPrimitives.WriteUInt16LittleEndian(lfStaticHeader[ZipLocalFileHeader.FieldLocations.FilenameLength..], (ushort)_storedEntryNameBytes.Length);
                BinaryPrimitives.WriteUInt16LittleEndian(lfStaticHeader[ZipLocalFileHeader.FieldLocations.ExtraFieldLength..], extraFieldLength);

                // write header
                _archive.ArchiveStream.Write(lfStaticHeader);

                _archive.ArchiveStream.Write(_storedEntryNameBytes);

<<<<<<< HEAD
                if (zip64Used)
                    zip64ExtraField.WriteBlock(_archive.ArchiveStream);

                ZipGenericExtraField.WriteAllBlocks(_lhUnknownExtraFields, _lhTrailingExtraFieldData ?? Array.Empty<byte>(), _archive.ArchiveStream);
=======
                // Only when handling zip64
                zip64ExtraField?.WriteBlock(_archive.ArchiveStream);

                if (_lhUnknownExtraFields != null)
                    ZipGenericExtraField.WriteAllBlocks(_lhUnknownExtraFields, _archive.ArchiveStream);
>>>>>>> 06074165
            }

            return zip64ExtraField != null;
        }

        private void WriteLocalFileHeaderAndDataIfNeeded(bool forceWrite)
        {
            // _storedUncompressedData gets frozen here, and is what gets written to the file
            if (_storedUncompressedData != null || _compressedBytes != null)
            {
                if (_storedUncompressedData != null)
                {
                    _uncompressedSize = _storedUncompressedData.Length;

                    //The compressor fills in CRC and sizes
                    //The DirectToArchiveWriterStream writes headers and such
                    using (Stream entryWriter = new DirectToArchiveWriterStream(
                                                    GetDataCompressor(_archive.ArchiveStream, true, null),
                                                    this))
                    {
                        _storedUncompressedData.Seek(0, SeekOrigin.Begin);
                        _storedUncompressedData.CopyTo(entryWriter);
                        _storedUncompressedData.Dispose();
                        _storedUncompressedData = null;
                    }
                }
                else
                {
                    if (_uncompressedSize == 0)
                    {
                        // reset size to ensure proper central directory size header
                        _compressedSize = 0;
                    }

                    WriteLocalFileHeader(isEmptyFile: _uncompressedSize == 0, forceWrite: true);

                    // according to ZIP specs, zero-byte files MUST NOT include file data
                    if (_uncompressedSize != 0)
                    {
                        Debug.Assert(_compressedBytes != null);
                        foreach (byte[] compressedBytes in _compressedBytes)
                        {
                            _archive.ArchiveStream.Write(compressedBytes, 0, compressedBytes.Length);
                        }
                    }
                }
            }
            else // there is no data in the file (or the data in the file has not been loaded), but if we are in update mode, we may still need to write a header
            {
                if (_archive.Mode == ZipArchiveMode.Update || !_everOpenedForWrite)
                {
                    _everOpenedForWrite = true;
                    WriteLocalFileHeader(isEmptyFile: _uncompressedSize == 0, forceWrite: forceWrite);

                    // If we know that we need to update the file header (but don't need to load and update the data itself)
                    // then advance the position past it.
                    if (_compressedSize != 0)
                    {
                        _archive.ArchiveStream.Seek(_compressedSize, SeekOrigin.Current);
                    }
                }
            }
        }

        // Using _offsetOfLocalHeader, seeks back to where CRC and sizes should be in the header,
        // writes them, then seeks back to where you started
        // Assumes that the stream is currently at the end of the data
        private void WriteCrcAndSizesInLocalHeader(bool zip64HeaderUsed)
        {
            const int MetadataBufferLength = ZipLocalFileHeader.FieldLengths.VersionNeededToExtract + ZipLocalFileHeader.FieldLengths.GeneralPurposeBitFlags;
            const int CrcAndSizesBufferLength = ZipLocalFileHeader.FieldLengths.Crc32 + ZipLocalFileHeader.FieldLengths.CompressedSize + ZipLocalFileHeader.FieldLengths.UncompressedSize;
            const int Zip64SizesBufferLength = Zip64ExtraField.FieldLengths.UncompressedSize + Zip64ExtraField.FieldLengths.CompressedSize;
            const int Zip64DataDescriptorCrcAndSizesBufferLength = ZipLocalFileHeader.Zip64DataDescriptor.FieldLengths.Crc32
                + ZipLocalFileHeader.Zip64DataDescriptor.FieldLengths.CompressedSize + ZipLocalFileHeader.Zip64DataDescriptor.FieldLengths.UncompressedSize;

            long finalPosition = _archive.ArchiveStream.Position;
            // Buffer has been sized to the largest data payload required: the 64-bit data descriptor.
            Span<byte> writeBuffer = stackalloc byte[Zip64DataDescriptorCrcAndSizesBufferLength];

            bool zip64Needed = ShouldUseZIP64
#if DEBUG_FORCE_ZIP64
                || _archive._forceZip64
#endif
            ;

            bool pretendStreaming = zip64Needed && !zip64HeaderUsed;

            uint compressedSizeTruncated = zip64Needed ? ZipHelper.Mask32Bit : (uint)_compressedSize;
            uint uncompressedSizeTruncated = zip64Needed ? ZipHelper.Mask32Bit : (uint)_uncompressedSize;

            // first step is, if we need zip64, but didn't allocate it, pretend we did a stream write, because
            // we can't go back and give ourselves the space that the extra field needs.
            // we do this by setting the correct property in the bit flag to indicate we have a data descriptor
            // and setting the version to Zip64 to indicate that descriptor contains 64-bit values
            if (pretendStreaming)
            {
                int relativeVersionToExtractLocation = ZipLocalFileHeader.FieldLocations.VersionNeededToExtract - ZipLocalFileHeader.FieldLocations.VersionNeededToExtract;
                int relativeGeneralPurposeBitFlagsLocation = ZipLocalFileHeader.FieldLocations.GeneralPurposeBitFlags - ZipLocalFileHeader.FieldLocations.VersionNeededToExtract;

                VersionToExtractAtLeast(ZipVersionNeededValues.Zip64);
                _generalPurposeBitFlag |= BitFlagValues.DataDescriptor;

                _archive.ArchiveStream.Seek(_offsetOfLocalHeader + ZipLocalFileHeader.FieldLocations.VersionNeededToExtract,
                                            SeekOrigin.Begin);
                BinaryPrimitives.WriteUInt16LittleEndian(writeBuffer[relativeVersionToExtractLocation..], (ushort)_versionToExtract);
                BinaryPrimitives.WriteUInt16LittleEndian(writeBuffer[relativeGeneralPurposeBitFlagsLocation..], (ushort)_generalPurposeBitFlag);

                _archive.ArchiveStream.Write(writeBuffer[..MetadataBufferLength]);
            }

            // next step is fill out the 32-bit size values in the normal header. we can't assume that
            // they are correct. we also write the CRC
            _archive.ArchiveStream.Seek(_offsetOfLocalHeader + ZipLocalFileHeader.FieldLocations.Crc32,
                                            SeekOrigin.Begin);
            if (!pretendStreaming)
            {
                int relativeCrc32Location = ZipLocalFileHeader.FieldLocations.Crc32 - ZipLocalFileHeader.FieldLocations.Crc32;
                int relativeCompressedSizeLocation = ZipLocalFileHeader.FieldLocations.CompressedSize - ZipLocalFileHeader.FieldLocations.Crc32;
                int relativeUncompressedSizeLocation = ZipLocalFileHeader.FieldLocations.UncompressedSize - ZipLocalFileHeader.FieldLocations.Crc32;

                BinaryPrimitives.WriteUInt32LittleEndian(writeBuffer[relativeCrc32Location..], _crc32);
                BinaryPrimitives.WriteUInt32LittleEndian(writeBuffer[relativeCompressedSizeLocation..], compressedSizeTruncated);
                BinaryPrimitives.WriteUInt32LittleEndian(writeBuffer[relativeUncompressedSizeLocation..], uncompressedSizeTruncated);
            }
            else // but if we are pretending to stream, we want to fill in with zeroes
            {
                writeBuffer[..CrcAndSizesBufferLength].Clear();
            }
            _archive.ArchiveStream.Write(writeBuffer[..CrcAndSizesBufferLength]);

            // next step: if we wrote the 64 bit header initially, a different implementation might
            // try to read it, even if the 32-bit size values aren't masked. thus, we should always put the
            // correct size information in there. note that order of uncomp/comp is switched, and these are
            // 64-bit values
            // also, note that in order for this to be correct, we have to ensure that the zip64 extra field
            // is always the first extra field that is written
            if (zip64HeaderUsed)
            {
                int relativeUncompressedSizeLocation = Zip64ExtraField.FieldLocations.UncompressedSize - Zip64ExtraField.FieldLocations.UncompressedSize;
                int relativeCompressedSizeLocation = Zip64ExtraField.FieldLocations.CompressedSize - Zip64ExtraField.FieldLocations.UncompressedSize;

                _archive.ArchiveStream.Seek(_offsetOfLocalHeader + ZipLocalFileHeader.SizeOfLocalHeader
                                            + _storedEntryNameBytes.Length + Zip64ExtraField.OffsetToFirstField,
                                            SeekOrigin.Begin);
                BinaryPrimitives.WriteInt64LittleEndian(writeBuffer[relativeUncompressedSizeLocation..], _uncompressedSize);
                BinaryPrimitives.WriteInt64LittleEndian(writeBuffer[relativeCompressedSizeLocation..], _compressedSize);

                _archive.ArchiveStream.Write(writeBuffer[..Zip64SizesBufferLength]);
            }

            // now go to the where we were. assume that this is the end of the data
            _archive.ArchiveStream.Seek(finalPosition, SeekOrigin.Begin);

            // if we are pretending we did a stream write, we want to write the data descriptor out
            // the data descriptor can have 32-bit sizes or 64-bit sizes. In this case, we always use
            // 64-bit sizes
            if (pretendStreaming)
            {
                int relativeCrc32Location = ZipLocalFileHeader.Zip64DataDescriptor.FieldLocations.Crc32 - ZipLocalFileHeader.Zip64DataDescriptor.FieldLocations.Crc32;
                int relativeCompressedSizeLocation = ZipLocalFileHeader.Zip64DataDescriptor.FieldLocations.CompressedSize - ZipLocalFileHeader.Zip64DataDescriptor.FieldLocations.Crc32;
                int relativeUncompressedSizeLocation = ZipLocalFileHeader.Zip64DataDescriptor.FieldLocations.UncompressedSize - ZipLocalFileHeader.Zip64DataDescriptor.FieldLocations.Crc32;

                BinaryPrimitives.WriteUInt32LittleEndian(writeBuffer[relativeCrc32Location..], _crc32);
                BinaryPrimitives.WriteInt64LittleEndian(writeBuffer[relativeCompressedSizeLocation..], _compressedSize);
                BinaryPrimitives.WriteInt64LittleEndian(writeBuffer[relativeUncompressedSizeLocation..], _uncompressedSize);

                _archive.ArchiveStream.Write(writeBuffer[..Zip64DataDescriptorCrcAndSizesBufferLength]);
            }
        }

        private void WriteDataDescriptor()
        {
            // We enter here because we cannot seek, so the data descriptor bit should be on
            Debug.Assert((_generalPurposeBitFlag & BitFlagValues.DataDescriptor) != 0);

            // data descriptor can be 32-bit or 64-bit sizes. 32-bit is more compatible, so use that if possible
            // signature is optional but recommended by the spec
            const int MaxSizeOfDataDescriptor = 24;

            Span<byte> dataDescriptor = stackalloc byte[MaxSizeOfDataDescriptor];
            int bytesToWrite;

            ZipLocalFileHeader.DataDescriptorSignatureConstantBytes.CopyTo(dataDescriptor[ZipLocalFileHeader.ZipDataDescriptor.FieldLocations.Signature..]);
            BinaryPrimitives.WriteUInt32LittleEndian(dataDescriptor[ZipLocalFileHeader.ZipDataDescriptor.FieldLocations.Crc32..], _crc32);

            if (AreSizesTooLarge)
            {
                BinaryPrimitives.WriteInt64LittleEndian(dataDescriptor[ZipLocalFileHeader.Zip64DataDescriptor.FieldLocations.CompressedSize..], _compressedSize);
                BinaryPrimitives.WriteInt64LittleEndian(dataDescriptor[ZipLocalFileHeader.Zip64DataDescriptor.FieldLocations.UncompressedSize..], _uncompressedSize);

                bytesToWrite = ZipLocalFileHeader.Zip64DataDescriptor.FieldLocations.UncompressedSize + ZipLocalFileHeader.Zip64DataDescriptor.FieldLengths.UncompressedSize;
            }
            else
            {
                BinaryPrimitives.WriteUInt32LittleEndian(dataDescriptor[ZipLocalFileHeader.ZipDataDescriptor.FieldLocations.CompressedSize..], (uint)_compressedSize);
                BinaryPrimitives.WriteUInt32LittleEndian(dataDescriptor[ZipLocalFileHeader.ZipDataDescriptor.FieldLocations.UncompressedSize..], (uint)_uncompressedSize);

                bytesToWrite = ZipLocalFileHeader.ZipDataDescriptor.FieldLocations.UncompressedSize + ZipLocalFileHeader.ZipDataDescriptor.FieldLengths.UncompressedSize;
            }

            _archive.ArchiveStream.Write(dataDescriptor[..bytesToWrite]);
        }

        private void UnloadStreams()
        {
            _storedUncompressedData?.Dispose();
            _compressedBytes = null;
            _outstandingWriteStream = null;
        }

        private void CloseStreams()
        {
            // if the user left the stream open, close the underlying stream for them
            _outstandingWriteStream?.Dispose();
        }

        private void VersionToExtractAtLeast(ZipVersionNeededValues value)
        {
            if (_versionToExtract < value)
            {
                _versionToExtract = value;
                Changes |= ZipArchive.ChangeState.FixedLengthMetadata;
            }
            if (_versionMadeBySpecification < value)
            {
                _versionMadeBySpecification = value;
                Changes |= ZipArchive.ChangeState.FixedLengthMetadata;
            }
        }

        private void ThrowIfInvalidArchive()
        {
            if (_archive == null)
                throw new InvalidOperationException(SR.DeletedEntry);
            _archive.ThrowIfDisposed();
        }

        /// <summary>
        /// Gets the file name of the path based on Windows path separator characters
        /// </summary>
        private static string GetFileName_Windows(string path)
        {
            int i = path.AsSpan().LastIndexOfAny('\\', '/', ':');
            return i >= 0 ?
                path.Substring(i + 1) :
                path;
        }

        /// <summary>
        /// Gets the file name of the path based on Unix path separator characters
        /// </summary>
        private static string GetFileName_Unix(string path)
        {
            int i = path.LastIndexOf('/');
            return i >= 0 ?
                path.Substring(i + 1) :
                path;
        }

        private sealed class DirectToArchiveWriterStream : Stream
        {
            private long _position;
            private readonly CheckSumAndSizeWriteStream _crcSizeStream;
            private bool _everWritten;
            private bool _isDisposed;
            private readonly ZipArchiveEntry _entry;
            private bool _usedZip64inLH;
            private bool _canWrite;

            // makes the assumption that somewhere down the line, crcSizeStream is eventually writing directly to the archive
            // this class calls other functions on ZipArchiveEntry that write directly to the archive
            public DirectToArchiveWriterStream(CheckSumAndSizeWriteStream crcSizeStream, ZipArchiveEntry entry)
            {
                _position = 0;
                _crcSizeStream = crcSizeStream;
                _everWritten = false;
                _isDisposed = false;
                _entry = entry;
                _usedZip64inLH = false;
                _canWrite = true;
            }

            public override long Length
            {
                get
                {
                    ThrowIfDisposed();
                    throw new NotSupportedException(SR.SeekingNotSupported);
                }
            }
            public override long Position
            {
                get
                {
                    ThrowIfDisposed();
                    return _position;
                }
                set
                {
                    ThrowIfDisposed();
                    throw new NotSupportedException(SR.SeekingNotSupported);
                }
            }

            public override bool CanRead => false;
            public override bool CanSeek => false;
            public override bool CanWrite => _canWrite;

            private void ThrowIfDisposed()
            {
                if (_isDisposed)
                    throw new ObjectDisposedException(GetType().ToString(), SR.HiddenStreamName);
            }

            public override int Read(byte[] buffer, int offset, int count)
            {
                ThrowIfDisposed();
                throw new NotSupportedException(SR.ReadingNotSupported);
            }

            public override long Seek(long offset, SeekOrigin origin)
            {
                ThrowIfDisposed();
                throw new NotSupportedException(SR.SeekingNotSupported);
            }

            public override void SetLength(long value)
            {
                ThrowIfDisposed();
                throw new NotSupportedException(SR.SetLengthRequiresSeekingAndWriting);
            }

            // careful: assumes that write is the only way to write to the stream, if writebyte/beginwrite are implemented
            // they must set _everWritten, etc.
            public override void Write(byte[] buffer, int offset, int count)
            {
                ValidateBufferArguments(buffer, offset, count);

                ThrowIfDisposed();
                Debug.Assert(CanWrite);

                // if we're not actually writing anything, we don't want to trigger the header
                if (count == 0)
                    return;

                if (!_everWritten)
                {
                    _everWritten = true;
                    // write local header, we are good to go
                    _usedZip64inLH = _entry.WriteLocalFileHeader(isEmptyFile: false, forceWrite: true);
                }

                _crcSizeStream.Write(buffer, offset, count);
                _position += count;
            }

            public override void Write(ReadOnlySpan<byte> source)
            {
                ThrowIfDisposed();
                Debug.Assert(CanWrite);

                // if we're not actually writing anything, we don't want to trigger the header
                if (source.Length == 0)
                    return;

                if (!_everWritten)
                {
                    _everWritten = true;
                    // write local header, we are good to go
                    _usedZip64inLH = _entry.WriteLocalFileHeader(isEmptyFile: false, forceWrite: true);
                }

                _crcSizeStream.Write(source);
                _position += source.Length;
            }

            public override void WriteByte(byte value) =>
                Write(new ReadOnlySpan<byte>(in value));

            public override Task WriteAsync(byte[] buffer, int offset, int count, CancellationToken cancellationToken)
            {
                ValidateBufferArguments(buffer, offset, count);
                return WriteAsync(new ReadOnlyMemory<byte>(buffer, offset, count), cancellationToken).AsTask();
            }

            public override ValueTask WriteAsync(ReadOnlyMemory<byte> buffer, CancellationToken cancellationToken = default)
            {
                ThrowIfDisposed();
                Debug.Assert(CanWrite);

                return !buffer.IsEmpty ?
                    Core(buffer, cancellationToken) :
                    default;

                async ValueTask Core(ReadOnlyMemory<byte> buffer, CancellationToken cancellationToken)
                {
                    if (!_everWritten)
                    {
                        _everWritten = true;
                        // write local header, we are good to go
                        _usedZip64inLH = _entry.WriteLocalFileHeader(isEmptyFile: false, forceWrite: true);
                    }

                    await _crcSizeStream.WriteAsync(buffer, cancellationToken).ConfigureAwait(false);
                    _position += buffer.Length;
                }
            }

            public override void Flush()
            {
                ThrowIfDisposed();
                Debug.Assert(CanWrite);

                _crcSizeStream.Flush();
            }

            public override Task FlushAsync(CancellationToken cancellationToken)
            {
                ThrowIfDisposed();
                Debug.Assert(CanWrite);

                return _crcSizeStream.FlushAsync(cancellationToken);
            }

            protected override void Dispose(bool disposing)
            {
                if (disposing && !_isDisposed)
                {
                    _crcSizeStream.Dispose(); // now we have size/crc info

                    if (!_everWritten)
                    {
                        // write local header, no data, so we use stored
                        _entry.WriteLocalFileHeader(isEmptyFile: true, forceWrite: true);
                    }
                    else
                    {
                        // go back and finish writing
                        if (_entry._archive.ArchiveStream.CanSeek)
                            // finish writing local header if we have seek capabilities
                            _entry.WriteCrcAndSizesInLocalHeader(_usedZip64inLH);
                        else
                            // write out data descriptor if we don't have seek capabilities
                            _entry.WriteDataDescriptor();
                    }
                    _canWrite = false;
                    _isDisposed = true;
                }

                base.Dispose(disposing);
            }
        }

        [Flags]
        internal enum BitFlagValues : ushort
        {
            IsEncrypted = 0x1,
            DataDescriptor = 0x8,
            UnicodeFileNameAndComment = 0x800
        }

        internal enum CompressionMethodValues : ushort
        {
            Stored = 0x0,
            Deflate = 0x8,
            Deflate64 = 0x9,
            BZip2 = 0xC,
            LZMA = 0xE
        }

        internal sealed class LocalHeaderOffsetComparer : Comparer<ZipArchiveEntry>
        {
            private static readonly LocalHeaderOffsetComparer s_instance = new LocalHeaderOffsetComparer();

            public static LocalHeaderOffsetComparer Instance => s_instance;

            // Newly added ZipArchiveEntry records should always go to the end of the file.
            public override int Compare(ZipArchiveEntry? x, ZipArchiveEntry? y)
            {
                long xOffset = x != null && !x.OriginallyInArchive ? long.MaxValue : x?.OffsetOfLocalHeader ?? long.MinValue;
                long yOffset = y != null && !y.OriginallyInArchive ? long.MaxValue : y?.OffsetOfLocalHeader ?? long.MinValue;

                return xOffset.CompareTo(yOffset);
            }
        }
    }
}<|MERGE_RESOLUTION|>--- conflicted
+++ resolved
@@ -549,14 +549,9 @@
 
 
             // determine if we can fit zip64 extra field and original extra fields all in
-<<<<<<< HEAD
             int currExtraFieldDataLength = ZipGenericExtraField.TotalSize(_cdUnknownExtraFields, _cdTrailingExtraFieldData?.Length ?? 0);
-            int bigExtraFieldLength = (zip64Needed ? zip64ExtraField.TotalSize : 0)
+            int bigExtraFieldLength = (zip64ExtraField != null ? zip64ExtraField.TotalSize : 0)
                                       + currExtraFieldDataLength;
-=======
-            int bigExtraFieldLength = (zip64ExtraField != null ? zip64ExtraField.TotalSize : 0)
-                                      + (_cdUnknownExtraFields != null ? ZipGenericExtraField.TotalSize(_cdUnknownExtraFields) : 0);
->>>>>>> 06074165
             ushort extraFieldLength;
             if (bigExtraFieldLength > ushort.MaxValue)
             {
@@ -572,13 +567,8 @@
             {
                 long centralDirectoryHeaderLength = ZipCentralDirectoryFileHeader.FieldLocations.DynamicData
                     + _storedEntryNameBytes.Length
-<<<<<<< HEAD
-                    + (zip64Needed ? zip64ExtraField.TotalSize : 0)
+                    + (zip64ExtraField != null ? zip64ExtraField.TotalSize : 0)
                     + currExtraFieldDataLength
-=======
-                    + (zip64ExtraField != null ? zip64ExtraField.TotalSize : 0)
-                    + (_cdUnknownExtraFields != null ? ZipGenericExtraField.TotalSize(_cdUnknownExtraFields) : 0)
->>>>>>> 06074165
                     + _fileComment.Length;
 
                 _archive.ArchiveStream.Seek(centralDirectoryHeaderLength, SeekOrigin.Current);
@@ -626,20 +616,11 @@
                 _archive.ArchiveStream.Write(cdStaticHeader);
                 _archive.ArchiveStream.Write(_storedEntryNameBytes);
 
-<<<<<<< HEAD
-                // write extra fields (and any malformed trailing data)
-                if (zip64Needed)
-                    zip64ExtraField.WriteBlock(_archive.ArchiveStream);
+                // only write zip64ExtraField if we decided we need it (it's not null)
+                zip64ExtraField?.WriteBlock(_archive.ArchiveStream);
+
+                // write extra fields (and any malformed trailing data).
                 ZipGenericExtraField.WriteAllBlocks(_cdUnknownExtraFields, _cdTrailingExtraFieldData ?? Array.Empty<byte>(), _archive.ArchiveStream);
-=======
-                // write extra fields, and only write zip64ExtraField if we decided we need it (it's not null)
-                zip64ExtraField?.WriteBlock(_archive.ArchiveStream);
-
-                if (_cdUnknownExtraFields != null)
-                {
-                    ZipGenericExtraField.WriteAllBlocks(_cdUnknownExtraFields, _archive.ArchiveStream);
-                }
->>>>>>> 06074165
 
                 if (_fileComment.Length > 0)
                 {
@@ -1011,14 +992,9 @@
             _offsetOfLocalHeader = _archive.ArchiveStream.Position;
 
             // calculate extra field. if zip64 stuff + original extraField aren't going to fit, dump the original extraField, because this is more important
-<<<<<<< HEAD
             int currExtraFieldDataLength = ZipGenericExtraField.TotalSize(_lhUnknownExtraFields, _lhTrailingExtraFieldData?.Length ?? 0);
-            int bigExtraFieldLength = (zip64Used ? zip64ExtraField.TotalSize : 0)
+            int bigExtraFieldLength = (zip64ExtraField != null ? zip64ExtraField.TotalSize : 0)
                                       + currExtraFieldDataLength;
-=======
-            int bigExtraFieldLength = (zip64ExtraField != null ? zip64ExtraField.TotalSize : 0)
-                                      + (_lhUnknownExtraFields != null ? ZipGenericExtraField.TotalSize(_lhUnknownExtraFields) : 0);
->>>>>>> 06074165
             ushort extraFieldLength;
             if (bigExtraFieldLength > ushort.MaxValue)
             {
@@ -1061,18 +1037,10 @@
 
                 _archive.ArchiveStream.Write(_storedEntryNameBytes);
 
-<<<<<<< HEAD
-                if (zip64Used)
-                    zip64ExtraField.WriteBlock(_archive.ArchiveStream);
-
-                ZipGenericExtraField.WriteAllBlocks(_lhUnknownExtraFields, _lhTrailingExtraFieldData ?? Array.Empty<byte>(), _archive.ArchiveStream);
-=======
                 // Only when handling zip64
                 zip64ExtraField?.WriteBlock(_archive.ArchiveStream);
 
-                if (_lhUnknownExtraFields != null)
-                    ZipGenericExtraField.WriteAllBlocks(_lhUnknownExtraFields, _archive.ArchiveStream);
->>>>>>> 06074165
+                ZipGenericExtraField.WriteAllBlocks(_lhUnknownExtraFields, _lhTrailingExtraFieldData ?? Array.Empty<byte>(), _archive.ArchiveStream);
             }
 
             return zip64ExtraField != null;
