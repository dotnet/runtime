// Licensed to the .NET Foundation under one or more agreements.
// The .NET Foundation licenses this file to you under the MIT license.

using System.Buffers.Binary;
using System.Collections.Generic;
using System.Diagnostics;
using System.Diagnostics.CodeAnalysis;
using System.Runtime.InteropServices;
using System.Text;
using System.Threading;
using System.Threading.Tasks;

using static System.IO.Compression.ZipArchiveEntryConstants;

namespace System.IO.Compression
{
    // The disposable fields that this class owns get disposed when the ZipArchive it belongs to gets disposed
    public partial class ZipArchiveEntry
    {
        private ZipArchive _archive;
        private readonly bool _originallyInArchive;
        private readonly uint _diskNumberStart;
        private readonly ZipVersionMadeByPlatform _versionMadeByPlatform;
        private ZipVersionNeededValues _versionMadeBySpecification;
        internal ZipVersionNeededValues _versionToExtract;
        private BitFlagValues _generalPurposeBitFlag;
        private readonly bool _isEncrypted;
        private CompressionMethodValues _storedCompressionMethod;
        private DateTimeOffset _lastModified;
        private long _compressedSize;
        private long _uncompressedSize;
        private long _offsetOfLocalHeader;
        private long? _storedOffsetOfCompressedData;
        private uint _crc32;
        // An array of buffers, each a maximum of MaxSingleBufferSize in size
        private byte[][]? _compressedBytes;
        private MemoryStream? _storedUncompressedData;
        private bool _currentlyOpenForWrite;
        private bool _everOpenedForWrite;
        private Stream? _outstandingWriteStream;
        private uint _externalFileAttr;
        private string _storedEntryName;
        private byte[] _storedEntryNameBytes;
        // only apply to update mode
        private List<ZipGenericExtraField>? _cdUnknownExtraFields;
        private List<ZipGenericExtraField>? _lhUnknownExtraFields;
        private byte[] _fileComment;
        private readonly CompressionLevel _compressionLevel;

        // Initializes a ZipArchiveEntry instance for an existing archive entry.
        internal ZipArchiveEntry(ZipArchive archive, ZipCentralDirectoryFileHeader cd)
        {
            _archive = archive;

            _originallyInArchive = true;

            _diskNumberStart = cd.DiskNumberStart;
            _versionMadeByPlatform = (ZipVersionMadeByPlatform)cd.VersionMadeByCompatibility;
            _versionMadeBySpecification = (ZipVersionNeededValues)cd.VersionMadeBySpecification;
            _versionToExtract = (ZipVersionNeededValues)cd.VersionNeededToExtract;
            _generalPurposeBitFlag = (BitFlagValues)cd.GeneralPurposeBitFlag;
            _isEncrypted = (_generalPurposeBitFlag & BitFlagValues.IsEncrypted) != 0;
            CompressionMethod = (CompressionMethodValues)cd.CompressionMethod;
            _lastModified = new DateTimeOffset(ZipHelper.DosTimeToDateTime(cd.LastModified));
            _compressedSize = cd.CompressedSize;
            _uncompressedSize = cd.UncompressedSize;
            _externalFileAttr = cd.ExternalFileAttributes;
            _offsetOfLocalHeader = cd.RelativeOffsetOfLocalHeader;
            // we don't know this yet: should be _offsetOfLocalHeader + 30 + _storedEntryNameBytes.Length + extrafieldlength
            // but entryname/extra length could be different in LH
            _storedOffsetOfCompressedData = null;
            _crc32 = cd.Crc32;

            _compressedBytes = null;
            _storedUncompressedData = null;
            _currentlyOpenForWrite = false;
            _everOpenedForWrite = false;
            _outstandingWriteStream = null;

            _storedEntryNameBytes = cd.Filename;
            _storedEntryName = DecodeEntryString(_storedEntryNameBytes);
            DetectEntryNameVersion();

            _lhUnknownExtraFields = null;
            // the cd should have this as null if we aren't in Update mode
            _cdUnknownExtraFields = cd.ExtraFields;

            _fileComment = cd.FileComment;

            _compressionLevel = MapCompressionLevel(_generalPurposeBitFlag, CompressionMethod);
        }

        // Initializes a ZipArchiveEntry instance for a new archive entry with a specified compression level.
        internal ZipArchiveEntry(ZipArchive archive, string entryName, CompressionLevel compressionLevel)
            : this(archive, entryName)
        {
            _compressionLevel = compressionLevel;
            if (_compressionLevel == CompressionLevel.NoCompression)
            {
                CompressionMethod = CompressionMethodValues.Stored;
            }
            _generalPurposeBitFlag = MapDeflateCompressionOption(_generalPurposeBitFlag, _compressionLevel, CompressionMethod);
        }

        // Initializes a ZipArchiveEntry instance for a new archive entry.
        internal ZipArchiveEntry(ZipArchive archive, string entryName)
        {
            _archive = archive;

            _originallyInArchive = false;

            _diskNumberStart = 0;
            _versionMadeByPlatform = CurrentZipPlatform;
            _versionMadeBySpecification = ZipVersionNeededValues.Default;
            _versionToExtract = ZipVersionNeededValues.Default; // this must happen before following two assignment
            _compressionLevel = CompressionLevel.Optimal;
            CompressionMethod = CompressionMethodValues.Deflate;
            _generalPurposeBitFlag = MapDeflateCompressionOption(0, _compressionLevel, CompressionMethod);
            _lastModified = DateTimeOffset.Now;

            _compressedSize = 0; // we don't know these yet
            _uncompressedSize = 0;
            _externalFileAttr = entryName.EndsWith(Path.DirectorySeparatorChar) || entryName.EndsWith(Path.AltDirectorySeparatorChar)
                                        ? DefaultDirectoryExternalAttributes
                                        : DefaultFileExternalAttributes;

            _offsetOfLocalHeader = 0;
            _storedOffsetOfCompressedData = null;
            _crc32 = 0;

            _compressedBytes = null;
            _storedUncompressedData = null;
            _currentlyOpenForWrite = false;
            _everOpenedForWrite = false;
            _outstandingWriteStream = null;

            FullName = entryName;

            _cdUnknownExtraFields = null;
            _lhUnknownExtraFields = null;

            _fileComment = Array.Empty<byte>();

            if (_storedEntryNameBytes.Length > ushort.MaxValue)
                throw new ArgumentException(SR.EntryNamesTooLong);

            // grab the stream if we're in create mode
            if (_archive.Mode == ZipArchiveMode.Create)
            {
                _archive.AcquireArchiveStream(this);
            }
        }

        /// <summary>
        /// The ZipArchive that this entry belongs to. If this entry has been deleted, this will return null.
        /// </summary>
        public ZipArchive Archive => _archive;

        [CLSCompliant(false)]
        public uint Crc32 => _crc32;

        /// <summary>
        /// Gets a value that indicates whether the entry is encrypted.
        /// </summary>
        public bool IsEncrypted => _isEncrypted;

        /// <summary>
        /// The compressed size of the entry. If the archive that the entry belongs to is in Create mode, attempts to get this property will always throw an exception. If the archive that the entry belongs to is in update mode, this property will only be valid if the entry has not been opened.
        /// </summary>
        /// <exception cref="InvalidOperationException">This property is not available because the entry has been written to or modified.</exception>
        public long CompressedLength
        {
            get
            {
                if (_everOpenedForWrite)
                    throw new InvalidOperationException(SR.LengthAfterWrite);
                return _compressedSize;
            }
        }

        public int ExternalAttributes
        {
            get
            {
                return (int)_externalFileAttr;
            }
            set
            {
                ThrowIfInvalidArchive();
                _externalFileAttr = (uint)value;
            }
        }

        /// <summary>
        /// Gets or sets the optional entry comment.
        /// </summary>
        /// <remarks>
        ///The comment encoding is determined by the <c>entryNameEncoding</c> parameter of the <see cref="ZipArchive(Stream,ZipArchiveMode,bool,Encoding?)"/> constructor.
        /// If the comment byte length is larger than <see cref="ushort.MaxValue"/>, it will be truncated when disposing the archive.
        /// </remarks>
        [AllowNull]
        public string Comment
        {
            get => DecodeEntryString(_fileComment);
            set
            {
                _fileComment = ZipHelper.GetEncodedTruncatedBytesFromString(value, _archive.EntryNameAndCommentEncoding, ushort.MaxValue, out bool isUTF8);

                if (isUTF8)
                {
                    _generalPurposeBitFlag |= BitFlagValues.UnicodeFileNameAndComment;
                }
            }
        }

        /// <summary>
        /// The relative path of the entry as stored in the Zip archive. Note that Zip archives allow any string to be the path of the entry, including invalid and absolute paths.
        /// </summary>
        public string FullName
        {
            get
            {
                return _storedEntryName;
            }

            [MemberNotNull(nameof(_storedEntryNameBytes))]
            [MemberNotNull(nameof(_storedEntryName))]
            private set
            {
                ArgumentNullException.ThrowIfNull(value, nameof(FullName));

                _storedEntryNameBytes = ZipHelper.GetEncodedTruncatedBytesFromString(
                    value, _archive.EntryNameAndCommentEncoding, 0 /* No truncation */, out bool isUTF8);

                _storedEntryName = value;

                if (isUTF8)
                {
                    _generalPurposeBitFlag |= BitFlagValues.UnicodeFileNameAndComment;
                }
                else
                {
                    _generalPurposeBitFlag &= ~BitFlagValues.UnicodeFileNameAndComment;
                }

                DetectEntryNameVersion();
            }
        }

        /// <summary>
        /// The last write time of the entry as stored in the Zip archive. When setting this property, the DateTime will be converted to the
        /// Zip timestamp format, which supports a resolution of two seconds. If the data in the last write time field is not a valid Zip timestamp,
        /// an indicator value of 1980 January 1 at midnight will be returned.
        /// </summary>
        /// <exception cref="NotSupportedException">An attempt to set this property was made, but the ZipArchive that this entry belongs to was
        /// opened in read-only mode.</exception>
        /// <exception cref="ArgumentOutOfRangeException">An attempt was made to set this property to a value that cannot be represented in the
        /// Zip timestamp format. The earliest date/time that can be represented is 1980 January 1 0:00:00 (midnight), and the last date/time
        /// that can be represented is 2107 December 31 23:59:58 (one second before midnight).</exception>
        public DateTimeOffset LastWriteTime
        {
            get
            {
                return _lastModified;
            }
            set
            {
                ThrowIfInvalidArchive();
                if (_archive.Mode == ZipArchiveMode.Read)
                    throw new NotSupportedException(SR.ReadOnlyArchive);
                if (_archive.Mode == ZipArchiveMode.Create && _everOpenedForWrite)
                    throw new IOException(SR.FrozenAfterWrite);
                if (value.DateTime.Year < ZipHelper.ValidZipDate_YearMin || value.DateTime.Year > ZipHelper.ValidZipDate_YearMax)
                    throw new ArgumentOutOfRangeException(nameof(value), SR.DateTimeOutOfRange);

                _lastModified = value;
            }
        }

        /// <summary>
        /// The uncompressed size of the entry. This property is not valid in Create mode, and it is only valid in Update mode if the entry has not been opened.
        /// </summary>
        /// <exception cref="InvalidOperationException">This property is not available because the entry has been written to or modified.</exception>
        public long Length
        {
            get
            {
                if (_everOpenedForWrite)
                    throw new InvalidOperationException(SR.LengthAfterWrite);
                return _uncompressedSize;
            }
        }

        /// <summary>
        /// The filename of the entry. This is equivalent to the substring of Fullname that follows the final directory separator character.
        /// </summary>
        public string Name => ParseFileName(FullName, _versionMadeByPlatform);

        /// <summary>
        /// Deletes the entry from the archive.
        /// </summary>
        /// <exception cref="IOException">The entry is already open for reading or writing.</exception>
        /// <exception cref="NotSupportedException">The ZipArchive that this entry belongs to was opened in a mode other than ZipArchiveMode.Update. </exception>
        /// <exception cref="ObjectDisposedException">The ZipArchive that this entry belongs to has been disposed.</exception>
        public void Delete()
        {
            if (_archive == null)
                return;

            if (_currentlyOpenForWrite)
                throw new IOException(SR.DeleteOpenEntry);

            if (_archive.Mode != ZipArchiveMode.Update)
                throw new NotSupportedException(SR.DeleteOnlyInUpdate);

            _archive.ThrowIfDisposed();

            _archive.RemoveEntry(this);
            _archive = null!;
            UnloadStreams();
        }

        /// <summary>
        /// Opens the entry. If the archive that the entry belongs to was opened in Read mode, the returned stream will be readable, and it may or may not be seekable. If Create mode, the returned stream will be writable and not seekable. If Update mode, the returned stream will be readable, writable, seekable, and support SetLength.
        /// </summary>
        /// <returns>A Stream that represents the contents of the entry.</returns>
        /// <exception cref="IOException">The entry is already currently open for writing. -or- The entry has been deleted from the archive. -or- The archive that this entry belongs to was opened in ZipArchiveMode.Create, and this entry has already been written to once.</exception>
        /// <exception cref="InvalidDataException">The entry is missing from the archive or is corrupt and cannot be read. -or- The entry has been compressed using a compression method that is not supported.</exception>
        /// <exception cref="ObjectDisposedException">The ZipArchive that this entry belongs to has been disposed.</exception>
        public Stream Open()
        {
            ThrowIfInvalidArchive();

            switch (_archive.Mode)
            {
                case ZipArchiveMode.Read:
                    return OpenInReadMode(checkOpenable: true);
                case ZipArchiveMode.Create:
                    return OpenInWriteMode();
                case ZipArchiveMode.Update:
                default:
                    Debug.Assert(_archive.Mode == ZipArchiveMode.Update);
                    return OpenInUpdateMode();
            }
        }

        /// <summary>
        /// Returns the FullName of the entry.
        /// </summary>
        /// <returns>FullName of the entry</returns>
        public override string ToString()
        {
            return FullName;
        }

        private string DecodeEntryString(byte[] entryStringBytes)
        {
            Debug.Assert(entryStringBytes != null);

            Encoding readEntryStringEncoding =
                (_generalPurposeBitFlag & BitFlagValues.UnicodeFileNameAndComment) == BitFlagValues.UnicodeFileNameAndComment
                ? Encoding.UTF8
                : _archive?.EntryNameAndCommentEncoding ?? Encoding.UTF8;

            return readEntryStringEncoding.GetString(entryStringBytes);
        }

        // Only allow opening ZipArchives with large ZipArchiveEntries in update mode when running in a 64-bit process.
        // This is for compatibility with old behavior that threw an exception for all process bitnesses, because this
        // will not work in a 32-bit process.
        private static readonly bool s_allowLargeZipArchiveEntriesInUpdateMode = IntPtr.Size > 4;

        internal bool EverOpenedForWrite => _everOpenedForWrite;

        private long OffsetOfCompressedData
        {
            get
            {
                if (_storedOffsetOfCompressedData == null)
                {
                    _archive.ArchiveStream.Seek(_offsetOfLocalHeader, SeekOrigin.Begin);
                    // by calling this, we are using local header _storedEntryNameBytes.Length and extraFieldLength
                    // to find start of data, but still using central directory size information
                    if (!ZipLocalFileHeader.TrySkipBlock(_archive.ArchiveStream))
                        throw new InvalidDataException(SR.LocalFileHeaderCorrupt);
                    _storedOffsetOfCompressedData = _archive.ArchiveStream.Position;
                }
                return _storedOffsetOfCompressedData.Value;
            }
        }

        private MemoryStream UncompressedData
        {
            get
            {
                if (_storedUncompressedData == null)
                {
                    // this means we have never opened it before

                    // if _uncompressedSize > int.MaxValue, it's still okay, because MemoryStream will just
                    // grow as data is copied into it
                    _storedUncompressedData = new MemoryStream((int)_uncompressedSize);

                    if (_originallyInArchive)
                    {
                        using (Stream decompressor = OpenInReadMode(false))
                        {
                            try
                            {
                                decompressor.CopyTo(_storedUncompressedData);
                            }
                            catch (InvalidDataException)
                            {
                                // this is the case where the archive say the entry is deflate, but deflateStream
                                // throws an InvalidDataException. This property should only be getting accessed in
                                // Update mode, so we want to make sure _storedUncompressedData stays null so
                                // that later when we dispose the archive, this entry loads the compressedBytes, and
                                // copies them straight over
                                _storedUncompressedData.Dispose();
                                _storedUncompressedData = null;
                                _currentlyOpenForWrite = false;
                                _everOpenedForWrite = false;
                                throw;
                            }
                        }
                    }

                    // if they start modifying it and the compression method is not "store", we should make sure it will get deflated
                    if (CompressionMethod != CompressionMethodValues.Stored)
                    {
                        CompressionMethod = CompressionMethodValues.Deflate;
                    }
                }

                return _storedUncompressedData;
            }
        }

        private CompressionMethodValues CompressionMethod
        {
            get { return _storedCompressionMethod; }
            set
            {
                if (value == CompressionMethodValues.Deflate)
                    VersionToExtractAtLeast(ZipVersionNeededValues.Deflate);
                else if (value == CompressionMethodValues.Deflate64)
                    VersionToExtractAtLeast(ZipVersionNeededValues.Deflate64);
                _storedCompressionMethod = value;
            }
        }

        // does almost everything you need to do to forget about this entry
        // writes the local header/data, gets rid of all the data,
        // closes all of the streams except for the very outermost one that
        // the user holds on to and is responsible for closing
        //
        // after calling this, and only after calling this can we be guaranteed
        // that we are reading to write the central directory
        //
        // should only throw an exception in extremely exceptional cases because it is called from dispose
        internal void WriteAndFinishLocalEntry()
        {
            CloseStreams();
            WriteLocalFileHeaderAndDataIfNeeded();
            UnloadStreams();
        }

        // should only throw an exception in extremely exceptional cases because it is called from dispose
        internal void WriteCentralDirectoryFileHeader()
        {
            // This part is simple, because we should definitely know the sizes by this time

            // _entryname only gets set when we read in or call moveTo. MoveTo does a check, and
            // reading in should not be able to produce an entryname longer than ushort.MaxValue
            Debug.Assert(_storedEntryNameBytes.Length <= ushort.MaxValue);

            // decide if we need the Zip64 extra field:
            Zip64ExtraField zip64ExtraField = default;
            uint compressedSizeTruncated, uncompressedSizeTruncated, offsetOfLocalHeaderTruncated;

            bool zip64Needed = false;

            if (AreSizesTooLarge
#if DEBUG_FORCE_ZIP64
                || _archive._forceZip64
#endif
                )
            {
                zip64Needed = true;
                compressedSizeTruncated = ZipHelper.Mask32Bit;
                uncompressedSizeTruncated = ZipHelper.Mask32Bit;

                // If we have one of the sizes, the other must go in there as speced for LH, but not necessarily for CH, but we do it anyways
                zip64ExtraField.CompressedSize = _compressedSize;
                zip64ExtraField.UncompressedSize = _uncompressedSize;
            }
            else
            {
                compressedSizeTruncated = (uint)_compressedSize;
                uncompressedSizeTruncated = (uint)_uncompressedSize;
            }


            if (IsOffsetTooLarge
#if DEBUG_FORCE_ZIP64
                || _archive._forceZip64
#endif
                )
            {
                zip64Needed = true;
                offsetOfLocalHeaderTruncated = ZipHelper.Mask32Bit;

                // If we have one of the sizes, the other must go in there as speced for LH, but not necessarily for CH, but we do it anyways
                zip64ExtraField.LocalHeaderOffset = _offsetOfLocalHeader;
            }
            else
            {
                offsetOfLocalHeaderTruncated = (uint)_offsetOfLocalHeader;
            }

            if (zip64Needed)
                VersionToExtractAtLeast(ZipVersionNeededValues.Zip64);

            // determine if we can fit zip64 extra field and original extra fields all in
            int bigExtraFieldLength = (zip64Needed ? zip64ExtraField.TotalSize : 0)
                                      + (_cdUnknownExtraFields != null ? ZipGenericExtraField.TotalSize(_cdUnknownExtraFields) : 0);
            ushort extraFieldLength;
            if (bigExtraFieldLength > ushort.MaxValue)
            {
                extraFieldLength = (ushort)(zip64Needed ? zip64ExtraField.TotalSize : 0);
                _cdUnknownExtraFields = null;
            }
            else
            {
                extraFieldLength = (ushort)bigExtraFieldLength;
            }

            Span<byte> cdStaticHeader = stackalloc byte[ZipCentralDirectoryFileHeader.BlockConstantSectionSize];
            int cdPosition = 0;

            // Central directory file header signature  (4 bytes)
            ZipCentralDirectoryFileHeader.SignatureConstantBytes.CopyTo(cdStaticHeader);
            cdPosition += ZipCentralDirectoryFileHeader.SignatureConstantBytes.Length;

            // Version made by Specification (version)  (1 byte)
            cdStaticHeader[cdPosition++] = (byte)_versionMadeBySpecification;

            // Version made by Compatibility (type)     (1 byte)
            cdStaticHeader[cdPosition++] = (byte)CurrentZipPlatform;

            // Minimum version needed to extract        (2 bytes)
            BinaryPrimitives.WriteUInt16LittleEndian(cdStaticHeader.Slice(cdPosition), (ushort)_versionToExtract);
            cdPosition += sizeof(ushort);

            // General Purpose bit flag                 (2 bytes)
            BinaryPrimitives.WriteUInt16LittleEndian(cdStaticHeader.Slice(cdPosition), (ushort)_generalPurposeBitFlag);
            cdPosition += sizeof(ushort);

            // The Compression method                   (2 bytes)
            BinaryPrimitives.WriteUInt16LittleEndian(cdStaticHeader.Slice(cdPosition), (ushort)CompressionMethod);
            cdPosition += sizeof(ushort);

            // File last modification time and date     (4 bytes)
            BinaryPrimitives.WriteUInt32LittleEndian(cdStaticHeader.Slice(cdPosition), ZipHelper.DateTimeToDosTime(_lastModified.DateTime));
            cdPosition += sizeof(uint);

            // CRC-32                                   (4 bytes)
            BinaryPrimitives.WriteUInt32LittleEndian(cdStaticHeader.Slice(cdPosition), _crc32);
            cdPosition += sizeof(uint);

            // Compressed Size                          (4 bytes)
            BinaryPrimitives.WriteUInt32LittleEndian(cdStaticHeader.Slice(cdPosition), compressedSizeTruncated);
            cdPosition += sizeof(uint);

            // Uncompressed Size                        (4 bytes)
            BinaryPrimitives.WriteUInt32LittleEndian(cdStaticHeader.Slice(cdPosition), uncompressedSizeTruncated);
            cdPosition += sizeof(uint);

            // File Name Length                         (2 bytes)
            BinaryPrimitives.WriteUInt16LittleEndian(cdStaticHeader.Slice(cdPosition), (ushort)_storedEntryNameBytes.Length);
            cdPosition += sizeof(ushort);

            // Extra Field Length                       (2 bytes)
            BinaryPrimitives.WriteUInt16LittleEndian(cdStaticHeader.Slice(cdPosition), extraFieldLength);
            cdPosition += sizeof(ushort);

            // File Comment Length                      (2 bytes)
            Debug.Assert(_fileComment.Length <= ushort.MaxValue);
            BinaryPrimitives.WriteUInt16LittleEndian(cdStaticHeader.Slice(cdPosition), (ushort)_fileComment.Length);
            cdPosition += sizeof(ushort);

            // Start Disk Number                        (2 bytes)
            BinaryPrimitives.WriteUInt16LittleEndian(cdStaticHeader.Slice(cdPosition), 0);
            cdPosition += sizeof(ushort);

            // Internal File Attributes                 (2 bytes)
            BinaryPrimitives.WriteUInt16LittleEndian(cdStaticHeader.Slice(cdPosition), 0);
            cdPosition += sizeof(ushort);

            // External File Attributes                 (4 bytes)
            BinaryPrimitives.WriteUInt32LittleEndian(cdStaticHeader.Slice(cdPosition), _externalFileAttr);
            cdPosition += sizeof(uint);

            // Offset Of Local Header                   (4 bytes)
            BinaryPrimitives.WriteUInt32LittleEndian(cdStaticHeader.Slice(cdPosition), offsetOfLocalHeaderTruncated);
            cdPosition += sizeof(uint);

            _archive.ArchiveStream.Write(cdStaticHeader);
            _archive.ArchiveStream.Write(_storedEntryNameBytes);

            // write extra fields
            if (zip64Needed)
                zip64ExtraField.WriteBlock(_archive.ArchiveStream);
            if (_cdUnknownExtraFields != null)
                ZipGenericExtraField.WriteAllBlocks(_cdUnknownExtraFields, _archive.ArchiveStream);

            if (_fileComment.Length > 0)
                _archive.ArchiveStream.Write(_fileComment);
        }

        // returns false if fails, will get called on every entry before closing in update mode
        // can throw InvalidDataException
        internal bool LoadLocalHeaderExtraFieldAndCompressedBytesIfNeeded()
        {
            // we should have made this exact call in _archive.Init through ThrowIfOpenable
            Debug.Assert(IsOpenable(false, true, out _));

            // load local header's extra fields. it will be null if we couldn't read for some reason
            if (_originallyInArchive)
            {
                _archive.ArchiveStream.Seek(_offsetOfLocalHeader, SeekOrigin.Begin);
                _lhUnknownExtraFields = ZipLocalFileHeader.GetExtraFields(_archive.ArchiveStream);
            }

            if (!_everOpenedForWrite && _originallyInArchive)
            {
                // we know that it is openable at this point
                int MaxSingleBufferSize = Array.MaxLength;

                _compressedBytes = new byte[(_compressedSize / MaxSingleBufferSize) + 1][];
                for (int i = 0; i < _compressedBytes.Length - 1; i++)
                {
                    _compressedBytes[i] = new byte[MaxSingleBufferSize];
                }
                _compressedBytes[_compressedBytes.Length - 1] = new byte[_compressedSize % MaxSingleBufferSize];

                _archive.ArchiveStream.Seek(OffsetOfCompressedData, SeekOrigin.Begin);

                for (int i = 0; i < _compressedBytes.Length - 1; i++)
                {
                    ZipHelper.ReadBytes(_archive.ArchiveStream, _compressedBytes[i], MaxSingleBufferSize);
                }
                ZipHelper.ReadBytes(_archive.ArchiveStream, _compressedBytes[_compressedBytes.Length - 1], (int)(_compressedSize % MaxSingleBufferSize));
            }

            return true;
        }

        internal void ThrowIfNotOpenable(bool needToUncompress, bool needToLoadIntoMemory)
        {
            if (!IsOpenable(needToUncompress, needToLoadIntoMemory, out string? message))
                throw new InvalidDataException(message);
        }

        private void DetectEntryNameVersion()
        {
            if (ParseFileName(_storedEntryName, _versionMadeByPlatform) == "")
            {
                VersionToExtractAtLeast(ZipVersionNeededValues.ExplicitDirectory);
            }
        }

        private CheckSumAndSizeWriteStream GetDataCompressor(Stream backingStream, bool leaveBackingStreamOpen, EventHandler? onClose)
        {
            // stream stack: backingStream -> DeflateStream -> CheckSumWriteStream

            // By default we compress with deflate, except if compression level is set to NoCompression then stored is used.
            // Stored is also used for empty files, but we don't actually call through this function for that - we just write the stored value in the header
            // Deflate64 is not supported on all platforms
            Debug.Assert(CompressionMethod == CompressionMethodValues.Deflate
                || CompressionMethod == CompressionMethodValues.Stored);

            bool isIntermediateStream = true;
            Stream compressorStream;
            switch (CompressionMethod)
            {
                case CompressionMethodValues.Stored:
                    compressorStream = backingStream;
                    isIntermediateStream = false;
                    break;
                case CompressionMethodValues.Deflate:
                case CompressionMethodValues.Deflate64:
                default:
                    compressorStream = new DeflateStream(backingStream, _compressionLevel, leaveBackingStreamOpen);
                    break;

            }
            bool leaveCompressorStreamOpenOnClose = leaveBackingStreamOpen && !isIntermediateStream;
            var checkSumStream = new CheckSumAndSizeWriteStream(
                compressorStream,
                backingStream,
                leaveCompressorStreamOpenOnClose,
                this,
                onClose,
                (long initialPosition, long currentPosition, uint checkSum, Stream backing, ZipArchiveEntry thisRef, EventHandler? closeHandler) =>
                {
                    thisRef._crc32 = checkSum;
                    thisRef._uncompressedSize = currentPosition;
                    thisRef._compressedSize = backing.Position - initialPosition;
                    closeHandler?.Invoke(thisRef, EventArgs.Empty);
                });

            return checkSumStream;
        }

        private Stream GetDataDecompressor(Stream compressedStreamToRead)
        {
            Stream? uncompressedStream;
            switch (CompressionMethod)
            {
                case CompressionMethodValues.Deflate:
                    uncompressedStream = new DeflateStream(compressedStreamToRead, CompressionMode.Decompress, _uncompressedSize);
                    break;
                case CompressionMethodValues.Deflate64:
                    uncompressedStream = new DeflateManagedStream(compressedStreamToRead, CompressionMethodValues.Deflate64, _uncompressedSize);
                    break;
                case CompressionMethodValues.Stored:
                default:
                    // we can assume that only deflate/deflate64/stored are allowed because we assume that
                    // IsOpenable is checked before this function is called
                    Debug.Assert(CompressionMethod == CompressionMethodValues.Stored);

                    uncompressedStream = compressedStreamToRead;
                    break;
            }

            return uncompressedStream;
        }

        private Stream OpenInReadMode(bool checkOpenable)
        {
            if (checkOpenable)
                ThrowIfNotOpenable(needToUncompress: true, needToLoadIntoMemory: false);

            Stream compressedStream = new SubReadStream(_archive.ArchiveStream, OffsetOfCompressedData, _compressedSize);
            return GetDataDecompressor(compressedStream);
        }

        private WrappedStream OpenInWriteMode()
        {
            if (_everOpenedForWrite)
                throw new IOException(SR.CreateModeWriteOnceAndOneEntryAtATime);

            // we assume that if another entry grabbed the archive stream, that it set this entry's _everOpenedForWrite property to true by calling WriteLocalFileHeaderAndDataIfNeeded
            _archive.DebugAssertIsStillArchiveStreamOwner(this);

            _everOpenedForWrite = true;
            CheckSumAndSizeWriteStream crcSizeStream = GetDataCompressor(_archive.ArchiveStream, true, (object? o, EventArgs e) =>
            {
                // release the archive stream
                var entry = (ZipArchiveEntry)o!;
                entry._archive.ReleaseArchiveStream(entry);
                entry._outstandingWriteStream = null;
            });
            _outstandingWriteStream = new DirectToArchiveWriterStream(crcSizeStream, this);

            return new WrappedStream(baseStream: _outstandingWriteStream, closeBaseStream: true);
        }

        private WrappedStream OpenInUpdateMode()
        {
            if (_currentlyOpenForWrite)
                throw new IOException(SR.UpdateModeOneStream);

            ThrowIfNotOpenable(needToUncompress: true, needToLoadIntoMemory: true);

            _everOpenedForWrite = true;
            _currentlyOpenForWrite = true;
            // always put it at the beginning for them
            UncompressedData.Seek(0, SeekOrigin.Begin);
            return new WrappedStream(UncompressedData, this, thisRef =>
            {
                // once they close, we know uncompressed length, but still not compressed length
                // so we don't fill in any size information
                // those fields get figured out when we call GetCompressor as we write it to
                // the actual archive
                thisRef!._currentlyOpenForWrite = false;
            });
        }

        private bool IsOpenable(bool needToUncompress, bool needToLoadIntoMemory, out string? message)
        {
            message = null;

            if (_originallyInArchive)
            {
                if (needToUncompress)
                {
                    if (CompressionMethod != CompressionMethodValues.Stored &&
                        CompressionMethod != CompressionMethodValues.Deflate &&
                        CompressionMethod != CompressionMethodValues.Deflate64)
                    {
                        switch (CompressionMethod)
                        {
                            case CompressionMethodValues.BZip2:
                            case CompressionMethodValues.LZMA:
                                message = SR.Format(SR.UnsupportedCompressionMethod, CompressionMethod.ToString());
                                break;
                            default:
                                message = SR.UnsupportedCompression;
                                break;
                        }
                        return false;
                    }
                }
                if (_diskNumberStart != _archive.NumberOfThisDisk)
                {
                    message = SR.SplitSpanned;
                    return false;
                }
                if (_offsetOfLocalHeader > _archive.ArchiveStream.Length)
                {
                    message = SR.LocalFileHeaderCorrupt;
                    return false;
                }
                _archive.ArchiveStream.Seek(_offsetOfLocalHeader, SeekOrigin.Begin);
                if (!ZipLocalFileHeader.TrySkipBlock(_archive.ArchiveStream))
                {
                    message = SR.LocalFileHeaderCorrupt;
                    return false;
                }
                // when this property gets called, some duplicated work
                if (OffsetOfCompressedData + _compressedSize > _archive.ArchiveStream.Length)
                {
                    message = SR.LocalFileHeaderCorrupt;
                    return false;
                }
                // This limitation originally existed because a) it is unreasonable to load > 4GB into memory
                // but also because the stream reading functions make it hard.  This has been updated to handle
                // this scenario in a 64-bit process using multiple buffers, delivered first as an OOB for
                // compatibility.
                if (needToLoadIntoMemory)
                {
                    if (_compressedSize > int.MaxValue)
                    {
                        if (!s_allowLargeZipArchiveEntriesInUpdateMode)
                        {
                            message = SR.EntryTooLarge;
                            return false;
                        }
                    }
                }
            }

            return true;
        }

        private bool AreSizesTooLarge => _compressedSize > uint.MaxValue || _uncompressedSize > uint.MaxValue;

        private static CompressionLevel MapCompressionLevel(BitFlagValues generalPurposeBitFlag, CompressionMethodValues compressionMethod)
        {
            // Information about the Deflate compression option is stored in bits 1 and 2 of the general purpose bit flags.
            // If the compression method is not Deflate, the Deflate compression option is invalid - default to NoCompression.
            if (compressionMethod == CompressionMethodValues.Deflate || compressionMethod == CompressionMethodValues.Deflate64)
            {
                return ((int)generalPurposeBitFlag & 0x6) switch
                {
                    0 => CompressionLevel.Optimal,
                    2 => CompressionLevel.SmallestSize,
                    4 => CompressionLevel.Fastest,
                    6 => CompressionLevel.Fastest,
                    _ => CompressionLevel.Optimal
                };
            }
            else
            {
                return CompressionLevel.NoCompression;
            }
        }

        private static BitFlagValues MapDeflateCompressionOption(BitFlagValues generalPurposeBitFlag, CompressionLevel compressionLevel, CompressionMethodValues compressionMethod)
        {
            ushort deflateCompressionOptions = (ushort)(
                // The Deflate compression level is only valid if the compression method is actually Deflate (or Deflate64). If it's not, the
                // value of the two bits is undefined and they should be zeroed out.
                compressionMethod == CompressionMethodValues.Deflate || compressionMethod == CompressionMethodValues.Deflate64
                    ? compressionLevel switch
                    {
                        CompressionLevel.Optimal => 0,
                        CompressionLevel.SmallestSize => 2,
                        CompressionLevel.Fastest => 6,
                        CompressionLevel.NoCompression => 6,
                        _ => 0
                    }
                    : 0);

            return (BitFlagValues)(((int)generalPurposeBitFlag & ~0x6) | deflateCompressionOptions);
        }

        private bool IsOffsetTooLarge => _offsetOfLocalHeader > uint.MaxValue;

        private bool ShouldUseZIP64 => AreSizesTooLarge || IsOffsetTooLarge;

        // return value is true if we allocated an extra field for 64 bit headers, un/compressed size
        private bool WriteLocalFileHeader(bool isEmptyFile)
        {
            Span<byte> lfStaticHeader = stackalloc byte[ZipLocalFileHeader.SizeOfLocalHeader];
            int currOffset = 0;

            // _entryname only gets set when we read in or call moveTo. MoveTo does a check, and
            // reading in should not be able to produce an entryname longer than ushort.MaxValue
            Debug.Assert(_storedEntryNameBytes.Length <= ushort.MaxValue);

            // decide if we need the Zip64 extra field:
            Zip64ExtraField zip64ExtraField = default;
            bool zip64Used = false;
            uint compressedSizeTruncated, uncompressedSizeTruncated;

            // save offset
            _offsetOfLocalHeader = writer.BaseStream.Position;

            // if we already know that we have an empty file don't worry about anything, just do a straight shot of the header
            if (isEmptyFile)
            {
                CompressionMethod = CompressionMethodValues.Stored;
                compressedSizeTruncated = 0;
                uncompressedSizeTruncated = 0;
                Debug.Assert(_compressedSize == 0);
                Debug.Assert(_uncompressedSize == 0);
                Debug.Assert(_crc32 == 0);
            }
            else
            {
                // if we have a non-seekable stream, don't worry about sizes at all, and just set the right bit
                // if we are using the data descriptor, then sizes and crc should be set to 0 in the header
                if (_archive.Mode == ZipArchiveMode.Create && _archive.ArchiveStream.CanSeek == false)
                {
                    _generalPurposeBitFlag |= BitFlagValues.DataDescriptor;
                    zip64Used = false;
                    compressedSizeTruncated = 0;
                    uncompressedSizeTruncated = 0;
                    // the crc should not have been set if we are in create mode, but clear it just to be sure
                    Debug.Assert(_crc32 == 0);
                }
                else // if we are not in streaming mode, we have to decide if we want to write zip64 headers
                {
                    // We are in seekable mode so we will not need to write a data descriptor
                    _generalPurposeBitFlag &= ~BitFlagValues.DataDescriptor;
                    if (ShouldUseZIP64
#if DEBUG_FORCE_ZIP64
                        || (_archive._forceZip64 && _archive.Mode == ZipArchiveMode.Update)
#endif
                        )
                    {
                        zip64Used = true;
                        compressedSizeTruncated = ZipHelper.Mask32Bit;
                        uncompressedSizeTruncated = ZipHelper.Mask32Bit;

                        // prepare Zip64 extra field object. If we have one of the sizes, the other must go in there
                        zip64ExtraField.CompressedSize = _compressedSize;
                        zip64ExtraField.UncompressedSize = _uncompressedSize;

                        VersionToExtractAtLeast(ZipVersionNeededValues.Zip64);
                    }
                    else
                    {
                        zip64Used = false;
                        compressedSizeTruncated = (uint)_compressedSize;
                        uncompressedSizeTruncated = (uint)_uncompressedSize;
                    }
                }
            }

<<<<<<< HEAD
            // save offset
            _offsetOfLocalHeader = _archive.ArchiveStream.Position;

=======
>>>>>>> 5921be33
            // calculate extra field. if zip64 stuff + original extraField aren't going to fit, dump the original extraField, because this is more important
            int bigExtraFieldLength = (zip64Used ? zip64ExtraField.TotalSize : 0)
                                      + (_lhUnknownExtraFields != null ? ZipGenericExtraField.TotalSize(_lhUnknownExtraFields) : 0);
            ushort extraFieldLength;
            if (bigExtraFieldLength > ushort.MaxValue)
            {
                extraFieldLength = (ushort)(zip64Used ? zip64ExtraField.TotalSize : 0);
                _lhUnknownExtraFields = null;
            }
            else
            {
                extraFieldLength = (ushort)bigExtraFieldLength;
            }

            ZipLocalFileHeader.SignatureConstantBytes.CopyTo(lfStaticHeader);
            currOffset += ZipLocalFileHeader.SignatureConstantBytes.Length;

            BinaryPrimitives.WriteUInt16LittleEndian(lfStaticHeader.Slice(currOffset), (ushort)_versionToExtract);
            currOffset += sizeof(ushort);

            BinaryPrimitives.WriteUInt16LittleEndian(lfStaticHeader.Slice(currOffset), (ushort)_generalPurposeBitFlag);
            currOffset += sizeof(ushort);

            BinaryPrimitives.WriteUInt16LittleEndian(lfStaticHeader.Slice(currOffset), (ushort)CompressionMethod);
            currOffset += sizeof(ushort);

            BinaryPrimitives.WriteUInt32LittleEndian(lfStaticHeader.Slice(currOffset), ZipHelper.DateTimeToDosTime(_lastModified.DateTime));
            currOffset += sizeof(uint);

            BinaryPrimitives.WriteUInt32LittleEndian(lfStaticHeader.Slice(currOffset), _crc32);
            currOffset += sizeof(uint);

            BinaryPrimitives.WriteUInt32LittleEndian(lfStaticHeader.Slice(currOffset), compressedSizeTruncated);
            currOffset += sizeof(uint);

            BinaryPrimitives.WriteUInt32LittleEndian(lfStaticHeader.Slice(currOffset), uncompressedSizeTruncated);
            currOffset += sizeof(uint);

            BinaryPrimitives.WriteUInt16LittleEndian(lfStaticHeader.Slice(currOffset), (ushort)_storedEntryNameBytes.Length);
            currOffset += sizeof(ushort);

            BinaryPrimitives.WriteUInt16LittleEndian(lfStaticHeader.Slice(currOffset), extraFieldLength);
            currOffset += sizeof(ushort);

            // write header
            _archive.ArchiveStream.Write(lfStaticHeader);

            _archive.ArchiveStream.Write(_storedEntryNameBytes);

            if (zip64Used)
                zip64ExtraField.WriteBlock(_archive.ArchiveStream);
            if (_lhUnknownExtraFields != null)
                ZipGenericExtraField.WriteAllBlocks(_lhUnknownExtraFields, _archive.ArchiveStream);

            return zip64Used;
        }

        private void WriteLocalFileHeaderAndDataIfNeeded()
        {
            // _storedUncompressedData gets frozen here, and is what gets written to the file
            if (_storedUncompressedData != null || _compressedBytes != null)
            {
                if (_storedUncompressedData != null)
                {
                    _uncompressedSize = _storedUncompressedData.Length;

                    //The compressor fills in CRC and sizes
                    //The DirectToArchiveWriterStream writes headers and such
                    using (Stream entryWriter = new DirectToArchiveWriterStream(
                                                    GetDataCompressor(_archive.ArchiveStream, true, null),
                                                    this))
                    {
                        _storedUncompressedData.Seek(0, SeekOrigin.Begin);
                        _storedUncompressedData.CopyTo(entryWriter);
                        _storedUncompressedData.Dispose();
                        _storedUncompressedData = null;
                    }
                }
                else
                {
                    if (_uncompressedSize == 0)
                    {
                        // reset size to ensure proper central directory size header
                        _compressedSize = 0;
                    }

                    WriteLocalFileHeader(isEmptyFile: _uncompressedSize == 0);

                    // according to ZIP specs, zero-byte files MUST NOT include file data
                    if (_uncompressedSize != 0)
                    {
                        Debug.Assert(_compressedBytes != null);
                        foreach (byte[] compressedBytes in _compressedBytes)
                        {
                            _archive.ArchiveStream.Write(compressedBytes, 0, compressedBytes.Length);
                        }
                    }
                }
            }
            else // there is no data in the file, but if we are in update mode, we still need to write a header
            {
                if (_archive.Mode == ZipArchiveMode.Update || !_everOpenedForWrite)
                {
                    _everOpenedForWrite = true;
                    WriteLocalFileHeader(isEmptyFile: true);
                }
            }
        }

        // Using _offsetOfLocalHeader, seeks back to where CRC and sizes should be in the header,
        // writes them, then seeks back to where you started
        // Assumes that the stream is currently at the end of the data
        private void WriteCrcAndSizesInLocalHeader(bool zip64HeaderUsed)
        {
            long finalPosition = _archive.ArchiveStream.Position;
            // Buffer has been sized to the largest data payload required: the 64-bit data descriptor.
            Span<byte> writeBuffer = stackalloc byte[20];

            bool zip64Needed = ShouldUseZIP64
#if DEBUG_FORCE_ZIP64
                || _archive._forceZip64
#endif
            ;

            bool pretendStreaming = zip64Needed && !zip64HeaderUsed;

            uint compressedSizeTruncated = zip64Needed ? ZipHelper.Mask32Bit : (uint)_compressedSize;
            uint uncompressedSizeTruncated = zip64Needed ? ZipHelper.Mask32Bit : (uint)_uncompressedSize;

            // first step is, if we need zip64, but didn't allocate it, pretend we did a stream write, because
            // we can't go back and give ourselves the space that the extra field needs.
            // we do this by setting the correct property in the bit flag to indicate we have a data descriptor
            // and setting the version to Zip64 to indicate that descriptor contains 64-bit values
            if (pretendStreaming)
            {
                VersionToExtractAtLeast(ZipVersionNeededValues.Zip64);
                _generalPurposeBitFlag |= BitFlagValues.DataDescriptor;

                _archive.ArchiveStream.Seek(_offsetOfLocalHeader + ZipLocalFileHeader.OffsetToVersionFromHeaderStart,
                                            SeekOrigin.Begin);
                BinaryPrimitives.WriteUInt16LittleEndian(writeBuffer, (ushort)_versionToExtract);
                BinaryPrimitives.WriteUInt16LittleEndian(writeBuffer.Slice(sizeof(ushort)), (ushort)_generalPurposeBitFlag);

                _archive.ArchiveStream.Write(writeBuffer.Slice(0, sizeof(ushort) + sizeof(ushort)));
            }

            // next step is fill out the 32-bit size values in the normal header. we can't assume that
            // they are correct. we also write the CRC
            _archive.ArchiveStream.Seek(_offsetOfLocalHeader + ZipLocalFileHeader.OffsetToCrcFromHeaderStart,
                                            SeekOrigin.Begin);
            if (!pretendStreaming)
            {
                BinaryPrimitives.WriteUInt32LittleEndian(writeBuffer, _crc32);
                BinaryPrimitives.WriteUInt32LittleEndian(writeBuffer.Slice(sizeof(uint)), compressedSizeTruncated);
                BinaryPrimitives.WriteUInt32LittleEndian(writeBuffer.Slice(sizeof(uint) + sizeof(uint)), uncompressedSizeTruncated);
            }
            else // but if we are pretending to stream, we want to fill in with zeroes
            {
                writeBuffer.Slice(0, sizeof(uint) + sizeof(uint) + sizeof(uint)).Clear();
            }
            _archive.ArchiveStream.Write(writeBuffer.Slice(0, sizeof(uint) + sizeof(uint) + sizeof(uint)));

            // next step: if we wrote the 64 bit header initially, a different implementation might
            // try to read it, even if the 32-bit size values aren't masked. thus, we should always put the
            // correct size information in there. note that order of uncomp/comp is switched, and these are
            // 64-bit values
            // also, note that in order for this to be correct, we have to insure that the zip64 extra field
            // is always the first extra field that is written
            if (zip64HeaderUsed)
            {
                _archive.ArchiveStream.Seek(_offsetOfLocalHeader + ZipLocalFileHeader.SizeOfLocalHeader
                                            + _storedEntryNameBytes.Length + Zip64ExtraField.OffsetToFirstField,
                                            SeekOrigin.Begin);
                BinaryPrimitives.WriteInt64LittleEndian(writeBuffer, _uncompressedSize);
                BinaryPrimitives.WriteInt64LittleEndian(writeBuffer.Slice(sizeof(long)), _compressedSize);

                _archive.ArchiveStream.Write(writeBuffer.Slice(0, sizeof(long) + sizeof(long)));
            }

            // now go to the where we were. assume that this is the end of the data
            _archive.ArchiveStream.Seek(finalPosition, SeekOrigin.Begin);

            // if we are pretending we did a stream write, we want to write the data descriptor out
            // the data descriptor can have 32-bit sizes or 64-bit sizes. In this case, we always use
            // 64-bit sizes
            if (pretendStreaming)
            {
                BinaryPrimitives.WriteUInt32LittleEndian(writeBuffer, _crc32);
                BinaryPrimitives.WriteInt64LittleEndian(writeBuffer.Slice(sizeof(uint)), _compressedSize);
                BinaryPrimitives.WriteInt64LittleEndian(writeBuffer.Slice(sizeof(uint) + sizeof(long)), _uncompressedSize);

                _archive.ArchiveStream.Write(writeBuffer.Slice(0, sizeof(uint) + sizeof(long) + sizeof(long)));
            }
        }

        private void WriteDataDescriptor()
        {
            // We enter here because we cannot seek, so the data descriptor bit should be on
            Debug.Assert((_generalPurposeBitFlag & BitFlagValues.DataDescriptor) != 0);

            // data descriptor can be 32-bit or 64-bit sizes. 32-bit is more compatible, so use that if possible
            // signature is optional but recommended by the spec
            const int MaxSizeOfDataDescriptor = 24;

            Span<byte> dataDescriptor = stackalloc byte[MaxSizeOfDataDescriptor];
            int currOffset = 0;

            ZipLocalFileHeader.DataDescriptorSignatureConstantBytes.CopyTo(dataDescriptor);
            currOffset += ZipLocalFileHeader.DataDescriptorSignatureConstantBytes.Length;

            BinaryPrimitives.WriteUInt32LittleEndian(dataDescriptor.Slice(currOffset), _crc32);
            currOffset += sizeof(uint);

<<<<<<< HEAD
            if (SizesTooLarge())
=======
            writer.Write(ZipLocalFileHeader.DataDescriptorSignature);
            writer.Write(_crc32);
            if (AreSizesTooLarge)
>>>>>>> 5921be33
            {
                BinaryPrimitives.WriteInt64LittleEndian(dataDescriptor.Slice(currOffset), _compressedSize);
                currOffset += sizeof(long);

                BinaryPrimitives.WriteInt64LittleEndian(dataDescriptor.Slice(currOffset), _uncompressedSize);
                currOffset += sizeof(long);
            }
            else
            {
                BinaryPrimitives.WriteUInt32LittleEndian(dataDescriptor.Slice(currOffset), (uint)_compressedSize);
                currOffset += sizeof(uint);

                BinaryPrimitives.WriteUInt32LittleEndian(dataDescriptor.Slice(currOffset), (uint)_uncompressedSize);
                currOffset += sizeof(uint);
            }

            _archive.ArchiveStream.Write(dataDescriptor.Slice(0, currOffset));
        }

        private void UnloadStreams()
        {
            _storedUncompressedData?.Dispose();
            _compressedBytes = null;
            _outstandingWriteStream = null;
        }

        private void CloseStreams()
        {
            // if the user left the stream open, close the underlying stream for them
            _outstandingWriteStream?.Dispose();
        }

        private void VersionToExtractAtLeast(ZipVersionNeededValues value)
        {
            if (_versionToExtract < value)
            {
                _versionToExtract = value;
            }
            if (_versionMadeBySpecification < value)
            {
                _versionMadeBySpecification = value;
            }
        }

        private void ThrowIfInvalidArchive()
        {
            if (_archive == null)
                throw new InvalidOperationException(SR.DeletedEntry);
            _archive.ThrowIfDisposed();
        }

        /// <summary>
        /// Gets the file name of the path based on Windows path separator characters
        /// </summary>
        private static string GetFileName_Windows(string path)
        {
            int i = path.AsSpan().LastIndexOfAny('\\', '/', ':');
            return i >= 0 ?
                path.Substring(i + 1) :
                path;
        }

        /// <summary>
        /// Gets the file name of the path based on Unix path separator characters
        /// </summary>
        private static string GetFileName_Unix(string path)
        {
            int i = path.LastIndexOf('/');
            return i >= 0 ?
                path.Substring(i + 1) :
                path;
        }

        private sealed class DirectToArchiveWriterStream : Stream
        {
            private long _position;
            private readonly CheckSumAndSizeWriteStream _crcSizeStream;
            private bool _everWritten;
            private bool _isDisposed;
            private readonly ZipArchiveEntry _entry;
            private bool _usedZip64inLH;
            private bool _canWrite;

            // makes the assumption that somewhere down the line, crcSizeStream is eventually writing directly to the archive
            // this class calls other functions on ZipArchiveEntry that write directly to the archive
            public DirectToArchiveWriterStream(CheckSumAndSizeWriteStream crcSizeStream, ZipArchiveEntry entry)
            {
                _position = 0;
                _crcSizeStream = crcSizeStream;
                _everWritten = false;
                _isDisposed = false;
                _entry = entry;
                _usedZip64inLH = false;
                _canWrite = true;
            }

            public override long Length
            {
                get
                {
                    ThrowIfDisposed();
                    throw new NotSupportedException(SR.SeekingNotSupported);
                }
            }
            public override long Position
            {
                get
                {
                    ThrowIfDisposed();
                    return _position;
                }
                set
                {
                    ThrowIfDisposed();
                    throw new NotSupportedException(SR.SeekingNotSupported);
                }
            }

            public override bool CanRead => false;
            public override bool CanSeek => false;
            public override bool CanWrite => _canWrite;

            private void ThrowIfDisposed()
            {
                if (_isDisposed)
                    throw new ObjectDisposedException(GetType().ToString(), SR.HiddenStreamName);
            }

            public override int Read(byte[] buffer, int offset, int count)
            {
                ThrowIfDisposed();
                throw new NotSupportedException(SR.ReadingNotSupported);
            }

            public override long Seek(long offset, SeekOrigin origin)
            {
                ThrowIfDisposed();
                throw new NotSupportedException(SR.SeekingNotSupported);
            }

            public override void SetLength(long value)
            {
                ThrowIfDisposed();
                throw new NotSupportedException(SR.SetLengthRequiresSeekingAndWriting);
            }

            // careful: assumes that write is the only way to write to the stream, if writebyte/beginwrite are implemented
            // they must set _everWritten, etc.
            public override void Write(byte[] buffer, int offset, int count)
            {
                ValidateBufferArguments(buffer, offset, count);

                ThrowIfDisposed();
                Debug.Assert(CanWrite);

                // if we're not actually writing anything, we don't want to trigger the header
                if (count == 0)
                    return;

                if (!_everWritten)
                {
                    _everWritten = true;
                    // write local header, we are good to go
                    _usedZip64inLH = _entry.WriteLocalFileHeader(isEmptyFile: false);
                }

                _crcSizeStream.Write(buffer, offset, count);
                _position += count;
            }

            public override void Write(ReadOnlySpan<byte> source)
            {
                ThrowIfDisposed();
                Debug.Assert(CanWrite);

                // if we're not actually writing anything, we don't want to trigger the header
                if (source.Length == 0)
                    return;

                if (!_everWritten)
                {
                    _everWritten = true;
                    // write local header, we are good to go
                    _usedZip64inLH = _entry.WriteLocalFileHeader(isEmptyFile: false);
                }

                _crcSizeStream.Write(source);
                _position += source.Length;
            }

            public override void WriteByte(byte value) =>
                Write(new ReadOnlySpan<byte>(in value));

            public override Task WriteAsync(byte[] buffer, int offset, int count, CancellationToken cancellationToken)
            {
                ValidateBufferArguments(buffer, offset, count);
                return WriteAsync(new ReadOnlyMemory<byte>(buffer, offset, count), cancellationToken).AsTask();
            }

            public override ValueTask WriteAsync(ReadOnlyMemory<byte> buffer, CancellationToken cancellationToken = default)
            {
                ThrowIfDisposed();
                Debug.Assert(CanWrite);

                return !buffer.IsEmpty ?
                    Core(buffer, cancellationToken) :
                    default;

                async ValueTask Core(ReadOnlyMemory<byte> buffer, CancellationToken cancellationToken)
                {
                    if (!_everWritten)
                    {
                        _everWritten = true;
                        // write local header, we are good to go
                        _usedZip64inLH = _entry.WriteLocalFileHeader(isEmptyFile: false);
                    }

                    await _crcSizeStream.WriteAsync(buffer, cancellationToken).ConfigureAwait(false);
                    _position += buffer.Length;
                }
            }

            public override void Flush()
            {
                ThrowIfDisposed();
                Debug.Assert(CanWrite);

                _crcSizeStream.Flush();
            }

            public override Task FlushAsync(CancellationToken cancellationToken)
            {
                ThrowIfDisposed();
                Debug.Assert(CanWrite);

                return _crcSizeStream.FlushAsync(cancellationToken);
            }

            protected override void Dispose(bool disposing)
            {
                if (disposing && !_isDisposed)
                {
                    _crcSizeStream.Dispose(); // now we have size/crc info

                    if (!_everWritten)
                    {
                        // write local header, no data, so we use stored
                        _entry.WriteLocalFileHeader(isEmptyFile: true);
                    }
                    else
                    {
                        // go back and finish writing
                        if (_entry._archive.ArchiveStream.CanSeek)
                            // finish writing local header if we have seek capabilities
                            _entry.WriteCrcAndSizesInLocalHeader(_usedZip64inLH);
                        else
                            // write out data descriptor if we don't have seek capabilities
                            _entry.WriteDataDescriptor();
                    }
                    _canWrite = false;
                    _isDisposed = true;
                }

                base.Dispose(disposing);
            }
        }

        [Flags]
        internal enum BitFlagValues : ushort
        {
            IsEncrypted = 0x1,
            DataDescriptor = 0x8,
            UnicodeFileNameAndComment = 0x800
        }

        internal enum CompressionMethodValues : ushort
        {
            Stored = 0x0,
            Deflate = 0x8,
            Deflate64 = 0x9,
            BZip2 = 0xC,
            LZMA = 0xE
        }
    }
}<|MERGE_RESOLUTION|>--- conflicted
+++ resolved
@@ -917,7 +917,7 @@
             uint compressedSizeTruncated, uncompressedSizeTruncated;
 
             // save offset
-            _offsetOfLocalHeader = writer.BaseStream.Position;
+            _offsetOfLocalHeader = _archive.ArchiveStream.Position;
 
             // if we already know that we have an empty file don't worry about anything, just do a straight shot of the header
             if (isEmptyFile)
@@ -971,12 +971,9 @@
                 }
             }
 
-<<<<<<< HEAD
             // save offset
             _offsetOfLocalHeader = _archive.ArchiveStream.Position;
 
-=======
->>>>>>> 5921be33
             // calculate extra field. if zip64 stuff + original extraField aren't going to fit, dump the original extraField, because this is more important
             int bigExtraFieldLength = (zip64Used ? zip64ExtraField.TotalSize : 0)
                                       + (_lhUnknownExtraFields != null ? ZipGenericExtraField.TotalSize(_lhUnknownExtraFields) : 0);
@@ -1190,13 +1187,7 @@
             BinaryPrimitives.WriteUInt32LittleEndian(dataDescriptor.Slice(currOffset), _crc32);
             currOffset += sizeof(uint);
 
-<<<<<<< HEAD
-            if (SizesTooLarge())
-=======
-            writer.Write(ZipLocalFileHeader.DataDescriptorSignature);
-            writer.Write(_crc32);
             if (AreSizesTooLarge)
->>>>>>> 5921be33
             {
                 BinaryPrimitives.WriteInt64LittleEndian(dataDescriptor.Slice(currOffset), _compressedSize);
                 currOffset += sizeof(long);
