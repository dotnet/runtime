<Project Sdk="Microsoft.NET.Sdk">

  <PropertyGroup>
    <TargetFrameworks>$(NetCoreAppCurrent);netstandard2.0;$(NetFrameworkMinimum)</TargetFrameworks>
<<<<<<< HEAD
=======
    <Nullable>enable</Nullable>
>>>>>>> 09c1a1f7
    <EnableDefaultItems>true</EnableDefaultItems>
    <!-- Use targeting pack references instead of granular ones in the project file. -->
    <DisableImplicitAssemblyReferences>false</DisableImplicitAssemblyReferences>
    <PackageDescription>Implementation of key-value pair based configuration for Microsoft.Extensions.Configuration. Includes the memory configuration provider.</PackageDescription>
  </PropertyGroup>

  <ItemGroup>
    <ProjectReference Include="$(LibrariesProjectRoot)Microsoft.Extensions.Configuration.Abstractions\src\Microsoft.Extensions.Configuration.Abstractions.csproj" />
    <ProjectReference Include="$(LibrariesProjectRoot)Microsoft.Extensions.Primitives\src\Microsoft.Extensions.Primitives.csproj" />
  </ItemGroup>

  <ItemGroup Condition="'$(TargetFrameworkIdentifier)' == '.NETCoreApp'">
    <Reference Include="System.Linq" />
    <Reference Include="System.Runtime" />
    <Reference Include="System.Collections" />
    <Reference Include="System.Threading" />
  </ItemGroup>

</Project><|MERGE_RESOLUTION|>--- conflicted
+++ resolved
@@ -2,10 +2,7 @@
 
   <PropertyGroup>
     <TargetFrameworks>$(NetCoreAppCurrent);netstandard2.0;$(NetFrameworkMinimum)</TargetFrameworks>
-<<<<<<< HEAD
-=======
     <Nullable>enable</Nullable>
->>>>>>> 09c1a1f7
     <EnableDefaultItems>true</EnableDefaultItems>
     <!-- Use targeting pack references instead of granular ones in the project file. -->
     <DisableImplicitAssemblyReferences>false</DisableImplicitAssemblyReferences>
@@ -17,11 +14,4 @@
     <ProjectReference Include="$(LibrariesProjectRoot)Microsoft.Extensions.Primitives\src\Microsoft.Extensions.Primitives.csproj" />
   </ItemGroup>
 
-  <ItemGroup Condition="'$(TargetFrameworkIdentifier)' == '.NETCoreApp'">
-    <Reference Include="System.Linq" />
-    <Reference Include="System.Runtime" />
-    <Reference Include="System.Collections" />
-    <Reference Include="System.Threading" />
-  </ItemGroup>
-
 </Project>