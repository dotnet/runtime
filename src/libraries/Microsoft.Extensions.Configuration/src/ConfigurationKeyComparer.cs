// Licensed to the .NET Foundation under one or more agreements.
// The .NET Foundation licenses this file to you under the MIT license.

using System;
using System.Collections.Concurrent;
using System.Collections.Generic;

namespace Microsoft.Extensions.Configuration
{
    /// <summary>
    /// IComparer implementation used to order configuration keys.
    /// </summary>
    public class ConfigurationKeyComparer : IComparer<string>
    {
<<<<<<< HEAD
        private static ConcurrentDictionary<string, ConfigurationKeyComparer> _comparers = new ConcurrentDictionary<string, ConfigurationKeyComparer>();

        public ConfigurationKeyComparer() : this(":") { }
        public ConfigurationKeyComparer(string separator) => _keyDelimiterArray = new[] {separator};

        private readonly string[] _keyDelimiterArray;
=======
        private const char KeyDelimiter = ':';
>>>>>>> 4f602117

        /// <summary>
        /// The default instance.
        /// </summary>
        public static ConfigurationKeyComparer Instance { get; } = GetInstanceFor(":");

        public static ConfigurationKeyComparer GetInstanceFor(string separator)
        {
            return _comparers.GetOrAdd(separator, new ConfigurationKeyComparer(separator));
        }

        /// <summary>A comparer delegate with the default instance.</summary>
        internal static Comparison<string> Comparison { get; } = Instance.Compare;

        /// <summary>
        /// Compares two strings.
        /// </summary>
        /// <param name="x">First string.</param>
        /// <param name="y">Second string.</param>
        /// <returns>Less than 0 if x is less than y, 0 if x is equal to y and greater than 0 if x is greater than y.</returns>
        public int Compare(string? x, string? y)
        {
            ReadOnlySpan<char> xSpan = x.AsSpan();
            ReadOnlySpan<char> ySpan = y.AsSpan();

            xSpan = SkipAheadOnDelimiter(xSpan);
            ySpan = SkipAheadOnDelimiter(ySpan);

            // Compare each part until we get two parts that are not equal
            while (!xSpan.IsEmpty && !ySpan.IsEmpty)
            {
                int xDelimiterIndex = xSpan.IndexOf(KeyDelimiter);
                int yDelimiterIndex = ySpan.IndexOf(KeyDelimiter);

                int compareResult = Compare(
                    xDelimiterIndex == -1 ? xSpan : xSpan.Slice(0, xDelimiterIndex),
                    yDelimiterIndex == -1 ? ySpan : ySpan.Slice(0, yDelimiterIndex));

                if (compareResult != 0)
                {
                    return compareResult;
                }

                xSpan = xDelimiterIndex == -1 ? default :
                    SkipAheadOnDelimiter(xSpan.Slice(xDelimiterIndex + 1));
                ySpan = yDelimiterIndex == -1 ? default :
                    SkipAheadOnDelimiter(ySpan.Slice(yDelimiterIndex + 1));
            }

            return xSpan.IsEmpty ? (ySpan.IsEmpty ? 0 : -1) : 1;

            static ReadOnlySpan<char> SkipAheadOnDelimiter(ReadOnlySpan<char> a)
            {
                while (!a.IsEmpty && a[0] == KeyDelimiter)
                {
                    a = a.Slice(1);
                }
                return a;
            }

            static int Compare(ReadOnlySpan<char> a, ReadOnlySpan<char> b)
            {
#if NETCOREAPP
                bool aIsInt = int.TryParse(a, out int value1);
                bool bIsInt = int.TryParse(b, out int value2);
#else
                bool aIsInt = int.TryParse(a.ToString(), out int value1);
                bool bIsInt = int.TryParse(b.ToString(), out int value2);
#endif
                int result;

                if (!aIsInt && !bIsInt)
                {
                    // Both are strings
                    result = a.CompareTo(b, StringComparison.OrdinalIgnoreCase);
                }
                else if (aIsInt && bIsInt)
                {
                    // Both are int
                    result = value1 - value2;
                }
                else
                {
                    // Only one of them is int
                    result = aIsInt ? -1 : 1;
                }

                return result;
            }
        }
    }
}<|MERGE_RESOLUTION|>--- conflicted
+++ resolved
@@ -12,16 +12,15 @@
     /// </summary>
     public class ConfigurationKeyComparer : IComparer<string>
     {
-<<<<<<< HEAD
         private static ConcurrentDictionary<string, ConfigurationKeyComparer> _comparers = new ConcurrentDictionary<string, ConfigurationKeyComparer>();
 
         public ConfigurationKeyComparer() : this(":") { }
         public ConfigurationKeyComparer(string separator) => _keyDelimiterArray = new[] {separator};
 
         private readonly string[] _keyDelimiterArray;
-=======
+
         private const char KeyDelimiter = ':';
->>>>>>> 4f602117
+
 
         /// <summary>
         /// The default instance.
