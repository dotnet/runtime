﻿// Licensed to the .NET Foundation under one or more agreements.
// The .NET Foundation licenses this file to you under the MIT license.
// See the LICENSE file in the project root for more information.

namespace System.Text.Json
{
    /// <summary>
    ///   Represents the null JSON value.
    /// </summary>
    public sealed class JsonNull : JsonNode, IEquatable<JsonNull>
    {
        /// <summary>
        ///   Initializes a new instance of the <see cref="JsonNull"/> class representing the value <see langword="null"/>.
        /// </summary>
        public JsonNull() { }

        internal static JsonNull Instance { get; } = new JsonNull();

        /// <summary>
        ///   Converts the null value to the string in JSON format.
        /// </summary>
        /// <returns>The string representation of the null value.</returns>
        public override string ToString() => "null";

        /// <summary>
        ///   Compares <paramref name="obj"/> to the value of this instance.
        /// </summary>
        /// <param name="obj">The object to compare against.</param>
        /// <returns>
        ///   <see langword="true"/> if the <paramref name="obj"/> is <see cref="JsonNull"/>,
        ///   <see langword="false"/> otherwise.
        /// </returns>
        public override bool Equals(object? obj) => obj is JsonNull;

        /// <summary>
        ///   Calculates a hash code of this instance.
        /// </summary>
        /// <returns>A hash code for this instance.</returns>
        public override int GetHashCode() => -1;

        /// <summary>
        ///   Compares other JSON null to the value of this instance.
        /// </summary>
        /// <param name="other">The JSON null to compare against.</param>
<<<<<<< HEAD
        /// <returns><see langword="true"/></returns>
        public bool Equals(JsonNull? other) => true;
=======
        /// <returns>
        ///    <see langword="true"/> if <paramref name="other"/> is not null,
        ///    <see langword="false"/> otherwise.
        /// </returns>
        public bool Equals(JsonNull other) => !(other is null);
>>>>>>> 2ecef0ee

        /// <summary>
        ///   Compares values of two JSON nulls.
        /// </summary>
        /// <param name="left">The JSON null to compare.</param>
        /// <param name="right">The JSON null to compare.</param>
<<<<<<< HEAD
        /// <returns><see langword="true"/></returns>
        public static bool operator ==(JsonNull? left, JsonNull? right) => true;
=======
        /// <returns>
        ///    <see langword="true"/> if both instances match,
        ///    <see langword="false"/> otherwise.
        /// </returns>
        public static bool operator ==(JsonNull left, JsonNull right)
        {
            // Test "right" first to allow branch elimination when inlined for null checks (== null)
            // so it can become a simple test
            if (right is null)
            {
                // return true/false not the test result https://github.com/dotnet/coreclr/issues/914
                return (left is null) ? true : false;
            }

            return right.Equals(left);
        }
>>>>>>> 2ecef0ee

        /// <summary>
        ///   Compares values of two JSON nulls.
        /// </summary>
        /// <param name="left">The JSON null to compare.</param>
        /// <param name="right">The JSON null to compare.</param>
<<<<<<< HEAD
        /// <returns><see langword="false"/></returns>
        public static bool operator !=(JsonNull? left, JsonNull? right) => false;
=======
        /// <returns>
        ///    <see langword="true"/> if both instances do not match,
        ///    <see langword="false"/> otherwise.
        /// </returns>
        public static bool operator !=(JsonNull left, JsonNull right) => !(left == right);
>>>>>>> 2ecef0ee

        /// <summary>
        ///   Creates a new JSON null that is a copy of the current instance.
        /// </summary>
        /// <returns>A new JSON null that is a copy of this instance.</returns>
        public override JsonNode Clone() => new JsonNull();

        /// <summary>
        ///   Returns <see cref="JsonValueKind.Null"/>.
        /// </summary>
        public override JsonValueKind ValueKind { get => JsonValueKind.Null; }
    }
}<|MERGE_RESOLUTION|>--- conflicted
+++ resolved
@@ -42,31 +42,22 @@
         ///   Compares other JSON null to the value of this instance.
         /// </summary>
         /// <param name="other">The JSON null to compare against.</param>
-<<<<<<< HEAD
-        /// <returns><see langword="true"/></returns>
-        public bool Equals(JsonNull? other) => true;
-=======
         /// <returns>
         ///    <see langword="true"/> if <paramref name="other"/> is not null,
         ///    <see langword="false"/> otherwise.
         /// </returns>
-        public bool Equals(JsonNull other) => !(other is null);
->>>>>>> 2ecef0ee
+        public bool Equals(JsonNull? other) => !(other is null);
 
         /// <summary>
         ///   Compares values of two JSON nulls.
         /// </summary>
         /// <param name="left">The JSON null to compare.</param>
         /// <param name="right">The JSON null to compare.</param>
-<<<<<<< HEAD
-        /// <returns><see langword="true"/></returns>
-        public static bool operator ==(JsonNull? left, JsonNull? right) => true;
-=======
         /// <returns>
         ///    <see langword="true"/> if both instances match,
         ///    <see langword="false"/> otherwise.
         /// </returns>
-        public static bool operator ==(JsonNull left, JsonNull right)
+        public static bool operator ==(JsonNull? left, JsonNull? right)
         {
             // Test "right" first to allow branch elimination when inlined for null checks (== null)
             // so it can become a simple test
@@ -78,23 +69,17 @@
 
             return right.Equals(left);
         }
->>>>>>> 2ecef0ee
 
         /// <summary>
         ///   Compares values of two JSON nulls.
         /// </summary>
         /// <param name="left">The JSON null to compare.</param>
         /// <param name="right">The JSON null to compare.</param>
-<<<<<<< HEAD
-        /// <returns><see langword="false"/></returns>
-        public static bool operator !=(JsonNull? left, JsonNull? right) => false;
-=======
         /// <returns>
         ///    <see langword="true"/> if both instances do not match,
         ///    <see langword="false"/> otherwise.
         /// </returns>
-        public static bool operator !=(JsonNull left, JsonNull right) => !(left == right);
->>>>>>> 2ecef0ee
+        public static bool operator !=(JsonNull? left, JsonNull? right) => !(left == right);
 
         /// <summary>
         ///   Creates a new JSON null that is a copy of the current instance.
