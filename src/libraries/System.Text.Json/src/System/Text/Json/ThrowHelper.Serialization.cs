// Licensed to the .NET Foundation under one or more agreements.
// The .NET Foundation licenses this file to you under the MIT license.
// See the LICENSE file in the project root for more information.

using System.Diagnostics;
using System.Diagnostics.CodeAnalysis;
using System.Reflection;
using System.Runtime.CompilerServices;
using System.Text.Json.Serialization;

namespace System.Text.Json
{
    internal static partial class ThrowHelper
    {
        [DoesNotReturn]
        [MethodImpl(MethodImplOptions.NoInlining)]
        public static void ThrowArgumentException_DeserializeWrongType(Type type, object value)
        {
            throw new ArgumentException(SR.Format(SR.DeserializeWrongType, type, value.GetType()));
        }

        [DoesNotReturn]
        [MethodImpl(MethodImplOptions.NoInlining)]
        public static void ThrowNotSupportedException_SerializationNotSupported(Type propertyType)
        {
<<<<<<< HEAD
            throw GetNotSupportedException_SerializationNotSupported(propertyType, parentType, memberInfo);
        }

        [DoesNotReturn]
        [MethodImpl(MethodImplOptions.NoInlining)]
        public static NotSupportedException ThrowNotSupportedException_ConstructorMaxOf64Parameters(ConstructorInfo constructorInfo, Type type)
        {
            throw new NotSupportedException(SR.Format(SR.ConstructorMaxOf64Parameters, constructorInfo, type));
        }

        public static void ThrowInvalidOperationException_SerializerCycleDetected(int maxDepth)
        {
            throw new JsonException(SR.Format(SR.SerializerCycleDetected, maxDepth));
=======
            throw new NotSupportedException(SR.Format(SR.SerializationNotSupportedType, propertyType));
>>>>>>> 73268c79
        }

        [DoesNotReturn]
        [MethodImpl(MethodImplOptions.NoInlining)]
        public static void ThrowJsonException_DeserializeUnableToConvertValue(Type propertyType)
        {
            var ex = new JsonException(SR.Format(SR.DeserializeUnableToConvertValue, propertyType));
            ex.AppendPathInformation = true;
            throw ex;
        }

        [DoesNotReturn]
        [MethodImpl(MethodImplOptions.NoInlining)]
        public static void ThrowJsonException_SerializationConverterRead(JsonConverter? converter)
        {
            var ex = new JsonException(SR.Format(SR.SerializationConverterRead, converter));
            ex.AppendPathInformation = true;
            throw ex;
        }

        [DoesNotReturn]
        [MethodImpl(MethodImplOptions.NoInlining)]
        public static void ThrowJsonException_SerializationConverterWrite(JsonConverter? converter)
        {
            var ex = new JsonException(SR.Format(SR.SerializationConverterWrite, converter));
            ex.AppendPathInformation = true;
            throw ex;
        }

        [DoesNotReturn]
        [MethodImpl(MethodImplOptions.NoInlining)]
        public static void ThrowJsonException_SerializerCycleDetected(int maxDepth)
        {
            throw new JsonException(SR.Format(SR.SerializerCycleDetected, maxDepth));
        }

        [DoesNotReturn]
        [MethodImpl(MethodImplOptions.NoInlining)]
        public static void ThrowJsonException(string? message = null)
        {
            JsonException ex;
            if (string.IsNullOrEmpty(message))
            {
                ex = new JsonException();
            }
            else
            {
                ex = new JsonException(message);
                ex.AppendPathInformation = true;
            }

            throw ex;
        }

        [DoesNotReturn]
        [MethodImpl(MethodImplOptions.NoInlining)]
        public static void ThrowInvalidOperationException_SerializationConverterNotCompatible(Type converterType, Type type)
        {
            throw new InvalidOperationException(SR.Format(SR.SerializationConverterNotCompatible, converterType, type));
        }

        [DoesNotReturn]
        [MethodImpl(MethodImplOptions.NoInlining)]
        public static void ThrowInvalidOperationException_SerializationConverterOnAttributeInvalid(Type classType, PropertyInfo? propertyInfo)
        {
            string location = classType.ToString();
            if (propertyInfo != null)
            {
                location += $".{propertyInfo.Name}";
            }

            throw new InvalidOperationException(SR.Format(SR.SerializationConverterOnAttributeInvalid, location));
        }

        [DoesNotReturn]
        [MethodImpl(MethodImplOptions.NoInlining)]
        public static void ThrowInvalidOperationException_SerializationConverterOnAttributeNotCompatible(Type classTypeAttributeIsOn, PropertyInfo? propertyInfo, Type typeToConvert)
        {
            string location = classTypeAttributeIsOn.ToString();

            if (propertyInfo != null)
            {
                location += $".{propertyInfo.Name}";
            }

            throw new InvalidOperationException(SR.Format(SR.SerializationConverterOnAttributeNotCompatible, location, typeToConvert));
        }

        [DoesNotReturn]
        [MethodImpl(MethodImplOptions.NoInlining)]
        public static void ThrowInvalidOperationException_SerializerOptionsImmutable()
        {
            throw new InvalidOperationException(SR.SerializerOptionsImmutable);
        }

        [DoesNotReturn]
        [MethodImpl(MethodImplOptions.NoInlining)]
        public static void ThrowInvalidOperationException_SerializerPropertyNameConflict(Type type, JsonPropertyInfo jsonPropertyInfo)
        {
            throw new InvalidOperationException(SR.Format(SR.SerializerPropertyNameConflict, type, jsonPropertyInfo.PropertyInfo?.Name));
        }

        [DoesNotReturn]
        [MethodImpl(MethodImplOptions.NoInlining)]
        public static void ThrowInvalidOperationException_SerializerPropertyNameNull(Type parentType, JsonPropertyInfo jsonPropertyInfo)
        {
            throw new InvalidOperationException(SR.Format(SR.SerializerPropertyNameNull, parentType, jsonPropertyInfo.PropertyInfo?.Name));
        }

        [DoesNotReturn]
        [MethodImpl(MethodImplOptions.NoInlining)]
        public static void ThrowInvalidOperationException_SerializerDictionaryKeyNull(Type policyType)
        {
            throw new InvalidOperationException(SR.Format(SR.SerializerDictionaryKeyNull, policyType));
        }

        [DoesNotReturn]
        public static void ThrowInvalidOperationException_SerializerConverterFactoryReturnsNull(Type converterType)
        {
            throw new InvalidOperationException(SR.Format(SR.SerializerConverterFactoryReturnsNull, converterType));
        }

        [DoesNotReturn]
        [MethodImpl(MethodImplOptions.NoInlining)]
        public static void ThrowInvalidOperationException_MultiplePropertiesBindToConstructorParameters(
            Type parentType,
            ParameterInfo parameterInfo,
            PropertyInfo firstMatch,
            PropertyInfo secondMatch,
            ConstructorInfo constructorInfo)
        {
            throw new InvalidOperationException(
                SR.Format(
                    SR.MultipleMembersBindWithConstructorParameter,
                    firstMatch.Name,
                    secondMatch.Name,
                    parentType,
                    parameterInfo.Name,
                    constructorInfo));
        }

        [DoesNotReturn]
        [MethodImpl(MethodImplOptions.NoInlining)]
        public static void ThrowInvalidOperationException_ConstructorParameterIncompleteBinding(ConstructorInfo constructorInfo, Type parentType)
        {
            throw new InvalidOperationException(SR.Format(SR.ConstructorParamIncompleteBinding, constructorInfo, parentType));
        }

        [DoesNotReturn]
        [MethodImpl(MethodImplOptions.NoInlining)]
        public static void ReThrowWithPath(in ReadStack state, JsonReaderException ex)
        {
            Debug.Assert(ex.Path == null);

            string path = state.JsonPath();
            string message = ex.Message;

            // Insert the "Path" portion before "LineNumber" and "BytePositionInLine".
            int iPos = message.LastIndexOf(" LineNumber: ", StringComparison.InvariantCulture);
            if (iPos >= 0)
            {
                message = $"{message.Substring(0, iPos)} Path: {path} |{message.Substring(iPos)}";
            }
            else
            {
                message += $" Path: {path}.";
            }

            throw new JsonException(message, path, ex.LineNumber, ex.BytePositionInLine, ex);
        }

        [DoesNotReturn]
        [MethodImpl(MethodImplOptions.NoInlining)]
        public static void ReThrowWithPath(in ReadStack state, in Utf8JsonReader reader, Exception ex)
        {
            JsonException jsonException = new JsonException(null, ex);
            AddJsonExceptionInformation(state, reader, jsonException);
            throw jsonException;
        }

        public static void AddJsonExceptionInformation(in ReadStack state, in Utf8JsonReader reader, JsonException ex)
        {
            long lineNumber = reader.CurrentState._lineNumber;
            ex.LineNumber = lineNumber;

            long bytePositionInLine = reader.CurrentState._bytePositionInLine;
            ex.BytePositionInLine = bytePositionInLine;

            string path = state.JsonPath();
            ex.Path = path;

            string? message = ex._message;

            if (string.IsNullOrEmpty(message))
            {
                // Use a default message.
                Type? propertyType = state.Current.JsonPropertyInfo?.RuntimePropertyType;
                if (propertyType == null)
                {
                    propertyType = state.Current.JsonClassInfo?.Type;
                }

                message = SR.Format(SR.DeserializeUnableToConvertValue, propertyType);
                ex.AppendPathInformation = true;
            }

            if (ex.AppendPathInformation)
            {
                message += $" Path: {path} | LineNumber: {lineNumber} | BytePositionInLine: {bytePositionInLine}.";
                ex.SetMessage(message);
            }
        }

        [DoesNotReturn]
        [MethodImpl(MethodImplOptions.NoInlining)]
        public static void ReThrowWithPath(in WriteStack state, Exception ex)
        {
            JsonException jsonException = new JsonException(null, ex);
            AddJsonExceptionInformation(state, jsonException);
            throw jsonException;
        }

        public static void AddJsonExceptionInformation(in WriteStack state, JsonException ex)
        {
            string path = state.PropertyPath();
            ex.Path = path;

            string? message = ex._message;
            if (string.IsNullOrEmpty(message))
            {
                // Use a default message.
                message = SR.Format(SR.SerializeUnableToSerialize);
                ex.AppendPathInformation = true;
            }

            if (ex.AppendPathInformation)
            {
                message += $" Path: {path}.";
                ex.SetMessage(message);
            }
        }

        [DoesNotReturn]
        [MethodImpl(MethodImplOptions.NoInlining)]
        public static void ThrowInvalidOperationException_SerializationDuplicateAttribute(Type attribute, Type classType, PropertyInfo? propertyInfo)
        {
            string location = classType.ToString();
            if (propertyInfo != null)
            {
                location += $".{propertyInfo.Name}";
            }

            throw new InvalidOperationException(SR.Format(SR.SerializationDuplicateAttribute, attribute, location));
        }

        [DoesNotReturn]
        [MethodImpl(MethodImplOptions.NoInlining)]
        public static void ThrowInvalidOperationException_SerializationDuplicateTypeAttribute(Type classType, Type attribute)
        {
            throw new InvalidOperationException(SR.Format(SR.SerializationDuplicateTypeAttribute, classType, attribute));
        }

        [DoesNotReturn]
        [MethodImpl(MethodImplOptions.NoInlining)]
        public static void ThrowInvalidOperationException_SerializationDuplicateTypeAttribute<TAttribute>(Type classType)
        {
            throw new InvalidOperationException(SR.Format(SR.SerializationDuplicateTypeAttribute, classType, typeof(Attribute)));
        }

        [DoesNotReturn]
        [MethodImpl(MethodImplOptions.NoInlining)]
        public static void ThrowInvalidOperationException_SerializationDataExtensionPropertyInvalid(Type type, JsonPropertyInfo jsonPropertyInfo)
        {
            throw new InvalidOperationException(SR.Format(SR.SerializationDataExtensionPropertyInvalid, type, jsonPropertyInfo.PropertyInfo?.Name));
        }

        [DoesNotReturn]
        public static void ThrowNotSupportedException(in ReadStack state, in Utf8JsonReader reader, NotSupportedException ex)
        {
            string message = ex.Message;

            // The caller should check to ensure path is not already set.
            Debug.Assert(!message.Contains(" Path: "));

            // Obtain the type to show in the message.
            Type? propertyType = state.Current.JsonPropertyInfo?.RuntimePropertyType;
            if (propertyType == null)
            {
                propertyType = state.Current.JsonClassInfo.Type;
            }

            if (!message.Contains(propertyType.ToString()))
            {
                if (message.Length > 0)
                {
                    message += " ";
                }

                message += SR.Format(SR.SerializationNotSupportedParentType, propertyType);
            }

            long lineNumber = reader.CurrentState._lineNumber;
            long bytePositionInLine = reader.CurrentState._bytePositionInLine;
            message += $" Path: {state.JsonPath()} | LineNumber: {lineNumber} | BytePositionInLine: {bytePositionInLine}.";

            throw new NotSupportedException(message, ex);
        }

        [DoesNotReturn]
        public static void ThrowNotSupportedException(in WriteStack state, NotSupportedException ex)
        {
            string message = ex.Message;

            // The caller should check to ensure path is not already set.
            Debug.Assert(!message.Contains(" Path: "));

            // Obtain the type to show in the message.
            Type? propertyType = state.Current.DeclaredJsonPropertyInfo?.RuntimePropertyType;
            if (propertyType == null)
            {
                propertyType = state.Current.JsonClassInfo.Type;
            }

            if (!message.Contains(propertyType.ToString()))
            {
                if (message.Length > 0)
                {
                    message += " ";
                }

                message += SR.Format(SR.SerializationNotSupportedParentType, propertyType);
            }

            message += $" Path: {state.PropertyPath()}.";

            throw new NotSupportedException(message, ex);
        }

        [DoesNotReturn]
        [MethodImpl(MethodImplOptions.NoInlining)]
        public static void ThrowNotSupportedException_DeserializeNoParameterlessConstructor(Type invalidType)
        {
            if (invalidType.IsInterface)
            {
                throw new NotSupportedException(SR.Format(SR.DeserializePolymorphicInterface, invalidType));
            }
            else
            {
                throw new NotSupportedException(SR.Format(SR.DeserializeMissingParameterlessConstructor, invalidType));
            }
        }

        [DoesNotReturn]
        [MethodImpl(MethodImplOptions.NoInlining)]
        public static void ThrowJsonException_MetadataValuesInvalidToken(JsonTokenType tokenType)
        {
            ThrowJsonException(SR.Format(SR.MetadataInvalidTokenAfterValues, tokenType));
        }

        [DoesNotReturn]
        [MethodImpl(MethodImplOptions.NoInlining)]
        public static void ThrowJsonException_MetadataReferenceNotFound(string id)
        {
            ThrowJsonException(SR.Format(SR.MetadataReferenceNotFound, id));
        }

        [DoesNotReturn]
        [MethodImpl(MethodImplOptions.NoInlining)]
        public static void ThrowJsonException_MetadataValueWasNotString(JsonTokenType tokenType)
        {
            ThrowJsonException(SR.Format(SR.MetadataValueWasNotString, tokenType));
        }

        [DoesNotReturn]
        [MethodImpl(MethodImplOptions.NoInlining)]
        public static void ThrowJsonException_MetadataReferenceObjectCannotContainOtherProperties(ReadOnlySpan<byte> propertyName, ref ReadStack state)
        {
            state.Current.JsonPropertyName = propertyName.ToArray();
            ThrowJsonException(SR.MetadataReferenceCannotContainOtherProperties);
        }

        [DoesNotReturn]
        [MethodImpl(MethodImplOptions.NoInlining)]
        public static void ThrowJsonException_MetadataIdIsNotFirstProperty(ReadOnlySpan<byte> propertyName, ref ReadStack state)
        {
            state.Current.JsonPropertyName = propertyName.ToArray();
            ThrowJsonException(SR.MetadataIdIsNotFirstProperty);
        }

        [DoesNotReturn]
        [MethodImpl(MethodImplOptions.NoInlining)]
        public static void ThrowJsonException_MetadataMissingIdBeforeValues()
        {
            ThrowJsonException(SR.MetadataPreservedArrayPropertyNotFound);
        }

        [DoesNotReturn]
        [MethodImpl(MethodImplOptions.NoInlining)]
        public static void ThrowJsonException_MetadataInvalidPropertyWithLeadingDollarSign(ReadOnlySpan<byte> propertyName, ref ReadStack state, in Utf8JsonReader reader)
        {
            // Set PropertyInfo or KeyName to write down the conflicting property name in JsonException.Path
            if (state.Current.IsProcessingDictionary())
            {
                state.Current.JsonPropertyNameAsString = reader.GetString();
            }
            else
            {
                state.Current.JsonPropertyName = propertyName.ToArray();
            }

            ThrowJsonException(SR.MetadataInvalidPropertyWithLeadingDollarSign);
        }

        [DoesNotReturn]
        [MethodImpl(MethodImplOptions.NoInlining)]
        public static void ThrowJsonException_MetadataDuplicateIdFound(string id, ref ReadStack state)
        {
            // Set so JsonPath throws exception with $id in it.
            state.Current.JsonPropertyName = JsonSerializer.s_metadataId.EncodedUtf8Bytes.ToArray();

            ThrowJsonException(SR.Format(SR.MetadataDuplicateIdFound, id));
        }

        [DoesNotReturn]
        [MethodImpl(MethodImplOptions.NoInlining)]
        public static void ThrowJsonException_MetadataInvalidReferenceToValueType(Type propertyType)
        {
            ThrowJsonException(SR.Format(SR.MetadataInvalidReferenceToValueType, propertyType));
        }

        [DoesNotReturn]
        [MethodImpl(MethodImplOptions.NoInlining)]
        public static void ThrowJsonException_MetadataPreservedArrayInvalidProperty(Type propertyType, in Utf8JsonReader reader)
        {
            string propertyName = reader.GetString()!;

            ThrowJsonException(SR.Format(SR.MetadataPreservedArrayFailed,
                SR.Format(SR.MetadataPreservedArrayInvalidProperty, propertyName),
                SR.Format(SR.DeserializeUnableToConvertValue, propertyType)));
        }

        [DoesNotReturn]
        [MethodImpl(MethodImplOptions.NoInlining)]
        public static void ThrowJsonException_MetadataPreservedArrayValuesNotFound(Type propertyType)
        {
            ThrowJsonException(SR.Format(SR.MetadataPreservedArrayFailed,
                SR.MetadataPreservedArrayPropertyNotFound,
                SR.Format(SR.DeserializeUnableToConvertValue, propertyType)));
        }

        [DoesNotReturn]
        [MethodImpl(MethodImplOptions.NoInlining)]
        public static void ThrowJsonException_MetadataCannotParsePreservedObjectIntoImmutable(Type propertyType)
        {
            ThrowJsonException(SR.Format(SR.MetadataCannotParsePreservedObjectToImmutable, propertyType));
        }

        [DoesNotReturn]
        [MethodImpl(MethodImplOptions.NoInlining)]
        public static void ThrowNotSupportedException_ObjectWithParameterizedCtorRefMetadataNotHonored(Type type)
        {
            throw new NotSupportedException(SR.Format(SR.ObjectWithParameterizedCtorRefMetadataNotHonored, type));
        }

        [DoesNotReturn]
        internal static void ThrowUnexpectedMetadataException(
            ReadOnlySpan<byte> propertyName,
            ref Utf8JsonReader reader,
            ref ReadStack state)
        {
            MetadataPropertyName name = JsonSerializer.GetMetadataPropertyName(propertyName);
            if (name == MetadataPropertyName.Id)
            {
                ThrowJsonException_MetadataIdIsNotFirstProperty(propertyName, ref state);
            }
            else if (name == MetadataPropertyName.Ref)
            {
                ThrowJsonException_MetadataReferenceObjectCannotContainOtherProperties(propertyName, ref state);
            }
            else
            {
                ThrowJsonException_MetadataInvalidPropertyWithLeadingDollarSign(propertyName, ref state, reader);
            }
        }
    }
}<|MERGE_RESOLUTION|>--- conflicted
+++ resolved
@@ -23,8 +23,7 @@
         [MethodImpl(MethodImplOptions.NoInlining)]
         public static void ThrowNotSupportedException_SerializationNotSupported(Type propertyType)
         {
-<<<<<<< HEAD
-            throw GetNotSupportedException_SerializationNotSupported(propertyType, parentType, memberInfo);
+            throw new NotSupportedException(SR.Format(SR.SerializationNotSupportedType, propertyType));
         }
 
         [DoesNotReturn]
@@ -32,14 +31,6 @@
         public static NotSupportedException ThrowNotSupportedException_ConstructorMaxOf64Parameters(ConstructorInfo constructorInfo, Type type)
         {
             throw new NotSupportedException(SR.Format(SR.ConstructorMaxOf64Parameters, constructorInfo, type));
-        }
-
-        public static void ThrowInvalidOperationException_SerializerCycleDetected(int maxDepth)
-        {
-            throw new JsonException(SR.Format(SR.SerializerCycleDetected, maxDepth));
-=======
-            throw new NotSupportedException(SR.Format(SR.SerializationNotSupportedType, propertyType));
->>>>>>> 73268c79
         }
 
         [DoesNotReturn]
