--- conflicted
+++ resolved
@@ -242,24 +242,7 @@
             Debug.Assert(memberInfo != null);
             Debug.Assert(!jsonPropertyInfo.IsForClassInfo);
 
-<<<<<<< HEAD
-            if (!jsonPropertyInfo.ConverterBase.IsInternalConverter)
-            {
-                throw new InvalidOperationException(SR.Format(
-                    SR.NumberHandlingConverterMustBeBuiltIn,
-                    jsonPropertyInfo.ConverterBase.GetType(),
-                    jsonPropertyInfo.IsForTypeInfo ? jsonPropertyInfo.DeclaredPropertyType : memberInfo!.DeclaringType));
-            }
-
-            // This exception is only thrown for object properties.
-            Debug.Assert(!jsonPropertyInfo.IsForTypeInfo && memberInfo != null);
-            throw new InvalidOperationException(SR.Format(
-                SR.NumberHandlingOnPropertyTypeMustBeNumberOrCollection,
-                memberInfo.Name,
-                memberInfo.DeclaringType));
-=======
             throw new InvalidOperationException(SR.Format(SR.NumberHandlingOnPropertyInvalid, memberInfo.Name, memberInfo.DeclaringType));
->>>>>>> 603caf2b
         }
 
         [DoesNotReturn]
