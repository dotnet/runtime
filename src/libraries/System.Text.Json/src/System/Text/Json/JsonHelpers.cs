--- conflicted
+++ resolved
@@ -6,12 +6,6 @@
 using System.Diagnostics;
 using System.Diagnostics.CodeAnalysis;
 using System.Runtime.CompilerServices;
-<<<<<<< HEAD
-using System.Runtime.InteropServices;
-using System.Text.Json.Serialization;
-using System.Text.Json.Serialization.Metadata;
-=======
->>>>>>> 1a18528d
 
 namespace System.Text.Json
 {
@@ -131,19 +125,6 @@
         }
 
         /// <summary>
-<<<<<<< HEAD
-        /// Adds a <paramref name="value"/> to the <paramref name="dictionary"/> or returns the <paramref name="existing"/> value.
-        /// </summary>
-        public static bool TryAdd<TKey, TValue>(Dictionary<TKey, TValue> dictionary, in TKey key, in TValue value, [MaybeNullWhen(true)] out TValue existing) where TKey : notnull
-        {
-            if (!dictionary.TryGetValue(key, out existing))
-            {
-                dictionary[key] = value;
-                return true;
-            }
-
-            return false;
-=======
         /// Emulates Dictionary(IEnumerable{KeyValuePair}) on netstandard.
         /// </summary>
         public static Dictionary<TKey, TValue> CreateDictionaryFromCollection<TKey, TValue>(
@@ -163,7 +144,20 @@
 #else
             return new Dictionary<TKey, TValue>(collection: collection, comparer);
 #endif
->>>>>>> 1a18528d
+        }
+
+        /// <summary>
+        /// Adds a <paramref name="value"/> to the <paramref name="dictionary"/> or returns the <paramref name="existing"/> value.
+        /// </summary>
+        public static bool TryAdd<TKey, TValue>(Dictionary<TKey, TValue> dictionary, in TKey key, in TValue value, [MaybeNullWhen(true)] out TValue existing) where TKey : notnull
+        {
+            if (!dictionary.TryGetValue(key, out existing))
+            {
+                dictionary[key] = value;
+                return true;
+            }
+
+            return false;
         }
 
         public static bool IsFinite(double value)
