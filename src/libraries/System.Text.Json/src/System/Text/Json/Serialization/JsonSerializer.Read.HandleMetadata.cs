// Licensed to the .NET Foundation under one or more agreements.
// The .NET Foundation licenses this file to you under the MIT license.

using System.Diagnostics;
using System.Diagnostics.CodeAnalysis;
using System.Text.Json.Nodes;
using System.Text.Json.Serialization;
using System.Text.Json.Serialization.Metadata;

namespace System.Text.Json
{
    public static partial class JsonSerializer
    {
        internal const string IdPropertyName = "$id";
        internal const string RefPropertyName = "$ref";
        internal const string TypePropertyName = "$type";
        internal const string ValuesPropertyName = "$values";

        internal static readonly byte[] s_idPropertyName = Encoding.UTF8.GetBytes(IdPropertyName);
        internal static readonly byte[] s_refPropertyName = Encoding.UTF8.GetBytes(RefPropertyName);
        internal static readonly byte[] s_typePropertyName = Encoding.UTF8.GetBytes(TypePropertyName);
        internal static readonly byte[] s_valuesPropertyName = Encoding.UTF8.GetBytes(ValuesPropertyName);

        internal static bool TryReadMetadata(JsonConverter converter, JsonTypeInfo jsonTypeInfo, ref Utf8JsonReader reader, scoped ref ReadStack state)
        {
            Debug.Assert(state.Current.ObjectState == StackFrameObjectState.StartToken);
            Debug.Assert(state.Current.CanContainMetadata);

            while (true)
            {
                if (state.Current.PropertyState == StackFramePropertyState.None)
                {
                    state.Current.PropertyState = StackFramePropertyState.ReadName;

                    // Read the property name.
                    if (!reader.Read())
                    {
                        return false;
                    }
                }

                if (state.Current.PropertyState < StackFramePropertyState.Name)
                {
                    if (reader.TokenType == JsonTokenType.EndObject)
                    {
                        // Read the entire object while parsing for metadata.
                        return true;
                    }

                    // We just read a property. The only valid next tokens are EndObject and PropertyName.
                    Debug.Assert(reader.TokenType == JsonTokenType.PropertyName);

                    if (state.Current.MetadataPropertyNames.HasFlag(MetadataPropertyName.Ref))
                    {
                        // No properties whatsoever should follow a $ref property.
                        ThrowHelper.ThrowJsonException_MetadataReferenceObjectCannotContainOtherProperties(reader.GetSpan(), ref state);
                    }

                    ReadOnlySpan<byte> propertyName = reader.GetSpan();
                    switch (state.Current.LatestMetadataPropertyName = GetMetadataPropertyName(propertyName, jsonTypeInfo.PolymorphicTypeResolver))
                    {
                        case MetadataPropertyName.Id:
                            state.Current.JsonPropertyName = s_idPropertyName;

                            if (state.ReferenceResolver is null)
                            {
                                // Found an $id property in a type that doesn't support reference preservation
                                ThrowHelper.ThrowJsonException_MetadataUnexpectedProperty(propertyName, ref state);
                            }
                            if ((state.Current.MetadataPropertyNames & (MetadataPropertyName.Id | MetadataPropertyName.Ref)) != 0)
                            {
                                // No $id or $ref properties should precede $id properties.
                                ThrowHelper.ThrowJsonException_MetadataIdIsNotFirstProperty(propertyName, ref state);
                            }
                            if (!converter.CanHaveMetadata)
                            {
                                // Should not be permitted unless the converter is capable of handling metadata.
                                ThrowHelper.ThrowJsonException_MetadataCannotParsePreservedObjectIntoImmutable(converter.TypeToConvert);
                            }

                            break;

                        case MetadataPropertyName.Ref:
                            state.Current.JsonPropertyName = s_refPropertyName;

                            if (state.ReferenceResolver is null)
                            {
                                // Found a $ref property in a type that doesn't support reference preservation
                                ThrowHelper.ThrowJsonException_MetadataUnexpectedProperty(propertyName, ref state);
                            }
                            if (converter.IsValueType)
                            {
                                // Should not be permitted if the converter is a struct.
                                ThrowHelper.ThrowJsonException_MetadataInvalidReferenceToValueType(converter.TypeToConvert);
                            }
                            if (state.Current.MetadataPropertyNames != 0)
                            {
                                // No metadata properties should precede a $ref property.
                                ThrowHelper.ThrowJsonException_MetadataReferenceObjectCannotContainOtherProperties(reader.GetSpan(), ref state);
                            }

                            break;

                        case MetadataPropertyName.Type:
                            state.Current.JsonPropertyName = jsonTypeInfo.PolymorphicTypeResolver?.TypeDiscriminatorPropertyNameUtf8 ?? s_typePropertyName;

                            if (jsonTypeInfo.PolymorphicTypeResolver is null)
                            {
                                // Found a $type property in a type that doesn't support polymorphism
                                ThrowHelper.ThrowJsonException_MetadataUnexpectedProperty(propertyName, ref state);
                            }
                            if (state.PolymorphicTypeDiscriminator != null)
                            {
                                ThrowHelper.ThrowJsonException_MetadataDuplicateTypeProperty();
                            }

                            break;

                        case MetadataPropertyName.Values:
                            state.Current.JsonPropertyName = s_valuesPropertyName;

                            if (state.Current.MetadataPropertyNames == MetadataPropertyName.None)
                            {
                                // Cannot have a $values property unless there are preceding metadata properties.
                                ThrowHelper.ThrowJsonException_MetadataStandaloneValuesProperty(ref state, propertyName);
                            }

                            break;

                        default:
                            Debug.Assert(state.Current.LatestMetadataPropertyName == MetadataPropertyName.None);

                            // Encountered a non-metadata property, exit the reader.
                            return true;
                    }

                    state.Current.PropertyState = StackFramePropertyState.Name;
                }

                if (state.Current.PropertyState < StackFramePropertyState.ReadValue)
                {
                    state.Current.PropertyState = StackFramePropertyState.ReadValue;

                    // Read the property value.
                    if (!reader.Read())
                    {
                        return false;
                    }
                }

                Debug.Assert(state.Current.PropertyState == StackFramePropertyState.ReadValue);

                switch (state.Current.LatestMetadataPropertyName)
                {
                    case MetadataPropertyName.Id:
                        if (reader.TokenType != JsonTokenType.String)
                        {
                            ThrowHelper.ThrowJsonException_MetadataValueWasNotString(reader.TokenType);
                        }

                        if (state.ReferenceId != null)
                        {
                            ThrowHelper.ThrowNotSupportedException_ObjectWithParameterizedCtorRefMetadataNotSupported(s_refPropertyName, ref reader, ref state);
                        }

                        state.ReferenceId = reader.GetString();
                        break;

                    case MetadataPropertyName.Ref:
                        if (reader.TokenType != JsonTokenType.String)
                        {
                            ThrowHelper.ThrowJsonException_MetadataValueWasNotString(reader.TokenType);
                        }

                        if (state.ReferenceId != null)
                        {
                            ThrowHelper.ThrowNotSupportedException_ObjectWithParameterizedCtorRefMetadataNotSupported(s_refPropertyName, ref reader, ref state);
                        }

                        state.ReferenceId = reader.GetString();
                        break;

                    case MetadataPropertyName.Type:
                        Debug.Assert(state.PolymorphicTypeDiscriminator == null);

                        switch (reader.TokenType)
                        {
                            case JsonTokenType.String:
                                state.PolymorphicTypeDiscriminator = reader.GetString();
                                break;
                            case JsonTokenType.Number:
                                state.PolymorphicTypeDiscriminator = reader.GetInt32();
                                break;
                            default:
                                ThrowHelper.ThrowJsonException_MetadataValueWasNotString(reader.TokenType);
                                break;
                        }

                        break;

                    case MetadataPropertyName.Values:

                        if (reader.TokenType != JsonTokenType.StartArray)
                        {
                            ThrowHelper.ThrowJsonException_MetadataValuesInvalidToken(reader.TokenType);
                        }

                        state.Current.PropertyState = StackFramePropertyState.None;
                        state.Current.MetadataPropertyNames |= state.Current.LatestMetadataPropertyName;
                        return true; // "$values" property contains the nested payload, exit the metadata reader now.

                    default:
                        Debug.Fail("Non-metadata properties should not reach this stage.");
                        break;
                }

                state.Current.MetadataPropertyNames |= state.Current.LatestMetadataPropertyName;
                state.Current.PropertyState = StackFramePropertyState.None;
                state.Current.JsonPropertyName = null;
            }
        }

        internal static bool IsMetadataPropertyName(ReadOnlySpan<byte> propertyName, PolymorphicTypeResolver? resolver)
        {
            return
                (propertyName.Length > 0 && propertyName[0] == '$') ||
                (resolver?.TypeDiscriminatorPropertyNameUtf8?.AsSpan().SequenceEqual(propertyName) == true);
        }

        internal static MetadataPropertyName GetMetadataPropertyName(ReadOnlySpan<byte> propertyName, PolymorphicTypeResolver? resolver)
        {
            if (propertyName.Length > 0 && propertyName[0] == '$')
            {
                switch (propertyName.Length)
                {
                    case 3:
                        if (propertyName[1] == 'i' &&
                            propertyName[2] == 'd')
                        {
                            return MetadataPropertyName.Id;
                        }
                        break;

                    case 4:
                        if (propertyName[1] == 'r' &&
                            propertyName[2] == 'e' &&
                            propertyName[3] == 'f')
                        {
                            return MetadataPropertyName.Ref;
                        }
                        break;

                    case 5 when resolver?.TypeDiscriminatorPropertyNameUtf8 is null:
                        if (propertyName[1] == 't' &&
                            propertyName[2] == 'y' &&
                            propertyName[3] == 'p' &&
                            propertyName[4] == 'e')
                        {
                            return MetadataPropertyName.Type;
                        }
                        break;

                    case 7:
                        if (propertyName[1] == 'v' &&
                            propertyName[2] == 'a' &&
                            propertyName[3] == 'l' &&
                            propertyName[4] == 'u' &&
                            propertyName[5] == 'e' &&
                            propertyName[6] == 's')
                        {
                            return MetadataPropertyName.Values;
                        }
                        break;
                }
            }

            if (resolver?.TypeDiscriminatorPropertyNameUtf8 is byte[] customTypeDiscriminator &&
                propertyName.SequenceEqual(customTypeDiscriminator))
            {
                return MetadataPropertyName.Type;
            }

            return MetadataPropertyName.None;
        }

        internal static bool TryHandleReferenceFromJsonElement(
            ref Utf8JsonReader reader,
            scoped ref ReadStack state,
            JsonElement element,
            [NotNullWhen(true)] out object? referenceValue)
        {
            bool refMetadataFound = false;
            referenceValue = default;

            if (element.ValueKind == JsonValueKind.Object)
            {
                int propertyCount = 0;
                foreach (JsonProperty property in element.EnumerateObject())
                {
                    propertyCount++;
                    if (refMetadataFound)
                    {
                        // There are more properties in an object with $ref.
                        ThrowHelper.ThrowJsonException_MetadataReferenceObjectCannotContainOtherProperties();
                    }
                    else if (property.EscapedNameEquals(s_idPropertyName))
                    {
                        if (state.ReferenceId != null)
                        {
                            ThrowHelper.ThrowNotSupportedException_ObjectWithParameterizedCtorRefMetadataNotSupported(s_refPropertyName, ref reader, ref state);
                        }

                        if (property.Value.ValueKind != JsonValueKind.String)
                        {
                            ThrowHelper.ThrowJsonException_MetadataValueWasNotString(property.Value.ValueKind);
                        }

                        object boxedElement = element;
                        state.ReferenceResolver.AddReference(property.Value.GetString()!, boxedElement);
                        referenceValue = boxedElement;
                        return true;
                    }
                    else if (property.EscapedNameEquals(s_refPropertyName))
                    {
                        if (state.ReferenceId != null)
                        {
                            ThrowHelper.ThrowNotSupportedException_ObjectWithParameterizedCtorRefMetadataNotSupported(s_refPropertyName, ref reader, ref state);
                        }

                        if (propertyCount > 1)
                        {
                            // $ref was found but there were other properties before.
                            ThrowHelper.ThrowJsonException_MetadataReferenceObjectCannotContainOtherProperties();
                        }

                        if (property.Value.ValueKind != JsonValueKind.String)
                        {
                            ThrowHelper.ThrowJsonException_MetadataValueWasNotString(property.Value.ValueKind);
                        }

                        referenceValue = state.ReferenceResolver.ResolveReference(property.Value.GetString()!);
                        refMetadataFound = true;
                    }
                }
            }

            return refMetadataFound;
        }

        internal static bool TryHandleReferenceFromJsonNode(
            ref Utf8JsonReader reader,
            scoped ref ReadStack state,
            JsonNode jsonNode,
            [NotNullWhen(true)] out object? referenceValue)
        {
            bool refMetadataFound = false;
            referenceValue = default;

            if (jsonNode is JsonObject jsonObject)
            {
                int propertyCount = 0;
                foreach (var property in jsonObject)
                {
                    propertyCount++;
                    if (refMetadataFound)
                    {
                        // There are more properties in an object with $ref.
                        ThrowHelper.ThrowJsonException_MetadataReferenceObjectCannotContainOtherProperties();
                    }
                    else if (property.Key == "$id")
                    {
                        if (state.ReferenceId != null)
                        {
                            ThrowHelper.ThrowNotSupportedException_ObjectWithParameterizedCtorRefMetadataNotSupported(s_refPropertyName, ref reader, ref state);
                        }

                        string referenceId = ReadAsStringMetadataValue(property.Value);
                        state.ReferenceResolver.AddReference(referenceId, jsonNode);
                        referenceValue = jsonNode;
                        return true;
                    }
                    else if (property.Key == "$ref")
                    {
                        if (state.ReferenceId != null)
                        {
                            ThrowHelper.ThrowNotSupportedException_ObjectWithParameterizedCtorRefMetadataNotSupported(s_refPropertyName, ref reader, ref state);
                        }

                        if (propertyCount > 1)
                        {
                            // $ref was found but there were other properties before.
                            ThrowHelper.ThrowJsonException_MetadataReferenceObjectCannotContainOtherProperties();
                        }

                        string referenceId = ReadAsStringMetadataValue(property.Value);
                        referenceValue = state.ReferenceResolver.ResolveReference(referenceId);
                        refMetadataFound = true;
                    }

                    static string ReadAsStringMetadataValue(JsonNode? jsonNode)
                    {
                        if (jsonNode is JsonValue jsonValue &&
                            jsonValue.TryGetValue(out string? value) &&
                            value is not null)
                        {
                            return value;
                        }

                        JsonValueKind metadataValueKind = jsonNode switch
                        {
                            null => JsonValueKind.Null,
                            JsonObject => JsonValueKind.Object,
                            JsonArray => JsonValueKind.Array,
                            JsonValue<JsonElement> element => element.Value.ValueKind,
                            _ => JsonValueKind.Undefined,
                        };

                        Debug.Assert(metadataValueKind != JsonValueKind.Undefined);
                        ThrowHelper.ThrowJsonException_MetadataValueWasNotString(metadataValueKind);
                        return null!;
                    }
                }
            }

            return refMetadataFound;
        }

<<<<<<< HEAD
        internal static void ValidateMetadataForObjectConverter(ref ReadStack state)
=======
        internal static void ValidateMetadataForObjectConverter(JsonConverter converter, ref Utf8JsonReader reader, scoped ref ReadStack state)
>>>>>>> 703dc8df
        {
            if (state.Current.MetadataPropertyNames.HasFlag(MetadataPropertyName.Values))
            {
                // Object converters do not support $values metadata.
                ThrowHelper.ThrowJsonException_MetadataUnexpectedProperty(s_valuesPropertyName, ref state);
            }
        }

        internal static void ValidateMetadataForArrayConverter(JsonConverter converter, ref Utf8JsonReader reader, scoped ref ReadStack state)
        {
            switch (reader.TokenType)
            {
                case JsonTokenType.StartArray:
                    Debug.Assert(state.Current.MetadataPropertyNames == MetadataPropertyName.None || state.Current.LatestMetadataPropertyName == MetadataPropertyName.Values);
                    break;

                case JsonTokenType.EndObject:
                    if (state.Current.MetadataPropertyNames != MetadataPropertyName.Ref)
                    {
                        // Read the entire JSON object while parsing for metadata: for collection converters this is only legal for $ref nodes.
                        ThrowHelper.ThrowJsonException_MetadataPreservedArrayValuesNotFound(ref state, converter.TypeToConvert);
                    }
                    break;

                default:
                    Debug.Assert(reader.TokenType == JsonTokenType.PropertyName);
                    // Do not tolerate non-metadata properties in collection converters.
                    ThrowHelper.ThrowJsonException_MetadataInvalidPropertyInArrayMetadata(ref state, converter.TypeToConvert, reader);
                    break;
            }
        }

        internal static T ResolveReferenceId<T>(ref ReadStack state)
        {
            Debug.Assert(!typeof(T).IsValueType);
            Debug.Assert(state.ReferenceId != null);

            string referenceId = state.ReferenceId;
            object value = state.ReferenceResolver.ResolveReference(referenceId);
            state.ReferenceId = null;

            try
            {
                return (T)value;
            }
            catch (InvalidCastException)
            {
                ThrowHelper.ThrowInvalidOperationException_MetadataReferenceOfTypeCannotBeAssignedToType(
                    referenceId, value.GetType(), typeof(T));
                return default!;
            }
        }
    }
}<|MERGE_RESOLUTION|>--- conflicted
+++ resolved
@@ -425,11 +425,7 @@
             return refMetadataFound;
         }
 
-<<<<<<< HEAD
         internal static void ValidateMetadataForObjectConverter(ref ReadStack state)
-=======
-        internal static void ValidateMetadataForObjectConverter(JsonConverter converter, ref Utf8JsonReader reader, scoped ref ReadStack state)
->>>>>>> 703dc8df
         {
             if (state.Current.MetadataPropertyNames.HasFlag(MetadataPropertyName.Values))
             {
