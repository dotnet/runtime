--- conflicted
+++ resolved
@@ -96,10 +96,7 @@
         /// <summary>
         /// Returns a <see cref="JsonConverter{T}"/> instance that converts <see cref="JsonArray"/> values.
         /// </summary>
-<<<<<<< HEAD
-=======
-        /// <remarks>This API is for use by the output of the System.Text.Json source generator and should not be called directly.</remarks>
->>>>>>> eb51b02b
+        /// <remarks>This API is for use by the output of the System.Text.Json source generator and should not be called directly.</remarks>
         public static JsonConverter<JsonArray> JsonArrayConverter => s_jsonArrayConverter ??= new JsonArrayConverter();
         private static JsonConverter<JsonArray>? s_jsonArrayConverter;
 
@@ -113,30 +110,21 @@
         /// <summary>
         /// Returns a <see cref="JsonConverter{T}"/> instance that converts <see cref="JsonNode"/> values.
         /// </summary>
-<<<<<<< HEAD
-=======
-        /// <remarks>This API is for use by the output of the System.Text.Json source generator and should not be called directly.</remarks>
->>>>>>> eb51b02b
+        /// <remarks>This API is for use by the output of the System.Text.Json source generator and should not be called directly.</remarks>
         public static JsonConverter<JsonNode> JsonNodeConverter => s_jsonNodeConverter ??= new JsonNodeConverter();
         private static JsonConverter<JsonNode>? s_jsonNodeConverter;
 
         /// <summary>
         /// Returns a <see cref="JsonConverter{T}"/> instance that converts <see cref="JsonObject"/> values.
         /// </summary>
-<<<<<<< HEAD
-=======
-        /// <remarks>This API is for use by the output of the System.Text.Json source generator and should not be called directly.</remarks>
->>>>>>> eb51b02b
+        /// <remarks>This API is for use by the output of the System.Text.Json source generator and should not be called directly.</remarks>
         public static JsonConverter<JsonObject> JsonObjectConverter => s_jsonObjectConverter ??= new JsonObjectConverter();
         private static JsonConverter<JsonObject>? s_jsonObjectConverter;
 
         /// <summary>
         /// Returns a <see cref="JsonConverter{T}"/> instance that converts <see cref="JsonArray"/> values.
         /// </summary>
-<<<<<<< HEAD
-=======
-        /// <remarks>This API is for use by the output of the System.Text.Json source generator and should not be called directly.</remarks>
->>>>>>> eb51b02b
+        /// <remarks>This API is for use by the output of the System.Text.Json source generator and should not be called directly.</remarks>
         public static JsonConverter<JsonValue> JsonValueConverter => s_jsonValueConverter ??= new JsonValueConverter();
         private static JsonConverter<JsonValue>? s_jsonValueConverter;
 
@@ -219,10 +207,7 @@
         /// </summary>
         /// <typeparam name="T">The generic definition for the type.</typeparam>
         /// <returns>A <see cref="JsonConverter{T}"/> instance that throws <see cref="NotSupportedException"/></returns>
-<<<<<<< HEAD
-=======
-        /// <remarks>This API is for use by the output of the System.Text.Json source generator and should not be called directly.</remarks>
->>>>>>> eb51b02b
+        /// <remarks>This API is for use by the output of the System.Text.Json source generator and should not be called directly.</remarks>
         public static JsonConverter<T> GetUnsupportedTypeConverter<T>()
             => new UnsupportedTypeConverter<T>();
 
@@ -232,14 +217,9 @@
         /// <typeparam name="T">The generic definition for the enum type.</typeparam>
         /// <param name="options">The <see cref="JsonSerializerOptions"/> to use for serialization and deserialization.</param>
         /// <returns>A <see cref="JsonConverter{T}"/> instance that converts <typeparamref name="T"/> values.</returns>
-<<<<<<< HEAD
-        public static JsonConverter<T> GetEnumConverter<T>(JsonSerializerOptions options) where T : struct, Enum
-            => new EnumConverter<T>(EnumConverterOptions.AllowNumbers, options ?? throw new ArgumentNullException(nameof(options)));
-=======
         /// <remarks>This API is for use by the output of the System.Text.Json source generator and should not be called directly.</remarks>
         public static JsonConverter<T> GetEnumConverter<T>(JsonSerializerOptions options!!) where T : struct, Enum
             => new EnumConverter<T>(EnumConverterOptions.AllowNumbers, options);
->>>>>>> eb51b02b
 
         /// <summary>
         /// Creates a <see cref="JsonConverter{T}"/> instance that converts <typeparamref name="T?"/> values.
@@ -247,12 +227,8 @@
         /// <typeparam name="T">The generic definition for the underlying nullable type.</typeparam>
         /// <param name="underlyingTypeInfo">Serialization metadata for the underlying nullable type.</param>
         /// <returns>A <see cref="JsonConverter{T}"/> instance that converts <typeparamref name="T?"/> values</returns>
-<<<<<<< HEAD
-        public static JsonConverter<T?> GetNullableConverter<T>(JsonTypeInfo<T> underlyingTypeInfo) where T : struct
-=======
         /// <remarks>This API is for use by the output of the System.Text.Json source generator and should not be called directly.</remarks>
         public static JsonConverter<T?> GetNullableConverter<T>(JsonTypeInfo<T> underlyingTypeInfo!!) where T : struct
->>>>>>> eb51b02b
         {
             JsonConverter<T>? underlyingConverter = underlyingTypeInfo.PropertyInfoForTypeInfo?.ConverterBase as JsonConverter<T>;
             if (underlyingConverter == null)
