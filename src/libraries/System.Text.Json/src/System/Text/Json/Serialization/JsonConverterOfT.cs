// Licensed to the .NET Foundation under one or more agreements.
// The .NET Foundation licenses this file to you under the MIT license.

using System.Diagnostics;
using System.Text.Json.Serialization.Converters;
using System.Text.Json.Serialization.Metadata;

namespace System.Text.Json.Serialization
{
    /// <summary>
    /// Converts an object or value to or from JSON.
    /// </summary>
    /// <typeparam name="T">The <see cref="Type"/> to convert.</typeparam>
    public abstract partial class JsonConverter<T> : JsonConverter
    {
        /// <summary>
        /// When overidden, constructs a new <see cref="JsonConverter{T}"/> instance.
        /// </summary>
        protected internal JsonConverter()
        {
            IsValueType = typeof(T).IsValueType;
            IsInternalConverter = GetType().Assembly == typeof(JsonConverter).Assembly;

            if (HandleNull)
            {
                HandleNullOnRead = true;
                HandleNullOnWrite = true;
            }
            else
            {
                // For the HandleNull == false case, either:
                // 1) The default values are assigned in this type's virtual HandleNull property
                // or
                // 2) A converter overrode HandleNull and returned false so HandleNullOnRead and HandleNullOnWrite
                // will be their default values of false.
            }

            CanUseDirectReadOrWrite = ConverterStrategy == ConverterStrategy.Value && IsInternalConverter;
            RequiresReadAhead = ConverterStrategy == ConverterStrategy.Value;
        }

        /// <summary>
        /// Determines whether the type can be converted.
        /// </summary>
        /// <remarks>
        /// The default implementation is to return True when <paramref name="typeToConvert"/> equals typeof(T).
        /// </remarks>
        /// <param name="typeToConvert"></param>
        /// <returns>True if the type can be converted, False otherwise.</returns>
        public override bool CanConvert(Type typeToConvert)
        {
            return typeToConvert == typeof(T);
        }

        internal override ConverterStrategy ConverterStrategy => ConverterStrategy.Value;

        internal sealed override JsonPropertyInfo CreateJsonPropertyInfo()
        {
            return new JsonPropertyInfo<T>();
        }

        internal override sealed JsonParameterInfo CreateJsonParameterInfo()
        {
            return new JsonParameterInfo<T>();
        }

        internal override Type? KeyType => null;

        internal override Type? ElementType => null;

        /// <summary>
        /// Indicates whether <see langword="null"/> should be passed to the converter on serialization,
        /// and whether <see cref="JsonTokenType.Null"/> should be passed on deserialization.
        /// </summary>
        /// <remarks>
        /// The default value is <see langword="true"/> for converters based on value types, and <see langword="false"/> for converters based on reference types.
        /// </remarks>
        public virtual bool HandleNull
        {
            get
            {
                // HandleNull is only called by the framework once during initialization and any
                // subsequent calls elsewhere would just re-initialize to the same values (we don't
                // track a "hasInitialized" flag since that isn't necessary).

                // If the type doesn't support null, allow the converter a chance to modify.
                // These semantics are backwards compatible with 3.0.
                HandleNullOnRead = default(T) is not null;

                // The framework handles null automatically on writes.
                HandleNullOnWrite = false;

                return false;
            }
        }

        /// <summary>
        /// Does the converter want to be called when reading null tokens.
        /// </summary>
        internal bool HandleNullOnRead { get; private set; }

        /// <summary>
        /// Does the converter want to be called for null values.
        /// </summary>
        internal bool HandleNullOnWrite { get; private set; }

        // This non-generic API is sealed as it just forwards to the generic version.
        internal sealed override bool TryWriteAsObject(Utf8JsonWriter writer, object? value, JsonSerializerOptions options, ref WriteStack state)
        {
            T valueOfT = (T)value!;
            return TryWrite(writer, valueOfT, options, ref state);
        }

        // Provide a default implementation for value converters.
        internal virtual bool OnTryWrite(Utf8JsonWriter writer, T value, JsonSerializerOptions options, ref WriteStack state)
        {
            Write(writer, value, options);
            return true;
        }

        // Provide a default implementation for value converters.
        internal virtual bool OnTryRead(ref Utf8JsonReader reader, Type typeToConvert, JsonSerializerOptions options, ref ReadStack state, out T? value)
        {
            value = Read(ref reader, typeToConvert, options);
            return true;
        }

        /// <summary>
        /// Read and convert the JSON to T.
        /// </summary>
        /// <remarks>
        /// A converter may throw any Exception, but should throw <cref>JsonException</cref> when the JSON is invalid.
        /// </remarks>
        /// <param name="reader">The <see cref="Utf8JsonReader"/> to read from.</param>
        /// <param name="typeToConvert">The <see cref="Type"/> being converted.</param>
        /// <param name="options">The <see cref="JsonSerializerOptions"/> being used.</param>
        /// <returns>The value that was converted.</returns>
        /// <remarks>Note that the value of <seealso cref="HandleNull"/> determines if the converter handles null JSON tokens.</remarks>
        public abstract T? Read(ref Utf8JsonReader reader, Type typeToConvert, JsonSerializerOptions options);

        internal bool TryRead(ref Utf8JsonReader reader, Type typeToConvert, JsonSerializerOptions options, ref ReadStack state, out T? value)
        {
            // For perf and converter simplicity, handle null here instead of forwarding to the converter.
            if (reader.TokenType == JsonTokenType.Null && !HandleNullOnRead && !state.IsContinuation)
            {
                if (default(T) is not null)
                {
                    ThrowHelper.ThrowJsonException_DeserializeUnableToConvertValue(TypeToConvert);
                }

                value = default;
                return true;
            }

            if (ConverterStrategy == ConverterStrategy.Value)
            {
                // A value converter should never be within a continuation.
                Debug.Assert(!state.IsContinuation);
#if !DEBUG
                // For performance, only perform validation on internal converters on debug builds.
                if (IsInternalConverter)
                {
                    if (state.Current.NumberHandling != null && IsInternalConverterForNumberType)
                    {
                        value = ReadNumberWithCustomHandling(ref reader, state.Current.NumberHandling.Value, options);
                    }
                    else
                    {
                        value = Read(ref reader, typeToConvert, options);
                    }
                }
                else
#endif
                {
                    JsonTokenType originalPropertyTokenType = reader.TokenType;
                    int originalPropertyDepth = reader.CurrentDepth;
                    long originalPropertyBytesConsumed = reader.BytesConsumed;

                    if (state.Current.NumberHandling != null && IsInternalConverterForNumberType)
                    {
                        value = ReadNumberWithCustomHandling(ref reader, state.Current.NumberHandling.Value, options);
                    }
                    else
                    {
                        value = Read(ref reader, typeToConvert, options);
                    }

                    VerifyRead(
                        originalPropertyTokenType,
                        originalPropertyDepth,
                        originalPropertyBytesConsumed,
                        isValueConverter: true,
                        ref reader);
                }

                return true;
            }

            Debug.Assert(IsInternalConverter);
            bool isContinuation = state.IsContinuation;
            bool success;

#if DEBUG
            // DEBUG: ensure push/pop operations preserve stack integrity
            JsonTypeInfo originalJsonTypeInfo = state.Current.JsonTypeInfo;
#endif
            state.Push();
            Debug.Assert(TypeToConvert == state.Current.JsonTypeInfo.Type);

#if DEBUG
            // For performance, only perform validation on internal converters on debug builds.
            if (!isContinuation)
            {
                Debug.Assert(state.Current.OriginalTokenType == JsonTokenType.None);
                state.Current.OriginalTokenType = reader.TokenType;

                Debug.Assert(state.Current.OriginalDepth == 0);
                state.Current.OriginalDepth = reader.CurrentDepth;
            }
#endif
            success = OnTryRead(ref reader, typeToConvert, options, ref state, out value);
#if DEBUG
            if (success)
            {
                if (state.IsContinuation)
                {
                    // The resumable converter did not forward to the next converter that previously returned false.
                    ThrowHelper.ThrowJsonException_SerializationConverterRead(this);
                }

                VerifyRead(
                    state.Current.OriginalTokenType,
                    state.Current.OriginalDepth,
                    bytesConsumed: 0,
                    isValueConverter: false,
                    ref reader);

                // No need to clear state.Current.* since a stack pop will occur.
            }
#endif

            state.Pop(success);
#if DEBUG
            Debug.Assert(ReferenceEquals(originalJsonTypeInfo, state.Current.JsonTypeInfo));
#endif
            return success;
        }

        internal override sealed bool TryReadAsObject(ref Utf8JsonReader reader, JsonSerializerOptions options, ref ReadStack state, out object? value)
        {
            bool success = TryRead(ref reader, TypeToConvert, options, ref state, out T? typedValue);
            value = typedValue;
            return success;
        }

        /// <summary>
        /// Performance optimization.
        /// The 'in' modifier in 'TryWrite(in T Value)' causes boxing for Nullable{T}, so this helper avoids that.
        /// TODO: Remove this work-around once https://github.com/dotnet/runtime/issues/50915 is addressed.
        /// </summary>
        private static bool IsNull(T value) => value is null;

        internal bool TryWrite(Utf8JsonWriter writer, in T value, JsonSerializerOptions options, ref WriteStack state)
        {
            if (writer.CurrentDepth >= options.EffectiveMaxDepth)
            {
                ThrowHelper.ThrowJsonException_SerializerCycleDetected(options.EffectiveMaxDepth);
            }

            if (default(T) is null && !HandleNullOnWrite && IsNull(value))
            {
                // We do not pass null values to converters unless HandleNullOnWrite is true. Null values for properties were
                // already handled in GetMemberAndWriteJson() so we don't need to check for IgnoreNullValues here.
                writer.WriteNullValue();
                return true;
            }

            if (ConverterStrategy == ConverterStrategy.Value)
            {
                Debug.Assert(!state.IsContinuation);

                int originalPropertyDepth = writer.CurrentDepth;

                if (state.Current.NumberHandling != null && IsInternalConverterForNumberType)
                {
                    WriteNumberWithCustomHandling(writer, value, state.Current.NumberHandling.Value);
                }
                else
                {
                    Write(writer, value, options);
                }

                VerifyWrite(originalPropertyDepth, writer);
                return true;
            }

            Debug.Assert(IsInternalConverter);
            bool isContinuation = state.IsContinuation;
            bool success;

            if (
#if NETCOREAPP
                // Short-circuit the check against "is not null"; treated as a constant by recent versions of the JIT.
                !typeof(T).IsValueType &&
#else
                !IsValueType &&
#endif
                value is not null &&
                // Do not handle objects that have already been
                // handled by a polymorphic converter for a base type.
                state.Current.PolymorphicSerializationState != PolymorphicSerializationState.PolymorphicReEntryStarted)
            {
                JsonConverter? polymorphicConverter = CanBePolymorphic ?
                    state.Current.ResolvePolymorphicConverter(value, TypeToConvert, options) :
                    null;

                Debug.Assert(polymorphicConverter is null || state.CurrentDepth > 0,
                            "root-level polymorphic converters should not be handled here.");

                if (!isContinuation)
                {
                    switch (options.ReferenceHandlingStrategy)
                    {
                        case ReferenceHandlingStrategy.IgnoreCycles:
                            ReferenceResolver resolver = state.ReferenceResolver;
                            if (resolver.ContainsReferenceForCycleDetection(value))
                            {
                                writer.WriteNullValue();
                                return true;
                            }

                            resolver.PushReferenceForCycleDetection(value);
                            // WriteStack reuses root-level stackframes for its children as a performance optimization;
                            // we want to avoid writing any data for the root-level object to avoid corrupting the stack.
                            // This is fine since popping the root object at the end of serialization is not essential.
                            state.Current.IsPushedReferenceForCycleDetection = state.CurrentDepth > 0;
                            break;

                        case ReferenceHandlingStrategy.Preserve:
                            bool canHaveIdMetata = polymorphicConverter?.CanHaveIdMetadata ?? CanHaveIdMetadata;
                            if (canHaveIdMetata && JsonSerializer.TryGetReferenceForValue(value, ref state, writer))
                            {
                                // We found a repeating reference and wrote the relevant metadata; serialization complete.
                                return true;
                            }
                            break;

                        default:
                            Debug.Assert(options.ReferenceHandlingStrategy == ReferenceHandlingStrategy.None);
                            break;
                    }
                }

                if (polymorphicConverter is not null)
                {
                    Debug.Assert(!polymorphicConverter.CanBePolymorphic, "Only ObjectConverter supports polymorphism.");

                    state.Current.EnterPolymorphicConverter();
                    success = polymorphicConverter.TryWriteAsObject(writer, value, options, ref state);
                    state.Current.ExitPolymorphicConverter(success);

                    if (success)
                    {
                        if (state.Current.IsPushedReferenceForCycleDetection)
                        {
                            state.ReferenceResolver.PopReferenceForCycleDetection();
                            state.Current.IsPushedReferenceForCycleDetection = false;
                        }
                    }

<<<<<<< HEAD
                if (
#if NETCOREAPP
                    // Short-circuit the check against ignoreCyclesPopReference; treated as a constant by recent versions of the JIT.
                    !typeof(T).IsValueType &&
#endif
                    ignoreCyclesPopReference)
                {
                    // Should only be entered if we're serializing instances
                    // of type object using the internal object converter.
                    Debug.Assert(value?.GetType() == typeof(object) && IsInternalConverter);
                    state.ReferenceResolver.PopReferenceForCycleDetection();
=======
                    return success;
>>>>>>> 3cbed4b7
                }
            }

#if DEBUG
            // DEBUG: ensure push/pop operations preserve stack integrity
            JsonTypeInfo originalJsonTypeInfo = state.Current.JsonTypeInfo;
#endif
            state.Push();
            Debug.Assert(TypeToConvert == state.Current.JsonTypeInfo.Type);

#if DEBUG
            // For performance, only perform validation on internal converters on debug builds.
            if (!isContinuation)
            {
                Debug.Assert(state.Current.OriginalDepth == 0);
                state.Current.OriginalDepth = writer.CurrentDepth;
            }
#endif
            success = OnTryWrite(writer, value, options, ref state);
#if DEBUG
            if (success)
            {
                VerifyWrite(state.Current.OriginalDepth, writer);
            }
#endif
            state.Pop(success);

            if (success && state.Current.IsPushedReferenceForCycleDetection)
            {
                state.ReferenceResolver.PopReferenceForCycleDetection();
                state.Current.IsPushedReferenceForCycleDetection = false;
            }
#if DEBUG
            Debug.Assert(ReferenceEquals(originalJsonTypeInfo, state.Current.JsonTypeInfo));
#endif
            return success;
        }

        internal bool TryWriteDataExtensionProperty(Utf8JsonWriter writer, T value, JsonSerializerOptions options, ref WriteStack state)
        {
            Debug.Assert(value != null);

            if (!IsInternalConverter)
            {
                return TryWrite(writer, value, options, ref state);
            }

            JsonDictionaryConverter<T>? dictionaryConverter = this as JsonDictionaryConverter<T>
                ?? (this as JsonMetadataServicesConverter<T>)?.Converter as JsonDictionaryConverter<T>;

            if (dictionaryConverter == null)
            {
                // If not JsonDictionaryConverter<T> then we are JsonObject.
                // Avoid a type reference to JsonObject and its converter to support trimming.
                Debug.Assert(TypeToConvert == typeof(Nodes.JsonObject));
                return TryWrite(writer, value, options, ref state);
            }

            if (writer.CurrentDepth >= options.EffectiveMaxDepth)
            {
                ThrowHelper.ThrowJsonException_SerializerCycleDetected(options.EffectiveMaxDepth);
            }

            bool isContinuation = state.IsContinuation;
            bool success;

            state.Push();

            if (!isContinuation)
            {
                Debug.Assert(state.Current.OriginalDepth == 0);
                state.Current.OriginalDepth = writer.CurrentDepth;
            }

            // Extension data properties change how dictionary key naming policies are applied.
            state.Current.IsWritingExtensionDataProperty = true;
            state.Current.JsonPropertyInfo = state.Current.JsonTypeInfo.ElementTypeInfo!.PropertyInfoForTypeInfo;

            success = dictionaryConverter.OnWriteResume(writer, value, options, ref state);
            if (success)
            {
                VerifyWrite(state.Current.OriginalDepth, writer);
            }

            state.Pop(success);

            return success;
        }

        internal sealed override Type TypeToConvert => typeof(T);

        internal void VerifyRead(JsonTokenType tokenType, int depth, long bytesConsumed, bool isValueConverter, ref Utf8JsonReader reader)
        {
            Debug.Assert(isValueConverter == (ConverterStrategy == ConverterStrategy.Value));

            switch (tokenType)
            {
                case JsonTokenType.StartArray:
                    if (reader.TokenType != JsonTokenType.EndArray)
                    {
                        ThrowHelper.ThrowJsonException_SerializationConverterRead(this);
                    }
                    else if (depth != reader.CurrentDepth)
                    {
                        ThrowHelper.ThrowJsonException_SerializationConverterRead(this);
                    }

                    break;

                case JsonTokenType.StartObject:
                    if (reader.TokenType != JsonTokenType.EndObject)
                    {
                        ThrowHelper.ThrowJsonException_SerializationConverterRead(this);
                    }
                    else if (depth != reader.CurrentDepth)
                    {
                        ThrowHelper.ThrowJsonException_SerializationConverterRead(this);
                    }

                    break;

                default:
                    if (isValueConverter)
                    {
                        // A value converter should not make any reads.
                        if (reader.BytesConsumed != bytesConsumed)
                        {
                            ThrowHelper.ThrowJsonException_SerializationConverterRead(this);
                        }
                    }
                    else
                    {
                        // A non-value converter (object or collection) should always have Start and End tokens
                        // unless it is polymorphic or supports null value reads.
                        if (!CanBePolymorphic && !(HandleNullOnRead && tokenType == JsonTokenType.Null))
                        {
                            ThrowHelper.ThrowJsonException_SerializationConverterRead(this);
                        }
                    }

                    // Should not be possible to change token type.
                    Debug.Assert(reader.TokenType == tokenType);
                    break;
            }
        }

        internal void VerifyWrite(int originalDepth, Utf8JsonWriter writer)
        {
            if (originalDepth != writer.CurrentDepth)
            {
                ThrowHelper.ThrowJsonException_SerializationConverterWrite(this);
            }
        }

        /// <summary>
        /// Write the value as JSON.
        /// </summary>
        /// <remarks>
        /// A converter may throw any Exception, but should throw <cref>JsonException</cref> when the JSON
        /// cannot be created.
        /// </remarks>
        /// <param name="writer">The <see cref="Utf8JsonWriter"/> to write to.</param>
        /// <param name="value">The value to convert. Note that the value of <seealso cref="HandleNull"/> determines if the converter handles <see langword="null" /> values.</param>
        /// <param name="options">The <see cref="JsonSerializerOptions"/> being used.</param>
        public abstract void Write(
            Utf8JsonWriter writer,
#nullable disable // T may or may not be nullable depending on the derived type's overload.
            T value,
#nullable restore
            JsonSerializerOptions options);

        /// <summary>
        /// Reads a dictionary key from a JSON property name.
        /// </summary>
        /// <param name="reader">The <see cref="Utf8JsonReader"/> to read from.</param>
        /// <param name="typeToConvert">The <see cref="Type"/> being converted.</param>
        /// <param name="options">The <see cref="JsonSerializerOptions"/> being used.</param>
        /// <returns>The value that was converted.</returns>
        /// <remarks>Method should be overridden in custom converters of types used in deserialized dictionary keys.</remarks>
        public virtual T ReadAsPropertyName(ref Utf8JsonReader reader, Type typeToConvert, JsonSerializerOptions options)
        {
            if (!IsInternalConverter && options.TryGetDefaultSimpleConverter(TypeToConvert, out JsonConverter? defaultConverter))
            {
                // .NET 5 backward compatibility: hardcode the default converter for primitive key serialization.
                Debug.Assert(defaultConverter.IsInternalConverter && defaultConverter is JsonConverter<T>);
                return ((JsonConverter<T>)defaultConverter).ReadAsPropertyNameCore(ref reader, TypeToConvert, options);
            }

            ThrowHelper.ThrowNotSupportedException_DictionaryKeyTypeNotSupported(TypeToConvert, this);
            return default;
        }

        internal virtual T ReadAsPropertyNameCore(ref Utf8JsonReader reader, Type typeToConvert, JsonSerializerOptions options)
        {
            Debug.Assert(reader.TokenType == JsonTokenType.PropertyName);

            long originalBytesConsumed = reader.BytesConsumed;
            T result = ReadAsPropertyName(ref reader, typeToConvert, options);
            if (reader.BytesConsumed != originalBytesConsumed)
            {
                ThrowHelper.ThrowJsonException_SerializationConverterRead(this);
            }

            return result;
        }

        /// <summary>
        /// Writes a dictionary key as a JSON property name.
        /// </summary>
        /// <param name="writer">The <see cref="Utf8JsonWriter"/> to write to.</param>
        /// <param name="value">The value to convert. Note that the value of <seealso cref="HandleNull"/> determines if the converter handles <see langword="null" /> values.</param>
        /// <param name="options">The <see cref="JsonSerializerOptions"/> being used.</param>
        /// <remarks>Method should be overridden in custom converters of types used in serialized dictionary keys.</remarks>
        public virtual void WriteAsPropertyName(Utf8JsonWriter writer, T value, JsonSerializerOptions options)
        {
            if (!IsInternalConverter && options.TryGetDefaultSimpleConverter(TypeToConvert, out JsonConverter? defaultConverter))
            {
                // .NET 5 backward compatibility: hardcode the default converter for primitive key serialization.
                Debug.Assert(defaultConverter.IsInternalConverter && defaultConverter is JsonConverter<T>);
                ((JsonConverter<T>)defaultConverter).WriteAsPropertyNameCore(writer, value, options, isWritingExtensionDataProperty: false);
                return;
            }

            ThrowHelper.ThrowNotSupportedException_DictionaryKeyTypeNotSupported(TypeToConvert, this);
        }

        internal virtual void WriteAsPropertyNameCore(Utf8JsonWriter writer, T value, JsonSerializerOptions options, bool isWritingExtensionDataProperty)
        {
            if (isWritingExtensionDataProperty)
            {
                // Extension data is meant as mechanism to gather unused JSON properties;
                // do not apply any custom key conversions and hardcode the default behavior.
                Debug.Assert(!IsInternalConverter && TypeToConvert == typeof(string));
                writer.WritePropertyName((string)(object)value!);
                return;
            }

            int originalDepth = writer.CurrentDepth;
            WriteAsPropertyName(writer, value, options);
            if (originalDepth != writer.CurrentDepth || writer.TokenType != JsonTokenType.PropertyName)
            {
                ThrowHelper.ThrowJsonException_SerializationConverterWrite(this);
            }
        }

        internal sealed override void WriteAsPropertyNameCoreAsObject(Utf8JsonWriter writer, object value, JsonSerializerOptions options, bool isWritingExtensionDataProperty)
            => WriteAsPropertyNameCore(writer, (T)value, options, isWritingExtensionDataProperty);

        internal virtual T ReadNumberWithCustomHandling(ref Utf8JsonReader reader, JsonNumberHandling handling, JsonSerializerOptions options)
            => throw new InvalidOperationException();

        internal virtual void WriteNumberWithCustomHandling(Utf8JsonWriter writer, T value, JsonNumberHandling handling)
            => throw new InvalidOperationException();
    }
}<|MERGE_RESOLUTION|>--- conflicted
+++ resolved
@@ -368,21 +368,7 @@
                         }
                     }
 
-<<<<<<< HEAD
-                if (
-#if NETCOREAPP
-                    // Short-circuit the check against ignoreCyclesPopReference; treated as a constant by recent versions of the JIT.
-                    !typeof(T).IsValueType &&
-#endif
-                    ignoreCyclesPopReference)
-                {
-                    // Should only be entered if we're serializing instances
-                    // of type object using the internal object converter.
-                    Debug.Assert(value?.GetType() == typeof(object) && IsInternalConverter);
-                    state.ReferenceResolver.PopReferenceForCycleDetection();
-=======
                     return success;
->>>>>>> 3cbed4b7
                 }
             }
 
