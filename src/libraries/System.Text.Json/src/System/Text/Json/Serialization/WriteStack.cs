--- conflicted
+++ resolved
@@ -350,11 +350,7 @@
             static void AppendStackFrame(StringBuilder sb, ref WriteStackFrame frame)
             {
                 // Append the property name.
-<<<<<<< HEAD
-                string? propertyName = frame.DeclaredJsonPropertyInfo?.ClrName;
-=======
                 string? propertyName = frame.JsonPropertyInfo?.ClrName;
->>>>>>> eb51b02b
                 if (propertyName == null)
                 {
                     // Attempt to get the JSON property name from the property name specified in re-entry.
