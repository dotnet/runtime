--- conflicted
+++ resolved
@@ -78,11 +78,7 @@
             if (!state.SupportContinuation &&
                 jsonTypeInfo is JsonTypeInfo<T> info &&
                 info.SerializeHandler != null &&
-<<<<<<< HEAD
-                info.Options._context?.CanUseSerializationLogic == true)
-=======
                 info.Options.JsonSerializerContext?.CanUseSerializationLogic == true)
->>>>>>> eb51b02b
             {
                 info.SerializeHandler(writer, value);
                 return true;
