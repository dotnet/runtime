﻿// Licensed to the .NET Foundation under one or more agreements.
// The .NET Foundation licenses this file to you under the MIT license.
// See the LICENSE file in the project root for more information.

using System.Collections;
using System.Collections.Concurrent;
using System.Collections.Generic;
using System.Diagnostics;
using System.Reflection;

namespace System.Text.Json.Serialization.Converters
{
    /// <summary>
    /// Converter factory for all IEnumerable types.
    /// </summary>
    internal class IEnumerableConverterFactory : JsonConverterFactory
    {
        private static readonly IDictionaryConverter<IDictionary> s_converterForIDictionary = new IDictionaryConverter<IDictionary>();
        private static readonly IEnumerableConverter<IEnumerable> s_converterForIEnumerable = new IEnumerableConverter<IEnumerable>();
        private static readonly IListConverter<IList> s_converterForIList = new IListConverter<IList>();

        public override bool CanConvert(Type typeToConvert)
        {
            return typeof(IEnumerable).IsAssignableFrom(typeToConvert);
        }

<<<<<<< HEAD
=======
        [DynamicDependency("#ctor", typeof(ArrayConverter<,>))]
        [DynamicDependency("#ctor", typeof(ConcurrentQueueOfTConverter<,>))]
        [DynamicDependency("#ctor", typeof(ConcurrentStackOfTConverter<,>))]
        [DynamicDependency("#ctor", typeof(DictionaryOfTKeyTValueConverter<,,>))]
        [DynamicDependency("#ctor", typeof(ICollectionOfTConverter<,>))]
        [DynamicDependency("#ctor", typeof(IDictionaryOfTKeyTValueConverter<,,>))]
        [DynamicDependency("#ctor", typeof(IEnumerableOfTConverter<,>))]
        [DynamicDependency("#ctor", typeof(IEnumerableWithAddMethodConverter<>))]
        [DynamicDependency("#ctor", typeof(IListConverter<>))]
        [DynamicDependency("#ctor", typeof(IListOfTConverter<,>))]
        [DynamicDependency("#ctor", typeof(ImmutableDictionaryOfTKeyTValueConverter<,,>))]
        [DynamicDependency("#ctor", typeof(ImmutableEnumerableOfTConverter<,>))]
        [DynamicDependency("#ctor", typeof(IReadOnlyDictionaryOfTKeyTValueConverter<,,>))]
        [DynamicDependency("#ctor", typeof(ISetOfTConverter<,>))]
        [DynamicDependency("#ctor", typeof(ListOfTConverter<,>))]
        [DynamicDependency("#ctor", typeof(QueueOfTConverter<,>))]
        [DynamicDependency("#ctor", typeof(StackOfTConverter<,>))]
>>>>>>> 4d579de1
        public override JsonConverter CreateConverter(Type typeToConvert, JsonSerializerOptions options)
        {
            Type converterType;
            Type[] genericArgs;
            Type? elementType = null;
            Type? dictionaryKeyType = null;
            Type? actualTypeToConvert;

            // Array
            if (typeToConvert.IsArray)
            {
                // Verify that we don't have a multidimensional array.
                if (typeToConvert.GetArrayRank() > 1)
                {
                    ThrowHelper.ThrowNotSupportedException_SerializationNotSupported(typeToConvert);
                }

                converterType = typeof(ArrayConverter<,>);
                elementType = typeToConvert.GetElementType();
            }
            // List<> or deriving from List<>
            else if ((actualTypeToConvert = typeToConvert.GetCompatibleGenericBaseClass(typeof(List<>))) != null)
            {
                converterType = typeof(ListOfTConverter<,>);
                elementType = actualTypeToConvert.GetGenericArguments()[0];
            }
            // Dictionary<TKey, TValue> or deriving from Dictionary<TKey, TValue>
            else if ((actualTypeToConvert = typeToConvert.GetCompatibleGenericBaseClass(typeof(Dictionary<,>))) != null)
            {
                genericArgs = actualTypeToConvert.GetGenericArguments();
                converterType = typeof(DictionaryOfTKeyTValueConverter<,,>);
                dictionaryKeyType = genericArgs[0];
                elementType = genericArgs[1];
            }
            // Immutable dictionaries from System.Collections.Immutable, e.g. ImmutableDictionary<TKey, TValue>
            else if (typeToConvert.IsImmutableDictionaryType())
            {
                genericArgs = typeToConvert.GetGenericArguments();
                converterType = typeof(ImmutableDictionaryOfTKeyTValueConverter<,,>);
                dictionaryKeyType = genericArgs[0];
                elementType = genericArgs[1];
            }
            // IDictionary<TKey, TValue> or deriving from IDictionary<TKey, TValue>
            else if ((actualTypeToConvert = typeToConvert.GetCompatibleGenericInterface(typeof(IDictionary<,>))) != null)
            {
                genericArgs = actualTypeToConvert.GetGenericArguments();
                converterType = typeof(IDictionaryOfTKeyTValueConverter<,,>);
                dictionaryKeyType = genericArgs[0];
                elementType = genericArgs[1];
            }
            // IReadOnlyDictionary<TKey, TValue> or deriving from IReadOnlyDictionary<TKey, TValue>
            else if ((actualTypeToConvert = typeToConvert.GetCompatibleGenericInterface(typeof(IReadOnlyDictionary<,>))) != null)
            {
                genericArgs = actualTypeToConvert.GetGenericArguments();
                converterType = typeof(IReadOnlyDictionaryOfTKeyTValueConverter<,,>);
                dictionaryKeyType = genericArgs[0];
                elementType = genericArgs[1];
            }
            // Immutable non-dictionaries from System.Collections.Immutable, e.g. ImmutableStack<T>
            else if (typeToConvert.IsImmutableEnumerableType())
            {
                converterType = typeof(ImmutableEnumerableOfTConverter<,>);
                elementType = typeToConvert.GetGenericArguments()[0];
            }
            // IList<>
            else if ((actualTypeToConvert = typeToConvert.GetCompatibleGenericInterface(typeof(IList<>))) != null)
            {
                converterType = typeof(IListOfTConverter<,>);
                elementType = actualTypeToConvert.GetGenericArguments()[0];
            }
            // ISet<>
            else if ((actualTypeToConvert = typeToConvert.GetCompatibleGenericInterface(typeof(ISet<>))) != null)
            {
                converterType = typeof(ISetOfTConverter<,>);
                elementType = actualTypeToConvert.GetGenericArguments()[0];
            }
            // ICollection<>
            else if ((actualTypeToConvert = typeToConvert.GetCompatibleGenericInterface(typeof(ICollection<>))) != null)
            {
                converterType = typeof(ICollectionOfTConverter<,>);
                elementType = actualTypeToConvert.GetGenericArguments()[0];
            }
            // Stack<> or deriving from Stack<>
            else if ((actualTypeToConvert = typeToConvert.GetCompatibleGenericBaseClass(typeof(Stack<>))) != null)
            {
                converterType = typeof(StackOfTConverter<,>);
                elementType = actualTypeToConvert.GetGenericArguments()[0];
            }
            // Queue<> or deriving from Queue<>
            else if ((actualTypeToConvert = typeToConvert.GetCompatibleGenericBaseClass(typeof(Queue<>))) != null)
            {
                converterType = typeof(QueueOfTConverter<,>);
                elementType = actualTypeToConvert.GetGenericArguments()[0];
            }
            // ConcurrentStack<> or deriving from ConcurrentStack<>
            else if ((actualTypeToConvert = typeToConvert.GetCompatibleGenericBaseClass(typeof(ConcurrentStack<>))) != null)
            {
                converterType = typeof(ConcurrentStackOfTConverter<,>);
                elementType = actualTypeToConvert.GetGenericArguments()[0];
            }
            // ConcurrentQueue<> or deriving from ConcurrentQueue<>
            else if ((actualTypeToConvert = typeToConvert.GetCompatibleGenericBaseClass(typeof(ConcurrentQueue<>))) != null)
            {
                converterType = typeof(ConcurrentQueueOfTConverter<,>);
                elementType = actualTypeToConvert.GetGenericArguments()[0];
            }
            // IEnumerable<>, types assignable from List<>
            else if ((actualTypeToConvert = typeToConvert.GetCompatibleGenericInterface(typeof(IEnumerable<>))) != null)
            {
                converterType = typeof(IEnumerableOfTConverter<,>);
                elementType = actualTypeToConvert.GetGenericArguments()[0];
            }
            // Check for non-generics after checking for generics.
            else if (typeof(IDictionary).IsAssignableFrom(typeToConvert))
            {
                if (typeToConvert == typeof(IDictionary))
                {
                    return s_converterForIDictionary;
                }

                converterType = typeof(IDictionaryConverter<>);
            }
            else if (typeof(IList).IsAssignableFrom(typeToConvert))
            {
                if (typeToConvert == typeof(IList))
                {
                    return s_converterForIList;
                }

                converterType = typeof(IListConverter<>);
            }
            else if (typeToConvert.IsNonGenericStackOrQueue())
            {
                converterType = typeof(IEnumerableWithAddMethodConverter<>);
            }
            else
            {
                Debug.Assert(typeof(IEnumerable).IsAssignableFrom(typeToConvert));
                if (typeToConvert == typeof(IEnumerable))
                {
                    return s_converterForIEnumerable;
                }

                converterType = typeof(IEnumerableConverter<>);
            }

            Type genericType;
            int numberOfGenericArgs = converterType.GetGenericArguments().Length;
            if (numberOfGenericArgs == 1)
            {
                genericType = converterType.MakeGenericType(typeToConvert);
            }
            else if (numberOfGenericArgs == 2)
            {
                genericType = converterType.MakeGenericType(typeToConvert, elementType!);
            }
            else
            {
                Debug.Assert(numberOfGenericArgs == 3);
                genericType = converterType.MakeGenericType(typeToConvert, dictionaryKeyType!, elementType!);
            }

            JsonConverter converter = (JsonConverter)Activator.CreateInstance(
                genericType,
                BindingFlags.Instance | BindingFlags.Public,
                binder: null,
                args: null,
                culture: null)!;

            return converter;
        }
    }
}<|MERGE_RESOLUTION|>--- conflicted
+++ resolved
@@ -24,26 +24,6 @@
             return typeof(IEnumerable).IsAssignableFrom(typeToConvert);
         }
 
-<<<<<<< HEAD
-=======
-        [DynamicDependency("#ctor", typeof(ArrayConverter<,>))]
-        [DynamicDependency("#ctor", typeof(ConcurrentQueueOfTConverter<,>))]
-        [DynamicDependency("#ctor", typeof(ConcurrentStackOfTConverter<,>))]
-        [DynamicDependency("#ctor", typeof(DictionaryOfTKeyTValueConverter<,,>))]
-        [DynamicDependency("#ctor", typeof(ICollectionOfTConverter<,>))]
-        [DynamicDependency("#ctor", typeof(IDictionaryOfTKeyTValueConverter<,,>))]
-        [DynamicDependency("#ctor", typeof(IEnumerableOfTConverter<,>))]
-        [DynamicDependency("#ctor", typeof(IEnumerableWithAddMethodConverter<>))]
-        [DynamicDependency("#ctor", typeof(IListConverter<>))]
-        [DynamicDependency("#ctor", typeof(IListOfTConverter<,>))]
-        [DynamicDependency("#ctor", typeof(ImmutableDictionaryOfTKeyTValueConverter<,,>))]
-        [DynamicDependency("#ctor", typeof(ImmutableEnumerableOfTConverter<,>))]
-        [DynamicDependency("#ctor", typeof(IReadOnlyDictionaryOfTKeyTValueConverter<,,>))]
-        [DynamicDependency("#ctor", typeof(ISetOfTConverter<,>))]
-        [DynamicDependency("#ctor", typeof(ListOfTConverter<,>))]
-        [DynamicDependency("#ctor", typeof(QueueOfTConverter<,>))]
-        [DynamicDependency("#ctor", typeof(StackOfTConverter<,>))]
->>>>>>> 4d579de1
         public override JsonConverter CreateConverter(Type typeToConvert, JsonSerializerOptions options)
         {
             Type converterType;
