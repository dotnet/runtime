--- conflicted
+++ resolved
@@ -309,16 +309,6 @@
                 using var bufferWriter = new PooledByteBufferWriter(Options.DefaultBufferSize);
                 using var writer = new Utf8JsonWriter(bufferWriter, Options.GetWriterOptions());
 
-<<<<<<< HEAD
-                try
-                {
-                    do
-                    {
-                        state.FlushThreshold = (int)(bufferWriter.Capacity * JsonSerializer.FlushThreshold);
-
-                        isFinalBlock = EffectiveConverter.WriteCore(writer, rootValue, Options, ref state);
-                        writer.Flush();
-=======
                 if (!bufferWriter.CanGetUnflushedBytes)
                 {
                     ThrowHelper.ThrowInvalidOperationException_PipeWriterDoesNotImplementUnflushedBytes(bufferWriter);
@@ -330,19 +320,12 @@
                 {
                     isFinalBlock = EffectiveConverter.WriteCore(writer, rootValue, Options, ref state);
                     writer.Flush();
->>>>>>> eb895285
-
-                        bufferWriter.WriteToStream(utf8Json);
-                        bufferWriter.Clear();
-
-                        Debug.Assert(state.PendingTask == null);
-                    } while (!isFinalBlock);
-                }
-                catch
-                {
-                    state.DisposePendingDisposablesOnException();
-                    throw;
-                }
+
+                    bufferWriter.WriteToStream(utf8Json);
+                    bufferWriter.Clear();
+
+                    Debug.Assert(state.PendingTask == null);
+                } while (!isFinalBlock);
 
                 if (CanUseSerializeHandler)
                 {
