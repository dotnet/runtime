--- conflicted
+++ resolved
@@ -58,24 +58,10 @@
                 }
                 else
                 {
-<<<<<<< HEAD
                     HandlePropertyNameDefault(propertyName, ref state, ref reader, options);
                 }
             }
         }
-=======
-                    JsonPropertyInfo? dataExtProperty = state.Current.JsonClassInfo!.DataExtensionProperty;
-                    if (dataExtProperty == null)
-                    {
-                        state.Current.JsonPropertyInfo = JsonPropertyInfo.s_missingProperty;
-                    }
-                    else
-                    {
-                        state.Current.JsonPropertyInfo = dataExtProperty;
-                        state.Current.JsonPropertyName = propertyName.ToArray();
-                        state.Current.KeyName = JsonHelpers.Utf8GetString(propertyName);
-                        state.Current.CollectionPropertyInitialized = true;
->>>>>>> 8c6b1314
 
         [MethodImpl(MethodImplOptions.AggressiveInlining)]
         private static void HandlePropertyNameDefault(ReadOnlySpan<byte> propertyName, ref ReadStack state, ref Utf8JsonReader reader, JsonSerializerOptions options)
@@ -88,10 +74,9 @@
             }
 
             JsonPropertyInfo jsonPropertyInfo = state.Current.JsonClassInfo.GetProperty(propertyName, ref state.Current);
-
             if (jsonPropertyInfo == JsonPropertyInfo.s_missingProperty)
             {
-                JsonPropertyInfo dataExtProperty = state.Current.JsonClassInfo.DataExtensionProperty;
+                JsonPropertyInfo? dataExtProperty = state.Current.JsonClassInfo.DataExtensionProperty;
                 if (dataExtProperty == null)
                 {
                     state.Current.JsonPropertyInfo = JsonPropertyInfo.s_missingProperty;
