﻿// Licensed to the .NET Foundation under one or more agreements.
// The .NET Foundation licenses this file to you under the MIT license.
// See the LICENSE file in the project root for more information.

using System.Diagnostics;
using System.Runtime.CompilerServices;

namespace System.Text.Json
{
    public static partial class JsonSerializer
    {
        // AggressiveInlining used although a large method it is only called from two locations and is on a hot path.
        [MethodImpl(MethodImplOptions.AggressiveInlining)]
        private static void HandleValue(JsonTokenType tokenType, JsonSerializerOptions options, ref Utf8JsonReader reader, ref ReadStack state)
        {
            if (state.Current.SkipProperty)
            {
                return;
            }

<<<<<<< HEAD
            // Used for ReferenceHandling.Preserve.
            if (state.Current.ReadMetadataValue)
            {
                HandleMetadataPropertyValue(ref reader, ref state);
                return;
            }

            JsonPropertyInfo jsonPropertyInfo = state.Current.JsonPropertyInfo;
=======
            JsonPropertyInfo? jsonPropertyInfo = state.Current.JsonPropertyInfo;
            Debug.Assert(state.Current.JsonClassInfo != null);
>>>>>>> 8c6b1314
            if (jsonPropertyInfo == null)
            {
                jsonPropertyInfo = state.Current.JsonClassInfo.CreateRootProperty(options);
            }
            else if (state.Current.JsonClassInfo.ClassType == ClassType.Unknown)
            {
                jsonPropertyInfo = state.Current.JsonClassInfo.GetOrAddPolymorphicProperty(jsonPropertyInfo, typeof(object), options);
            }

            jsonPropertyInfo.Read(tokenType, ref state, ref reader);
        }
    }
}<|MERGE_RESOLUTION|>--- conflicted
+++ resolved
@@ -18,7 +18,6 @@
                 return;
             }
 
-<<<<<<< HEAD
             // Used for ReferenceHandling.Preserve.
             if (state.Current.ReadMetadataValue)
             {
@@ -26,11 +25,8 @@
                 return;
             }
 
-            JsonPropertyInfo jsonPropertyInfo = state.Current.JsonPropertyInfo;
-=======
             JsonPropertyInfo? jsonPropertyInfo = state.Current.JsonPropertyInfo;
             Debug.Assert(state.Current.JsonClassInfo != null);
->>>>>>> 8c6b1314
             if (jsonPropertyInfo == null)
             {
                 jsonPropertyInfo = state.Current.JsonClassInfo.CreateRootProperty(options);
