// Licensed to the .NET Foundation under one or more agreements.
// The .NET Foundation licenses this file to you under the MIT license.

using System.Collections.Generic;
using System.Diagnostics;
using System.Reflection;
using System.Text.Json.Reflection;

namespace System.Text.Json.Serialization.Metadata
{
    /// <summary>
    /// Represents a strongly-typed property to prevent boxing and to create a direct delegate to the getter\setter.
    /// </summary>
    /// <typeparamref name="T"/> is the <see cref="JsonConverter{T}.TypeToConvert"/> for either the property's converter,
    /// or a type's converter, if the current instance is a <see cref="JsonTypeInfo.PropertyInfoForTypeInfo"/>.
    internal sealed class JsonPropertyInfo<T> : JsonPropertyInfo
    {
        /// <summary>
        /// Returns true if the property's converter is external (a user's custom converter)
        /// and the type to convert is not the same as the declared property type (polymorphic).
        /// Used to determine whether to perform additional validation on the value returned by the
        /// converter on deserialization.
        /// </summary>
        private bool _converterIsExternalAndPolymorphic;

        // Since a converter's TypeToConvert (which is the T value in this type) can be different than
        // the property's type, we track that and whether the property type can be null.
        private bool _propertyTypeEqualsTypeToConvert;

        internal Func<object, T>? Get { get; set; }

        internal Action<object, T>? Set { get; set; }

        internal override object? DefaultValue => default(T);

        public JsonConverter<T> Converter { get; internal set; } = null!;

        internal override void Initialize(
            Type parentClassType,
            Type declaredPropertyType,
            ConverterStrategy converterStrategy,
            MemberInfo? memberInfo,
            bool isVirtual,
            JsonConverter converter,
            JsonIgnoreCondition? ignoreCondition,
            JsonNumberHandling? parentTypeNumberHandling,
            JsonSerializerOptions options)
        {
            base.Initialize(
                parentClassType,
                declaredPropertyType,
                converterStrategy,
                memberInfo,
                isVirtual,
                converter,
                ignoreCondition,
                parentTypeNumberHandling,
                options);

            switch (memberInfo)
            {
                case PropertyInfo propertyInfo:
                    {
                        bool useNonPublicAccessors = GetAttribute<JsonIncludeAttribute>(propertyInfo) != null;

                        MethodInfo? getMethod = propertyInfo.GetMethod;
                        if (getMethod != null && (getMethod.IsPublic || useNonPublicAccessors))
                        {
                            HasGetter = true;
                            Get = options.MemberAccessorStrategy.CreatePropertyGetter<T>(propertyInfo);
                        }

                        MethodInfo? setMethod = propertyInfo.SetMethod;
                        if (setMethod != null && (setMethod.IsPublic || useNonPublicAccessors))
                        {
                            HasSetter = true;
                            Set = options.MemberAccessorStrategy.CreatePropertySetter<T>(propertyInfo);
                        }

                        MemberType = MemberTypes.Property;

                        break;
                    }

                case FieldInfo fieldInfo:
                    {
                        Debug.Assert(fieldInfo.IsPublic);

                        HasGetter = true;
                        Get = options.MemberAccessorStrategy.CreateFieldGetter<T>(fieldInfo);

                        if (!fieldInfo.IsInitOnly)
                        {
                            HasSetter = true;
                            Set = options.MemberAccessorStrategy.CreateFieldSetter<T>(fieldInfo);
                        }

                        MemberType = MemberTypes.Field;

                        break;
                    }

                default:
                    {
                        IsForTypeInfo = true;
                        HasGetter = true;
                        HasSetter = true;

                        break;
                    }
            }

            _converterIsExternalAndPolymorphic = !converter.IsInternalConverter && PropertyType != converter.TypeToConvert;
            PropertyTypeCanBeNull = PropertyType.CanBeNull();
            _propertyTypeEqualsTypeToConvert = typeof(T) == PropertyType;

            GetPolicies(ignoreCondition, parentTypeNumberHandling);
        }

        internal void InitializeForSourceGen(JsonSerializerOptions options, JsonPropertyInfoValues<T> propertyInfo)
        {
            Options = options;
            ClrName = propertyInfo.PropertyName;

            // Property name settings.
            if (propertyInfo.JsonPropertyName != null)
            {
                NameAsString = propertyInfo.JsonPropertyName;
            }
            else if (options.PropertyNamingPolicy == null)
            {
                NameAsString = ClrName;
            }
            else
            {
                NameAsString = options.PropertyNamingPolicy.ConvertName(ClrName);
                if (NameAsString == null)
                {
                    ThrowHelper.ThrowInvalidOperationException_SerializerPropertyNameNull(DeclaringType, this);
                }
            }

            NameAsUtf8Bytes ??= Encoding.UTF8.GetBytes(NameAsString!);
            EscapedNameSection ??= JsonHelpers.GetEscapedPropertyNameSection(NameAsUtf8Bytes, Options.Encoder);
            SrcGen_IsPublic = propertyInfo.IsPublic;
            SrcGen_HasJsonInclude = propertyInfo.HasJsonInclude;
            SrcGen_IsExtensionData = propertyInfo.IsExtensionData;
<<<<<<< HEAD
            DeclaredPropertyType = typeof(T);
=======
            PropertyType = typeof(T);
>>>>>>> eb51b02b

            JsonTypeInfo propertyTypeInfo = propertyInfo.PropertyTypeInfo;
            Type declaringType = propertyInfo.DeclaringType;

            JsonConverter? converter = propertyInfo.Converter;
            if (converter == null)
            {
                converter = propertyTypeInfo.PropertyInfoForTypeInfo.ConverterBase as JsonConverter<T>;
                if (converter == null)
                {
                    throw new InvalidOperationException(SR.Format(SR.ConverterForPropertyMustBeValid, declaringType, ClrName, typeof(T)));
                }
            }

            ConverterBase = converter;

            if (propertyInfo.IgnoreCondition == JsonIgnoreCondition.Always)
            {
                IsIgnored = true;
                Debug.Assert(!ShouldSerialize);
                Debug.Assert(!ShouldDeserialize);
            }
            else
            {
                Get = propertyInfo.Getter!;
                Set = propertyInfo.Setter;
                HasGetter = Get != null;
                HasSetter = Set != null;
<<<<<<< HEAD
                RuntimeTypeInfo = propertyTypeInfo;
=======
                JsonTypeInfo = propertyTypeInfo;
>>>>>>> eb51b02b
                DeclaringType = declaringType;
                IgnoreCondition = propertyInfo.IgnoreCondition;
                MemberType = propertyInfo.IsProperty ? MemberTypes.Property : MemberTypes.Field;

<<<<<<< HEAD
                _converterIsExternalAndPolymorphic = !ConverterBase.IsInternalConverter && DeclaredPropertyType != ConverterBase.TypeToConvert;
=======
                _converterIsExternalAndPolymorphic = !ConverterBase.IsInternalConverter && PropertyType != ConverterBase.TypeToConvert;
>>>>>>> eb51b02b
                PropertyTypeCanBeNull = typeof(T).CanBeNull();
                _propertyTypeEqualsTypeToConvert = ConverterBase.TypeToConvert == typeof(T);
                ConverterStrategy = Converter!.ConverterStrategy;
                DetermineIgnoreCondition(IgnoreCondition);
                // TODO: this method needs to also take the number handling option for the declaring type.
                DetermineNumberHandlingForProperty(propertyInfo.NumberHandling, declaringTypeNumberHandling: null);
                DetermineSerializationCapabilities(IgnoreCondition);
            }
        }

        /// <summary>
        /// Create a <see cref="JsonPropertyInfo"/> for a given Type.
        /// See <seealso cref="JsonTypeInfo.PropertyInfoForTypeInfo"/>.
        /// </summary>
        internal override void InitializeForTypeInfo(
            Type declaredType,
            JsonTypeInfo runtimeTypeInfo,
            JsonConverter converter,
            JsonSerializerOptions options)
        {
            PropertyType = declaredType;
            ConverterStrategy = converter.ConverterStrategy;
            JsonTypeInfo = runtimeTypeInfo;
            ConverterBase = converter;
            Options = options;
            IsForTypeInfo = true;
            HasGetter = true;
            HasSetter = true;
            // TODO (perf): can we pre-compute some of these values during source gen?
            _converterIsExternalAndPolymorphic = !converter.IsInternalConverter && declaredType != converter.TypeToConvert;
            PropertyTypeCanBeNull = declaredType.CanBeNull();
            _propertyTypeEqualsTypeToConvert = typeof(T) == declaredType;
        }

        internal override JsonConverter ConverterBase
        {
            get
            {
                return Converter;
            }
            set
            {
                Debug.Assert(value is JsonConverter<T>);
                Converter = (JsonConverter<T>)value;
            }
        }

        internal override object? GetValueAsObject(object obj)
        {
            if (IsForTypeInfo)
            {
                return obj;
            }

            Debug.Assert(HasGetter);
            return Get!(obj);
        }

        internal override bool GetMemberAndWriteJson(object obj, ref WriteStack state, Utf8JsonWriter writer)
        {
            T value = Get!(obj);

            if (
#if NETCOREAPP
                !typeof(T).IsValueType && // treated as a constant by recent versions of the JIT.
#else
                !Converter.IsValueType &&
#endif
                Options.ReferenceHandlingStrategy == ReferenceHandlingStrategy.IgnoreCycles &&
                value is not null &&
                !state.IsContinuation &&
                // .NET types that are serialized as JSON primitive values don't need to be tracked for cycle detection e.g: string.
                ConverterStrategy != ConverterStrategy.Value &&
                state.ReferenceResolver.ContainsReferenceForCycleDetection(value))
            {
                // If a reference cycle is detected, treat value as null.
                value = default!;
                Debug.Assert(value == null);
            }

            if (IgnoreDefaultValuesOnWrite)
            {
                // If value is null, it is a reference type or nullable<T>.
                if (value == null)
                {
                    return true;
                }

                if (!PropertyTypeCanBeNull)
                {
                    if (_propertyTypeEqualsTypeToConvert)
                    {
                        // The converter and property types are the same, so we can use T for EqualityComparer<>.
                        if (EqualityComparer<T>.Default.Equals(default, value))
                        {
                            return true;
                        }
                    }
                    else
                    {
                        Debug.Assert(JsonTypeInfo.Type == PropertyType);

                        // Use a late-bound call to EqualityComparer<DeclaredPropertyType>.
                        if (JsonTypeInfo.DefaultValueHolder.IsDefaultValue(value))
                        {
                            return true;
                        }
                    }
                }
            }

            if (value == null)
            {
                Debug.Assert(PropertyTypeCanBeNull);

                if (Converter.HandleNullOnWrite)
                {
                    if (state.Current.PropertyState < StackFramePropertyState.Name)
                    {
                        state.Current.PropertyState = StackFramePropertyState.Name;
                        writer.WritePropertyNameSection(EscapedNameSection);
                    }

                    int originalDepth = writer.CurrentDepth;
                    Converter.Write(writer, value, Options);
                    if (originalDepth != writer.CurrentDepth)
                    {
                        ThrowHelper.ThrowJsonException_SerializationConverterWrite(Converter);
                    }
                }
                else
                {
                    writer.WriteNullSection(EscapedNameSection);
                }

                return true;
            }
            else
            {
                if (state.Current.PropertyState < StackFramePropertyState.Name)
                {
                    state.Current.PropertyState = StackFramePropertyState.Name;
                    writer.WritePropertyNameSection(EscapedNameSection);
                }

                return Converter.TryWrite(writer, value, Options, ref state);
            }
        }

        internal override bool GetMemberAndWriteJsonExtensionData(object obj, ref WriteStack state, Utf8JsonWriter writer)
        {
            bool success;
            T value = Get!(obj);

            if (value == null)
            {
                success = true;
            }
            else
            {
                success = Converter.TryWriteDataExtensionProperty(writer, value, Options, ref state);
            }

            return success;
        }

        internal override bool ReadJsonAndSetMember(object obj, ref ReadStack state, ref Utf8JsonReader reader)
        {
            bool success;

            bool isNullToken = reader.TokenType == JsonTokenType.Null;
            if (isNullToken && !Converter.HandleNullOnRead && !state.IsContinuation)
            {
                if (!PropertyTypeCanBeNull)
                {
                    ThrowHelper.ThrowJsonException_DeserializeUnableToConvertValue(Converter.TypeToConvert);
                }

                Debug.Assert(default(T) == null);

                if (!IgnoreDefaultValuesOnRead)
                {
                    T? value = default;
                    Set!(obj, value!);
                }

                success = true;
            }
            else if (Converter.CanUseDirectReadOrWrite && state.Current.NumberHandling == null)
            {
                // CanUseDirectReadOrWrite == false when using streams
                Debug.Assert(!state.IsContinuation);

                if (!isNullToken || !IgnoreDefaultValuesOnRead || !PropertyTypeCanBeNull)
                {
                    // Optimize for internal converters by avoiding the extra call to TryRead.
                    T? fastValue = Converter.Read(ref reader, PropertyType, Options);
                    Set!(obj, fastValue!);
                }

                success = true;
            }
            else
            {
                success = true;
                if (!isNullToken || !IgnoreDefaultValuesOnRead || !PropertyTypeCanBeNull || state.IsContinuation)
                {
                    success = Converter.TryRead(ref reader, PropertyType, Options, ref state, out T? value);
                    if (success)
                    {
#if !DEBUG
                        if (_converterIsExternalAndPolymorphic)
#endif
                        {
                            if (value != null)
                            {
                                Type typeOfValue = value.GetType();
                                if (!PropertyType.IsAssignableFrom(typeOfValue))
                                {
                                    ThrowHelper.ThrowInvalidCastException_DeserializeUnableToAssignValue(typeOfValue, PropertyType);
                                }
                            }
                            else if (!PropertyTypeCanBeNull)
                            {
                                ThrowHelper.ThrowInvalidOperationException_DeserializeUnableToAssignNull(PropertyType);
                            }
                        }

                        Set!(obj, value!);
                    }
                }
            }

            return success;
        }

        internal override bool ReadJsonAsObject(ref ReadStack state, ref Utf8JsonReader reader, out object? value)
        {
            bool success;
            bool isNullToken = reader.TokenType == JsonTokenType.Null;
            if (isNullToken && !Converter.HandleNullOnRead && !state.IsContinuation)
            {
                if (!PropertyTypeCanBeNull)
                {
                    ThrowHelper.ThrowJsonException_DeserializeUnableToConvertValue(Converter.TypeToConvert);
                }

                value = default(T);
                success = true;
            }
            else
            {
                // Optimize for internal converters by avoiding the extra call to TryRead.
                if (Converter.CanUseDirectReadOrWrite && state.Current.NumberHandling == null)
                {
                    // CanUseDirectReadOrWrite == false when using streams
                    Debug.Assert(!state.IsContinuation);

                    value = Converter.Read(ref reader, PropertyType, Options);
                    success = true;
                }
                else
                {
                    success = Converter.TryRead(ref reader, PropertyType, Options, ref state, out T? typedValue);
                    value = typedValue;
                }
            }

            return success;
        }

        internal override void SetExtensionDictionaryAsObject(object obj, object? extensionDict)
        {
            Debug.Assert(HasSetter);
            T typedValue = (T)extensionDict!;
            Set!(obj, typedValue);
        }
    }
}<|MERGE_RESOLUTION|>--- conflicted
+++ resolved
@@ -145,11 +145,7 @@
             SrcGen_IsPublic = propertyInfo.IsPublic;
             SrcGen_HasJsonInclude = propertyInfo.HasJsonInclude;
             SrcGen_IsExtensionData = propertyInfo.IsExtensionData;
-<<<<<<< HEAD
-            DeclaredPropertyType = typeof(T);
-=======
             PropertyType = typeof(T);
->>>>>>> eb51b02b
 
             JsonTypeInfo propertyTypeInfo = propertyInfo.PropertyTypeInfo;
             Type declaringType = propertyInfo.DeclaringType;
@@ -178,20 +174,12 @@
                 Set = propertyInfo.Setter;
                 HasGetter = Get != null;
                 HasSetter = Set != null;
-<<<<<<< HEAD
-                RuntimeTypeInfo = propertyTypeInfo;
-=======
                 JsonTypeInfo = propertyTypeInfo;
->>>>>>> eb51b02b
                 DeclaringType = declaringType;
                 IgnoreCondition = propertyInfo.IgnoreCondition;
                 MemberType = propertyInfo.IsProperty ? MemberTypes.Property : MemberTypes.Field;
 
-<<<<<<< HEAD
-                _converterIsExternalAndPolymorphic = !ConverterBase.IsInternalConverter && DeclaredPropertyType != ConverterBase.TypeToConvert;
-=======
                 _converterIsExternalAndPolymorphic = !ConverterBase.IsInternalConverter && PropertyType != ConverterBase.TypeToConvert;
->>>>>>> eb51b02b
                 PropertyTypeCanBeNull = typeof(T).CanBeNull();
                 _propertyTypeEqualsTypeToConvert = ConverterBase.TypeToConvert == typeof(T);
                 ConverterStrategy = Converter!.ConverterStrategy;
