// Licensed to the .NET Foundation under one or more agreements.
// The .NET Foundation licenses this file to you under the MIT license.
// See the LICENSE file in the project root for more information.

using System.Collections.Generic;
using System.Diagnostics;
using System.Diagnostics.CodeAnalysis;
using System.Reflection;
using System.Runtime.CompilerServices;
using System.Runtime.InteropServices;
using System.Text.Json.Serialization;

namespace System.Text.Json
{
    [DebuggerDisplay("ClassType.{ClassType}, {Type.Name}")]
    internal sealed partial class JsonClassInfo
    {
        // The length of the property name embedded in the key (in bytes).
        // The key is a ulong (8 bytes) containing the first 7 bytes of the property name
        // followed by a byte representing the length.
        private const int PropertyNameKeyLength = 7;

        // The limit to how many property names from the JSON are cached in _propertyRefsSorted before using PropertyCache.
        private const int PropertyNameCountCacheThreshold = 64;

        // All of the serializable properties on a POCO (except the optional extension property) keyed on property name.
        public volatile Dictionary<string, JsonPropertyInfo>? PropertyCache;

        // All of the serializable properties on a POCO including the optional extension property.
        // Used for performance during serialization instead of 'PropertyCache' above.
        public volatile JsonPropertyInfo[]? PropertyCacheArray;

        // Fast cache of properties by first JSON ordering; may not contain all properties. Accessed before PropertyCache.
        // Use an array (instead of List<T>) for highest performance.
        private volatile PropertyRef[]? _propertyRefsSorted;

        public delegate object? ConstructorDelegate();

        public delegate TTypeToConvert ParameterizedConstructorDelegate<TTypeToConvert>(object[] arguments);

        public delegate TTypeToConvert ParameterizedConstructorDelegate<TTypeToConvert, TArg0, TArg1, TArg2, TArg3>(
            TArg0 arg0, TArg1 arg1, TArg2 arg2, TArg3 arg3);

        public ConstructorDelegate? CreateObject { get; private set; }

        public ClassType ClassType { get; private set; }

        public JsonPropertyInfo? DataExtensionProperty { get; private set; }

        // If enumerable, the JsonClassInfo for the element type.
        private JsonClassInfo? _elementClassInfo;

        /// <summary>
        /// Return the JsonClassInfo for the element type, or null if the type is not an enumerable or dictionary.
        /// </summary>
        /// <remarks>
        /// This should not be called during warm-up (initial creation of JsonClassInfos) to avoid recursive behavior
        /// which could result in a StackOverflowException.
        /// </remarks>
        public JsonClassInfo? ElementClassInfo
        {
            get
            {
                if (_elementClassInfo == null && ElementType != null)
                {
                    Debug.Assert(ClassType == ClassType.Enumerable ||
                        ClassType == ClassType.Dictionary);

                    _elementClassInfo = Options.GetOrAddClass(ElementType);
                }

                return _elementClassInfo;
            }
        }

        public Type? ElementType { get; set; }

        public JsonSerializerOptions Options { get; private set; }

        public Type Type { get; private set; }

        public void UpdateSortedPropertyCache(ref ReadStackFrame frame)
        {
            Debug.Assert(frame.PropertyRefCache != null);

            // frame.PropertyRefCache is only read\written by a single thread -- the thread performing
            // the deserialization for a given object instance.

            List<PropertyRef> listToAppend = frame.PropertyRefCache;

            // _propertyRefsSorted can be accessed by multiple threads, so replace the reference when
            // appending to it. No lock() is necessary.

            if (_propertyRefsSorted != null)
            {
                List<PropertyRef> replacementList = new List<PropertyRef>(_propertyRefsSorted);
                Debug.Assert(replacementList.Count <= PropertyNameCountCacheThreshold);

                // Verify replacementList will not become too large.
                while (replacementList.Count + listToAppend.Count > PropertyNameCountCacheThreshold)
                {
                    // This code path is rare; keep it simple by using RemoveAt() instead of RemoveRange() which requires calculating index\count.
                    listToAppend.RemoveAt(listToAppend.Count - 1);
                }

                // Add the new items; duplicates are possible but that is tolerated during property lookup.
                replacementList.AddRange(listToAppend);
                _propertyRefsSorted = replacementList.ToArray();
            }
            else
            {
                _propertyRefsSorted = listToAppend.ToArray();
            }

            frame.PropertyRefCache = null;
        }

        public JsonClassInfo(Type type, JsonSerializerOptions options)
        {
            Type = type;
            Options = options;

            JsonConverter converter = GetConverter(
                Type,
                parentClassType: null, // A ClassInfo never has a "parent" class.
                propertyInfo: null, // A ClassInfo never has a "parent" property.
                out Type runtimeType,
                Options);

            ClassType = converter.ClassType;
            PolicyProperty = CreatePolicyProperty(Type, runtimeType, converter, Options);

            switch (ClassType)
            {
                case ClassType.Object:
                    {
                        // Create the policy property.
                        PolicyProperty = CreatePolicyProperty(type, runtimeType, converter!, ClassType, options);

                        if (converter != null && converter.ConstructorIsParameterized)
                        {
                            // Parameter and property caching for objects deserialized with
                            // parameterized constructors is done in their respective converters.
                            return;
                        }

                        CreateObject = options.MemberAccessorStrategy.CreateConstructor(type);

                        PropertyInfo[] properties = type.GetProperties(BindingFlags.Instance | BindingFlags.Public);

                        Dictionary<string, JsonPropertyInfo> cache = CreatePropertyCache(properties.Length);

                        foreach (PropertyInfo propertyInfo in properties)
                        {
                            // Ignore indexers
                            if (propertyInfo.GetIndexParameters().Length > 0)
                            {
                                continue;
                            }

                            // For now we only support public getters\setters
                            if (propertyInfo.GetMethod?.IsPublic == true ||
                                propertyInfo.SetMethod?.IsPublic == true)
                            {
                                JsonPropertyInfo jsonPropertyInfo = AddProperty(propertyInfo.PropertyType, propertyInfo, type, options);
                                Debug.Assert(jsonPropertyInfo != null && jsonPropertyInfo.NameAsString != null);

                                // If the JsonPropertyNameAttribute or naming policy results in collisions, throw an exception.
                                if (!JsonHelpers.TryAdd(cache, jsonPropertyInfo.NameAsString, jsonPropertyInfo))
                                {
                                    JsonPropertyInfo other = cache[jsonPropertyInfo.NameAsString];

                                    if (other.ShouldDeserialize == false && other.ShouldSerialize == false)
                                    {
                                        // Overwrite the one just added since it has [JsonIgnore].
                                        cache[jsonPropertyInfo.NameAsString] = jsonPropertyInfo;
                                    }
                                    else if (jsonPropertyInfo.ShouldDeserialize == true || jsonPropertyInfo.ShouldSerialize == true)
                                    {
                                        ThrowHelper.ThrowInvalidOperationException_SerializerPropertyNameConflict(Type, jsonPropertyInfo);
                                    }
                                    // else ignore jsonPropertyInfo since it has [JsonIgnore].
                                }
                            }
                        }

                        JsonPropertyInfo[] cacheArray;
                        if (TryDetermineExtensionDataProperty(Type, cache, options, out JsonPropertyInfo? dataExtensionProperty))
                        {
                            Debug.Assert(dataExtensionProperty != null);
                            DataExtensionProperty = dataExtensionProperty;

                            // Remove from cache since it is handled independently.
                            cache.Remove(DataExtensionProperty.NameAsString!);

                            cacheArray = new JsonPropertyInfo[cache.Count + 1];

                            // Set the last element to the extension property.
                            cacheArray[cache.Count] = DataExtensionProperty;
                        }
                        else
                        {
                            cacheArray = new JsonPropertyInfo[cache.Count];
                        }

                        // Set fields when finished to avoid concurrency issues.
                        PropertyCache = cache;
                        cache.Values.CopyTo(cacheArray, 0);
                        PropertyCacheArray = cacheArray;
                    }
                    break;
                case ClassType.Enumerable:
                case ClassType.Dictionary:
                    {
                        ElementType = converter.ElementType;
                        CreateObject = options.MemberAccessorStrategy.CreateConstructor(runtimeType);
                    }
                    break;
                case ClassType.Value:
                case ClassType.NewValue:
                    {
                        CreateObject = options.MemberAccessorStrategy.CreateConstructor(type);
                    }
                    break;
                case ClassType.None:
                    {
                        ThrowHelper.ThrowNotSupportedException_SerializationNotSupported(type);
                    }
                    break;
                default:
                    Debug.Fail($"Unexpected class type: {ClassType}");
                    throw new InvalidOperationException();
            }
        }

        public static bool TryDetermineExtensionDataProperty(
            Type type,
            Dictionary<string, JsonPropertyInfo> cache,
            JsonSerializerOptions options,
            out JsonPropertyInfo? dataExtensionProperty)
        {
            JsonPropertyInfo? jsonPropertyInfo = GetPropertyWithUniqueAttribute(type, typeof(JsonExtensionDataAttribute), cache);
            if (jsonPropertyInfo != null)
            {
                Type declaredPropertyType = jsonPropertyInfo.DeclaredPropertyType;
                if (typeof(IDictionary<string, object>).IsAssignableFrom(declaredPropertyType) ||
                    typeof(IDictionary<string, JsonElement>).IsAssignableFrom(declaredPropertyType))
                {
<<<<<<< HEAD
                    JsonConverter? converter = options.GetConverter(declaredPropertyType);
                    if (converter == null)
                    {
                        ThrowHelper.ThrowNotSupportedException_SerializationNotSupported(declaredPropertyType);
                    }
=======
                    JsonConverter converter = Options.GetConverter(declaredPropertyType);
                    Debug.Assert(converter != null);
>>>>>>> 73268c79
                }
                else
                {
                    ThrowHelper.ThrowInvalidOperationException_SerializationDataExtensionPropertyInvalid(type, jsonPropertyInfo);
                }

                dataExtensionProperty = jsonPropertyInfo;
                jsonPropertyInfo.EscapedName = null;

                return true;
            }

            dataExtensionProperty = null;
            return false;
        }

        private static JsonPropertyInfo? GetPropertyWithUniqueAttribute(Type classType, Type attributeType, Dictionary<string, JsonPropertyInfo> cache)
        {
            JsonPropertyInfo? property = null;

            foreach (JsonPropertyInfo jsonPropertyInfo in cache.Values)
            {
                Debug.Assert(jsonPropertyInfo.PropertyInfo != null);
                Attribute? attribute = jsonPropertyInfo.PropertyInfo.GetCustomAttribute(attributeType);
                if (attribute != null)
                {
                    if (property != null)
                    {
                        ThrowHelper.ThrowInvalidOperationException_SerializationDuplicateTypeAttribute(classType, attributeType);
                    }

                    property = jsonPropertyInfo;
                }
            }

            return property;
        }

        // AggressiveInlining used although a large method it is only called from one location and is on a hot path.
        [MethodImpl(MethodImplOptions.AggressiveInlining)]
        public JsonPropertyInfo GetProperty(ReadOnlySpan<byte> propertyName, ref ReadStackFrame frame)
        {
            JsonPropertyInfo? info = null;

            // Keep a local copy of the cache in case it changes by another thread.
            PropertyRef[]? localPropertyRefsSorted = _propertyRefsSorted;

            ulong key = GetKey(propertyName);

            // If there is an existing cache, then use it.
            if (localPropertyRefsSorted != null)
            {
                // Start with the current property index, and then go forwards\backwards.
                int propertyIndex = frame.PropertyIndex;

                int count = localPropertyRefsSorted.Length;
                int iForward = Math.Min(propertyIndex, count);
                int iBackward = iForward - 1;

                while (true)
                {
                    if (iForward < count)
                    {
                        PropertyRef propertyRef = localPropertyRefsSorted[iForward];
                        if (TryIsPropertyRefEqual(propertyRef, propertyName, key, ref info))
                        {
                            return info;
                        }

                        ++iForward;

                        if (iBackward >= 0)
                        {
                            propertyRef = localPropertyRefsSorted[iBackward];
                            if (TryIsPropertyRefEqual(propertyRef, propertyName, key, ref info))
                            {
                                return info;
                            }

                            --iBackward;
                        }
                    }
                    else if (iBackward >= 0)
                    {
                        PropertyRef propertyRef = localPropertyRefsSorted[iBackward];
                        if (TryIsPropertyRefEqual(propertyRef, propertyName, key, ref info))
                        {
                            return info;
                        }

                        --iBackward;
                    }
                    else
                    {
                        // Property was not found.
                        break;
                    }
                }
            }

            // No cached item was found. Try the main list which has all of the properties.

            string stringPropertyName = JsonHelpers.Utf8GetString(propertyName);

            Debug.Assert(PropertyCache != null);

            if (!PropertyCache.TryGetValue(stringPropertyName, out info))
            {
                info = JsonPropertyInfo.s_missingProperty;
            }

            Debug.Assert(info != null);

            // Three code paths to get here:
            // 1) info == s_missingProperty. Property not found.
            // 2) key == info.PropertyNameKey. Exact match found.
            // 3) key != info.PropertyNameKey. Match found due to case insensitivity.
            Debug.Assert(info == JsonPropertyInfo.s_missingProperty || key == info.PropertyNameKey || Options.PropertyNameCaseInsensitive);

            // Check if we should add this to the cache.
            // Only cache up to a threshold length and then just use the dictionary when an item is not found in the cache.
            int cacheCount = 0;
            if (localPropertyRefsSorted != null)
            {
                cacheCount = localPropertyRefsSorted.Length;
            }

            // Do a quick check for the stable (after warm-up) case.
            if (cacheCount < PropertyNameCountCacheThreshold)
            {
                // Do a slower check for the warm-up case.
                if (frame.PropertyRefCache != null)
                {
                    cacheCount += frame.PropertyRefCache.Count;
                }

                // Check again to append the cache up to the threshold.
                if (cacheCount < PropertyNameCountCacheThreshold)
                {
                    if (frame.PropertyRefCache == null)
                    {
                        frame.PropertyRefCache = new List<PropertyRef>();
                    }

                    PropertyRef propertyRef = new PropertyRef(key, info);
                    frame.PropertyRefCache.Add(propertyRef);
                }
            }

            return info;
        }

        public Dictionary<string, JsonPropertyInfo> CreatePropertyCache(int capacity)
        {
            StringComparer comparer;

            if (Options.PropertyNameCaseInsensitive)
            {
                comparer = StringComparer.OrdinalIgnoreCase;
            }
            else
            {
                comparer = StringComparer.Ordinal;
            }

            return new Dictionary<string, JsonPropertyInfo>(capacity, comparer);
        }

        public JsonPropertyInfo? PolicyProperty { get; private set; }

        [MethodImpl(MethodImplOptions.AggressiveInlining)]
        public static bool TryIsPropertyRefEqual(in PropertyRef propertyRef, ReadOnlySpan<byte> propertyName, ulong key, [NotNullWhen(true)] ref JsonPropertyInfo? info)
        {
            if (key == propertyRef.Key)
            {
                // We compare the whole name, although we could skip the first 7 bytes (but it's not any faster)
                if (propertyName.Length <= PropertyNameKeyLength ||
                    propertyName.SequenceEqual(propertyRef.Info.Name))
                {
                    info = propertyRef.Info;
                    return true;
                }
            }

            return false;
        }

        /// <summary>
        /// Get a key from the property name.
        /// The key consists of the first 7 bytes of the property name and then the length.
        /// </summary>
        // AggressiveInlining used since this method is only called from two locations and is on a hot path.
        [MethodImpl(MethodImplOptions.AggressiveInlining)]
        public static ulong GetKey(ReadOnlySpan<byte> propertyName)
        {
            const int BitsInByte = 8;
            ulong key;
            int length = propertyName.Length;

            if (length > 7)
            {
                key = MemoryMarshal.Read<ulong>(propertyName);

                // Max out the length byte.
                // This will cause the comparison logic to always test for equality against the full contents
                // when the first 7 bytes are the same.
                key |= 0xFF00000000000000;

                // It is also possible to include the length up to 0xFF in order to prevent false positives
                // when the first 7 bytes match but a different length (up to 0xFF). However the extra logic
                // slows key generation in the majority of cases:
                // key &= 0x00FFFFFFFFFFFFFF;
                // key |= (ulong) 7 << Math.Max(length, 0xFF);
            }
            else if (length > 3)
            {
                key = MemoryMarshal.Read<uint>(propertyName);

                if (length == 7)
                {
                    key |= (ulong)propertyName[6] << (6 * BitsInByte)
                        | (ulong)propertyName[5] << (5 * BitsInByte)
                        | (ulong)propertyName[4] << (4 * BitsInByte)
                        | (ulong)7 << (7 * BitsInByte);
                }
                else if (length == 6)
                {
                    key |= (ulong)propertyName[5] << (5 * BitsInByte)
                        | (ulong)propertyName[4] << (4 * BitsInByte)
                        | (ulong)6 << (7 * BitsInByte);
                }
                else if (length == 5)
                {
                    key |= (ulong)propertyName[4] << (4 * BitsInByte)
                        | (ulong)5 << (7 * BitsInByte);
                }
                else
                {
                    key |= (ulong)4 << (7 * BitsInByte);
                }
            }
            else if (length > 1)
            {
                key = MemoryMarshal.Read<ushort>(propertyName);

                if (length == 3)
                {
                    key |= (ulong)propertyName[2] << (2 * BitsInByte)
                        | (ulong)3 << (7 * BitsInByte);
                }
                else
                {
                    key |= (ulong)2 << (7 * BitsInByte);
                }
            }
            else if (length == 1)
            {
                key = propertyName[0]
                    | (ulong)1 << (7 * BitsInByte);
            }
            else
            {
                // An empty name is valid.
                key = 0;
            }

            // Verify key contains the embedded bytes as expected.
            Debug.Assert(
                (length < 1 || propertyName[0] == ((key & ((ulong)0xFF << 8 * 0)) >> 8 * 0)) &&
                (length < 2 || propertyName[1] == ((key & ((ulong)0xFF << 8 * 1)) >> 8 * 1)) &&
                (length < 3 || propertyName[2] == ((key & ((ulong)0xFF << 8 * 2)) >> 8 * 2)) &&
                (length < 4 || propertyName[3] == ((key & ((ulong)0xFF << 8 * 3)) >> 8 * 3)) &&
                (length < 5 || propertyName[4] == ((key & ((ulong)0xFF << 8 * 4)) >> 8 * 4)) &&
                (length < 6 || propertyName[5] == ((key & ((ulong)0xFF << 8 * 5)) >> 8 * 5)) &&
                (length < 7 || propertyName[6] == ((key & ((ulong)0xFF << 8 * 6)) >> 8 * 6)));

            return key;
        }

        // This method gets the runtime information for a given type or property.
        // The runtime information consists of the following:
        // - class type,
        // - runtime type,
        // - element type (if the type is a collection),
        // - the converter (either native or custom), if one exists.
        public static JsonConverter GetConverter(
            Type type,
            Type? parentClassType,
            PropertyInfo? propertyInfo,
            out Type runtimeType,
            JsonSerializerOptions options)
        {
            Debug.Assert(type != null);

            JsonConverter converter = options.DetermineConverter(parentClassType, type, propertyInfo)!;

            // The runtimeType is the actual value being assigned to the property.
            // There are three types to consider for the runtimeType:
            // 1) The declared type (the actual property type).
            // 2) The converter.TypeToConvert (the T value that the converter supports).
            // 3) The converter.RuntimeType (used with interfaces such as IList).

            Type converterRuntimeType = converter.RuntimeType;
            if (type == converterRuntimeType)
            {
                runtimeType = type;
            }
            else
            {
                if (type.IsInterface)
                {
                    runtimeType = converterRuntimeType;
                }
                else if (converterRuntimeType.IsInterface)
                {
                    runtimeType = type;
                }
                else
                {
                    // Use the most derived version from the converter.RuntimeType or converter.TypeToConvert.
                    if (type.IsAssignableFrom(converterRuntimeType))
                    {
                        runtimeType = converterRuntimeType;
                    }
                    else if (converterRuntimeType.IsAssignableFrom(type) || converter.TypeToConvert.IsAssignableFrom(type))
                    {
                        runtimeType = type;
                    }
                    else
                    {
                        runtimeType = default!;
                        ThrowHelper.ThrowNotSupportedException_SerializationNotSupported(type);
                    }
                }
            }

            return converter;
        }
    }
}<|MERGE_RESOLUTION|>--- conflicted
+++ resolved
@@ -135,7 +135,7 @@
                 case ClassType.Object:
                     {
                         // Create the policy property.
-                        PolicyProperty = CreatePolicyProperty(type, runtimeType, converter!, ClassType, options);
+                        PolicyProperty = CreatePolicyProperty(type, runtimeType, converter!, options);
 
                         if (converter != null && converter.ConstructorIsParameterized)
                         {
@@ -246,16 +246,8 @@
                 if (typeof(IDictionary<string, object>).IsAssignableFrom(declaredPropertyType) ||
                     typeof(IDictionary<string, JsonElement>).IsAssignableFrom(declaredPropertyType))
                 {
-<<<<<<< HEAD
-                    JsonConverter? converter = options.GetConverter(declaredPropertyType);
-                    if (converter == null)
-                    {
-                        ThrowHelper.ThrowNotSupportedException_SerializationNotSupported(declaredPropertyType);
-                    }
-=======
-                    JsonConverter converter = Options.GetConverter(declaredPropertyType);
+                    JsonConverter converter = options.GetConverter(declaredPropertyType);
                     Debug.Assert(converter != null);
->>>>>>> 73268c79
                 }
                 else
                 {
