// Licensed to the .NET Foundation under one or more agreements.
// The .NET Foundation licenses this file to you under the MIT license.

using System.Collections.Concurrent;
using System.ComponentModel;
using System.Diagnostics;
using System.Runtime.CompilerServices;
using System.Text.Encodings.Web;
<<<<<<< HEAD
using System.Text.Json.Serialization;
=======
using System.Text.Json.Node;
>>>>>>> 6d098dad

namespace System.Text.Json
{
    /// <summary>
    /// Provides options to be used with <see cref="JsonSerializer"/>.
    /// </summary>
    public sealed partial class JsonSerializerOptions
    {
        internal const int BufferSizeDefault = 16 * 1024;

        internal static readonly JsonSerializerOptions s_defaultOptions = new JsonSerializerOptions();

        private readonly ConcurrentDictionary<Type, JsonClassInfo> _classes = new ConcurrentDictionary<Type, JsonClassInfo>();

        // Simple LRU cache for the public (de)serialize entry points that avoid some lookups in _classes.
        // Although this may be written by multiple threads, 'volatile' was not added since any local affinity is fine.
        private JsonClassInfo? _lastClass { get; set; }

        // For any new option added, adding it to the options copied in the copy constructor below must be considered.

        private MemberAccessor? _memberAccessorStrategy;
        private JsonNamingPolicy? _dictionaryKeyPolicy;
        private JsonNamingPolicy? _jsonPropertyNamingPolicy;
        private JsonCommentHandling _readCommentHandling;
        private ReferenceHandler? _referenceHandler;
        private JavaScriptEncoder? _encoder;
        private JsonIgnoreCondition _defaultIgnoreCondition;
        private JsonNumberHandling _numberHandling;
        private JsonUnknownTypeHandling _unknownTypeHandling;

        private int _defaultBufferSize = BufferSizeDefault;
        private int _maxDepth;
        private bool _allowTrailingCommas;
        private bool _haveTypesBeenCreated;
        private bool _ignoreNullValues;
        private bool _ignoreReadOnlyProperties;
        private bool _ignoreReadonlyFields;
        private bool _includeFields;
        private bool _propertyNameCaseInsensitive;
        private bool _writeIndented;

        /// <summary>
        /// Constructs a new <see cref="JsonSerializerOptions"/> instance.
        /// </summary>
        public JsonSerializerOptions()
        {
            Converters = new ConverterList(this);
            TrackOptionsInstance(this);
        }

        /// <summary>
        /// Copies the options from a <see cref="JsonSerializerOptions"/> instance to a new instance.
        /// </summary>
        /// <param name="options">The <see cref="JsonSerializerOptions"/> instance to copy options from.</param>
        /// <exception cref="System.ArgumentNullException">
        /// <paramref name="options"/> is <see langword="null"/>.
        /// </exception>
        public JsonSerializerOptions(JsonSerializerOptions options)
        {
            if (options == null)
            {
                throw new ArgumentNullException(nameof(options));
            }

            _memberAccessorStrategy = options._memberAccessorStrategy;
            _dictionaryKeyPolicy = options._dictionaryKeyPolicy;
            _jsonPropertyNamingPolicy = options._jsonPropertyNamingPolicy;
            _readCommentHandling = options._readCommentHandling;
            _referenceHandler = options._referenceHandler;
            _encoder = options._encoder;
            _defaultIgnoreCondition = options._defaultIgnoreCondition;
            _numberHandling = options._numberHandling;
            _unknownTypeHandling = options._unknownTypeHandling;

            _defaultBufferSize = options._defaultBufferSize;
            _maxDepth = options._maxDepth;
            _allowTrailingCommas = options._allowTrailingCommas;
            _ignoreNullValues = options._ignoreNullValues;
            _ignoreReadOnlyProperties = options._ignoreReadOnlyProperties;
            _ignoreReadonlyFields = options._ignoreReadonlyFields;
            _includeFields = options._includeFields;
            _propertyNameCaseInsensitive = options._propertyNameCaseInsensitive;
            _writeIndented = options._writeIndented;

            Converters = new ConverterList(this, (ConverterList)options.Converters);
            EffectiveMaxDepth = options.EffectiveMaxDepth;
            ReferenceHandlingStrategy = options.ReferenceHandlingStrategy;

            // _classes is not copied as sharing the JsonClassInfo and JsonPropertyInfo caches can result in
            // unnecessary references to type metadata, potentially hindering garbage collection on the source options.

            // _haveTypesBeenCreated is not copied; it's okay to make changes to this options instance as (de)serialization has not occurred.

            TrackOptionsInstance(this);
        }

        /// <summary>Tracks the options instance to enable all instances to be enumerated.</summary>
        private static void TrackOptionsInstance(JsonSerializerOptions options) => TrackedOptionsInstances.All.Add(options, null);

        internal static class TrackedOptionsInstances
        {
            /// <summary>Tracks all live JsonSerializerOptions instances.</summary>
            /// <remarks>Instances are added to the table in their constructor.</remarks>
            public static ConditionalWeakTable<JsonSerializerOptions, object?> All { get; } =
                // TODO https://github.com/dotnet/runtime/issues/51159:
                // Look into linking this away / disabling it when hot reload isn't in use.
                new ConditionalWeakTable<JsonSerializerOptions, object?>();
        }

        /// <summary>
        /// Constructs a new <see cref="JsonSerializerOptions"/> instance with a predefined set of options determined by the specified <see cref="JsonSerializerDefaults"/>.
        /// </summary>
        /// <param name="defaults"> The <see cref="JsonSerializerDefaults"/> to reason about.</param>
        public JsonSerializerOptions(JsonSerializerDefaults defaults) : this()
        {
            if (defaults == JsonSerializerDefaults.Web)
            {
                _propertyNameCaseInsensitive = true;
                _jsonPropertyNamingPolicy = JsonNamingPolicy.CamelCase;
                _numberHandling = JsonNumberHandling.AllowReadingFromString;
            }
            else if (defaults != JsonSerializerDefaults.General)
            {
                throw new ArgumentOutOfRangeException(nameof(defaults));
            }
        }

        /// <summary>
        /// Defines whether an extra comma at the end of a list of JSON values in an object or array
        /// is allowed (and ignored) within the JSON payload being deserialized.
        /// </summary>
        /// <exception cref="InvalidOperationException">
        /// Thrown if this property is set after serialization or deserialization has occurred.
        /// </exception>
        /// <remarks>
        /// By default, it's set to false, and <exception cref="JsonException"/> is thrown if a trailing comma is encountered.
        /// </remarks>
        public bool AllowTrailingCommas
        {
            get
            {
                return _allowTrailingCommas;
            }
            set
            {
                VerifyMutable();
                _allowTrailingCommas = value;
            }
        }

        /// <summary>
        /// The default buffer size in bytes used when creating temporary buffers.
        /// </summary>
        /// <remarks>The default size is 16K.</remarks>
        /// <exception cref="System.ArgumentException">Thrown when the buffer size is less than 1.</exception>
        /// <exception cref="InvalidOperationException">
        /// Thrown if this property is set after serialization or deserialization has occurred.
        /// </exception>
        public int DefaultBufferSize
        {
            get
            {
                return _defaultBufferSize;
            }
            set
            {
                VerifyMutable();

                if (value < 1)
                {
                    throw new ArgumentException(SR.SerializationInvalidBufferSize);
                }

                _defaultBufferSize = value;
            }
        }

        /// <summary>
        /// The encoder to use when escaping strings, or <see langword="null" /> to use the default encoder.
        /// </summary>
        public JavaScriptEncoder? Encoder
        {
            get
            {
                return _encoder;
            }
            set
            {
                VerifyMutable();

                _encoder = value;
            }
        }

        /// <summary>
        /// Specifies the policy used to convert a <see cref="System.Collections.IDictionary"/> key's name to another format, such as camel-casing.
        /// </summary>
        /// <remarks>
        /// This property can be set to <see cref="JsonNamingPolicy.CamelCase"/> to specify a camel-casing policy.
        /// It is not used when deserializing.
        /// </remarks>
        public JsonNamingPolicy? DictionaryKeyPolicy
        {
            get
            {
                return _dictionaryKeyPolicy;
            }
            set
            {
                VerifyMutable();
                _dictionaryKeyPolicy = value;
            }
        }

        /// <summary>
        /// Determines whether null values are ignored during serialization and deserialization.
        /// The default value is false.
        /// </summary>
        /// <exception cref="InvalidOperationException">
        /// Thrown if this property is set after serialization or deserialization has occurred.
        /// or <see cref="DefaultIgnoreCondition"/> has been set to a non-default value. These properties cannot be used together.
        /// </exception>
        [Obsolete("To ignore null values when serializing, set DefaultIgnoreCondition to JsonIgnoreCondition.WhenWritingNull.", error: false)]
        [EditorBrowsable(EditorBrowsableState.Never)]
        public bool IgnoreNullValues
        {
            get
            {
                return _ignoreNullValues;
            }
            set
            {
                VerifyMutable();

                if (value && _defaultIgnoreCondition != JsonIgnoreCondition.Never)
                {
                    throw new InvalidOperationException(SR.DefaultIgnoreConditionAlreadySpecified);
                }

                _ignoreNullValues = value;
            }
        }

        /// <summary>
        /// Specifies a condition to determine when properties with default values are ignored during serialization or deserialization.
        /// The default value is <see cref="JsonIgnoreCondition.Never" />.
        /// </summary>
        /// <exception cref="ArgumentException">
        /// Thrown if this property is set to <see cref="JsonIgnoreCondition.Always"/>.
        /// </exception>
        /// <exception cref="InvalidOperationException">
        /// Thrown if this property is set after serialization or deserialization has occurred,
        /// or <see cref="IgnoreNullValues"/> has been set to <see langword="true"/>. These properties cannot be used together.
        /// </exception>
        public JsonIgnoreCondition DefaultIgnoreCondition
        {
            get
            {
                return _defaultIgnoreCondition;
            }
            set
            {
                VerifyMutable();

                if (value == JsonIgnoreCondition.Always)
                {
                    throw new ArgumentException(SR.DefaultIgnoreConditionInvalid);
                }

                if (value != JsonIgnoreCondition.Never && _ignoreNullValues)
                {
                    throw new InvalidOperationException(SR.DefaultIgnoreConditionAlreadySpecified);
                }

                _defaultIgnoreCondition = value;
            }
        }

        /// <summary>
        /// Specifies how number types should be handled when serializing or deserializing.
        /// </summary>
        /// <exception cref="InvalidOperationException">
        /// Thrown if this property is set after serialization or deserialization has occurred.
        /// </exception>
        public JsonNumberHandling NumberHandling
        {
            get => _numberHandling;
            set
            {
                VerifyMutable();

                if (!JsonHelpers.IsValidNumberHandlingValue(value))
                {
                    throw new ArgumentOutOfRangeException(nameof(value));
                }
                _numberHandling = value;
            }
        }

        /// <summary>
        /// Determines whether read-only properties are ignored during serialization.
        /// A property is read-only if it contains a public getter but not a public setter.
        /// The default value is false.
        /// </summary>
        /// <remarks>
        /// Read-only properties are not deserialized regardless of this setting.
        /// </remarks>
        /// <exception cref="InvalidOperationException">
        /// Thrown if this property is set after serialization or deserialization has occurred.
        /// </exception>
        public bool IgnoreReadOnlyProperties
        {
            get
            {
                return _ignoreReadOnlyProperties;
            }
            set
            {
                VerifyMutable();
                _ignoreReadOnlyProperties = value;
            }
        }

        /// <summary>
        /// Determines whether read-only fields are ignored during serialization.
        /// A field is read-only if it is marked with the <c>readonly</c> keyword.
        /// The default value is false.
        /// </summary>
        /// <remarks>
        /// Read-only fields are not deserialized regardless of this setting.
        /// </remarks>
        /// <exception cref="InvalidOperationException">
        /// Thrown if this property is set after serialization or deserialization has occurred.
        /// </exception>
        public bool IgnoreReadOnlyFields
        {
            get
            {
                return _ignoreReadonlyFields;
            }
            set
            {
                VerifyMutable();
                _ignoreReadonlyFields = value;
            }
        }

        /// <summary>
        /// Determines whether fields are handled on serialization and deserialization.
        /// The default value is false.
        /// </summary>
        /// <exception cref="InvalidOperationException">
        /// Thrown if this property is set after serialization or deserialization has occurred.
        /// </exception>
        public bool IncludeFields
        {
            get
            {
                return _includeFields;
            }
            set
            {
                VerifyMutable();
                _includeFields = value;
            }
        }

        /// <summary>
        /// Gets or sets the maximum depth allowed when serializing or deserializing JSON, with the default (i.e. 0) indicating a max depth of 64.
        /// </summary>
        /// <exception cref="InvalidOperationException">
        /// Thrown if this property is set after serialization or deserialization has occurred.
        /// </exception>
        /// <exception cref="ArgumentOutOfRangeException">
        /// Thrown when the max depth is set to a negative value.
        /// </exception>
        /// <remarks>
        /// Going past this depth will throw a <exception cref="JsonException"/>.
        /// </remarks>
        public int MaxDepth
        {
            get => _maxDepth;
            set
            {
                VerifyMutable();

                if (value < 0)
                {
                    throw ThrowHelper.GetArgumentOutOfRangeException_MaxDepthMustBePositive(nameof(value));
                }

                _maxDepth = value;
                EffectiveMaxDepth = (value == 0 ? JsonReaderOptions.DefaultMaxDepth : value);
            }
        }

        // The default is 64 because that is what the reader uses, so re-use the same JsonReaderOptions.DefaultMaxDepth constant.
        internal int EffectiveMaxDepth { get; private set; } = JsonReaderOptions.DefaultMaxDepth;

        /// <summary>
        /// Specifies the policy used to convert a property's name on an object to another format, such as camel-casing.
        /// The resulting property name is expected to match the JSON payload during deserialization, and
        /// will be used when writing the property name during serialization.
        /// </summary>
        /// <remarks>
        /// The policy is not used for properties that have a <see cref="JsonPropertyNameAttribute"/> applied.
        /// This property can be set to <see cref="JsonNamingPolicy.CamelCase"/> to specify a camel-casing policy.
        /// </remarks>
        public JsonNamingPolicy? PropertyNamingPolicy
        {
            get
            {
                return _jsonPropertyNamingPolicy;
            }
            set
            {
                VerifyMutable();
                _jsonPropertyNamingPolicy = value;
            }
        }

        /// <summary>
        /// Determines whether a property's name uses a case-insensitive comparison during deserialization.
        /// The default value is false.
        /// </summary>
        /// <remarks>There is a performance cost associated when the value is true.</remarks>
        public bool PropertyNameCaseInsensitive
        {
            get
            {
                return _propertyNameCaseInsensitive;
            }
            set
            {
                VerifyMutable();
                _propertyNameCaseInsensitive = value;
            }
        }

        /// <summary>
        /// Defines how the comments are handled during deserialization.
        /// </summary>
        /// <exception cref="InvalidOperationException">
        /// Thrown if this property is set after serialization or deserialization has occurred.
        /// </exception>
        /// <exception cref="ArgumentOutOfRangeException">
        /// Thrown when the comment handling enum is set to a value that is not supported (or not within the <see cref="JsonCommentHandling"/> enum range).
        /// </exception>
        /// <remarks>
        /// By default <exception cref="JsonException"/> is thrown if a comment is encountered.
        /// </remarks>
        public JsonCommentHandling ReadCommentHandling
        {
            get
            {
                return _readCommentHandling;
            }
            set
            {
                VerifyMutable();

                Debug.Assert(value >= 0);
                if (value > JsonCommentHandling.Skip)
                    throw new ArgumentOutOfRangeException(nameof(value), SR.JsonSerializerDoesNotSupportComments);

                _readCommentHandling = value;
            }
        }

        /// <summary>
        /// Defines how deserializing a type declared as an <see cref="object"/> is handled during deserialization.
        /// </summary>
        public JsonUnknownTypeHandling UnknownTypeHandling
        {
            get => _unknownTypeHandling;
            set
            {
                VerifyMutable();
                _unknownTypeHandling = value;
            }
        }

        /// <summary>
        /// Defines whether JSON should pretty print which includes:
        /// indenting nested JSON tokens, adding new lines, and adding white space between property names and values.
        /// By default, the JSON is serialized without any extra white space.
        /// </summary>
        /// <exception cref="InvalidOperationException">
        /// Thrown if this property is set after serialization or deserialization has occurred.
        /// </exception>
        public bool WriteIndented
        {
            get
            {
                return _writeIndented;
            }
            set
            {
                VerifyMutable();
                _writeIndented = value;
            }
        }

        /// <summary>
        /// Configures how object references are handled when reading and writing JSON.
        /// </summary>
        public ReferenceHandler? ReferenceHandler
        {
            get => _referenceHandler;
            set
            {
                VerifyMutable();
                _referenceHandler = value;
                ReferenceHandlingStrategy = value?.HandlingStrategy ?? ReferenceHandlingStrategy.None;
            }
        }

        // The cached value used to determine if ReferenceHandler should use Preserve or IgnoreCycles semanitcs or None of them.
        internal ReferenceHandlingStrategy ReferenceHandlingStrategy = ReferenceHandlingStrategy.None;

        internal MemberAccessor MemberAccessorStrategy
        {
            get
            {
                if (_memberAccessorStrategy == null)
                {
#if NETFRAMEWORK || NETCOREAPP
                    _memberAccessorStrategy = new ReflectionEmitMemberAccessor();
#else
                    _memberAccessorStrategy = new ReflectionMemberAccessor();
#endif
                }

                return _memberAccessorStrategy;
            }
        }

        internal JsonClassInfo GetOrAddClass(Type type)
        {
            _haveTypesBeenCreated = true;

            // todo: for performance and reduced instances, consider using the converters and JsonClassInfo from s_defaultOptions by cloning (or reference directly if no changes).
            // https://github.com/dotnet/runtime/issues/32357
            if (!_classes.TryGetValue(type, out JsonClassInfo? result))
            {
                result = _classes.GetOrAdd(type, new JsonClassInfo(type, this));
            }

            return result;
        }

        /// <summary>
        /// Return the ClassInfo for root API calls.
        /// This has a LRU cache that is intended only for public API calls that specify the root type.
        /// </summary>
        internal JsonClassInfo GetOrAddClassForRootType(Type type)
        {
            JsonClassInfo? jsonClassInfo = _lastClass;
            if (jsonClassInfo?.Type != type)
            {
                jsonClassInfo = GetOrAddClass(type);
                _lastClass = jsonClassInfo;
            }

            return jsonClassInfo;
        }

        internal bool TypeIsCached(Type type)
        {
            return _classes.ContainsKey(type);
        }

<<<<<<< HEAD
        internal void ClearClasses()
        {
            _classes.Clear();
            _lastClass = null;
=======
        internal JsonNodeOptions GetNodeOptions()
        {
            return new JsonNodeOptions
            {
                PropertyNameCaseInsensitive = PropertyNameCaseInsensitive
            };
>>>>>>> 6d098dad
        }

        internal JsonReaderOptions GetReaderOptions()
        {
            return new JsonReaderOptions
            {
                AllowTrailingCommas = AllowTrailingCommas,
                CommentHandling = ReadCommentHandling,
                MaxDepth = MaxDepth
            };
        }

        internal JsonWriterOptions GetWriterOptions()
        {
            return new JsonWriterOptions
            {
                Encoder = Encoder,
                Indented = WriteIndented,
#if !DEBUG
                SkipValidation = true
#endif
            };
        }

        internal void VerifyMutable()
        {
            // The default options are hidden and thus should be immutable.
            Debug.Assert(this != s_defaultOptions);

            if (_haveTypesBeenCreated)
            {
                ThrowHelper.ThrowInvalidOperationException_SerializerOptionsImmutable();
            }
        }
    }
}<|MERGE_RESOLUTION|>--- conflicted
+++ resolved
@@ -6,11 +6,8 @@
 using System.Diagnostics;
 using System.Runtime.CompilerServices;
 using System.Text.Encodings.Web;
-<<<<<<< HEAD
+using System.Text.Json.Node;
 using System.Text.Json.Serialization;
-=======
-using System.Text.Json.Node;
->>>>>>> 6d098dad
 
 namespace System.Text.Json
 {
@@ -583,19 +580,18 @@
             return _classes.ContainsKey(type);
         }
 
-<<<<<<< HEAD
         internal void ClearClasses()
         {
             _classes.Clear();
             _lastClass = null;
-=======
+        }
+
         internal JsonNodeOptions GetNodeOptions()
         {
             return new JsonNodeOptions
             {
                 PropertyNameCaseInsensitive = PropertyNameCaseInsensitive
             };
->>>>>>> 6d098dad
         }
 
         internal JsonReaderOptions GetReaderOptions()
