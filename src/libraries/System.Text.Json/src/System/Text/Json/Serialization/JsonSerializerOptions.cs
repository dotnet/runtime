--- conflicted
+++ resolved
@@ -25,12 +25,8 @@
         private JsonNamingPolicy? _dictionayKeyPolicy;
         private JsonNamingPolicy? _jsonPropertyNamingPolicy;
         private JsonCommentHandling _readCommentHandling;
-<<<<<<< HEAD
-        private JavaScriptEncoder _encoder;
         private ReferenceHandling _referenceHandling = ReferenceHandling.Default;
-=======
         private JavaScriptEncoder? _encoder;
->>>>>>> 8c6b1314
         private int _defaultBufferSize = BufferSizeDefault;
         private int _maxDepth;
         private bool _allowTrailingCommas;
