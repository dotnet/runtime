// Licensed to the .NET Foundation under one or more agreements.
// The .NET Foundation licenses this file to you under the MIT license.

using System.Diagnostics;

namespace System.Text.Json.Serialization.Metadata
{
    /// <summary>
    /// Holds relevant state about a method parameter, like the default value of
    /// the parameter, and the position in the method's parameter list.
    /// </summary>
    internal abstract class JsonParameterInfo
    {
        private JsonTypeInfo? _jsonTypeInfo;

        public JsonConverter ConverterBase { get; private set; } = null!;

        private protected bool MatchingPropertyCanBeNull { get; private set; }

        // The default value of the parameter. This is `DefaultValue` of the `ParameterInfo`, if specified, or the CLR `default` for the `ParameterType`.
        public object? DefaultValue { get; private protected set; }

        public bool IgnoreDefaultValuesOnRead { get; private set; }

        // Options can be referenced here since all JsonPropertyInfos originate from a JsonTypeInfo that is cached on JsonSerializerOptions.
        public JsonSerializerOptions? Options { get; set; } // initialized in Init method

        // The name of the parameter as UTF-8 bytes.
        public byte[] NameAsUtf8Bytes { get; private set; } = null!;

        public JsonNumberHandling? NumberHandling { get; private set; }

        // Using a field to avoid copy semantics.
        public JsonParameterInfoValues ClrInfo = null!;

        public JsonTypeInfo JsonTypeInfo
        {
            get
            {
                Debug.Assert(Options != null);
                Debug.Assert(ShouldDeserialize);
                return _jsonTypeInfo ??= Options.GetOrAddJsonTypeInfo(PropertyType);
            }
            set
            {
                // Used by JsonMetadataServices.
                Debug.Assert(_jsonTypeInfo == null);
                _jsonTypeInfo = value;
            }
        }

        public Type PropertyType { get; set; } = null!;

        public bool ShouldDeserialize { get; private set; }

        public virtual void Initialize(JsonParameterInfoValues parameterInfo, JsonPropertyInfo matchingProperty, JsonSerializerOptions options)
        {
            ClrInfo = parameterInfo;
            Options = options;
            ShouldDeserialize = true;

            PropertyType = matchingProperty.PropertyType;
            NameAsUtf8Bytes = matchingProperty.NameAsUtf8Bytes!;
            ConverterBase = matchingProperty.ConverterBase;
            IgnoreDefaultValuesOnRead = matchingProperty.IgnoreDefaultValuesOnRead;
            NumberHandling = matchingProperty.NumberHandling;
            MatchingPropertyCanBeNull = matchingProperty.PropertyTypeCanBeNull;
        }

        /// <summary>
        /// Create a parameter that is ignored at run time. It uses the same type (typeof(sbyte)) to help
        /// prevent issues with unsupported types and helps ensure we don't accidently (de)serialize it.
        /// </summary>
        public static JsonParameterInfo CreateIgnoredParameterPlaceholder(
            JsonParameterInfoValues parameterInfo,
            JsonPropertyInfo matchingProperty,
            bool sourceGenMode)
        {
            JsonParameterInfo jsonParameterInfo = new JsonParameterInfo<sbyte>();
            jsonParameterInfo.ClrInfo = parameterInfo;
            jsonParameterInfo.PropertyType = matchingProperty.PropertyType;
            jsonParameterInfo.NameAsUtf8Bytes = matchingProperty.NameAsUtf8Bytes!;

            // TODO: https://github.com/dotnet/runtime/issues/60082.
            // Default value initialization for params mapping to ignored properties doesn't
            // account for the default value of optional parameters. This should be fixed.

            if (sourceGenMode)
            {
                // The <T> value in the matching JsonPropertyInfo<T> instance matches the parameter type.
                jsonParameterInfo.DefaultValue = matchingProperty.DefaultValue;
            }
            else
            {
                // The <T> value in the created JsonPropertyInfo<T> instance (sbyte)
                // doesn't match the parameter type, use reflection to get the default value.
                Type parameterType = parameterInfo.ParameterType;

<<<<<<< HEAD
                GenericMethodHolder holder;
                if (matchingProperty.Options.TryGetClass(parameterType, out JsonTypeInfo? typeInfo))
                {
                    holder = typeInfo.GenericMethods;
                }
                else
                {
                    holder = GenericMethodHolder.CreateHolder(parameterInfo.ParameterType);
=======
                DefaultValueHolder holder;
                if (matchingProperty.Options.TryGetJsonTypeInfo(parameterType, out JsonTypeInfo? typeInfo))
                {
                    holder = typeInfo.DefaultValueHolder;
                }
                else
                {
                    holder = DefaultValueHolder.CreateHolder(parameterInfo.ParameterType);
>>>>>>> eb51b02b
                }

                jsonParameterInfo.DefaultValue = holder.DefaultValue;
            }

            return jsonParameterInfo;
        }
    }
}<|MERGE_RESOLUTION|>--- conflicted
+++ resolved
@@ -96,16 +96,6 @@
                 // doesn't match the parameter type, use reflection to get the default value.
                 Type parameterType = parameterInfo.ParameterType;
 
-<<<<<<< HEAD
-                GenericMethodHolder holder;
-                if (matchingProperty.Options.TryGetClass(parameterType, out JsonTypeInfo? typeInfo))
-                {
-                    holder = typeInfo.GenericMethods;
-                }
-                else
-                {
-                    holder = GenericMethodHolder.CreateHolder(parameterInfo.ParameterType);
-=======
                 DefaultValueHolder holder;
                 if (matchingProperty.Options.TryGetJsonTypeInfo(parameterType, out JsonTypeInfo? typeInfo))
                 {
@@ -114,7 +104,6 @@
                 else
                 {
                     holder = DefaultValueHolder.CreateHolder(parameterInfo.ParameterType);
->>>>>>> eb51b02b
                 }
 
                 jsonParameterInfo.DefaultValue = holder.DefaultValue;
