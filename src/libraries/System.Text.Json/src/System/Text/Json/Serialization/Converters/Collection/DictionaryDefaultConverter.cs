--- conflicted
+++ resolved
@@ -17,11 +17,7 @@
         /// <summary>
         /// When overridden, adds the value to the collection.
         /// </summary>
-<<<<<<< HEAD
-        protected abstract void Add(TKey key, TValue value, JsonSerializerOptions options, ref ReadStack state);
-=======
-        protected abstract void Add(in TValue value, JsonSerializerOptions options, ref ReadStack state);
->>>>>>> f555e6ac
+        protected abstract void Add(in TKey key, in TValue value, JsonSerializerOptions options, ref ReadStack state);
 
         /// <summary>
         /// When overridden, converts the temporary collection held in state.Current.ReturnValue to the final collection.
