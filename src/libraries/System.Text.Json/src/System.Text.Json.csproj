--- conflicted
+++ resolved
@@ -9,11 +9,6 @@
     <Nullable>enable</Nullable>
     <IncludeInternalObsoleteAttribute>true</IncludeInternalObsoleteAttribute>
     <IsPackable>true</IsPackable>
-<<<<<<< HEAD
-    <GeneratePackageOnBuild>true</GeneratePackageOnBuild>
-    <ServicingVersion>2</ServicingVersion>
-=======
->>>>>>> 2ab2de48
     <PackageDescription>Provides high-performance and low-allocating types that serialize objects to JavaScript Object Notation (JSON) text and deserialize JSON text to objects, with UTF-8 support built-in. Also provides types to read and write JSON text encoded as UTF-8, and to create an in-memory document object model (DOM), that is read-only, for random access of the JSON elements within a structured view of the data.
 
 Commonly Used Types:
