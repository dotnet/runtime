<Project Sdk="Microsoft.NET.Sdk">
  <PropertyGroup>
    <AllowUnsafeBlocks>true</AllowUnsafeBlocks>
    <TargetFrameworks>$(NetCoreAppCurrent);netstandard2.0;netcoreapp3.0;net461;$(NetFrameworkCurrent)</TargetFrameworks>
    <ExcludeCurrentNetCoreAppFromPackage>true</ExcludeCurrentNetCoreAppFromPackage>
    <ExcludeCurrentFullFrameworkFromPackage>true</ExcludeCurrentFullFrameworkFromPackage>
    <!-- Workaround for overriding the XML comments related warnings that are being supressed repo wide (within arcade): -->
    <!-- https://github.com/dotnet/arcade/blob/ea6addfdc65e5df1b2c036f11614a5f922e36267/src/Microsoft.DotNet.Arcade.Sdk/tools/ProjectDefaults.props#L90 -->
    <!-- For this project, we want warnings if there are public APIs/types without properly formatted XML comments (particularly CS1591). -->
    <NoWarn />
    <Nullable>enable</Nullable>
  </PropertyGroup>
  <!-- DesignTimeBuild requires all the TargetFramework Derived Properties to not be present in the first property group. -->
  <PropertyGroup>
    <!-- For the inbox library (that is shipping with the product), this should always be true. -->
    <!-- BUILDING_INBOX_LIBRARY is only false when building the netstandard compatible NuGet package. -->
    <DefineConstants Condition="'$(TargetFramework)' == '$(NetCoreAppCurrent)' or '$(TargetFramework)' == 'netcoreapp3.0'">$(DefineConstants);BUILDING_INBOX_LIBRARY</DefineConstants>
<<<<<<< HEAD
    <NoWarn Condition="$(TargetFramework.StartsWith('netstandard')) or $(TargetFramework.StartsWith('net4'))">$(NoWarn);nullable</NoWarn>
=======
    <NoWarn Condition="'$(TargetFramework)' == 'netstandard2.0' or $(TargetFramework.StartsWith('net4'))">$(NoWarn);nullable</NoWarn>   
>>>>>>> 14094d2a
  </PropertyGroup>
  <ItemGroup>
    <Compile Include="$(CommonPath)System\Runtime\CompilerServices\PreserveDependencyAttribute.cs"
             Link="Common\System\Runtime\CompilerServices\PreserveDependencyAttribute.cs" />
    <Compile Include="$(CommonPath)System\HexConverter.cs"
             Link="Common\System\HexConverter.cs" />
    <Compile Include="System\Text\Json\BitStack.cs" />
    <Compile Include="System\Text\Json\Document\JsonDocument.cs" />
    <Compile Include="System\Text\Json\Document\JsonDocument.DbRow.cs" />
    <Compile Include="System\Text\Json\Document\JsonDocument.MetadataDb.cs" />
    <Compile Include="System\Text\Json\Document\JsonDocument.Parse.cs" />
    <Compile Include="System\Text\Json\Document\JsonDocument.StackRow.cs" />
    <Compile Include="System\Text\Json\Document\JsonDocument.StackRowStack.cs" />
    <Compile Include="System\Text\Json\Document\JsonDocument.TryGetProperty.cs" />
    <Compile Include="System\Text\Json\Document\JsonDocumentOptions.cs" />
    <Compile Include="System\Text\Json\Document\JsonElement.ArrayEnumerator.cs" />
    <Compile Include="System\Text\Json\Document\JsonElement.cs" />
    <Compile Include="System\Text\Json\Document\JsonElement.ObjectEnumerator.cs" />
    <Compile Include="System\Text\Json\Document\JsonProperty.cs" />
    <Compile Include="System\Text\Json\Document\JsonValueKind.cs" />
    <Compile Include="System\Text\Json\JsonCommentHandling.cs" />
    <Compile Include="System\Text\Json\JsonConstants.cs" />
    <Compile Include="System\Text\Json\JsonEncodedText.cs" />
    <Compile Include="System\Text\Json\JsonException.cs" />
    <Compile Include="System\Text\Json\JsonHelpers.cs" />
    <Compile Include="System\Text\Json\JsonHelpers.Date.cs" />
    <Compile Include="System\Text\Json\JsonTokenType.cs" />
    <Compile Include="System\Text\Json\Reader\ConsumeNumberResult.cs" />
    <Compile Include="System\Text\Json\Reader\ConsumeTokenResult.cs" />
    <Compile Include="System\Text\Json\Reader\JsonReaderException.cs" />
    <Compile Include="System\Text\Json\Reader\JsonReaderHelper.cs" />
    <Compile Include="System\Text\Json\Reader\JsonReaderHelper.Unescaping.cs" />
    <Compile Include="System\Text\Json\Reader\JsonReaderOptions.cs" />
    <Compile Include="System\Text\Json\Reader\JsonReaderState.cs" />
    <Compile Include="System\Text\Json\Reader\Utf8JsonReader.cs" />
    <Compile Include="System\Text\Json\Reader\Utf8JsonReader.MultiSegment.cs" />
    <Compile Include="System\Text\Json\Reader\Utf8JsonReader.TryGet.cs" />
    <Compile Include="System\Text\Json\Serialization\Arguments.cs" />
    <Compile Include="System\Text\Json\Serialization\ArgumentState.cs" />
    <Compile Include="System\Text\Json\Serialization\Attributes\JsonAttribute.cs" />
    <Compile Include="System\Text\Json\Serialization\Attributes\JsonConstructorAttribute.cs" />
    <Compile Include="System\Text\Json\Serialization\Attributes\JsonConverterAttribute.cs" />
    <Compile Include="System\Text\Json\Serialization\Attributes\JsonExtensionDataAttribute.cs" />
    <Compile Include="System\Text\Json\Serialization\Attributes\JsonIgnoreAttribute.cs" />
    <Compile Include="System\Text\Json\Serialization\Attributes\JsonIncludeAttribute.cs" />
    <Compile Include="System\Text\Json\Serialization\Attributes\JsonPropertyNameAttribute.cs" />
    <Compile Include="System\Text\Json\Serialization\ClassType.cs" />
    <Compile Include="System\Text\Json\Serialization\ConverterList.cs" />
    <Compile Include="System\Text\Json\Serialization\Converters\Collection\ArrayConverter.cs" />
    <Compile Include="System\Text\Json\Serialization\Converters\Collection\ConcurrentQueueOfTConverter.cs" />
    <Compile Include="System\Text\Json\Serialization\Converters\Collection\ConcurrentStackOfTConverter.cs" />
    <Compile Include="System\Text\Json\Serialization\Converters\Collection\DictionaryDefaultConverter.cs" />
    <Compile Include="System\Text\Json\Serialization\Converters\Collection\DictionaryOfStringTValueConverter.cs" />
    <Compile Include="System\Text\Json\Serialization\Converters\Collection\ICollectionOfTConverter.cs" />
    <Compile Include="System\Text\Json\Serialization\Converters\Collection\IDictionaryConverter.cs" />
    <Compile Include="System\Text\Json\Serialization\Converters\Collection\IDictionaryOfStringTValueConverter.cs" />
    <Compile Include="System\Text\Json\Serialization\Converters\Collection\IEnumerableConverter.cs" />
    <Compile Include="System\Text\Json\Serialization\Converters\Collection\IEnumerableConverterFactory.cs" />
    <Compile Include="System\Text\Json\Serialization\Converters\Collection\IEnumerableConverterFactoryHelpers.cs" />
    <Compile Include="System\Text\Json\Serialization\Converters\Collection\IEnumerableDefaultConverter.cs" />
    <Compile Include="System\Text\Json\Serialization\Converters\Collection\IEnumerableOfTConverter.cs" />
    <Compile Include="System\Text\Json\Serialization\Converters\Collection\IEnumerableWithAddMethodConverter.cs" />
    <Compile Include="System\Text\Json\Serialization\Converters\Collection\IListConverter.cs" />
    <Compile Include="System\Text\Json\Serialization\Converters\Collection\IListOfTConverter.cs" />
    <Compile Include="System\Text\Json\Serialization\Converters\Collection\ImmutableDictionaryOfStringTValueConverter.cs" />
    <Compile Include="System\Text\Json\Serialization\Converters\Collection\ImmutableEnumerableOfTConverter.cs" />
    <Compile Include="System\Text\Json\Serialization\Converters\Collection\IReadOnlyDictionaryOfStringTValueConverter.cs" />
    <Compile Include="System\Text\Json\Serialization\Converters\Collection\ISetOfTConverter.cs" />
    <Compile Include="System\Text\Json\Serialization\Converters\Collection\JsonCollectionConverter.cs" />
    <Compile Include="System\Text\Json\Serialization\Converters\Collection\JsonDictionaryConverter.cs" />
    <Compile Include="System\Text\Json\Serialization\Converters\Collection\ListOfTConverter.cs" />
    <Compile Include="System\Text\Json\Serialization\Converters\Collection\QueueOfTConverter.cs" />
    <Compile Include="System\Text\Json\Serialization\Converters\Collection\StackOfTConverter.cs" />
    <Compile Include="System\Text\Json\Serialization\Converters\Object\JsonObjectConverter.cs" />
    <Compile Include="System\Text\Json\Serialization\Converters\Object\ObjectConverterFactory.cs" />
    <Compile Include="System\Text\Json\Serialization\Converters\Object\ObjectDefaultConverter.cs" />
    <Compile Include="System\Text\Json\Serialization\Converters\Object\ObjectWithParameterizedConstructorConverter.cs" />
    <Compile Include="System\Text\Json\Serialization\Converters\Object\ObjectWithParameterizedConstructorConverter.Large.cs" />
    <Compile Include="System\Text\Json\Serialization\Converters\Object\ObjectWithParameterizedConstructorConverter.Small.cs" />
    <Compile Include="System\Text\Json\Serialization\Converters\Value\BooleanConverter.cs" />
    <Compile Include="System\Text\Json\Serialization\Converters\Value\ByteArrayConverter.cs" />
    <Compile Include="System\Text\Json\Serialization\Converters\Value\ByteConverter.cs" />
    <Compile Include="System\Text\Json\Serialization\Converters\Value\CharConverter.cs" />
    <Compile Include="System\Text\Json\Serialization\Converters\Value\DateTimeConverter.cs" />
    <Compile Include="System\Text\Json\Serialization\Converters\Value\DateTimeOffsetConverter.cs" />
    <Compile Include="System\Text\Json\Serialization\Converters\Value\DecimalConverter.cs" />
    <Compile Include="System\Text\Json\Serialization\Converters\Value\DoubleConverter.cs" />
    <Compile Include="System\Text\Json\Serialization\Converters\Value\EnumConverter.cs" />
    <Compile Include="System\Text\Json\Serialization\Converters\Value\EnumConverterFactory.cs" />
    <Compile Include="System\Text\Json\Serialization\Converters\Value\EnumConverterOptions.cs" />
    <Compile Include="System\Text\Json\Serialization\Converters\Value\GuidConverter.cs" />
    <Compile Include="System\Text\Json\Serialization\Converters\Value\Int16Converter.cs" />
    <Compile Include="System\Text\Json\Serialization\Converters\Value\Int32Converter.cs" />
    <Compile Include="System\Text\Json\Serialization\Converters\Value\Int64Converter.cs" />
    <Compile Include="System\Text\Json\Serialization\Converters\Value\JsonDocumentConverter.cs" />
    <Compile Include="System\Text\Json\Serialization\Converters\Value\JsonElementConverter.cs" />
    <Compile Include="System\Text\Json\Serialization\Converters\Value\KeyValuePairConverter.cs" />
    <Compile Include="System\Text\Json\Serialization\Converters\Value\KeyValuePairConverterFactory.cs" />
    <Compile Include="System\Text\Json\Serialization\Converters\Value\NullableConverter.cs" />
    <Compile Include="System\Text\Json\Serialization\Converters\Value\NullableConverterFactory.cs" />
    <Compile Include="System\Text\Json\Serialization\Converters\Value\ObjectConverter.cs" />
    <Compile Include="System\Text\Json\Serialization\Converters\Value\SByteConverter.cs" />
    <Compile Include="System\Text\Json\Serialization\Converters\Value\SingleConverter.cs" />
    <Compile Include="System\Text\Json\Serialization\Converters\Value\StringConverter.cs" />
    <Compile Include="System\Text\Json\Serialization\Converters\Value\TypeConverter.cs" />
    <Compile Include="System\Text\Json\Serialization\Converters\Value\UInt16Converter.cs" />
    <Compile Include="System\Text\Json\Serialization\Converters\Value\UInt32Converter.cs" />
    <Compile Include="System\Text\Json\Serialization\Converters\Value\UInt64Converter.cs" />
    <Compile Include="System\Text\Json\Serialization\Converters\Value\UriConverter.cs" />
    <Compile Include="System\Text\Json\Serialization\DefaultReferenceResolver.cs" />
    <Compile Include="System\Text\Json\Serialization\JsonCamelCaseNamingPolicy.cs" />
    <Compile Include="System\Text\Json\Serialization\JsonClassInfo.cs" />
    <Compile Include="System\Text\Json\Serialization\JsonClassInfo.Cache.cs" />
    <Compile Include="System\Text\Json\Serialization\JsonConverter.cs" />
    <Compile Include="System\Text\Json\Serialization\JsonConverter.ReadAhead.cs" />
    <Compile Include="System\Text\Json\Serialization\JsonConverterFactory.cs" />
    <Compile Include="System\Text\Json\Serialization\JsonConverterOfT.ReadCore.cs" />
    <Compile Include="System\Text\Json\Serialization\JsonConverterOfT.WriteCore.cs" />
    <Compile Include="System\Text\Json\Serialization\JsonConverterOfT.cs" />
    <Compile Include="System\Text\Json\Serialization\JsonDefaultNamingPolicy.cs" />
    <Compile Include="System\Text\Json\Serialization\JsonIgnoreCondition.cs" />
    <Compile Include="System\Text\Json\Serialization\JsonNamingPolicy.cs" />
    <Compile Include="System\Text\Json\Serialization\JsonParameterInfo.cs" />
    <Compile Include="System\Text\Json\Serialization\JsonParameterInfoOfT.cs" />
    <Compile Include="System\Text\Json\Serialization\JsonPropertyInfo.cs" />
    <Compile Include="System\Text\Json\Serialization\JsonPropertyInfoOfT.cs" />
    <Compile Include="System\Text\Json\Serialization\JsonResumableConverterOfT.cs" />
    <Compile Include="System\Text\Json\Serialization\JsonSerializer.Read.HandleMetadata.cs" />
    <Compile Include="System\Text\Json\Serialization\JsonSerializer.Read.HandlePropertyName.cs" />
    <Compile Include="System\Text\Json\Serialization\JsonSerializer.Read.Helpers.cs" />
    <Compile Include="System\Text\Json\Serialization\JsonSerializer.Read.Span.cs" />
    <Compile Include="System\Text\Json\Serialization\JsonSerializer.Read.Stream.cs" />
    <Compile Include="System\Text\Json\Serialization\JsonSerializer.Read.String.cs" />
    <Compile Include="System\Text\Json\Serialization\JsonSerializer.Read.Utf8JsonReader.cs" />
    <Compile Include="System\Text\Json\Serialization\JsonSerializer.Write.ByteArray.cs" />
    <Compile Include="System\Text\Json\Serialization\JsonSerializer.Write.HandleMetadata.cs" />
    <Compile Include="System\Text\Json\Serialization\JsonSerializer.Write.Helpers.cs" />
    <Compile Include="System\Text\Json\Serialization\JsonSerializer.Write.Stream.cs" />
    <Compile Include="System\Text\Json\Serialization\JsonSerializer.Write.String.cs" />
    <Compile Include="System\Text\Json\Serialization\JsonSerializer.Write.Utf8JsonWriter.cs" />
    <Compile Include="System\Text\Json\Serialization\JsonSerializerDefaults.cs" />
    <Compile Include="System\Text\Json\Serialization\JsonSerializerOptions.Converters.cs" />
    <Compile Include="System\Text\Json\Serialization\JsonSerializerOptions.cs" />
    <Compile Include="System\Text\Json\Serialization\JsonStringEnumConverter.cs" />
    <Compile Include="System\Text\Json\Serialization\JsonValueConverterOfT.cs" />
    <Compile Include="System\Text\Json\Serialization\MemberAccessor.cs" />
    <Compile Include="System\Text\Json\Serialization\MetadataPropertyName.cs" />
    <Compile Include="System\Text\Json\Serialization\ParameterRef.cs" />
    <Compile Include="System\Text\Json\Serialization\PooledByteBufferWriter.cs" />
    <Compile Include="System\Text\Json\Serialization\PropertyRef.cs" />
    <Compile Include="System\Text\Json\Serialization\ReadStack.cs" />
    <Compile Include="System\Text\Json\Serialization\ReadStackFrame.cs" />
    <Compile Include="System\Text\Json\Serialization\ReferenceHandling.cs" />
    <Compile Include="System\Text\Json\Serialization\ReflectionEmitMemberAccessor.cs" />
    <Compile Include="System\Text\Json\Serialization\ReflectionMemberAccessor.cs" />
    <Compile Include="System\Text\Json\Serialization\StackFrameObjectState.cs" />
    <Compile Include="System\Text\Json\Serialization\StackFramePropertyState.cs" />
    <Compile Include="System\Text\Json\Serialization\WriteStack.cs" />
    <Compile Include="System\Text\Json\Serialization\WriteStackFrame.cs" />
    <Compile Include="System\Text\Json\ThrowHelper.cs" />
    <Compile Include="System\Text\Json\ThrowHelper.Serialization.cs" />
    <Compile Include="System\Text\Json\Writer\JsonWriterHelper.cs" />
    <Compile Include="System\Text\Json\Writer\JsonWriterHelper.Date.cs" />
    <Compile Include="System\Text\Json\Writer\JsonWriterHelper.Escaping.cs" />
    <Compile Include="System\Text\Json\Writer\JsonWriterHelper.Transcoding.cs" />
    <Compile Include="System\Text\Json\Writer\JsonWriterOptions.cs" />
    <Compile Include="System\Text\Json\Writer\SequenceValidity.cs" />
    <Compile Include="System\Text\Json\Writer\Utf8JsonWriter.cs" />
    <Compile Include="System\Text\Json\Writer\Utf8JsonWriter.WriteProperties.Bytes.cs" />
    <Compile Include="System\Text\Json\Writer\Utf8JsonWriter.WriteProperties.DateTime.cs" />
    <Compile Include="System\Text\Json\Writer\Utf8JsonWriter.WriteProperties.DateTimeOffset.cs" />
    <Compile Include="System\Text\Json\Writer\Utf8JsonWriter.WriteProperties.Decimal.cs" />
    <Compile Include="System\Text\Json\Writer\Utf8JsonWriter.WriteProperties.Double.cs" />
    <Compile Include="System\Text\Json\Writer\Utf8JsonWriter.WriteProperties.Float.cs" />
    <Compile Include="System\Text\Json\Writer\Utf8JsonWriter.WriteProperties.FormattedNumber.cs" />
    <Compile Include="System\Text\Json\Writer\Utf8JsonWriter.WriteProperties.Guid.cs" />
    <Compile Include="System\Text\Json\Writer\Utf8JsonWriter.WriteProperties.Helpers.cs" />
    <Compile Include="System\Text\Json\Writer\Utf8JsonWriter.WriteProperties.Literal.cs" />
    <Compile Include="System\Text\Json\Writer\Utf8JsonWriter.WriteProperties.SignedNumber.cs" />
    <Compile Include="System\Text\Json\Writer\Utf8JsonWriter.WriteProperties.String.cs" />
    <Compile Include="System\Text\Json\Writer\Utf8JsonWriter.WriteProperties.UnsignedNumber.cs" />
    <Compile Include="System\Text\Json\Writer\Utf8JsonWriter.WriteValues.Bytes.cs" />
    <Compile Include="System\Text\Json\Writer\Utf8JsonWriter.WriteValues.Comment.cs" />
    <Compile Include="System\Text\Json\Writer\Utf8JsonWriter.WriteValues.DateTime.cs" />
    <Compile Include="System\Text\Json\Writer\Utf8JsonWriter.WriteValues.DateTimeOffset.cs" />
    <Compile Include="System\Text\Json\Writer\Utf8JsonWriter.WriteValues.Decimal.cs" />
    <Compile Include="System\Text\Json\Writer\Utf8JsonWriter.WriteValues.Double.cs" />
    <Compile Include="System\Text\Json\Writer\Utf8JsonWriter.WriteValues.Float.cs" />
    <Compile Include="System\Text\Json\Writer\Utf8JsonWriter.WriteValues.FormattedNumber.cs" />
    <Compile Include="System\Text\Json\Writer\Utf8JsonWriter.WriteValues.Guid.cs" />
    <Compile Include="System\Text\Json\Writer\Utf8JsonWriter.WriteValues.Helpers.cs" />
    <Compile Include="System\Text\Json\Writer\Utf8JsonWriter.WriteValues.Literal.cs" />
    <Compile Include="System\Text\Json\Writer\Utf8JsonWriter.WriteValues.SignedNumber.cs" />
    <Compile Include="System\Text\Json\Writer\Utf8JsonWriter.WriteValues.String.cs" />
    <Compile Include="System\Text\Json\Writer\Utf8JsonWriter.WriteValues.UnsignedNumber.cs" />
  </ItemGroup>
  <ItemGroup Condition="'$(TargetFramework)' == 'netstandard2.0' or $(TargetFramework.StartsWith('net4'))">
    <Compile Include="System\Collections\Generic\StackExtensions.netstandard.cs" />
    <!-- Common or Common-branched source files -->
    <Compile Include="$(CommonPath)System\Buffers\ArrayBufferWriter.cs"
             Link="Common\System\Buffers\ArrayBufferWriter.cs" />
    <Reference Include="mscorlib" />
    <Reference Include="System" />
    <Reference Include="System.Core" />
    <Reference Include="System.ValueTuple" />
    <Reference Include="System.Numerics.Vectors" />
    <Reference Include="Microsoft.Bcl.AsyncInterfaces" />
  </ItemGroup>
  <ItemGroup Condition="'$(TargetFramework)' == 'netstandard2.0' or $(TargetFramework.StartsWith('net4')) or '$(TargetFramework)' == 'netcoreapp3.0'">
    <Compile Include="$(CommonPath)System\Collections\Generic\ReferenceEqualityComparer.cs"
             Link="Common\System\Collections\Generic\ReferenceEqualityComparer.cs" />
  </ItemGroup>
  <ItemGroup Condition="'$(TargetFramework)' == '$(NetCoreAppCurrent)' or '$(TargetFramework)' == 'netcoreapp3.0'">
    <Reference Include="System.Collections" />
    <Reference Include="System.Diagnostics.Debug" />
    <Reference Include="System.Reflection.Primitives" />
    <Reference Include="System.Reflection.Emit.ILGeneration" />
    <Reference Include="System.Reflection.Emit.Lightweight" />
    <Reference Include="System.Resources.ResourceManager" />
    <Reference Include="System.Runtime" />
    <Reference Include="System.Runtime.Extensions" />
    <Reference Include="System.Text.Encoding.Extensions" />
  </ItemGroup>
  <ItemGroup>
    <Reference Include="System.Buffers" />
    <Reference Include="System.Collections.Concurrent" />
    <Reference Include="System.Linq" />
    <Reference Include="System.Memory" />
    <Reference Include="System.Numerics.Vectors" />
    <Reference Include="System.Runtime.CompilerServices.Unsafe" />
    <Reference Include="System.Text.Encodings.Web" />
    <Reference Include="System.Threading" />
    <Reference Include="System.Threading.Tasks" />
    <Reference Include="System.Threading.Tasks.Extensions" />
  </ItemGroup>
</Project><|MERGE_RESOLUTION|>--- conflicted
+++ resolved
@@ -15,11 +15,7 @@
     <!-- For the inbox library (that is shipping with the product), this should always be true. -->
     <!-- BUILDING_INBOX_LIBRARY is only false when building the netstandard compatible NuGet package. -->
     <DefineConstants Condition="'$(TargetFramework)' == '$(NetCoreAppCurrent)' or '$(TargetFramework)' == 'netcoreapp3.0'">$(DefineConstants);BUILDING_INBOX_LIBRARY</DefineConstants>
-<<<<<<< HEAD
-    <NoWarn Condition="$(TargetFramework.StartsWith('netstandard')) or $(TargetFramework.StartsWith('net4'))">$(NoWarn);nullable</NoWarn>
-=======
-    <NoWarn Condition="'$(TargetFramework)' == 'netstandard2.0' or $(TargetFramework.StartsWith('net4'))">$(NoWarn);nullable</NoWarn>   
->>>>>>> 14094d2a
+    <NoWarn Condition="'$(TargetFramework)' == 'netstandard2.0' or $(TargetFramework.StartsWith('net4'))">$(NoWarn);nullable</NoWarn>
   </PropertyGroup>
   <ItemGroup>
     <Compile Include="$(CommonPath)System\Runtime\CompilerServices\PreserveDependencyAttribute.cs"
