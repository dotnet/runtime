<?xml version="1.0" encoding="utf-8"?>
<root>
  <!-- 
    Microsoft ResX Schema 
    
    Version 2.0
    
    The primary goals of this format is to allow a simple XML format 
    that is mostly human readable. The generation and parsing of the 
    various data types are done through the TypeConverter classes 
    associated with the data types.
    
    Example:
    
    ... ado.net/XML headers & schema ...
    <resheader name="resmimetype">text/microsoft-resx</resheader>
    <resheader name="version">2.0</resheader>
    <resheader name="reader">System.Resources.ResXResourceReader, System.Windows.Forms, ...</resheader>
    <resheader name="writer">System.Resources.ResXResourceWriter, System.Windows.Forms, ...</resheader>
    <data name="Name1"><value>this is my long string</value><comment>this is a comment</comment></data>
    <data name="Color1" type="System.Drawing.Color, System.Drawing">Blue</data>
    <data name="Bitmap1" mimetype="application/x-microsoft.net.object.binary.base64">
        <value>[base64 mime encoded serialized .NET Framework object]</value>
    </data>
    <data name="Icon1" type="System.Drawing.Icon, System.Drawing" mimetype="application/x-microsoft.net.object.bytearray.base64">
        <value>[base64 mime encoded string representing a byte array form of the .NET Framework object]</value>
        <comment>This is a comment</comment>
    </data>
                
    There are any number of "resheader" rows that contain simple 
    name/value pairs.
    
    Each data row contains a name, and value. The row also contains a 
    type or mimetype. Type corresponds to a .NET class that support 
    text/value conversion through the TypeConverter architecture. 
    Classes that don't support this are serialized and stored with the 
    mimetype set.
    
    The mimetype is used for serialized objects, and tells the 
    ResXResourceReader how to depersist the object. This is currently not 
    extensible. For a given mimetype the value must be set accordingly:
    
    Note - application/x-microsoft.net.object.binary.base64 is the format 
    that the ResXResourceWriter will generate, however the reader can 
    read any of the formats listed below.
    
    mimetype: application/x-microsoft.net.object.binary.base64
    value   : The object must be serialized with 
            : System.Runtime.Serialization.Formatters.Binary.BinaryFormatter
            : and then encoded with base64 encoding.
    
    mimetype: application/x-microsoft.net.object.soap.base64
    value   : The object must be serialized with 
            : System.Runtime.Serialization.Formatters.Soap.SoapFormatter
            : and then encoded with base64 encoding.

    mimetype: application/x-microsoft.net.object.bytearray.base64
    value   : The object must be serialized into a byte array 
            : using a System.ComponentModel.TypeConverter
            : and then encoded with base64 encoding.
    -->
  <xsd:schema id="root" xmlns="" xmlns:xsd="http://www.w3.org/2001/XMLSchema" xmlns:msdata="urn:schemas-microsoft-com:xml-msdata">
    <xsd:import namespace="http://www.w3.org/XML/1998/namespace" />
    <xsd:element name="root" msdata:IsDataSet="true">
      <xsd:complexType>
        <xsd:choice maxOccurs="unbounded">
          <xsd:element name="metadata">
            <xsd:complexType>
              <xsd:sequence>
                <xsd:element name="value" type="xsd:string" minOccurs="0" />
              </xsd:sequence>
              <xsd:attribute name="name" use="required" type="xsd:string" />
              <xsd:attribute name="type" type="xsd:string" />
              <xsd:attribute name="mimetype" type="xsd:string" />
              <xsd:attribute ref="xml:space" />
            </xsd:complexType>
          </xsd:element>
          <xsd:element name="assembly">
            <xsd:complexType>
              <xsd:attribute name="alias" type="xsd:string" />
              <xsd:attribute name="name" type="xsd:string" />
            </xsd:complexType>
          </xsd:element>
          <xsd:element name="data">
            <xsd:complexType>
              <xsd:sequence>
                <xsd:element name="value" type="xsd:string" minOccurs="0" msdata:Ordinal="1" />
                <xsd:element name="comment" type="xsd:string" minOccurs="0" msdata:Ordinal="2" />
              </xsd:sequence>
              <xsd:attribute name="name" type="xsd:string" use="required" msdata:Ordinal="1" />
              <xsd:attribute name="type" type="xsd:string" msdata:Ordinal="3" />
              <xsd:attribute name="mimetype" type="xsd:string" msdata:Ordinal="4" />
              <xsd:attribute ref="xml:space" />
            </xsd:complexType>
          </xsd:element>
          <xsd:element name="resheader">
            <xsd:complexType>
              <xsd:sequence>
                <xsd:element name="value" type="xsd:string" minOccurs="0" msdata:Ordinal="1" />
              </xsd:sequence>
              <xsd:attribute name="name" type="xsd:string" use="required" />
            </xsd:complexType>
          </xsd:element>
        </xsd:choice>
      </xsd:complexType>
    </xsd:element>
  </xsd:schema>
  <resheader name="resmimetype">
    <value>text/microsoft-resx</value>
  </resheader>
  <resheader name="version">
    <value>2.0</value>
  </resheader>
  <resheader name="reader">
    <value>System.Resources.ResXResourceReader, System.Windows.Forms, Version=4.0.0.0, Culture=neutral, PublicKeyToken=b77a5c561934e089</value>
  </resheader>
  <resheader name="writer">
    <value>System.Resources.ResXResourceWriter, System.Windows.Forms, Version=4.0.0.0, Culture=neutral, PublicKeyToken=b77a5c561934e089</value>
  </resheader>
  <data name="ArrayDepthTooLarge" xml:space="preserve">
    <value>The maximum configured depth of {0} has been exceeded. Cannot read next JSON array.</value>
  </data>
  <data name="CallFlushToAvoidDataLoss" xml:space="preserve">
    <value>The JSON writer needs to be flushed before getting the current state. There are {0} bytes that have not been committed to the output.</value>
  </data>
  <data name="CannotReadIncompleteUTF16" xml:space="preserve">
    <value>Cannot read incomplete UTF-16 JSON text as string with missing low surrogate.</value>
  </data>
  <data name="CannotReadInvalidUTF16" xml:space="preserve">
    <value>Cannot read invalid UTF-16 JSON text as string. Invalid surrogate value: '{0}'.</value>
  </data>
  <data name="CannotStartObjectArrayAfterPrimitiveOrClose" xml:space="preserve">
    <value>Cannot write the start of an object/array after a single JSON value or outside of an existing closed object/array. Current token type is '{0}'.</value>
  </data>
  <data name="CannotStartObjectArrayWithoutProperty" xml:space="preserve">
    <value>Cannot write the start of an object or array without a property name. Current token type is '{0}'.</value>
  </data>
  <data name="CannotTranscodeInvalidUtf8" xml:space="preserve">
    <value>Cannot transcode invalid UTF-8 JSON text to UTF-16 string.</value>
  </data>
  <data name="CannotDecodeInvalidBase64" xml:space="preserve">
    <value>Cannot decode JSON text that is not encoded as valid Base64 to bytes.</value>
  </data>
  <data name="CannotTranscodeInvalidUtf16" xml:space="preserve">
    <value>Cannot transcode invalid UTF-16 string to UTF-8 JSON text.</value>
  </data>
  <data name="CannotEncodeInvalidUTF16" xml:space="preserve">
    <value>Cannot encode invalid UTF-16 text as JSON. Invalid surrogate value: '{0}'.</value>
  </data>
  <data name="CannotEncodeInvalidUTF8" xml:space="preserve">
    <value>Cannot encode invalid UTF-8 text as JSON. Invalid input: '{0}'.</value>
  </data>
  <data name="CannotWritePropertyWithinArray" xml:space="preserve">
    <value>Cannot write a JSON property within an array or as the first JSON token. Current token type is '{0}'.</value>
  </data>
  <data name="CannotWritePropertyAfterProperty" xml:space="preserve">
    <value>Cannot write a JSON property name following another property name. A JSON value is missing.</value>
  </data>
  <data name="CannotWriteValueAfterPrimitiveOrClose" xml:space="preserve">
    <value>Cannot write a JSON value after a single JSON value or outside of an existing closed object/array. Current token type is '{0}'.</value>
  </data>
  <data name="CannotWriteValueWithinObject" xml:space="preserve">
    <value>Cannot write a JSON value within an object without a property name. Current token type is '{0}'.</value>
  </data>
  <data name="DepthTooLarge" xml:space="preserve">
    <value>CurrentDepth ({0}) is equal to or larger than the maximum allowed depth of {1}. Cannot write the next JSON object or array.</value>
  </data>
  <data name="DestinationTooShort" xml:space="preserve">
    <value>Destination is too short.</value>
  </data>
  <data name="EmptyJsonIsInvalid" xml:space="preserve">
    <value>Writing an empty JSON payload (excluding comments) is invalid.</value>
  </data>
  <data name="EndOfCommentNotFound" xml:space="preserve">
    <value>Expected end of comment, but instead reached end of data.</value>
  </data>
  <data name="EndOfStringNotFound" xml:space="preserve">
    <value>Expected end of string, but instead reached end of data.</value>
  </data>
  <data name="ExpectedEndAfterSingleJson" xml:space="preserve">
    <value>'{0}' is invalid after a single JSON value. Expected end of data.</value>
  </data>
  <data name="ExpectedEndOfDigitNotFound" xml:space="preserve">
    <value>'{0}' is an invalid end of a number. Expected a delimiter.</value>
  </data>
  <data name="ExpectedFalse" xml:space="preserve">
    <value>'{0}' is an invalid JSON literal. Expected the literal 'false'.</value>
  </data>
  <data name="ExpectedJsonTokens" xml:space="preserve">
    <value>The input does not contain any JSON tokens. Expected the input to start with a valid JSON token, when isFinalBlock is true.</value>
  </data>
  <data name="ExpectedOneCompleteToken" xml:space="preserve">
    <value>The input does not contain any complete JSON tokens. Expected the input to have at least one valid, complete, JSON token.</value>
  </data>
  <data name="ExpectedNextDigitEValueNotFound" xml:space="preserve">
    <value>'{0}' is an invalid end of a number. Expected 'E' or 'e'.</value>
  </data>
  <data name="ExpectedNull" xml:space="preserve">
    <value>'{0}' is an invalid JSON literal. Expected the literal 'null'.</value>
  </data>
  <data name="ExpectedSeparatorAfterPropertyNameNotFound" xml:space="preserve">
    <value>'{0}' is invalid after a property name. Expected a ':'.</value>
  </data>
  <data name="ExpectedStartOfPropertyNotFound" xml:space="preserve">
    <value>'{0}' is an invalid start of a property name. Expected a '"'.</value>
  </data>
  <data name="ExpectedStartOfPropertyOrValueNotFound" xml:space="preserve">
    <value>Expected start of a property name or value, but instead reached end of data.</value>
  </data>
  <data name="ExpectedStartOfValueNotFound" xml:space="preserve">
    <value>'{0}' is an invalid start of a value.</value>
  </data>
  <data name="ExpectedTrue" xml:space="preserve">
    <value>'{0}' is an invalid JSON literal. Expected the literal 'true'.</value>
  </data>
  <data name="ExpectedValueAfterPropertyNameNotFound" xml:space="preserve">
    <value>Expected a value, but instead reached end of data.</value>
  </data>
  <data name="FailedToGetLargerSpan" xml:space="preserve">
    <value>The 'IBufferWriter' could not provide an output buffer that is large enough to continue writing.</value>
  </data>
  <data name="FoundInvalidCharacter" xml:space="preserve">
    <value>'{0}' is invalid after a value. Expected either ',', '}}', or ']'.</value>
  </data>
  <data name="InvalidCast" xml:space="preserve">
    <value>Cannot get the value of a token type '{0}' as a {1}.</value>
  </data>
  <data name="InvalidCharacterAfterEscapeWithinString" xml:space="preserve">
    <value>'{0}' is an invalid escapable character within a JSON string. The string should be correctly escaped.</value>
  </data>
  <data name="InvalidCharacterWithinString" xml:space="preserve">
    <value>'{0}' is invalid within a JSON string. The string should be correctly escaped.</value>
  </data>
  <data name="InvalidEnumTypeWithSpecialChar" xml:space="preserve">
    <value>Enum type '{0}' uses unsupported identifer name '{1}'.</value>
  </data>
  <data name="InvalidEndOfJsonNonPrimitive" xml:space="preserve">
    <value>'{0}' is an invalid token type for the end of the JSON payload. Expected either 'EndArray' or 'EndObject'.</value>
  </data>
  <data name="InvalidHexCharacterWithinString" xml:space="preserve">
    <value>'{0}' is not a hex digit following '\u' within a JSON string. The string should be correctly escaped.</value>
  </data>
  <data name="JsonDocumentDoesNotSupportComments" xml:space="preserve">
    <value>Comments cannot be stored in a JsonDocument, only the Skip and Disallow comment handling modes are supported.</value>
  </data>
  <data name="JsonElementHasWrongType" xml:space="preserve">
    <value>The requested operation requires an element of type '{0}', but the target element has type '{1}'.</value>
  </data>
  <data name="DefaultTypeInfoResolverImmutable" xml:space="preserve">
    <value>Cannot add callbacks to the 'Modifiers' property after the resolver has been used for the first time.</value>
  </data>
  <data name="TypeInfoResolverChainImmutable" xml:space="preserve">
    <value>The specified IJsonTypeInfoResolver chain cannot be modified.</value>
  </data>
  <data name="TypeInfoImmutable" xml:space="preserve">
    <value>This JsonTypeInfo instance is marked read-only or has already been used in serialization or deserialization.</value>
  </data>
  <data name="MaxDepthMustBePositive" xml:space="preserve">
    <value>Max depth must be positive.</value>
  </data>
  <data name="CommentHandlingMustBeValid" xml:space="preserve">
    <value>The JsonCommentHandling enum must be set to one of the supported values.</value>
  </data>
  <data name="MismatchedObjectArray" xml:space="preserve">
    <value>'{0}' is invalid without a matching open.</value>
  </data>
  <data name="CannotWriteEndAfterProperty" xml:space="preserve">
    <value>'{0}' is invalid following a property name.</value>
  </data>
  <data name="ObjectDepthTooLarge" xml:space="preserve">
    <value>The maximum configured depth of {0} has been exceeded. Cannot read next JSON object.</value>
  </data>
  <data name="PropertyNameTooLarge" xml:space="preserve">
    <value>The JSON property name of length {0} is too large and not supported.</value>
  </data>
  <data name="FormatDecimal" xml:space="preserve">
    <value>The JSON value is either too large or too small for a Decimal.</value>
  </data>
  <data name="FormatDouble" xml:space="preserve">
    <value>Either the JSON value is not in a supported format, or is out of bounds for a Double.</value>
  </data>
  <data name="FormatInt32" xml:space="preserve">
    <value>Either the JSON value is not in a supported format, or is out of bounds for an Int32.</value>
  </data>
  <data name="FormatInt64" xml:space="preserve">
    <value>Either the JSON value is not in a supported format, or is out of bounds for an Int64.</value>
  </data>
  <data name="FormatSingle" xml:space="preserve">
    <value>Either the JSON value is not in a supported format, or is out of bounds for a Single.</value>
  </data>
  <data name="FormatUInt32" xml:space="preserve">
    <value>Either the JSON value is not in a supported format, or is out of bounds for a UInt32.</value>
  </data>
  <data name="FormatUInt64" xml:space="preserve">
    <value>Either the JSON value is not in a supported format, or is out of bounds for a UInt64.</value>
  </data>
  <data name="RequiredDigitNotFoundAfterDecimal" xml:space="preserve">
    <value>'{0}' is invalid within a number, immediately after a decimal point ('.'). Expected a digit ('0'-'9').</value>
  </data>
  <data name="RequiredDigitNotFoundAfterSign" xml:space="preserve">
    <value>'{0}' is invalid within a number, immediately after a sign character ('+' or '-'). Expected a digit ('0'-'9').</value>
  </data>
  <data name="RequiredDigitNotFoundEndOfData" xml:space="preserve">
    <value>Expected a digit ('0'-'9'), but instead reached end of data.</value>
  </data>
  <data name="SpecialNumberValuesNotSupported" xml:space="preserve">
    <value>.NET number values such as positive and negative infinity cannot be written as valid JSON. To make it work when using 'JsonSerializer', consider specifying 'JsonNumberHandling.AllowNamedFloatingPointLiterals' (see https://docs.microsoft.com/dotnet/api/system.text.json.serialization.jsonnumberhandling).</value>
  </data>
  <data name="ValueTooLarge" xml:space="preserve">
    <value>The JSON value of length {0} is too large and not supported.</value>
  </data>
  <data name="ZeroDepthAtEnd" xml:space="preserve">
    <value>Expected depth to be zero at the end of the JSON payload. There is an open JSON object or array that should be closed.</value>
  </data>
  <data name="DeserializeUnableToConvertValue" xml:space="preserve">
    <value>The JSON value could not be converted to {0}.</value>
  </data>
  <data name="DeserializeWrongType" xml:space="preserve">
    <value>The specified type {0} must derive from the specific value's type {1}.</value>
  </data>
  <data name="SerializationInvalidBufferSize" xml:space="preserve">
    <value>The value must be greater than zero.</value>
  </data>
  <data name="BufferWriterAdvancedTooFar" xml:space="preserve">
    <value>Cannot advance past the end of the buffer, which has a size of {0}.</value>
  </data>
  <data name="InvalidComparison" xml:space="preserve">
    <value>Cannot compare the value of a token type '{0}' to text.</value>
  </data>
  <data name="UnsupportedFormat" xml:space="preserve">
    <value>The JSON value is not in a supported {0} format.</value>
  </data>
  <data name="ExpectedStartOfPropertyOrValueAfterComment" xml:space="preserve">
    <value>'{0}' is an invalid start of a property name or value, after a comment.</value>
  </data>
  <data name="TrailingCommaNotAllowedBeforeArrayEnd" xml:space="preserve">
    <value>The JSON array contains a trailing comma at the end which is not supported in this mode. Change the reader options.</value>
  </data>
  <data name="TrailingCommaNotAllowedBeforeObjectEnd" xml:space="preserve">
    <value>The JSON object contains a trailing comma at the end which is not supported in this mode. Change the reader options.</value>
  </data>
  <data name="SerializerOptionsReadOnly" xml:space="preserve">
    <value>This JsonSerializerOptions instance is read-only or has already been used in serialization or deserialization.</value>
  </data>
  <data name="SerializerOptions_InvalidChainedResolver" xml:space="preserve">
    <value>Cannot insert the values of 'TypeInfoResolver' or 'TypeInfoResolverChain' to 'TypeInfoResolverChain'.</value>
  </data>
  <data name="StreamNotWritable" xml:space="preserve">
    <value>Stream is not writable.</value>
  </data>
  <data name="CannotWriteCommentWithEmbeddedDelimiter" xml:space="preserve">
    <value>Cannot write a comment value which contains the end of comment delimiter.</value>
  </data>
  <data name="SerializerPropertyNameConflict" xml:space="preserve">
    <value>The JSON property name for '{0}.{1}' collides with another property.</value>
  </data>
  <data name="SerializerPropertyNameNull" xml:space="preserve">
    <value>The JSON property name for '{0}.{1}' cannot be null.</value>
  </data>
  <data name="SerializationDataExtensionPropertyInvalid" xml:space="preserve">
    <value>The extension data property '{0}.{1}' is invalid. It must implement 'IDictionary&lt;string, JsonElement&gt;' or 'IDictionary&lt;string, object&gt;', or be 'JsonObject'.</value>
  </data>
  <data name="SerializationDuplicateTypeAttribute" xml:space="preserve">
    <value>The type '{0}' cannot have more than one member that has the attribute '{1}'.</value>
  </data>
  <data name="ExtensionDataConflictsWithUnmappedMemberHandling" xml:space="preserve">
    <value>The type '{0}' is marked 'JsonUnmappedMemberHandling.Disallow' which conflicts with extension data property '{1}'.</value>
  </data>
  <data name="SerializationNotSupportedType" xml:space="preserve">
    <value>The type '{0}' is not supported.</value>
  </data>
  <data name="TypeRequiresAsyncSerialization" xml:space="preserve">
    <value>The type '{0}' can only be serialized using async serialization methods.</value>
  </data>
  <data name="InvalidCharacterAtStartOfComment" xml:space="preserve">
    <value>'{0}' is invalid after '/' at the beginning of the comment. Expected either '/' or '*'.</value>
  </data>
  <data name="UnexpectedEndOfDataWhileReadingComment" xml:space="preserve">
    <value>Unexpected end of data while reading a comment.</value>
  </data>
  <data name="CannotSkip" xml:space="preserve">
    <value>Cannot skip tokens on partial JSON. Either get the whole payload and create a Utf8JsonReader instance where isFinalBlock is true or call TrySkip.</value>
  </data>
  <data name="NotEnoughData" xml:space="preserve">
    <value>There is not enough data to read through the entire JSON array or object.</value>
  </data>
  <data name="UnexpectedEndOfLineSeparator" xml:space="preserve">
    <value>Found invalid line or paragraph separator character while reading a comment.</value>
  </data>
  <data name="JsonSerializerDoesNotSupportComments" xml:space="preserve">
    <value>Comments cannot be stored when deserializing objects, only the Skip and Disallow comment handling modes are supported.</value>
  </data>
  <data name="DeserializeNoConstructor" xml:space="preserve">
    <value>Deserialization of types without a parameterless constructor, a singular parameterized constructor, or a parameterized constructor annotated with '{0}' is not supported. Type '{1}'.</value>
  </data>
  <data name="DeserializeInterfaceOrAbstractType" xml:space="preserve">
    <value>Deserialization of interface or abstract types is not supported. Type '{0}'.</value>
  </data>
  <data name="DeserializationMustSpecifyTypeDiscriminator" xml:space="preserve">
    <value>The JSON payload for polymorphic interface or abstract type '{0}' must specify a type discriminator.</value>
  </data>
  <data name="SerializationConverterOnAttributeNotCompatible" xml:space="preserve">
    <value>The converter specified on '{0}' is not compatible with the type '{1}'.</value>
  </data>
  <data name="SerializationConverterOnAttributeInvalid" xml:space="preserve">
    <value>The converter specified on '{0}' does not derive from JsonConverter or have a public parameterless constructor.</value>
  </data>
  <data name="SerializationConverterRead" xml:space="preserve">
    <value>The converter '{0}' read too much or not enough.</value>
  </data>
  <data name="SerializationConverterNotCompatible" xml:space="preserve">
    <value>The converter '{0}' is not compatible with the type '{1}'.</value>
  </data>
  <data name="ResolverTypeNotCompatible" xml:space="preserve">
    <value>The IJsonTypeInfoResolver returned an incompatible JsonTypeInfo instance of type '{0}', expected type '{1}'.</value>
  </data>
  <data name="ResolverTypeInfoOptionsNotCompatible" xml:space="preserve">
    <value>The IJsonTypeInfoResolver returned a JsonTypeInfo instance whose JsonSerializerOptions setting does not match the provided argument.</value>
  </data>
  <data name="SerializationConverterWrite" xml:space="preserve">
    <value>The converter '{0}' wrote too much or not enough.</value>
  </data>
  <data name="NamingPolicyReturnNull" xml:space="preserve">
    <value>The naming policy '{0}' cannot return null.</value>
  </data>
  <data name="SerializationDuplicateAttribute" xml:space="preserve">
    <value>The attribute '{0}' cannot exist more than once on '{1}'.</value>
  </data>
  <data name="SerializeUnableToSerialize" xml:space="preserve">
    <value>The object or value could not be serialized.</value>
  </data>
  <data name="FormatByte" xml:space="preserve">
    <value>Either the JSON value is not in a supported format, or is out of bounds for an unsigned byte.</value>
  </data>
  <data name="FormatInt16" xml:space="preserve">
    <value>Either the JSON value is not in a supported format, or is out of bounds for an Int16.</value>
  </data>
  <data name="FormatSByte" xml:space="preserve">
    <value>Either the JSON value is not in a supported format, or is out of bounds for a signed byte.</value>
  </data>
  <data name="FormatUInt16" xml:space="preserve">
    <value>Either the JSON value is not in a supported format, or is out of bounds for a UInt16.</value>
  </data>
  <data name="SerializerCycleDetected" xml:space="preserve">
    <value>A possible object cycle was detected. This can either be due to a cycle or if the object depth is larger than the maximum allowed depth of {0}. Consider using ReferenceHandler.Preserve on JsonSerializerOptions to support cycles.</value>
  </data>
  <data name="InvalidLeadingZeroInNumber" xml:space="preserve">
    <value>Invalid leading zero before '{0}'.</value>
  </data>
  <data name="MetadataCannotParsePreservedObjectToImmutable" xml:space="preserve">
    <value>Cannot parse a JSON object containing metadata properties like '$id' or '$type' into an array or immutable collection type. Type '{0}'.</value>
  </data>
  <data name="MetadataDuplicateIdFound" xml:space="preserve">
    <value>The value of the '$id' metadata property '{0}' conflicts with an existing identifier.</value>
  </data>
  <data name="MetadataIdCannotBeCombinedWithRef" xml:space="preserve">
    <value>The metadata property '$id' cannot be used together with '$ref' metadata properties.</value>
  </data>
  <data name="MetadataInvalidReferenceToValueType" xml:space="preserve">
    <value>Invalid reference to value type '{0}'.</value>
  </data>
  <data name="MetadataInvalidTokenAfterValues" xml:space="preserve">
    <value>The '$values' metadata property must be a JSON array. Current token type is '{0}'.</value>
  </data>
  <data name="MetadataPreservedArrayFailed" xml:space="preserve">
    <value>Deserialization failed for one of these reasons:
1. {0}
2. {1}</value>
  </data>
  <data name="MetadataInvalidPropertyInArrayMetadata" xml:space="preserve">
    <value>A JSON object containing metadata for a nested array includes a non-metadata property '{0}'.</value>
  </data>
  <data name="MetadataStandaloneValuesProperty" xml:space="preserve">
    <value>A '$values' metadata property must always be preceded by other metadata properties, such as '$id' or '$type'.</value>
  </data>
  <data name="MetadataReferenceCannotContainOtherProperties" xml:space="preserve">
    <value>A JSON object that contains a '$ref' metadata property must not contain any other properties.</value>
  </data>
  <data name="MetadataReferenceNotFound" xml:space="preserve">
    <value>Reference '{0}' was not found.</value>
  </data>
  <data name="MetadataValueWasNotString" xml:space="preserve">
    <value>The '$id', '$ref' or '$type' metadata properties must be JSON strings. Current token type is '{0}'.</value>
  </data>
  <data name="MetadataInvalidPropertyWithLeadingDollarSign" xml:space="preserve">
    <value>Properties that start with '$' are not allowed in types that support metadata. Either escape the character or disable reference preservation and polymorphic deserialization.</value>
  </data>
  <data name="MetadataUnexpectedProperty" xml:space="preserve">
    <value>The metadata property is either not supported by the type or is not the first property in the deserialized JSON object.</value>
  </data>
  <data name="UnmappedJsonProperty" xml:space="preserve">
    <value>The JSON property '{0}' could not be mapped to any .NET member contained in type '{1}'.</value>
  </data>
  <data name="DuplicateMetadataProperty" xml:space="preserve">
    <value>Deserialized object contains a duplicate '{0}' metadata property.</value>
  </data>
  <data name="MultipleMembersBindWithConstructorParameter" xml:space="preserve">
    <value>Members '{0}' and '{1}' on type '{2}' cannot both bind with parameter '{3}' in the deserialization constructor.</value>
  </data>
  <data name="ConstructorParamIncompleteBinding" xml:space="preserve">
    <value>Each parameter in the deserialization constructor on type '{0}' must bind to an object property or field on deserialization. Each parameter name must match with a property or field on the object. Fields are only considered when 'JsonSerializerOptions.IncludeFields' is enabled. The match can be case-insensitive.</value>
  </data>
  <data name="ObjectWithParameterizedCtorRefMetadataNotSupported" xml:space="preserve">
    <value>Reference metadata is not supported when deserializing constructor parameters. See type '{0}'.</value>
  </data>
  <data name="SerializerConverterFactoryReturnsNull" xml:space="preserve">
    <value>The converter '{0}' cannot return a null value.</value>
  </data>
  <data name="SerializationNotSupportedParentType" xml:space="preserve">
    <value>The unsupported member type is located on type '{0}'.</value>
  </data>
  <data name="ExtensionDataCannotBindToCtorParam" xml:space="preserve">
    <value>The extension data property '{0}' on type '{1}' cannot bind with a parameter in the deserialization constructor.</value>
  </data>
  <data name="BufferMaximumSizeExceeded" xml:space="preserve">
    <value>Cannot allocate a buffer of size {0}.</value>
  </data>
  <data name="CannotSerializeInvalidType" xml:space="preserve">
    <value>The type '{0}' is invalid for serialization or deserialization because it is a pointer type, is a ref struct, or contains generic parameters that have not been replaced by specific types.</value>
  </data>
  <data name="SerializeTypeInstanceNotSupported" xml:space="preserve">
    <value>Serialization and deserialization of '{0}' instances is not supported.</value>
  </data>
  <data name="JsonIncludeOnInaccessibleProperty" xml:space="preserve">
    <value>The property '{0}' on type '{1}' which is annotated with 'JsonIncludeAttribute' is not accesible by the source generator.</value>
  </data>
  <data name="CannotSerializeInvalidMember" xml:space="preserve">
    <value>The type '{0}' of property '{1}' on type '{2}' is invalid for serialization or deserialization because it is a pointer type, is a ref struct, or contains generic parameters that have not been replaced by specific types.</value>
  </data>
  <data name="CannotPopulateCollection" xml:space="preserve">
    <value>The collection type '{0}' is abstract, an interface, or is read only, and could not be instantiated and populated.</value>
  </data>
  <data name="ConstructorContainsNullParameterNames" xml:space="preserve">
    <value>The deserialization constructor for type '{0}' contains parameters with null names. This might happen because the parameter names have been trimmed by ILLink. Consider using the source generated serializer instead.</value>
  </data>
  <data name="DefaultIgnoreConditionAlreadySpecified" xml:space="preserve">
    <value>'IgnoreNullValues' and 'DefaultIgnoreCondition' cannot both be set to non-default values.</value>
  </data>
  <data name="DefaultIgnoreConditionInvalid" xml:space="preserve">
    <value>The value cannot be 'JsonIgnoreCondition.Always'.</value>
  </data>
  <data name="DictionaryKeyTypeNotSupported" xml:space="preserve">
    <value>The type '{0}' is not a supported dictionary key using converter of type '{1}'. Custom converters can add support for dictionary key serialization by overriding the 'ReadAsPropertyName' and 'WriteAsPropertyName' methods.</value>
  </data>
  <data name="IgnoreConditionOnValueTypeInvalid" xml:space="preserve">
    <value>The ignore condition 'JsonIgnoreCondition.WhenWritingNull' is not valid on value-type member '{0}' on type '{1}'. Consider using 'JsonIgnoreCondition.WhenWritingDefault'.</value>
  </data>
  <data name="NumberHandlingOnPropertyInvalid" xml:space="preserve">
    <value>'JsonNumberHandlingAttribute' is only valid on a number or a collection of numbers when applied to a property or field. See member '{0}' on type '{1}'.</value>
  </data>
  <data name="ConverterCanConvertMultipleTypes" xml:space="preserve">
    <value>The converter '{0}' handles type '{1}' but is being asked to convert type '{2}'. Either create a separate converter for type '{2}' or change the converter's 'CanConvert' method to only return 'true' for a single type.</value>
  </data>
  <data name="MetadataReferenceOfTypeCannotBeAssignedToType" xml:space="preserve">
    <value>The object with reference id '{0}' of type '{1}' cannot be assigned to the type '{2}'.</value>
  </data>
  <data name="DeserializeUnableToAssignValue" xml:space="preserve">
    <value>Unable to cast object of type '{0}' to type '{1}'.</value>
  </data>
  <data name="DeserializeUnableToAssignNull" xml:space="preserve">
    <value>Unable to assign 'null' to the property or field of type '{0}'.</value>
  </data>
  <data name="SerializerConverterFactoryReturnsJsonConverterFactory" xml:space="preserve">
    <value>The converter '{0}' cannot return an instance of JsonConverterFactory.</value>
  </data>
  <data name="SerializerConverterFactoryInvalidArgument" xml:space="preserve">
    <value>The type '{0}' is not supported by the current JsonConverterFactory.</value>
  </data>
  <data name="NodeElementWrongType" xml:space="preserve">
    <value>The element must be of type '{0}'</value>
  </data>
  <data name="NodeElementCannotBeObjectOrArray" xml:space="preserve">
    <value>The element cannot be an object or array.</value>
  </data>
  <data name="NodeAlreadyHasParent" xml:space="preserve">
    <value>The node already has a parent.</value>
  </data>
  <data name="NodeCycleDetected" xml:space="preserve">
    <value>A node cycle was detected.</value>
  </data>
  <data name="NodeUnableToConvert" xml:space="preserve">
    <value>A value of type '{0}' cannot be converted to a '{1}'.</value>
  </data>
  <data name="NodeUnableToConvertElement" xml:space="preserve">
    <value>An element of type '{0}' cannot be converted to a '{1}'.</value>
  </data>
  <data name="NodeValueNotAllowed" xml:space="preserve">
    <value>A JsonNode cannot be used as a value.</value>
  </data>
  <data name="NodeWrongType" xml:space="preserve">
    <value>The node must be of type '{0}'.</value>
  </data>
  <data name="NodeParentWrongType" xml:space="preserve">
    <value>The node must have a parent node of type '{0}'.</value>
  </data>
  <data name="NodeDuplicateKey" xml:space="preserve">
    <value>An item with the same key has already been added. Key: {0}</value>
  </data>
  <data name="SerializerContextOptionsReadOnly" xml:space="preserve">
    <value>JsonSerializerOptions instances cannot be modified once encapsulated by a JsonSerializerContext. Such encapsulation can happen either when calling 'JsonSerializerOptions.AddContext' or when passing the options instance to a JsonSerializerContext constructor.</value>
  </data>
  <data name="ConverterForPropertyMustBeValid" xml:space="preserve">
    <value>The generic type of the converter for property '{0}.{1}' must match with the specified converter type '{2}'. The converter must not be 'null'.</value>
  </data>
  <data name="NoMetadataForType" xml:space="preserve">
    <value>JsonTypeInfo metadata for type '{0}' was not provided by TypeInfoResolver of type '{1}'. If using source generation, ensure that all root types passed to the serializer have been annotated with 'JsonSerializableAttribute', along with any types that might be serialized polymorphically.</value>
  </data>
  <data name="AmbiguousMetadataForType" xml:space="preserve">
    <value>Ambiguous matches when resolving JsonTypeInfo metadata for type '{0}': '{1}', '{2}'. Consider either explicitly providing metadata for the type or removing one of its interface implementations.</value>
  </data>
  <data name="CollectionIsReadOnly" xml:space="preserve">
    <value>Collection is read-only.</value>
  </data>
  <data name="ArrayIndexNegative" xml:space="preserve">
    <value>Number was less than 0.</value>
  </data>
  <data name="ArrayTooSmall" xml:space="preserve">
    <value>Destination array was not long enough.</value>
  </data>
  <data name="NodeJsonObjectCustomConverterNotAllowedOnExtensionProperty" xml:space="preserve">
    <value>A custom converter for JsonObject is not allowed on an extension property.</value>
  </data>
  <data name="NoMetadataForTypeProperties" xml:space="preserve">
    <value>TypeInfoResolver '{0}' did not provide property metadata for type '{1}'.</value>
  </data>
  <data name="FieldCannotBeVirtual" xml:space="preserve">
    <value>A 'field' member cannot be 'virtual'. See arguments for the '{0}' and '{1}' parameters. </value>
  </data>
  <data name="MissingFSharpCoreMember" xml:space="preserve">
    <value>Could not locate required member '{0}' from FSharp.Core. This might happen because your application has enabled member-level trimming.</value>
  </data>
  <data name="FSharpDiscriminatedUnionsNotSupported" xml:space="preserve">
    <value>F# discriminated union serialization is not supported. Consider authoring a custom converter for the type.</value>
  </data>
  <data name="Polymorphism_BaseConverterDoesNotSupportMetadata" xml:space="preserve">
    <value>The converter for polymorphic type '{0}' does not support metadata writes or reads.</value>
  </data>
  <data name="Polymorphism_DerivedConverterDoesNotSupportMetadata" xml:space="preserve">
    <value>The converter for derived type '{0}' does not support metadata writes or reads.</value>
  </data>
  <data name="Polymorphism_TypeDoesNotSupportPolymorphism" xml:space="preserve">
    <value>Specified type '{0}' does not support polymorphism. Polymorphic types cannot be structs, sealed types, generic types or System.Object.</value>
  </data>
  <data name="Polymorphism_DerivedTypeIsNotSupported" xml:space="preserve">
    <value>Specified type '{0}' is not a supported derived type for the polymorphic type '{1}'. Derived types must be assignable to the base type, must not be generic and cannot be abstract classes or interfaces unless 'JsonUnknownDerivedTypeHandling.FallBackToNearestAncestor' is specified.</value>
  </data>
  <data name="Polymorphism_DerivedTypeIsAlreadySpecified" xml:space="preserve">
    <value>The polymorphic type '{0}' has already specified derived type '{1}'.</value>
  </data>
  <data name="Polymorphism_TypeDicriminatorIdIsAlreadySpecified" xml:space="preserve">
    <value>The polymorphic type '{0}' has already specified a type discriminator '{1}'.</value>
  </data>
  <data name="Polymorphism_InvalidCustomTypeDiscriminatorPropertyName" xml:space="preserve">
    <value>The metadata property names '$id', '$ref', and '$values' are reserved and cannot be used as custom type discriminator property names.</value>
  </data>
  <data name="Polymorphism_ConfigurationDoesNotSpecifyDerivedTypes" xml:space="preserve">
    <value>Polymorphic configuration for type '{0}' should specify at least one derived type.</value>
  </data>
  <data name="Polymorphism_UnrecognizedTypeDiscriminator" xml:space="preserve">
    <value>Read unrecognized type discriminator id '{0}'.</value>
  </data>
  <data name="Polymorphism_RuntimeTypeNotSupported" xml:space="preserve">
    <value>Runtime type '{0}' is not supported by polymorphic type '{1}'.</value>
  </data>
  <data name="Polymorphism_RuntimeTypeDiamondAmbiguity" xml:space="preserve">
    <value>Runtime type '{0}' has a diamond ambiguity between derived types '{1}' and '{2}' of polymorphic type '{3}'. Consider either removing one of the derived types or removing the 'JsonUnknownDerivedTypeHandling.FallBackToNearestAncestor' setting.</value>
  </data>
  <data name="InvalidJsonTypeInfoOperationForKind" xml:space="preserve">
    <value>Invalid JsonTypeInfo operation for JsonTypeInfoKind '{0}'.</value>
  </data>
  <data name="CreateObjectConverterNotCompatible" xml:space="preserve">
    <value>The converter for type '{0}' does not support setting 'CreateObject' delegates.</value>
  </data>
  <data name="JsonPropertyInfoBoundToDifferentParent" xml:space="preserve">
    <value>JsonPropertyInfo with name '{0}' for type '{1}' is already bound to different JsonTypeInfo.</value>
  </data>
  <data name="JsonSerializerOptionsNoTypeInfoResolverSpecified" xml:space="preserve">
    <value>JsonSerializerOptions instance must specify a TypeInfoResolver setting before being marked as read-only.</value>
  </data>
  <data name="JsonSerializerIsReflectionDisabled" xml:space="preserve">
    <value>Reflection-based serialization has been disabled for this application. Either use the source generator APIs or explicitly configure the 'JsonSerializerOptions.TypeInfoResolver' property.</value>
  </data>
  <data name="JsonPolymorphismOptionsAssociatedWithDifferentJsonTypeInfo" xml:space="preserve">
    <value>Parameter already associated with a different JsonTypeInfo instance.</value>
  </data>
  <data name="JsonPropertyRequiredAndNotDeserializable" xml:space="preserve">
    <value>JsonPropertyInfo '{0}' defined in type '{1}' is marked required but does not specify a setter.</value>
  </data>
  <data name="JsonPropertyRequiredAndExtensionData" xml:space="preserve">
    <value>JsonPropertyInfo '{0}' defined in type '{1}' is marked both as required and as an extension data property. This combination is not supported.</value>
  </data>
  <data name="JsonRequiredPropertiesMissing" xml:space="preserve">
    <value>JSON deserialization for type '{0}' was missing required properties, including the following: {1}</value>
  </data>
  <data name="ObjectCreationHandlingPopulateNotSupportedByConverter" xml:space="preserve">
    <value>Property '{0}' on type '{1}' is marked with JsonObjectCreationHandling.Populate but it doesn't support populating. This can be either because the property type is immutable or it could use a custom converter.</value>
  </data>
  <data name="ObjectCreationHandlingPropertyMustHaveAGetter" xml:space="preserve">
    <value>Property '{0}' on type '{1}' is marked with JsonObjectCreationHandling.Populate but it doesn't have a getter.</value>
  </data>
  <data name="ObjectCreationHandlingPropertyValueTypeMustHaveASetter" xml:space="preserve">
    <value>Property '{0}' on type '{1}' is marked with JsonObjectCreationHandling.Populate but is a value type that doesn't have a setter.</value>
  </data>
  <data name="ObjectCreationHandlingPropertyCannotAllowPolymorphicDeserialization" xml:space="preserve">
    <value>Property '{0}' on type '{1}' is marked with JsonObjectCreationHandling.Populate but its type allows polymorphic deserialization.</value>
  </data>
  <data name="ObjectCreationHandlingPropertyCannotAllowReadOnlyMember" xml:space="preserve">
    <value>Property '{0}' on type '{1}' is marked with JsonObjectCreationHandling.Populate but it is a read-only member and JsonSerializerOptions has IgnoreReadOnlyProperties or IgnoreReadOnlyFields set.</value>
  </data>
  <data name="ObjectCreationHandlingPropertyCannotAllowReferenceHandling" xml:space="preserve">
    <value>JsonObjectCreationHandling.Populate is incompatible with reference handling.</value>
  </data>
  <data name="ObjectCreationHandlingPropertyDoesNotSupportParameterizedConstructors" xml:space="preserve">
    <value>JsonObjectCreationHandling.Populate is currently not supported in types with parameterized constructors.</value>
  </data>
  <data name="FormatInt128" xml:space="preserve">
    <value>Either the JSON value is not in a supported format, or is out of bounds for an Int128.</value>
  </data>
  <data name="FormatUInt128" xml:space="preserve">
    <value>Either the JSON value is not in a supported format, or is out of bounds for an UInt128.</value>
  </data>
  <data name="FormatHalf" xml:space="preserve">
    <value>Either the JSON value is not in a supported format, or is out of bounds for a Half.</value>
  </data>
  <data name="InvalidIndentCharacter" xml:space="preserve">
    <value>Supported indentation characters are space and horizontal tab.</value>
  </data>
  <data name="InvalidIndentSize" xml:space="preserve">
    <value>Indentation size must be between {0} and {1}.</value>
  </data>
<<<<<<< HEAD
  <data name="PipeWriterCanceled" xml:space="preserve">
    <value>PipeWriter.FlushAsync was canceled.</value>
  </data>
  <data name="PipeWriterCompleted" xml:space="preserve">
    <value>PipeWriter has been completed, nothing more can be written to it.</value>
=======
  <data name="InvalidNewLine" xml:space="preserve">
    <value>New line can be only "\n" or "\r\n".</value>
>>>>>>> c5301c40
  </data>
</root><|MERGE_RESOLUTION|>--- conflicted
+++ resolved
@@ -728,15 +728,13 @@
   <data name="InvalidIndentSize" xml:space="preserve">
     <value>Indentation size must be between {0} and {1}.</value>
   </data>
-<<<<<<< HEAD
   <data name="PipeWriterCanceled" xml:space="preserve">
     <value>PipeWriter.FlushAsync was canceled.</value>
   </data>
   <data name="PipeWriterCompleted" xml:space="preserve">
     <value>PipeWriter has been completed, nothing more can be written to it.</value>
-=======
+  </data>
   <data name="InvalidNewLine" xml:space="preserve">
     <value>New line can be only "\n" or "\r\n".</value>
->>>>>>> c5301c40
   </data>
 </root>