--- conflicted
+++ resolved
@@ -506,12 +506,10 @@
   <data name="BufferMaximumSizeExceeded" xml:space="preserve">
     <value>Cannot allocate a buffer of size {0}.</value>
   </data>
-<<<<<<< HEAD
   <data name="CannotSerializeOpenGeneric" xml:space="preserve">
     <value>Serialization or deserialization of types that contain generic parameters is invalid: '{0}'.</value>
-=======
+  </data>
   <data name="SerializeTypeInstanceNotSupported" xml:space="preserve">
     <value>Serialization and deserialization of 'System.Type' instances are not supported and should be avoided since they can lead to security issues.</value>
->>>>>>> 335ffb05
   </data>
 </root>