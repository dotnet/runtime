<?xml version="1.0" encoding="utf-8"?>
<root>
  <!-- 
    Microsoft ResX Schema 
    
    Version 2.0
    
    The primary goals of this format is to allow a simple XML format 
    that is mostly human readable. The generation and parsing of the 
    various data types are done through the TypeConverter classes 
    associated with the data types.
    
    Example:
    
    ... ado.net/XML headers & schema ...
    <resheader name="resmimetype">text/microsoft-resx</resheader>
    <resheader name="version">2.0</resheader>
    <resheader name="reader">System.Resources.ResXResourceReader, System.Windows.Forms, ...</resheader>
    <resheader name="writer">System.Resources.ResXResourceWriter, System.Windows.Forms, ...</resheader>
    <data name="Name1"><value>this is my long string</value><comment>this is a comment</comment></data>
    <data name="Color1" type="System.Drawing.Color, System.Drawing">Blue</data>
    <data name="Bitmap1" mimetype="application/x-microsoft.net.object.binary.base64">
        <value>[base64 mime encoded serialized .NET Framework object]</value>
    </data>
    <data name="Icon1" type="System.Drawing.Icon, System.Drawing" mimetype="application/x-microsoft.net.object.bytearray.base64">
        <value>[base64 mime encoded string representing a byte array form of the .NET Framework object]</value>
        <comment>This is a comment</comment>
    </data>
                
    There are any number of "resheader" rows that contain simple 
    name/value pairs.
    
    Each data row contains a name, and value. The row also contains a 
    type or mimetype. Type corresponds to a .NET class that support 
    text/value conversion through the TypeConverter architecture. 
    Classes that don't support this are serialized and stored with the 
    mimetype set.
    
    The mimetype is used for serialized objects, and tells the 
    ResXResourceReader how to depersist the object. This is currently not 
    extensible. For a given mimetype the value must be set accordingly:
    
    Note - application/x-microsoft.net.object.binary.base64 is the format 
    that the ResXResourceWriter will generate, however the reader can 
    read any of the formats listed below.
    
    mimetype: application/x-microsoft.net.object.binary.base64
    value   : The object must be serialized with 
            : System.Runtime.Serialization.Formatters.Binary.BinaryFormatter
            : and then encoded with base64 encoding.
    
    mimetype: application/x-microsoft.net.object.soap.base64
    value   : The object must be serialized with 
            : System.Runtime.Serialization.Formatters.Soap.SoapFormatter
            : and then encoded with base64 encoding.

    mimetype: application/x-microsoft.net.object.bytearray.base64
    value   : The object must be serialized into a byte array 
            : using a System.ComponentModel.TypeConverter
            : and then encoded with base64 encoding.
    -->
  <xsd:schema id="root" xmlns="" xmlns:xsd="http://www.w3.org/2001/XMLSchema" xmlns:msdata="urn:schemas-microsoft-com:xml-msdata">
    <xsd:import namespace="http://www.w3.org/XML/1998/namespace" />
    <xsd:element name="root" msdata:IsDataSet="true">
      <xsd:complexType>
        <xsd:choice maxOccurs="unbounded">
          <xsd:element name="metadata">
            <xsd:complexType>
              <xsd:sequence>
                <xsd:element name="value" type="xsd:string" minOccurs="0" />
              </xsd:sequence>
              <xsd:attribute name="name" use="required" type="xsd:string" />
              <xsd:attribute name="type" type="xsd:string" />
              <xsd:attribute name="mimetype" type="xsd:string" />
              <xsd:attribute ref="xml:space" />
            </xsd:complexType>
          </xsd:element>
          <xsd:element name="assembly">
            <xsd:complexType>
              <xsd:attribute name="alias" type="xsd:string" />
              <xsd:attribute name="name" type="xsd:string" />
            </xsd:complexType>
          </xsd:element>
          <xsd:element name="data">
            <xsd:complexType>
              <xsd:sequence>
                <xsd:element name="value" type="xsd:string" minOccurs="0" msdata:Ordinal="1" />
                <xsd:element name="comment" type="xsd:string" minOccurs="0" msdata:Ordinal="2" />
              </xsd:sequence>
              <xsd:attribute name="name" type="xsd:string" use="required" msdata:Ordinal="1" />
              <xsd:attribute name="type" type="xsd:string" msdata:Ordinal="3" />
              <xsd:attribute name="mimetype" type="xsd:string" msdata:Ordinal="4" />
              <xsd:attribute ref="xml:space" />
            </xsd:complexType>
          </xsd:element>
          <xsd:element name="resheader">
            <xsd:complexType>
              <xsd:sequence>
                <xsd:element name="value" type="xsd:string" minOccurs="0" msdata:Ordinal="1" />
              </xsd:sequence>
              <xsd:attribute name="name" type="xsd:string" use="required" />
            </xsd:complexType>
          </xsd:element>
        </xsd:choice>
      </xsd:complexType>
    </xsd:element>
  </xsd:schema>
  <resheader name="resmimetype">
    <value>text/microsoft-resx</value>
  </resheader>
  <resheader name="version">
    <value>2.0</value>
  </resheader>
  <resheader name="reader">
    <value>System.Resources.ResXResourceReader, System.Windows.Forms, Version=4.0.0.0, Culture=neutral, PublicKeyToken=b77a5c561934e089</value>
  </resheader>
  <resheader name="writer">
    <value>System.Resources.ResXResourceWriter, System.Windows.Forms, Version=4.0.0.0, Culture=neutral, PublicKeyToken=b77a5c561934e089</value>
  </resheader>
  <data name="ArrayDepthTooLarge" xml:space="preserve">
    <value>The maximum configured depth of {0} has been exceeded. Cannot read next JSON array.</value>
  </data>
  <data name="CallFlushToAvoidDataLoss" xml:space="preserve">
    <value>The JSON writer needs to be flushed before getting the current state. There are {0} bytes that have not been committed to the output.</value>
  </data>
  <data name="CannotReadIncompleteUTF16" xml:space="preserve">
    <value>Cannot read incomplete UTF-16 JSON text as string with missing low surrogate.</value>
  </data>
  <data name="CannotReadInvalidUTF16" xml:space="preserve">
    <value>Cannot read invalid UTF-16 JSON text as string. Invalid surrogate value: '{0}'.</value>
  </data>
  <data name="CannotStartObjectArrayAfterPrimitiveOrClose" xml:space="preserve">
    <value>Cannot write the start of an object/array after a single JSON value or outside of an existing closed object/array. Current token type is '{0}'.</value>
  </data>
  <data name="CannotStartObjectArrayWithoutProperty" xml:space="preserve">
    <value>Cannot write the start of an object or array without a property name. Current token type is '{0}'.</value>
  </data>
  <data name="CannotTranscodeInvalidUtf8" xml:space="preserve">
    <value>Cannot transcode invalid UTF-8 JSON text to UTF-16 string.</value>
  </data>
  <data name="CannotDecodeInvalidBase64" xml:space="preserve">
    <value>Cannot decode JSON text that is not encoded as valid Base64 to bytes.</value>
  </data>
  <data name="CannotTranscodeInvalidUtf16" xml:space="preserve">
    <value>Cannot transcode invalid UTF-16 string to UTF-8 JSON text.</value>
  </data>
  <data name="CannotEncodeInvalidUTF16" xml:space="preserve">
    <value>Cannot encode invalid UTF-16 text as JSON. Invalid surrogate value: '{0}'.</value>
  </data>
  <data name="CannotEncodeInvalidUTF8" xml:space="preserve">
    <value>Cannot encode invalid UTF-8 text as JSON. Invalid input: '{0}'.</value>
  </data>
  <data name="CannotWritePropertyWithinArray" xml:space="preserve">
    <value>Cannot write a JSON property within an array or as the first JSON token. Current token type is '{0}'.</value>
  </data>
  <data name="CannotWritePropertyAfterProperty" xml:space="preserve">
    <value>Cannot write a JSON property name following another property name. A JSON value is missing.</value>
  </data>
  <data name="CannotWriteValueAfterPrimitiveOrClose" xml:space="preserve">
    <value>Cannot write a JSON value after a single JSON value or outside of an existing closed object/array. Current token type is '{0}'.</value>
  </data>
  <data name="CannotWriteValueWithinObject" xml:space="preserve">
    <value>Cannot write a JSON value within an object without a property name. Current token type is '{0}'.</value>
  </data>
  <data name="DepthTooLarge" xml:space="preserve">
    <value>CurrentDepth ({0}) is equal to or larger than the maximum allowed depth of {1}. Cannot write the next JSON object or array.</value>
  </data>
  <data name="EmptyJsonIsInvalid" xml:space="preserve">
    <value>Writing an empty JSON payload (excluding comments) is invalid.</value>
  </data>
  <data name="EndOfCommentNotFound" xml:space="preserve">
    <value>Expected end of comment, but instead reached end of data.</value>
  </data>
  <data name="EndOfStringNotFound" xml:space="preserve">
    <value>Expected end of string, but instead reached end of data.</value>
  </data>
  <data name="ExpectedEndAfterSingleJson" xml:space="preserve">
    <value>'{0}' is invalid after a single JSON value. Expected end of data.</value>
  </data>
  <data name="ExpectedEndOfDigitNotFound" xml:space="preserve">
    <value>'{0}' is an invalid end of a number. Expected a delimiter.</value>
  </data>
  <data name="ExpectedFalse" xml:space="preserve">
    <value>'{0}' is an invalid JSON literal. Expected the literal 'false'.</value>
  </data>
  <data name="ExpectedJsonTokens" xml:space="preserve">
    <value>The input does not contain any JSON tokens. Expected the input to start with a valid JSON token, when isFinalBlock is true.</value>
  </data>
  <data name="ExpectedOneCompleteToken" xml:space="preserve">
    <value>The input does not contain any complete JSON tokens. Expected the input to have at least one valid, complete, JSON token.</value>
  </data>
  <data name="ExpectedNextDigitEValueNotFound" xml:space="preserve">
    <value>'{0}' is an invalid end of a number. Expected 'E' or 'e'.</value>
  </data>
  <data name="ExpectedNull" xml:space="preserve">
    <value>'{0}' is an invalid JSON literal. Expected the literal 'null'.</value>
  </data>
  <data name="ExpectedSeparatorAfterPropertyNameNotFound" xml:space="preserve">
    <value>'{0}' is invalid after a property name. Expected a ':'.</value>
  </data>
  <data name="ExpectedStartOfPropertyNotFound" xml:space="preserve">
    <value>'{0}' is an invalid start of a property name. Expected a '"'.</value>
  </data>
  <data name="ExpectedStartOfPropertyOrValueNotFound" xml:space="preserve">
    <value>Expected start of a property name or value, but instead reached end of data.</value>
  </data>
  <data name="ExpectedStartOfValueNotFound" xml:space="preserve">
    <value>'{0}' is an invalid start of a value.</value>
  </data>
  <data name="ExpectedTrue" xml:space="preserve">
    <value>'{0}' is an invalid JSON literal. Expected the literal 'true'.</value>
  </data>
  <data name="ExpectedValueAfterPropertyNameNotFound" xml:space="preserve">
    <value>Expected a value, but instead reached end of data.</value>
  </data>
  <data name="FailedToGetLargerSpan" xml:space="preserve">
    <value>The 'IBufferWriter' could not provide an output buffer that is large enough to continue writing.</value>
  </data>
  <data name="FoundInvalidCharacter" xml:space="preserve">
    <value>'{0}' is invalid after a value. Expected either ',', '}}', or ']'.</value>
  </data>
  <data name="InvalidCast" xml:space="preserve">
    <value>Cannot get the value of a token type '{0}' as a {1}.</value>
  </data>
  <data name="InvalidCharacterAfterEscapeWithinString" xml:space="preserve">
    <value>'{0}' is an invalid escapable character within a JSON string. The string should be correctly escaped.</value>
  </data>
  <data name="InvalidCharacterWithinString" xml:space="preserve">
    <value>'{0}' is invalid within a JSON string. The string should be correctly escaped.</value>
  </data>
  <data name="InvalidEndOfJsonNonPrimitive" xml:space="preserve">
    <value>'{0}' is an invalid token type for the end of the JSON payload. Expected either 'EndArray' or 'EndObject'.</value>
  </data>
  <data name="InvalidHexCharacterWithinString" xml:space="preserve">
    <value>'{0}' is not a hex digit following '\u' within a JSON string. The string should be correctly escaped.</value>
  </data>
  <data name="JsonDocumentDoesNotSupportComments" xml:space="preserve">
    <value>Comments cannot be stored in a JsonDocument, only the Skip and Disallow comment handling modes are supported.</value>
  </data>
  <data name="JsonElementHasWrongType" xml:space="preserve">
    <value>The requested operation requires an element of type '{0}', but the target element has type '{1}'.</value>
  </data>
  <data name="MaxDepthMustBePositive" xml:space="preserve">
    <value>Max depth must be positive.</value>
  </data>
  <data name="CommentHandlingMustBeValid" xml:space="preserve">
    <value>The JsonCommentHandling enum must be set to one of the supported values.</value>
  </data>
  <data name="MismatchedObjectArray" xml:space="preserve">
    <value>'{0}' is invalid without a matching open.</value>
  </data>
  <data name="CannotWriteEndAfterProperty" xml:space="preserve">
    <value>'{0}' is invalid following a property name.</value>
  </data>
  <data name="ObjectDepthTooLarge" xml:space="preserve">
    <value>The maximum configured depth of {0} has been exceeded. Cannot read next JSON object.</value>
  </data>
  <data name="PropertyNameTooLarge" xml:space="preserve">
    <value>The JSON property name of length {0} is too large and not supported.</value>
  </data>
  <data name="FormatDecimal" xml:space="preserve">
    <value>The JSON value is either too large or too small for a Decimal.</value>
  </data>
  <data name="FormatDouble" xml:space="preserve">
    <value>Either the JSON value is not in a supported format, or is out of bounds for a Double.</value>
  </data>
  <data name="FormatInt32" xml:space="preserve">
    <value>Either the JSON value is not in a supported format, or is out of bounds for an Int32.</value>
  </data>
  <data name="FormatInt64" xml:space="preserve">
    <value>Either the JSON value is not in a supported format, or is out of bounds for an Int64.</value>
  </data>
  <data name="FormatSingle" xml:space="preserve">
    <value>Either the JSON value is not in a supported format, or is out of bounds for a Single.</value>
  </data>
  <data name="FormatUInt32" xml:space="preserve">
    <value>Either the JSON value is not in a supported format, or is out of bounds for a UInt32.</value>
  </data>
  <data name="FormatUInt64" xml:space="preserve">
    <value>Either the JSON value is not in a supported format, or is out of bounds for a UInt64.</value>
  </data>
  <data name="RequiredDigitNotFoundAfterDecimal" xml:space="preserve">
    <value>'{0}' is invalid within a number, immediately after a decimal point ('.'). Expected a digit ('0'-'9').</value>
  </data>
  <data name="RequiredDigitNotFoundAfterSign" xml:space="preserve">
    <value>'{0}' is invalid within a number, immediately after a sign character ('+' or '-'). Expected a digit ('0'-'9').</value>
  </data>
  <data name="RequiredDigitNotFoundEndOfData" xml:space="preserve">
    <value>Expected a digit ('0'-'9'), but instead reached end of data.</value>
  </data>
  <data name="SpecialNumberValuesNotSupported" xml:space="preserve">
    <value>.NET number values such as positive and negative infinity cannot be written as valid JSON.</value>
  </data>
  <data name="ValueTooLarge" xml:space="preserve">
    <value>The JSON value of length {0} is too large and not supported.</value>
  </data>
  <data name="ZeroDepthAtEnd" xml:space="preserve">
    <value>Expected depth to be zero at the end of the JSON payload. There is an open JSON object or array that should be closed.</value>
  </data>
  <data name="DeserializeUnableToConvertValue" xml:space="preserve">
    <value>The JSON value could not be converted to {0}.</value>
  </data>
  <data name="DeserializeWrongType" xml:space="preserve">
    <value>The specified type {0} must derive from the specific value's type {1}.</value>
  </data>
  <data name="SerializationInvalidBufferSize" xml:space="preserve">
    <value>The value must be greater than zero.</value>
  </data>
  <data name="BufferWriterAdvancedTooFar" xml:space="preserve">
    <value>Cannot advance past the end of the buffer, which has a size of {0}.</value>
  </data>
  <data name="InvalidComparison" xml:space="preserve">
    <value>Cannot compare the value of a token type '{0}' to text.</value>
  </data>
  <data name="FormatDateTime" xml:space="preserve">
    <value>The JSON value is not in a supported DateTime format.</value>
  </data>
  <data name="FormatDateTimeOffset" xml:space="preserve">
    <value>The JSON value is not in a supported DateTimeOffset format.</value>
  </data>
  <data name="FormatGuid" xml:space="preserve">
    <value>The JSON value is not in a supported Guid format.</value>
  </data>
  <data name="ExpectedStartOfPropertyOrValueAfterComment" xml:space="preserve">
    <value>'{0}' is an invalid start of a property name or value, after a comment.</value>
  </data>
  <data name="TrailingCommaNotAllowedBeforeArrayEnd" xml:space="preserve">
    <value>The JSON array contains a trailing comma at the end which is not supported in this mode. Change the reader options.</value>
  </data>
  <data name="TrailingCommaNotAllowedBeforeObjectEnd" xml:space="preserve">
    <value>The JSON object contains a trailing comma at the end which is not supported in this mode. Change the reader options.</value>
  </data>
  <data name="SerializerOptionsImmutable" xml:space="preserve">
    <value>Serializer options cannot be changed once serialization or deserialization has occurred.</value>
  </data>
  <data name="StreamNotWritable" xml:space="preserve">
    <value>Stream is not writable.</value>
  </data>
  <data name="CannotWriteCommentWithEmbeddedDelimiter" xml:space="preserve">
    <value>Cannot write a comment value which contains the end of comment delimiter.</value>
  </data>
  <data name="SerializerPropertyNameConflict" xml:space="preserve">
    <value>The JSON property name for '{0}.{1}' collides with another property.</value>
  </data>
  <data name="SerializerPropertyNameNull" xml:space="preserve">
    <value>The JSON property name for '{0}.{1}' cannot be null.</value>
  </data>
  <data name="DeserializeDuplicateKey" xml:space="preserve">
    <value>An item with the same property name '{0}' has already been added.</value>
  </data>
  <data name="SerializationDataExtensionPropertyInvalid" xml:space="preserve">
    <value>The data extension property '{0}.{1}' does not match the required signature of IDictionary&lt;string, JsonElement&gt; or IDictionary&lt;string, object&gt;.</value>
  </data>
  <data name="SerializationDuplicateTypeAttribute" xml:space="preserve">
    <value>The type '{0}' cannot have more than one property that has the attribute '{1}'.</value>
  </data>
  <data name="SerializationNotSupportedType" xml:space="preserve">
    <value>The type '{0}' is not supported.</value>
  </data>
  <data name="InvalidCharacterAtStartOfComment" xml:space="preserve">
    <value>'{0}' is invalid after '/' at the beginning of the comment. Expected either '/' or '*'.</value>
  </data>
  <data name="UnexpectedEndOfDataWhileReadingComment" xml:space="preserve">
    <value>Unexpected end of data while reading a comment.</value>
  </data>
  <data name="CannotSkip" xml:space="preserve">
    <value>Cannot skip tokens on partial JSON. Either get the whole payload and create a Utf8JsonReader instance where isFinalBlock is true or call TrySkip.</value>
  </data>
  <data name="NotEnoughData" xml:space="preserve">
    <value>There is not enough data to read through the entire JSON array or object.</value>
  </data>
  <data name="UnexpectedEndOfLineSeparator" xml:space="preserve">
    <value>Found invalid line or paragraph separator character while reading a comment.</value>
  </data>
  <data name="JsonSerializerDoesNotSupportComments" xml:space="preserve">
    <value>Comments cannot be stored when deserializing objects, only the Skip and Disallow comment handling modes are supported.</value>
  </data>
  <data name="DeserializeMissingDeserializationConstructor" xml:space="preserve">
    <value>Deserialization of types without a parameterless constructor, a singular parameterized constructor, or a parameterized constructor annotated with '{0}' is not supported. Type '{1}'.</value>
  </data>
  <data name="DeserializePolymorphicInterface" xml:space="preserve">
    <value>Deserialization of interface types is not supported. Type '{0}'</value>
  </data>
  <data name="SerializationConverterOnAttributeNotCompatible" xml:space="preserve">
    <value>The converter specified on '{0}' is not compatible with the type '{1}'.</value>
  </data>
  <data name="SerializationConverterOnAttributeInvalid" xml:space="preserve">
    <value>The converter specified on '{0}' does not derive from JsonConverter or have a public parameterless constructor.</value>
  </data>
  <data name="SerializationConverterRead" xml:space="preserve">
    <value>The converter '{0}' read too much or not enough.</value>
  </data>
  <data name="SerializationConverterNotCompatible" xml:space="preserve">
    <value>The converter '{0}' is not compatible with the type '{1}'.</value>
  </data>
  <data name="SerializationConverterWrite" xml:space="preserve">
    <value>The converter '{0}' wrote too much or not enough.</value>
  </data>
  <data name="SerializerDictionaryKeyNull" xml:space="preserve">
    <value>The dictionary key policy '{0}' cannot return a null key.</value>
  </data>
  <data name="SerializationDuplicateAttribute" xml:space="preserve">
    <value>The attribute '{0}' cannot exist more than once on '{1}'.</value>
  </data>
  <data name="SerializeUnableToSerialize" xml:space="preserve">
    <value>The object or value could not be serialized.</value>
  </data>
  <data name="FormatByte" xml:space="preserve">
    <value>Either the JSON value is not in a supported format, or is out of bounds for an unsigned byte.</value>
  </data>
  <data name="FormatInt16" xml:space="preserve">
    <value>Either the JSON value is not in a supported format, or is out of bounds for an Int16.</value>
  </data>
  <data name="FormatSByte" xml:space="preserve">
    <value>Either the JSON value is not in a supported format, or is out of bounds for a signed byte.</value>
  </data>
  <data name="FormatUInt16" xml:space="preserve">
    <value>Either the JSON value is not in a supported format, or is out of bounds for a UInt16.</value>
  </data>
  <data name="SerializerCycleDetected" xml:space="preserve">
    <value>A possible object cycle was detected. This can either be due to a cycle or if the object depth is larger than the maximum allowed depth of {0}. Consider using ReferenceHandling.Preserve on JsonSerializerOptions to support cycles.</value>
  </data>
  <data name="EmptyStringToInitializeNumber" xml:space="preserve">
    <value>Expected a number, but instead got empty string.</value>
  </data>
  <data name="JsonObjectDuplicateKey" xml:space="preserve">
    <value>Property with name '{0}' already exists.</value>
  </data>
  <data name="PropertyNotFound" xml:space="preserve">
    <value>Property with name '{0}' not found.</value>
  </data>
  <data name="PropertyTypeMismatch" xml:space="preserve">
    <value>Property with name '{0}' has a different type than expected.</value>
  </data>
  <data name="InvalidDuplicatePropertyNameHandling" xml:space="preserve">
    <value>The DuplicatePropertyNameHandling enum must be set to one of the supported values.</value>
  </data>
  <data name="InvalidLeadingZeroInNumber" xml:space="preserve">
    <value>Invalid leading zero before '{0}'.</value>
  </data>
  <data name="ArrayModifiedDuringIteration" xml:space="preserve">
    <value>The JSON array was modified during iteration.</value>
  </data>
  <data name="NotNodeJsonElementParent" xml:space="preserve">
    <value>This JsonElement instance was not built from a JsonNode and is immutable.</value>
  </data>
  <data name="MetadataCannotParsePreservedObjectToImmutable" xml:space="preserve">
    <value>Cannot parse a JSON object containing metadata properties like '$id' into an array or immutable collection type. Type '{0}'.</value>
  </data>
  <data name="MetadataDuplicateIdFound" xml:space="preserve">
    <value>The value of the '$id' metadata property '{0}' conflicts with an existing identifier.</value>
  </data>
  <data name="MetadataIdIsNotFirstProperty" xml:space="preserve">
    <value>The metadata property '$id' must be the first property in the JSON object.</value>
  </data>
  <data name="MetadataInvalidReferenceToValueType" xml:space="preserve">
    <value>Invalid reference to value type '{0}'.</value>
  </data>
  <data name="MetadataInvalidTokenAfterValues" xml:space="preserve">
    <value>The '$values' metadata property must be a JSON array. Current token type is '{0}'.</value>
  </data>
  <data name="MetadataPreservedArrayFailed" xml:space="preserve">
    <value>Deserialization failed for one of these reasons:
1. {0}
2. {1}</value>
  </data>
  <data name="MetadataPreservedArrayInvalidProperty" xml:space="preserve">
    <value>Invalid property '{0}' found within a JSON object that must only contain metadata properties and the nested JSON array to be preserved.</value>
  </data>
  <data name="MetadataPreservedArrayPropertyNotFound" xml:space="preserve">
    <value>One or more metadata properties, such as '$id' and '$values', were not found within a JSON object that must only contain metadata properties and the nested JSON array to be preserved.</value>
  </data>
  <data name="MetadataReferenceCannotContainOtherProperties" xml:space="preserve">
    <value>A JSON object that contains a '$ref' metadata property must not contain any other properties.</value>
  </data>
  <data name="MetadataReferenceNotFound" xml:space="preserve">
    <value>Reference '{0}' not found.</value>
  </data>
  <data name="MetadataValueWasNotString" xml:space="preserve">
    <value>The '$id' and '$ref' metadata properties must be JSON strings. Current token type is '{0}'.</value>
  </data>
  <data name="MetadataInvalidPropertyWithLeadingDollarSign" xml:space="preserve">
    <value>Properties that start with '$' are not allowed on preserve mode, either escape the character or turn off preserve references by setting ReferenceHandling to ReferenceHandling.Default.</value>
  </data>
  <data name="MultipleMembersBindWithConstructorParameter" xml:space="preserve">
    <value>Members '{0}' and '{1}' on type '{2}' cannot both bind with parameter '{3}' in constructor '{4}' on deserialization.</value>
  </data>
  <data name="ConstructorParamIncompleteBinding" xml:space="preserve">
    <value>Each parameter in constructor '{0}' on type '{1}' must bind to an object member on deserialization. Each parameter name must be the camel case equivalent of an object member named with the pascal case naming convention.</value>
  </data>
  <data name="ConstructorMaxOf64Parameters" xml:space="preserve">
    <value>The constructor '{0}' on type '{1}' may not have more than 64 parameters for deserialization.</value>
  </data>
  <data name="ObjectWithParameterizedCtorRefMetadataNotHonored" xml:space="preserve">
    <value>Reference metadata is not honored when deserializing types using parameterized constructors. See type '{0}'.</value>
  </data>
  <data name="SerializerConverterFactoryReturnsNull" xml:space="preserve">
    <value>The converter '{0}' cannot return a null value.</value>
  </data>
  <data name="SerializationNotSupportedParentType" xml:space="preserve">
    <value>The unsupported member type is located on type '{0}'.</value>
  </data>
  <data name="ExtensionDataCannotBindToCtorParam" xml:space="preserve">
    <value>The extension data property '{0}' on type '{1}' cannot bind with a parameter in constructor '{2}'.</value>
  </data>
  <data name="BufferMaximumSizeExceeded" xml:space="preserve">
    <value>Cannot allocate a buffer of size {0}.</value>
  </data>
  <data name="CannotSerializeInvalidType" xml:space="preserve">
    <value>The type '{0}' is invalid for serialization or deserialization because it is a pointer type, is a ref struct, or contains generic parameters that have not been replaced by specific types.</value>
  </data>
  <data name="SerializeTypeInstanceNotSupported" xml:space="preserve">
    <value>Serialization and deserialization of 'System.Type' instances are not supported and should be avoided since they can lead to security issues.</value>
  </data>
  <data name="JsonIncludeOnNonPublicInvalid" xml:space="preserve">
    <value>The non-public property '{0}' on type '{1}' is annotated with 'JsonIncludeAttribute' which is invalid.</value>
  </data>
<<<<<<< HEAD
  <data name="CannotPopulateCollection" xml:space="preserve">
    <value>The collection type '{0}' is abstract, an interface, or is read only, and could not be instantiated and populated.</value>
=======
  <data name="CannotSerializeInvalidMember" xml:space="preserve">
    <value>The type '{0}' of property '{1}' on type '{2}' is invalid for serialization or deserialization because it is a pointer type, is a ref struct, or contains generic parameters that have not been replaced by specific types.</value>
>>>>>>> 6f4abe41
  </data>
</root><|MERGE_RESOLUTION|>--- conflicted
+++ resolved
@@ -379,7 +379,7 @@
     <value>Deserialization of types without a parameterless constructor, a singular parameterized constructor, or a parameterized constructor annotated with '{0}' is not supported. Type '{1}'.</value>
   </data>
   <data name="DeserializePolymorphicInterface" xml:space="preserve">
-    <value>Deserialization of interface types is not supported. Type '{0}'</value>
+    <value>Deserialization of interface types is not supported. Type '{0}'.</value>
   </data>
   <data name="SerializationConverterOnAttributeNotCompatible" xml:space="preserve">
     <value>The converter specified on '{0}' is not compatible with the type '{1}'.</value>
@@ -515,12 +515,10 @@
   <data name="JsonIncludeOnNonPublicInvalid" xml:space="preserve">
     <value>The non-public property '{0}' on type '{1}' is annotated with 'JsonIncludeAttribute' which is invalid.</value>
   </data>
-<<<<<<< HEAD
+  <data name="CannotSerializeInvalidMember" xml:space="preserve">
+    <value>The type '{0}' of property '{1}' on type '{2}' is invalid for serialization or deserialization because it is a pointer type, is a ref struct, or contains generic parameters that have not been replaced by specific types.</value>
+  </data>
   <data name="CannotPopulateCollection" xml:space="preserve">
     <value>The collection type '{0}' is abstract, an interface, or is read only, and could not be instantiated and populated.</value>
-=======
-  <data name="CannotSerializeInvalidMember" xml:space="preserve">
-    <value>The type '{0}' of property '{1}' on type '{2}' is invalid for serialization or deserialization because it is a pointer type, is a ref struct, or contains generic parameters that have not been replaced by specific types.</value>
->>>>>>> 6f4abe41
   </data>
 </root>