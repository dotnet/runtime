// Licensed to the .NET Foundation under one or more agreements.
// The .NET Foundation licenses this file to you under the MIT license.

using System.Collections.Generic;
<<<<<<< HEAD
using System.Diagnostics;
=======
using System.Diagnostics.CodeAnalysis;
>>>>>>> 867f5d48
using System.Globalization;
using System.IO;
using System.Reflection;
using System.Threading.Tasks;
using Microsoft.DotNet.RemoteExecutor;
using Xunit;

namespace System.Text.Json.Serialization.Tests
{
    public class EnumConverterTests
    {
        [Theory]
        [InlineData(typeof(JsonStringEnumConverter), typeof(DayOfWeek))]
        [InlineData(typeof(JsonStringEnumConverter), typeof(MyCustomEnum))]
        [InlineData(typeof(JsonStringEnumConverter<DayOfWeek>), typeof(DayOfWeek))]
        [InlineData(typeof(JsonStringEnumConverter<MyCustomEnum>), typeof(MyCustomEnum))]
        public static void JsonStringEnumConverter_SupportedType_WorksAsExpected(Type converterType, Type supportedType)
        {
            var options = new JsonSerializerOptions();
            var factory = (JsonConverterFactory)Activator.CreateInstance(converterType);

            Assert.True(factory.CanConvert(supportedType));

            JsonConverter converter = factory.CreateConverter(supportedType, options);
            Assert.Equal(supportedType, converter.Type);
        }

        [Theory]
        [InlineData(typeof(JsonStringEnumConverter), typeof(int))]
        [InlineData(typeof(JsonStringEnumConverter), typeof(string))]
        [InlineData(typeof(JsonStringEnumConverter), typeof(JsonStringEnumConverter))]
        [InlineData(typeof(JsonStringEnumConverter<DayOfWeek>), typeof(int))]
        [InlineData(typeof(JsonStringEnumConverter<DayOfWeek>), typeof(string))]
        [InlineData(typeof(JsonStringEnumConverter<DayOfWeek>), typeof(JsonStringEnumConverter<MyCustomEnum>))]
        [InlineData(typeof(JsonStringEnumConverter<DayOfWeek>), typeof(MyCustomEnum))]
        [InlineData(typeof(JsonStringEnumConverter<MyCustomEnum>), typeof(DayOfWeek))]
        public static void JsonStringEnumConverter_InvalidType_ThrowsArgumentOutOfRangeException(Type converterType, Type unsupportedType)
        {
            var options = new JsonSerializerOptions();
            var factory = (JsonConverterFactory)Activator.CreateInstance(converterType);

            Assert.False(factory.CanConvert(unsupportedType));
            ArgumentOutOfRangeException ex = Assert.Throws<ArgumentOutOfRangeException>(() => factory.CreateConverter(unsupportedType, options));
            Assert.Contains(unsupportedType.FullName, ex.Message);
        }

        [Theory]
        [InlineData(typeof(JsonNumberEnumConverter<DayOfWeek>), typeof(DayOfWeek))]
        [InlineData(typeof(JsonNumberEnumConverter<MyCustomEnum>), typeof(MyCustomEnum))]
        [DynamicDependency(DynamicallyAccessedMemberTypes.PublicConstructors, typeof(JsonNumberEnumConverter<>))]
        public static void JsonNumberEnumConverter_SupportedType_WorksAsExpected(Type converterType, Type supportedType)
        {
            var options = new JsonSerializerOptions();
            var factory = (JsonConverterFactory)Activator.CreateInstance(converterType);

            Assert.True(factory.CanConvert(supportedType));

            JsonConverter converter = factory.CreateConverter(supportedType, options);
            Assert.Equal(supportedType, converter.Type);
        }

        [Theory]
        [InlineData(typeof(JsonNumberEnumConverter<DayOfWeek>), typeof(int))]
        [InlineData(typeof(JsonNumberEnumConverter<DayOfWeek>), typeof(string))]
        [InlineData(typeof(JsonNumberEnumConverter<DayOfWeek>), typeof(JsonStringEnumConverter<MyCustomEnum>))]
        [InlineData(typeof(JsonNumberEnumConverter<DayOfWeek>), typeof(MyCustomEnum))]
        [InlineData(typeof(JsonNumberEnumConverter<MyCustomEnum>), typeof(DayOfWeek))]
        [DynamicDependency(DynamicallyAccessedMemberTypes.PublicConstructors, typeof(JsonNumberEnumConverter<>))]
        public static void JsonNumberEnumConverter_InvalidType_ThrowsArgumentOutOfRangeException(Type converterType, Type unsupportedType)
        {
            var options = new JsonSerializerOptions();
            var factory = (JsonConverterFactory)Activator.CreateInstance(converterType);

            Assert.False(factory.CanConvert(unsupportedType));
            ArgumentOutOfRangeException ex = Assert.Throws<ArgumentOutOfRangeException>(() => factory.CreateConverter(unsupportedType, options));
            Assert.Contains(unsupportedType.FullName, ex.Message);
        }

        [Theory]
        [InlineData(false)]
        [InlineData(true)]
        public void ConvertDayOfWeek(bool useGenericVariant)
        {
            JsonSerializerOptions options = CreateStringEnumOptionsForType<DayOfWeek>(useGenericVariant);

            WhenClass when = JsonSerializer.Deserialize<WhenClass>(@"{""Day"":""Monday""}", options);
            Assert.Equal(DayOfWeek.Monday, when.Day);
            DayOfWeek day = JsonSerializer.Deserialize<DayOfWeek>(@"""Tuesday""", options);
            Assert.Equal(DayOfWeek.Tuesday, day);

            // We are case insensitive on read
            day = JsonSerializer.Deserialize<DayOfWeek>(@"""wednesday""", options);
            Assert.Equal(DayOfWeek.Wednesday, day);

            // Numbers work by default
            day = JsonSerializer.Deserialize<DayOfWeek>(@"4", options);
            Assert.Equal(DayOfWeek.Thursday, day);

            string json = JsonSerializer.Serialize(DayOfWeek.Friday, options);
            Assert.Equal(@"""Friday""", json);

            // Try a unique naming policy
            options = CreateStringEnumOptionsForType<DayOfWeek>(useGenericVariant, new ToLowerNamingPolicy());

            json = JsonSerializer.Serialize(DayOfWeek.Friday, options);
            Assert.Equal(@"""friday""", json);

            // Undefined values should come out as a number (not a string)
            json = JsonSerializer.Serialize((DayOfWeek)(-1), options);
            Assert.Equal(@"-1", json);

            // Not permitting integers should throw
            options = CreateStringEnumOptionsForType<DayOfWeek>(useGenericVariant, allowIntegerValues: false);
            Assert.Throws<JsonException>(() => JsonSerializer.Serialize((DayOfWeek)(-1), options));

            // Quoted numbers should throw
            Assert.Throws<JsonException>(() => JsonSerializer.Deserialize<DayOfWeek>("1", options));
            Assert.Throws<JsonException>(() => JsonSerializer.Deserialize<DayOfWeek>("-1", options));
            Assert.Throws<JsonException>(() => JsonSerializer.Deserialize<DayOfWeek>(@"""1""", options));
            Assert.Throws<JsonException>(() => JsonSerializer.Deserialize<DayOfWeek>(@"""+1""", options));
            Assert.Throws<JsonException>(() => JsonSerializer.Deserialize<DayOfWeek>(@"""-1""", options));
            Assert.Throws<JsonException>(() => JsonSerializer.Deserialize<DayOfWeek>(@""" 1 """, options));
            Assert.Throws<JsonException>(() => JsonSerializer.Deserialize<DayOfWeek>(@""" +1 """, options));
            Assert.Throws<JsonException>(() => JsonSerializer.Deserialize<DayOfWeek>(@""" -1 """, options));

            day = JsonSerializer.Deserialize<DayOfWeek>(@"""Monday""", options);
            Assert.Equal(DayOfWeek.Monday, day);

            // Numbers-formatted json string should first consider naming policy
            options = CreateStringEnumOptionsForType<DayOfWeek>(useGenericVariant, new ToEnumNumberNamingPolicy<DayOfWeek>(), false);
            day = JsonSerializer.Deserialize<DayOfWeek>(@"""1""", options);
            Assert.Equal(DayOfWeek.Monday, day);

            options = CreateStringEnumOptionsForType<DayOfWeek>(useGenericVariant, new ToLowerNamingPolicy(), false);
            Assert.Throws<JsonException>(() => JsonSerializer.Deserialize<DayOfWeek>(@"""1""", options));
        }

        public class ToLowerNamingPolicy : JsonNamingPolicy
        {
            public override string ConvertName(string name) => name.ToLowerInvariant();
        }

        public class WhenClass
        {
            public DayOfWeek Day { get; set; }
        }

        [Theory]
        [InlineData(false)]
        [InlineData(true)]
        public void ConvertFileAttributes(bool useGenericVariant)
        {
            JsonSerializerOptions options = CreateStringEnumOptionsForType<FileAttributes>(useGenericVariant);

            FileState state = JsonSerializer.Deserialize<FileState>(@"{""Attributes"":""ReadOnly""}", options);
            Assert.Equal(FileAttributes.ReadOnly, state.Attributes);
            state = JsonSerializer.Deserialize<FileState>(@"{""Attributes"":""Directory, ReparsePoint""}", options);
            Assert.Equal(FileAttributes.Directory | FileAttributes.ReparsePoint, state.Attributes);
            FileAttributes attributes = JsonSerializer.Deserialize<FileAttributes>(@"""Normal""", options);
            Assert.Equal(FileAttributes.Normal, attributes);
            attributes = JsonSerializer.Deserialize<FileAttributes>(@"""System, SparseFile""", options);
            Assert.Equal(FileAttributes.System | FileAttributes.SparseFile, attributes);

            // We are case insensitive on read
            attributes = JsonSerializer.Deserialize<FileAttributes>(@"""OFFLINE""", options);
            Assert.Equal(FileAttributes.Offline, attributes);
            attributes = JsonSerializer.Deserialize<FileAttributes>(@"""compressed, notcontentindexed""", options);
            Assert.Equal(FileAttributes.Compressed | FileAttributes.NotContentIndexed, attributes);

            // Numbers are cool by default
            attributes = JsonSerializer.Deserialize<FileAttributes>(@"131072", options);
            Assert.Equal(FileAttributes.NoScrubData, attributes);
            attributes = JsonSerializer.Deserialize<FileAttributes>(@"3", options);
            Assert.Equal(FileAttributes.Hidden | FileAttributes.ReadOnly, attributes);

            string json = JsonSerializer.Serialize(FileAttributes.Hidden, options);
            Assert.Equal(@"""Hidden""", json);
            json = JsonSerializer.Serialize(FileAttributes.Temporary | FileAttributes.Offline, options);
            Assert.Equal(@"""Temporary, Offline""", json);

            // Try a unique casing
            options = CreateStringEnumOptionsForType<FileAttributes>(useGenericVariant, new ToLowerNamingPolicy());

            json = JsonSerializer.Serialize(FileAttributes.NoScrubData, options);
            Assert.Equal(@"""noscrubdata""", json);
            json = JsonSerializer.Serialize(FileAttributes.System | FileAttributes.Offline, options);
            Assert.Equal(@"""system, offline""", json);

            // Undefined values should come out as a number (not a string)
            json = JsonSerializer.Serialize((FileAttributes)(-1), options);
            Assert.Equal(@"-1", json);

            options = CreateStringEnumOptionsForType<FileAttributes>(useGenericVariant, allowIntegerValues: false);
            // Not permitting integers should throw
            Assert.Throws<JsonException>(() => JsonSerializer.Serialize((FileAttributes)(-1), options));

            // Numbers should throw
            Assert.Throws<JsonException>(() => JsonSerializer.Deserialize<FileAttributes>("1", options));
            Assert.Throws<JsonException>(() => JsonSerializer.Deserialize<FileAttributes>("-1", options));
            Assert.Throws<JsonException>(() => JsonSerializer.Deserialize<FileAttributes>(@"""1""", options));
            Assert.Throws<JsonException>(() => JsonSerializer.Deserialize<FileAttributes>(@"""+1""", options));
            Assert.Throws<JsonException>(() => JsonSerializer.Deserialize<FileAttributes>(@"""-1""", options));
            Assert.Throws<JsonException>(() => JsonSerializer.Deserialize<FileAttributes>(@""" 1 """, options));
            Assert.Throws<JsonException>(() => JsonSerializer.Deserialize<FileAttributes>(@""" +1 """, options));
            Assert.Throws<JsonException>(() => JsonSerializer.Deserialize<FileAttributes>(@""" -1 """, options));

            attributes = JsonSerializer.Deserialize<FileAttributes>(@"""ReadOnly""", options);
            Assert.Equal(FileAttributes.ReadOnly, attributes);

            // Flag values honor naming policy correctly
            options = CreateStringEnumOptionsForType<FileAttributes>(useGenericVariant, new SimpleSnakeCasePolicy());

            json = JsonSerializer.Serialize(
                FileAttributes.Directory | FileAttributes.Compressed | FileAttributes.IntegrityStream,
                options);
            Assert.Equal(@"""directory, compressed, integrity_stream""", json);

            json = JsonSerializer.Serialize((FileAttributes)(-1), options);
            Assert.Equal(@"-1", json);

            json = JsonSerializer.Serialize(FileAttributes.Directory & FileAttributes.Compressed | FileAttributes.IntegrityStream, options);
            Assert.Equal(@"""integrity_stream""", json);
        }

        public class FileState
        {
            public FileAttributes Attributes { get; set; }
        }

        public class Week
        {
            [JsonConverter(typeof(JsonStringEnumConverter))]
            public DayOfWeek WorkStart { get; set; }
            public DayOfWeek WorkEnd { get; set; }
            [JsonConverter(typeof(LowerCaseEnumConverter))]
            public DayOfWeek WeekEnd { get; set; }

            [JsonConverter(typeof(JsonStringEnumConverter<DayOfWeek>))]
            public DayOfWeek WorkStart2 { get; set; }
            [JsonConverter(typeof(LowerCaseEnumConverter<DayOfWeek>))]
            public DayOfWeek WeekEnd2 { get; set; }
        }

        private class LowerCaseEnumConverter : JsonStringEnumConverter
        {
            public LowerCaseEnumConverter() : base(new ToLowerNamingPolicy())
            {
            }
        }

        private class LowerCaseEnumConverter<TEnum> : JsonStringEnumConverter<TEnum>
            where TEnum : struct, Enum
        {
            public LowerCaseEnumConverter() : base(new ToLowerNamingPolicy())
            {
            }
        }

        [Fact]
        public void ConvertEnumUsingAttributes()
        {
            Week week = new Week {
                WorkStart = DayOfWeek.Monday,
                WorkEnd = DayOfWeek.Friday,
                WeekEnd = DayOfWeek.Saturday,
                WorkStart2 = DayOfWeek.Tuesday,
                WeekEnd2 = DayOfWeek.Thursday,
            };

            string json = JsonSerializer.Serialize(week);
            Assert.Equal("""{"WorkStart":"Monday","WorkEnd":5,"WeekEnd":"saturday","WorkStart2":"Tuesday","WeekEnd2":"thursday"}""", json);

            week = JsonSerializer.Deserialize<Week>(json);
            Assert.Equal(DayOfWeek.Monday, week.WorkStart);
            Assert.Equal(DayOfWeek.Friday, week.WorkEnd);
            Assert.Equal(DayOfWeek.Saturday, week.WeekEnd);
            Assert.Equal(DayOfWeek.Tuesday, week.WorkStart2);
            Assert.Equal(DayOfWeek.Thursday, week.WeekEnd2);
        }

        [Fact]
        public void EnumConverterComposition()
        {
            JsonSerializerOptions options = new JsonSerializerOptions { Converters = { new NoFlagsStringEnumConverter() } };
            string json = JsonSerializer.Serialize(DayOfWeek.Monday, options);
            Assert.Equal(@"""Monday""", json);
            json = JsonSerializer.Serialize(FileAccess.Read);
            Assert.Equal(@"1", json);
        }

        public class NoFlagsStringEnumConverter : JsonConverterFactory
        {
            private static JsonStringEnumConverter s_stringEnumConverter = new JsonStringEnumConverter();

            public override bool CanConvert(Type typeToConvert)
                => typeToConvert.IsEnum && !typeToConvert.IsDefined(typeof(FlagsAttribute), inherit: false);

            public override JsonConverter CreateConverter(Type typeToConvert, JsonSerializerOptions options)
                => s_stringEnumConverter.CreateConverter(typeToConvert, options);
        }

        [JsonConverter(typeof(JsonStringEnumConverter))]
        private enum MyCustomEnum
        {
            First = 1,
            Second = 2
        }

        [JsonConverter(typeof(JsonStringEnumConverter<MyCustomEnum2>))]
        private enum MyCustomEnum2
        {
            First = 1,
            Second = 2
        }

        [Theory]
        [InlineData(typeof(MyCustomEnum), MyCustomEnum.Second, "\"Second\"", "2")]
        [InlineData(typeof(MyCustomEnum2), MyCustomEnum2.Second, "\"Second\"", "2")]
        public void EnumWithConverterAttribute(Type enumType, object value, string expectedJson, string alternativeJson)
        {
            string json = JsonSerializer.Serialize(value, enumType);
            Assert.Equal(expectedJson, json);

            object? result = JsonSerializer.Deserialize(json, enumType);
            Assert.Equal(value, result);

            result = JsonSerializer.Deserialize(alternativeJson, enumType);
            Assert.Equal(value, result);
        }

        [Theory]
        [InlineData(false)]
        [InlineData(true)]
        public static void EnumWithNoValues(bool useGenericVariant)
        {
            JsonSerializerOptions options = CreateStringEnumOptionsForType<EmptyEnum>(useGenericVariant);

            Assert.Equal("-1", JsonSerializer.Serialize((EmptyEnum)(-1), options));
            Assert.Equal("1", JsonSerializer.Serialize((EmptyEnum)(1), options));
        }

        public enum EmptyEnum { };

        [Theory]
        [InlineData(false)]
        [InlineData(true)]
        public static void MoreThan64EnumValuesToSerialize(bool useGenericVariant)
        {
            JsonSerializerOptions options = CreateStringEnumOptionsForType<MyEnum>(useGenericVariant);

            for (int i = 0; i < 128; i++)
            {
                MyEnum value = (MyEnum)i;
                string asStr = value.ToString();
                string expected = char.IsLetter(asStr[0]) ? $@"""{asStr}""" : asStr;
                Assert.Equal(expected, JsonSerializer.Serialize(value, options));
            }
        }

        [Theory]
        [InlineData(false)]
        [InlineData(true)]
        public static void MoreThan64EnumValuesToSerializeWithNamingPolicy(bool useGenericVariant)
        {
            JsonSerializerOptions options = CreateStringEnumOptionsForType<MyEnum>(useGenericVariant, new ToLowerNamingPolicy());

            for (int i = 0; i < 128; i++)
            {
                MyEnum value = (MyEnum)i;
                string asStr = value.ToString().ToLowerInvariant();
                string expected = char.IsLetter(asStr[0]) ? $@"""{asStr}""" : asStr;
                Assert.Equal(expected, JsonSerializer.Serialize(value, options));
            }
        }

        [ConditionalFact(typeof(PlatformDetection), nameof(PlatformDetection.IsThreadingSupported))]
        [OuterLoop]
        public static void VeryLargeAmountOfEnumsToSerialize()
        {
            // Ensure we don't throw OutOfMemoryException.

            var options = new JsonSerializerOptions
            {
                Converters = { new JsonStringEnumConverter() }
            };

            const int MaxValue = 2097152; // value for MyEnum.V

            // Every value between 0 and MaxValue maps to a valid enum
            // identifier, and is a candidate to go into the name cache.

            // Write the first 45 values.
            for (int i = 1; i < 46; i++)
            {
                JsonSerializer.Serialize((MyEnum)i, options);
            }

            // At this point, there are 60 values in the name cache;
            // 22 cached at warm-up, the rest in the above loop.

            // Ensure the approximate size limit for the name cache (a concurrent dictionary) is honored.
            // Use multiple threads to perhaps go over the soft limit of 64, but not by more than a couple.
            Parallel.For(0, 8, i => JsonSerializer.Serialize((MyEnum)(46 + i), options));

            // Write the remaining enum values. The cache is capped to avoid
            // OutOfMemoryException due to having too many cached items.
            for (int i = 54; i <= MaxValue; i++)
            {
                JsonSerializer.Serialize((MyEnum)i, options);
            }
        }

        [Flags]
        public enum MyEnum
        {
            A = 1 << 0,
            B = 1 << 1,
            C = 1 << 2,
            D = 1 << 3,
            E = 1 << 4,
            F = 1 << 5,
            G = 1 << 6,
            H = 1 << 7,
            I = 1 << 8,
            J = 1 << 9,
            K = 1 << 10,
            L = 1 << 11,
            M = 1 << 12,
            N = 1 << 13,
            O = 1 << 14,
            P = 1 << 15,
            Q = 1 << 16,
            R = 1 << 17,
            S = 1 << 18,
            T = 1 << 19,
            U = 1 << 20,
            V = 1 << 21,
        }

        [Fact, OuterLoop]
        [ActiveIssue("https://github.com/dotnet/runtime/issues/42677", platforms: TestPlatforms.Windows, runtimes: TestRuntimes.Mono)]
        public static void VeryLargeAmountOfEnumDictionaryKeysToSerialize()
        {
            // Ensure we don't throw OutOfMemoryException.

            const int MaxValue = (int)MyEnum.V;

            // Every value between 0 and MaxValue maps to a valid enum
            // identifier, and is a candidate to go into the name cache.

            // Write the first 45 values.
            Dictionary<MyEnum, int> dictionary;
            for (int i = 1; i < 46; i++)
            {
                dictionary = new Dictionary<MyEnum, int> { { (MyEnum)i, i } };
                JsonSerializer.Serialize(dictionary);
            }

            // At this point, there are 60 values in the name cache;
            // 22 cached at warm-up, the rest in the above loop.

            // Ensure the approximate size limit for the name cache (a concurrent dictionary) is honored.
            // Use multiple threads to perhaps go over the soft limit of 64, but not by more than a couple.
            Parallel.For(
                0,
                8,
                i =>
                {
                    dictionary = new Dictionary<MyEnum, int> { { (MyEnum)(46 + i), i } };
                    JsonSerializer.Serialize(dictionary);
                }
            );

            // Write the remaining enum values. The cache is capped to avoid
            // OutOfMemoryException due to having too many cached items.
            for (int i = 54; i <= MaxValue; i++)
            {
                dictionary = new Dictionary<MyEnum, int> { { (MyEnum)i, i } };
                JsonSerializer.Serialize(dictionary);
            }
        }

        [SkipOnTargetFramework(TargetFrameworkMonikers.NetFramework)]
        [ConditionalFact(typeof(RemoteExecutor), nameof(RemoteExecutor.IsSupported))]
        public static void NegativeEnumValue_CultureInvariance()
        {
            // Regression test for https://github.com/dotnet/runtime/issues/68600
            RemoteExecutor.Invoke(static () =>
            {
                SampleEnumInt32 value = (SampleEnumInt32)(-2);
                string expectedJson = "-2";

                var options = new JsonSerializerOptions
                {
                    Converters = { new JsonStringEnumConverter(allowIntegerValues: true) },
                };

                // Sets the minus sign to -
                CultureInfo.CurrentCulture = CultureInfo.InvariantCulture;

                string actualJson = JsonSerializer.Serialize(value, options);
                Assert.Equal(expectedJson, actualJson);
                SampleEnumInt32 result = JsonSerializer.Deserialize<SampleEnumInt32>(actualJson, options);
                Assert.Equal(value, result);

                // Sets the minus sign to U+2212
                CultureInfo.CurrentCulture = new CultureInfo("sv-SE");

                actualJson = JsonSerializer.Serialize(value, options);
                Assert.Equal(expectedJson, actualJson);
                result = JsonSerializer.Deserialize<SampleEnumInt32>(actualJson, options);
                Assert.Equal(value, result);
            }).Dispose();
        }

        public abstract class NumericEnumKeyDictionaryBase<T>
        {
            public abstract Dictionary<T, int> BuildDictionary(int i);

            [Fact]
            public void SerilizeDictionaryWhenCacheIsFull()
            {
                Dictionary<T, int> dictionary;
                for (int i = 1; i <= 64; i++)
                {
                    dictionary = BuildDictionary(i);
                    JsonSerializer.Serialize(dictionary);
                }

                dictionary = BuildDictionary(0);
                string json = JsonSerializer.Serialize(dictionary);
                Assert.Equal($"{{\"0\":0}}", json);
            }
        }

        public class Int32EnumDictionary : NumericEnumKeyDictionaryBase<SampleEnumInt32>
        {
            public override Dictionary<SampleEnumInt32, int> BuildDictionary(int i) =>
                new Dictionary<SampleEnumInt32, int> { { (SampleEnumInt32)i, i } };
        }

        public class UInt32EnumDictionary : NumericEnumKeyDictionaryBase<SampleEnumUInt32>
        {
            public override Dictionary<SampleEnumUInt32, int> BuildDictionary(int i) =>
                new Dictionary<SampleEnumUInt32, int> { { (SampleEnumUInt32)i, i } };
        }

        public class UInt64EnumDictionary : NumericEnumKeyDictionaryBase<SampleEnumUInt64>
        {
            public override Dictionary<SampleEnumUInt64, int> BuildDictionary(int i) =>
                new Dictionary<SampleEnumUInt64, int> { { (SampleEnumUInt64)i, i } };
        }

        public class Int64EnumDictionary : NumericEnumKeyDictionaryBase<SampleEnumInt64>
        {
            public override Dictionary<SampleEnumInt64, int> BuildDictionary(int i) =>
                new Dictionary<SampleEnumInt64, int> { { (SampleEnumInt64)i, i } };
        }

        public class Int16EnumDictionary : NumericEnumKeyDictionaryBase<SampleEnumInt16>
        {
            public override Dictionary<SampleEnumInt16, int> BuildDictionary(int i) =>
                new Dictionary<SampleEnumInt16, int> { { (SampleEnumInt16)i, i } };
        }

        public class UInt16EnumDictionary : NumericEnumKeyDictionaryBase<SampleEnumUInt16>
        {
            public override Dictionary<SampleEnumUInt16, int> BuildDictionary(int i) =>
                new Dictionary<SampleEnumUInt16, int> { { (SampleEnumUInt16)i, i } };
        }

        public class ByteEnumDictionary : NumericEnumKeyDictionaryBase<SampleEnumByte>
        {
            public override Dictionary<SampleEnumByte, int> BuildDictionary(int i) =>
                new Dictionary<SampleEnumByte, int> { { (SampleEnumByte)i, i } };
        }

        public class SByteEnumDictionary : NumericEnumKeyDictionaryBase<SampleEnumSByte>
        {
            public override Dictionary<SampleEnumSByte, int> BuildDictionary(int i) =>
                new Dictionary<SampleEnumSByte, int> { { (SampleEnumSByte)i, i } };
        }


        [Flags]
        public enum SampleEnumInt32
        {
            A = 1 << 0,
            B = 1 << 1,
            C = 1 << 2,
            D = 1 << 3,
            E = 1 << 4,
            F = 1 << 5,
            G = 1 << 6,
        }

        [Flags]
        public enum SampleEnumUInt32 : uint
        {
            A = 1 << 0,
            B = 1 << 1,
            C = 1 << 2,
            D = 1 << 3,
            E = 1 << 4,
            F = 1 << 5,
            G = 1 << 6,
        }

        [Flags]
        public enum SampleEnumUInt64 : ulong
        {
            A = 1 << 0,
            B = 1 << 1,
            C = 1 << 2,
            D = 1 << 3,
            E = 1 << 4,
            F = 1 << 5,
            G = 1 << 6,
        }

        [Flags]
        public enum SampleEnumInt64 : long
        {
            A = 1 << 0,
            B = 1 << 1,
            C = 1 << 2,
            D = 1 << 3,
            E = 1 << 4,
            F = 1 << 5,
            G = 1 << 6,
        }

        [Flags]
        public enum SampleEnumInt16 : short
        {
            A = 1 << 0,
            B = 1 << 1,
            C = 1 << 2,
            D = 1 << 3,
            E = 1 << 4,
            F = 1 << 5,
            G = 1 << 6,
        }

        [Flags]
        public enum SampleEnumUInt16 : ushort
        {
            A = 1 << 0,
            B = 1 << 1,
            C = 1 << 2,
            D = 1 << 3,
            E = 1 << 4,
            F = 1 << 5,
            G = 1 << 6,
        }

        [Flags]
        public enum SampleEnumByte : byte
        {
            A = 1 << 0,
            B = 1 << 1,
            C = 1 << 2,
            D = 1 << 3,
            E = 1 << 4,
            F = 1 << 5,
            G = 1 << 6,
        }

        [Flags]
        public enum SampleEnumSByte : sbyte
        {
            A = 1 << 0,
            B = 1 << 1,
            C = 1 << 2,
            D = 1 << 3,
            E = 1 << 4,
            F = 1 << 5,
            G = 1 << 6,
        }

        [Theory]
        [InlineData(false)]
        [InlineData(true)]
        public static void Honor_EnumNamingPolicy_On_Deserialization(bool useGenericVariant)
        {
            JsonSerializerOptions options = CreateStringEnumOptionsForType<BindingFlags>(useGenericVariant, new SimpleSnakeCasePolicy());

            BindingFlags bindingFlags = JsonSerializer.Deserialize<BindingFlags>(@"""non_public""", options);
            Assert.Equal(BindingFlags.NonPublic, bindingFlags);

            // Flags supported without naming policy.
            bindingFlags = JsonSerializer.Deserialize<BindingFlags>(@"""NonPublic, Public""", options);
            Assert.Equal(BindingFlags.NonPublic | BindingFlags.Public, bindingFlags);

            // Flags supported with naming policy.
            bindingFlags = JsonSerializer.Deserialize<BindingFlags>(@"""static, public""", options);
            Assert.Equal(BindingFlags.Static | BindingFlags.Public, bindingFlags);

            // Null not supported.
            Assert.Throws<JsonException>(() => JsonSerializer.Deserialize<BindingFlags>("null", options));

            // Null supported for nullable enum.
            Assert.Null(JsonSerializer.Deserialize<BindingFlags?>("null", options));
        }

        [Theory]
        [InlineData(false)]
        [InlineData(true)]
        public static void EnumDictionaryKeyDeserialization(bool useGenericVariant)
        {
            JsonNamingPolicy snakeCasePolicy = new SimpleSnakeCasePolicy();
            JsonSerializerOptions options = CreateStringEnumOptionsForType<BindingFlags>(useGenericVariant);
            options.DictionaryKeyPolicy = snakeCasePolicy;

            // Baseline.
            var dict = JsonSerializer.Deserialize<Dictionary<BindingFlags, int>>(@"{""NonPublic, Public"": 1}", options);
            Assert.Equal(1, dict[BindingFlags.NonPublic | BindingFlags.Public]);

            // DictionaryKeyPolicy not honored for dict key deserialization.
            Assert.Throws<JsonException>(() => JsonSerializer.Deserialize<Dictionary<BindingFlags, int>>(@"{""NonPublic0, Public0"": 1}", options));

            // EnumConverter naming policy not honored.
            Assert.Throws<JsonException>(() => JsonSerializer.Deserialize<Dictionary<BindingFlags, int>>(@"{""non_public, static"": 0, ""NonPublic, Public"": 1}", options));
        }

        [Fact]
        public static void EnumDictionaryKeySerialization()
        {
            JsonSerializerOptions options = new()
            {
                DictionaryKeyPolicy = new SimpleSnakeCasePolicy()
            };

            Dictionary<BindingFlags, int> dict = new()
            {
                [BindingFlags.NonPublic | BindingFlags.Public] = 1,
                [BindingFlags.Static] = 2,
            };

            string expected = @"{
    ""public, non_public"": 1,
    ""static"": 2
}";

            JsonTestHelper.AssertJsonEqual(expected, JsonSerializer.Serialize(dict, options));
        }

        [Theory]
        [InlineData(typeof(SampleEnumByte), true)]
        [InlineData(typeof(SampleEnumByte), false)]
        [InlineData(typeof(SampleEnumSByte), true)]
        [InlineData(typeof(SampleEnumSByte), false)]
        [InlineData(typeof(SampleEnumInt16), true)]
        [InlineData(typeof(SampleEnumInt16), false)]
        [InlineData(typeof(SampleEnumUInt16), true)]
        [InlineData(typeof(SampleEnumUInt16), false)]
        [InlineData(typeof(SampleEnumInt32), true)]
        [InlineData(typeof(SampleEnumInt32), false)]
        [InlineData(typeof(SampleEnumUInt32), true)]
        [InlineData(typeof(SampleEnumUInt32), false)]
        [InlineData(typeof(SampleEnumInt64), true)]
        [InlineData(typeof(SampleEnumInt64), false)]
        [InlineData(typeof(SampleEnumUInt64), true)]
        [InlineData(typeof(SampleEnumUInt64), false)]
        public static void DeserializeNumericStringWithAllowIntegerValuesAsFalse(Type enumType, bool useGenericVariant)
        {
            JsonSerializerOptions options = CreateStringEnumOptionsForType(enumType, useGenericVariant, allowIntegerValues: false);

            Assert.Throws<JsonException>(() => JsonSerializer.Deserialize(@"""1""", enumType, options));
            Assert.Throws<JsonException>(() => JsonSerializer.Deserialize(@"""+1""", enumType, options));
            Assert.Throws<JsonException>(() => JsonSerializer.Deserialize(@"""-1""", enumType, options));
            Assert.Throws<JsonException>(() => JsonSerializer.Deserialize(@""" 1 """, enumType, options));
            Assert.Throws<JsonException>(() => JsonSerializer.Deserialize(@""" +1 """, enumType, options));
            Assert.Throws<JsonException>(() => JsonSerializer.Deserialize(@""" -1 """, enumType, options));
            Assert.Throws<JsonException>(() => JsonSerializer.Deserialize(@$"""{ulong.MaxValue}""", enumType, options));
            Assert.Throws<JsonException>(() => JsonSerializer.Deserialize(@$""" {ulong.MaxValue} """, enumType, options));
            Assert.Throws<JsonException>(() => JsonSerializer.Deserialize(@$"""+{ulong.MaxValue}""", enumType, options));
            Assert.Throws<JsonException>(() => JsonSerializer.Deserialize(@$""" +{ulong.MaxValue} """, enumType, options));
            Assert.Throws<JsonException>(() => JsonSerializer.Deserialize(@$"""{long.MinValue}""", enumType, options));
            Assert.Throws<JsonException>(() => JsonSerializer.Deserialize(@$""" {long.MinValue} """, enumType, options));
        }

        private class ToEnumNumberNamingPolicy<T> : JsonNamingPolicy where T : struct, Enum
        {
            public override string ConvertName(string name) => Enum.TryParse(name, out T value) ? value.ToString("D") : name;
        }

        private class ZeroAppenderPolicy : JsonNamingPolicy
        {
            public override string ConvertName(string name) => name + "0";
        }

        private static JsonSerializerOptions CreateStringEnumOptionsForType(Type enumType, bool useGenericVariant, JsonNamingPolicy? namingPolicy = null, bool allowIntegerValues = true)
        {
            Debug.Assert(enumType.IsEnum);

            return new JsonSerializerOptions
            {
                Converters =
                {
                    useGenericVariant
                        ? (JsonConverter)Activator.CreateInstance(typeof(JsonStringEnumConverter<>).MakeGenericType(enumType), namingPolicy, allowIntegerValues)
                        : new JsonStringEnumConverter(namingPolicy, allowIntegerValues)
                }
            };
        }

        private static JsonSerializerOptions CreateStringEnumOptionsForType<TEnum>(bool useGenericVariant, JsonNamingPolicy? namingPolicy = null, bool allowIntegerValues = true) where TEnum : struct, Enum
        {
            return CreateStringEnumOptionsForType(typeof(TEnum), useGenericVariant, namingPolicy, allowIntegerValues);
        }
    }
}<|MERGE_RESOLUTION|>--- conflicted
+++ resolved
@@ -2,11 +2,8 @@
 // The .NET Foundation licenses this file to you under the MIT license.
 
 using System.Collections.Generic;
-<<<<<<< HEAD
+using System.Diagnostics.CodeAnalysis;
 using System.Diagnostics;
-=======
-using System.Diagnostics.CodeAnalysis;
->>>>>>> 867f5d48
 using System.Globalization;
 using System.IO;
 using System.Reflection;
