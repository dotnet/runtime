// Licensed to the .NET Foundation under one or more agreements.
// The .NET Foundation licenses this file to you under the MIT license.

using System.Collections.Generic;
using System.Globalization;
using System.IO;
using System.Reflection;
using System.Threading.Tasks;
using Microsoft.DotNet.RemoteExecutor;
using Xunit;

namespace System.Text.Json.Serialization.Tests
{
    public class EnumConverterTests
    {
        [Theory]
        [InlineData(typeof(JsonStringEnumConverter), typeof(DayOfWeek))]
        [InlineData(typeof(JsonStringEnumConverter), typeof(MyCustomEnum))]
        [InlineData(typeof(JsonStringEnumConverter<DayOfWeek>), typeof(DayOfWeek))]
        [InlineData(typeof(JsonStringEnumConverter<MyCustomEnum>), typeof(MyCustomEnum))]
        public static void JsonStringEnumConverter_SupportedType_WorksAsExpected(Type converterType, Type supportedType)
        {
            var options = new JsonSerializerOptions();
            var factory = (JsonConverterFactory)Activator.CreateInstance(converterType);

            Assert.True(factory.CanConvert(supportedType));

            JsonConverter converter = factory.CreateConverter(supportedType, options);
            // TODO use https://github.com/dotnet/runtime/issues/63898 once implemented
            Type expectedConverterType = typeof(JsonConverter<>).MakeGenericType(supportedType);
            Assert.IsAssignableFrom(expectedConverterType, converter);
        }

        [Theory]
        [InlineData(typeof(JsonStringEnumConverter), typeof(int))]
        [InlineData(typeof(JsonStringEnumConverter), typeof(string))]
        [InlineData(typeof(JsonStringEnumConverter), typeof(JsonStringEnumConverter))]
        [InlineData(typeof(JsonStringEnumConverter<DayOfWeek>), typeof(int))]
        [InlineData(typeof(JsonStringEnumConverter<DayOfWeek>), typeof(string))]
        [InlineData(typeof(JsonStringEnumConverter<DayOfWeek>), typeof(JsonStringEnumConverter<MyCustomEnum>))]
        [InlineData(typeof(JsonStringEnumConverter<DayOfWeek>), typeof(MyCustomEnum))]
        [InlineData(typeof(JsonStringEnumConverter<MyCustomEnum>), typeof(DayOfWeek))]
        public static void JsonStringEnumConverter_InvalidType_ThrowsArgumentOutOfRangeException(Type converterType, Type unsupportedType)
        {
            var options = new JsonSerializerOptions();
            var factory = (JsonConverterFactory)Activator.CreateInstance(converterType);

            Assert.False(factory.CanConvert(unsupportedType));
            ArgumentOutOfRangeException ex = Assert.Throws<ArgumentOutOfRangeException>(() => factory.CreateConverter(unsupportedType, options));
            Assert.Contains(unsupportedType.FullName, ex.Message);
        }

        [Theory]
        [InlineData(false)]
        [InlineData(true)]
        public void ConvertDayOfWeek(bool useGenericVariant)
        {
            JsonSerializerOptions options = CreateStringEnumOptionsForType<DayOfWeek>(useGenericVariant);

            WhenClass when = JsonSerializer.Deserialize<WhenClass>(@"{""Day"":""Monday""}", options);
            Assert.Equal(DayOfWeek.Monday, when.Day);
            DayOfWeek day = JsonSerializer.Deserialize<DayOfWeek>(@"""Tuesday""", options);
            Assert.Equal(DayOfWeek.Tuesday, day);

            // We are case insensitive on read
            day = JsonSerializer.Deserialize<DayOfWeek>(@"""wednesday""", options);
            Assert.Equal(DayOfWeek.Wednesday, day);

            // Numbers work by default
            day = JsonSerializer.Deserialize<DayOfWeek>(@"4", options);
            Assert.Equal(DayOfWeek.Thursday, day);

            string json = JsonSerializer.Serialize(DayOfWeek.Friday, options);
            Assert.Equal(@"""Friday""", json);

            // Try a unique naming policy
            options = CreateStringEnumOptionsForType<DayOfWeek>(useGenericVariant, new ToLowerNamingPolicy());

            json = JsonSerializer.Serialize(DayOfWeek.Friday, options);
            Assert.Equal(@"""friday""", json);

            // Undefined values should come out as a number (not a string)
            json = JsonSerializer.Serialize((DayOfWeek)(-1), options);
            Assert.Equal(@"-1", json);

            // Not permitting integers should throw
            options = CreateStringEnumOptionsForType<DayOfWeek>(useGenericVariant, allowIntegerValues: false);
            Assert.Throws<JsonException>(() => JsonSerializer.Serialize((DayOfWeek)(-1), options));

            // Quoted numbers should throw
            Assert.Throws<JsonException>(() => JsonSerializer.Deserialize<DayOfWeek>("1", options));
            Assert.Throws<JsonException>(() => JsonSerializer.Deserialize<DayOfWeek>("-1", options));
            Assert.Throws<JsonException>(() => JsonSerializer.Deserialize<DayOfWeek>(@"""1""", options));
            Assert.Throws<JsonException>(() => JsonSerializer.Deserialize<DayOfWeek>(@"""+1""", options));
            Assert.Throws<JsonException>(() => JsonSerializer.Deserialize<DayOfWeek>(@"""-1""", options));
            Assert.Throws<JsonException>(() => JsonSerializer.Deserialize<DayOfWeek>(@""" 1 """, options));
            Assert.Throws<JsonException>(() => JsonSerializer.Deserialize<DayOfWeek>(@""" +1 """, options));
            Assert.Throws<JsonException>(() => JsonSerializer.Deserialize<DayOfWeek>(@""" -1 """, options));

            day = JsonSerializer.Deserialize<DayOfWeek>(@"""Monday""", options);
            Assert.Equal(DayOfWeek.Monday, day);

            // Numbers-formatted json string should first consider naming policy
            options = new JsonSerializerOptions();
            options.Converters.Add(new JsonStringEnumConverter(allowIntegerValues: false, namingPolicy: new ToEnumNumberNamingPolicy<DayOfWeek>()));
            day = JsonSerializer.Deserialize<DayOfWeek>(@"""1""", options);
            Assert.Equal(DayOfWeek.Monday, day);

            options = new JsonSerializerOptions();
            options.Converters.Add(new JsonStringEnumConverter(allowIntegerValues: false, namingPolicy: new ToLowerNamingPolicy()));
            Assert.Throws<JsonException>(() => JsonSerializer.Deserialize<DayOfWeek>(@"""1""", options));
        }

        public class ToLowerNamingPolicy : JsonNamingPolicy
        {
            public override string ConvertName(string name) => name.ToLowerInvariant();
        }

        public class WhenClass
        {
            public DayOfWeek Day { get; set; }
        }

        [Theory]
        [InlineData(false)]
        [InlineData(true)]
        public void ConvertFileAttributes(bool useGenericVariant)
        {
            JsonSerializerOptions options = CreateStringEnumOptionsForType<FileAttributes>(useGenericVariant);

            FileState state = JsonSerializer.Deserialize<FileState>(@"{""Attributes"":""ReadOnly""}", options);
            Assert.Equal(FileAttributes.ReadOnly, state.Attributes);
            state = JsonSerializer.Deserialize<FileState>(@"{""Attributes"":""Directory, ReparsePoint""}", options);
            Assert.Equal(FileAttributes.Directory | FileAttributes.ReparsePoint, state.Attributes);
            FileAttributes attributes = JsonSerializer.Deserialize<FileAttributes>(@"""Normal""", options);
            Assert.Equal(FileAttributes.Normal, attributes);
            attributes = JsonSerializer.Deserialize<FileAttributes>(@"""System, SparseFile""", options);
            Assert.Equal(FileAttributes.System | FileAttributes.SparseFile, attributes);

            // We are case insensitive on read
            attributes = JsonSerializer.Deserialize<FileAttributes>(@"""OFFLINE""", options);
            Assert.Equal(FileAttributes.Offline, attributes);
            attributes = JsonSerializer.Deserialize<FileAttributes>(@"""compressed, notcontentindexed""", options);
            Assert.Equal(FileAttributes.Compressed | FileAttributes.NotContentIndexed, attributes);

            // Numbers are cool by default
            attributes = JsonSerializer.Deserialize<FileAttributes>(@"131072", options);
            Assert.Equal(FileAttributes.NoScrubData, attributes);
            attributes = JsonSerializer.Deserialize<FileAttributes>(@"3", options);
            Assert.Equal(FileAttributes.Hidden | FileAttributes.ReadOnly, attributes);

            string json = JsonSerializer.Serialize(FileAttributes.Hidden, options);
            Assert.Equal(@"""Hidden""", json);
            json = JsonSerializer.Serialize(FileAttributes.Temporary | FileAttributes.Offline, options);
            Assert.Equal(@"""Temporary, Offline""", json);

            // Try a unique casing
            options = CreateStringEnumOptionsForType<FileAttributes>(useGenericVariant, new ToLowerNamingPolicy());

            json = JsonSerializer.Serialize(FileAttributes.NoScrubData, options);
            Assert.Equal(@"""noscrubdata""", json);
            json = JsonSerializer.Serialize(FileAttributes.System | FileAttributes.Offline, options);
            Assert.Equal(@"""system, offline""", json);

            // Undefined values should come out as a number (not a string)
            json = JsonSerializer.Serialize((FileAttributes)(-1), options);
            Assert.Equal(@"-1", json);

<<<<<<< HEAD
            options = new JsonSerializerOptions();
            options.Converters.Add(new JsonStringEnumConverter(allowIntegerValues: false));
            // Not permitting integers should throw
=======
            // Not permitting integers should throw
            options = CreateStringEnumOptionsForType<FileAttributes>(useGenericVariant, allowIntegerValues: false);
>>>>>>> 57608c37
            Assert.Throws<JsonException>(() => JsonSerializer.Serialize((FileAttributes)(-1), options));

            // Numbers should throw
            Assert.Throws<JsonException>(() => JsonSerializer.Deserialize<FileAttributes>("1", options));
            Assert.Throws<JsonException>(() => JsonSerializer.Deserialize<FileAttributes>("-1", options));
            Assert.Throws<JsonException>(() => JsonSerializer.Deserialize<FileAttributes>(@"""1""", options));
            Assert.Throws<JsonException>(() => JsonSerializer.Deserialize<FileAttributes>(@"""+1""", options));
            Assert.Throws<JsonException>(() => JsonSerializer.Deserialize<FileAttributes>(@"""-1""", options));
            Assert.Throws<JsonException>(() => JsonSerializer.Deserialize<FileAttributes>(@""" 1 """, options));
            Assert.Throws<JsonException>(() => JsonSerializer.Deserialize<FileAttributes>(@""" +1 """, options));
            Assert.Throws<JsonException>(() => JsonSerializer.Deserialize<FileAttributes>(@""" -1 """, options));

            attributes = JsonSerializer.Deserialize<FileAttributes>(@"""ReadOnly""", options);
            Assert.Equal(FileAttributes.ReadOnly, attributes);

            // Flag values honor naming policy correctly
            options = CreateStringEnumOptionsForType<FileAttributes>(useGenericVariant, new SimpleSnakeCasePolicy());

            json = JsonSerializer.Serialize(
                FileAttributes.Directory | FileAttributes.Compressed | FileAttributes.IntegrityStream,
                options);
            Assert.Equal(@"""directory, compressed, integrity_stream""", json);

            json = JsonSerializer.Serialize(FileAttributes.Compressed & FileAttributes.Device, options);
            Assert.Equal(@"0", json);

            json = JsonSerializer.Serialize(FileAttributes.Directory & FileAttributes.Compressed | FileAttributes.IntegrityStream, options);
            Assert.Equal(@"""integrity_stream""", json);
        }

        public class FileState
        {
            public FileAttributes Attributes { get; set; }
        }

        public class Week
        {
            [JsonConverter(typeof(JsonStringEnumConverter))]
            public DayOfWeek WorkStart { get; set; }
            public DayOfWeek WorkEnd { get; set; }
            [JsonConverter(typeof(LowerCaseEnumConverter))]
            public DayOfWeek WeekEnd { get; set; }

            [JsonConverter(typeof(JsonStringEnumConverter<DayOfWeek>))]
            public DayOfWeek WorkStart2 { get; set; }
            [JsonConverter(typeof(LowerCaseEnumConverter<DayOfWeek>))]
            public DayOfWeek WeekEnd2 { get; set; }
        }

        private class LowerCaseEnumConverter : JsonStringEnumConverter
        {
            public LowerCaseEnumConverter() : base(new ToLowerNamingPolicy())
            {
            }
        }

        private class LowerCaseEnumConverter<TEnum> : JsonStringEnumConverter<TEnum>
            where TEnum : struct, Enum
        {
            public LowerCaseEnumConverter() : base(new ToLowerNamingPolicy())
            {
            }
        }

        [Fact]
        public void ConvertEnumUsingAttributes()
        {
            Week week = new Week {
                WorkStart = DayOfWeek.Monday,
                WorkEnd = DayOfWeek.Friday,
                WeekEnd = DayOfWeek.Saturday,
                WorkStart2 = DayOfWeek.Tuesday,
                WeekEnd2 = DayOfWeek.Thursday,
            };

            string json = JsonSerializer.Serialize(week);
            Assert.Equal("""{"WorkStart":"Monday","WorkEnd":5,"WeekEnd":"saturday","WorkStart2":"Tuesday","WeekEnd2":"thursday"}""", json);

            week = JsonSerializer.Deserialize<Week>(json);
            Assert.Equal(DayOfWeek.Monday, week.WorkStart);
            Assert.Equal(DayOfWeek.Friday, week.WorkEnd);
            Assert.Equal(DayOfWeek.Saturday, week.WeekEnd);
            Assert.Equal(DayOfWeek.Tuesday, week.WorkStart2);
            Assert.Equal(DayOfWeek.Thursday, week.WeekEnd2);
        }

        [Fact]
        public void EnumConverterComposition()
        {
            JsonSerializerOptions options = new JsonSerializerOptions { Converters = { new NoFlagsStringEnumConverter() } };
            string json = JsonSerializer.Serialize(DayOfWeek.Monday, options);
            Assert.Equal(@"""Monday""", json);
            json = JsonSerializer.Serialize(FileAccess.Read);
            Assert.Equal(@"1", json);
        }

        public class NoFlagsStringEnumConverter : JsonConverterFactory
        {
            private static JsonStringEnumConverter s_stringEnumConverter = new JsonStringEnumConverter();

            public override bool CanConvert(Type typeToConvert)
                => typeToConvert.IsEnum && !typeToConvert.IsDefined(typeof(FlagsAttribute), inherit: false);

            public override JsonConverter CreateConverter(Type typeToConvert, JsonSerializerOptions options)
                => s_stringEnumConverter.CreateConverter(typeToConvert, options);
        }

        [JsonConverter(typeof(JsonStringEnumConverter))]
        private enum MyCustomEnum
        {
            First = 1,
            Second = 2
        }

        [JsonConverter(typeof(JsonStringEnumConverter<MyCustomEnum2>))]
        private enum MyCustomEnum2
        {
            First = 1,
            Second = 2
        }

        [Theory]
        [InlineData(typeof(MyCustomEnum), MyCustomEnum.Second, "\"Second\"", "2")]
        [InlineData(typeof(MyCustomEnum2), MyCustomEnum2.Second, "\"Second\"", "2")]
        public void EnumWithConverterAttribute(Type enumType, object value, string expectedJson, string alternativeJson)
        {
            string json = JsonSerializer.Serialize(value, enumType);
            Assert.Equal(expectedJson, json);

            object? result = JsonSerializer.Deserialize(json, enumType);
            Assert.Equal(value, result);

            result = JsonSerializer.Deserialize(alternativeJson, enumType);
            Assert.Equal(value, result);
        }

        [Theory]
        [InlineData(false)]
        [InlineData(true)]
        public static void EnumWithNoValues(bool useGenericVariant)
        {
            JsonSerializerOptions options = CreateStringEnumOptionsForType<EmptyEnum>(useGenericVariant);

            Assert.Equal("-1", JsonSerializer.Serialize((EmptyEnum)(-1), options));
            Assert.Equal("1", JsonSerializer.Serialize((EmptyEnum)(1), options));
        }

        public enum EmptyEnum { };

        [Theory]
        [InlineData(false)]
        [InlineData(true)]
        public static void MoreThan64EnumValuesToSerialize(bool useGenericVariant)
        {
            JsonSerializerOptions options = CreateStringEnumOptionsForType<MyEnum>(useGenericVariant);

            for (int i = 0; i < 128; i++)
            {
                MyEnum value = (MyEnum)i;
                string asStr = value.ToString();
                string expected = char.IsLetter(asStr[0]) ? $@"""{asStr}""" : asStr;
                Assert.Equal(expected, JsonSerializer.Serialize(value, options));
            }
        }

        [Theory]
        [InlineData(false)]
        [InlineData(true)]
        public static void MoreThan64EnumValuesToSerializeWithNamingPolicy(bool useGenericVariant)
        {
            JsonSerializerOptions options = CreateStringEnumOptionsForType<MyEnum>(useGenericVariant, new ToLowerNamingPolicy());

            for (int i = 0; i < 128; i++)
            {
                MyEnum value = (MyEnum)i;
                string asStr = value.ToString().ToLowerInvariant();
                string expected = char.IsLetter(asStr[0]) ? $@"""{asStr}""" : asStr;
                Assert.Equal(expected, JsonSerializer.Serialize(value, options));
            }
        }

        [ConditionalFact(typeof(PlatformDetection), nameof(PlatformDetection.IsThreadingSupported))]
        [OuterLoop]
        public static void VeryLargeAmountOfEnumsToSerialize()
        {
            // Ensure we don't throw OutOfMemoryException.

            var options = new JsonSerializerOptions
            {
                Converters = { new JsonStringEnumConverter() }
            };

            const int MaxValue = 2097152; // value for MyEnum.V

            // Every value between 0 and MaxValue maps to a valid enum
            // identifier, and is a candidate to go into the name cache.

            // Write the first 45 values.
            for (int i = 1; i < 46; i++)
            {
                JsonSerializer.Serialize((MyEnum)i, options);
            }

            // At this point, there are 60 values in the name cache;
            // 22 cached at warm-up, the rest in the above loop.

            // Ensure the approximate size limit for the name cache (a concurrent dictionary) is honored.
            // Use multiple threads to perhaps go over the soft limit of 64, but not by more than a couple.
            Parallel.For(0, 8, i => JsonSerializer.Serialize((MyEnum)(46 + i), options));

            // Write the remaining enum values. The cache is capped to avoid
            // OutOfMemoryException due to having too many cached items.
            for (int i = 54; i <= MaxValue; i++)
            {
                JsonSerializer.Serialize((MyEnum)i, options);
            }
        }

        [Flags]
        public enum MyEnum
        {
            A = 1 << 0,
            B = 1 << 1,
            C = 1 << 2,
            D = 1 << 3,
            E = 1 << 4,
            F = 1 << 5,
            G = 1 << 6,
            H = 1 << 7,
            I = 1 << 8,
            J = 1 << 9,
            K = 1 << 10,
            L = 1 << 11,
            M = 1 << 12,
            N = 1 << 13,
            O = 1 << 14,
            P = 1 << 15,
            Q = 1 << 16,
            R = 1 << 17,
            S = 1 << 18,
            T = 1 << 19,
            U = 1 << 20,
            V = 1 << 21,
        }

        [Fact, OuterLoop]
        [ActiveIssue("https://github.com/dotnet/runtime/issues/42677", platforms: TestPlatforms.Windows, runtimes: TestRuntimes.Mono)]
        public static void VeryLargeAmountOfEnumDictionaryKeysToSerialize()
        {
            // Ensure we don't throw OutOfMemoryException.

            const int MaxValue = (int)MyEnum.V;

            // Every value between 0 and MaxValue maps to a valid enum
            // identifier, and is a candidate to go into the name cache.

            // Write the first 45 values.
            Dictionary<MyEnum, int> dictionary;
            for (int i = 1; i < 46; i++)
            {
                dictionary = new Dictionary<MyEnum, int> { { (MyEnum)i, i } };
                JsonSerializer.Serialize(dictionary);
            }

            // At this point, there are 60 values in the name cache;
            // 22 cached at warm-up, the rest in the above loop.

            // Ensure the approximate size limit for the name cache (a concurrent dictionary) is honored.
            // Use multiple threads to perhaps go over the soft limit of 64, but not by more than a couple.
            Parallel.For(
                0,
                8,
                i =>
                {
                    dictionary = new Dictionary<MyEnum, int> { { (MyEnum)(46 + i), i } };
                    JsonSerializer.Serialize(dictionary);
                }
            );

            // Write the remaining enum values. The cache is capped to avoid
            // OutOfMemoryException due to having too many cached items.
            for (int i = 54; i <= MaxValue; i++)
            {
                dictionary = new Dictionary<MyEnum, int> { { (MyEnum)i, i } };
                JsonSerializer.Serialize(dictionary);
            }
        }

        [SkipOnTargetFramework(TargetFrameworkMonikers.NetFramework)]
        [ConditionalFact(typeof(RemoteExecutor), nameof(RemoteExecutor.IsSupported))]
        public static void NegativeEnumValue_CultureInvariance()
        {
            // Regression test for https://github.com/dotnet/runtime/issues/68600
            RemoteExecutor.Invoke(static () =>
            {
                SampleEnumInt32 value = (SampleEnumInt32)(-2);
                string expectedJson = "-2";

                var options = new JsonSerializerOptions
                {
                    Converters = { new JsonStringEnumConverter(allowIntegerValues: true) },
                };

                // Sets the minus sign to -
                CultureInfo.CurrentCulture = CultureInfo.InvariantCulture;

                string actualJson = JsonSerializer.Serialize(value, options);
                Assert.Equal(expectedJson, actualJson);
                SampleEnumInt32 result = JsonSerializer.Deserialize<SampleEnumInt32>(actualJson, options);
                Assert.Equal(value, result);

                // Sets the minus sign to U+2212
                CultureInfo.CurrentCulture = new CultureInfo("sv-SE");

                actualJson = JsonSerializer.Serialize(value, options);
                Assert.Equal(expectedJson, actualJson);
                result = JsonSerializer.Deserialize<SampleEnumInt32>(actualJson, options);
                Assert.Equal(value, result);
            }).Dispose();
        }

        public abstract class NumericEnumKeyDictionaryBase<T>
        {
            public abstract Dictionary<T, int> BuildDictionary(int i);

            [Fact]
            public void SerilizeDictionaryWhenCacheIsFull()
            {
                Dictionary<T, int> dictionary;
                for (int i = 1; i <= 64; i++)
                {
                    dictionary = BuildDictionary(i);
                    JsonSerializer.Serialize(dictionary);
                }

                dictionary = BuildDictionary(0);
                string json = JsonSerializer.Serialize(dictionary);
                Assert.Equal($"{{\"0\":0}}", json);
            }
        }

        public class Int32EnumDictionary : NumericEnumKeyDictionaryBase<SampleEnumInt32>
        {
            public override Dictionary<SampleEnumInt32, int> BuildDictionary(int i) =>
                new Dictionary<SampleEnumInt32, int> { { (SampleEnumInt32)i, i } };
        }

        public class UInt32EnumDictionary : NumericEnumKeyDictionaryBase<SampleEnumUInt32>
        {
            public override Dictionary<SampleEnumUInt32, int> BuildDictionary(int i) =>
                new Dictionary<SampleEnumUInt32, int> { { (SampleEnumUInt32)i, i } };
        }

        public class UInt64EnumDictionary : NumericEnumKeyDictionaryBase<SampleEnumUInt64>
        {
            public override Dictionary<SampleEnumUInt64, int> BuildDictionary(int i) =>
                new Dictionary<SampleEnumUInt64, int> { { (SampleEnumUInt64)i, i } };
        }

        public class Int64EnumDictionary : NumericEnumKeyDictionaryBase<SampleEnumInt64>
        {
            public override Dictionary<SampleEnumInt64, int> BuildDictionary(int i) =>
                new Dictionary<SampleEnumInt64, int> { { (SampleEnumInt64)i, i } };
        }

        public class Int16EnumDictionary : NumericEnumKeyDictionaryBase<SampleEnumInt16>
        {
            public override Dictionary<SampleEnumInt16, int> BuildDictionary(int i) =>
                new Dictionary<SampleEnumInt16, int> { { (SampleEnumInt16)i, i } };
        }

        public class UInt16EnumDictionary : NumericEnumKeyDictionaryBase<SampleEnumUInt16>
        {
            public override Dictionary<SampleEnumUInt16, int> BuildDictionary(int i) =>
                new Dictionary<SampleEnumUInt16, int> { { (SampleEnumUInt16)i, i } };
        }

        public class ByteEnumDictionary : NumericEnumKeyDictionaryBase<SampleEnumByte>
        {
            public override Dictionary<SampleEnumByte, int> BuildDictionary(int i) =>
                new Dictionary<SampleEnumByte, int> { { (SampleEnumByte)i, i } };
        }

        public class SByteEnumDictionary : NumericEnumKeyDictionaryBase<SampleEnumSByte>
        {
            public override Dictionary<SampleEnumSByte, int> BuildDictionary(int i) =>
                new Dictionary<SampleEnumSByte, int> { { (SampleEnumSByte)i, i } };
        }


        [Flags]
        public enum SampleEnumInt32
        {
            A = 1 << 0,
            B = 1 << 1,
            C = 1 << 2,
            D = 1 << 3,
            E = 1 << 4,
            F = 1 << 5,
            G = 1 << 6,
        }

        [Flags]
        public enum SampleEnumUInt32 : uint
        {
            A = 1 << 0,
            B = 1 << 1,
            C = 1 << 2,
            D = 1 << 3,
            E = 1 << 4,
            F = 1 << 5,
            G = 1 << 6,
        }

        [Flags]
        public enum SampleEnumUInt64 : ulong
        {
            A = 1 << 0,
            B = 1 << 1,
            C = 1 << 2,
            D = 1 << 3,
            E = 1 << 4,
            F = 1 << 5,
            G = 1 << 6,
        }

        [Flags]
        public enum SampleEnumInt64 : long
        {
            A = 1 << 0,
            B = 1 << 1,
            C = 1 << 2,
            D = 1 << 3,
            E = 1 << 4,
            F = 1 << 5,
            G = 1 << 6,
        }

        [Flags]
        public enum SampleEnumInt16 : short
        {
            A = 1 << 0,
            B = 1 << 1,
            C = 1 << 2,
            D = 1 << 3,
            E = 1 << 4,
            F = 1 << 5,
            G = 1 << 6,
        }

        [Flags]
        public enum SampleEnumUInt16 : ushort
        {
            A = 1 << 0,
            B = 1 << 1,
            C = 1 << 2,
            D = 1 << 3,
            E = 1 << 4,
            F = 1 << 5,
            G = 1 << 6,
        }

        [Flags]
        public enum SampleEnumByte : byte
        {
            A = 1 << 0,
            B = 1 << 1,
            C = 1 << 2,
            D = 1 << 3,
            E = 1 << 4,
            F = 1 << 5,
            G = 1 << 6,
        }

        [Flags]
        public enum SampleEnumSByte : sbyte
        {
            A = 1 << 0,
            B = 1 << 1,
            C = 1 << 2,
            D = 1 << 3,
            E = 1 << 4,
            F = 1 << 5,
            G = 1 << 6,
        }

        [Theory]
        [InlineData(false)]
        [InlineData(true)]
        public static void Honor_EnumNamingPolicy_On_Deserialization(bool useGenericVariant)
        {
            JsonSerializerOptions options = CreateStringEnumOptionsForType<BindingFlags>(useGenericVariant, new SimpleSnakeCasePolicy());

            BindingFlags bindingFlags = JsonSerializer.Deserialize<BindingFlags>(@"""non_public""", options);
            Assert.Equal(BindingFlags.NonPublic, bindingFlags);

            // Flags supported without naming policy.
            bindingFlags = JsonSerializer.Deserialize<BindingFlags>(@"""NonPublic, Public""", options);
            Assert.Equal(BindingFlags.NonPublic | BindingFlags.Public, bindingFlags);

            // Flags supported with naming policy.
            bindingFlags = JsonSerializer.Deserialize<BindingFlags>(@"""static, public""", options);
            Assert.Equal(BindingFlags.Static | BindingFlags.Public, bindingFlags);

            // Null not supported.
            Assert.Throws<JsonException>(() => JsonSerializer.Deserialize<BindingFlags>("null", options));

            // Null supported for nullable enum.
            Assert.Null(JsonSerializer.Deserialize<BindingFlags?>("null", options));
        }

        [Theory]
        [InlineData(false)]
        [InlineData(true)]
        public static void EnumDictionaryKeyDeserialization(bool useGenericVariant)
        {
            JsonNamingPolicy snakeCasePolicy = new SimpleSnakeCasePolicy();
            JsonSerializerOptions options = CreateStringEnumOptionsForType<BindingFlags>(useGenericVariant);
            options.DictionaryKeyPolicy = snakeCasePolicy;

            // Baseline.
            var dict = JsonSerializer.Deserialize<Dictionary<BindingFlags, int>>(@"{""NonPublic, Public"": 1}", options);
            Assert.Equal(1, dict[BindingFlags.NonPublic | BindingFlags.Public]);

            // DictionaryKeyPolicy not honored for dict key deserialization.
            Assert.Throws<JsonException>(() => JsonSerializer.Deserialize<Dictionary<BindingFlags, int>>(@"{""NonPublic0, Public0"": 1}", options));

            // EnumConverter naming policy not honored.
            Assert.Throws<JsonException>(() => JsonSerializer.Deserialize<Dictionary<BindingFlags, int>>(@"{""non_public, static"": 0, ""NonPublic, Public"": 1}", options));
        }

        [Fact]
        public static void EnumDictionaryKeySerialization()
        {
            JsonSerializerOptions options = new()
            {
                DictionaryKeyPolicy = new SimpleSnakeCasePolicy()
            };

            Dictionary<BindingFlags, int> dict = new()
            {
                [BindingFlags.NonPublic | BindingFlags.Public] = 1,
                [BindingFlags.Static] = 2,
            };

            string expected = @"{
    ""public, non_public"": 1,
    ""static"": 2
}";

            JsonTestHelper.AssertJsonEqual(expected, JsonSerializer.Serialize(dict, options));
        }

        [Theory]
        [InlineData(typeof(SampleEnumByte))]
        [InlineData(typeof(SampleEnumSByte))]
        [InlineData(typeof(SampleEnumInt16))]
        [InlineData(typeof(SampleEnumUInt16))]
        [InlineData(typeof(SampleEnumInt32))]
        [InlineData(typeof(SampleEnumUInt32))]
        [InlineData(typeof(SampleEnumInt64))]
        [InlineData(typeof(SampleEnumUInt64))]
        public static void DeserializeNumericStringWithAllowIntegerValuesAsFalse(Type enumType)
        {
            var options = new JsonSerializerOptions();
            options.Converters.Add(new JsonStringEnumConverter(allowIntegerValues: false));

            Assert.Throws<JsonException>(() => JsonSerializer.Deserialize(@"""1""", enumType, options));
            Assert.Throws<JsonException>(() => JsonSerializer.Deserialize(@"""+1""", enumType, options));
            Assert.Throws<JsonException>(() => JsonSerializer.Deserialize(@"""-1""", enumType, options));
            Assert.Throws<JsonException>(() => JsonSerializer.Deserialize(@""" 1 """, enumType, options));
            Assert.Throws<JsonException>(() => JsonSerializer.Deserialize(@""" +1 """, enumType, options));
            Assert.Throws<JsonException>(() => JsonSerializer.Deserialize(@""" -1 """, enumType, options));
            Assert.Throws<JsonException>(() => JsonSerializer.Deserialize(@$"""{ulong.MaxValue}""", enumType, options));
            Assert.Throws<JsonException>(() => JsonSerializer.Deserialize(@$""" {ulong.MaxValue} """, enumType, options));
            Assert.Throws<JsonException>(() => JsonSerializer.Deserialize(@$"""+{ulong.MaxValue}""", enumType, options));
            Assert.Throws<JsonException>(() => JsonSerializer.Deserialize(@$""" +{ulong.MaxValue} """, enumType, options));
            Assert.Throws<JsonException>(() => JsonSerializer.Deserialize(@$"""{long.MinValue}""", enumType, options));
            Assert.Throws<JsonException>(() => JsonSerializer.Deserialize(@$""" {long.MinValue} """, enumType, options));
        }

        private class ToEnumNumberNamingPolicy<T> : JsonNamingPolicy where T : struct, Enum
        {
            public override string ConvertName(string name) => Enum.TryParse(name, out T value) ? value.ToString("D") : name;
        }

        private class ZeroAppenderPolicy : JsonNamingPolicy
        {
            public override string ConvertName(string name) => name + "0";
        }

        private static JsonSerializerOptions CreateStringEnumOptionsForType<TEnum>(bool useGenericVariant, JsonNamingPolicy? namingPolicy = null, bool allowIntegerValues = true) where TEnum : struct, Enum
        {
            return new JsonSerializerOptions
            {
                Converters =
                {
                    useGenericVariant
                    ? new JsonStringEnumConverter<TEnum>(namingPolicy, allowIntegerValues)
                    : new JsonStringEnumConverter(namingPolicy, allowIntegerValues)
                }
            };
        }
    }
}<|MERGE_RESOLUTION|>--- conflicted
+++ resolved
@@ -166,14 +166,8 @@
             json = JsonSerializer.Serialize((FileAttributes)(-1), options);
             Assert.Equal(@"-1", json);
 
-<<<<<<< HEAD
-            options = new JsonSerializerOptions();
-            options.Converters.Add(new JsonStringEnumConverter(allowIntegerValues: false));
+            options = CreateStringEnumOptionsForType<FileAttributes>(useGenericVariant, allowIntegerValues: false);
             // Not permitting integers should throw
-=======
-            // Not permitting integers should throw
-            options = CreateStringEnumOptionsForType<FileAttributes>(useGenericVariant, allowIntegerValues: false);
->>>>>>> 57608c37
             Assert.Throws<JsonException>(() => JsonSerializer.Serialize((FileAttributes)(-1), options));
 
             // Numbers should throw
