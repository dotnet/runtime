--- conflicted
+++ resolved
@@ -657,18 +657,11 @@
             Assert.Equal(0, reader.BytesConsumed);
         }
 
-<<<<<<< HEAD
-        [Theory]
-        [InlineData(JsonUnknownTypeHandling.JsonElement, typeof(JsonElement))]
-        [InlineData(JsonUnknownTypeHandling.JsonNode, typeof(JsonNode))]
-        public static void ReadSystemObjectWithNumberHandling(JsonUnknownTypeHandling unknownTypeHandling, Type expectedType)
-=======
         // Regression test for https://github.com/dotnet/runtime/issues/61995
         [Theory]
         [InlineData(JsonUnknownTypeHandling.JsonElement, typeof(JsonElement))]
         [InlineData(JsonUnknownTypeHandling.JsonNode, typeof(JsonNode))]
         public static void ReadObjectWithNumberHandling(JsonUnknownTypeHandling unknownTypeHandling, Type expectedType)
->>>>>>> eb51b02b
         {
             var options = new JsonSerializerOptions
             {
