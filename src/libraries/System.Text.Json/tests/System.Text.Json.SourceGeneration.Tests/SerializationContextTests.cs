--- conflicted
+++ resolved
@@ -40,12 +40,9 @@
     [JsonSerializable(typeof(StructWithCustomConverterFactoryProperty))]
     [JsonSerializable(typeof(ClassWithBadCustomConverter))]
     [JsonSerializable(typeof(StructWithBadCustomConverter))]
-<<<<<<< HEAD
-=======
     [JsonSerializable(typeof(PersonStruct?))]
     [JsonSerializable(typeof(TypeWithValidationAttributes))]
     [JsonSerializable(typeof(TypeWithDerivedAttribute))]
->>>>>>> eb51b02b
     internal partial class SerializationContext : JsonSerializerContext, ITestContext
     {
         public JsonSourceGenerationMode JsonSourceGenerationMode => JsonSourceGenerationMode.Serialization;
@@ -84,12 +81,9 @@
     [JsonSerializable(typeof(StructWithCustomConverterFactoryProperty), GenerationMode = JsonSourceGenerationMode.Serialization)]
     [JsonSerializable(typeof(ClassWithBadCustomConverter), GenerationMode = JsonSourceGenerationMode.Serialization)]
     [JsonSerializable(typeof(StructWithBadCustomConverter), GenerationMode = JsonSourceGenerationMode.Serialization)]
-<<<<<<< HEAD
-=======
     [JsonSerializable(typeof(PersonStruct?), GenerationMode = JsonSourceGenerationMode.Serialization)]
     [JsonSerializable(typeof(TypeWithValidationAttributes), GenerationMode = JsonSourceGenerationMode.Serialization)]
     [JsonSerializable(typeof(TypeWithDerivedAttribute), GenerationMode = JsonSourceGenerationMode.Serialization)]
->>>>>>> eb51b02b
     internal partial class SerializationWithPerTypeAttributeContext : JsonSerializerContext, ITestContext
     {
         public JsonSourceGenerationMode JsonSourceGenerationMode => JsonSourceGenerationMode.Serialization;
@@ -129,12 +123,9 @@
     [JsonSerializable(typeof(StructWithCustomConverterFactoryProperty), GenerationMode = JsonSourceGenerationMode.Serialization)]
     [JsonSerializable(typeof(ClassWithBadCustomConverter), GenerationMode = JsonSourceGenerationMode.Serialization)]
     [JsonSerializable(typeof(StructWithBadCustomConverter), GenerationMode = JsonSourceGenerationMode.Serialization)]
-<<<<<<< HEAD
-=======
     [JsonSerializable(typeof(PersonStruct?), GenerationMode = JsonSourceGenerationMode.Serialization)]
     [JsonSerializable(typeof(TypeWithValidationAttributes), GenerationMode = JsonSourceGenerationMode.Serialization)]
     [JsonSerializable(typeof(TypeWithDerivedAttribute), GenerationMode = JsonSourceGenerationMode.Serialization)]
->>>>>>> eb51b02b
     internal partial class SerializationContextWithCamelCase : JsonSerializerContext, ITestContext
     {
         public JsonSourceGenerationMode JsonSourceGenerationMode => JsonSourceGenerationMode.Serialization;
@@ -182,13 +173,10 @@
             Assert.Null(SerializationContext.Default.StructWithCustomConverterProperty.SerializeHandler);
             Assert.Throws<InvalidOperationException>(() => SerializationContext.Default.ClassWithBadCustomConverter.SerializeHandler);
             Assert.Throws<InvalidOperationException>(() => SerializationContext.Default.StructWithBadCustomConverter.SerializeHandler);
-<<<<<<< HEAD
-=======
             Assert.Null(SerializationContext.Default.NullablePersonStruct.SerializeHandler);
             Assert.NotNull(SerializationContext.Default.PersonStruct.SerializeHandler);
             Assert.NotNull(SerializationContext.Default.TypeWithValidationAttributes.SerializeHandler);
             Assert.NotNull(SerializationContext.Default.TypeWithDerivedAttribute.SerializeHandler);
->>>>>>> eb51b02b
         }
 
         [Fact]
@@ -510,13 +498,10 @@
             Assert.Null(SerializationWithPerTypeAttributeContext.Default.StructWithCustomConverterFactoryProperty.SerializeHandler);
             Assert.Throws<InvalidOperationException>(() => SerializationWithPerTypeAttributeContext.Default.ClassWithBadCustomConverter.SerializeHandler);
             Assert.Throws<InvalidOperationException>(() => SerializationWithPerTypeAttributeContext.Default.StructWithBadCustomConverter.SerializeHandler);
-<<<<<<< HEAD
-=======
             Assert.Null(SerializationWithPerTypeAttributeContext.Default.NullablePersonStruct.SerializeHandler);
             Assert.NotNull(SerializationWithPerTypeAttributeContext.Default.PersonStruct.SerializeHandler);
             Assert.NotNull(SerializationWithPerTypeAttributeContext.Default.TypeWithValidationAttributes.SerializeHandler);
             Assert.NotNull(SerializationWithPerTypeAttributeContext.Default.TypeWithDerivedAttribute.SerializeHandler);
->>>>>>> eb51b02b
         }
     }
 }