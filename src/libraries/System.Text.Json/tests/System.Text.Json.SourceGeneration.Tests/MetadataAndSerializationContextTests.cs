﻿// Licensed to the .NET Foundation under one or more agreements.
// The .NET Foundation licenses this file to you under the MIT license.

using System.Text.Json.Serialization;
using Xunit;

namespace System.Text.Json.SourceGeneration.Tests
{
    [JsonSerializable(typeof(Location))]
    [JsonSerializable(typeof(RepeatedTypes.Location), TypeInfoPropertyName = "RepeatedLocation")]
    [JsonSerializable(typeof(NumberTypes))]
    [JsonSerializable(typeof(ActiveOrUpcomingEvent))]
    [JsonSerializable(typeof(CampaignSummaryViewModel))]
    [JsonSerializable(typeof(IndexViewModel))]
    [JsonSerializable(typeof(WeatherForecastWithPOCOs))]
    [JsonSerializable(typeof(EmptyPoco))]
    // Ensure no errors when type of member in previously specified object graph is passed as input type to generator.
    [JsonSerializable(typeof(HighLowTemps))]
    [JsonSerializable(typeof(MyType))]
    [JsonSerializable(typeof(MyType2))]
    [JsonSerializable(typeof(MyTypeWithCallbacks))]
    [JsonSerializable(typeof(MyTypeWithPropertyOrdering))]
    [JsonSerializable(typeof(MyIntermediateType))]
    [JsonSerializable(typeof(HighLowTempsImmutable))]
    [JsonSerializable(typeof(byte[]))]
    [JsonSerializable(typeof(RealWorldContextTests.MyNestedClass))]
    [JsonSerializable(typeof(RealWorldContextTests.MyNestedClass.MyNestedNestedClass))]
    [JsonSerializable(typeof(object[]))]
    [JsonSerializable(typeof(string))]
    [JsonSerializable(typeof((string Label1, int Label2, bool)))]
    [JsonSerializable(typeof(RealWorldContextTests.ClassWithEnumAndNullable))]
    [JsonSerializable(typeof(RealWorldContextTests.ClassWithNullableProperties))]
    [JsonSerializable(typeof(ClassWithCustomConverter))]
    [JsonSerializable(typeof(StructWithCustomConverter))]
    [JsonSerializable(typeof(ClassWithCustomConverterFactory))]
    [JsonSerializable(typeof(StructWithCustomConverterFactory))]
    [JsonSerializable(typeof(ClassWithCustomConverterProperty))]
    [JsonSerializable(typeof(StructWithCustomConverterProperty))]
    [JsonSerializable(typeof(ClassWithCustomConverterFactoryProperty))]
    [JsonSerializable(typeof(StructWithCustomConverterFactoryProperty))]
    [JsonSerializable(typeof(ClassWithBadCustomConverter))]
    [JsonSerializable(typeof(StructWithBadCustomConverter))]
<<<<<<< HEAD
=======
    [JsonSerializable(typeof(PersonStruct?))]
    [JsonSerializable(typeof(TypeWithValidationAttributes))]
    [JsonSerializable(typeof(TypeWithDerivedAttribute))]
>>>>>>> eb51b02b
    internal partial class MetadataAndSerializationContext : JsonSerializerContext, ITestContext
    {
        public JsonSourceGenerationMode JsonSourceGenerationMode => JsonSourceGenerationMode.Default;
    }

    public sealed class MetadataAndSerializationContextTests : RealWorldContextTests
    {
        public MetadataAndSerializationContextTests() : base(MetadataAndSerializationContext.Default, (options) => new MetadataAndSerializationContext(options)) { }

        [Fact]
        public override void EnsureFastPathGeneratedAsExpected()
        {
            Assert.NotNull(MetadataAndSerializationContext.Default.Location.SerializeHandler);
            Assert.NotNull(MetadataAndSerializationContext.Default.NumberTypes.SerializeHandler);
            Assert.NotNull(MetadataAndSerializationContext.Default.RepeatedLocation.SerializeHandler);
            Assert.NotNull(MetadataAndSerializationContext.Default.ActiveOrUpcomingEvent.SerializeHandler);
            Assert.NotNull(MetadataAndSerializationContext.Default.CampaignSummaryViewModel.SerializeHandler);
            Assert.NotNull(MetadataAndSerializationContext.Default.IndexViewModel.SerializeHandler);
            Assert.NotNull(MetadataAndSerializationContext.Default.WeatherForecastWithPOCOs.SerializeHandler);
            Assert.NotNull(MetadataAndSerializationContext.Default.EmptyPoco.SerializeHandler);
            Assert.NotNull(MetadataAndSerializationContext.Default.HighLowTemps.SerializeHandler);
            Assert.NotNull(MetadataAndSerializationContext.Default.MyType.SerializeHandler);
            Assert.NotNull(MetadataAndSerializationContext.Default.MyType2.SerializeHandler);
            Assert.NotNull(MetadataAndSerializationContext.Default.MyTypeWithCallbacks.SerializeHandler);
            Assert.NotNull(MetadataAndSerializationContext.Default.MyTypeWithPropertyOrdering.SerializeHandler);
            Assert.NotNull(MetadataAndSerializationContext.Default.MyIntermediateType.SerializeHandler);
            Assert.NotNull(MetadataAndSerializationContext.Default.HighLowTempsImmutable.SerializeHandler);
            Assert.NotNull(MetadataAndSerializationContext.Default.MyNestedClass.SerializeHandler);
            Assert.NotNull(MetadataAndSerializationContext.Default.MyNestedNestedClass.SerializeHandler);
            Assert.Null(MetadataAndSerializationContext.Default.ObjectArray.SerializeHandler);
            Assert.Null(MetadataAndSerializationContext.Default.SampleEnum.SerializeHandler);
            Assert.Null(MetadataAndSerializationContext.Default.String.SerializeHandler);
            Assert.NotNull(MetadataAndSerializationContext.Default.ValueTupleStringInt32Boolean.SerializeHandler);
            Assert.NotNull(MetadataAndSerializationContext.Default.ClassWithEnumAndNullable.SerializeHandler);
            Assert.NotNull(MetadataAndSerializationContext.Default.ClassWithNullableProperties.SerializeHandler);
            Assert.NotNull(MetadataAndSerializationContext.Default.ClassWithCustomConverter);
            Assert.NotNull(MetadataAndSerializationContext.Default.StructWithCustomConverter);
            Assert.NotNull(MetadataAndSerializationContext.Default.ClassWithCustomConverterFactory);
            Assert.NotNull(MetadataAndSerializationContext.Default.StructWithCustomConverterFactory);
            Assert.NotNull(MetadataAndSerializationContext.Default.ClassWithCustomConverterProperty);
            Assert.NotNull(MetadataAndSerializationContext.Default.StructWithCustomConverterProperty);
            Assert.NotNull(MetadataAndSerializationContext.Default.ClassWithCustomConverterFactoryProperty);
            Assert.NotNull(MetadataAndSerializationContext.Default.StructWithCustomConverterFactoryProperty);
            Assert.Throws<InvalidOperationException>(() => MetadataAndSerializationContext.Default.ClassWithBadCustomConverter);
            Assert.Throws<InvalidOperationException>(() => MetadataAndSerializationContext.Default.StructWithBadCustomConverter);
<<<<<<< HEAD
=======
            Assert.Null(MetadataAndSerializationContext.Default.NullablePersonStruct.SerializeHandler);
            Assert.NotNull(MetadataAndSerializationContext.Default.PersonStruct.SerializeHandler);
            Assert.NotNull(MetadataAndSerializationContext.Default.TypeWithValidationAttributes.SerializeHandler);
            Assert.NotNull(MetadataAndSerializationContext.Default.TypeWithDerivedAttribute.SerializeHandler);
>>>>>>> eb51b02b
        }
    }
}<|MERGE_RESOLUTION|>--- conflicted
+++ resolved
@@ -40,12 +40,9 @@
     [JsonSerializable(typeof(StructWithCustomConverterFactoryProperty))]
     [JsonSerializable(typeof(ClassWithBadCustomConverter))]
     [JsonSerializable(typeof(StructWithBadCustomConverter))]
-<<<<<<< HEAD
-=======
     [JsonSerializable(typeof(PersonStruct?))]
     [JsonSerializable(typeof(TypeWithValidationAttributes))]
     [JsonSerializable(typeof(TypeWithDerivedAttribute))]
->>>>>>> eb51b02b
     internal partial class MetadataAndSerializationContext : JsonSerializerContext, ITestContext
     {
         public JsonSourceGenerationMode JsonSourceGenerationMode => JsonSourceGenerationMode.Default;
@@ -91,13 +88,10 @@
             Assert.NotNull(MetadataAndSerializationContext.Default.StructWithCustomConverterFactoryProperty);
             Assert.Throws<InvalidOperationException>(() => MetadataAndSerializationContext.Default.ClassWithBadCustomConverter);
             Assert.Throws<InvalidOperationException>(() => MetadataAndSerializationContext.Default.StructWithBadCustomConverter);
-<<<<<<< HEAD
-=======
             Assert.Null(MetadataAndSerializationContext.Default.NullablePersonStruct.SerializeHandler);
             Assert.NotNull(MetadataAndSerializationContext.Default.PersonStruct.SerializeHandler);
             Assert.NotNull(MetadataAndSerializationContext.Default.TypeWithValidationAttributes.SerializeHandler);
             Assert.NotNull(MetadataAndSerializationContext.Default.TypeWithDerivedAttribute.SerializeHandler);
->>>>>>> eb51b02b
         }
     }
 }