--- conflicted
+++ resolved
@@ -39,12 +39,9 @@
     [JsonSerializable(typeof(StructWithCustomConverterFactoryProperty), GenerationMode = JsonSourceGenerationMode.Metadata)]
     [JsonSerializable(typeof(ClassWithBadCustomConverter), GenerationMode = JsonSourceGenerationMode.Metadata)]
     [JsonSerializable(typeof(StructWithBadCustomConverter), GenerationMode = JsonSourceGenerationMode.Metadata)]
-<<<<<<< HEAD
-=======
     [JsonSerializable(typeof(PersonStruct?), GenerationMode = JsonSourceGenerationMode.Metadata)]
     [JsonSerializable(typeof(TypeWithValidationAttributes), GenerationMode = JsonSourceGenerationMode.Metadata)]
     [JsonSerializable(typeof(TypeWithDerivedAttribute), GenerationMode = JsonSourceGenerationMode.Metadata)]
->>>>>>> eb51b02b
     internal partial class MetadataWithPerTypeAttributeContext : JsonSerializerContext, ITestContext
     {
         public JsonSourceGenerationMode JsonSourceGenerationMode => JsonSourceGenerationMode.Metadata;
@@ -89,13 +86,10 @@
             Assert.Null(MetadataWithPerTypeAttributeContext.Default.StructWithCustomConverterFactoryProperty.SerializeHandler);
             Assert.Throws<InvalidOperationException>(() => MetadataWithPerTypeAttributeContext.Default.ClassWithBadCustomConverter.SerializeHandler);
             Assert.Throws<InvalidOperationException>(() => MetadataWithPerTypeAttributeContext.Default.StructWithBadCustomConverter.SerializeHandler);
-<<<<<<< HEAD
-=======
             Assert.Null(MetadataWithPerTypeAttributeContext.Default.NullablePersonStruct.SerializeHandler);
             Assert.Null(MetadataWithPerTypeAttributeContext.Default.PersonStruct.SerializeHandler);
             Assert.Null(MetadataWithPerTypeAttributeContext.Default.TypeWithValidationAttributes.SerializeHandler);
             Assert.Null(MetadataWithPerTypeAttributeContext.Default.TypeWithDerivedAttribute.SerializeHandler);
->>>>>>> eb51b02b
         }
     }
 
@@ -133,12 +127,9 @@
     [JsonSerializable(typeof(StructWithCustomConverterFactoryProperty))]
     [JsonSerializable(typeof(ClassWithBadCustomConverter))]
     [JsonSerializable(typeof(StructWithBadCustomConverter))]
-<<<<<<< HEAD
-=======
     [JsonSerializable(typeof(PersonStruct?))]
     [JsonSerializable(typeof(TypeWithValidationAttributes))]
     [JsonSerializable(typeof(TypeWithDerivedAttribute))]
->>>>>>> eb51b02b
     internal partial class MetadataContext : JsonSerializerContext, ITestContext
     {
         public JsonSourceGenerationMode JsonSourceGenerationMode => JsonSourceGenerationMode.Metadata;
@@ -206,13 +197,10 @@
             Assert.Null(MetadataContext.Default.StructWithCustomConverterFactoryProperty.SerializeHandler);
             Assert.Throws<InvalidOperationException>(() => MetadataContext.Default.ClassWithBadCustomConverter.SerializeHandler);
             Assert.Throws<InvalidOperationException>(() => MetadataContext.Default.StructWithBadCustomConverter.SerializeHandler);
-<<<<<<< HEAD
-=======
             Assert.Null(MetadataContext.Default.NullablePersonStruct.SerializeHandler);
             Assert.Null(MetadataContext.Default.PersonStruct.SerializeHandler);
             Assert.Null(MetadataContext.Default.TypeWithValidationAttributes.SerializeHandler);
             Assert.Null(MetadataContext.Default.TypeWithDerivedAttribute.SerializeHandler);
->>>>>>> eb51b02b
         }
 
         [Fact]
