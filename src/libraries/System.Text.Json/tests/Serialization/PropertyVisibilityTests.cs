--- conflicted
+++ resolved
@@ -810,7 +810,63 @@
         }
 
         [Fact]
-<<<<<<< HEAD
+        public static void IgnoreConditionNever_WinsOver_IgnoreReadOnlyValues()
+        {
+            var options = new JsonSerializerOptions { IgnoreReadOnlyProperties = true };
+
+            // Baseline
+            string json = JsonSerializer.Serialize(new ClassWithReadOnlyString("Hello"), options);
+            Assert.Equal("{}", json);
+
+            // With condition to never ignore
+            json = JsonSerializer.Serialize(new ClassWithReadOnlyString_IgnoreNever("Hello"), options);
+            Assert.Equal(@"{""MyString"":""Hello""}", json);
+
+            json = JsonSerializer.Serialize(new ClassWithReadOnlyString_IgnoreNever(null), options);
+            Assert.Equal(@"{""MyString"":null}", json);
+        }
+
+        [Fact]
+        public static void IgnoreConditionWhenNull_WinsOver_IgnoreReadOnlyValues()
+        {
+            var options = new JsonSerializerOptions { IgnoreReadOnlyProperties = true };
+
+            // Baseline
+            string json = JsonSerializer.Serialize(new ClassWithReadOnlyString("Hello"), options);
+            Assert.Equal("{}", json);
+
+            // With condition to ignore when null
+            json = JsonSerializer.Serialize(new ClassWithReadOnlyString_IgnoreWhenNull("Hello"), options);
+            Assert.Equal(@"{""MyString"":""Hello""}", json);
+
+            json = JsonSerializer.Serialize(new ClassWithReadOnlyString_IgnoreWhenNull(null), options);
+            Assert.Equal(@"{}", json);
+        }
+
+        private class ClassWithReadOnlyString
+        {
+            public string MyString { get; }
+
+            public ClassWithReadOnlyString(string myString) => MyString = myString;
+        }
+
+        private class ClassWithReadOnlyString_IgnoreNever
+        {
+            [JsonIgnore(Condition = JsonIgnoreCondition.Never)]
+            public string MyString { get; }
+
+            public ClassWithReadOnlyString_IgnoreNever(string myString) => MyString = myString;
+        }
+
+        private class ClassWithReadOnlyString_IgnoreWhenNull
+        {
+            [JsonIgnore(Condition = JsonIgnoreCondition.WhenNull)]
+            public string MyString { get; }
+
+            public ClassWithReadOnlyString_IgnoreWhenNull(string myString) => MyString = myString;
+        }
+
+        [Fact]
         public static void NonPublicMembersAreNotIncluded()
         {
             Assert.Equal("{}", JsonSerializer.Serialize(new ClassWithNonPublicProperties()));
@@ -832,62 +888,6 @@
 
             internal float GetMyFloat => MyFloat;
             internal double GetMyDouble => MyDouble;
-=======
-        public static void IgnoreConditionNever_WinsOver_IgnoreReadOnlyValues()
-        {
-            var options = new JsonSerializerOptions { IgnoreReadOnlyProperties = true };
-
-            // Baseline
-            string json = JsonSerializer.Serialize(new ClassWithReadOnlyString("Hello"), options);
-            Assert.Equal("{}", json);
-
-            // With condition to never ignore
-            json = JsonSerializer.Serialize(new ClassWithReadOnlyString_IgnoreNever("Hello"), options);
-            Assert.Equal(@"{""MyString"":""Hello""}", json);
-
-            json = JsonSerializer.Serialize(new ClassWithReadOnlyString_IgnoreNever(null), options);
-            Assert.Equal(@"{""MyString"":null}", json);
-        }
-
-        [Fact]
-        public static void IgnoreConditionWhenNull_WinsOver_IgnoreReadOnlyValues()
-        {
-            var options = new JsonSerializerOptions { IgnoreReadOnlyProperties = true };
-
-            // Baseline
-            string json = JsonSerializer.Serialize(new ClassWithReadOnlyString("Hello"), options);
-            Assert.Equal("{}", json);
-
-            // With condition to ignore when null
-            json = JsonSerializer.Serialize(new ClassWithReadOnlyString_IgnoreWhenNull("Hello"), options);
-            Assert.Equal(@"{""MyString"":""Hello""}", json);
-
-            json = JsonSerializer.Serialize(new ClassWithReadOnlyString_IgnoreWhenNull(null), options);
-            Assert.Equal(@"{}", json);
-        }
-
-        private class ClassWithReadOnlyString
-        {
-            public string MyString { get; }
-
-            public ClassWithReadOnlyString(string myString) => MyString = myString;
-        }
-
-        private class ClassWithReadOnlyString_IgnoreNever
-        {
-            [JsonIgnore(Condition = JsonIgnoreCondition.Never)]
-            public string MyString { get; }
-
-            public ClassWithReadOnlyString_IgnoreNever(string myString) => MyString = myString;
-        }
-
-        private class ClassWithReadOnlyString_IgnoreWhenNull
-        {
-            [JsonIgnore(Condition = JsonIgnoreCondition.WhenNull)]
-            public string MyString { get; }
-
-            public ClassWithReadOnlyString_IgnoreWhenNull(string myString) => MyString = myString;
->>>>>>> f380910c
         }
     }
 }