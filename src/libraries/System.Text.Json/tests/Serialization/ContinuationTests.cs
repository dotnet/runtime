--- conflicted
+++ resolved
@@ -35,17 +35,10 @@
         private static IEnumerable<bool> IgnoreNullValues
             => new[] { true, false };
 
-<<<<<<< HEAD
         private static IEnumerable<bool> WriteIndented
             => new[] { true, false };
 
         private static IEnumerable<object[]> TestData(bool enumeratePayloadTweaks)
-=======
-        [Theory]
-        [MemberData(nameof(TestData))]
-        [ActiveIssue("https://github.com/dotnet/runtime/issues/42677", platforms: TestPlatforms.Windows, runtimes: TestRuntimes.Mono)]
-        public static async Task ContinuationShouldWorkAtAnyPosition_Class_Class(int paddingLength, bool ignoreNullValues)
->>>>>>> 598426c8
         {
             // The serialized json gets padded with leading ' ' chars. The length of the
             // incrementing paddings, leads to continuations at every position of the payload.
@@ -129,19 +122,14 @@
         }
 
         [Theory]
-<<<<<<< HEAD
         [MemberData(nameof(TestData), /* enumeratePayloadTweaks: */ false)]
+        [ActiveIssue("https://github.com/dotnet/runtime/issues/42677", platforms: TestPlatforms.Windows, runtimes: TestRuntimes.Mono)]
         public static async Task ShouldWorkAtAnyPosition_Stream(
             string json,
             int bufferSize,
             Type type,
             bool ignoreNullValues,
             (int Line, int Column) expectedFailure)
-=======
-        [MemberData(nameof(TestData))]
-        [ActiveIssue("https://github.com/dotnet/runtime/issues/42677", platforms: TestPlatforms.Windows, runtimes: TestRuntimes.Mono)]
-        public static async Task ContinuationShouldWorkAtAnyPosition_Class_ValueType(int paddingLength, bool ignoreNullValues)
->>>>>>> 598426c8
         {
             var stream = new MemoryStream(Encoding.UTF8.GetBytes(json));
             {
@@ -161,19 +149,14 @@
         }
 
         [Theory]
-<<<<<<< HEAD
         [MemberData(nameof(TestData), /* enumeratePayloadTweaks: */ true)]
+        [ActiveIssue("https://github.com/dotnet/runtime/issues/42677", platforms: TestPlatforms.Windows, runtimes: TestRuntimes.Mono)]
         public static async Task InvalidJsonShouldFailAtAnyPosition_Stream(
             string json,
             int bufferSize,
             Type type,
             bool ignoreNullValues,
             (int Line, int Column) expectedFailure)
-=======
-        [MemberData(nameof(TestData))]
-        [ActiveIssue("https://github.com/dotnet/runtime/issues/42677", platforms: TestPlatforms.Windows, runtimes: TestRuntimes.Mono)]
-        public static async Task ContinuationShouldWorkAtAnyPosition_ValueType_Class(int paddingLength, bool ignoreNullValues)
->>>>>>> 598426c8
         {
             if (expectedFailure == default)
             {
@@ -196,19 +179,14 @@
         }
 
         [Theory]
-<<<<<<< HEAD
         [MemberData(nameof(TestData), /* enumeratePayloadTweaks: */ false)]
+        [ActiveIssue("https://github.com/dotnet/runtime/issues/42677", platforms: TestPlatforms.Windows, runtimes: TestRuntimes.Mono)]
         public static void ShouldWorkAtAnyPosition_Sequence(
             string json,
             int bufferSize,
             Type type,
             bool ignoreNullValues,
             (int Line, int Column) expectedFailure)
-=======
-        [MemberData(nameof(TestData))]
-        [ActiveIssue("https://github.com/dotnet/runtime/issues/42677", platforms: TestPlatforms.Windows, runtimes: TestRuntimes.Mono)]
-        public static async Task ContinuationShouldWorkAtAnyPosition_ValueType_ValueType(int paddingLength, bool ignoreNullValues)
->>>>>>> 598426c8
         {
             var readOptions = new JsonSerializerOptions { IgnoreNullValues = ignoreNullValues, };
 
@@ -225,19 +203,14 @@
         }
 
         [Theory]
-<<<<<<< HEAD
         [MemberData(nameof(TestData), /* enumeratePayloadTweaks: */ true)]
+        [ActiveIssue("https://github.com/dotnet/runtime/issues/42677", platforms: TestPlatforms.Windows, runtimes: TestRuntimes.Mono)]
         public static void InvalidJsonShouldFailAtAnyPosition_Sequence(
             string json,
             int bufferSize,
             Type type,
             bool ignoreNullValues,
             (int Line, int Column) expectedFailure)
-=======
-        [MemberData(nameof(TestData))]
-        [ActiveIssue("https://github.com/dotnet/runtime/issues/42677", platforms: TestPlatforms.Windows, runtimes: TestRuntimes.Mono)]
-        public static async Task ContinuationShouldWorkAtAnyPosition_ClassWithParamCtor_Class(int paddingLength, bool ignoreNullValues)
->>>>>>> 598426c8
         {
             if (expectedFailure == default)
             {
@@ -385,16 +358,7 @@
             }
         }
 
-<<<<<<< HEAD
         private struct NestedValueType : INestedObject
-=======
-        // From https://github.com/dotnet/runtime/issues/42070
-        [Theory]
-        [InlineData("CustomerSearchApi108KB")]
-        [InlineData("CustomerSearchApi107KB")]
-        [ActiveIssue("https://github.com/dotnet/runtime/issues/42677", platforms: TestPlatforms.Windows, runtimes: TestRuntimes.Mono)]
-        public static async Task ContinuationAtNullToken(string resourceName)
->>>>>>> 598426c8
         {
             public string A { get; set; }
             public int B { get; set; }
