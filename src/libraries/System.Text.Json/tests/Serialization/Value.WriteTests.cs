// Licensed to the .NET Foundation under one or more agreements.
// The .NET Foundation licenses this file to you under the MIT license.
// See the LICENSE file in the project root for more information.

using System.Text.Encodings.Web;
using Newtonsoft.Json;
using Xunit;

namespace System.Text.Json.Serialization.Tests
{
    public static partial class ValueTests
    {
        [Fact]
        public static void WriteStringWithRelaxedEscaper()
        {
            string inputString = ">><++>>>\">>\\>>&>>>\u6f22\u5B57>>>"; // Non-ASCII text should remain unescaped. \u6f22 = \u6C49, \u5B57 = \u5B57

            string actual = JsonSerializer.Serialize(inputString, new JsonSerializerOptions { Encoder = JavaScriptEncoder.UnsafeRelaxedJsonEscaping });
            string expected = "\">><++>>>\\\">>\\\\>>&>>>\u6f22\u5B57>>>\"";
            Assert.Equal(JsonConvert.SerializeObject(inputString), actual);
            Assert.Equal(expected, actual);
            Assert.NotEqual(expected, JsonSerializer.Serialize(inputString));
        }

<<<<<<< HEAD
        // todo: move this to object tests; it is not a value test.
        // https://github.com/dotnet/runtime/issues/30814
        [Fact]
        public static void EscapingShouldntStackOverflow_40979()
        {
            var test = new { Name = "\u6D4B\u8A6611" };

            var options = new JsonSerializerOptions { Encoder = JavaScriptEncoder.UnsafeRelaxedJsonEscaping, PropertyNamingPolicy = JsonNamingPolicy.CamelCase };
            string result = JsonSerializer.Serialize(test, options);

            Assert.Equal("{\"name\":\"\u6D4B\u8A6611\"}", result);
        }

=======
>>>>>>> 03fc3ab4
        [Fact]
        public static void WritePrimitives()
        {
            {
                string json = JsonSerializer.Serialize(1);
                Assert.Equal("1", json);
            }

            {
                int? value = 1;
                string json = JsonSerializer.Serialize(value);
                Assert.Equal("1", json);
            }

            {
                int? value = null;
                string json = JsonSerializer.Serialize(value);
                Assert.Equal("null", json);
            }

            {
                string json = JsonSerializer.Serialize((string)null);
                Assert.Equal("null", json);
            }

            {
                Span<byte> json = JsonSerializer.SerializeToUtf8Bytes(1);
                Assert.Equal(Encoding.UTF8.GetBytes("1"), json.ToArray());
            }

            {
                string json = JsonSerializer.Serialize(long.MaxValue);
                Assert.Equal(long.MaxValue.ToString(), json);
            }

            {
                Span<byte> json = JsonSerializer.SerializeToUtf8Bytes(long.MaxValue);
                Assert.Equal(Encoding.UTF8.GetBytes(long.MaxValue.ToString()), json.ToArray());
            }

            {
                string json = JsonSerializer.Serialize("Hello");
                Assert.Equal(@"""Hello""", json);
            }

            {
                Span<byte> json = JsonSerializer.SerializeToUtf8Bytes("Hello");
                Assert.Equal(Encoding.UTF8.GetBytes(@"""Hello"""), json.ToArray());
            }

            {
                Uri uri = new Uri("https://domain/path");
                Assert.Equal(@"""https://domain/path""", JsonSerializer.Serialize(uri));
            }

            {
                Uri.TryCreate("~/path", UriKind.RelativeOrAbsolute, out Uri uri);
                Assert.Equal(@"""~/path""", JsonSerializer.Serialize(uri));
            }

            // The next two scenarios validate that we're NOT using Uri.ToString() for serializing Uri. The serializer
            // will escape backslashes and ampersands, but otherwise should be the same as the output of Uri.OriginalString.

            {
                // ToString would collapse the relative segment
                Uri uri = new Uri("http://a/b/../c");
                Assert.Equal(@"""http://a/b/../c""", JsonSerializer.Serialize(uri));
            }

            {
                // "%20" gets turned into a space by Uri.ToString()
                // https://coding.abel.nu/2014/10/beware-of-uri-tostring/
                Uri uri = new Uri("http://localhost?p1=Value&p2=A%20B%26p3%3DFooled!");
                Assert.Equal(@"""http://localhost?p1=Value\u0026p2=A%20B%26p3%3DFooled!""", JsonSerializer.Serialize(uri));
            }
        }
    }
}<|MERGE_RESOLUTION|>--- conflicted
+++ resolved
@@ -22,22 +22,6 @@
             Assert.NotEqual(expected, JsonSerializer.Serialize(inputString));
         }
 
-<<<<<<< HEAD
-        // todo: move this to object tests; it is not a value test.
-        // https://github.com/dotnet/runtime/issues/30814
-        [Fact]
-        public static void EscapingShouldntStackOverflow_40979()
-        {
-            var test = new { Name = "\u6D4B\u8A6611" };
-
-            var options = new JsonSerializerOptions { Encoder = JavaScriptEncoder.UnsafeRelaxedJsonEscaping, PropertyNamingPolicy = JsonNamingPolicy.CamelCase };
-            string result = JsonSerializer.Serialize(test, options);
-
-            Assert.Equal("{\"name\":\"\u6D4B\u8A6611\"}", result);
-        }
-
-=======
->>>>>>> 03fc3ab4
         [Fact]
         public static void WritePrimitives()
         {
