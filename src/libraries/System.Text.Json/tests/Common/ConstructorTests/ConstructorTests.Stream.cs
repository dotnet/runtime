--- conflicted
+++ resolved
@@ -11,11 +11,7 @@
     public abstract partial class ConstructorTests
     {
         [Fact]
-<<<<<<< HEAD
-        [SkipOnCoreClr("https://github.com/dotnet/runtime/issues/45464", RuntimeConfiguration.Checked)]
-=======
         [SkipOnCoreClr("https://github.com/dotnet/runtime/issues/45464", ~RuntimeConfiguration.Release)]
->>>>>>> eb51b02b
         public async Task ReadSimpleObjectAsync()
         {
             async Task RunTestAsync<T>(byte[] testData)
