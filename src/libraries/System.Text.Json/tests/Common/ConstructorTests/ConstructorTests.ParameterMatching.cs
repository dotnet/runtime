--- conflicted
+++ resolved
@@ -1324,8 +1324,6 @@
             public ClassWithIgnoredSameType(ClassWithIgnoredSameType prop) { }
         }
 
-<<<<<<< HEAD
-=======
         [Fact]
         public void StructWithPropertyInit_DeseralizeEmptyObject()
         {
@@ -1391,7 +1389,6 @@
             public StructWithExplicitParameterlessCtor() => A = 42;
         }
 
->>>>>>> eb51b02b
         public async Task TestClassWithDefaultCtorParams()
         {
             ClassWithDefaultCtorParams obj = new ClassWithDefaultCtorParams(
