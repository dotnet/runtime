﻿// Licensed to the .NET Foundation under one or more agreements.
// The .NET Foundation licenses this file to you under the MIT license.

using System.Reflection;
using System.Threading.Tasks;
using Xunit;

namespace System.Text.Json.Serialization.Tests
{
    public abstract partial class ConstructorTests
    {
        [Fact]
        [OuterLoop]
        public async Task MultipleThreadsLooping()
        {
            const int Iterations = 100;

            for (int i = 0; i < Iterations; i++)
            {
                await MultipleThreads();
            }
        }

        [Fact]
        public async Task MultipleThreads()
        {
            // Verify the test class has >32 properties since that is a threshold for using the fallback dictionary.
            Assert.True(typeof(ObjWCtorMixedParams).GetProperties(BindingFlags.Instance | BindingFlags.Public).Length > 32);

            async Task DeserializeObjectAsync(string json, Type type, JsonSerializerOptions options)
            {
                var obj = await JsonSerializerWrapperForString.DeserializeWrapper(json, type, options);
                ((ITestClassWithParameterizedCtor)obj).Verify();
            }

            async Task DeserializeObjectMinimalAsync(Type type, JsonSerializerOptions options)
            {
                string json = (string)type.GetProperty("s_json_minimal").GetValue(null);
                var obj = await JsonSerializerWrapperForString.DeserializeWrapper(json, type, options);
                ((ITestClassWithParameterizedCtor)obj).VerifyMinimal();
            };

            async Task DeserializeObjectFlippedAsync(Type type, JsonSerializerOptions options)
            {
                string json = (string)type.GetProperty("s_json_flipped").GetValue(null);
                await DeserializeObjectAsync(json, type, options);
            };

            async Task DeserializeObjectNormalAsync(Type type, JsonSerializerOptions options)
            {
                string json = (string)type.GetProperty("s_json").GetValue(null);
                await DeserializeObjectAsync(json, type, options);
            };

            async Task SerializeObject(Type type, JsonSerializerOptions options)
            {
                var obj = ObjWCtorMixedParams.GetInstance();
                await JsonSerializerWrapperForString.SerializeWrapper(obj, options);
            };

            async Task RunTestAsync(Type type)
            {
                // Use local options to avoid obtaining already cached metadata from the default options.
                var options = new JsonSerializerOptions();

                const int ThreadCount = 8;
                const int ConcurrentTestsCount = 4;
                Task[] tasks = new Task[ThreadCount * ConcurrentTestsCount];

                for (int i = 0; i < tasks.Length; i += ConcurrentTestsCount)
                {
                    // Create race condition to populate the sorted property cache with different json ordering.
                    tasks[i + 0] = Task.Run(() => DeserializeObjectMinimalAsync(type, options));
                    tasks[i + 1] = Task.Run(() => DeserializeObjectFlippedAsync(type, options));
                    tasks[i + 2] = Task.Run(() => DeserializeObjectNormalAsync(type, options));

                    // Ensure no exceptions on serialization
                    tasks[i + 3] = Task.Run(() => SerializeObject(type, options));
                };

                await Task.WhenAll(tasks);
            }

            await RunTestAsync(typeof(ObjWCtorMixedParams));
            await RunTestAsync(typeof(Person_Class));
            await RunTestAsync(typeof(Parameterized_Class_With_ComplexTuple));
        }

        [Fact]
        public async Task PropertyCacheWithMinInputsFirst()
        {
            // Use local options to avoid obtaining already cached metadata from the default options.
            var options = new JsonSerializerOptions();

            string json = "{}";
            await JsonSerializerWrapperForString.DeserializeWrapper<ObjWCtorMixedParams>(json, options);

            ObjWCtorMixedParams testObj = ObjWCtorMixedParams.GetInstance();
            testObj.Verify();

            json = await JsonSerializerWrapperForString.SerializeWrapper(testObj, options);
            testObj = await JsonSerializerWrapperForString.DeserializeWrapper<ObjWCtorMixedParams>(json, options);
            testObj.Verify();
        }

        [Fact]
        public async Task PropertyCacheWithMinInputsLast()
        {
            // Use local options to avoid obtaining already cached metadata from the default options.
            var options = new JsonSerializerOptions();

            ObjWCtorMixedParams testObj = ObjWCtorMixedParams.GetInstance();
            testObj.Verify();

            string json = await JsonSerializerWrapperForString.SerializeWrapper(testObj, options);
            testObj = await JsonSerializerWrapperForString.DeserializeWrapper<ObjWCtorMixedParams>(json, options);
            testObj.Verify();

            json = "{}";
            await JsonSerializerWrapperForString.DeserializeWrapper<ObjWCtorMixedParams>(json, options);
        }

        // Use a common options instance to encourage additional metadata collisions across types. Also since
        // this options is not the default options instance the tests will not use previously cached metadata.
        private JsonSerializerOptions s_options = new JsonSerializerOptions();

        [Fact]
<<<<<<< HEAD
        [SkipOnCoreClr("https://github.com/dotnet/runtime/issues/45464", RuntimeConfiguration.Checked)]
=======
        [SkipOnCoreClr("https://github.com/dotnet/runtime/issues/45464", ~RuntimeConfiguration.Release)]
>>>>>>> eb51b02b
        public async Task MultipleTypes()
        {
            async Task Serialize<T>(object[] args)
            {
                Type type = typeof(T);

                T localTestObj = (T)Activator.CreateInstance(type, args);
                ((ITestClass)localTestObj).Initialize();
                ((ITestClass)localTestObj).Verify();
                string json = await JsonSerializerWrapperForString.SerializeWrapper(localTestObj, s_options);
            };

            async Task DeserializeAsync<T>(string json)
            {
                ITestClass obj = (ITestClass)await JsonSerializerWrapperForString.DeserializeWrapper<T>(json, s_options);
                obj.Verify();
            };

            async Task RunTestAsync<T>(T testObj, object[] args)
            {
                // Get the test json with the default options to avoid cache pollution of DeserializeAsync() below.
                ((ITestClass)testObj).Initialize();
                ((ITestClass)testObj).Verify();
                string json = await JsonSerializerWrapperForString.SerializeWrapper(testObj);

                const int ThreadCount = 12;
                const int ConcurrentTestsCount = 2;
                Task[] tasks = new Task[ThreadCount * ConcurrentTestsCount];

                for (int i = 0; i < tasks.Length; i += ConcurrentTestsCount)
                {
                    tasks[i + 0] = Task.Run(() => DeserializeAsync<T>(json));
                    tasks[i + 1] = Task.Run(() => Serialize<T>(args));
                };

                await Task.WhenAll(tasks);
            }

            await RunTestAsync<Point_2D>(new Point_2D(1, 2), new object[] { 1, 2 });
            await RunTestAsync(new Point_3D(1, 2, 3), new object[] { 1, 2, 3 });
            await RunTestAsync(new Point_2D_With_ExtData(1, 2), new object[] { 1, 2 });

            Guid id = Guid.Parse("270bb22b-4816-4bd9-9acd-8ec5b1a896d3");
            await RunTestAsync(new Parameterized_Person_Simple(id), new object[] { id });
            await RunTestAsync(new Point_MembersHave_JsonPropertyName(1, 2), new object[] { 1, 2 });
        }
    }
}<|MERGE_RESOLUTION|>--- conflicted
+++ resolved
@@ -125,11 +125,7 @@
         private JsonSerializerOptions s_options = new JsonSerializerOptions();
 
         [Fact]
-<<<<<<< HEAD
-        [SkipOnCoreClr("https://github.com/dotnet/runtime/issues/45464", RuntimeConfiguration.Checked)]
-=======
         [SkipOnCoreClr("https://github.com/dotnet/runtime/issues/45464", ~RuntimeConfiguration.Release)]
->>>>>>> eb51b02b
         public async Task MultipleTypes()
         {
             async Task Serialize<T>(object[] args)
