--- conflicted
+++ resolved
@@ -204,13 +204,7 @@
             Assert.Contains("$.Child.MyIntArray", e.Path);
         }
 
-<<<<<<< HEAD
-        [Fact]
-        [ActiveIssue("https://github.com/dotnet/runtime/issues/39055 (already fixed in main)")]
-        public async Task PathForChildDictionaryFails()
-=======
         public static IEnumerable<object[]> PathForChildListFails_TestData()
->>>>>>> eb51b02b
         {
             int maxBufferSize = PathForChildListFails_Json.Length * 2;
             for (int i = 1; i <= maxBufferSize; i++)
