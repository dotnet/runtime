﻿// Licensed to the .NET Foundation under one or more agreements.
// The .NET Foundation licenses this file to you under the MIT license.

using System.Collections.Generic;
using System.Diagnostics;
using System.Globalization;
using System.Linq;
using System.Reflection;
using System.Text.Json.Serialization;
using Microsoft.CodeAnalysis;
using Microsoft.CodeAnalysis.CSharp;
using Microsoft.CodeAnalysis.Text;

namespace System.Text.Json.SourceGeneration
{
    public sealed partial class JsonSourceGenerator
    {
        private sealed partial class Emitter
        {
            // Literals in generated source
            private const string CreateValueInfoMethodName = "CreateValueInfo";
            private const string CtorParamInitMethodNameSuffix = "CtorParamInit";
            private const string DefaultOptionsStaticVarName = "s_defaultOptions";
            private const string OriginatingResolverPropertyName = "OriginatingResolver";
            private const string InfoVarName = "info";
            private const string NumberHandlingPropName = "NumberHandling";
            private const string UnmappedMemberHandlingPropName = "UnmappedMemberHandling";
            private const string PreferredPropertyObjectCreationHandlingPropName = "PreferredPropertyObjectCreationHandling";
            private const string ObjectCreatorPropName = "ObjectCreator";
            private const string OptionsInstanceVariableName = "Options";
            private const string JsonTypeInfoLocalVariableName = "jsonTypeInfo";
            private const string PropInitMethodNameSuffix = "PropInit";
            private const string TryGetTypeInfoForRuntimeCustomConverterMethodName = "TryGetTypeInfoForRuntimeCustomConverter";
            private const string ExpandConverterMethodName = "ExpandConverter";
            private const string GetConverterForNullablePropertyMethodName = "GetConverterForNullableProperty";
            private const string SerializeHandlerPropName = "SerializeHandler";
            private const string OptionsLocalVariableName = "options";
            private const string ValueVarName = "value";
            private const string WriterVarName = "writer";

            private static readonly AssemblyName s_assemblyName = typeof(Emitter).Assembly.GetName();

            // global::fully.qualified.name for referenced types
            private const string InvalidOperationExceptionTypeRef = "global::System.InvalidOperationException";
            private const string TypeTypeRef = "global::System.Type";
            private const string UnsafeTypeRef = "global::System.Runtime.CompilerServices.Unsafe";
            private const string EqualityComparerTypeRef = "global::System.Collections.Generic.EqualityComparer";
            private const string KeyValuePairTypeRef = "global::System.Collections.Generic.KeyValuePair";
            private const string JsonEncodedTextTypeRef = "global::System.Text.Json.JsonEncodedText";
            private const string JsonNamingPolicyTypeRef = "global::System.Text.Json.JsonNamingPolicy";
            private const string JsonSerializerTypeRef = "global::System.Text.Json.JsonSerializer";
            private const string JsonSerializerOptionsTypeRef = "global::System.Text.Json.JsonSerializerOptions";
            private const string JsonSerializerContextTypeRef = "global::System.Text.Json.Serialization.JsonSerializerContext";
            private const string Utf8JsonWriterTypeRef = "global::System.Text.Json.Utf8JsonWriter";
            private const string JsonConverterTypeRef = "global::System.Text.Json.Serialization.JsonConverter";
            private const string JsonConverterFactoryTypeRef = "global::System.Text.Json.Serialization.JsonConverterFactory";
            private const string JsonCollectionInfoValuesTypeRef = "global::System.Text.Json.Serialization.Metadata.JsonCollectionInfoValues";
            private const string JsonIgnoreConditionTypeRef = "global::System.Text.Json.Serialization.JsonIgnoreCondition";
            private const string JsonNumberHandlingTypeRef = "global::System.Text.Json.Serialization.JsonNumberHandling";
            private const string JsonObjectCreationHandlingTypeRef = "global::System.Text.Json.Serialization.JsonObjectCreationHandling";
            private const string JsonUnmappedMemberHandlingTypeRef = "global::System.Text.Json.Serialization.JsonUnmappedMemberHandling";
            private const string JsonMetadataServicesTypeRef = "global::System.Text.Json.Serialization.Metadata.JsonMetadataServices";
            private const string JsonObjectInfoValuesTypeRef = "global::System.Text.Json.Serialization.Metadata.JsonObjectInfoValues";
            private const string JsonParameterInfoValuesTypeRef = "global::System.Text.Json.Serialization.Metadata.JsonParameterInfoValues";
            private const string JsonPropertyInfoTypeRef = "global::System.Text.Json.Serialization.Metadata.JsonPropertyInfo";
            private const string JsonPropertyInfoValuesTypeRef = "global::System.Text.Json.Serialization.Metadata.JsonPropertyInfoValues";
            private const string JsonTypeInfoTypeRef = "global::System.Text.Json.Serialization.Metadata.JsonTypeInfo";
            private const string JsonTypeInfoResolverTypeRef = "global::System.Text.Json.Serialization.Metadata.IJsonTypeInfoResolver";

            /// <summary>
            /// Contains an index from TypeRef to TypeGenerationSpec for the current ContextGenerationSpec.
            /// </summary>
            private readonly Dictionary<TypeRef, TypeGenerationSpec> _typeIndex = new();

            /// <summary>
            /// Cache of property names (statically determined) found across the type graph of the JsonSerializerContext.
            /// The dictionary Key is the JSON property name, and the Value is the variable name which is the same as the property
            /// name except for cases where special characters are used with [JsonPropertyName].
            /// </summary>
            private readonly Dictionary<string, string> _propertyNames = new();

            /// <summary>
            /// Indicates that the type graph contains a nullable property with a design-time custom converter declaration.
            /// </summary>
            private bool _emitGetConverterForNullablePropertyMethod;

            /// <summary>
            /// The SourceText emit implementation filled by the individual Roslyn versions.
            /// </summary>
            private partial void AddSource(string hintName, SourceText sourceText);

            public void Emit(ContextGenerationSpec contextGenerationSpec)
            {
                Debug.Assert(_typeIndex.Count == 0);
                Debug.Assert(_propertyNames.Count == 0);
                Debug.Assert(!_emitGetConverterForNullablePropertyMethod);

                foreach (TypeGenerationSpec spec in contextGenerationSpec.GeneratedTypes)
                {
                    _typeIndex.Add(spec.TypeRef, spec);
                }

                foreach (TypeGenerationSpec typeGenerationSpec in contextGenerationSpec.GeneratedTypes)
                {
                    SourceText? sourceText = GenerateTypeInfo(contextGenerationSpec, typeGenerationSpec);
                    if (sourceText != null)
                    {
                        AddSource($"{contextGenerationSpec.ContextType.Name}.{typeGenerationSpec.TypeInfoPropertyName}.g.cs", sourceText);
                    }
                }

                string contextName = contextGenerationSpec.ContextType.Name;

                // Add root context implementation.
                AddSource($"{contextName}.g.cs", GetRootJsonContextImplementation(contextGenerationSpec, _emitGetConverterForNullablePropertyMethod));

                // Add GetJsonTypeInfo override implementation.
                AddSource($"{contextName}.GetJsonTypeInfo.g.cs", GetGetTypeInfoImplementation(contextGenerationSpec));

                // Add property name initialization.
                AddSource($"{contextName}.PropertyNames.g.cs", GetPropertyNameInitialization(contextGenerationSpec));

                _emitGetConverterForNullablePropertyMethod = false;
                _propertyNames.Clear();
                _typeIndex.Clear();
            }

            private static SourceWriter CreateSourceWriterWithContextHeader(ContextGenerationSpec contextSpec, bool isPrimaryContextSourceFile = false, string? interfaceImplementation = null)
            {
                var writer = new SourceWriter();

                writer.WriteLine("""
                    // <auto-generated/>

                    #nullable enable annotations
                    #nullable disable warnings

                    // Suppress warnings about [Obsolete] member usage in generated code.
                    #pragma warning disable CS0612, CS0618

                    """);

                if (contextSpec.Namespace != null)
                {
                    writer.WriteLine($"namespace {contextSpec.Namespace}");
                    writer.WriteLine('{');
                    writer.Indentation++;
                }

                ImmutableEquatableArray<string> contextClasses = contextSpec.ContextClassDeclarations;
                Debug.Assert(contextClasses.Count > 0);

                // Emit any containing classes first.
                for (int i = contextClasses.Count - 1; i > 0; i--)
                {
                    writer.WriteLine(contextClasses[i]);
                    writer.WriteLine('{');
                    writer.Indentation++;
                }

                if (isPrimaryContextSourceFile)
                {
                    // Annotate context class with the GeneratedCodeAttribute
                    writer.WriteLine($"""[global::System.CodeDom.Compiler.GeneratedCodeAttribute("{s_assemblyName.Name}", "{s_assemblyName.Version}")]""");
                }

                // Emit the JsonSerializerContext class declaration
                writer.WriteLine($"{contextClasses[0]}{(interfaceImplementation is null ? "" : " : " + interfaceImplementation)}");
                writer.WriteLine('{');
                writer.Indentation++;

                return writer;
            }

            private static SourceText CompleteSourceFileAndReturnText(SourceWriter writer)
            {
                while (writer.Indentation > 0)
                {
                    writer.Indentation--;
                    writer.WriteLine('}');
                }

                return writer.ToSourceText();
            }

            private SourceText? GenerateTypeInfo(ContextGenerationSpec contextSpec, TypeGenerationSpec typeGenerationSpec)
            {
                switch (typeGenerationSpec.ClassType)
                {
                    case ClassType.BuiltInSupportType:
                        return GenerateForTypeWithBuiltInConverter(contextSpec, typeGenerationSpec);

                    case ClassType.TypeWithDesignTimeProvidedCustomConverter:
                        return GenerateForTypeWithCustomConverter(contextSpec, typeGenerationSpec);

                    case ClassType.Nullable:
                        return GenerateForNullable(contextSpec, typeGenerationSpec);

                    case ClassType.Enum:
                        return GenerateForEnum(contextSpec, typeGenerationSpec);

                    case ClassType.Enumerable:
                    case ClassType.Dictionary:
                        return GenerateForCollection(contextSpec, typeGenerationSpec);

                    case ClassType.Object:
                        return GenerateForObject(contextSpec, typeGenerationSpec);

                    case ClassType.UnsupportedType:
                        return GenerateForUnsupportedType(contextSpec, typeGenerationSpec);

                    case ClassType.TypeUnsupportedBySourceGen:
                        return null; // Do not emit a source file for the type.

                    default:
                        Debug.Fail($"Unexpected class type {typeGenerationSpec.ClassType}");
                        return null;
                }
            }

            private static SourceText GenerateForTypeWithBuiltInConverter(ContextGenerationSpec contextSpec, TypeGenerationSpec typeMetadata)
            {
                SourceWriter writer = CreateSourceWriterWithContextHeader(contextSpec);

                string typeFQN = typeMetadata.TypeRef.FullyQualifiedName;
                string typeInfoPropertyName = typeMetadata.TypeInfoPropertyName;

                GenerateTypeInfoFactoryHeader(writer, typeMetadata);
                writer.WriteLine($"""
                    {JsonTypeInfoLocalVariableName} = {JsonMetadataServicesTypeRef}.{GetCreateValueInfoMethodRef(typeFQN)}({OptionsLocalVariableName}, {JsonMetadataServicesTypeRef}.{typeInfoPropertyName}Converter);
                    """);

                GenerateTypeInfoFactoryFooter(writer);

                return CompleteSourceFileAndReturnText(writer);
            }

            private static SourceText GenerateForTypeWithCustomConverter(ContextGenerationSpec contextSpec, TypeGenerationSpec typeMetadata)
            {
                Debug.Assert(typeMetadata.ConverterType != null);

                SourceWriter writer = CreateSourceWriterWithContextHeader(contextSpec);

                string typeFQN = typeMetadata.TypeRef.FullyQualifiedName;
                string converterFQN = typeMetadata.ConverterType.FullyQualifiedName;

                GenerateTypeInfoFactoryHeader(writer, typeMetadata);

                writer.WriteLine($"""
                    {JsonConverterTypeRef} converter = {ExpandConverterMethodName}(typeof({typeFQN}), new {converterFQN}(), {OptionsLocalVariableName});
                    {JsonTypeInfoLocalVariableName} = {JsonMetadataServicesTypeRef}.{GetCreateValueInfoMethodRef(typeFQN)} ({OptionsLocalVariableName}, converter);
                    """);

                GenerateTypeInfoFactoryFooter(writer);

                return CompleteSourceFileAndReturnText(writer);
            }

            private static SourceText GenerateForNullable(ContextGenerationSpec contextSpec, TypeGenerationSpec typeMetadata)
            {
                Debug.Assert(typeMetadata.NullableUnderlyingType != null);

                SourceWriter writer = CreateSourceWriterWithContextHeader(contextSpec);

                string typeFQN = typeMetadata.TypeRef.FullyQualifiedName;
                string underlyingTypeFQN = typeMetadata.NullableUnderlyingType.FullyQualifiedName;

                GenerateTypeInfoFactoryHeader(writer, typeMetadata);

                writer.WriteLine($$"""
                    {{JsonConverterTypeRef}} converter = {{JsonMetadataServicesTypeRef}}.GetNullableConverter<{{underlyingTypeFQN}}>({{OptionsLocalVariableName}});
                    {{JsonTypeInfoLocalVariableName}} = {{JsonMetadataServicesTypeRef}}.{{GetCreateValueInfoMethodRef(typeFQN)}}({{OptionsLocalVariableName}}, converter);
                    """);

                GenerateTypeInfoFactoryFooter(writer);

                return CompleteSourceFileAndReturnText(writer);
            }

            private static SourceText GenerateForUnsupportedType(ContextGenerationSpec contextSpec, TypeGenerationSpec typeMetadata)
            {
                SourceWriter writer = CreateSourceWriterWithContextHeader(contextSpec);

                string typeFQN = typeMetadata.TypeRef.FullyQualifiedName;

                GenerateTypeInfoFactoryHeader(writer, typeMetadata);
                writer.WriteLine($"""
                    {JsonTypeInfoLocalVariableName} = {JsonMetadataServicesTypeRef}.{GetCreateValueInfoMethodRef(typeFQN)}({OptionsLocalVariableName}, {JsonMetadataServicesTypeRef}.GetUnsupportedTypeConverter<{typeFQN}>());
                    """);

                GenerateTypeInfoFactoryFooter(writer);

                return CompleteSourceFileAndReturnText(writer);
            }

            private static SourceText GenerateForEnum(ContextGenerationSpec contextSpec, TypeGenerationSpec typeMetadata)
            {
                SourceWriter writer = CreateSourceWriterWithContextHeader(contextSpec);

                string typeFQN = typeMetadata.TypeRef.FullyQualifiedName;

                GenerateTypeInfoFactoryHeader(writer, typeMetadata);
                writer.WriteLine($"""
                    {JsonTypeInfoLocalVariableName} = {JsonMetadataServicesTypeRef}.{GetCreateValueInfoMethodRef(typeFQN)}({OptionsLocalVariableName}, {JsonMetadataServicesTypeRef}.GetEnumConverter<{typeFQN}>({OptionsLocalVariableName}));
                    """);

                GenerateTypeInfoFactoryFooter(writer);

                return CompleteSourceFileAndReturnText(writer);
            }

            private SourceText GenerateForCollection(ContextGenerationSpec contextSpec, TypeGenerationSpec typeGenerationSpec)
            {
                SourceWriter writer = CreateSourceWriterWithContextHeader(contextSpec);

                // Key metadata
                TypeRef? collectionKeyType = typeGenerationSpec.CollectionKeyType;
                Debug.Assert(!(typeGenerationSpec.ClassType == ClassType.Dictionary && collectionKeyType == null));
                string? keyTypeFQN = collectionKeyType?.FullyQualifiedName;

                // Value metadata
                TypeRef? collectionValueType = typeGenerationSpec.CollectionValueType;
                Debug.Assert(collectionValueType != null);
                string valueTypeFQN = collectionValueType.FullyQualifiedName;

                CollectionType collectionType = typeGenerationSpec.CollectionType;

                string? serializeMethodName = ShouldGenerateSerializationLogic(typeGenerationSpec)
                    ? $"{typeGenerationSpec.TypeInfoPropertyName}{SerializeHandlerPropName}"
                    : null;

                string typeFQN = typeGenerationSpec.TypeRef.FullyQualifiedName;
                string createCollectionInfoMethodName = GetCollectionInfoMethodName(collectionType);
                string createCollectionMethodExpr;

                switch (collectionType)
                {
                    case CollectionType.Array:
                    case CollectionType.MemoryOfT:
                    case CollectionType.ReadOnlyMemoryOfT:
                        createCollectionMethodExpr = $"{createCollectionInfoMethodName}<{valueTypeFQN}>({OptionsLocalVariableName}, {InfoVarName})";
                        break;
                    case CollectionType.IEnumerable:
                    case CollectionType.IDictionary:
                    case CollectionType.IList:
                        createCollectionMethodExpr = $"{createCollectionInfoMethodName}<{typeFQN}>({OptionsLocalVariableName}, {InfoVarName})";
                        break;
                    case CollectionType.Stack:
                    case CollectionType.Queue:
                        string addMethod = collectionType == CollectionType.Stack ? "Push" : "Enqueue";
                        string addFuncNamedArg = $"(collection, {ValueVarName}) => collection.{addMethod}({ValueVarName})";
                        createCollectionMethodExpr = $"{createCollectionInfoMethodName}<{typeFQN}>({OptionsLocalVariableName}, {InfoVarName}, addFunc: {addFuncNamedArg})";
                        break;
                    case CollectionType.ImmutableEnumerable:
                        createCollectionMethodExpr = $"{createCollectionInfoMethodName}<{typeFQN}, {valueTypeFQN}>({OptionsLocalVariableName}, {InfoVarName}, createRangeFunc: {typeGenerationSpec.ImmutableCollectionFactoryMethod})";
                        break;
                    case CollectionType.Dictionary:
                    case CollectionType.IDictionaryOfTKeyTValue:
                    case CollectionType.IReadOnlyDictionary:
                        Debug.Assert(keyTypeFQN != null);
                        createCollectionMethodExpr = $"{createCollectionInfoMethodName}<{typeFQN}, {keyTypeFQN!}, {valueTypeFQN}>({OptionsLocalVariableName}, {InfoVarName})";
                        break;
                    case CollectionType.ImmutableDictionary:
                        Debug.Assert(keyTypeFQN != null);
                        createCollectionMethodExpr = $"{createCollectionInfoMethodName}<{typeFQN}, {keyTypeFQN!}, {valueTypeFQN}>({OptionsLocalVariableName}, {InfoVarName}, createRangeFunc: {typeGenerationSpec.ImmutableCollectionFactoryMethod})";
                        break;
                    default:
                        createCollectionMethodExpr = $"{createCollectionInfoMethodName}<{typeFQN}, {valueTypeFQN}>({OptionsLocalVariableName}, {InfoVarName})";
                        break;
                }

                GenerateTypeInfoFactoryHeader(writer, typeGenerationSpec);

                writer.WriteLine($$"""
                    var {{InfoVarName}} = new {{JsonCollectionInfoValuesTypeRef}}<{{typeFQN}}>
                    {
                        {{ObjectCreatorPropName}} = {{FormatDefaultConstructorExpr(typeGenerationSpec)}},
                        {{SerializeHandlerPropName}} = {{serializeMethodName ?? "null"}}
                    };

                    {{JsonTypeInfoLocalVariableName}} = {{JsonMetadataServicesTypeRef}}.{{createCollectionMethodExpr}};
                    {{JsonTypeInfoLocalVariableName}}.{{NumberHandlingPropName}} = {{GetNumberHandlingAsStr(typeGenerationSpec.NumberHandling)}};
                    """);

                GenerateTypeInfoFactoryFooter(writer);

                if (serializeMethodName != null)
                {
                    writer.WriteLine();

                    if (typeGenerationSpec.ClassType == ClassType.Enumerable)
                    {
                        GenerateFastPathFuncForEnumerable(writer, serializeMethodName, typeGenerationSpec);
                    }
                    else
                    {
                        GenerateFastPathFuncForDictionary(writer, serializeMethodName, typeGenerationSpec);
                    }
                }

                return CompleteSourceFileAndReturnText(writer);
            }

            private void GenerateFastPathFuncForEnumerable(SourceWriter writer, string serializeMethodName, TypeGenerationSpec typeGenerationSpec)
            {
                Debug.Assert(typeGenerationSpec.CollectionValueType != null);
                TypeGenerationSpec valueTypeGenerationSpec = _typeIndex[typeGenerationSpec.CollectionValueType];

                GenerateFastPathFuncHeader(writer, typeGenerationSpec, serializeMethodName);

                writer.WriteLine($"{WriterVarName}.WriteStartArray();");
                writer.WriteLine();

                string getCurrentElementExpr;
                const string elementVarName = "element";
                switch (typeGenerationSpec.CollectionType)
                {
                    case CollectionType.Array:
                        writer.WriteLine($"for (int i = 0; i < {ValueVarName}.Length; i++)");
                        getCurrentElementExpr = $"{ValueVarName}[i]";
                        break;

                    case CollectionType.MemoryOfT:
                    case CollectionType.ReadOnlyMemoryOfT:
                        writer.WriteLine($"foreach ({valueTypeGenerationSpec.TypeRef.FullyQualifiedName} {elementVarName} in {ValueVarName}.Span)");
                        getCurrentElementExpr = elementVarName;
                        break;

                    case CollectionType.IListOfT:
                    case CollectionType.List:
                    case CollectionType.IList:
                        writer.WriteLine($"for (int i = 0; i < {ValueVarName}.Count; i++)");
                        getCurrentElementExpr = $"{ValueVarName}[i]";
                        break;

                    default:
                        writer.WriteLine($"foreach ({valueTypeGenerationSpec.TypeRef.FullyQualifiedName} {elementVarName} in {ValueVarName})");
                        getCurrentElementExpr = elementVarName;
                        break;
                };

                writer.WriteLine('{');
                writer.Indentation++;

                GenerateSerializeValueStatement(writer, valueTypeGenerationSpec, getCurrentElementExpr);

                writer.Indentation--;
                writer.WriteLine('}');

                writer.WriteLine();
                writer.WriteLine($"{WriterVarName}.WriteEndArray();");

                writer.Indentation--;
                writer.WriteLine('}');
            }

            private void GenerateFastPathFuncForDictionary(SourceWriter writer, string serializeMethodName, TypeGenerationSpec typeGenerationSpec)
            {
                Debug.Assert(typeGenerationSpec.CollectionKeyType != null);
                Debug.Assert(typeGenerationSpec.CollectionValueType != null);

                TypeRef keyType = typeGenerationSpec.CollectionKeyType;
                TypeGenerationSpec valueTypeGenerationSpec = _typeIndex[typeGenerationSpec.CollectionValueType];

                GenerateFastPathFuncHeader(writer, typeGenerationSpec, serializeMethodName);

                writer.WriteLine($"{WriterVarName}.WriteStartObject();");
                writer.WriteLine();

                writer.WriteLine($"foreach ({KeyValuePairTypeRef}<{keyType.FullyQualifiedName}, {valueTypeGenerationSpec.TypeRef.FullyQualifiedName}> entry in {ValueVarName})");
                writer.WriteLine('{');
                writer.Indentation++;

                GenerateSerializePropertyStatement(writer, valueTypeGenerationSpec, propertyNameExpr: "entry.Key", valueExpr: "entry.Value");

                writer.Indentation--;
                writer.WriteLine('}');

                writer.WriteLine();
                writer.WriteLine($"{WriterVarName}.WriteEndObject();");

                writer.Indentation--;
                writer.WriteLine('}');
            }

            private SourceText GenerateForObject(ContextGenerationSpec contextSpec, TypeGenerationSpec typeMetadata)
            {
                SourceWriter writer = CreateSourceWriterWithContextHeader(contextSpec);

                string typeFriendlyName = typeMetadata.TypeInfoPropertyName;
                ObjectConstructionStrategy constructionStrategy = typeMetadata.ConstructionStrategy;

                string creatorInvocation = FormatDefaultConstructorExpr(typeMetadata);
                string parameterizedCreatorInvocation = constructionStrategy == ObjectConstructionStrategy.ParameterizedConstructor
                    ? GetParameterizedCtorInvocationFunc(typeMetadata)
                    : "null";

                string? propInitMethodName = null;
                string? propInitAdapterFunc = null;
                string? ctorParamMetadataInitMethodName = null;
                string? serializeMethodName = null;

                if (ShouldGenerateMetadata(typeMetadata))
                {
                    propInitMethodName = $"{typeFriendlyName}{PropInitMethodNameSuffix}";
                    propInitAdapterFunc = $"_ => {propInitMethodName}({OptionsLocalVariableName})";

                    if (constructionStrategy == ObjectConstructionStrategy.ParameterizedConstructor)
                    {
                        ctorParamMetadataInitMethodName = $"{typeFriendlyName}{CtorParamInitMethodNameSuffix}";
                    }
                }

                if (ShouldGenerateSerializationLogic(typeMetadata))
                {
                    serializeMethodName = $"{typeFriendlyName}{SerializeHandlerPropName}";
                }

                const string ObjectInfoVarName = "objectInfo";
                string genericArg = typeMetadata.TypeRef.FullyQualifiedName;

                GenerateTypeInfoFactoryHeader(writer, typeMetadata);

                writer.WriteLine($$"""
                    var {{ObjectInfoVarName}} = new {{JsonObjectInfoValuesTypeRef}}<{{genericArg}}>
                    {
                        {{ObjectCreatorPropName}} = {{creatorInvocation}},
                        ObjectWithParameterizedConstructorCreator = {{parameterizedCreatorInvocation}},
                        PropertyMetadataInitializer = {{propInitAdapterFunc ?? "null"}},
                        ConstructorParameterMetadataInitializer = {{ctorParamMetadataInitMethodName ?? "null"}},
                        {{SerializeHandlerPropName}} = {{serializeMethodName ?? "null"}}
                    };

                    {{JsonTypeInfoLocalVariableName}} = {{JsonMetadataServicesTypeRef}}.CreateObjectInfo<{{typeMetadata.TypeRef.FullyQualifiedName}}>({{OptionsLocalVariableName}}, {{ObjectInfoVarName}});
                    {{JsonTypeInfoLocalVariableName}}.{{NumberHandlingPropName}} = {{GetNumberHandlingAsStr(typeMetadata.NumberHandling)}};
                    """);

                if (typeMetadata is { UnmappedMemberHandling: not null } or { PreferredPropertyObjectCreationHandling: not null })
                {
                    writer.WriteLine();

                    if (typeMetadata.UnmappedMemberHandling != null)
                    {
                        writer.WriteLine($"{JsonTypeInfoLocalVariableName}.{UnmappedMemberHandlingPropName} = {GetUnmappedMemberHandlingAsStr(typeMetadata.UnmappedMemberHandling.Value)};");
                    }

                    if (typeMetadata.PreferredPropertyObjectCreationHandling != null)
                    {
                        writer.WriteLine($"{JsonTypeInfoLocalVariableName}.{PreferredPropertyObjectCreationHandlingPropName} = {GetObjectCreationHandlingAsStr(typeMetadata.PreferredPropertyObjectCreationHandling.Value)};");
                    }
                }

                GenerateTypeInfoFactoryFooter(writer);

                if (propInitMethodName != null)
                {
                    writer.WriteLine();
                    GeneratePropMetadataInitFunc(writer, propInitMethodName, typeMetadata);
                }

                if (serializeMethodName != null)
                {
                    writer.WriteLine();
                    GenerateFastPathFuncForObject(writer, contextSpec, serializeMethodName, typeMetadata);
                }

                if (ctorParamMetadataInitMethodName != null)
                {
                    writer.WriteLine();
                    GenerateCtorParamMetadataInitFunc(writer, ctorParamMetadataInitMethodName, typeMetadata);
                }

                writer.Indentation--;
                writer.WriteLine('}');

                return CompleteSourceFileAndReturnText(writer);
            }

            private void GeneratePropMetadataInitFunc(SourceWriter writer, string propInitMethodName, TypeGenerationSpec typeGenerationSpec)
            {
                ImmutableEquatableArray<PropertyGenerationSpec> properties = typeGenerationSpec.PropertyGenSpecs;

                writer.WriteLine($"private static {JsonPropertyInfoTypeRef}[] {propInitMethodName}({JsonSerializerOptionsTypeRef} {OptionsLocalVariableName})");
                writer.WriteLine('{');
                writer.Indentation++;

                writer.WriteLine($"var properties = new {JsonPropertyInfoTypeRef}[{properties.Count}];");
                writer.WriteLine();

                for (int i = 0; i < properties.Count; i++)
                {
                    PropertyGenerationSpec property = properties[i];
                    string propertyName = property.NameSpecifiedInSourceCode;
                    string declaringTypeFQN = property.DeclaringType.FullyQualifiedName;
                    string propertyTypeFQN = property.PropertyType.FullyQualifiedName;

                    string getterValue = property switch
                    {
                        { DefaultIgnoreCondition: JsonIgnoreCondition.Always } => "null",
                        { CanUseGetter: true } => $"static obj => (({declaringTypeFQN})obj).{propertyName}",
                        { CanUseGetter: false, HasJsonInclude: true }
                            => $"""static _ => throw new {InvalidOperationExceptionTypeRef}("{string.Format(ExceptionMessages.InaccessibleJsonIncludePropertiesNotSupported, typeGenerationSpec.TypeRef.Name, propertyName)}")""",
                        _ => "null"
                    };

                    string setterValue = property switch
                    {
                        { DefaultIgnoreCondition: JsonIgnoreCondition.Always } => "null",
                        { CanUseSetter: true, IsInitOnlySetter: true }
                            => $"""static (obj, value) => throw new {InvalidOperationExceptionTypeRef}("{ExceptionMessages.InitOnlyPropertySetterNotSupported}")""",
                        { CanUseSetter: true } when typeGenerationSpec.TypeRef.IsValueType
                            => $"""static (obj, value) => {UnsafeTypeRef}.Unbox<{declaringTypeFQN}>(obj).{propertyName} = value!""",
                        { CanUseSetter: true }
                            => $"""static (obj, value) => (({declaringTypeFQN})obj).{propertyName} = value!""",
                        { CanUseSetter: false, HasJsonInclude: true }
                            => $"""static (obj, value) => throw new {InvalidOperationExceptionTypeRef}("{string.Format(ExceptionMessages.InaccessibleJsonIncludePropertiesNotSupported, typeGenerationSpec.TypeRef.Name, property.MemberName)}")""",
                        _ => "null",
                    };

                    string ignoreConditionNamedArg = property.DefaultIgnoreCondition.HasValue
                        ? $"{JsonIgnoreConditionTypeRef}.{property.DefaultIgnoreCondition.Value}"
                        : "null";

                    string? converterInstantiationExpr = null;
                    if (property.ConverterType != null)
                    {
                        string converterFQN = property.ConverterType.FullyQualifiedName;
                        TypeRef? nullableUnderlyingType = _typeIndex[property.PropertyType].NullableUnderlyingType;
                        _emitGetConverterForNullablePropertyMethod |= nullableUnderlyingType != null;

                        converterInstantiationExpr = nullableUnderlyingType != null
                            ? $"{GetConverterForNullablePropertyMethodName}<{nullableUnderlyingType.FullyQualifiedName}>(new {converterFQN}(), {OptionsLocalVariableName})"
                            : $"({JsonConverterTypeRef}<{propertyTypeFQN}>){ExpandConverterMethodName}(typeof({propertyTypeFQN}), new {converterFQN}(), {OptionsLocalVariableName})";
                    }

                    writer.WriteLine($$"""
                        var {{InfoVarName}}{{i}} = new {{JsonPropertyInfoValuesTypeRef}}<{{propertyTypeFQN}}>
                        {
                            IsProperty = {{FormatBool(property.IsProperty)}},
                            IsPublic = {{FormatBool(property.IsPublic)}},
                            IsVirtual = {{FormatBool(property.IsVirtual)}},
                            DeclaringType = typeof({{property.DeclaringType.FullyQualifiedName}}),
                            Converter = {{converterInstantiationExpr ?? "null"}},
                            Getter = {{getterValue}},
                            Setter = {{setterValue}},
                            IgnoreCondition = {{ignoreConditionNamedArg}},
                            HasJsonInclude = {{FormatBool(property.HasJsonInclude)}},
                            IsExtensionData = {{FormatBool(property.IsExtensionData)}},
                            NumberHandling = {{GetNumberHandlingAsStr(property.NumberHandling)}},
                            PropertyName = {{FormatStringLiteral(property.MemberName)}},
                            JsonPropertyName = {{FormatStringLiteral(property.JsonPropertyName)}}
                        };

                        properties[{{i}}] = {{JsonMetadataServicesTypeRef}}.CreatePropertyInfo<{{propertyTypeFQN}}>({{OptionsLocalVariableName}}, {{InfoVarName}}{{i}});
                        """);

                    if (property.HasJsonRequiredAttribute ||
                        (property.IsRequired && !typeGenerationSpec.ConstructorSetsRequiredParameters))
                    {
                        writer.WriteLine($"properties[{i}].IsRequired = true;");
                    }

                    if (property.ObjectCreationHandling != null)
                    {
                        writer.WriteLine($"properties[{i}].ObjectCreationHandling = {GetObjectCreationHandlingAsStr(property.ObjectCreationHandling.Value)};");
                    }

                    if (property.Order != 0)
                    {
                        writer.WriteLine($"properties[{i}].Order = {property.Order};");
                    }

                    writer.WriteLine();
                }

                writer.WriteLine($"return properties;");
                writer.Indentation--;
                writer.WriteLine('}');
            }

            private static void GenerateCtorParamMetadataInitFunc(SourceWriter writer, string ctorParamMetadataInitMethodName, TypeGenerationSpec typeGenerationSpec)
            {
                const string parametersVarName = "parameters";

                ImmutableEquatableArray<ParameterGenerationSpec> parameters = typeGenerationSpec.CtorParamGenSpecs;
                ImmutableEquatableArray<PropertyInitializerGenerationSpec> propertyInitializers = typeGenerationSpec.PropertyInitializerSpecs;
                int paramCount = parameters.Count + propertyInitializers.Count(propInit => !propInit.MatchesConstructorParameter);
                Debug.Assert(paramCount > 0);

                writer.WriteLine($"private static {JsonParameterInfoValuesTypeRef}[] {ctorParamMetadataInitMethodName}()");
                writer.WriteLine('{');
                writer.Indentation++;

                writer.WriteLine($"var {parametersVarName} = new {JsonParameterInfoValuesTypeRef}[{paramCount}];");
                writer.WriteLine();

                foreach (ParameterGenerationSpec spec in parameters)
                {
                    writer.WriteLine($$"""
                        {{parametersVarName}}[{{spec.ParameterIndex}}] = new()
                        {
                            Name = "{{spec.Name}}",
                            ParameterType = typeof({{spec.ParameterType.FullyQualifiedName}}),
                            Position = {{spec.ParameterIndex}},
                            HasDefaultValue = {{FormatBool(spec.HasDefaultValue)}},
                            DefaultValue = {{FormatDefaultConstructorParameter(spec.DefaultValue, spec.ParameterType)}}
                        };

                        """);
                }

                foreach (PropertyInitializerGenerationSpec spec in propertyInitializers)
                {
                    if (spec.MatchesConstructorParameter)
                    {
                        continue;
                    }

                    writer.WriteLine($$"""
                        {{parametersVarName}}[{{spec.ParameterIndex}}] = new()
                        {
                            Name = "{{spec.Name}}",
                            ParameterType = typeof({{spec.ParameterType.FullyQualifiedName}}),
                            Position = {{spec.ParameterIndex}},
                        };

                        """);
                }

                writer.WriteLine($"return {parametersVarName};");

                writer.Indentation--;
                writer.WriteLine('}');
            }

            private void GenerateFastPathFuncForObject(SourceWriter writer, ContextGenerationSpec contextSpec, string serializeMethodName, TypeGenerationSpec typeGenSpec)
            {
                if (typeGenSpec.FastPathPropertyIndices is null)
                {
                    // Type uses configuration that doesn't support fast-path: emit a stub that just throws.
                    GenerateFastPathFuncHeader(writer, typeGenSpec, serializeMethodName, skipNullCheck: true);

                    string exceptionMessage = string.Format(ExceptionMessages.InvalidSerializablePropertyConfiguration, typeGenSpec.TypeRef.FullyQualifiedName);
                    writer.WriteLine($"""throw new {InvalidOperationExceptionTypeRef}("{exceptionMessage}");""");
                    writer.Indentation--;
                    writer.WriteLine('}');
                    return;
                }

                GenerateFastPathFuncHeader(writer, typeGenSpec, serializeMethodName);

                if (typeGenSpec.ImplementsIJsonOnSerializing)
                {
                    writer.WriteLine($"((global::{JsonConstants.IJsonOnSerializingFullName}){ValueVarName}).OnSerializing();");
                    writer.WriteLine();
                }

                writer.WriteLine($"{WriterVarName}.WriteStartObject();");
                writer.WriteLine();

                // Provide generation logic for each prop.
                foreach (int i in typeGenSpec.FastPathPropertyIndices)
                {
                    PropertyGenerationSpec propertyGenSpec = typeGenSpec.PropertyGenSpecs[i];

                    if (!propertyGenSpec.ShouldIncludePropertyForFastPath(contextSpec))
                    {
                        continue;
                    }

                    TypeGenerationSpec propertyTypeSpec = _typeIndex[propertyGenSpec.PropertyType];

                    if (propertyTypeSpec.ClassType is ClassType.TypeUnsupportedBySourceGen)
                    {
                        continue;
                    }

                    string runtimePropName = propertyGenSpec.RuntimePropertyName;
                    string propNameVarName = propertyGenSpec.PropertyNameVarName;

                    // Add the property names to the context-wide cache; we'll generate the source to initialize them at the end of generation.
                    Debug.Assert(!_propertyNames.TryGetValue(runtimePropName, out string? existingName) || existingName == propNameVarName);
                    _propertyNames.TryAdd(runtimePropName, propNameVarName);

                    DefaultCheckType defaultCheckType = GetDefaultCheckType(contextSpec, propertyGenSpec);

                    // For properties whose declared type differs from that of the serialized type
                    // perform an explicit cast -- this is to account for hidden properties or diamond ambiguity.
                    string? objectExpr = propertyGenSpec.DeclaringType != typeGenSpec.TypeRef
                        ? $"(({propertyGenSpec.DeclaringType.FullyQualifiedName}){ValueVarName})"
                        : ValueVarName;

                    string propValueExpr;
                    if (defaultCheckType != DefaultCheckType.None)
                    {
                        // Use temporary variable to evaluate property value only once
                        string localVariableName =  $"__value_{propertyGenSpec.NameSpecifiedInSourceCode}";
                        writer.WriteLine($"{propertyGenSpec.PropertyType.FullyQualifiedName} {localVariableName} = {objectExpr}.{propertyGenSpec.NameSpecifiedInSourceCode};");
                        propValueExpr = localVariableName;
                    }
                    else
                    {
                        propValueExpr = $"{objectExpr}.{propertyGenSpec.NameSpecifiedInSourceCode}";
                    }

                    switch (defaultCheckType)
                    {
                        case DefaultCheckType.Null:
                            writer.WriteLine($"if ({propValueExpr} != null)");
                            writer.WriteLine('{');
                            writer.Indentation++;
                            break;

                        case DefaultCheckType.Default:
                            writer.WriteLine($"if (!{EqualityComparerTypeRef}<{propertyGenSpec.PropertyType.FullyQualifiedName}>.Default.Equals(default, {propValueExpr}))");
                            writer.WriteLine('{');
                            writer.Indentation++;
                            break;
                    }

                    GenerateSerializePropertyStatement(writer, propertyTypeSpec, propNameVarName, propValueExpr);

                    if (defaultCheckType != DefaultCheckType.None)
                    {
                        writer.Indentation--;
                        writer.WriteLine('}');
                    }
                }

                // End method logic.
                writer.WriteLine();
                writer.WriteLine($"{WriterVarName}.WriteEndObject();");

                if (typeGenSpec.ImplementsIJsonOnSerialized)
                {
                    writer.WriteLine();
                    writer.WriteLine($"((global::{JsonConstants.IJsonOnSerializedFullName}){ValueVarName}).OnSerialized();");
                }

                writer.Indentation--;
                writer.WriteLine('}');
            }

            private static string GetParameterizedCtorInvocationFunc(TypeGenerationSpec typeGenerationSpec)
            {
                ImmutableEquatableArray<ParameterGenerationSpec> parameters = typeGenerationSpec.CtorParamGenSpecs;
                ImmutableEquatableArray<PropertyInitializerGenerationSpec> propertyInitializers = typeGenerationSpec.PropertyInitializerSpecs;

                const string ArgsVarName = "args";

                StringBuilder sb = new($"static {ArgsVarName} => new {typeGenerationSpec.TypeRef.FullyQualifiedName}(");

                if (parameters.Count > 0)
                {
                    foreach (ParameterGenerationSpec param in parameters)
                    {
                        int index = param.ParameterIndex;
                        sb.Append($"{GetParamUnboxing(param.ParameterType, index)}, ");
                    }

                    sb.Length -= 2; // delete the last ", " token
                }

                sb.Append(')');

                if (propertyInitializers.Count > 0)
                {
                    sb.Append("{ ");
                    foreach (PropertyInitializerGenerationSpec property in propertyInitializers)
                    {
                        sb.Append($"{property.Name} = {GetParamUnboxing(property.ParameterType, property.ParameterIndex)}, ");
                    }

                    sb.Length -= 2; // delete the last ", " token
                    sb.Append(" }");
                }

                return sb.ToString();

                static string GetParamUnboxing(TypeRef type, int index)
                    => $"({type.FullyQualifiedName}){ArgsVarName}[{index}]";
            }

            private static string? GetPrimitiveWriterMethod(TypeGenerationSpec type)
            {
                return type.PrimitiveTypeKind switch
                {
                    JsonPrimitiveTypeKind.Number => "WriteNumber",
                    JsonPrimitiveTypeKind.String or JsonPrimitiveTypeKind.Char => "WriteString",
                    JsonPrimitiveTypeKind.Boolean => "WriteBoolean",
                    JsonPrimitiveTypeKind.ByteArray => "WriteBase64String",
                    _ => null
                };
            }

            private static void GenerateFastPathFuncHeader(SourceWriter writer, TypeGenerationSpec typeGenSpec, string methodName, bool skipNullCheck = false)
            {
                // fast path serializers for reference types always support null inputs.
                string valueTypeRef = typeGenSpec.TypeRef.IsValueType
                    ? typeGenSpec.TypeRef.FullyQualifiedName
                    : typeGenSpec.TypeRef.FullyQualifiedName + "?";

                writer.WriteLine($$"""
                    // Intentionally not a static method because we create a delegate to it. Invoking delegates to instance
                    // methods is almost as fast as virtual calls. Static methods need to go through a shuffle thunk.
                    private void {{methodName}}({{Utf8JsonWriterTypeRef}} {{WriterVarName}}, {{valueTypeRef}} {{ValueVarName}})
                    {
                    """);

                writer.Indentation++;

                if (!skipNullCheck && typeGenSpec.TypeRef.CanBeNull)
                {
                    writer.WriteLine($$"""
                        if ({{ValueVarName}} == null)
                        {
                            {{WriterVarName}}.WriteNullValue();
                            return;
                        }

                        """);
                }
            }

            private static void GenerateSerializeValueStatement(SourceWriter writer, TypeGenerationSpec typeSpec, string valueExpr)
            {
                if (GetPrimitiveWriterMethod(typeSpec) is string primitiveWriterMethod)
                {
                    if (typeSpec.PrimitiveTypeKind is JsonPrimitiveTypeKind.Char)
                    {
                        writer.WriteLine($"{WriterVarName}.{primitiveWriterMethod}Value({valueExpr}.ToString());");
                    }
                    else
                    {
                        writer.WriteLine($"{WriterVarName}.{primitiveWriterMethod}Value({valueExpr});");
                    }
                }
                else
                {
                    if (ShouldGenerateSerializationLogic(typeSpec))
                    {
                        writer.WriteLine($"{typeSpec.TypeInfoPropertyName}{SerializeHandlerPropName}({WriterVarName}, {valueExpr});");
                    }
                    else
                    {
                        writer.WriteLine($"{JsonSerializerTypeRef}.Serialize({WriterVarName}, {valueExpr}, {typeSpec.TypeInfoPropertyName});");
                    }
                }
            }

            private static void GenerateSerializePropertyStatement(SourceWriter writer, TypeGenerationSpec typeSpec, string propertyNameExpr, string valueExpr)
            {
                if (GetPrimitiveWriterMethod(typeSpec) is string primitiveWriterMethod)
                {
                    if (typeSpec.PrimitiveTypeKind is JsonPrimitiveTypeKind.Char)
                    {
                        writer.WriteLine($"{WriterVarName}.{primitiveWriterMethod}({propertyNameExpr}, {valueExpr}.ToString());");
                    }
                    else
                    {
                        writer.WriteLine($"{WriterVarName}.{primitiveWriterMethod}({propertyNameExpr}, {valueExpr});");
                    }
                }
                else
                {
                    writer.WriteLine($"{WriterVarName}.WritePropertyName({propertyNameExpr});");

                    if (ShouldGenerateSerializationLogic(typeSpec))
                    {
                        writer.WriteLine($"{typeSpec.TypeInfoPropertyName}{SerializeHandlerPropName}({WriterVarName}, {valueExpr});");
                    }
                    else
                    {
                        writer.WriteLine($"{JsonSerializerTypeRef}.Serialize({WriterVarName}, {valueExpr}, {typeSpec.TypeInfoPropertyName});");
                    }
                }
            }

            private enum DefaultCheckType
            {
                None,
                Null,
                Default,
            }

            private static DefaultCheckType GetDefaultCheckType(ContextGenerationSpec contextSpec, PropertyGenerationSpec propertySpec)
            {
                return (propertySpec.DefaultIgnoreCondition ?? contextSpec.DefaultIgnoreCondition) switch
                {
                    JsonIgnoreCondition.WhenWritingNull => propertySpec.PropertyType.CanBeNull ? DefaultCheckType.Null : DefaultCheckType.None,
                    JsonIgnoreCondition.WhenWritingDefault => propertySpec.PropertyType.CanBeNull ? DefaultCheckType.Null : DefaultCheckType.Default,
                    _ => DefaultCheckType.None,
                };
            }

            private static void GenerateTypeInfoFactoryHeader(SourceWriter writer, TypeGenerationSpec typeMetadata)
            {
                string typeFQN = typeMetadata.TypeRef.FullyQualifiedName;
                string typeInfoPropertyName = typeMetadata.TypeInfoPropertyName;
                string typeInfoFQN = $"{JsonTypeInfoTypeRef}<{typeFQN}>";

                writer.WriteLine($$"""
                    private {{typeInfoFQN}}? _{{typeInfoPropertyName}};

                    /// <summary>
                    /// Defines the source generated JSON serialization contract metadata for a given type.
                    /// </summary>
                    public {{typeInfoFQN}} {{typeInfoPropertyName}}
                    {
                        get => _{{typeInfoPropertyName}} ??= ({{typeInfoFQN}}){{OptionsInstanceVariableName}}.GetTypeInfo(typeof({{typeFQN}}));
                    }

                    private {{typeInfoFQN}} {{CreateTypeInfoMethodName(typeMetadata)}}({{JsonSerializerOptionsTypeRef}} {{OptionsLocalVariableName}})
                    {
                        if (!{{TryGetTypeInfoForRuntimeCustomConverterMethodName}}<{{typeFQN}}>({{OptionsLocalVariableName}}, out {{typeInfoFQN}} {{JsonTypeInfoLocalVariableName}}))
                        {
                    """);

                writer.Indentation += 2;
            }

            private static void GenerateTypeInfoFactoryFooter(SourceWriter writer)
            {
                writer.Indentation -= 2;

                // NB OriginatingResolver should be the last property set by the source generator.
                writer.WriteLine($$"""
                        }

                        {{JsonTypeInfoLocalVariableName}}.{{OriginatingResolverPropertyName}} = this;
                        return {{JsonTypeInfoLocalVariableName}};
                    }
                    """);
            }

            private static SourceText GetRootJsonContextImplementation(ContextGenerationSpec contextSpec, bool emitGetConverterForNullablePropertyMethod)
            {
                string contextTypeRef = contextSpec.ContextType.FullyQualifiedName;
                string contextTypeName = contextSpec.ContextType.Name;

                int backTickIndex = contextTypeName.IndexOf('`');
                if (backTickIndex != -1)
                {
                    contextTypeName = contextTypeName.Substring(0, backTickIndex);
                }

                SourceWriter writer = CreateSourceWriterWithContextHeader(contextSpec, isPrimaryContextSourceFile: true);

                GetLogicForDefaultSerializerOptionsInit(contextSpec, writer);

                writer.WriteLine();

                writer.WriteLine($$"""
                    /// <summary>
                    /// The default <see cref="{{JsonSerializerContextTypeRef}}"/> associated with a default <see cref="{{JsonSerializerOptionsTypeRef}}"/> instance.
                    /// </summary>
                    public static {{contextTypeRef}} Default { get; } = new {{contextTypeRef}}(new {{JsonSerializerOptionsTypeRef}}({{DefaultOptionsStaticVarName}}));

                    /// <summary>
                    /// The source-generated options associated with this context.
                    /// </summary>
                    protected override {{JsonSerializerOptionsTypeRef}}? GeneratedSerializerOptions { get; } = {{DefaultOptionsStaticVarName}};

                    /// <inheritdoc/>
                    public {{contextTypeName}}() : base(null)
                    {
                    }

                    /// <inheritdoc/>
                    public {{contextTypeName}}({{JsonSerializerOptionsTypeRef}} {{OptionsLocalVariableName}}) : base({{OptionsLocalVariableName}})
                    {
                    }
                    """);

                writer.WriteLine();

                GenerateConverterHelpers(writer, emitGetConverterForNullablePropertyMethod);

                return CompleteSourceFileAndReturnText(writer);
            }

            private static void GetLogicForDefaultSerializerOptionsInit(ContextGenerationSpec contextSpec, SourceWriter writer)
            {
                string? namingPolicyName = contextSpec.PropertyNamingPolicy switch
                {
                    JsonKnownNamingPolicy.CamelCase => nameof(JsonNamingPolicy.CamelCase),
                    JsonKnownNamingPolicy.SnakeCaseLower => nameof(JsonNamingPolicy.SnakeCaseLower),
                    JsonKnownNamingPolicy.SnakeCaseUpper => nameof(JsonNamingPolicy.SnakeCaseUpper),
                    JsonKnownNamingPolicy.KebabCaseLower => nameof(JsonNamingPolicy.KebabCaseLower),
                    JsonKnownNamingPolicy.KebabCaseUpper => nameof(JsonNamingPolicy.KebabCaseUpper),
                    _ => null,
                };

                string namingPolicy = namingPolicyName != null
                    ? $"{JsonNamingPolicyTypeRef}.{namingPolicyName}"
                    : "null";

                writer.WriteLine($$"""
                    private readonly static {{JsonSerializerOptionsTypeRef}} {{DefaultOptionsStaticVarName}} = new()
                    {
                        DefaultIgnoreCondition = {{JsonIgnoreConditionTypeRef}}.{{contextSpec.DefaultIgnoreCondition}},
                        IgnoreReadOnlyFields = {{FormatBool(contextSpec.IgnoreReadOnlyFields)}},
                        IgnoreReadOnlyProperties = {{FormatBool(contextSpec.IgnoreReadOnlyProperties)}},
                        IncludeFields = {{FormatBool(contextSpec.IncludeFields)}},
                        WriteIndented = {{FormatBool(contextSpec.WriteIndented)}},
                        PropertyNamingPolicy = {{namingPolicy}}
                    };
                    """);
            }

            private static void GenerateConverterHelpers(SourceWriter writer, bool emitGetConverterForNullablePropertyMethod)
            {
                // The generic type parameter could capture type parameters from containing types,
                // so use a name that is unlikely to be used.
                const string TypeParameter = "TJsonMetadataType";

                writer.WriteLine($$"""
                    private static bool {{TryGetTypeInfoForRuntimeCustomConverterMethodName}}<{{TypeParameter}}>({{JsonSerializerOptionsTypeRef}} options, out {{JsonTypeInfoTypeRef}}<{{TypeParameter}}> jsonTypeInfo)
                    {
                        {{JsonConverterTypeRef}}? converter = GetRuntimeConverterForType(typeof({{TypeParameter}}), options);
                        if (converter != null)
                        {
                            jsonTypeInfo = {{JsonMetadataServicesTypeRef}}.{{CreateValueInfoMethodName}}<{{TypeParameter}}>(options, converter);
                            return true;
                        }

                        jsonTypeInfo = null;
                        return false;
                    }

                    private static {{JsonConverterTypeRef}}? GetRuntimeConverterForType({{TypeTypeRef}} type, {{JsonSerializerOptionsTypeRef}} options)
                    {
                        for (int i = 0; i < options.Converters.Count; i++)
                        {
                            {{JsonConverterTypeRef}}? converter = options.Converters[i];
                            if (converter?.CanConvert(type) == true)
                            {
                                return {{ExpandConverterMethodName}}(type, converter, options, validateCanConvert: false);
                            }
                        }

                        return null;
                    }

                    private static {{JsonConverterTypeRef}} {{ExpandConverterMethodName}}({{TypeTypeRef}} type, {{JsonConverterTypeRef}} converter, {{JsonSerializerOptionsTypeRef}} options, bool validateCanConvert = true)
                    {
                        if (validateCanConvert && !converter.CanConvert(type))
                        {
                            throw new {{InvalidOperationExceptionTypeRef}}(string.Format("{{ExceptionMessages.IncompatibleConverterType}}", converter.GetType(), type));
                        }
                    
                        if (converter is {{JsonConverterFactoryTypeRef}} factory)
                        {
                            converter = factory.CreateConverter(type, options);
                            if (converter is null || converter is {{JsonConverterFactoryTypeRef}})
                            {
                                throw new {{InvalidOperationExceptionTypeRef}}(string.Format("{{ExceptionMessages.InvalidJsonConverterFactoryOutput}}", factory.GetType()));
                            }
                        }
                    
                        return converter;
                    }
                    """);

                if (emitGetConverterForNullablePropertyMethod)
                {
                    writer.WriteLine($$"""

                        private static {{JsonConverterTypeRef}}<{{TypeParameter}}?> {{GetConverterForNullablePropertyMethodName}}<{{TypeParameter}}>({{JsonConverterTypeRef}} converter, {{JsonSerializerOptionsTypeRef}} options)
                            where {{TypeParameter}} : struct
                        {
                            if (converter.CanConvert(typeof({{TypeParameter}}?)))
                            {
                                return ({{JsonConverterTypeRef}}<{{TypeParameter}}?>){{ExpandConverterMethodName}}(typeof({{TypeParameter}}?), converter, options, validateCanConvert: false);
                            }
                    
                            converter = {{ExpandConverterMethodName}}(typeof({{TypeParameter}}), converter, options);
                            {{JsonTypeInfoTypeRef}}<{{TypeParameter}}> typeInfo = {{JsonMetadataServicesTypeRef}}.{{CreateValueInfoMethodName}}<{{TypeParameter}}>(options, converter);
                            return {{JsonMetadataServicesTypeRef}}.GetNullableConverter<{{TypeParameter}}>(typeInfo);
                        }
                        """);
                }
            }

            private static SourceText GetGetTypeInfoImplementation(ContextGenerationSpec contextSpec)
            {
                SourceWriter writer = CreateSourceWriterWithContextHeader(contextSpec, interfaceImplementation: JsonTypeInfoResolverTypeRef);

                // JsonSerializerContext.GetTypeInfo override -- returns cached metadata via JsonSerializerOptions
                writer.WriteLine($$"""
                    /// <inheritdoc/>
                    public override {{JsonTypeInfoTypeRef}}? GetTypeInfo({{TypeTypeRef}} type)
                    {
                        {{OptionsInstanceVariableName}}.TryGetTypeInfo(type, out {{JsonTypeInfoTypeRef}}? typeInfo);
                        return typeInfo;
                    }
                    """);

                writer.WriteLine();

                // Explicit IJsonTypeInfoResolver implementation -- the source of truth for metadata resolution
                writer.WriteLine($"{JsonTypeInfoTypeRef}? {JsonTypeInfoResolverTypeRef}.GetTypeInfo({TypeTypeRef} type, {JsonSerializerOptionsTypeRef} {OptionsLocalVariableName})");
                writer.WriteLine('{');
                writer.Indentation++;

                foreach (TypeGenerationSpec metadata in contextSpec.GeneratedTypes)
                {
                    if (metadata.ClassType != ClassType.TypeUnsupportedBySourceGen)
                    {
                        writer.WriteLine($$"""
                            if (type == typeof({{metadata.TypeRef.FullyQualifiedName}}))
                            {
                                return {{CreateTypeInfoMethodName(metadata)}}({{OptionsLocalVariableName}});
                            }
                            """);
                    }
                }

                writer.WriteLine("return null;");

                writer.Indentation--;
                writer.WriteLine('}');

                return CompleteSourceFileAndReturnText(writer);
            }

            private SourceText GetPropertyNameInitialization(ContextGenerationSpec contextSpec)
            {
                SourceWriter writer = CreateSourceWriterWithContextHeader(contextSpec);

                foreach (KeyValuePair<string, string> name_varName_pair in _propertyNames)
                {
                    writer.WriteLine($$"""private static readonly {{JsonEncodedTextTypeRef}} {{name_varName_pair.Value}} = {{JsonEncodedTextTypeRef}}.Encode("{{name_varName_pair.Key}}");""");
                }

                return CompleteSourceFileAndReturnText(writer);
            }

            private static string GetNumberHandlingAsStr(JsonNumberHandling? numberHandling)
                => numberHandling.HasValue
                ? SourceGeneratorHelpers.FormatEnumLiteral(JsonNumberHandlingTypeRef, numberHandling.Value)
                : "null";

            private static string GetObjectCreationHandlingAsStr(JsonObjectCreationHandling creationHandling)
                => SourceGeneratorHelpers.FormatEnumLiteral(JsonObjectCreationHandlingTypeRef, creationHandling);

            private static string GetUnmappedMemberHandlingAsStr(JsonUnmappedMemberHandling unmappedMemberHandling)
                => SourceGeneratorHelpers.FormatEnumLiteral(JsonUnmappedMemberHandlingTypeRef, unmappedMemberHandling);

            private static string GetCreateValueInfoMethodRef(string typeCompilableName) => $"{CreateValueInfoMethodName}<{typeCompilableName}>";

            private static string FormatBool(bool value) => value ? "true" : "false";
            private static string FormatStringLiteral(string? value) => value is null ? "null" : $"\"{value}\"";

            /// <summary>
            /// Method used to generate JsonTypeInfo given options instance
            /// </summary>
            private static string CreateTypeInfoMethodName(TypeGenerationSpec typeSpec)
                => $"Create_{typeSpec.TypeInfoPropertyName}";

            private static string FormatDefaultConstructorParameter(object? value, TypeRef type)
            {
                if (value == null)
                {
                    return $"default({type.FullyQualifiedName})";
                }

                if (type.TypeKind is TypeKind.Enum)
                {
                    // Return the numeric value.
                    return FormatNumber();
                }

                switch (value)
                {
                    case string @string:
                        return SymbolDisplay.FormatLiteral(@string, quote: true); ;
                    case char @char:
                        return SymbolDisplay.FormatLiteral(@char, quote: true);
                    case double.NegativeInfinity:
                        return "double.NegativeInfinity";
                    case double.PositiveInfinity:
                        return "double.PositiveInfinity";
                    case double.NaN:
                        return "double.NaN";
                    case double @double:
                        return $"({type.FullyQualifiedName})({@double.ToString(JsonConstants.DoubleFormatString, CultureInfo.InvariantCulture)})";
                    case float.NegativeInfinity:
                        return "float.NegativeInfinity";
                    case float.PositiveInfinity:
                        return "float.PositiveInfinity";
                    case float.NaN:
                        return "float.NaN";
                    case float @float:
                        return $"({type.FullyQualifiedName})({@float.ToString(JsonConstants.SingleFormatString, CultureInfo.InvariantCulture)})";
                    case decimal.MaxValue:
                        return "decimal.MaxValue";
                    case decimal.MinValue:
                        return "decimal.MinValue";
                    case decimal @decimal:
                        return @decimal.ToString(CultureInfo.InvariantCulture);
                    case bool @bool:
                        return FormatBool(@bool);
                    default:
                        // Assume this is a number.
                        return FormatNumber();
                }

                string FormatNumber() => $"({type.FullyQualifiedName})({Convert.ToString(value, CultureInfo.InvariantCulture)})";
            }

            private static string FormatDefaultConstructorExpr(TypeGenerationSpec typeSpec)
            {
                return typeSpec switch
                {
                    { RuntimeTypeRef: TypeRef runtimeType } => $"() => new {runtimeType.FullyQualifiedName}()",
                    { IsValueTuple: true } => $"() => default({typeSpec.TypeRef.FullyQualifiedName})",
                    { ConstructionStrategy: ObjectConstructionStrategy.ParameterlessConstructor } => $"() => new {typeSpec.TypeRef.FullyQualifiedName}()",
                    _ => "null",
                };
            }

            private static string GetCollectionInfoMethodName(CollectionType collectionType)
            {
                return collectionType switch
                {
                    CollectionType.Array => "CreateArrayInfo",
                    CollectionType.List => "CreateListInfo",
                    CollectionType.IListOfT or CollectionType.IList => "CreateIListInfo",
                    CollectionType.ICollectionOfT => "CreateICollectionInfo",
                    CollectionType.IEnumerableOfT or CollectionType.IEnumerable => "CreateIEnumerableInfo",
                    CollectionType.StackOfT or CollectionType.Stack => "CreateStackInfo",
                    CollectionType.QueueOfT or CollectionType.Queue => "CreateQueueInfo",
                    CollectionType.ConcurrentStack => "CreateConcurrentStackInfo",
                    CollectionType.ConcurrentQueue => "CreateConcurrentQueueInfo",
                    CollectionType.ImmutableEnumerable => "CreateImmutableEnumerableInfo",
                    CollectionType.IAsyncEnumerableOfT => "CreateIAsyncEnumerableInfo",
                    CollectionType.MemoryOfT => "CreateMemoryInfo",
                    CollectionType.ReadOnlyMemoryOfT => "CreateReadOnlyMemoryInfo",
                    CollectionType.ISet => "CreateISetInfo",

                    CollectionType.Dictionary => "CreateDictionaryInfo",
                    CollectionType.IDictionaryOfTKeyTValue or CollectionType.IDictionary => "CreateIDictionaryInfo",
                    CollectionType.IReadOnlyDictionary => "CreateIReadOnlyDictionaryInfo",
                    CollectionType.ImmutableDictionary => "CreateImmutableDictionaryInfo",

                    _ => throw new Exception(),
                };
            }

            private static bool ShouldGenerateMetadata(TypeGenerationSpec typeSpec)
                => IsGenerationModeSpecified(typeSpec, JsonSourceGenerationMode.Metadata);

            private static bool ShouldGenerateSerializationLogic(TypeGenerationSpec typeSpec)
                => IsGenerationModeSpecified(typeSpec, JsonSourceGenerationMode.Serialization) && typeSpec.IsFastPathSupported();

            private static bool IsGenerationModeSpecified(TypeGenerationSpec typeSpec, JsonSourceGenerationMode mode)
                => typeSpec.GenerationMode == JsonSourceGenerationMode.Default || (mode & typeSpec.GenerationMode) != 0;
<<<<<<< HEAD

            /// <summary>
            /// Runs the property name conflict resolution algorithm for the fast-path serializer
            /// using the compile-time specified naming policies. Note that the metadata serializer
            /// does not consult these results since its own run-time configuration can be different.
            /// Instead the same algorithm is executed at run-time within the JsonTypeInfo infrastructure.
            /// </summary>
            private static bool TryResolveFastPathPropertyNameConflicts(
                TypeGenerationSpec typeSpec,
                [NotNullWhen(true)] out List<PropertyGenerationSpec>? resolvedProperties)
            {
                Debug.Assert(typeSpec.IsFastPathSupported());

                PropertyHierarchyResolutionState state = new();

                foreach (PropertyGenerationSpec property in typeSpec.PropertyGenSpecs)
                {
                    // In case of JsonInclude fail if either:
                    // 1. the getter is not accessible by the source generator or
                    // 2. neither getter or setter methods are public.
                    if (property.HasJsonInclude && (!property.CanUseGetter || !property.IsPublic))
                    {
                        resolvedProperties = null;
                        return false;
                    }

                    if (!AddPropertyWithConflictResolution(typeSpec, property, ref state))
                    {
                        resolvedProperties = null;
                        return false;
                    }
                }

                resolvedProperties = state.Properties;
                return true;
            }

            private ref struct PropertyHierarchyResolutionState
            {
                public PropertyHierarchyResolutionState() { }
                public readonly List<PropertyGenerationSpec> Properties = new();
                public Dictionary<string, (PropertyGenerationSpec, int index)> AddedProperties = new();
                public HashSet<string>? IgnoredMembers;
            }

            private static bool AddPropertyWithConflictResolution(
                TypeGenerationSpec typeSpec,
                PropertyGenerationSpec propertySpec,
                ref PropertyHierarchyResolutionState state)
            {
                // Algorithm should be kept in sync with the reflection equivalent in JsonTypeInfo.cs
                string memberName = propertySpec.MemberName;

                if (state.AddedProperties.TryAdd(propertySpec.RuntimePropertyName, (propertySpec, state.Properties.Count)))
                {
                    state.Properties.Add(propertySpec);
                }
                else
                {
                    // The JsonPropertyNameAttribute or naming policy resulted in a collision.
                    (PropertyGenerationSpec other, int index) = state.AddedProperties[propertySpec.RuntimePropertyName];

                    if (other.DefaultIgnoreCondition == JsonIgnoreCondition.Always)
                    {
                        // Overwrite previously cached property since it has [JsonIgnore].
                        state.AddedProperties[propertySpec.RuntimePropertyName] = (propertySpec, index);
                        state.Properties[index] = propertySpec;
                    }
                    else
                    {
                        bool ignoreCurrentProperty;

                        if (typeSpec.TypeRef.TypeKind is not TypeKind.Interface)
                        {
                            ignoreCurrentProperty =
                                // Does the current property have `JsonIgnoreAttribute`?
                                propertySpec.DefaultIgnoreCondition == JsonIgnoreCondition.Always ||
                                // Is the current property hidden by the previously cached property
                                // (with `new` keyword, or by overriding)?
                                other.MemberName == memberName ||
                                // Was a property with the same CLR name ignored? That property hid the current property,
                                // thus, if it was ignored, the current property should be ignored too.
                                state.IgnoredMembers?.Contains(memberName) == true;
                        }
                        else
                        {
                            // Unlike classes, interface hierarchies reject all naming conflicts for non-ignored properties.
                            // Conflicts like this are possible in two cases:
                            // 1. Diamond ambiguity in property names, or
                            // 2. Linear interface hierarchies that use properties with DIMs.
                            //
                            // Diamond ambiguities are not supported. Assuming there is demand, we might consider
                            // adding support for DIMs in the future, however that would require adding more APIs
                            // for the case of source gen.

                            ignoreCurrentProperty = propertySpec.DefaultIgnoreCondition == JsonIgnoreCondition.Always;
                        }

                        if (!ignoreCurrentProperty)
                        {
                            // Property name conflict cannot be reconciled
                            // Signal the fast-path generator to emit a throwing stub method.
                            return false;
                        }
                    }
                }

                if (propertySpec.DefaultIgnoreCondition == JsonIgnoreCondition.Always)
                {
                    (state.IgnoredMembers ??= new()).Add(memberName);
                }

                return true;
            }
=======
>>>>>>> cdff572b
        }
    }
}<|MERGE_RESOLUTION|>--- conflicted
+++ resolved
@@ -52,13 +52,16 @@
             private const string JsonSerializerOptionsTypeRef = "global::System.Text.Json.JsonSerializerOptions";
             private const string JsonSerializerContextTypeRef = "global::System.Text.Json.Serialization.JsonSerializerContext";
             private const string Utf8JsonWriterTypeRef = "global::System.Text.Json.Utf8JsonWriter";
+            private const string JsonCommentHandlingTypeRef = "global::System.Text.Json.JsonCommentHandling";
             private const string JsonConverterTypeRef = "global::System.Text.Json.Serialization.JsonConverter";
             private const string JsonConverterFactoryTypeRef = "global::System.Text.Json.Serialization.JsonConverterFactory";
             private const string JsonCollectionInfoValuesTypeRef = "global::System.Text.Json.Serialization.Metadata.JsonCollectionInfoValues";
             private const string JsonIgnoreConditionTypeRef = "global::System.Text.Json.Serialization.JsonIgnoreCondition";
+            private const string JsonSerializerDefaultsTypeRef = "global::System.Text.Json.JsonSerializerDefaults";
             private const string JsonNumberHandlingTypeRef = "global::System.Text.Json.Serialization.JsonNumberHandling";
             private const string JsonObjectCreationHandlingTypeRef = "global::System.Text.Json.Serialization.JsonObjectCreationHandling";
             private const string JsonUnmappedMemberHandlingTypeRef = "global::System.Text.Json.Serialization.JsonUnmappedMemberHandling";
+            private const string JsonUnknownTypeHandlingTypeRef = "global::System.Text.Json.Serialization.JsonUnknownTypeHandling";
             private const string JsonMetadataServicesTypeRef = "global::System.Text.Json.Serialization.Metadata.JsonMetadataServices";
             private const string JsonObjectInfoValuesTypeRef = "global::System.Text.Json.Serialization.Metadata.JsonObjectInfoValues";
             private const string JsonParameterInfoValuesTypeRef = "global::System.Text.Json.Serialization.Metadata.JsonParameterInfoValues";
@@ -379,7 +382,7 @@
                     };
 
                     {{JsonTypeInfoLocalVariableName}} = {{JsonMetadataServicesTypeRef}}.{{createCollectionMethodExpr}};
-                    {{JsonTypeInfoLocalVariableName}}.{{NumberHandlingPropName}} = {{GetNumberHandlingAsStr(typeGenerationSpec.NumberHandling)}};
+                    {{JsonTypeInfoLocalVariableName}}.{{NumberHandlingPropName}} = {{FormatNumberHandling(typeGenerationSpec.NumberHandling)}};
                     """);
 
                 GenerateTypeInfoFactoryFooter(writer);
@@ -532,7 +535,7 @@
                     };
 
                     {{JsonTypeInfoLocalVariableName}} = {{JsonMetadataServicesTypeRef}}.CreateObjectInfo<{{typeMetadata.TypeRef.FullyQualifiedName}}>({{OptionsLocalVariableName}}, {{ObjectInfoVarName}});
-                    {{JsonTypeInfoLocalVariableName}}.{{NumberHandlingPropName}} = {{GetNumberHandlingAsStr(typeMetadata.NumberHandling)}};
+                    {{JsonTypeInfoLocalVariableName}}.{{NumberHandlingPropName}} = {{FormatNumberHandling(typeMetadata.NumberHandling)}};
                     """);
 
                 if (typeMetadata is { UnmappedMemberHandling: not null } or { PreferredPropertyObjectCreationHandling: not null })
@@ -541,12 +544,12 @@
 
                     if (typeMetadata.UnmappedMemberHandling != null)
                     {
-                        writer.WriteLine($"{JsonTypeInfoLocalVariableName}.{UnmappedMemberHandlingPropName} = {GetUnmappedMemberHandlingAsStr(typeMetadata.UnmappedMemberHandling.Value)};");
+                        writer.WriteLine($"{JsonTypeInfoLocalVariableName}.{UnmappedMemberHandlingPropName} = {FormatUnmappedMemberHandling(typeMetadata.UnmappedMemberHandling.Value)};");
                     }
 
                     if (typeMetadata.PreferredPropertyObjectCreationHandling != null)
                     {
-                        writer.WriteLine($"{JsonTypeInfoLocalVariableName}.{PreferredPropertyObjectCreationHandlingPropName} = {GetObjectCreationHandlingAsStr(typeMetadata.PreferredPropertyObjectCreationHandling.Value)};");
+                        writer.WriteLine($"{JsonTypeInfoLocalVariableName}.{PreferredPropertyObjectCreationHandlingPropName} = {FormatObjectCreationHandling(typeMetadata.PreferredPropertyObjectCreationHandling.Value)};");
                     }
                 }
 
@@ -646,7 +649,7 @@
                             IgnoreCondition = {{ignoreConditionNamedArg}},
                             HasJsonInclude = {{FormatBool(property.HasJsonInclude)}},
                             IsExtensionData = {{FormatBool(property.IsExtensionData)}},
-                            NumberHandling = {{GetNumberHandlingAsStr(property.NumberHandling)}},
+                            NumberHandling = {{FormatNumberHandling(property.NumberHandling)}},
                             PropertyName = {{FormatStringLiteral(property.MemberName)}},
                             JsonPropertyName = {{FormatStringLiteral(property.JsonPropertyName)}}
                         };
@@ -662,7 +665,7 @@
 
                     if (property.ObjectCreationHandling != null)
                     {
-                        writer.WriteLine($"properties[{i}].ObjectCreationHandling = {GetObjectCreationHandlingAsStr(property.ObjectCreationHandling.Value)};");
+                        writer.WriteLine($"properties[{i}].ObjectCreationHandling = {FormatObjectCreationHandling(property.ObjectCreationHandling.Value)};");
                     }
 
                     if (property.Order != 0)
@@ -775,12 +778,12 @@
                         continue;
                     }
 
-                    string runtimePropName = propertyGenSpec.RuntimePropertyName;
-                    string propNameVarName = propertyGenSpec.PropertyNameVarName;
+                    string effectiveJsonPropertyName = propertyGenSpec.EffectiveJsonPropertyName;
+                    string propertyNameFieldName = propertyGenSpec.PropertyNameFieldName;
 
                     // Add the property names to the context-wide cache; we'll generate the source to initialize them at the end of generation.
-                    Debug.Assert(!_propertyNames.TryGetValue(runtimePropName, out string? existingName) || existingName == propNameVarName);
-                    _propertyNames.TryAdd(runtimePropName, propNameVarName);
+                    Debug.Assert(!_propertyNames.TryGetValue(effectiveJsonPropertyName, out string? existingName) || existingName == propertyNameFieldName);
+                    _propertyNames.TryAdd(effectiveJsonPropertyName, propertyNameFieldName);
 
                     DefaultCheckType defaultCheckType = GetDefaultCheckType(contextSpec, propertyGenSpec);
 
@@ -818,7 +821,7 @@
                             break;
                     }
 
-                    GenerateSerializePropertyStatement(writer, propertyTypeSpec, propNameVarName, propValueExpr);
+                    GenerateSerializePropertyStatement(writer, propertyTypeSpec, propertyNameFieldName, propValueExpr);
 
                     if (defaultCheckType != DefaultCheckType.None)
                     {
@@ -985,7 +988,7 @@
 
             private static DefaultCheckType GetDefaultCheckType(ContextGenerationSpec contextSpec, PropertyGenerationSpec propertySpec)
             {
-                return (propertySpec.DefaultIgnoreCondition ?? contextSpec.DefaultIgnoreCondition) switch
+                return (propertySpec.DefaultIgnoreCondition ?? contextSpec.GeneratedOptionsSpec?.DefaultIgnoreCondition) switch
                 {
                     JsonIgnoreCondition.WhenWritingNull => propertySpec.PropertyType.CanBeNull ? DefaultCheckType.Null : DefaultCheckType.None,
                     JsonIgnoreCondition.WhenWritingDefault => propertySpec.PropertyType.CanBeNull ? DefaultCheckType.Null : DefaultCheckType.Default,
@@ -1046,7 +1049,7 @@
 
                 SourceWriter writer = CreateSourceWriterWithContextHeader(contextSpec, isPrimaryContextSourceFile: true);
 
-                GetLogicForDefaultSerializerOptionsInit(contextSpec, writer);
+                GetLogicForDefaultSerializerOptionsInit(contextSpec.GeneratedOptionsSpec, writer);
 
                 writer.WriteLine();
 
@@ -1079,33 +1082,110 @@
                 return CompleteSourceFileAndReturnText(writer);
             }
 
-            private static void GetLogicForDefaultSerializerOptionsInit(ContextGenerationSpec contextSpec, SourceWriter writer)
-            {
-                string? namingPolicyName = contextSpec.PropertyNamingPolicy switch
-                {
-                    JsonKnownNamingPolicy.CamelCase => nameof(JsonNamingPolicy.CamelCase),
-                    JsonKnownNamingPolicy.SnakeCaseLower => nameof(JsonNamingPolicy.SnakeCaseLower),
-                    JsonKnownNamingPolicy.SnakeCaseUpper => nameof(JsonNamingPolicy.SnakeCaseUpper),
-                    JsonKnownNamingPolicy.KebabCaseLower => nameof(JsonNamingPolicy.KebabCaseLower),
-                    JsonKnownNamingPolicy.KebabCaseUpper => nameof(JsonNamingPolicy.KebabCaseUpper),
-                    _ => null,
-                };
-
-                string namingPolicy = namingPolicyName != null
-                    ? $"{JsonNamingPolicyTypeRef}.{namingPolicyName}"
+            private static void GetLogicForDefaultSerializerOptionsInit(SourceGenerationOptionsSpec? optionsSpec, SourceWriter writer)
+            {
+                const string DefaultOptionsFieldDecl = $"private readonly static {JsonSerializerOptionsTypeRef} {DefaultOptionsStaticVarName}";
+
+                if (optionsSpec is null)
+                {
+                    writer.WriteLine($"{DefaultOptionsFieldDecl} = new();");
+                    return;
+                }
+
+                if (optionsSpec.Defaults is JsonSerializerDefaults defaults)
+                {
+                    writer.WriteLine($"{DefaultOptionsFieldDecl} = new({FormatJsonSerializerDefaults(defaults)})");
+                }
+                else
+                {
+                    writer.WriteLine($"{DefaultOptionsFieldDecl} = new()");
+                }
+
+                writer.WriteLine('{');
+                writer.Indentation++;
+
+                if (optionsSpec.AllowTrailingCommas is bool allowTrailingCommas)
+                    writer.WriteLine($"AllowTrailingCommas = {FormatBool(allowTrailingCommas)},");
+
+                if (optionsSpec.Converters is { Count: > 0 } converters)
+                {
+                    writer.WriteLine("Converters =");
+                    writer.WriteLine('{');
+                    writer.Indentation++;
+
+                    foreach (TypeRef converter in converters)
+                    {
+                        writer.WriteLine($"new {converter.FullyQualifiedName}(),");
+                    }
+
+                    writer.Indentation--;
+                    writer.WriteLine("},");
+                }
+
+                if (optionsSpec.DefaultBufferSize is int defaultBufferSize)
+                    writer.WriteLine($"DefaultBufferSize = {defaultBufferSize},");
+
+                if (optionsSpec.DefaultIgnoreCondition is JsonIgnoreCondition defaultIgnoreCondition)
+                    writer.WriteLine($"DefaultIgnoreCondition = {FormatIgnoreCondition(defaultIgnoreCondition)},");
+
+                if (optionsSpec.DictionaryKeyPolicy is JsonKnownNamingPolicy dictionaryKeyPolicy)
+                    writer.WriteLine($"DictionaryKeyPolicy = {FormatNamingPolicy(dictionaryKeyPolicy)},");
+
+                if (optionsSpec.IgnoreReadOnlyFields is bool ignoreReadOnlyFields)
+                    writer.WriteLine($"IgnoreReadOnlyFields = {FormatBool(ignoreReadOnlyFields)},");
+
+                if (optionsSpec.IgnoreReadOnlyProperties is bool ignoreReadOnlyProperties)
+                    writer.WriteLine($"IgnoreReadOnlyProperties = {FormatBool(ignoreReadOnlyProperties)},");
+
+                if (optionsSpec.IncludeFields is bool includeFields)
+                    writer.WriteLine($"IncludeFields = {FormatBool(includeFields)},");
+
+                if (optionsSpec.MaxDepth is int maxDepth)
+                    writer.WriteLine($"MaxDepth = {maxDepth},");
+
+                if (optionsSpec.NumberHandling is JsonNumberHandling numberHandling)
+                    writer.WriteLine($"NumberHandling = {FormatNumberHandling(numberHandling)},");
+
+                if (optionsSpec.PreferredObjectCreationHandling is JsonObjectCreationHandling preferredObjectCreationHandling)
+                    writer.WriteLine($"PreferredObjectCreationHandling = {FormatObjectCreationHandling(preferredObjectCreationHandling)},");
+
+                if (optionsSpec.PropertyNameCaseInsensitive is bool propertyNameCaseInsensitive)
+                    writer.WriteLine($"PropertyNameCaseInsensitive = {FormatBool(propertyNameCaseInsensitive)},");
+
+                if (optionsSpec.PropertyNamingPolicy is JsonKnownNamingPolicy propertyNamingPolicy)
+                    writer.WriteLine($"PropertyNamingPolicy = {FormatNamingPolicy(propertyNamingPolicy)},");
+
+                if (optionsSpec.ReadCommentHandling is JsonCommentHandling readCommentHandling)
+                    writer.WriteLine($"ReadCommentHandling = {FormatCommentHandling(readCommentHandling)},");
+
+                if (optionsSpec.UnknownTypeHandling is JsonUnknownTypeHandling unknownTypeHandling)
+                    writer.WriteLine($"UnknownTypeHandling = {FormatUnknownTypeHandling(unknownTypeHandling)},");
+
+                if (optionsSpec.UnmappedMemberHandling is JsonUnmappedMemberHandling unmappedMemberHandling)
+                    writer.WriteLine($"UnmappedMemberHandling = {FormatUnmappedMemberHandling(unmappedMemberHandling)},");
+
+                if (optionsSpec.WriteIndented is bool writeIndented)
+                    writer.WriteLine($"WriteIndented = {FormatBool(writeIndented)},");
+
+                writer.Indentation--;
+                writer.WriteLine("};");
+
+                static string FormatNamingPolicy(JsonKnownNamingPolicy knownNamingPolicy)
+                {
+                    string? policyName = knownNamingPolicy switch
+                    {
+                        JsonKnownNamingPolicy.CamelCase => nameof(JsonNamingPolicy.CamelCase),
+                        JsonKnownNamingPolicy.SnakeCaseLower => nameof(JsonNamingPolicy.SnakeCaseLower),
+                        JsonKnownNamingPolicy.SnakeCaseUpper => nameof(JsonNamingPolicy.SnakeCaseUpper),
+                        JsonKnownNamingPolicy.KebabCaseLower => nameof(JsonNamingPolicy.KebabCaseLower),
+                        JsonKnownNamingPolicy.KebabCaseUpper => nameof(JsonNamingPolicy.KebabCaseUpper),
+                        _ => null,
+                    };
+
+                    return policyName != null
+                    ? $"{JsonNamingPolicyTypeRef}.{policyName}"
                     : "null";
-
-                writer.WriteLine($$"""
-                    private readonly static {{JsonSerializerOptionsTypeRef}} {{DefaultOptionsStaticVarName}} = new()
-                    {
-                        DefaultIgnoreCondition = {{JsonIgnoreConditionTypeRef}}.{{contextSpec.DefaultIgnoreCondition}},
-                        IgnoreReadOnlyFields = {{FormatBool(contextSpec.IgnoreReadOnlyFields)}},
-                        IgnoreReadOnlyProperties = {{FormatBool(contextSpec.IgnoreReadOnlyProperties)}},
-                        IncludeFields = {{FormatBool(contextSpec.IncludeFields)}},
-                        WriteIndented = {{FormatBool(contextSpec.WriteIndented)}},
-                        PropertyNamingPolicy = {{namingPolicy}}
-                    };
-                    """);
+                }
             }
 
             private static void GenerateConverterHelpers(SourceWriter writer, bool emitGetConverterForNullablePropertyMethod)
@@ -1236,16 +1316,28 @@
                 return CompleteSourceFileAndReturnText(writer);
             }
 
-            private static string GetNumberHandlingAsStr(JsonNumberHandling? numberHandling)
+            private static string FormatNumberHandling(JsonNumberHandling? numberHandling)
                 => numberHandling.HasValue
                 ? SourceGeneratorHelpers.FormatEnumLiteral(JsonNumberHandlingTypeRef, numberHandling.Value)
                 : "null";
 
-            private static string GetObjectCreationHandlingAsStr(JsonObjectCreationHandling creationHandling)
+            private static string FormatObjectCreationHandling(JsonObjectCreationHandling creationHandling)
                 => SourceGeneratorHelpers.FormatEnumLiteral(JsonObjectCreationHandlingTypeRef, creationHandling);
 
-            private static string GetUnmappedMemberHandlingAsStr(JsonUnmappedMemberHandling unmappedMemberHandling)
+            private static string FormatUnmappedMemberHandling(JsonUnmappedMemberHandling unmappedMemberHandling)
                 => SourceGeneratorHelpers.FormatEnumLiteral(JsonUnmappedMemberHandlingTypeRef, unmappedMemberHandling);
+
+            private static string FormatCommentHandling(JsonCommentHandling commentHandling)
+                => SourceGeneratorHelpers.FormatEnumLiteral(JsonCommentHandlingTypeRef, commentHandling);
+
+            private static string FormatUnknownTypeHandling(JsonUnknownTypeHandling commentHandling)
+                => SourceGeneratorHelpers.FormatEnumLiteral(JsonUnknownTypeHandlingTypeRef, commentHandling);
+
+            private static string FormatIgnoreCondition(JsonIgnoreCondition ignoreCondition)
+                => SourceGeneratorHelpers.FormatEnumLiteral(JsonIgnoreConditionTypeRef, ignoreCondition);
+
+            private static string FormatJsonSerializerDefaults(JsonSerializerDefaults defaults)
+                => SourceGeneratorHelpers.FormatEnumLiteral(JsonSerializerDefaultsTypeRef, defaults);
 
             private static string GetCreateValueInfoMethodRef(string typeCompilableName) => $"{CreateValueInfoMethodName}<{typeCompilableName}>";
 
@@ -1356,123 +1448,6 @@
 
             private static bool IsGenerationModeSpecified(TypeGenerationSpec typeSpec, JsonSourceGenerationMode mode)
                 => typeSpec.GenerationMode == JsonSourceGenerationMode.Default || (mode & typeSpec.GenerationMode) != 0;
-<<<<<<< HEAD
-
-            /// <summary>
-            /// Runs the property name conflict resolution algorithm for the fast-path serializer
-            /// using the compile-time specified naming policies. Note that the metadata serializer
-            /// does not consult these results since its own run-time configuration can be different.
-            /// Instead the same algorithm is executed at run-time within the JsonTypeInfo infrastructure.
-            /// </summary>
-            private static bool TryResolveFastPathPropertyNameConflicts(
-                TypeGenerationSpec typeSpec,
-                [NotNullWhen(true)] out List<PropertyGenerationSpec>? resolvedProperties)
-            {
-                Debug.Assert(typeSpec.IsFastPathSupported());
-
-                PropertyHierarchyResolutionState state = new();
-
-                foreach (PropertyGenerationSpec property in typeSpec.PropertyGenSpecs)
-                {
-                    // In case of JsonInclude fail if either:
-                    // 1. the getter is not accessible by the source generator or
-                    // 2. neither getter or setter methods are public.
-                    if (property.HasJsonInclude && (!property.CanUseGetter || !property.IsPublic))
-                    {
-                        resolvedProperties = null;
-                        return false;
-                    }
-
-                    if (!AddPropertyWithConflictResolution(typeSpec, property, ref state))
-                    {
-                        resolvedProperties = null;
-                        return false;
-                    }
-                }
-
-                resolvedProperties = state.Properties;
-                return true;
-            }
-
-            private ref struct PropertyHierarchyResolutionState
-            {
-                public PropertyHierarchyResolutionState() { }
-                public readonly List<PropertyGenerationSpec> Properties = new();
-                public Dictionary<string, (PropertyGenerationSpec, int index)> AddedProperties = new();
-                public HashSet<string>? IgnoredMembers;
-            }
-
-            private static bool AddPropertyWithConflictResolution(
-                TypeGenerationSpec typeSpec,
-                PropertyGenerationSpec propertySpec,
-                ref PropertyHierarchyResolutionState state)
-            {
-                // Algorithm should be kept in sync with the reflection equivalent in JsonTypeInfo.cs
-                string memberName = propertySpec.MemberName;
-
-                if (state.AddedProperties.TryAdd(propertySpec.RuntimePropertyName, (propertySpec, state.Properties.Count)))
-                {
-                    state.Properties.Add(propertySpec);
-                }
-                else
-                {
-                    // The JsonPropertyNameAttribute or naming policy resulted in a collision.
-                    (PropertyGenerationSpec other, int index) = state.AddedProperties[propertySpec.RuntimePropertyName];
-
-                    if (other.DefaultIgnoreCondition == JsonIgnoreCondition.Always)
-                    {
-                        // Overwrite previously cached property since it has [JsonIgnore].
-                        state.AddedProperties[propertySpec.RuntimePropertyName] = (propertySpec, index);
-                        state.Properties[index] = propertySpec;
-                    }
-                    else
-                    {
-                        bool ignoreCurrentProperty;
-
-                        if (typeSpec.TypeRef.TypeKind is not TypeKind.Interface)
-                        {
-                            ignoreCurrentProperty =
-                                // Does the current property have `JsonIgnoreAttribute`?
-                                propertySpec.DefaultIgnoreCondition == JsonIgnoreCondition.Always ||
-                                // Is the current property hidden by the previously cached property
-                                // (with `new` keyword, or by overriding)?
-                                other.MemberName == memberName ||
-                                // Was a property with the same CLR name ignored? That property hid the current property,
-                                // thus, if it was ignored, the current property should be ignored too.
-                                state.IgnoredMembers?.Contains(memberName) == true;
-                        }
-                        else
-                        {
-                            // Unlike classes, interface hierarchies reject all naming conflicts for non-ignored properties.
-                            // Conflicts like this are possible in two cases:
-                            // 1. Diamond ambiguity in property names, or
-                            // 2. Linear interface hierarchies that use properties with DIMs.
-                            //
-                            // Diamond ambiguities are not supported. Assuming there is demand, we might consider
-                            // adding support for DIMs in the future, however that would require adding more APIs
-                            // for the case of source gen.
-
-                            ignoreCurrentProperty = propertySpec.DefaultIgnoreCondition == JsonIgnoreCondition.Always;
-                        }
-
-                        if (!ignoreCurrentProperty)
-                        {
-                            // Property name conflict cannot be reconciled
-                            // Signal the fast-path generator to emit a throwing stub method.
-                            return false;
-                        }
-                    }
-                }
-
-                if (propertySpec.DefaultIgnoreCondition == JsonIgnoreCondition.Always)
-                {
-                    (state.IgnoredMembers ??= new()).Add(memberName);
-                }
-
-                return true;
-            }
-=======
->>>>>>> cdff572b
         }
     }
 }