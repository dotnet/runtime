--- conflicted
+++ resolved
@@ -123,9 +123,6 @@
                 defaultSeverity: DiagnosticSeverity.Error,
                 isEnabledByDefault: true);
 
-<<<<<<< HEAD
-            public Parser(Compilation compilation, in JsonSourceGenerationContext sourceGenerationContext)
-=======
             private static DiagnosticDescriptor MultipleJsonExtensionDataAttribute { get; } = new DiagnosticDescriptor(
                 id: "SYSLIB1035",
                 title: new LocalizableResourceString(nameof(SR.MultipleJsonExtensionDataAttributeTitle), SR.ResourceManager, typeof(FxResources.System.Text.Json.SourceGeneration.SR)),
@@ -158,8 +155,7 @@
                 defaultSeverity: DiagnosticSeverity.Warning,
                 isEnabledByDefault: true);
 
-            public Parser(Compilation compilation, in SourceProductionContext sourceProductionContext)
->>>>>>> 06fb8566
+            public Parser(Compilation compilation, in JsonSourceGenerationContext sourceGenerationContext)
             {
                 _compilation = compilation;
                 _sourceGenerationContext = sourceGenerationContext;
