﻿// Licensed to the .NET Foundation under one or more agreements.
// The .NET Foundation licenses this file to you under the MIT license.

using System.Collections.Generic;
using System.Collections.Immutable;
using System.Diagnostics;
using System.Diagnostics.CodeAnalysis;
using System.Linq;
using System.Reflection;
using System.Text.Json.Serialization;
using System.Threading;
using Microsoft.CodeAnalysis;
using Microsoft.CodeAnalysis.CSharp;
using Microsoft.CodeAnalysis.CSharp.Syntax;

namespace System.Text.Json.SourceGeneration
{
    public sealed partial class JsonSourceGenerator
    {
        private sealed class Parser
        {
            private const string SystemTextJsonNamespace = "System.Text.Json";
            private const string JsonConstructorAttributeFullName = "System.Text.Json.Serialization.JsonConstructorAttribute";
            private const string JsonExtensionDataAttributeFullName = "System.Text.Json.Serialization.JsonExtensionDataAttribute";
            private const string JsonIgnoreAttributeFullName = "System.Text.Json.Serialization.JsonIgnoreAttribute";
            private const string JsonIgnoreConditionFullName = "System.Text.Json.Serialization.JsonIgnoreCondition";
            private const string JsonIncludeAttributeFullName = "System.Text.Json.Serialization.JsonIncludeAttribute";
            private const string JsonNumberHandlingAttributeFullName = "System.Text.Json.Serialization.JsonNumberHandlingAttribute";
            private const string JsonObjectCreationHandlingAttributeFullName = "System.Text.Json.Serialization.JsonObjectCreationHandlingAttribute";
            private const string JsonPropertyNameAttributeFullName = "System.Text.Json.Serialization.JsonPropertyNameAttribute";
            private const string JsonPropertyOrderAttributeFullName = "System.Text.Json.Serialization.JsonPropertyOrderAttribute";
            private const string JsonRequiredAttributeFullName = "System.Text.Json.Serialization.JsonRequiredAttribute";
            private const string SetsRequiredMembersAttributeFullName = "System.Diagnostics.CodeAnalysis.SetsRequiredMembersAttribute";

            internal const string JsonSerializableAttributeFullName = "System.Text.Json.Serialization.JsonSerializableAttribute";

            private readonly KnownTypeSymbols _knownSymbols;
            private readonly bool _compilationContainsCoreJsonTypes;

            // Keeps track of generated context type names
            private readonly HashSet<(string ContextName, string TypeName)> _generatedContextAndTypeNames = new();

            private readonly HashSet<ITypeSymbol> _builtInSupportTypes;
            private readonly Queue<TypeToGenerate> _typesToGenerate = new();
#pragma warning disable RS1024 // Compare symbols correctly https://github.com/dotnet/roslyn-analyzers/issues/5804
            private readonly Dictionary<ITypeSymbol, TypeGenerationSpec> _generatedTypes = new(SymbolEqualityComparer.Default);
#pragma warning restore

            public List<DiagnosticInfo> Diagnostics { get; } = new();

            public void ReportDiagnostic(DiagnosticDescriptor descriptor, Location? location, params object?[]? messageArgs)
            {
                Diagnostics.Add(new DiagnosticInfo
                {
                    Descriptor = descriptor,
                    Location = location.GetTrimmedLocation(),
                    MessageArgs = messageArgs ?? Array.Empty<object?>(),
                });
            }

            public Parser(KnownTypeSymbols knownSymbols)
            {
                _knownSymbols = knownSymbols;
                _compilationContainsCoreJsonTypes =
                    knownSymbols.JsonSerializerContextType != null &&
                    knownSymbols.JsonSerializableAttributeType != null &&
                    knownSymbols.JsonSourceGenerationOptionsAttributeType != null &&
                    knownSymbols.JsonConverterType != null;

                _builtInSupportTypes = (knownSymbols.BuiltInSupportTypes ??= CreateBuiltInSupportTypeSet(knownSymbols));
            }

            public ContextGenerationSpec? ParseContextGenerationSpec(ClassDeclarationSyntax contextClassDeclaration, SemanticModel semanticModel, CancellationToken cancellationToken)
            {
                if (!_compilationContainsCoreJsonTypes)
                {
                    return null;
                }

                Debug.Assert(_knownSymbols.JsonSerializerContextType != null);

                // Ensure context-scoped metadata caches are empty.
                Debug.Assert(_typesToGenerate.Count == 0);
                Debug.Assert(_generatedTypes.Count == 0);

                if (!DerivesFromJsonSerializerContext(contextClassDeclaration, _knownSymbols.JsonSerializerContextType, semanticModel, cancellationToken))
                {
                    return null;
                }

                if (!TryParseJsonSerializerContextAttributes(
                    contextClassDeclaration,
                    semanticModel,
                    cancellationToken,
                    out List<TypeToGenerate>? rootSerializableTypes,
                    out JsonSourceGenerationOptionsAttribute? options))
                {
                    // Context does not specify any source gen attributes.
                    return null;
                }

                if (rootSerializableTypes is null)
                {
                    // No types were indicated with [JsonSerializable]
                    return null;
                }

                INamedTypeSymbol? contextTypeSymbol = semanticModel.GetDeclaredSymbol(contextClassDeclaration, cancellationToken);
                Debug.Assert(contextTypeSymbol != null);

                Location contextLocation = contextClassDeclaration.GetLocation();
                if (!TryGetClassDeclarationList(contextTypeSymbol, out List<string>? classDeclarationList))
                {
                    // Class or one of its containing types is not partial so we can't add to it.
                    ReportDiagnostic(DiagnosticDescriptors.ContextClassesMustBePartial, contextLocation, new string[] { contextTypeSymbol.Name });
                    return null;
                }

                options ??= new JsonSourceGenerationOptionsAttribute();

                // Enqueue attribute data for spec generation
                foreach (TypeToGenerate rootSerializableType in rootSerializableTypes)
                {
                    EnqueueType(rootSerializableType.Type, rootSerializableType.Mode, rootSerializableType.TypeInfoPropertyName, rootSerializableType.AttributeLocation);
                }

                // Walk the transitive type graph generating specs for every encountered type.
                while (_typesToGenerate.Count > 0)
                {
                    cancellationToken.ThrowIfCancellationRequested();
                    TypeToGenerate typeToGenerate = _typesToGenerate.Dequeue();
                    if (!_generatedTypes.ContainsKey(typeToGenerate.Type))
                    {
                        TypeGenerationSpec spec = ParseTypeGenerationSpec(typeToGenerate, contextName: contextTypeSymbol.Name, contextLocation, options);
                        _generatedTypes.Add(typeToGenerate.Type, spec);
                    }
                }

                Debug.Assert(_generatedTypes.Count > 0);

                ContextGenerationSpec contextGenSpec = new()
                {
                    ContextType = new(contextTypeSymbol),
                    GeneratedTypes = _generatedTypes.Values.OrderBy(t => t.TypeRef.FullyQualifiedName).ToImmutableEquatableArray(),
                    Namespace = contextTypeSymbol.ContainingNamespace.ToDisplayString(),
                    ContextClassDeclarations = classDeclarationList.ToImmutableEquatableArray(),
                    DefaultIgnoreCondition = options.DefaultIgnoreCondition,
                    IgnoreReadOnlyFields = options.IgnoreReadOnlyFields,
                    IgnoreReadOnlyProperties = options.IgnoreReadOnlyProperties,
                    IncludeFields = options.IncludeFields,
                    PropertyNamingPolicy = options.PropertyNamingPolicy,
                    WriteIndented = options.WriteIndented,
                };

                // Clear the caches of generated metadata between the processing of context classes.
                _generatedTypes.Clear();
                _typesToGenerate.Clear();
                return contextGenSpec;
            }

            // Returns true if a given type derives directly from JsonSerializerContext.
            private static bool DerivesFromJsonSerializerContext(
                ClassDeclarationSyntax classDeclarationSyntax,
                INamedTypeSymbol jsonSerializerContextSymbol,
                SemanticModel compilationSemanticModel,
                CancellationToken cancellationToken)
            {
                SeparatedSyntaxList<BaseTypeSyntax>? baseTypeSyntaxList = classDeclarationSyntax.BaseList?.Types;
                if (baseTypeSyntaxList == null)
                {
                    return false;
                }

                INamedTypeSymbol? match = null;

                foreach (BaseTypeSyntax baseTypeSyntax in baseTypeSyntaxList)
                {
                    INamedTypeSymbol? candidate = compilationSemanticModel.GetSymbolInfo(baseTypeSyntax.Type, cancellationToken).Symbol as INamedTypeSymbol;
                    if (candidate != null && jsonSerializerContextSymbol.Equals(candidate, SymbolEqualityComparer.Default))
                    {
                        match = candidate;
                        break;
                    }
                }

                return match != null;
            }

            private static bool TryGetClassDeclarationList(INamedTypeSymbol typeSymbol, [NotNullWhen(true)] out List<string>? classDeclarationList)
            {
                INamedTypeSymbol currentSymbol = typeSymbol;
                classDeclarationList = null;

                while (currentSymbol != null)
                {
                    ClassDeclarationSyntax? classDeclarationSyntax = currentSymbol.DeclaringSyntaxReferences.First().GetSyntax() as ClassDeclarationSyntax;

                    if (classDeclarationSyntax != null)
                    {
                        SyntaxTokenList tokenList = classDeclarationSyntax.Modifiers;
                        int tokenCount = tokenList.Count;

                        bool isPartial = false;

                        string[] declarationElements = new string[tokenCount + 2];

                        for (int i = 0; i < tokenCount; i++)
                        {
                            SyntaxToken token = tokenList[i];
                            declarationElements[i] = token.Text;

                            if (token.IsKind(SyntaxKind.PartialKeyword))
                            {
                                isPartial = true;
                            }
                        }

                        if (!isPartial)
                        {
                            classDeclarationList = null;
                            return false;
                        }

                        declarationElements[tokenCount] = "class";
                        declarationElements[tokenCount + 1] = GetClassDeclarationName(currentSymbol);

                        (classDeclarationList ??= new List<string>()).Add(string.Join(" ", declarationElements));
                    }

                    currentSymbol = currentSymbol.ContainingType;
                }

                Debug.Assert(classDeclarationList?.Count > 0);
                return true;
            }

            private static string GetClassDeclarationName(INamedTypeSymbol typeSymbol)
            {
                if (typeSymbol.TypeArguments.Length == 0)
                {
                    return typeSymbol.Name;
                }

                StringBuilder sb = new StringBuilder();

                sb.Append(typeSymbol.Name);
                sb.Append('<');

                bool first = true;
                foreach (ITypeSymbol typeArg in typeSymbol.TypeArguments)
                {
                    if (!first)
                    {
                        sb.Append(", ");
                    }
                    else
                    {
                        first = false;
                    }

                    sb.Append(typeArg.Name);
                }

                sb.Append('>');

                return sb.ToString();
            }

            private TypeRef EnqueueType(ITypeSymbol type, JsonSourceGenerationMode? generationMode, string? typeInfoPropertyName = null, Location? attributeLocation = null)
            {
                // Trim compile-time erased metadata such as tuple labels and NRT annotations.
                type = _knownSymbols.Compilation.EraseCompileTimeMetadata(type);

                if (_generatedTypes.TryGetValue(type, out TypeGenerationSpec? spec))
                {
                    return spec.TypeRef;
                }

                _typesToGenerate.Enqueue(new TypeToGenerate
                {
                    Type = type,
                    Mode = generationMode,
                    TypeInfoPropertyName = typeInfoPropertyName,
                    AttributeLocation = attributeLocation,
                });

                return new TypeRef(type);
            }

            private static JsonSourceGenerationMode? GetJsonSourceGenerationModeEnumVal(SyntaxNode propertyValueMode)
            {
                IEnumerable<string> enumTokens = propertyValueMode
                    .DescendantTokens()
                    .Where(token => IsValidEnumIdentifier(token.ValueText))
                    .Select(token => token.ValueText);
                string enumAsStr = string.Join(",", enumTokens);

                if (Enum.TryParse(enumAsStr, out JsonSourceGenerationMode value))
                {
                    return value;
                }

                return null;

                static bool IsValidEnumIdentifier(string token) => token != nameof(JsonSourceGenerationMode) && token != "." && token != "|";
            }

            private bool TryParseJsonSerializerContextAttributes(
                ClassDeclarationSyntax classDeclarationSyntax,
                SemanticModel semanticModel,
                CancellationToken cancellationToken,
                out List<TypeToGenerate>? rootSerializableTypes,
                out JsonSourceGenerationOptionsAttribute? options)
            {
                Debug.Assert(_knownSymbols.JsonSerializableAttributeType != null);
                Debug.Assert(_knownSymbols.JsonSourceGenerationOptionsAttributeType != null);

                bool foundSourceGenAttributes = false;
                rootSerializableTypes = null;
                options = null;

                foreach (AttributeListSyntax attributeListSyntax in classDeclarationSyntax.AttributeLists)
                {
                    AttributeSyntax attributeSyntax = attributeListSyntax.Attributes.First();
                    if (semanticModel.GetSymbolInfo(attributeSyntax, cancellationToken).Symbol is not IMethodSymbol attributeSymbol)
                    {
                        continue;
                    }

                    INamedTypeSymbol attributeContainingTypeSymbol = attributeSymbol.ContainingType;

                    if (_knownSymbols.JsonSerializableAttributeType.Equals(attributeContainingTypeSymbol, SymbolEqualityComparer.Default))
                    {
                        foundSourceGenAttributes = true;
                        TypeToGenerate? typeToGenerate = ParseJsonSerializableAttribute(semanticModel, attributeSyntax, cancellationToken);
                        if (typeToGenerate is null)
                        {
                            continue;
                        }

                        (rootSerializableTypes ??= new()).Add(typeToGenerate.Value);
                    }
                    else if (_knownSymbols.JsonSourceGenerationOptionsAttributeType.Equals(attributeContainingTypeSymbol, SymbolEqualityComparer.Default))
                    {
                        foundSourceGenAttributes = true;
                        options = ParseJsonSourceGenerationOptionsAttribute(attributeSyntax);
                    }
                }

                return foundSourceGenAttributes;
            }

            private static JsonSourceGenerationOptionsAttribute ParseJsonSourceGenerationOptionsAttribute(AttributeSyntax attributeSyntax)
            {
                IEnumerable<SyntaxNode> attributeArguments = attributeSyntax.DescendantNodes().Where(node => node is AttributeArgumentSyntax);

                JsonSourceGenerationOptionsAttribute options = new();

                foreach (AttributeArgumentSyntax node in attributeArguments)
                {
                    IEnumerable<SyntaxNode> childNodes = node.ChildNodes();

                    NameEqualsSyntax? propertyNameNode = childNodes.First() as NameEqualsSyntax;
                    Debug.Assert(propertyNameNode != null);

                    SyntaxNode propertyValueNode = childNodes.ElementAt(1);
                    string propertyValueStr = propertyValueNode.GetLastToken().ValueText;

                    switch (propertyNameNode.Name.Identifier.ValueText)
                    {
                        case nameof(JsonSourceGenerationOptionsAttribute.DefaultIgnoreCondition):
                            {
                                if (Enum.TryParse(propertyValueStr, out JsonIgnoreCondition value))
                                {
                                    options.DefaultIgnoreCondition = value;
                                }
                            }
                            break;
                        case nameof(JsonSourceGenerationOptionsAttribute.IgnoreReadOnlyFields):
                            {
                                if (bool.TryParse(propertyValueStr, out bool value))
                                {
                                    options.IgnoreReadOnlyFields = value;
                                }
                            }
                            break;
                        case nameof(JsonSourceGenerationOptionsAttribute.IgnoreReadOnlyProperties):
                            {
                                if (bool.TryParse(propertyValueStr, out bool value))
                                {
                                    options.IgnoreReadOnlyProperties = value;
                                }
                            }
                            break;
                        case nameof(JsonSourceGenerationOptionsAttribute.IncludeFields):
                            {
                                if (bool.TryParse(propertyValueStr, out bool value))
                                {
                                    options.IncludeFields = value;
                                }
                            }
                            break;
                        case nameof(JsonSourceGenerationOptionsAttribute.PropertyNamingPolicy):
                            {
                                if (Enum.TryParse(propertyValueStr, out JsonKnownNamingPolicy value))
                                {
                                    options.PropertyNamingPolicy = value;
                                }
                            }
                            break;
                        case nameof(JsonSourceGenerationOptionsAttribute.WriteIndented):
                            {
                                if (bool.TryParse(propertyValueStr, out bool value))
                                {
                                    options.WriteIndented = value;
                                }
                            }
                            break;
                        case nameof(JsonSourceGenerationOptionsAttribute.GenerationMode):
                            {
                                JsonSourceGenerationMode? mode = GetJsonSourceGenerationModeEnumVal(propertyValueNode);
                                if (mode.HasValue)
                                {
                                    options.GenerationMode = mode.Value;
                                }
                            }
                            break;
                        default:
                            throw new InvalidOperationException();
                    }
                }

                return options;
            }

            private static TypeToGenerate? ParseJsonSerializableAttribute(SemanticModel semanticModel, AttributeSyntax attributeSyntax, CancellationToken cancellationToken)
            {
                IEnumerable<SyntaxNode> attributeArguments = attributeSyntax.DescendantNodes().Where(node => node is AttributeArgumentSyntax);

                ITypeSymbol? typeSymbol = null;
                string? typeInfoPropertyName = null;
                JsonSourceGenerationMode? generationMode = null;

                bool seenFirstArg = false;
                foreach (AttributeArgumentSyntax node in attributeArguments)
                {
                    if (!seenFirstArg)
                    {
                        TypeOfExpressionSyntax? typeNode = node.ChildNodes().Single() as TypeOfExpressionSyntax;
                        if (typeNode != null)
                        {
                            ExpressionSyntax typeNameSyntax = (ExpressionSyntax)typeNode.ChildNodes().Single();
                            typeSymbol = semanticModel.GetTypeInfo(typeNameSyntax, cancellationToken).ConvertedType;
                        }

                        seenFirstArg = true;
                    }
                    else
                    {
                        IEnumerable<SyntaxNode> childNodes = node.ChildNodes();

                        NameEqualsSyntax? propertyNameNode = childNodes.First() as NameEqualsSyntax;
                        Debug.Assert(propertyNameNode != null);

                        SyntaxNode propertyValueNode = childNodes.ElementAt(1);
                        string optionName = propertyNameNode.Name.Identifier.ValueText;

                        if (optionName == nameof(JsonSerializableAttribute.TypeInfoPropertyName))
                        {
                            typeInfoPropertyName = propertyValueNode.GetFirstToken().ValueText;
                        }
                        else if (optionName == nameof(JsonSerializableAttribute.GenerationMode))
                        {
                            JsonSourceGenerationMode? mode = GetJsonSourceGenerationModeEnumVal(propertyValueNode);
                            if (mode.HasValue)
                            {
                                generationMode = mode.Value;
                            }
                        }
                    }
                }

                if (typeSymbol is null)
                {
                    return null;
                }

                return new TypeToGenerate
                {
                    Type = typeSymbol,
                    Mode = generationMode,
                    TypeInfoPropertyName = typeInfoPropertyName,
                    AttributeLocation = attributeSyntax.GetLocation(),
                };
            }

            private TypeGenerationSpec ParseTypeGenerationSpec(TypeToGenerate typeToGenerate, string contextName, Location contextLocation, JsonSourceGenerationOptionsAttribute options)
            {
                ITypeSymbol type = typeToGenerate.Type;
                Location typeLocation = type.GetDiagnosticLocation() ?? typeToGenerate.AttributeLocation ?? contextLocation;

                ClassType classType;
                JsonPrimitiveTypeKind? primitiveTypeKind = GetPrimitiveTypeKind(type);
                TypeRef? collectionKeyType = null;
                TypeRef? collectionValueType = null;
                TypeRef? nullableUnderlyingType = null;
                TypeRef? extensionDataPropertyType = null;
                TypeRef? runtimeTypeRef = null;
                List<PropertyGenerationSpec>? propGenSpecList = null;
                ObjectConstructionStrategy constructionStrategy = default;
                bool constructorSetsRequiredMembers = false;
                ParameterGenerationSpec[]? paramGenSpecs = null;
                List<PropertyInitializerGenerationSpec>? propertyInitializers = null;
                CollectionType collectionType = CollectionType.NotApplicable;
                JsonNumberHandling? numberHandling = null;
                JsonUnmappedMemberHandling? unmappedMemberHandling = null;
                JsonObjectCreationHandling? preferredPropertyObjectCreationHandling = null;
                string? immutableCollectionFactoryTypeFullName = null;
                bool foundDesignTimeCustomConverter = false;
                TypeRef? converterType = null;
                bool implementsIJsonOnSerialized = false;
                bool implementsIJsonOnSerializing = false;
                bool isPolymorphic = false;

                IList<AttributeData> attributeDataList = type.GetAttributes();
                foreach (AttributeData attributeData in attributeDataList)
                {
                    INamedTypeSymbol? attributeType = attributeData.AttributeClass;

                    if (SymbolEqualityComparer.Default.Equals(attributeType, _knownSymbols.JsonNumberHandlingAttributeType))
                    {
                        IList<TypedConstant> ctorArgs = attributeData.ConstructorArguments;
                        numberHandling = (JsonNumberHandling)ctorArgs[0].Value!;
                        continue;
                    }
                    else if (SymbolEqualityComparer.Default.Equals(attributeType, _knownSymbols.JsonUnmappedMemberHandlingAttributeType))
                    {
                        IList<TypedConstant> ctorArgs = attributeData.ConstructorArguments;
                        unmappedMemberHandling = (JsonUnmappedMemberHandling)ctorArgs[0].Value!;
                        continue;
                    }
                    else if (SymbolEqualityComparer.Default.Equals(attributeType, _knownSymbols.JsonObjectCreationHandlingAttributeType))
                    {
                        IList<TypedConstant> ctorArgs = attributeData.ConstructorArguments;
                        preferredPropertyObjectCreationHandling = (JsonObjectCreationHandling)ctorArgs[0].Value!;
                        continue;
                    }
                    else if (!foundDesignTimeCustomConverter && _knownSymbols.JsonConverterAttributeType.IsAssignableFrom(attributeType))
                    {
                        converterType = GetConverterTypeFromAttribute(attributeData);
                        foundDesignTimeCustomConverter = true;
                    }

                    if (SymbolEqualityComparer.Default.Equals(attributeType, _knownSymbols.JsonDerivedTypeAttributeType))
                    {
                        Debug.Assert(attributeData.ConstructorArguments.Length > 0);
                        var derivedType = (ITypeSymbol)attributeData.ConstructorArguments[0].Value!;
                        EnqueueType(derivedType, typeToGenerate.Mode);

                        if (!isPolymorphic && typeToGenerate.Mode == JsonSourceGenerationMode.Serialization)
                        {
                            ReportDiagnostic(DiagnosticDescriptors.PolymorphismNotSupported, typeLocation, new string[] { type.ToDisplayString() });
                        }

                        isPolymorphic = true;
                    }
                }

                if (foundDesignTimeCustomConverter)
                {
                    classType = converterType != null
                        ? ClassType.TypeWithDesignTimeProvidedCustomConverter
                        : ClassType.TypeUnsupportedBySourceGen;
                }
                else if (IsBuiltInSupportType(type))
                {
                    classType = ClassType.BuiltInSupportType;
                }
                else if (IsUnsupportedType(type))
                {
                    classType = ClassType.UnsupportedType;
                }
                else if (type.IsNullableValueType(out ITypeSymbol? underlyingType))
                {
                    classType = ClassType.Nullable;
                    nullableUnderlyingType = EnqueueType(underlyingType, typeToGenerate.Mode);
                }
                else if (type.TypeKind is TypeKind.Enum)
                {
                    classType = ClassType.Enum;
                }
                else if (type.GetCompatibleGenericBaseType(_knownSymbols.IAsyncEnumerableOfTType) is INamedTypeSymbol iasyncEnumerableType)
                {
                    if (type.CanUseDefaultConstructorForDeserialization(out IMethodSymbol? defaultCtor))
                    {
                        constructionStrategy = ObjectConstructionStrategy.ParameterlessConstructor;
                        constructorSetsRequiredMembers = defaultCtor?.ContainsAttribute(SetsRequiredMembersAttributeFullName) == true;
                    }

                    ITypeSymbol elementType = iasyncEnumerableType.TypeArguments[0];
                    collectionValueType = EnqueueType(elementType, typeToGenerate.Mode);
                    collectionType = CollectionType.IAsyncEnumerableOfT;
                    classType = ClassType.Enumerable;
                }
                else if (_knownSymbols.IEnumerableType.IsAssignableFrom(type))
                {
                    if (type.CanUseDefaultConstructorForDeserialization(out IMethodSymbol? defaultCtor))
                    {
                        constructionStrategy = ObjectConstructionStrategy.ParameterlessConstructor;
                        constructorSetsRequiredMembers = defaultCtor?.ContainsAttribute(SetsRequiredMembersAttributeFullName) == true;
                    }

                    INamedTypeSymbol? actualTypeToConvert;
                    ITypeSymbol? keyType = null;
                    ITypeSymbol valueType;
                    bool needsRuntimeType = false;

                    if (type is IArrayTypeSymbol arraySymbol)
                    {
                        Debug.Assert(arraySymbol.Rank == 1, "multi-dimensional arrays should have been handled earlier.");
                        classType = ClassType.Enumerable;
                        collectionType = CollectionType.Array;
                        valueType = arraySymbol.ElementType;
                    }
                    else if ((actualTypeToConvert = type.GetCompatibleGenericBaseType(_knownSymbols.ListOfTType)) != null)
                    {
                        classType = ClassType.Enumerable;
                        collectionType = CollectionType.List;
                        valueType = actualTypeToConvert.TypeArguments[0];
                    }
                    else if ((actualTypeToConvert = type.GetCompatibleGenericBaseType(_knownSymbols.DictionaryOfTKeyTValueType)) != null)
                    {
                        classType = ClassType.Dictionary;
                        collectionType = CollectionType.Dictionary;

                        keyType = actualTypeToConvert.TypeArguments[0];
                        valueType = actualTypeToConvert.TypeArguments[1];
                    }
                    else if (_knownSymbols.IsImmutableDictionaryType(type, out immutableCollectionFactoryTypeFullName))
                    {
                        classType = ClassType.Dictionary;
                        collectionType = CollectionType.ImmutableDictionary;

                        ImmutableArray<ITypeSymbol> genericArgs = ((INamedTypeSymbol)type).TypeArguments;
                        keyType = genericArgs[0];
                        valueType = genericArgs[1];
                    }
                    else if ((actualTypeToConvert = type.GetCompatibleGenericBaseType(_knownSymbols.IDictionaryOfTKeyTValueType)) != null)
                    {
                        classType = ClassType.Dictionary;
                        collectionType = CollectionType.IDictionaryOfTKeyTValue;

                        keyType = actualTypeToConvert.TypeArguments[0];
                        valueType = actualTypeToConvert.TypeArguments[1];

                        needsRuntimeType = SymbolEqualityComparer.Default.Equals(type, actualTypeToConvert);
                    }
                    else if ((actualTypeToConvert = type.GetCompatibleGenericBaseType(_knownSymbols.IReadonlyDictionaryOfTKeyTValueType)) != null)
                    {
                        classType = ClassType.Dictionary;
                        collectionType = CollectionType.IReadOnlyDictionary;

                        keyType = actualTypeToConvert.TypeArguments[0];
                        valueType = actualTypeToConvert.TypeArguments[1];

                        needsRuntimeType = SymbolEqualityComparer.Default.Equals(type, actualTypeToConvert);
                    }
                    else if (_knownSymbols.IsImmutableEnumerableType(type, out immutableCollectionFactoryTypeFullName))
                    {
                        classType = ClassType.Enumerable;
                        collectionType = CollectionType.ImmutableEnumerable;
                        valueType = ((INamedTypeSymbol)type).TypeArguments[0];
                    }
                    else if ((actualTypeToConvert = type.GetCompatibleGenericBaseType(_knownSymbols.IListOfTType)) != null)
                    {
                        classType = ClassType.Enumerable;
                        collectionType = CollectionType.IListOfT;
                        valueType = actualTypeToConvert.TypeArguments[0];
                    }
                    else if ((actualTypeToConvert = type.GetCompatibleGenericBaseType(_knownSymbols.ISetOfTType)) != null)
                    {
                        classType = ClassType.Enumerable;
                        collectionType = CollectionType.ISet;
                        valueType = actualTypeToConvert.TypeArguments[0];
                    }
                    else if ((actualTypeToConvert = type.GetCompatibleGenericBaseType(_knownSymbols.ICollectionOfTType)) != null)
                    {
                        classType = ClassType.Enumerable;
                        collectionType = CollectionType.ICollectionOfT;
                        valueType = actualTypeToConvert.TypeArguments[0];
                    }
                    else if ((actualTypeToConvert = type.GetCompatibleGenericBaseType(_knownSymbols.StackOfTType)) != null)
                    {
                        classType = ClassType.Enumerable;
                        collectionType = CollectionType.StackOfT;
                        valueType = actualTypeToConvert.TypeArguments[0];
                    }
                    else if ((actualTypeToConvert = type.GetCompatibleGenericBaseType(_knownSymbols.QueueOfTType)) != null)
                    {
                        classType = ClassType.Enumerable;
                        collectionType = CollectionType.QueueOfT;
                        valueType = actualTypeToConvert.TypeArguments[0];
                    }
                    else if ((actualTypeToConvert = type.GetCompatibleGenericBaseType(_knownSymbols.ConcurrentStackType)) != null)
                    {
                        classType = ClassType.Enumerable;
                        collectionType = CollectionType.ConcurrentStack;
                        valueType = actualTypeToConvert.TypeArguments[0];
                    }
                    else if ((actualTypeToConvert = type.GetCompatibleGenericBaseType(_knownSymbols.ConcurrentQueueType)) != null)
                    {
                        classType = ClassType.Enumerable;
                        collectionType = CollectionType.ConcurrentQueue;
                        valueType = actualTypeToConvert.TypeArguments[0];
                    }
                    else if ((actualTypeToConvert = type.GetCompatibleGenericBaseType(_knownSymbols.IEnumerableOfTType)) != null)
                    {
                        classType = ClassType.Enumerable;
                        collectionType = CollectionType.IEnumerableOfT;
                        valueType = actualTypeToConvert.TypeArguments[0];
                    }
                    else if (_knownSymbols.IDictionaryType.IsAssignableFrom(type))
                    {
                        classType = ClassType.Dictionary;
                        collectionType = CollectionType.IDictionary;
                        keyType = _knownSymbols.StringType;
                        valueType = _knownSymbols.ObjectType;

                        needsRuntimeType = SymbolEqualityComparer.Default.Equals(type, actualTypeToConvert);
                    }
                    else if (_knownSymbols.IListType.IsAssignableFrom(type))
                    {
                        classType = ClassType.Enumerable;
                        collectionType = CollectionType.IList;
                        valueType = _knownSymbols.ObjectType;
                    }
                    else if (_knownSymbols.StackType.IsAssignableFrom(type))
                    {
                        classType = ClassType.Enumerable;
                        collectionType = CollectionType.Stack;
                        valueType = _knownSymbols.ObjectType;
                    }
                    else if (_knownSymbols.QueueType.IsAssignableFrom(type))
                    {
                        classType = ClassType.Enumerable;
                        collectionType = CollectionType.Queue;
                        valueType = _knownSymbols.ObjectType;
                    }
                    else
                    {
                        classType = ClassType.Enumerable;
                        collectionType = CollectionType.IEnumerable;
                        valueType = _knownSymbols.ObjectType;
                    }

                    collectionValueType = EnqueueType(valueType, typeToGenerate.Mode);

                    if (keyType != null)
                    {
                        collectionKeyType = EnqueueType(keyType, typeToGenerate.Mode);

                        if (needsRuntimeType)
                        {
                            runtimeTypeRef = GetDictionaryTypeRef(keyType, valueType);
                        }
                    }
                }
                else
                {
                    bool useDefaultCtorInAnnotatedStructs = type.GetCompatibleGenericBaseType(_knownSymbols.KeyValuePair) is null;

                    if (!TryGetDeserializationConstructor(type, useDefaultCtorInAnnotatedStructs, out IMethodSymbol? constructor))
                    {
                        classType = ClassType.TypeUnsupportedBySourceGen;
                        ReportDiagnostic(DiagnosticDescriptors.MultipleJsonConstructorAttribute, typeLocation, new string[] { type.ToDisplayString() });
                    }
                    else
                    {
                        classType = ClassType.Object;

                        if ((constructor != null || type.IsValueType) && !type.IsAbstract)
                        {
                            constructorSetsRequiredMembers = constructor?.ContainsAttribute(SetsRequiredMembersAttributeFullName) == true;
                            ImmutableArray<IParameterSymbol> parameters = constructor?.Parameters ?? ImmutableArray<IParameterSymbol>.Empty;
                            int paramCount = parameters.Length;

                            if (paramCount == 0)
                            {
                                constructionStrategy = ObjectConstructionStrategy.ParameterlessConstructor;
                            }
                            else
                            {
                                constructionStrategy = ObjectConstructionStrategy.ParameterizedConstructor;
                                paramGenSpecs = new ParameterGenerationSpec[paramCount];

                                for (int i = 0; i < paramCount; i++)
                                {
                                    IParameterSymbol parameterInfo = parameters![i];
                                    TypeRef parameterTypeRef = EnqueueType(parameterInfo.Type, typeToGenerate.Mode);

                                    paramGenSpecs[i] = new ParameterGenerationSpec
                                    {
                                        ParameterType = parameterTypeRef,
                                        Name = parameterInfo.Name!,
                                        HasDefaultValue = parameterInfo.HasExplicitDefaultValue,
                                        DefaultValue = parameterInfo.HasExplicitDefaultValue ? parameterInfo.ExplicitDefaultValue : null,
                                        ParameterIndex = i
                                    };
                                }
                            }
                        }

                        IEnumerable<string> interfaces = type.AllInterfaces.Select(interfaceType => interfaceType.ToDisplayString());
                        implementsIJsonOnSerialized = interfaces.FirstOrDefault(interfaceName => interfaceName == JsonConstants.IJsonOnSerializedFullName) != null;
                        implementsIJsonOnSerializing = interfaces.FirstOrDefault(interfaceName => interfaceName == JsonConstants.IJsonOnSerializingFullName) != null;

                        propGenSpecList = new List<PropertyGenerationSpec>();
                        Dictionary<string, ISymbol>? ignoredMembers = null;

                        bool propertyOrderSpecified = false;
                        paramGenSpecs ??= Array.Empty<ParameterGenerationSpec>();
                        int nextParameterIndex = paramGenSpecs.Length;

                        // Walk the type hierarchy starting from the current type up to the base type(s)
                        foreach (INamedTypeSymbol currentType in type.GetSortedTypeHierarchy())
                        {
                            var declaringTypeRef = new TypeRef(currentType);

                            foreach (IPropertySymbol propertyInfo in currentType.GetMembers().OfType<IPropertySymbol>())
                            {
                                bool isVirtual = propertyInfo.IsVirtual();

                                // Skip if:
                                if (
                                    // property is static or an indexer
                                    propertyInfo.IsStatic || propertyInfo.Parameters.Length > 0 ||
                                    // It is overridden by a derived member
                                    PropertyIsOverriddenAndIgnored(propertyInfo, propertyInfo.Type, isVirtual, ignoredMembers))
                                {
                                    continue;
                                }

                                PropertyGenerationSpec? spec = ParsePropertyGenerationSpec(declaringTypeRef, propertyInfo.Type, propertyInfo, isVirtual, typeToGenerate.Mode, options);
                                if (spec is null)
                                {
                                    continue;
                                }

                                CacheMemberHelper(propertyInfo.Type, propertyInfo, spec);
                            }

                            foreach (IFieldSymbol fieldInfo in currentType.GetMembers().OfType<IFieldSymbol>())
                            {
                                // Skip if :
                                if (
                                    // it is a static field, constant
                                    fieldInfo.IsStatic || fieldInfo.IsConst ||
                                    // it is a compiler-generated backing field
                                    fieldInfo.AssociatedSymbol != null ||
                                    // symbol represents an explicitly named tuple element
                                    fieldInfo.IsExplicitlyNamedTupleElement ||
                                    // It is overridden by a derived member
                                    PropertyIsOverriddenAndIgnored(fieldInfo, fieldInfo.Type, currentMemberIsVirtual: false, ignoredMembers))
                                {
                                    continue;
                                }

                                PropertyGenerationSpec? spec = ParsePropertyGenerationSpec(declaringTypeRef, fieldInfo.Type, fieldInfo, isVirtual: false, typeToGenerate.Mode, options);
                                if (spec is null)
                                {
                                    continue;
                                }

                                CacheMemberHelper(fieldInfo.Type, fieldInfo, spec);
                            }

                            void CacheMemberHelper(ITypeSymbol memberType, ISymbol memberInfo, PropertyGenerationSpec spec)
                            {
                                CacheMember(memberInfo, spec, ref propGenSpecList, ref ignoredMembers);

                                propertyOrderSpecified |= spec.Order != 0;

                                if (spec.IsExtensionData)
                                {
                                    if (extensionDataPropertyType != null)
                                    {
                                        ReportDiagnostic(DiagnosticDescriptors.MultipleJsonExtensionDataAttribute, typeLocation, new string[] { type.Name });
                                    }

                                    if (!IsValidDataExtensionPropertyType(memberType))
                                    {
                                        ReportDiagnostic(DiagnosticDescriptors.DataExtensionPropertyInvalid, memberInfo.GetDiagnosticLocation(), new string[] { type.Name, spec.MemberName });
                                    }

                                    extensionDataPropertyType = spec.PropertyType;
                                }

                                if (constructionStrategy is not ObjectConstructionStrategy.NotApplicable && spec.CanUseSetter &&
                                    ((spec.IsRequired && !constructorSetsRequiredMembers) || spec.IsInitOnlySetter))
                                {
                                    ParameterGenerationSpec? matchingConstructorParameter = GetMatchingConstructorParameter(spec, paramGenSpecs);

                                    if (spec.IsRequired || matchingConstructorParameter is null)
                                    {
                                        constructionStrategy = ObjectConstructionStrategy.ParameterizedConstructor;

                                        var propInitializerSpec = new PropertyInitializerGenerationSpec
                                        {
                                            Name = spec.MemberName,
                                            ParameterType = spec.PropertyType,
                                            MatchesConstructorParameter = matchingConstructorParameter is not null,
                                            ParameterIndex = matchingConstructorParameter?.ParameterIndex ?? nextParameterIndex++,
                                        };

                                        (propertyInitializers ??= new()).Add(propInitializerSpec);
                                    }
                                }

                                if (spec.HasJsonInclude && (!spec.CanUseGetter || !spec.CanUseSetter || !spec.IsPublic))
                                {
                                    ReportDiagnostic(DiagnosticDescriptors.InaccessibleJsonIncludePropertiesNotSupported, memberInfo.GetDiagnosticLocation(), new string[] { type.Name, spec.MemberName });
                                }
                            }
                        }

                        if (propertyOrderSpecified)
                        {
                            propGenSpecList.StableSortByKey(p => p.Order);
                        }
                    }
                }

                var typeRef = new TypeRef(type);
                string typeInfoPropertyName = typeToGenerate.TypeInfoPropertyName ?? GetTypeInfoPropertyName(type);

                if (classType is ClassType.TypeUnsupportedBySourceGen)
                {
                    ReportDiagnostic(DiagnosticDescriptors.TypeNotSupported, typeLocation, new string[] { typeRef.FullyQualifiedName });
                }

                if (!_generatedContextAndTypeNames.Add((contextName, typeInfoPropertyName)))
                {
                    // The context name/property name combination will result in a conflict in generated types.
                    // Workaround for https://github.com/dotnet/roslyn/issues/54185 by keeping track of the file names we've used.
                    ReportDiagnostic(DiagnosticDescriptors.DuplicateTypeName, typeToGenerate.AttributeLocation ?? contextLocation, new string[] { typeInfoPropertyName });
                    classType = ClassType.TypeUnsupportedBySourceGen;
                }

                return new TypeGenerationSpec
                {
                    TypeRef = typeRef,
                    TypeInfoPropertyName = typeInfoPropertyName,
                    GenerationMode = typeToGenerate.Mode ?? options.GenerationMode,
                    ClassType = classType,
                    PrimitiveTypeKind = primitiveTypeKind,
                    IsPolymorphic = isPolymorphic,
                    NumberHandling = numberHandling,
                    UnmappedMemberHandling = unmappedMemberHandling,
                    PreferredPropertyObjectCreationHandling = preferredPropertyObjectCreationHandling,
                    PropertyGenSpecs = propGenSpecList?.ToImmutableEquatableArray(),
                    PropertyInitializerSpecs = propertyInitializers?.ToImmutableEquatableArray(),
                    CtorParamGenSpecs = paramGenSpecs?.ToImmutableEquatableArray(),
                    CollectionType = collectionType,
                    CollectionKeyType = collectionKeyType,
                    CollectionValueType = collectionValueType,
                    ConstructionStrategy = constructionStrategy,
                    ConstructorSetsRequiredParameters = constructorSetsRequiredMembers,
                    NullableUnderlyingType = nullableUnderlyingType,
                    RuntimeTypeRef = runtimeTypeRef,
                    IsValueTuple = type.IsTupleType,
                    ExtensionDataPropertyType = extensionDataPropertyType,
                    ConverterType = converterType,
                    ImplementsIJsonOnSerialized = implementsIJsonOnSerialized,
                    ImplementsIJsonOnSerializing = implementsIJsonOnSerializing,
                    ImmutableCollectionFactoryMethod = DetermineImmutableCollectionFactoryMethod(immutableCollectionFactoryTypeFullName),
                };
            }

            private TypeRef? GetDictionaryTypeRef(ITypeSymbol keyType, ITypeSymbol valueType)
            {
                INamedTypeSymbol? dictionary = _knownSymbols.DictionaryOfTKeyTValueType?.Construct(keyType, valueType);
                return dictionary is null ? null : new TypeRef(dictionary);
            }

            private bool IsValidDataExtensionPropertyType(ITypeSymbol type)
            {
                if (SymbolEqualityComparer.Default.Equals(type, _knownSymbols.JsonObjectType))
                {
                    return true;
                }

                INamedTypeSymbol? actualDictionaryType = type.GetCompatibleGenericBaseType(_knownSymbols.IDictionaryOfTKeyTValueType);
                if (actualDictionaryType == null)
                {
                    return false;
                }

                return SymbolEqualityComparer.Default.Equals(actualDictionaryType.TypeArguments[0], _knownSymbols.StringType) &&
                        (SymbolEqualityComparer.Default.Equals(actualDictionaryType.TypeArguments[1], _knownSymbols.ObjectType) ||
                         SymbolEqualityComparer.Default.Equals(actualDictionaryType.TypeArguments[1], _knownSymbols.JsonElementType));
            }

            private static void CacheMember(
                ISymbol memberInfo,
                PropertyGenerationSpec propGenSpec,
                ref List<PropertyGenerationSpec> propGenSpecList,
                ref Dictionary<string, ISymbol>? ignoredMembers)
            {
                propGenSpecList.Add(propGenSpec);

                if (propGenSpec.DefaultIgnoreCondition == JsonIgnoreCondition.Always)
                {
                    ignoredMembers ??= new();
                    ignoredMembers.Add(propGenSpec.MemberName, memberInfo);
                }
            }

            private static ParameterGenerationSpec? GetMatchingConstructorParameter(PropertyGenerationSpec propSpec, ParameterGenerationSpec[]? paramGenSpecs)
            {
                return paramGenSpecs?.FirstOrDefault(MatchesConstructorParameter);

                bool MatchesConstructorParameter(ParameterGenerationSpec paramSpec)
                    => propSpec.MemberName.Equals(paramSpec.Name, StringComparison.OrdinalIgnoreCase);
            }

            private static bool PropertyIsOverriddenAndIgnored(
                ISymbol memberInfo,
                ITypeSymbol currentMemberType,
                bool currentMemberIsVirtual,
                Dictionary<string, ISymbol>? ignoredMembers)
            {
                if (ignoredMembers == null || !ignoredMembers.TryGetValue(memberInfo.Name, out ISymbol? ignoredMember))
                {
                    return false;
                }

                return SymbolEqualityComparer.Default.Equals(currentMemberType, ignoredMember.GetMemberType()) &&
                    currentMemberIsVirtual &&
                    ignoredMember.IsVirtual();
            }

            private PropertyGenerationSpec? ParsePropertyGenerationSpec(
                TypeRef declaringType,
                ITypeSymbol memberType,
                ISymbol memberInfo,
                bool isVirtual,
                JsonSourceGenerationMode? generationMode,
                JsonSourceGenerationOptionsAttribute options)
            {
                Debug.Assert(memberInfo is IFieldSymbol or IPropertySymbol);

                ProcessMemberCustomAttributes(
                    memberInfo,
                    out bool hasJsonInclude,
                    out string? jsonPropertyName,
                    out JsonIgnoreCondition? ignoreCondition,
                    out JsonNumberHandling? numberHandling,
                    out JsonObjectCreationHandling? objectCreationHandling,
                    out TypeRef? converterType,
                    out int order,
                    out bool isExtensionData,
                    out bool hasJsonRequiredAttribute);

                ProcessMember(
                    memberInfo,
                    hasJsonInclude,
                    out bool isReadOnly,
                    out bool isPublic,
                    out bool isRequired,
                    out bool canUseGetter,
                    out bool canUseSetter,
                    out bool setterIsInitOnly);

                if (!isPublic && !memberType.IsPublic())
                {
                    return null;
                }

                bool needsAtSign = memberInfo.MemberNameNeedsAtSign();

                string clrName = memberInfo.Name;
                string runtimePropertyName = DetermineRuntimePropName(clrName, jsonPropertyName, options.PropertyNamingPolicy);
                string propertyNameVarName = DeterminePropNameIdentifier(runtimePropertyName);

                return new PropertyGenerationSpec
                {
                    NameSpecifiedInSourceCode = needsAtSign ? "@" + memberInfo.Name : memberInfo.Name,
                    MemberName = memberInfo.Name,
                    IsProperty = memberInfo is IPropertySymbol,
                    IsPublic = isPublic,
                    IsVirtual = isVirtual,
                    JsonPropertyName = jsonPropertyName,
                    RuntimePropertyName = runtimePropertyName,
                    PropertyNameVarName = propertyNameVarName,
                    IsReadOnly = isReadOnly,
                    IsRequired = isRequired,
                    HasJsonRequiredAttribute = hasJsonRequiredAttribute,
                    IsInitOnlySetter = setterIsInitOnly,
                    CanUseGetter = canUseGetter,
                    CanUseSetter = canUseSetter,
                    DefaultIgnoreCondition = ignoreCondition,
                    NumberHandling = numberHandling,
                    ObjectCreationHandling = objectCreationHandling,
                    Order = order,
                    HasJsonInclude = hasJsonInclude,
                    IsExtensionData = isExtensionData,
                    PropertyType = EnqueueType(memberType, generationMode),
                    DeclaringType = declaringType,
                    ConverterType = converterType,
                };
            }

            private void ProcessMemberCustomAttributes(
                ISymbol memberInfo,
                out bool hasJsonInclude,
                out string? jsonPropertyName,
                out JsonIgnoreCondition? ignoreCondition,
                out JsonNumberHandling? numberHandling,
                out JsonObjectCreationHandling? objectCreationHandling,
                out TypeRef? converterType,
                out int order,
                out bool isExtensionData,
                out bool hasJsonRequiredAttribute)
            {
                Debug.Assert(memberInfo is IFieldSymbol or IPropertySymbol);

                hasJsonInclude = false;
                jsonPropertyName = null;
                ignoreCondition = default;
                numberHandling = default;
                objectCreationHandling = default;
                converterType = null;
                order = 0;
                isExtensionData = false;
                hasJsonRequiredAttribute = false;

                foreach (AttributeData attributeData in memberInfo.GetAttributes())
                {
                    INamedTypeSymbol? attributeType = attributeData.AttributeClass;

                    if (attributeType is null)
                    {
                        continue;
                    }

                    if (converterType is null && _knownSymbols.JsonConverterAttributeType.IsAssignableFrom(attributeType))
                    {
                        converterType = GetConverterTypeFromAttribute(attributeData);
                    }
                    else if (attributeType.ContainingAssembly.Name == SystemTextJsonNamespace)
                    {
                        switch (attributeType.ToDisplayString())
                        {
                            case JsonIgnoreAttributeFullName:
                                {
                                    ImmutableArray<KeyValuePair<string, TypedConstant>> namedArgs = attributeData.NamedArguments;

                                    if (namedArgs.Length == 0)
                                    {
                                        ignoreCondition = JsonIgnoreCondition.Always;
                                    }
                                    else if (namedArgs.Length == 1 &&
                                        namedArgs[0].Value.Type?.ToDisplayString() == JsonIgnoreConditionFullName)
                                    {
                                        ignoreCondition = (JsonIgnoreCondition)namedArgs[0].Value.Value!;
                                    }
                                }
                                break;
                            case JsonIncludeAttributeFullName:
                                {
                                    hasJsonInclude = true;
                                }
                                break;
                            case JsonNumberHandlingAttributeFullName:
                                {
                                    ImmutableArray<TypedConstant> ctorArgs = attributeData.ConstructorArguments;
                                    numberHandling = (JsonNumberHandling)ctorArgs[0].Value!;
                                }
                                break;
                            case JsonObjectCreationHandlingAttributeFullName:
                                {
                                    ImmutableArray<TypedConstant> ctorArgs = attributeData.ConstructorArguments;
                                    objectCreationHandling = (JsonObjectCreationHandling)ctorArgs[0].Value!;
                                }
                                break;
                            case JsonPropertyNameAttributeFullName:
                                {
                                    ImmutableArray<TypedConstant> ctorArgs = attributeData.ConstructorArguments;
                                    jsonPropertyName = (string)ctorArgs[0].Value!;
                                    // Null check here is done at runtime within JsonSerializer.
                                }
                                break;
                            case JsonPropertyOrderAttributeFullName:
                                {
                                    ImmutableArray<TypedConstant> ctorArgs = attributeData.ConstructorArguments;
                                    order = (int)ctorArgs[0].Value!;
                                }
                                break;
                            case JsonExtensionDataAttributeFullName:
                                {
                                    isExtensionData = true;
                                }
                                break;
                            case JsonRequiredAttributeFullName:
                                {
                                    hasJsonRequiredAttribute = true;
                                }
                                break;
                            default:
                                break;
                        }
                    }
                }
            }

            private static void ProcessMember(
                ISymbol memberInfo,
                bool hasJsonInclude,
                out bool isReadOnly,
                out bool isPublic,
                out bool isRequired,
                out bool canUseGetter,
                out bool canUseSetter,
                out bool setterIsInitOnly)
            {
                isPublic = false;
                isRequired = false;
                canUseGetter = false;
                canUseSetter = false;
                setterIsInitOnly = false;

                switch (memberInfo)
                {
                    case IPropertySymbol propertyInfo:
                        {
                            IMethodSymbol? getMethod = propertyInfo.GetMethod;
                            IMethodSymbol? setMethod = propertyInfo.SetMethod;
#if ROSLYN4_4_OR_GREATER
                            isRequired = propertyInfo.IsRequired;
#endif

                            if (getMethod != null)
                            {
                                if (getMethod.DeclaredAccessibility is Accessibility.Public)
                                {
                                    isPublic = true;
                                    canUseGetter = true;
                                }
                                else if (getMethod.DeclaredAccessibility is Accessibility.Internal)
                                {
                                    canUseGetter = hasJsonInclude;
                                }
                            }

                            if (setMethod != null)
                            {
                                isReadOnly = false;
                                setterIsInitOnly = setMethod.IsInitOnly;

                                if (setMethod.DeclaredAccessibility is Accessibility.Public)
                                {
                                    isPublic = true;
                                    canUseSetter = true;
                                }
                                else if (setMethod.DeclaredAccessibility is Accessibility.Internal)
                                {
                                    canUseSetter = hasJsonInclude;
                                }
                            }
                            else
                            {
                                isReadOnly = true;
                            }
                        }
                        break;
                    case IFieldSymbol fieldInfo:
                        {
                            isPublic = fieldInfo.DeclaredAccessibility is Accessibility.Public;
                            isReadOnly = fieldInfo.IsReadOnly;
#if ROSLYN4_4_OR_GREATER
                            isRequired = fieldInfo.IsRequired;
#endif
                            if (fieldInfo.DeclaredAccessibility is not (Accessibility.Private or Accessibility.Protected))
                            {
                                canUseGetter = true;
                                canUseSetter = !isReadOnly;
                            }
                        }
                        break;
                    default:
                        throw new InvalidOperationException();
                }
            }

            private static bool PropertyAccessorCanBeReferenced(MethodInfo? accessor)
                => accessor != null && (accessor.IsPublic || accessor.IsAssembly);

            private TypeRef? GetConverterTypeFromAttribute(AttributeData attributeData)
            {
                Debug.Assert(_knownSymbols.JsonConverterAttributeType.IsAssignableFrom(attributeData.AttributeClass));
                var converterType = (INamedTypeSymbol?)attributeData.ConstructorArguments[0].Value;

                if (converterType == null ||
                    !_knownSymbols.JsonConverterType.IsAssignableFrom(converterType) ||
                    !converterType.Constructors.Any(c => c.Parameters.Length == 0) ||
                    converterType.IsNestedPrivate())
                {
                    return null;
                }

<<<<<<< HEAD
                Type? compatibleJsonConverterBaseClass = converterType.GetCompatibleGenericBaseClass(_jsonConverterOfTType);

                if (compatibleJsonConverterBaseClass != null)
                {
                    if (type.IsNullableValueType(out Type? underlyingType) && underlyingType == compatibleJsonConverterBaseClass.GenericTypeArguments[0])
                    {
                        return $"{Emitter.JsonMetadataServicesTypeRef}.GetNullableConverter<{underlyingType.FullName}>({OptionsLocalVariableName})";
                    }

                    return $"new {converterType.GetCompilableName()}()";
                }
                else if (converterType.GetCompatibleBaseClass(JsonConverterFactoryFullName) != null)
                {
                    hasFactoryConverter = true;

                    if (forType)
                    {
                        return $"{Emitter.GetConverterFromFactoryMethodName}({OptionsLocalVariableName}, typeof({type.GetCompilableName()}), new {converterType.GetCompilableName()}())";
                    }
                    else
                    {
                        return $"{Emitter.GetConverterFromFactoryMethodName}<{type.GetCompilableName()}>({OptionsLocalVariableName}, new {converterType.GetCompilableName()}())";
                    }
                }

                return null;
=======
                return new TypeRef(converterType);
>>>>>>> bf7fb2ec
            }

            private static string DetermineRuntimePropName(string clrPropName, string? jsonPropName, JsonKnownNamingPolicy namingPolicy)
            {
                string runtimePropName;

                if (jsonPropName != null)
                {
                    runtimePropName = jsonPropName;
                }
                else
                {
                    JsonNamingPolicy? instance = namingPolicy switch
                    {
                        JsonKnownNamingPolicy.CamelCase => JsonNamingPolicy.CamelCase,
                        JsonKnownNamingPolicy.SnakeCaseLower => JsonNamingPolicy.SnakeCaseLower,
                        JsonKnownNamingPolicy.SnakeCaseUpper => JsonNamingPolicy.SnakeCaseUpper,
                        JsonKnownNamingPolicy.KebabCaseLower => JsonNamingPolicy.KebabCaseLower,
                        JsonKnownNamingPolicy.KebabCaseUpper => JsonNamingPolicy.KebabCaseUpper,
                        _ => null,
                    };

                    runtimePropName = instance?.ConvertName(clrPropName) ?? clrPropName;
                }

                return runtimePropName;
            }

            private static string? DetermineImmutableCollectionFactoryMethod(string? immutableCollectionFactoryTypeFullName)
            {
                return immutableCollectionFactoryTypeFullName is not null ? $"global::{immutableCollectionFactoryTypeFullName}.CreateRange" : null;
            }

            private static string DeterminePropNameIdentifier(string runtimePropName)
            {
                const string PropName = "PropName_";

                // Use a different prefix to avoid possible collisions with "PropName_" in
                // the rare case there is a C# property in a hex format.
                const string EncodedPropName = "EncodedPropName_";

                if (SyntaxFacts.IsValidIdentifier(runtimePropName))
                {
                    return PropName + runtimePropName;
                }

                // Encode the string to a byte[] and then convert to hexadecimal.
                // To make the generated code more readable, we could use a different strategy in the future
                // such as including the full class name + the CLR property name when there are duplicates,
                // but that will create unnecessary JsonEncodedText properties.
                byte[] utf8Json = Encoding.UTF8.GetBytes(runtimePropName);

                StringBuilder sb = new StringBuilder(
                    EncodedPropName,
                    capacity: EncodedPropName.Length + utf8Json.Length * 2);

                for (int i = 0; i < utf8Json.Length; i++)
                {
                    sb.Append(utf8Json[i].ToString("X2")); // X2 is hex format
                }

                return sb.ToString();
            }

            private JsonPrimitiveTypeKind? GetPrimitiveTypeKind(ITypeSymbol type)
            {
                if (type.IsNumberType())
                {
                    return JsonPrimitiveTypeKind.Number;
                }

                if (type.SpecialType is SpecialType.System_Boolean)
                {
                    return JsonPrimitiveTypeKind.Boolean;
                }

                if (type.SpecialType is SpecialType.System_Char)
                {
                    return JsonPrimitiveTypeKind.Char;
                }

                SymbolEqualityComparer cmp = SymbolEqualityComparer.Default;

                if (type.SpecialType is SpecialType.System_String or SpecialType.System_DateTime ||
                     cmp.Equals(type, _knownSymbols.DateTimeOffsetType) || cmp.Equals(type, _knownSymbols.GuidType))
                {
                    return JsonPrimitiveTypeKind.String;
                }

                if (cmp.Equals(type, _knownSymbols.ByteArrayType))
                {
                    return JsonPrimitiveTypeKind.ByteArray;
                }

                return null;
            }

            private static string GetTypeInfoPropertyName(ITypeSymbol type)
            {
                if (type is IArrayTypeSymbol arrayType)
                {
                    int rank = arrayType.Rank;
                    string suffix = rank == 1 ? "Array" : $"Array{rank}D"; // Array, Array2D, Array3D, ...
                    return GetTypeInfoPropertyName(arrayType.ElementType) + suffix;
                }

                if (type is not INamedTypeSymbol namedType || !namedType.IsGenericType)
                {
                    return type.Name;
                }

                StringBuilder sb = new();

                string name = namedType.Name;

                sb.Append(name);

                foreach (ITypeSymbol genericArg in namedType.GetAllTypeArgumentsInScope())
                {
                    sb.Append(GetTypeInfoPropertyName(genericArg));
                }

                return sb.ToString();
            }

            private static bool TryGetDeserializationConstructor(
                ITypeSymbol type,
                bool useDefaultCtorInAnnotatedStructs,
                out IMethodSymbol? deserializationCtor)
            {
                IMethodSymbol? ctorWithAttribute = null;
                IMethodSymbol? publicParameterlessCtor = null;
                IMethodSymbol? lonePublicCtor = null;

                if (type is not INamedTypeSymbol namedType)
                {
                    deserializationCtor = null;
                    return false;
                }

                IMethodSymbol[] publicCtors = namedType.GetExplicitlyDeclaredInstanceConstructors().Where(ctor => ctor.DeclaredAccessibility is Accessibility.Public).ToArray();

                if (publicCtors.Length == 1)
                {
                    lonePublicCtor = publicCtors[0];
                }

                foreach (IMethodSymbol constructor in publicCtors)
                {
                    if (constructor.ContainsAttribute(JsonConstructorAttributeFullName))
                    {
                        if (ctorWithAttribute != null)
                        {
                            deserializationCtor = null;
                            return false;
                        }

                        ctorWithAttribute = constructor;
                    }
                    else if (constructor.Parameters.Length == 0)
                    {
                        publicParameterlessCtor = constructor;
                    }
                }

                // For correctness, throw if multiple ctors have [JsonConstructor], even if one or more are non-public.
                IMethodSymbol? dummyCtorWithAttribute = ctorWithAttribute;

                foreach (IMethodSymbol constructor in namedType.GetExplicitlyDeclaredInstanceConstructors().Where(ctor => ctor.DeclaredAccessibility is not Accessibility.Public))
                {
                    if (constructor.ContainsAttribute(JsonConstructorAttributeFullName))
                    {
                        if (dummyCtorWithAttribute != null)
                        {
                            deserializationCtor = null;
                            return false;
                        }

                        dummyCtorWithAttribute = constructor;
                    }
                }

                // Structs will use default constructor if attribute isn't used.
                if (useDefaultCtorInAnnotatedStructs && type.IsValueType && ctorWithAttribute == null)
                {
                    deserializationCtor = null;
                    return true;
                }

                deserializationCtor = ctorWithAttribute ?? publicParameterlessCtor ?? lonePublicCtor;
                return true;
            }

            private bool IsUnsupportedType(ITypeSymbol type)
            {
                return
                    SymbolEqualityComparer.Default.Equals(_knownSymbols.SerializationInfoType, type) ||
                    SymbolEqualityComparer.Default.Equals(_knownSymbols.IntPtrType, type) ||
                    SymbolEqualityComparer.Default.Equals(_knownSymbols.UIntPtrType, type) ||
                    _knownSymbols.MemberInfoType.IsAssignableFrom(type) ||
                    _knownSymbols.DelegateType.IsAssignableFrom(type) ||
                    type is IArrayTypeSymbol { Rank: > 1 };
            }

            private bool IsBuiltInSupportType(ITypeSymbol type)
            {
                return type.SpecialType is
                        SpecialType.System_Boolean or
                        SpecialType.System_Char or
                        SpecialType.System_DateTime or
                        SpecialType.System_String or
                        SpecialType.System_Object ||

                    type.IsNumberType() ||
                    _builtInSupportTypes.Contains(type);
            }

            private static HashSet<ITypeSymbol> CreateBuiltInSupportTypeSet(KnownTypeSymbols knownSymbols)
            {
#pragma warning disable RS1024 // Compare symbols correctly https://github.com/dotnet/roslyn-analyzers/issues/5804
                HashSet<ITypeSymbol> builtInSupportTypes = new(SymbolEqualityComparer.Default);
#pragma warning restore

                AddTypeIfNotNull(knownSymbols.ByteArrayType);
                AddTypeIfNotNull(knownSymbols.TimeSpanType);
                AddTypeIfNotNull(knownSymbols.DateTimeOffsetType);
                AddTypeIfNotNull(knownSymbols.DateOnlyType);
                AddTypeIfNotNull(knownSymbols.TimeOnlyType);
                AddTypeIfNotNull(knownSymbols.GuidType);
                AddTypeIfNotNull(knownSymbols.UriType);
                AddTypeIfNotNull(knownSymbols.VersionType);

                AddTypeIfNotNull(knownSymbols.JsonArrayType);
                AddTypeIfNotNull(knownSymbols.JsonElementType);
                AddTypeIfNotNull(knownSymbols.JsonNodeType);
                AddTypeIfNotNull(knownSymbols.JsonObjectType);
                AddTypeIfNotNull(knownSymbols.JsonValueType);
                AddTypeIfNotNull(knownSymbols.JsonDocumentType);

                return builtInSupportTypes;

                void AddTypeIfNotNull(ITypeSymbol? type)
                {
                    if (type != null)
                    {
                        builtInSupportTypes.Add(type);
                    }
                }
            }

            private readonly struct TypeToGenerate
            {
                public required ITypeSymbol Type { get; init; }
                public JsonSourceGenerationMode? Mode { get; init; }
                public string? TypeInfoPropertyName { get; init; }
                public Location? AttributeLocation { get; init; }
            }
        }
    }
}<|MERGE_RESOLUTION|>--- conflicted
+++ resolved
@@ -1308,36 +1308,7 @@
                     return null;
                 }
 
-<<<<<<< HEAD
-                Type? compatibleJsonConverterBaseClass = converterType.GetCompatibleGenericBaseClass(_jsonConverterOfTType);
-
-                if (compatibleJsonConverterBaseClass != null)
-                {
-                    if (type.IsNullableValueType(out Type? underlyingType) && underlyingType == compatibleJsonConverterBaseClass.GenericTypeArguments[0])
-                    {
-                        return $"{Emitter.JsonMetadataServicesTypeRef}.GetNullableConverter<{underlyingType.FullName}>({OptionsLocalVariableName})";
-                    }
-
-                    return $"new {converterType.GetCompilableName()}()";
-                }
-                else if (converterType.GetCompatibleBaseClass(JsonConverterFactoryFullName) != null)
-                {
-                    hasFactoryConverter = true;
-
-                    if (forType)
-                    {
-                        return $"{Emitter.GetConverterFromFactoryMethodName}({OptionsLocalVariableName}, typeof({type.GetCompilableName()}), new {converterType.GetCompilableName()}())";
-                    }
-                    else
-                    {
-                        return $"{Emitter.GetConverterFromFactoryMethodName}<{type.GetCompilableName()}>({OptionsLocalVariableName}, new {converterType.GetCompilableName()}())";
-                    }
-                }
-
-                return null;
-=======
                 return new TypeRef(converterType);
->>>>>>> bf7fb2ec
             }
 
             private static string DetermineRuntimePropName(string clrPropName, string? jsonPropName, JsonKnownNamingPolicy namingPolicy)
