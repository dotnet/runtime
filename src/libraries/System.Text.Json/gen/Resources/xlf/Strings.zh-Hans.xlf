--- conflicted
+++ resolved
@@ -14,20 +14,12 @@
       </trans-unit>
       <trans-unit id="DataExtensionPropertyInvalidFormat">
         <source>The data extension property '{0}.{1}' is invalid. It must implement 'IDictionary&lt;string, JsonElement&gt;' or 'IDictionary&lt;string, object&gt;', or be 'JsonObject'.</source>
-<<<<<<< HEAD
-        <target state="new">The data extension property '{0}.{1}' is invalid. It must implement 'IDictionary&lt;string, JsonElement&gt;' or 'IDictionary&lt;string, object&gt;', or be 'JsonObject'.</target>
-=======
         <target state="translated">数据扩展属性“{0}.{1}”无效。它必须实现“IDictionary&lt;string, JsonElement&gt;”或“IDictionary&lt;string, object&gt;”，或为 “JsonObject”。</target>
->>>>>>> eb51b02b
         <note />
       </trans-unit>
       <trans-unit id="DataExtensionPropertyInvalidTitle">
         <source>Data extension property type invalid.</source>
-<<<<<<< HEAD
-        <target state="new">Data extension property type invalid.</target>
-=======
         <target state="translated">数据扩展属性类型无效。</target>
->>>>>>> eb51b02b
         <note />
       </trans-unit>
       <trans-unit id="DuplicateTypeNameMessageFormat">
@@ -42,38 +34,22 @@
       </trans-unit>
       <trans-unit id="InaccessibleJsonIncludePropertiesNotSupportedFormat">
         <source>The member '{0}.{1}' has been annotated with the JsonIncludeAttribute but is not visible to the source generator.</source>
-<<<<<<< HEAD
-        <target state="new">The member '{0}.{1}' has been annotated with the JsonIncludeAttribute but is not visible to the source generator.</target>
-=======
         <target state="translated">已使用 JsonIncludeAttribute 注释成员“{0}.{1}”，但对源生成器不可见。</target>
->>>>>>> eb51b02b
         <note />
       </trans-unit>
       <trans-unit id="InaccessibleJsonIncludePropertiesNotSupportedTitle">
         <source>Inaccessible properties annotated with the JsonIncludeAttribute are not supported in source generation mode.</source>
-<<<<<<< HEAD
-        <target state="new">Inaccessible properties annotated with the JsonIncludeAttribute are not supported in source generation mode.</target>
-=======
         <target state="translated">源生成模式不支持使用 JsonIncludeAttribute 注释的不可访问属性。</target>
->>>>>>> eb51b02b
         <note />
       </trans-unit>
       <trans-unit id="InitOnlyPropertyDeserializationNotSupportedFormat">
         <source>The type '{0}' defines init-only properties, deserialization of which is currently not supported in source generation mode.</source>
-<<<<<<< HEAD
-        <target state="new">The type '{0}' defines init-only properties, deserialization of which is currently not supported in source generation mode.</target>
-=======
         <target state="translated">类型“{0}”定义仅初始化属性，源生成模式当前不支持其反序列化。</target>
->>>>>>> eb51b02b
         <note />
       </trans-unit>
       <trans-unit id="InitOnlyPropertyDeserializationNotSupportedTitle">
         <source>Deserialization of init-only properties is currently not supported in source generation mode.</source>
-<<<<<<< HEAD
-        <target state="new">Deserialization of init-only properties is currently not supported in source generation mode.</target>
-=======
         <target state="translated">源生成模式当前不支持仅初始化属性的反序列化。</target>
->>>>>>> eb51b02b
         <note />
       </trans-unit>
       <trans-unit id="MultipleJsonConstructorAttributeFormat">
@@ -88,20 +64,12 @@
       </trans-unit>
       <trans-unit id="MultipleJsonExtensionDataAttributeFormat">
         <source>Type '{0}' has multiple members annotated with 'JsonExtensionDataAttribute'.</source>
-<<<<<<< HEAD
-        <target state="new">Type '{0}' has multiple members annotated with 'JsonExtensionDataAttribute'.</target>
-=======
         <target state="translated">类型“{0}”具有多个带有 “JsonExtensionDataAttribute” 注释的成员。</target>
->>>>>>> eb51b02b
         <note />
       </trans-unit>
       <trans-unit id="MultipleJsonExtensionDataAttributeTitle">
         <source>Type has multiple members annotated with JsonExtensionDataAttribute.</source>
-<<<<<<< HEAD
-        <target state="new">Type has multiple members annotated with JsonExtensionDataAttribute.</target>
-=======
         <target state="translated">类型具有多个带有 JsonExtensionDataAttribute 注释的成员。</target>
->>>>>>> eb51b02b
         <note />
       </trans-unit>
       <trans-unit id="TypeNotSupportedMessageFormat">
