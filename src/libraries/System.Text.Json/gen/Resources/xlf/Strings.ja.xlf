﻿<?xml version="1.0" encoding="utf-8"?>
<xliff xmlns="urn:oasis:names:tc:xliff:document:1.2" xmlns:xsi="http://www.w3.org/2001/XMLSchema-instance" version="1.2" xsi:schemaLocation="urn:oasis:names:tc:xliff:document:1.2 xliff-core-1.2-transitional.xsd">
  <file datatype="xml" source-language="en" target-language="ja" original="../Strings.resx">
    <body>
      <trans-unit id="ContextClassesMustBePartialMessageFormat">
        <source>Derived 'JsonSerializerContext' type '{0}' specifies JSON-serializable types. The type and all containing types must be made partial to kick off source generation.</source>
        <target state="translated">派生した 'JsonSerializerContext'型 '{0}' は、JSON シリアル化可能な型を指定します。ソース生成を開始するには、型と含まれているすべての型を部分的にする必要があります。</target>
        <note />
      </trans-unit>
      <trans-unit id="ContextClassesMustBePartialTitle">
        <source>Derived 'JsonSerializerContext' types and all containing types must be partial.</source>
        <target state="translated">派生した 'JsonSerializerContext' 型と含まれているすべての型は部分的である必要があります。</target>
        <note />
      </trans-unit>
      <trans-unit id="DataExtensionPropertyInvalidFormat">
        <source>The data extension property '{0}.{1}' is invalid. It must implement 'IDictionary&lt;string, JsonElement&gt;' or 'IDictionary&lt;string, object&gt;', or be 'JsonObject'.</source>
<<<<<<< HEAD
        <target state="new">The data extension property '{0}.{1}' is invalid. It must implement 'IDictionary&lt;string, JsonElement&gt;' or 'IDictionary&lt;string, object&gt;', or be 'JsonObject'.</target>
=======
        <target state="translated">データ拡張プロパティ '{0}.{1}' が無効です。これには、'IDictionary&lt;string, JsonElement&gt;'、'IDictionary&lt;string, object&gt;'、または 'JsonObject' を実装する必要があります。</target>
>>>>>>> eb51b02b
        <note />
      </trans-unit>
      <trans-unit id="DataExtensionPropertyInvalidTitle">
        <source>Data extension property type invalid.</source>
<<<<<<< HEAD
        <target state="new">Data extension property type invalid.</target>
=======
        <target state="translated">データ拡張プロパティの型が無効です。</target>
>>>>>>> eb51b02b
        <note />
      </trans-unit>
      <trans-unit id="DuplicateTypeNameMessageFormat">
        <source>There are multiple types named {0}. Source was generated for the first one detected. Use 'JsonSerializableAttribute.TypeInfoPropertyName' to resolve this collision.</source>
        <target state="translated">{0} と名前が付けられた種類が複数あります。最初に検出されたものに対してソースが生成されました。この問題を解決するには、'JsonSerializableAttribute.TypeInfoPropertyName' を使用します。</target>
        <note />
      </trans-unit>
      <trans-unit id="DuplicateTypeNameTitle">
        <source>Duplicate type name.</source>
        <target state="translated">重複した種類名。</target>
        <note />
      </trans-unit>
      <trans-unit id="InaccessibleJsonIncludePropertiesNotSupportedFormat">
        <source>The member '{0}.{1}' has been annotated with the JsonIncludeAttribute but is not visible to the source generator.</source>
<<<<<<< HEAD
        <target state="new">The member '{0}.{1}' has been annotated with the JsonIncludeAttribute but is not visible to the source generator.</target>
=======
        <target state="translated">メンバー '{0}.{1}' には、JsonIncludeAttribute で注釈が付けられていますが、ソース ジェネレーターには表示されません。</target>
>>>>>>> eb51b02b
        <note />
      </trans-unit>
      <trans-unit id="InaccessibleJsonIncludePropertiesNotSupportedTitle">
        <source>Inaccessible properties annotated with the JsonIncludeAttribute are not supported in source generation mode.</source>
<<<<<<< HEAD
        <target state="new">Inaccessible properties annotated with the JsonIncludeAttribute are not supported in source generation mode.</target>
=======
        <target state="translated">JsonIncludeAttribute で注釈が付けられたアクセスできないプロパティは、ソース生成モードではサポートされていません。</target>
>>>>>>> eb51b02b
        <note />
      </trans-unit>
      <trans-unit id="InitOnlyPropertyDeserializationNotSupportedFormat">
        <source>The type '{0}' defines init-only properties, deserialization of which is currently not supported in source generation mode.</source>
<<<<<<< HEAD
        <target state="new">The type '{0}' defines init-only properties, deserialization of which is currently not supported in source generation mode.</target>
=======
        <target state="translated">型 '{0}' は、ソース生成モードでは現在サポートされていない init-only プロパティの逆シリアル化を定義します。</target>
>>>>>>> eb51b02b
        <note />
      </trans-unit>
      <trans-unit id="InitOnlyPropertyDeserializationNotSupportedTitle">
        <source>Deserialization of init-only properties is currently not supported in source generation mode.</source>
<<<<<<< HEAD
        <target state="new">Deserialization of init-only properties is currently not supported in source generation mode.</target>
=======
        <target state="translated">現在、ソース生成モードでは init-only プロパティの逆シリアル化はサポートされていません。</target>
>>>>>>> eb51b02b
        <note />
      </trans-unit>
      <trans-unit id="MultipleJsonConstructorAttributeFormat">
        <source>Type '{0}' has multiple constructors annotated with 'JsonConstructorAttribute'.</source>
        <target state="translated">型 '{0}' には、'JsonConstructorAttribute' で注釈が付けられた複数のコンストラクターがあります。</target>
        <note />
      </trans-unit>
      <trans-unit id="MultipleJsonConstructorAttributeTitle">
        <source>Type has multiple constructors annotated with JsonConstructorAttribute.</source>
        <target state="translated">型には、JsonConstructorAttribute で注釈が付けられた複数のコンストラクターがあります。</target>
        <note />
      </trans-unit>
      <trans-unit id="MultipleJsonExtensionDataAttributeFormat">
        <source>Type '{0}' has multiple members annotated with 'JsonExtensionDataAttribute'.</source>
<<<<<<< HEAD
        <target state="new">Type '{0}' has multiple members annotated with 'JsonExtensionDataAttribute'.</target>
=======
        <target state="translated">型 '{0}' には、'JsonExtensionDataAttribute' に注釈が付けられた複数のメンバーが含まれます。</target>
>>>>>>> eb51b02b
        <note />
      </trans-unit>
      <trans-unit id="MultipleJsonExtensionDataAttributeTitle">
        <source>Type has multiple members annotated with JsonExtensionDataAttribute.</source>
<<<<<<< HEAD
        <target state="new">Type has multiple members annotated with JsonExtensionDataAttribute.</target>
=======
        <target state="translated">型には、'JsonExtensionDataAttribute' に注釈が付けられた複数のメンバーが含まれます。</target>
>>>>>>> eb51b02b
        <note />
      </trans-unit>
      <trans-unit id="TypeNotSupportedMessageFormat">
        <source>Did not generate serialization metadata for type '{0}'.</source>
        <target state="translated">'{0}'型 のシリアル化メタデータを生成ませんでした。</target>
        <note />
      </trans-unit>
      <trans-unit id="TypeNotSupportedTitle">
        <source>Did not generate serialization metadata for type.</source>
        <target state="translated">型のシリアル化メタデータが生成されません。</target>
        <note />
      </trans-unit>
    </body>
  </file>
</xliff><|MERGE_RESOLUTION|>--- conflicted
+++ resolved
@@ -14,20 +14,12 @@
       </trans-unit>
       <trans-unit id="DataExtensionPropertyInvalidFormat">
         <source>The data extension property '{0}.{1}' is invalid. It must implement 'IDictionary&lt;string, JsonElement&gt;' or 'IDictionary&lt;string, object&gt;', or be 'JsonObject'.</source>
-<<<<<<< HEAD
-        <target state="new">The data extension property '{0}.{1}' is invalid. It must implement 'IDictionary&lt;string, JsonElement&gt;' or 'IDictionary&lt;string, object&gt;', or be 'JsonObject'.</target>
-=======
         <target state="translated">データ拡張プロパティ '{0}.{1}' が無効です。これには、'IDictionary&lt;string, JsonElement&gt;'、'IDictionary&lt;string, object&gt;'、または 'JsonObject' を実装する必要があります。</target>
->>>>>>> eb51b02b
         <note />
       </trans-unit>
       <trans-unit id="DataExtensionPropertyInvalidTitle">
         <source>Data extension property type invalid.</source>
-<<<<<<< HEAD
-        <target state="new">Data extension property type invalid.</target>
-=======
         <target state="translated">データ拡張プロパティの型が無効です。</target>
->>>>>>> eb51b02b
         <note />
       </trans-unit>
       <trans-unit id="DuplicateTypeNameMessageFormat">
@@ -42,38 +34,22 @@
       </trans-unit>
       <trans-unit id="InaccessibleJsonIncludePropertiesNotSupportedFormat">
         <source>The member '{0}.{1}' has been annotated with the JsonIncludeAttribute but is not visible to the source generator.</source>
-<<<<<<< HEAD
-        <target state="new">The member '{0}.{1}' has been annotated with the JsonIncludeAttribute but is not visible to the source generator.</target>
-=======
         <target state="translated">メンバー '{0}.{1}' には、JsonIncludeAttribute で注釈が付けられていますが、ソース ジェネレーターには表示されません。</target>
->>>>>>> eb51b02b
         <note />
       </trans-unit>
       <trans-unit id="InaccessibleJsonIncludePropertiesNotSupportedTitle">
         <source>Inaccessible properties annotated with the JsonIncludeAttribute are not supported in source generation mode.</source>
-<<<<<<< HEAD
-        <target state="new">Inaccessible properties annotated with the JsonIncludeAttribute are not supported in source generation mode.</target>
-=======
         <target state="translated">JsonIncludeAttribute で注釈が付けられたアクセスできないプロパティは、ソース生成モードではサポートされていません。</target>
->>>>>>> eb51b02b
         <note />
       </trans-unit>
       <trans-unit id="InitOnlyPropertyDeserializationNotSupportedFormat">
         <source>The type '{0}' defines init-only properties, deserialization of which is currently not supported in source generation mode.</source>
-<<<<<<< HEAD
-        <target state="new">The type '{0}' defines init-only properties, deserialization of which is currently not supported in source generation mode.</target>
-=======
         <target state="translated">型 '{0}' は、ソース生成モードでは現在サポートされていない init-only プロパティの逆シリアル化を定義します。</target>
->>>>>>> eb51b02b
         <note />
       </trans-unit>
       <trans-unit id="InitOnlyPropertyDeserializationNotSupportedTitle">
         <source>Deserialization of init-only properties is currently not supported in source generation mode.</source>
-<<<<<<< HEAD
-        <target state="new">Deserialization of init-only properties is currently not supported in source generation mode.</target>
-=======
         <target state="translated">現在、ソース生成モードでは init-only プロパティの逆シリアル化はサポートされていません。</target>
->>>>>>> eb51b02b
         <note />
       </trans-unit>
       <trans-unit id="MultipleJsonConstructorAttributeFormat">
@@ -88,20 +64,12 @@
       </trans-unit>
       <trans-unit id="MultipleJsonExtensionDataAttributeFormat">
         <source>Type '{0}' has multiple members annotated with 'JsonExtensionDataAttribute'.</source>
-<<<<<<< HEAD
-        <target state="new">Type '{0}' has multiple members annotated with 'JsonExtensionDataAttribute'.</target>
-=======
         <target state="translated">型 '{0}' には、'JsonExtensionDataAttribute' に注釈が付けられた複数のメンバーが含まれます。</target>
->>>>>>> eb51b02b
         <note />
       </trans-unit>
       <trans-unit id="MultipleJsonExtensionDataAttributeTitle">
         <source>Type has multiple members annotated with JsonExtensionDataAttribute.</source>
-<<<<<<< HEAD
-        <target state="new">Type has multiple members annotated with JsonExtensionDataAttribute.</target>
-=======
         <target state="translated">型には、'JsonExtensionDataAttribute' に注釈が付けられた複数のメンバーが含まれます。</target>
->>>>>>> eb51b02b
         <note />
       </trans-unit>
       <trans-unit id="TypeNotSupportedMessageFormat">
