--- conflicted
+++ resolved
@@ -25,11 +25,7 @@
         public Location? AttributeLocation { get; set; }
 
         /// <summary>
-<<<<<<< HEAD
-        /// The name of the public JsonTypeInfo<T> property for this type on the generated context class.
-=======
         /// The name of the public <c>JsonTypeInfo&lt;T&gt;</c> property for this type on the generated context class.
->>>>>>> eb51b02b
         /// For example, if the context class is named MyJsonContext, and the value of this property is JsonMessage;
         /// then users will call MyJsonContext.JsonMessage to access generated metadata for the type.
         /// </summary>
@@ -69,13 +65,8 @@
         public TypeGenerationSpec? NullableUnderlyingTypeMetadata { get; private set; }
 
         /// <summary>
-<<<<<<< HEAD
-        /// Supports deserialization of extension data dictionaries typed as I[ReadOnly]Dictionary<string, object/JsonElement>.
-        /// Specifies a concrete type to instanciate, which would be Dictionary<string, object/JsonElement>.
-=======
         /// Supports deserialization of extension data dictionaries typed as <c>I[ReadOnly]Dictionary&lt;string, object/JsonElement&gt;</c>.
         /// Specifies a concrete type to instanciate, which would be <c>Dictionary&lt;string, object/JsonElement&gt;</c>.
->>>>>>> eb51b02b
         /// </summary>
         public string? RuntimeTypeRef { get; private set; }
 
