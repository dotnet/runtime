--- conflicted
+++ resolved
@@ -1984,10 +1984,7 @@
 
         [Theory]
         [MemberData(nameof(IStructuralEquatableGetHashCodeData))]
-<<<<<<< HEAD
-=======
         [ActiveIssue("https://github.com/dotnet/runtime/issues/50579", TestPlatforms.Android)]
->>>>>>> 33f91c89
         public void IStructuralEquatableGetHashCode(IEnumerable<int> source, IEqualityComparer comparer)
         {
             var array = source.ToImmutableArray();
