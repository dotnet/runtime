--- conflicted
+++ resolved
@@ -1985,10 +1985,7 @@
         [Theory]
         [MemberData(nameof(IStructuralEquatableGetHashCodeData))]
         [ActiveIssue("https://github.com/dotnet/runtime/issues/50579", TestPlatforms.Android)]
-<<<<<<< HEAD
-=======
         [ActiveIssue("https://github.com/dotnet/runtime/issues/36876", TestPlatforms.iOS | TestPlatforms.tvOS | TestPlatforms.MacCatalyst)]
->>>>>>> d49bcbe0
         public void IStructuralEquatableGetHashCode(IEnumerable<int> source, IEqualityComparer comparer)
         {
             var array = source.ToImmutableArray();
