<Project Sdk="Microsoft.NET.Sdk">
  <PropertyGroup>
    <NoWarn>0436</NoWarn>
    <TargetFrameworks>$(NetCoreAppCurrent);$(NetFrameworkMinimum)</TargetFrameworks>
    <DebuggerSupport Condition="'$(DebuggerSupport)' == '' and ('$(TargetOS)' == 'browser' or '$(TargetOS)' == 'wasi')">true</DebuggerSupport>
  </PropertyGroup>

  <PropertyGroup Condition="'$(TargetOS)' == 'browser'">
<<<<<<< HEAD
    <WasmXHarnessMonoArgs>--no-memory-snapshot</WasmXHarnessMonoArgs>
    <XunitShowProgress>true</XunitShowProgress>
=======
    <WasmXHarnessMonoArgs>--setenv=XHARNESS_LOG_TEST_START=true</WasmXHarnessMonoArgs>
>>>>>>> cf71da3d
    <!-- This WASM test is problematic and slow right now. This sets the xharness timeout but there is also override in sendtohelix-browser.targets -->
    <WasmXHarnessTestsTimeout>01:15:00</WasmXHarnessTestsTimeout>
  </PropertyGroup>

  <ItemGroup>
    <RdXmlFile Include="default.rd.xml" />
  </ItemGroup>
  <ItemGroup>
    <Compile Include="$(CommonTestPath)System\Collections\DictionaryExtensions.cs" Condition="'$(TargetFrameworkIdentifier)' == '.NETFramework'" Link="Common\System\Collections\DictionaryExtensions.cs" />
    <Compile Include="BadHasher.cs" />
    <Compile Include="EverythingEqual.cs" />
    <Compile Include="Frozen\FrozenFromKnownValuesTests.cs" />
    <Compile Include="Frozen\KeyAnalyzerTests.cs" />
    <Compile Include="ImmutableArrayExtensionsTest.cs" />
    <Compile Include="ImmutableCollectionsMarshal.cs" />
    <Compile Include="ImmutableArrayTest.cs" />
    <Compile Include="ImmutableArrayTest.netcoreapp.cs" Condition="'$(TargetFrameworkIdentifier)' == '.NETCoreApp'" />
    <Compile Include="ImmutableArrayTestBase.cs" />
    <Compile Include="ImmutableArray\ImmutableArray.Generic.Tests.cs" />
    <Compile Include="ImmutableArray\ImmutableArray.NonGeneric.Tests.cs" />
    <Compile Include="ImmutableDictionaryBuilderTestBase.cs" />
    <Compile Include="GenericParameterHelper.cs" />
    <Compile Include="ImmutableDictionaryBuilderTest.cs" />
    <Compile Include="ImmutableHashSetBuilderTest.cs" />
    <Compile Include="ImmutableInterlockedTests.cs" />
    <Compile Include="ImmutableDictionaryTest.cs" />
    <Compile Include="ImmutableHashSetTest.cs" />
    <Compile Include="ImmutableDictionaryTestBase.cs" />
    <Compile Include="ImmutableQueueTest.cs" />
    <Compile Include="ImmutableSetTest.cs" />
    <Compile Include="ImmutableSortedDictionaryBuilderTest.cs" />
    <Compile Include="ImmutableSortedDictionaryTest.cs" />
    <Compile Include="ImmutableSortedSetBuilderTest.cs" />
    <Compile Include="ImmutableSortedSetTest.cs" />
    <Compile Include="ImmutableStackTest.cs" />
    <Compile Include="ImmutableTestBase.cs" />
    <Compile Include="IndexOfTests.cs" />
    <Compile Include="SimpleElementImmutablesTestBase.cs" />
    <Compile Include="TestExtensionsMethods.cs" />
    <Compile Include="$(CommonTestPath)System\Diagnostics\DebuggerAttributes.cs" Link="Common\System\Diagnostics\DebuggerAttributes.cs" />
    <Compile Include="$(CommonTestPath)System\ShouldNotBeInvokedException.cs" Link="Common\System\ShouldNotBeInvokedException.cs" />
    <!-- Frozen Collections Tests -->
    <Compile Include="Frozen\FrozenSetTests.cs" />
    <Compile Include="Frozen\FrozenDictionaryTests.cs" />
    <!-- Common Collections tests -->
    <Compile Include="$(CommonTestPath)System\Collections\CollectionAsserts.cs" Link="Common\System\Collections\CollectionAsserts.cs" />
    <Compile Include="$(CommonTestPath)System\Collections\DelegateEqualityComparer.cs" Link="Common\System\Collections\DelegateEqualityComparer.cs" />
    <Compile Include="$(CommonTestPath)System\Collections\ICollection.NonGeneric.Tests.cs" Link="Common\System\Collections\ICollection.NonGeneric.Tests.cs" />
    <Compile Include="$(CommonTestPath)System\Collections\ICollection.Generic.Tests.cs" Link="Common\System\Collections\ICollection.Generic.Tests.cs" />
    <Compile Include="$(CommonTestPath)System\Collections\IDictionary.NonGeneric.Tests.cs" Link="Common\System\Collections\IDictionary.NonGeneric.Tests.cs" />
    <Compile Include="$(CommonTestPath)System\Collections\IDictionary.Generic.Tests.cs" Link="Common\System\Collections\IDictionary.Generic.Tests.cs" />
    <Compile Include="$(CommonTestPath)System\Collections\IEnumerable.NonGeneric.Tests.cs" Link="Common\System\Collections\IEnumerable.NonGeneric.Tests.cs" />
    <Compile Include="$(CommonTestPath)System\Collections\IEnumerable.Generic.Tests.cs" Link="Common\System\Collections\IEnumerable.Generic.Tests.cs" />
    <Compile Include="$(CommonTestPath)System\Collections\IList.NonGeneric.Tests.cs" Link="Common\System\Collections\IList.NonGeneric.Tests.cs" />
    <Compile Include="$(CommonTestPath)System\Collections\IList.Generic.Tests.cs" Link="Common\System\Collections\IList.Generic.Tests.cs" />
    <Compile Include="$(CommonTestPath)System\Collections\IGenericSharedAPI.Tests.cs" Link="Common\System\Collections\IGenericSharedAPI.Tests.cs" />
    <Compile Include="$(CommonTestPath)System\Collections\ISet.Generic.Tests.cs" Link="Common\System\Collections\ISet.Generic.Tests.cs" />
    <Compile Include="$(CommonTestPath)System\Collections\TestBase.NonGeneric.cs" Link="Common\System\Collections\TestBase.NonGeneric.Tests.cs" />
    <Compile Include="$(CommonTestPath)System\Collections\TestBase.Generic.cs" Link="Common\System\Collections\TestBase.Generic.Tests.cs" />
    <Compile Include="$(CommonTestPath)System\Collections\DebugView.Tests.cs" Link="Common\System\Collections\DebugView.Tests.cs" />
    <Compile Include="$(CommonTestPath)System\Collections\TestingTypes.cs" Link="Common\System\Collections\TestingTypes.cs" />
  </ItemGroup>
  <ItemGroup>
    <None Include="ClassDiagram1.cd" />
  </ItemGroup>
  <ItemGroup Condition="'$(TargetFramework)' == '$(NetCoreAppCurrent)'">
    <!-- Some internal types are needed, so we reference the implementation assembly, rather than the reference assembly. -->
    <ProjectReference Include="..\src\System.Collections.Immutable.csproj" SkipUseReferenceAssembly="true" />
    <Compile Include="ImmutableListTestBase.cs" />
    <Compile Include="ImmutableListTest.cs" />
    <Compile Include="ImmutableListBuilderTest.cs" />
    <Compile Include="RequiresTests.cs" />
    <Compile Include="ImmutableArrayBuilderTest.cs" />
    <Compile Include="ImmutableDictionaryTestBase.nonnetstandard.cs" />
    <Compile Include="ImmutableDictionaryTest.nonnetstandard.cs" />
    <Compile Include="TestExtensionsMethods.nonnetstandard.cs" />
    <Compile Include="ImmutableSetTest.nonnetstandard.cs" />
    <Compile Include="ImmutableHashSetTest.nonnetstandard.cs" />
    <Compile Include="ImmutableSortedSetTest.nonnetstandard.cs" />
    <Compile Include="ImmutableTestBase.nonnetstandard.cs" />
    <Compile Include="ImmutableDictionaryBuilderTestBase.nonnetstandard.cs" />
    <Compile Include="ImmutableSortedSetBuilderDebuggerProxyTest.cs" />
    <Compile Include="ImmutableSortedSetBuilderTest.nonnetstandard.cs" />
    <Compile Include="ImmutableSortedDictionaryTest.nonnetstandard.cs" />
  </ItemGroup>
  <ItemGroup Condition="'$(TargetFrameworkIdentifier)' == '.NETFramework'">
    <ProjectReference Include="..\src\System.Collections.Immutable.csproj" />
    <PackageReference Include="System.ValueTuple" Version="$(SystemValueTupleVersion)" />
  </ItemGroup>
</Project><|MERGE_RESOLUTION|>--- conflicted
+++ resolved
@@ -6,12 +6,7 @@
   </PropertyGroup>
 
   <PropertyGroup Condition="'$(TargetOS)' == 'browser'">
-<<<<<<< HEAD
-    <WasmXHarnessMonoArgs>--no-memory-snapshot</WasmXHarnessMonoArgs>
     <XunitShowProgress>true</XunitShowProgress>
-=======
-    <WasmXHarnessMonoArgs>--setenv=XHARNESS_LOG_TEST_START=true</WasmXHarnessMonoArgs>
->>>>>>> cf71da3d
     <!-- This WASM test is problematic and slow right now. This sets the xharness timeout but there is also override in sendtohelix-browser.targets -->
     <WasmXHarnessTestsTimeout>01:15:00</WasmXHarnessTestsTimeout>
   </PropertyGroup>
