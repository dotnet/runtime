--- conflicted
+++ resolved
@@ -633,7 +633,6 @@
         }
 
         [Fact]
-<<<<<<< HEAD
         public void CopyTo_DestinationArray()
         {
             var builder = ImmutableArray.Create(1, 2, 3).ToBuilder();
@@ -658,7 +657,9 @@
             AssertExtensions.Throws<ArgumentOutOfRangeException>("length", () => builder.CopyTo(1, target, 2, -1));
             AssertExtensions.Throws<ArgumentOutOfRangeException>("sourceIndex", () => builder.CopyTo(1, target, 2, 8));
             AssertExtensions.Throws<ArgumentOutOfRangeException>("destinationIndex", () => builder.CopyTo(1, target, 5, 2));
-=======
+        }
+
+        [Fact]
         public void CopyToSpan()
         {
             var builder = ImmutableArray.Create(1, 2, 3).ToBuilder();
@@ -680,7 +681,6 @@
             // Span is shorter than immutableArray
             span = new Span<int>(target, 0, 2);
             AssertExtensions.Throws<ArgumentOutOfRangeException, int>("destination", span, s => builder.CopyTo(s));
->>>>>>> 25facd71
         }
 
         [Fact]
