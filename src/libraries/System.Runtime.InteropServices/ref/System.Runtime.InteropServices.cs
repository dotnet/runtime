// Licensed to the .NET Foundation under one or more agreements.
// The .NET Foundation licenses this file to you under the MIT license.
// ------------------------------------------------------------------------------
// Changes to this file must follow the https://aka.ms/api-review process.
// ------------------------------------------------------------------------------

namespace System
{
    public sealed partial class DataMisalignedException : System.SystemException
    {
        public DataMisalignedException() { }
        public DataMisalignedException(string? message) { }
        public DataMisalignedException(string? message, System.Exception? innerException) { }
    }
    public partial class DllNotFoundException : System.TypeLoadException
    {
        public DllNotFoundException() { }
        protected DllNotFoundException(System.Runtime.Serialization.SerializationInfo info, System.Runtime.Serialization.StreamingContext context) { }
        public DllNotFoundException(string? message) { }
        public DllNotFoundException(string? message, System.Exception? inner) { }
    }
}
namespace System.IO
{
    public partial class UnmanagedMemoryAccessor : System.IDisposable
    {
        protected UnmanagedMemoryAccessor() { }
        public UnmanagedMemoryAccessor(System.Runtime.InteropServices.SafeBuffer buffer, long offset, long capacity) { }
        public UnmanagedMemoryAccessor(System.Runtime.InteropServices.SafeBuffer buffer, long offset, long capacity, System.IO.FileAccess access) { }
        public bool CanRead { get { throw null; } }
        public bool CanWrite { get { throw null; } }
        public long Capacity { get { throw null; } }
        protected bool IsOpen { get { throw null; } }
        public void Dispose() { }
        protected virtual void Dispose(bool disposing) { }
        protected void Initialize(System.Runtime.InteropServices.SafeBuffer buffer, long offset, long capacity, System.IO.FileAccess access) { }
        public int ReadArray<T>(long position, T[] array, int offset, int count) where T : struct { throw null; }
        public bool ReadBoolean(long position) { throw null; }
        public byte ReadByte(long position) { throw null; }
        public char ReadChar(long position) { throw null; }
        public decimal ReadDecimal(long position) { throw null; }
        public double ReadDouble(long position) { throw null; }
        public short ReadInt16(long position) { throw null; }
        public int ReadInt32(long position) { throw null; }
        public long ReadInt64(long position) { throw null; }
        [System.CLSCompliantAttribute(false)]
        public sbyte ReadSByte(long position) { throw null; }
        public float ReadSingle(long position) { throw null; }
        [System.CLSCompliantAttribute(false)]
        public ushort ReadUInt16(long position) { throw null; }
        [System.CLSCompliantAttribute(false)]
        public uint ReadUInt32(long position) { throw null; }
        [System.CLSCompliantAttribute(false)]
        public ulong ReadUInt64(long position) { throw null; }
        public void Read<T>(long position, out T structure) where T : struct { throw null; }
        public void Write(long position, bool value) { }
        public void Write(long position, byte value) { }
        public void Write(long position, char value) { }
        public void Write(long position, decimal value) { }
        public void Write(long position, double value) { }
        public void Write(long position, short value) { }
        public void Write(long position, int value) { }
        public void Write(long position, long value) { }
        [System.CLSCompliantAttribute(false)]
        public void Write(long position, sbyte value) { }
        public void Write(long position, float value) { }
        [System.CLSCompliantAttribute(false)]
        public void Write(long position, ushort value) { }
        [System.CLSCompliantAttribute(false)]
        public void Write(long position, uint value) { }
        [System.CLSCompliantAttribute(false)]
        public void Write(long position, ulong value) { }
        public void WriteArray<T>(long position, T[] array, int offset, int count) where T : struct { }
        public void Write<T>(long position, ref T structure) where T : struct { }
    }
}
namespace System.Runtime.CompilerServices
{
    [System.Runtime.Versioning.SupportedOSPlatformAttribute("windows")]
    [System.AttributeUsageAttribute(System.AttributeTargets.Field | System.AttributeTargets.Parameter, Inherited=false)]
    public sealed partial class IDispatchConstantAttribute : System.Runtime.CompilerServices.CustomConstantAttribute
    {
        public IDispatchConstantAttribute() { }
        public override object Value { get { throw null; } }
    }
    [System.AttributeUsageAttribute(System.AttributeTargets.Field | System.AttributeTargets.Parameter, Inherited=false)]
    public sealed partial class IUnknownConstantAttribute : System.Runtime.CompilerServices.CustomConstantAttribute
    {
        public IUnknownConstantAttribute() { }
        public override object Value { get { throw null; } }
    }
}
namespace System.Runtime.InteropServices
{
    [System.ObsoleteAttribute("Code Access Security is not supported or honored by the runtime.", DiagnosticId = "SYSLIB0003", UrlFormat = "https://aka.ms/dotnet-warnings/{0}")]
    [System.AttributeUsageAttribute(System.AttributeTargets.Method, AllowMultiple=false, Inherited=false)]
    public sealed partial class AllowReversePInvokeCallsAttribute : System.Attribute
    {
        public AllowReversePInvokeCallsAttribute() { }
    }
    public readonly partial struct ArrayWithOffset : System.IEquatable<System.Runtime.InteropServices.ArrayWithOffset>
    {
        private readonly object _dummy;
        private readonly int _dummyPrimitive;
        public ArrayWithOffset(object? array, int offset) { throw null; }
        public override bool Equals([System.Diagnostics.CodeAnalysis.NotNullWhenAttribute(true)] object? obj) { throw null; }
        public bool Equals(System.Runtime.InteropServices.ArrayWithOffset obj) { throw null; }
        public object? GetArray() { throw null; }
        public override int GetHashCode() { throw null; }
        public int GetOffset() { throw null; }
        public static bool operator ==(System.Runtime.InteropServices.ArrayWithOffset a, System.Runtime.InteropServices.ArrayWithOffset b) { throw null; }
        public static bool operator !=(System.Runtime.InteropServices.ArrayWithOffset a, System.Runtime.InteropServices.ArrayWithOffset b) { throw null; }
    }
    [System.AttributeUsageAttribute(System.AttributeTargets.Assembly | System.AttributeTargets.Class | System.AttributeTargets.Interface, Inherited=false)]
    public sealed partial class AutomationProxyAttribute : System.Attribute
    {
        public AutomationProxyAttribute(bool val) { }
        public bool Value { get { throw null; } }
    }
    [System.AttributeUsageAttribute(System.AttributeTargets.Assembly | System.AttributeTargets.Class | System.AttributeTargets.Interface | System.AttributeTargets.Struct, Inherited=false)]
    public sealed partial class BestFitMappingAttribute : System.Attribute
    {
        public bool ThrowOnUnmappableChar;
        public BestFitMappingAttribute(bool BestFitMapping) { }
        public bool BestFitMapping { get { throw null; } }
    }
    [System.ComponentModel.EditorBrowsableAttribute(System.ComponentModel.EditorBrowsableState.Never)]
    public sealed partial class BStrWrapper
    {
        public BStrWrapper(object? value) { }
        public BStrWrapper(string? value) { }
        public string? WrappedObject { get { throw null; } }
    }
    public enum CallingConvention
    {
        Winapi = 1,
        Cdecl = 2,
        StdCall = 3,
        ThisCall = 4,
        FastCall = 5,
    }
    [System.AttributeUsageAttribute(System.AttributeTargets.Assembly | System.AttributeTargets.Class, Inherited=false)]
    public sealed partial class ClassInterfaceAttribute : System.Attribute
    {
        public ClassInterfaceAttribute(short classInterfaceType) { }
        public ClassInterfaceAttribute(System.Runtime.InteropServices.ClassInterfaceType classInterfaceType) { }
        public System.Runtime.InteropServices.ClassInterfaceType Value { get { throw null; } }
    }
    public enum ClassInterfaceType
    {
        None = 0,
        AutoDispatch = 1,
        AutoDual = 2,
    }
    [System.CLSCompliantAttribute(false)]
    public readonly partial struct CLong : System.IEquatable<System.Runtime.InteropServices.CLong>
    {
        private readonly int _dummyPrimitive;
        public CLong(int value) { throw null; }
        public CLong(nint value) { throw null; }
        public nint Value { get { throw null; } }
        public override bool Equals([System.Diagnostics.CodeAnalysis.NotNullWhenAttribute(true)] object? o) { throw null; }
        public bool Equals(System.Runtime.InteropServices.CLong other) { throw null; }
        public override int GetHashCode() { throw null; }
        public override string ToString() { throw null; }
    }
    [System.AttributeUsageAttribute(System.AttributeTargets.Interface, Inherited=false)]
    public sealed partial class CoClassAttribute : System.Attribute
    {
        public CoClassAttribute(System.Type coClass) { }
        public System.Type CoClass { get { throw null; } }
    }
    public static partial class CollectionsMarshal
    {
        public static System.Span<T> AsSpan<T>(System.Collections.Generic.List<T>? list) { throw null; }
        public static ref TValue GetValueRefOrNullRef<TKey, TValue>(System.Collections.Generic.Dictionary<TKey, TValue> dictionary, TKey key) where TKey : notnull { throw null; }
        public static ref TValue? GetValueRefOrAddDefault<TKey, TValue>(System.Collections.Generic.Dictionary<TKey, TValue> dictionary, TKey key, out bool exists) where TKey : notnull { throw null; }
    }
    [System.AttributeUsageAttribute(System.AttributeTargets.Field | System.AttributeTargets.Parameter | System.AttributeTargets.Property | System.AttributeTargets.ReturnValue, Inherited=false)]
    public sealed partial class ComAliasNameAttribute : System.Attribute
    {
        public ComAliasNameAttribute(string alias) { }
        public string Value { get { throw null; } }
    }
    [System.ComponentModel.EditorBrowsableAttribute(System.ComponentModel.EditorBrowsableState.Never)]
    public partial class ComAwareEventInfo : System.Reflection.EventInfo
    {
        public ComAwareEventInfo([System.Diagnostics.CodeAnalysis.DynamicallyAccessedMembersAttribute(System.Diagnostics.CodeAnalysis.DynamicallyAccessedMemberTypes.PublicEvents)] System.Type type, string eventName) { }
        public override System.Reflection.EventAttributes Attributes { get { throw null; } }
        public override System.Type? DeclaringType { get { throw null; } }
        public override int MetadataToken { get { throw null; } }
        public override System.Reflection.Module Module { get { throw null; } }
        public override string Name { get { throw null; } }
        public override System.Type? ReflectedType { get { throw null; } }
        [System.Runtime.Versioning.SupportedOSPlatformAttribute("windows")]
        public override void AddEventHandler(object target, System.Delegate handler) { }
        public override System.Reflection.MethodInfo? GetAddMethod(bool nonPublic) { throw null; }
        public override object[] GetCustomAttributes(bool inherit) { throw null; }
        public override object[] GetCustomAttributes(System.Type attributeType, bool inherit) { throw null; }
        public override System.Collections.Generic.IList<System.Reflection.CustomAttributeData> GetCustomAttributesData() { throw null; }
        public override System.Reflection.MethodInfo[] GetOtherMethods(bool nonPublic) { throw null; }
        public override System.Reflection.MethodInfo? GetRaiseMethod(bool nonPublic) { throw null; }
        public override System.Reflection.MethodInfo? GetRemoveMethod(bool nonPublic) { throw null; }
        public override bool IsDefined(System.Type attributeType, bool inherit) { throw null; }
        [System.Runtime.Versioning.SupportedOSPlatformAttribute("windows")]
        public override void RemoveEventHandler(object target, System.Delegate handler) { }
    }
    [System.AttributeUsageAttribute(System.AttributeTargets.Assembly, Inherited=false)]
    public sealed partial class ComCompatibleVersionAttribute : System.Attribute
    {
        public ComCompatibleVersionAttribute(int major, int minor, int build, int revision) { }
        public int BuildNumber { get { throw null; } }
        public int MajorVersion { get { throw null; } }
        public int MinorVersion { get { throw null; } }
        public int RevisionNumber { get { throw null; } }
    }
    [System.AttributeUsageAttribute(System.AttributeTargets.All, Inherited=false)]
    public sealed partial class ComConversionLossAttribute : System.Attribute
    {
        public ComConversionLossAttribute() { }
    }
    [System.AttributeUsageAttribute(System.AttributeTargets.Class, Inherited=false)]
    public sealed partial class ComDefaultInterfaceAttribute : System.Attribute
    {
        public ComDefaultInterfaceAttribute(System.Type defaultInterface) { }
        public System.Type Value { get { throw null; } }
    }
    [System.AttributeUsageAttribute(System.AttributeTargets.Interface, Inherited=false)]
    [System.ComponentModel.EditorBrowsableAttribute(System.ComponentModel.EditorBrowsableState.Never)]
    public sealed partial class ComEventInterfaceAttribute : System.Attribute
    {
        public ComEventInterfaceAttribute([System.Diagnostics.CodeAnalysis.DynamicallyAccessedMembersAttribute(System.Diagnostics.CodeAnalysis.DynamicallyAccessedMemberTypes.PublicMethods)] System.Type SourceInterface, [System.Diagnostics.CodeAnalysis.DynamicallyAccessedMembersAttribute(System.Diagnostics.CodeAnalysis.DynamicallyAccessedMemberTypes.NonPublicConstructors | System.Diagnostics.CodeAnalysis.DynamicallyAccessedMemberTypes.PublicConstructors | System.Diagnostics.CodeAnalysis.DynamicallyAccessedMemberTypes.PublicEvents | System.Diagnostics.CodeAnalysis.DynamicallyAccessedMemberTypes.PublicFields | System.Diagnostics.CodeAnalysis.DynamicallyAccessedMemberTypes.PublicMethods | System.Diagnostics.CodeAnalysis.DynamicallyAccessedMemberTypes.PublicProperties)] System.Type EventProvider) { }
        [System.Diagnostics.CodeAnalysis.DynamicallyAccessedMembersAttribute(System.Diagnostics.CodeAnalysis.DynamicallyAccessedMemberTypes.NonPublicConstructors | System.Diagnostics.CodeAnalysis.DynamicallyAccessedMemberTypes.PublicConstructors | System.Diagnostics.CodeAnalysis.DynamicallyAccessedMemberTypes.PublicEvents | System.Diagnostics.CodeAnalysis.DynamicallyAccessedMemberTypes.PublicFields | System.Diagnostics.CodeAnalysis.DynamicallyAccessedMemberTypes.PublicMethods | System.Diagnostics.CodeAnalysis.DynamicallyAccessedMemberTypes.PublicProperties)]
        public System.Type EventProvider { get { throw null; } }
        [System.Diagnostics.CodeAnalysis.DynamicallyAccessedMembersAttribute(System.Diagnostics.CodeAnalysis.DynamicallyAccessedMemberTypes.PublicMethods)]
        public System.Type SourceInterface { get { throw null; } }
    }
    [System.Runtime.Versioning.SupportedOSPlatformAttribute("windows")]
    [System.ComponentModel.EditorBrowsableAttribute(System.ComponentModel.EditorBrowsableState.Never)]
    public static partial class ComEventsHelper
    {
        public static void Combine(object rcw, System.Guid iid, int dispid, System.Delegate d) { }
        public static System.Delegate? Remove(object rcw, System.Guid iid, int dispid, System.Delegate d) { throw null; }
    }
    public partial class COMException : System.Runtime.InteropServices.ExternalException
    {
        public COMException() { }
        protected COMException(System.Runtime.Serialization.SerializationInfo info, System.Runtime.Serialization.StreamingContext context) { }
        public COMException(string? message) { }
        public COMException(string? message, System.Exception? inner) { }
        public COMException(string? message, int errorCode) { }
        public override string ToString() { throw null; }
    }
    [System.AttributeUsageAttribute(System.AttributeTargets.Class | System.AttributeTargets.Interface, Inherited=false)]
    public sealed partial class ComImportAttribute : System.Attribute
    {
        public ComImportAttribute() { }
    }
    public enum ComInterfaceType
    {
        InterfaceIsDual = 0,
        InterfaceIsIUnknown = 1,
        InterfaceIsIDispatch = 2,
        InterfaceIsIInspectable = 3,
    }
    public enum ComMemberType
    {
        Method = 0,
        PropGet = 1,
        PropSet = 2,
    }
    [System.AttributeUsageAttribute(System.AttributeTargets.Method, Inherited=false)]
    public sealed partial class ComRegisterFunctionAttribute : System.Attribute
    {
        public ComRegisterFunctionAttribute() { }
    }
    [System.AttributeUsageAttribute(System.AttributeTargets.Class, Inherited=true)]
    [System.ComponentModel.EditorBrowsableAttribute(System.ComponentModel.EditorBrowsableState.Never)]
    public sealed partial class ComSourceInterfacesAttribute : System.Attribute
    {
        public ComSourceInterfacesAttribute(string sourceInterfaces) { }
        public ComSourceInterfacesAttribute(System.Type sourceInterface) { }
        public ComSourceInterfacesAttribute(System.Type sourceInterface1, System.Type sourceInterface2) { }
        public ComSourceInterfacesAttribute(System.Type sourceInterface1, System.Type sourceInterface2, System.Type sourceInterface3) { }
        public ComSourceInterfacesAttribute(System.Type sourceInterface1, System.Type sourceInterface2, System.Type sourceInterface3, System.Type sourceInterface4) { }
        public string Value { get { throw null; } }
    }
    [System.AttributeUsageAttribute(System.AttributeTargets.Method, Inherited=false)]
    public sealed partial class ComUnregisterFunctionAttribute : System.Attribute
    {
        public ComUnregisterFunctionAttribute() { }
    }
    [System.CLSCompliantAttribute(false)]
    public readonly partial struct CULong : System.IEquatable<System.Runtime.InteropServices.CULong>
    {
        private readonly int _dummyPrimitive;
        public CULong(uint value) { throw null; }
        public CULong(nuint value) { throw null; }
        public nuint Value { get { throw null; } }
        public override bool Equals([System.Diagnostics.CodeAnalysis.NotNullWhenAttribute(true)] object? o) { throw null; }
        public bool Equals(System.Runtime.InteropServices.CULong other) { throw null; }
        public override int GetHashCode() { throw null; }
        public override string ToString() { throw null; }
    }
    [System.ComponentModel.EditorBrowsableAttribute(System.ComponentModel.EditorBrowsableState.Never)]
    [System.ObsoleteAttribute("CurrencyWrapper and support for marshalling to the VARIANT type may be unavailable in future releases.")]
    public sealed partial class CurrencyWrapper
    {
        public CurrencyWrapper(decimal obj) { }
        public CurrencyWrapper(object obj) { }
        public decimal WrappedObject { get { throw null; } }
    }
    [System.ComponentModel.EditorBrowsableAttribute(System.ComponentModel.EditorBrowsableState.Never)]
    public enum CustomQueryInterfaceMode
    {
        Ignore = 0,
        Allow = 1,
    }
    [System.ComponentModel.EditorBrowsableAttribute(System.ComponentModel.EditorBrowsableState.Never)]
    public enum CustomQueryInterfaceResult
    {
        Handled = 0,
        NotHandled = 1,
        Failed = 2,
    }
    [System.AttributeUsageAttribute(System.AttributeTargets.Module, Inherited=false)]
    public sealed partial class DefaultCharSetAttribute : System.Attribute
    {
        public DefaultCharSetAttribute(System.Runtime.InteropServices.CharSet charSet) { }
        public System.Runtime.InteropServices.CharSet CharSet { get { throw null; } }
    }
    [System.AttributeUsageAttribute(System.AttributeTargets.Assembly | System.AttributeTargets.Method, AllowMultiple=false)]
    public sealed partial class DefaultDllImportSearchPathsAttribute : System.Attribute
    {
        public DefaultDllImportSearchPathsAttribute(System.Runtime.InteropServices.DllImportSearchPath paths) { }
        public System.Runtime.InteropServices.DllImportSearchPath Paths { get { throw null; } }
    }
    [System.AttributeUsageAttribute(System.AttributeTargets.Parameter)]
    public sealed partial class DefaultParameterValueAttribute : System.Attribute
    {
        public DefaultParameterValueAttribute(object? value) { }
        public object? Value { get { throw null; } }
    }
    [System.Runtime.Versioning.SupportedOSPlatformAttribute("windows")]
    [System.ComponentModel.EditorBrowsableAttribute(System.ComponentModel.EditorBrowsableState.Never)]
    public sealed partial class DispatchWrapper
    {
        public DispatchWrapper(object? obj) { }
        public object? WrappedObject { get { throw null; } }
    }
    [System.AttributeUsageAttribute(System.AttributeTargets.Event | System.AttributeTargets.Field | System.AttributeTargets.Method | System.AttributeTargets.Property, Inherited=false)]
    public sealed partial class DispIdAttribute : System.Attribute
    {
        public DispIdAttribute(int dispId) { }
        public int Value { get { throw null; } }
    }
    [System.AttributeUsageAttribute(System.AttributeTargets.Method, Inherited=false)]
    public sealed partial class DllImportAttribute : System.Attribute
    {
        public bool BestFitMapping;
        public System.Runtime.InteropServices.CallingConvention CallingConvention;
        public System.Runtime.InteropServices.CharSet CharSet;
        public string? EntryPoint;
        public bool ExactSpelling;
        public bool PreserveSig;
        public bool SetLastError;
        public bool ThrowOnUnmappableChar;
        public DllImportAttribute(string dllName) { }
        public string Value { get { throw null; } }
    }
    public delegate System.IntPtr DllImportResolver(string libraryName, System.Reflection.Assembly assembly, System.Runtime.InteropServices.DllImportSearchPath? searchPath);
    [System.FlagsAttribute]
    public enum DllImportSearchPath
    {
        LegacyBehavior = 0,
        AssemblyDirectory = 2,
        UseDllDirectoryForDependencies = 256,
        ApplicationDirectory = 512,
        UserDirectories = 1024,
        System32 = 2048,
        SafeDirectories = 4096,
    }
    [System.AttributeUsageAttribute(System.AttributeTargets.Interface, AllowMultiple=false, Inherited=false)]
    public sealed class DynamicInterfaceCastableImplementationAttribute : Attribute
    {
        public DynamicInterfaceCastableImplementationAttribute() { }
    }
    [System.ComponentModel.EditorBrowsableAttribute(System.ComponentModel.EditorBrowsableState.Never)]
    public sealed partial class ErrorWrapper
    {
        public ErrorWrapper(System.Exception e) { }
        public ErrorWrapper(int errorCode) { }
        public ErrorWrapper(object errorCode) { }
        public int ErrorCode { get { throw null; } }
    }
    [System.AttributeUsageAttribute(System.AttributeTargets.Assembly | System.AttributeTargets.Class | System.AttributeTargets.Delegate | System.AttributeTargets.Enum | System.AttributeTargets.Interface | System.AttributeTargets.Struct, Inherited=false)]
    public sealed partial class GuidAttribute : System.Attribute
    {
        public GuidAttribute(string guid) { }
        public string Value { get { throw null; } }
    }
    public sealed partial class HandleCollector
    {
        public HandleCollector(string? name, int initialThreshold) { }
        public HandleCollector(string? name, int initialThreshold, int maximumThreshold) { }
        public int Count { get { throw null; } }
        public int InitialThreshold { get { throw null; } }
        public int MaximumThreshold { get { throw null; } }
        public string Name { get { throw null; } }
        public void Add() { }
        public void Remove() { }
    }
    public readonly partial struct HandleRef
    {
        private readonly object _dummy;
        private readonly int _dummyPrimitive;
        public HandleRef(object? wrapper, System.IntPtr handle) { throw null; }
        public System.IntPtr Handle { get { throw null; } }
        public object? Wrapper { get { throw null; } }
        public static explicit operator System.IntPtr (System.Runtime.InteropServices.HandleRef value) { throw null; }
        public static System.IntPtr ToIntPtr(System.Runtime.InteropServices.HandleRef value) { throw null; }
    }
    [System.ComponentModel.EditorBrowsableAttribute(System.ComponentModel.EditorBrowsableState.Never)]
    public partial interface ICustomAdapter
    {
        object GetUnderlyingObject();
    }
    public partial interface ICustomFactory
    {
        System.MarshalByRefObject CreateInstance(System.Type serverType);
    }
    public partial interface ICustomMarshaler
    {
        void CleanUpManagedData(object ManagedObj);
        void CleanUpNativeData(System.IntPtr pNativeData);
        int GetNativeDataSize();
        System.IntPtr MarshalManagedToNative(object ManagedObj);
        object MarshalNativeToManaged(System.IntPtr pNativeData);
    }
    [System.ComponentModel.EditorBrowsableAttribute(System.ComponentModel.EditorBrowsableState.Never)]
    public partial interface ICustomQueryInterface
    {
        System.Runtime.InteropServices.CustomQueryInterfaceResult GetInterface(ref System.Guid iid, out System.IntPtr ppv);
    }
    public partial interface IDynamicInterfaceCastable
    {
        bool IsInterfaceImplemented(System.RuntimeTypeHandle interfaceType, bool throwIfNotImplemented);
        System.RuntimeTypeHandle GetInterfaceImplementation(System.RuntimeTypeHandle interfaceType);
    }
    [System.AttributeUsageAttribute(System.AttributeTargets.Assembly, Inherited=false)]
    public sealed partial class ImportedFromTypeLibAttribute : System.Attribute
    {
        public ImportedFromTypeLibAttribute(string tlbFile) { }
        public string Value { get { throw null; } }
    }
    [System.AttributeUsageAttribute(System.AttributeTargets.Interface, Inherited=false)]
    public sealed partial class InterfaceTypeAttribute : System.Attribute
    {
        public InterfaceTypeAttribute(short interfaceType) { }
        public InterfaceTypeAttribute(System.Runtime.InteropServices.ComInterfaceType interfaceType) { }
        public System.Runtime.InteropServices.ComInterfaceType Value { get { throw null; } }
    }
    public partial class InvalidComObjectException : System.SystemException
    {
        public InvalidComObjectException() { }
        protected InvalidComObjectException(System.Runtime.Serialization.SerializationInfo info, System.Runtime.Serialization.StreamingContext context) { }
        public InvalidComObjectException(string? message) { }
        public InvalidComObjectException(string? message, System.Exception? inner) { }
    }
    public partial class InvalidOleVariantTypeException : System.SystemException
    {
        public InvalidOleVariantTypeException() { }
        protected InvalidOleVariantTypeException(System.Runtime.Serialization.SerializationInfo info, System.Runtime.Serialization.StreamingContext context) { }
        public InvalidOleVariantTypeException(string? message) { }
        public InvalidOleVariantTypeException(string? message, System.Exception? inner) { }
    }
    [System.AttributeUsageAttribute(System.AttributeTargets.Method, Inherited=false)]
    public sealed partial class LCIDConversionAttribute : System.Attribute
    {
        public LCIDConversionAttribute(int lcid) { }
        public int Value { get { throw null; } }
    }
    [System.AttributeUsageAttribute(System.AttributeTargets.Method, AllowMultiple = false, Inherited=false)]
    public sealed partial class LibraryImportAttribute : System.Attribute
    {
        public LibraryImportAttribute(string libraryName) { }
        public string LibraryName { get { throw null; } }
        public string? EntryPoint { get { throw null; } set { } }
        public bool SetLastError { get { throw null; } set { }}
        public System.Runtime.InteropServices.StringMarshalling StringMarshalling { get { throw null; } set { } }
        public System.Type? StringMarshallingCustomType { get { throw null; } set { } }
    }
    [System.AttributeUsageAttribute(System.AttributeTargets.Method, Inherited=false, AllowMultiple=false)]
    public sealed partial class ManagedToNativeComInteropStubAttribute : System.Attribute
    {
        public ManagedToNativeComInteropStubAttribute(System.Type classType, string methodName) { }
        public System.Type ClassType { get { throw null; } }
        public string MethodName { get { throw null; } }
    }
    public static partial class Marshal
    {
        public static readonly int SystemDefaultCharSize;
        public static readonly int SystemMaxDBCSCharSize;
        public static int AddRef(System.IntPtr pUnk) { throw null; }
        public static System.IntPtr AllocCoTaskMem(int cb) { throw null; }
        public static System.IntPtr AllocHGlobal(int cb) { throw null; }
        public static System.IntPtr AllocHGlobal(System.IntPtr cb) { throw null; }
        public static bool AreComObjectsAvailableForCleanup() { throw null; }
        [System.Diagnostics.CodeAnalysis.RequiresUnreferencedCode("Built-in COM support is not trim compatible", Url = "https://aka.ms/dotnet-illink/com")]
        [System.Runtime.Versioning.SupportedOSPlatformAttribute("windows")]
        public static object BindToMoniker(string monikerName) { throw null; }
        [System.Runtime.Versioning.SupportedOSPlatformAttribute("windows")]
        public static void ChangeWrapperHandleStrength(object otp, bool fIsWeak) { }
        public static void CleanupUnusedObjectsInCurrentContext() { }
        public static void Copy(byte[] source, int startIndex, System.IntPtr destination, int length) { }
        public static void Copy(char[] source, int startIndex, System.IntPtr destination, int length) { }
        public static void Copy(double[] source, int startIndex, System.IntPtr destination, int length) { }
        public static void Copy(short[] source, int startIndex, System.IntPtr destination, int length) { }
        public static void Copy(int[] source, int startIndex, System.IntPtr destination, int length) { }
        public static void Copy(long[] source, int startIndex, System.IntPtr destination, int length) { }
        public static void Copy(System.IntPtr source, byte[] destination, int startIndex, int length) { }
        public static void Copy(System.IntPtr source, char[] destination, int startIndex, int length) { }
        public static void Copy(System.IntPtr source, double[] destination, int startIndex, int length) { }
        public static void Copy(System.IntPtr source, short[] destination, int startIndex, int length) { }
        public static void Copy(System.IntPtr source, int[] destination, int startIndex, int length) { }
        public static void Copy(System.IntPtr source, long[] destination, int startIndex, int length) { }
        public static void Copy(System.IntPtr source, System.IntPtr[] destination, int startIndex, int length) { }
        public static void Copy(System.IntPtr source, float[] destination, int startIndex, int length) { }
        public static void Copy(System.IntPtr[] source, int startIndex, System.IntPtr destination, int length) { }
        public static void Copy(float[] source, int startIndex, System.IntPtr destination, int length) { }
        [System.Runtime.Versioning.SupportedOSPlatformAttribute("windows")]
        [System.ComponentModel.EditorBrowsableAttribute(System.ComponentModel.EditorBrowsableState.Never)]
        public static System.IntPtr CreateAggregatedObject(System.IntPtr pOuter, object o) { throw null; }
        [System.Runtime.Versioning.SupportedOSPlatformAttribute("windows")]
        public static System.IntPtr CreateAggregatedObject<T>(System.IntPtr pOuter, T o) where T : notnull { throw null; }
        [System.Runtime.Versioning.SupportedOSPlatformAttribute("windows")]
        [System.ComponentModel.EditorBrowsableAttribute(System.ComponentModel.EditorBrowsableState.Never)]
        [return: System.Diagnostics.CodeAnalysis.NotNullIfNotNullAttribute("o")]
        public static object? CreateWrapperOfType(object? o, System.Type t) { throw null; }
        [System.Runtime.Versioning.SupportedOSPlatformAttribute("windows")]
        public static TWrapper CreateWrapperOfType<T, TWrapper>(T? o) { throw null; }
        [System.Diagnostics.CodeAnalysis.RequiresDynamicCode("Marshalling code for the object might not be available. Use the DestroyStructure<T> overload instead.")]
        [System.ComponentModel.EditorBrowsableAttribute(System.ComponentModel.EditorBrowsableState.Never)]
        public static void DestroyStructure(System.IntPtr ptr, System.Type structuretype) { }
        public static void DestroyStructure<T>(System.IntPtr ptr) { }
        [System.Runtime.Versioning.SupportedOSPlatformAttribute("windows")]
        public static int FinalReleaseComObject(object o) { throw null; }
        public static void FreeBSTR(System.IntPtr ptr) { }
        public static void FreeCoTaskMem(System.IntPtr ptr) { }
        public static void FreeHGlobal(System.IntPtr hglobal) { }
        public static System.Guid GenerateGuidForType(System.Type type) { throw null; }
        public static string? GenerateProgIdForType(System.Type type) { throw null; }
        [System.Runtime.Versioning.SupportedOSPlatformAttribute("windows")]
        [System.ComponentModel.EditorBrowsableAttribute(System.ComponentModel.EditorBrowsableState.Never)]
        public static System.IntPtr GetComInterfaceForObject(object o, System.Type T) { throw null; }
        [System.Runtime.Versioning.SupportedOSPlatformAttribute("windows")]
        [System.ComponentModel.EditorBrowsableAttribute(System.ComponentModel.EditorBrowsableState.Never)]
        public static System.IntPtr GetComInterfaceForObject(object o, System.Type T, System.Runtime.InteropServices.CustomQueryInterfaceMode mode) { throw null; }
        [System.Runtime.Versioning.SupportedOSPlatformAttribute("windows")]
        public static System.IntPtr GetComInterfaceForObject<T, TInterface>([System.Diagnostics.CodeAnalysis.DisallowNullAttribute] T o) { throw null; }
        [System.Runtime.Versioning.SupportedOSPlatformAttribute("windows")]
        public static object? GetComObjectData(object obj, object key) { throw null; }
        [System.Diagnostics.CodeAnalysis.RequiresDynamicCode("Marshalling code for the delegate might not be available. Use the GetDelegateForFunctionPointer<TDelegate> overload instead.")]
        [System.ComponentModel.EditorBrowsableAttribute(System.ComponentModel.EditorBrowsableState.Never)]
        public static System.Delegate GetDelegateForFunctionPointer(System.IntPtr ptr, System.Type t) { throw null; }
        public static TDelegate GetDelegateForFunctionPointer<TDelegate>(System.IntPtr ptr) { throw null; }
        [System.Runtime.Versioning.SupportedOSPlatformAttribute("windows")]
        public static int GetEndComSlot(System.Type t) { throw null; }
        [System.ComponentModel.EditorBrowsableAttribute(System.ComponentModel.EditorBrowsableState.Never)]
        [System.ObsoleteAttribute("GetExceptionCode() may be unavailable in future releases.")]
        public static int GetExceptionCode() { throw null; }
        public static System.Exception? GetExceptionForHR(int errorCode) { throw null; }
        public static System.Exception? GetExceptionForHR(int errorCode, System.IntPtr errorInfo) { throw null; }
        public static System.IntPtr GetExceptionPointers() { throw null; }
        [System.Diagnostics.CodeAnalysis.RequiresDynamicCode("Marshalling code for the delegate might not be available. Use the GetFunctionPointerForDelegate<TDelegate> overload instead.")]
        [System.ComponentModel.EditorBrowsableAttribute(System.ComponentModel.EditorBrowsableState.Never)]
        public static System.IntPtr GetFunctionPointerForDelegate(System.Delegate d) { throw null; }
        public static System.IntPtr GetFunctionPointerForDelegate<TDelegate>(TDelegate d) where TDelegate : notnull { throw null; }
        [System.Diagnostics.CodeAnalysis.RequiresAssemblyFiles("Windows only assigns HINSTANCE to assemblies loaded from disk. This API will return -1 for modules without a file on disk.")]
        public static System.IntPtr GetHINSTANCE(System.Reflection.Module m) { throw null; }
        public static int GetHRForException(System.Exception? e) { throw null; }
        public static int GetHRForLastWin32Error() { throw null; }
        [System.Runtime.Versioning.SupportedOSPlatformAttribute("windows")]
        public static System.IntPtr GetIDispatchForObject(object o) { throw null; }
        [System.Runtime.Versioning.SupportedOSPlatformAttribute("windows")]
        public static System.IntPtr GetIUnknownForObject(object o) { throw null; }
        public static int GetLastPInvokeError() { throw null; }
        public static int GetLastSystemError() { throw null; }
        public static int GetLastWin32Error() { throw null; }
        public static string GetLastPInvokeErrorMessage() { throw null; }
        public static string GetPInvokeErrorMessage(int error) { throw null; }
        [System.Runtime.Versioning.SupportedOSPlatformAttribute("windows")]
        [System.ComponentModel.EditorBrowsableAttribute(System.ComponentModel.EditorBrowsableState.Never)]
        public static void GetNativeVariantForObject(object? obj, System.IntPtr pDstNativeVariant) { }
        [System.Runtime.Versioning.SupportedOSPlatformAttribute("windows")]
        [System.ComponentModel.EditorBrowsableAttribute(System.ComponentModel.EditorBrowsableState.Never)]
        public static void GetNativeVariantForObject<T>(T? obj, System.IntPtr pDstNativeVariant) { }
        [System.Runtime.Versioning.SupportedOSPlatformAttribute("windows")]
        public static object GetObjectForIUnknown(System.IntPtr pUnk) { throw null; }
        [System.Runtime.Versioning.SupportedOSPlatformAttribute("windows")]
        [System.ComponentModel.EditorBrowsableAttribute(System.ComponentModel.EditorBrowsableState.Never)]
        public static object? GetObjectForNativeVariant(System.IntPtr pSrcNativeVariant) { throw null; }
        [System.Runtime.Versioning.SupportedOSPlatformAttribute("windows")]
        [System.ComponentModel.EditorBrowsableAttribute(System.ComponentModel.EditorBrowsableState.Never)]
        public static T? GetObjectForNativeVariant<T>(System.IntPtr pSrcNativeVariant) { throw null; }
        [System.Runtime.Versioning.SupportedOSPlatformAttribute("windows")]
        [System.ComponentModel.EditorBrowsableAttribute(System.ComponentModel.EditorBrowsableState.Never)]
        public static object?[] GetObjectsForNativeVariants(System.IntPtr aSrcNativeVariant, int cVars) { throw null; }
        [System.Runtime.Versioning.SupportedOSPlatformAttribute("windows")]
        [System.ComponentModel.EditorBrowsableAttribute(System.ComponentModel.EditorBrowsableState.Never)]
        public static T[] GetObjectsForNativeVariants<T>(System.IntPtr aSrcNativeVariant, int cVars) { throw null; }
        [System.Runtime.Versioning.SupportedOSPlatformAttribute("windows")]
        public static int GetStartComSlot(System.Type t) { throw null; }
        [System.Runtime.Versioning.SupportedOSPlatformAttribute("windows")]
        public static object GetTypedObjectForIUnknown(System.IntPtr pUnk, System.Type t) { throw null; }
        [System.Runtime.Versioning.SupportedOSPlatformAttribute("windows")]
        public static System.Type? GetTypeFromCLSID(System.Guid clsid) { throw null; }
        [System.Runtime.Versioning.SupportedOSPlatformAttribute("windows")]
        public static string GetTypeInfoName(System.Runtime.InteropServices.ComTypes.ITypeInfo typeInfo) { throw null; }
        [System.Runtime.Versioning.SupportedOSPlatformAttribute("windows")]
        public static object GetUniqueObjectForIUnknown(System.IntPtr unknown) { throw null; }
        public static void InitHandle(SafeHandle safeHandle, IntPtr handle) { }
        public static bool IsComObject(object o) { throw null; }
        public static bool IsTypeVisibleFromCom(System.Type t) { throw null; }
        [System.ComponentModel.EditorBrowsableAttribute(System.ComponentModel.EditorBrowsableState.Never)]
        public static System.IntPtr OffsetOf(System.Type t, string fieldName) { throw null; }
        public static System.IntPtr OffsetOf<T>(string fieldName) { throw null; }
        public static void Prelink(System.Reflection.MethodInfo m) { }
        public static void PrelinkAll(System.Type c) { }
        public static string? PtrToStringAnsi(System.IntPtr ptr) { throw null; }
        public static string PtrToStringAnsi(System.IntPtr ptr, int len) { throw null; }
        public static string? PtrToStringAuto(System.IntPtr ptr) { throw null; }
        public static string? PtrToStringAuto(System.IntPtr ptr, int len) { throw null; }
        public static string PtrToStringBSTR(System.IntPtr ptr) { throw null; }
        public static string? PtrToStringUni(System.IntPtr ptr) { throw null; }
        public static string PtrToStringUni(System.IntPtr ptr, int len) { throw null; }
        public static string? PtrToStringUTF8(System.IntPtr ptr) { throw null; }
        public static string PtrToStringUTF8(System.IntPtr ptr, int byteLen) { throw null; }
        [System.Diagnostics.CodeAnalysis.RequiresDynamicCode("Marshalling code for the object might not be available")]
        [System.ComponentModel.EditorBrowsableAttribute(System.ComponentModel.EditorBrowsableState.Never)]
        public static void PtrToStructure(System.IntPtr ptr, object structure) { }
        [System.Diagnostics.CodeAnalysis.RequiresDynamicCode("Marshalling code for the object might not be available")]
        [System.ComponentModel.EditorBrowsableAttribute(System.ComponentModel.EditorBrowsableState.Never)]
        public static object? PtrToStructure(System.IntPtr ptr, [System.Diagnostics.CodeAnalysis.DynamicallyAccessedMembersAttribute(System.Diagnostics.CodeAnalysis.DynamicallyAccessedMemberTypes.NonPublicConstructors| System.Diagnostics.CodeAnalysis.DynamicallyAccessedMemberTypes.PublicConstructors)] System.Type structureType) { throw null; }
        public static T? PtrToStructure<[System.Diagnostics.CodeAnalysis.DynamicallyAccessedMembersAttribute(System.Diagnostics.CodeAnalysis.DynamicallyAccessedMemberTypes.NonPublicConstructors | System.Diagnostics.CodeAnalysis.DynamicallyAccessedMemberTypes.PublicConstructors)]T>(System.IntPtr ptr) { throw null; }
        public static void PtrToStructure<T>(System.IntPtr ptr, [System.Diagnostics.CodeAnalysis.DisallowNullAttribute] T structure) { }
        public static int QueryInterface(System.IntPtr pUnk, ref System.Guid iid, out System.IntPtr ppv) { throw null; }
        public static byte ReadByte(System.IntPtr ptr) { throw null; }
        public static byte ReadByte(System.IntPtr ptr, int ofs) { throw null; }
        [System.Diagnostics.CodeAnalysis.RequiresDynamicCode("Marshalling code for the object might not be available")]
        [System.ComponentModel.EditorBrowsableAttribute(System.ComponentModel.EditorBrowsableState.Never)]
        [System.ObsoleteAttribute("ReadByte(Object, Int32) may be unavailable in future releases.")]
        public static byte ReadByte(object ptr, int ofs) { throw null; }
        public static short ReadInt16(System.IntPtr ptr) { throw null; }
        public static short ReadInt16(System.IntPtr ptr, int ofs) { throw null; }
        [System.Diagnostics.CodeAnalysis.RequiresDynamicCode("Marshalling code for the object might not be available")]
        [System.ComponentModel.EditorBrowsableAttribute(System.ComponentModel.EditorBrowsableState.Never)]
        [System.ObsoleteAttribute("ReadInt16(Object, Int32) may be unavailable in future releases.")]
        public static short ReadInt16(object ptr, int ofs) { throw null; }
        public static int ReadInt32(System.IntPtr ptr) { throw null; }
        public static int ReadInt32(System.IntPtr ptr, int ofs) { throw null; }
        [System.Diagnostics.CodeAnalysis.RequiresDynamicCode("Marshalling code for the object might not be available")]
        [System.ComponentModel.EditorBrowsableAttribute(System.ComponentModel.EditorBrowsableState.Never)]
        [System.ObsoleteAttribute("ReadInt32(Object, Int32) may be unavailable in future releases.")]
        public static int ReadInt32(object ptr, int ofs) { throw null; }
        public static long ReadInt64(System.IntPtr ptr) { throw null; }
        public static long ReadInt64(System.IntPtr ptr, int ofs) { throw null; }
        [System.Diagnostics.CodeAnalysis.RequiresDynamicCode("Marshalling code for the object might not be available")]
        [System.ComponentModel.EditorBrowsableAttribute(System.ComponentModel.EditorBrowsableState.Never)]
        [System.ObsoleteAttribute("ReadInt64(Object, Int32) may be unavailable in future releases.")]
        public static long ReadInt64(object ptr, int ofs) { throw null; }
        public static System.IntPtr ReadIntPtr(System.IntPtr ptr) { throw null; }
        public static System.IntPtr ReadIntPtr(System.IntPtr ptr, int ofs) { throw null; }
        [System.Diagnostics.CodeAnalysis.RequiresDynamicCode("Marshalling code for the object might not be available")]
        [System.ComponentModel.EditorBrowsableAttribute(System.ComponentModel.EditorBrowsableState.Never)]
        [System.ObsoleteAttribute("ReadIntPtr(Object, Int32) may be unavailable in future releases.")]
        public static System.IntPtr ReadIntPtr(object ptr, int ofs) { throw null; }
        public static System.IntPtr ReAllocCoTaskMem(System.IntPtr pv, int cb) { throw null; }
        public static System.IntPtr ReAllocHGlobal(System.IntPtr pv, System.IntPtr cb) { throw null; }
        public static int Release(System.IntPtr pUnk) { throw null; }
        [System.Runtime.Versioning.SupportedOSPlatformAttribute("windows")]
        public static int ReleaseComObject(object o) { throw null; }
        public static System.IntPtr SecureStringToBSTR(System.Security.SecureString s) { throw null; }
        public static System.IntPtr SecureStringToCoTaskMemAnsi(System.Security.SecureString s) { throw null; }
        public static System.IntPtr SecureStringToCoTaskMemUnicode(System.Security.SecureString s) { throw null; }
        public static System.IntPtr SecureStringToGlobalAllocAnsi(System.Security.SecureString s) { throw null; }
        public static System.IntPtr SecureStringToGlobalAllocUnicode(System.Security.SecureString s) { throw null; }
        [System.Runtime.Versioning.SupportedOSPlatformAttribute("windows")]
        public static bool SetComObjectData(object obj, object key, object? data) { throw null; }
        public static void SetLastPInvokeError(int error) { throw null; }
        public static void SetLastSystemError(int error) { throw null; }
        [System.Diagnostics.CodeAnalysis.RequiresDynamicCode("Marshalling code for the object might not be available. Use the SizeOf<T> overload instead.")]
        [System.ComponentModel.EditorBrowsableAttribute(System.ComponentModel.EditorBrowsableState.Never)]
        public static int SizeOf(object structure) { throw null; }
        [System.Diagnostics.CodeAnalysis.RequiresDynamicCode("Marshalling code for the object might not be available. Use the SizeOf<T> overload instead.")]
        [System.ComponentModel.EditorBrowsableAttribute(System.ComponentModel.EditorBrowsableState.Never)]
        public static int SizeOf(System.Type t) { throw null; }
        public static int SizeOf<T>() { throw null; }
        public static int SizeOf<T>(T structure) { throw null; }
        public static System.IntPtr StringToBSTR(string? s) { throw null; }
        public static System.IntPtr StringToCoTaskMemAnsi(string? s) { throw null; }
        public static System.IntPtr StringToCoTaskMemAuto(string? s) { throw null; }
        public static System.IntPtr StringToCoTaskMemUni(string? s) { throw null; }
        public static System.IntPtr StringToCoTaskMemUTF8(string? s) { throw null; }
        public static System.IntPtr StringToHGlobalAnsi(string? s) { throw null; }
        public static System.IntPtr StringToHGlobalAuto(string? s) { throw null; }
        public static System.IntPtr StringToHGlobalUni(string? s) { throw null; }
        [System.Diagnostics.CodeAnalysis.RequiresDynamicCode("Marshalling code for the object might not be available. Use the StructureToPtr<T> overload instead.")]
        [System.ComponentModel.EditorBrowsableAttribute(System.ComponentModel.EditorBrowsableState.Never)]
        public static void StructureToPtr(object structure, System.IntPtr ptr, bool fDeleteOld) { }
        public static void StructureToPtr<T>([System.Diagnostics.CodeAnalysis.DisallowNullAttribute] T structure, System.IntPtr ptr, bool fDeleteOld) { }
        public static void ThrowExceptionForHR(int errorCode) { }
        public static void ThrowExceptionForHR(int errorCode, System.IntPtr errorInfo) { }
        [System.ComponentModel.EditorBrowsableAttribute(System.ComponentModel.EditorBrowsableState.Never)]
        public static System.IntPtr UnsafeAddrOfPinnedArrayElement(System.Array arr, int index) { throw null; }
        public static System.IntPtr UnsafeAddrOfPinnedArrayElement<T>(T[] arr, int index) { throw null; }
        public static void WriteByte(System.IntPtr ptr, byte val) { }
        public static void WriteByte(System.IntPtr ptr, int ofs, byte val) { }
        [System.Diagnostics.CodeAnalysis.RequiresDynamicCode("Marshalling code for the object might not be available")]
        [System.ComponentModel.EditorBrowsableAttribute(System.ComponentModel.EditorBrowsableState.Never)]
        [System.ObsoleteAttribute("WriteByte(Object, Int32, Byte) may be unavailable in future releases.")]
        public static void WriteByte(object ptr, int ofs, byte val) { }
        public static void WriteInt16(System.IntPtr ptr, char val) { }
        public static void WriteInt16(System.IntPtr ptr, short val) { }
        public static void WriteInt16(System.IntPtr ptr, int ofs, char val) { }
        public static void WriteInt16(System.IntPtr ptr, int ofs, short val) { }
        [System.Diagnostics.CodeAnalysis.RequiresDynamicCode("Marshalling code for the object might not be available")]
        [System.ComponentModel.EditorBrowsableAttribute(System.ComponentModel.EditorBrowsableState.Never)]
        [System.ObsoleteAttribute("WriteInt16(Object, Int32, Char) may be unavailable in future releases.")]
        public static void WriteInt16(object ptr, int ofs, char val) { }
        [System.Diagnostics.CodeAnalysis.RequiresDynamicCode("Marshalling code for the object might not be available")]
        [System.ComponentModel.EditorBrowsableAttribute(System.ComponentModel.EditorBrowsableState.Never)]
        [System.ObsoleteAttribute("WriteInt16(Object, Int32, Int16) may be unavailable in future releases.")]
        public static void WriteInt16(object ptr, int ofs, short val) { }
        public static void WriteInt32(System.IntPtr ptr, int val) { }
        public static void WriteInt32(System.IntPtr ptr, int ofs, int val) { }
        [System.Diagnostics.CodeAnalysis.RequiresDynamicCode("Marshalling code for the object might not be available")]
        [System.ComponentModel.EditorBrowsableAttribute(System.ComponentModel.EditorBrowsableState.Never)]
        [System.ObsoleteAttribute("WriteInt32(Object, Int32, Int32) may be unavailable in future releases.")]
        public static void WriteInt32(object ptr, int ofs, int val) { }
        public static void WriteInt64(System.IntPtr ptr, int ofs, long val) { }
        public static void WriteInt64(System.IntPtr ptr, long val) { }
        [System.Diagnostics.CodeAnalysis.RequiresDynamicCode("Marshalling code for the object might not be available")]
        [System.ComponentModel.EditorBrowsableAttribute(System.ComponentModel.EditorBrowsableState.Never)]
        [System.ObsoleteAttribute("WriteInt64(Object, Int32, Int64) may be unavailable in future releases.")]
        public static void WriteInt64(object ptr, int ofs, long val) { }
        public static void WriteIntPtr(System.IntPtr ptr, int ofs, System.IntPtr val) { }
        public static void WriteIntPtr(System.IntPtr ptr, System.IntPtr val) { }
        [System.Diagnostics.CodeAnalysis.RequiresDynamicCode("Marshalling code for the object might not be available")]
        [System.ComponentModel.EditorBrowsableAttribute(System.ComponentModel.EditorBrowsableState.Never)]
        [System.ObsoleteAttribute("WriteIntPtr(Object, Int32, IntPtr) may be unavailable in future releases.")]
        public static void WriteIntPtr(object ptr, int ofs, System.IntPtr val) { }
        public static void ZeroFreeBSTR(System.IntPtr s) { }
        public static void ZeroFreeCoTaskMemAnsi(System.IntPtr s) { }
        public static void ZeroFreeCoTaskMemUnicode(System.IntPtr s) { }
        public static void ZeroFreeCoTaskMemUTF8(System.IntPtr s) { }
        public static void ZeroFreeGlobalAllocAnsi(System.IntPtr s) { }
        public static void ZeroFreeGlobalAllocUnicode(System.IntPtr s) { }
    }
    [System.AttributeUsageAttribute(System.AttributeTargets.Field | System.AttributeTargets.Parameter | System.AttributeTargets.ReturnValue, Inherited=false)]
    public sealed partial class MarshalAsAttribute : System.Attribute
    {
        public System.Runtime.InteropServices.UnmanagedType ArraySubType;
        public int IidParameterIndex;
        public string? MarshalCookie;
        public string? MarshalType;
        public System.Type? MarshalTypeRef;
        public System.Runtime.InteropServices.VarEnum SafeArraySubType;
        public System.Type? SafeArrayUserDefinedSubType;
        public int SizeConst;
        public short SizeParamIndex;
        public MarshalAsAttribute(short unmanagedType) { }
        public MarshalAsAttribute(System.Runtime.InteropServices.UnmanagedType unmanagedType) { }
        public System.Runtime.InteropServices.UnmanagedType Value { get { throw null; } }
    }
    public partial class MarshalDirectiveException : System.SystemException
    {
        public MarshalDirectiveException() { }
        protected MarshalDirectiveException(System.Runtime.Serialization.SerializationInfo info, System.Runtime.Serialization.StreamingContext context) { }
        public MarshalDirectiveException(string? message) { }
        public MarshalDirectiveException(string? message, System.Exception? inner) { }
    }
    public static partial class NativeLibrary
    {
        public static void Free(System.IntPtr handle) { }
        public static System.IntPtr GetMainProgramHandle() { throw null; }
        public static System.IntPtr GetExport(System.IntPtr handle, string name) { throw null; }
        public static System.IntPtr Load(string libraryPath) { throw null; }
        public static System.IntPtr Load(string libraryName, System.Reflection.Assembly assembly, System.Runtime.InteropServices.DllImportSearchPath? searchPath) { throw null; }
        public static void SetDllImportResolver(System.Reflection.Assembly assembly, System.Runtime.InteropServices.DllImportResolver resolver) { }
        public static bool TryGetExport(System.IntPtr handle, string name, out System.IntPtr address) { throw null; }
        public static bool TryLoad(string libraryPath, out System.IntPtr handle) { throw null; }
        public static bool TryLoad(string libraryName, System.Reflection.Assembly assembly, System.Runtime.InteropServices.DllImportSearchPath? searchPath, out System.IntPtr handle) { throw null; }
    }
    public static unsafe partial class NativeMemory
    {
        [System.CLSCompliantAttribute(false)]
        public static void* AlignedAlloc(nuint byteCount, nuint alignment) { throw null; }
        [System.CLSCompliantAttribute(false)]
        public static void AlignedFree(void* ptr) { }
        [System.CLSCompliantAttribute(false)]
        public static void* AlignedRealloc(void* ptr, nuint byteCount, nuint alignment) { throw null; }
        [System.CLSCompliantAttribute(false)]
        public static void* Alloc(nuint byteCount) { throw null; }
        [System.CLSCompliantAttribute(false)]
        public static void* Alloc(nuint elementCount, nuint elementSize) { throw null; }
        [System.CLSCompliantAttribute(false)]
        public static void* AllocZeroed(nuint byteCount) { throw null; }
        [System.CLSCompliantAttribute(false)]
        public static void* AllocZeroed(nuint elementCount, nuint elementSize) { throw null; }
        [System.CLSCompliantAttribute(false)]
        public static void Free(void* ptr) { }
        [System.CLSCompliantAttribute(false)]
        public static void* Realloc(void* ptr, nuint byteCount) { throw null; }
        [System.CLSCompliantAttribute(false)]
        public static void Clear(void* ptr, nuint byteCount) { throw null; }
    }
    public readonly partial struct NFloat : System.IComparable, System.IComparable<System.Runtime.InteropServices.NFloat>, System.IEquatable<System.Runtime.InteropServices.NFloat>, System.IFormattable, System.IParsable<System.Runtime.InteropServices.NFloat>, System.ISpanFormattable, System.ISpanParsable<System.Runtime.InteropServices.NFloat>, System.Numerics.IAdditionOperators<System.Runtime.InteropServices.NFloat, System.Runtime.InteropServices.NFloat, System.Runtime.InteropServices.NFloat>, System.Numerics.IAdditiveIdentity<System.Runtime.InteropServices.NFloat, System.Runtime.InteropServices.NFloat>, System.Numerics.IBinaryFloatingPointIeee754<System.Runtime.InteropServices.NFloat>, System.Numerics.IBinaryNumber<System.Runtime.InteropServices.NFloat>, System.Numerics.IBitwiseOperators<System.Runtime.InteropServices.NFloat, System.Runtime.InteropServices.NFloat, System.Runtime.InteropServices.NFloat>, System.Numerics.IComparisonOperators<System.Runtime.InteropServices.NFloat, System.Runtime.InteropServices.NFloat, bool>, System.Numerics.IDecrementOperators<System.Runtime.InteropServices.NFloat>, System.Numerics.IDivisionOperators<System.Runtime.InteropServices.NFloat, System.Runtime.InteropServices.NFloat, System.Runtime.InteropServices.NFloat>, System.Numerics.IEqualityOperators<System.Runtime.InteropServices.NFloat, System.Runtime.InteropServices.NFloat, bool>, System.Numerics.IExponentialFunctions<System.Runtime.InteropServices.NFloat>, System.Numerics.IFloatingPoint<System.Runtime.InteropServices.NFloat>, System.Numerics.IFloatingPointConstants<System.Runtime.InteropServices.NFloat>, System.Numerics.IFloatingPointIeee754<System.Runtime.InteropServices.NFloat>, System.Numerics.IHyperbolicFunctions<System.Runtime.InteropServices.NFloat>, System.Numerics.IIncrementOperators<System.Runtime.InteropServices.NFloat>, System.Numerics.ILogarithmicFunctions<System.Runtime.InteropServices.NFloat>, System.Numerics.IMinMaxValue<System.Runtime.InteropServices.NFloat>, System.Numerics.IModulusOperators<System.Runtime.InteropServices.NFloat, System.Runtime.InteropServices.NFloat, System.Runtime.InteropServices.NFloat>, System.Numerics.IMultiplicativeIdentity<System.Runtime.InteropServices.NFloat, System.Runtime.InteropServices.NFloat>, System.Numerics.IMultiplyOperators<System.Runtime.InteropServices.NFloat, System.Runtime.InteropServices.NFloat, System.Runtime.InteropServices.NFloat>, System.Numerics.INumber<System.Runtime.InteropServices.NFloat>, System.Numerics.INumberBase<System.Runtime.InteropServices.NFloat>, System.Numerics.IPowerFunctions<System.Runtime.InteropServices.NFloat>, System.Numerics.IRootFunctions<System.Runtime.InteropServices.NFloat>, System.Numerics.ISignedNumber<System.Runtime.InteropServices.NFloat>, System.Numerics.ISubtractionOperators<System.Runtime.InteropServices.NFloat, System.Runtime.InteropServices.NFloat, System.Runtime.InteropServices.NFloat>, System.Numerics.ITrigonometricFunctions<System.Runtime.InteropServices.NFloat>, System.Numerics.IUnaryNegationOperators<System.Runtime.InteropServices.NFloat, System.Runtime.InteropServices.NFloat>, System.Numerics.IUnaryPlusOperators<System.Runtime.InteropServices.NFloat, System.Runtime.InteropServices.NFloat>
    {
        private readonly int _dummyPrimitive;
        public NFloat(double value) { throw null; }
        public NFloat(float value) { throw null; }
        public static System.Runtime.InteropServices.NFloat E { get { throw null; } }
        public static System.Runtime.InteropServices.NFloat Epsilon { get { throw null; } }
        public static System.Runtime.InteropServices.NFloat MaxValue { get { throw null; } }
        public static System.Runtime.InteropServices.NFloat MinValue { get { throw null; } }
        public static System.Runtime.InteropServices.NFloat NaN { get { throw null; } }
        public static System.Runtime.InteropServices.NFloat NegativeInfinity { get { throw null; } }
        public static System.Runtime.InteropServices.NFloat NegativeZero { get { throw null; } }
        public static System.Runtime.InteropServices.NFloat Pi { get { throw null; } }
        public static System.Runtime.InteropServices.NFloat PositiveInfinity { get { throw null; } }
        public static int Size { get { throw null; } }
        static System.Runtime.InteropServices.NFloat System.Numerics.IAdditiveIdentity<System.Runtime.InteropServices.NFloat,System.Runtime.InteropServices.NFloat>.AdditiveIdentity { get { throw null; } }
        static System.Runtime.InteropServices.NFloat System.Numerics.IBinaryNumber<System.Runtime.InteropServices.NFloat>.AllBitsSet { get { throw null; } }
        static System.Runtime.InteropServices.NFloat System.Numerics.IMultiplicativeIdentity<System.Runtime.InteropServices.NFloat,System.Runtime.InteropServices.NFloat>.MultiplicativeIdentity { get { throw null; } }
        static System.Runtime.InteropServices.NFloat System.Numerics.INumberBase<System.Runtime.InteropServices.NFloat>.One { get { throw null; } }
        static int System.Numerics.INumberBase<System.Runtime.InteropServices.NFloat>.Radix { get { throw null; } }
        static System.Runtime.InteropServices.NFloat System.Numerics.INumberBase<System.Runtime.InteropServices.NFloat>.Zero { get { throw null; } }
        static System.Runtime.InteropServices.NFloat System.Numerics.ISignedNumber<System.Runtime.InteropServices.NFloat>.NegativeOne { get { throw null; } }
        public static System.Runtime.InteropServices.NFloat Tau { get { throw null; } }
        public double Value { get { throw null; } }
        public static System.Runtime.InteropServices.NFloat Abs(System.Runtime.InteropServices.NFloat value) { throw null; }
        public static System.Runtime.InteropServices.NFloat Acos(System.Runtime.InteropServices.NFloat x) { throw null; }
        public static System.Runtime.InteropServices.NFloat Acosh(System.Runtime.InteropServices.NFloat x) { throw null; }
        public static System.Runtime.InteropServices.NFloat AcosPi(System.Runtime.InteropServices.NFloat x) { throw null; }
        public static System.Runtime.InteropServices.NFloat Asin(System.Runtime.InteropServices.NFloat x) { throw null; }
        public static System.Runtime.InteropServices.NFloat Asinh(System.Runtime.InteropServices.NFloat x) { throw null; }
        public static System.Runtime.InteropServices.NFloat AsinPi(System.Runtime.InteropServices.NFloat x) { throw null; }
        public static System.Runtime.InteropServices.NFloat Atan(System.Runtime.InteropServices.NFloat x) { throw null; }
        public static System.Runtime.InteropServices.NFloat Atan2(System.Runtime.InteropServices.NFloat y, System.Runtime.InteropServices.NFloat x) { throw null; }
        public static System.Runtime.InteropServices.NFloat Atan2Pi(System.Runtime.InteropServices.NFloat y, System.Runtime.InteropServices.NFloat x) { throw null; }
        public static System.Runtime.InteropServices.NFloat Atanh(System.Runtime.InteropServices.NFloat x) { throw null; }
        public static System.Runtime.InteropServices.NFloat AtanPi(System.Runtime.InteropServices.NFloat x) { throw null; }
        public static System.Runtime.InteropServices.NFloat BitDecrement(System.Runtime.InteropServices.NFloat x) { throw null; }
        public static System.Runtime.InteropServices.NFloat BitIncrement(System.Runtime.InteropServices.NFloat x) { throw null; }
        public static System.Runtime.InteropServices.NFloat Cbrt(System.Runtime.InteropServices.NFloat x) { throw null; }
        public static System.Runtime.InteropServices.NFloat Ceiling(System.Runtime.InteropServices.NFloat x) { throw null; }
        public static System.Runtime.InteropServices.NFloat Clamp(System.Runtime.InteropServices.NFloat value, System.Runtime.InteropServices.NFloat min, System.Runtime.InteropServices.NFloat max) { throw null; }
        public int CompareTo(object? obj) { throw null; }
        public int CompareTo(System.Runtime.InteropServices.NFloat other) { throw null; }
        public static System.Runtime.InteropServices.NFloat CopySign(System.Runtime.InteropServices.NFloat value, System.Runtime.InteropServices.NFloat sign) { throw null; }
        public static System.Runtime.InteropServices.NFloat Cos(System.Runtime.InteropServices.NFloat x) { throw null; }
        public static System.Runtime.InteropServices.NFloat Cosh(System.Runtime.InteropServices.NFloat x) { throw null; }
        public static System.Runtime.InteropServices.NFloat CosPi(System.Runtime.InteropServices.NFloat x) { throw null; }
        public static System.Runtime.InteropServices.NFloat CreateChecked<TOther>(TOther value) where TOther : System.Numerics.INumberBase<TOther> { throw null; }
        public static System.Runtime.InteropServices.NFloat CreateSaturating<TOther>(TOther value) where TOther : System.Numerics.INumberBase<TOther> { throw null; }
        public static System.Runtime.InteropServices.NFloat CreateTruncating<TOther>(TOther value) where TOther : System.Numerics.INumberBase<TOther> { throw null; }
        public override bool Equals([System.Diagnostics.CodeAnalysis.NotNullWhenAttribute(true)] object? obj) { throw null; }
        public bool Equals(System.Runtime.InteropServices.NFloat other) { throw null; }
        public static System.Runtime.InteropServices.NFloat Exp(System.Runtime.InteropServices.NFloat x) { throw null; }
        public static System.Runtime.InteropServices.NFloat Exp10(System.Runtime.InteropServices.NFloat x) { throw null; }
        public static System.Runtime.InteropServices.NFloat Exp10M1(System.Runtime.InteropServices.NFloat x) { throw null; }
        public static System.Runtime.InteropServices.NFloat Exp2(System.Runtime.InteropServices.NFloat x) { throw null; }
        public static System.Runtime.InteropServices.NFloat Exp2M1(System.Runtime.InteropServices.NFloat x) { throw null; }
        public static System.Runtime.InteropServices.NFloat ExpM1(System.Runtime.InteropServices.NFloat x) { throw null; }
        public static System.Runtime.InteropServices.NFloat Floor(System.Runtime.InteropServices.NFloat x) { throw null; }
        public static System.Runtime.InteropServices.NFloat FusedMultiplyAdd(System.Runtime.InteropServices.NFloat left, System.Runtime.InteropServices.NFloat right, System.Runtime.InteropServices.NFloat addend) { throw null; }
        public override int GetHashCode() { throw null; }
        public static System.Runtime.InteropServices.NFloat Hypot(System.Runtime.InteropServices.NFloat x, System.Runtime.InteropServices.NFloat y) { throw null; }
        public static System.Runtime.InteropServices.NFloat Ieee754Remainder(System.Runtime.InteropServices.NFloat left, System.Runtime.InteropServices.NFloat right) { throw null; }
        public static int ILogB(System.Runtime.InteropServices.NFloat x) { throw null; }
        public static bool IsEvenInteger(System.Runtime.InteropServices.NFloat value) { throw null; }
        public static bool IsFinite(System.Runtime.InteropServices.NFloat value) { throw null; }
        public static bool IsInfinity(System.Runtime.InteropServices.NFloat value) { throw null; }
        public static bool IsInteger(System.Runtime.InteropServices.NFloat value) { throw null; }
        public static bool IsNaN(System.Runtime.InteropServices.NFloat value) { throw null; }
        public static bool IsNegative(System.Runtime.InteropServices.NFloat value) { throw null; }
        public static bool IsNegativeInfinity(System.Runtime.InteropServices.NFloat value) { throw null; }
        public static bool IsNormal(System.Runtime.InteropServices.NFloat value) { throw null; }
        public static bool IsOddInteger(System.Runtime.InteropServices.NFloat value) { throw null; }
        public static bool IsPositive(System.Runtime.InteropServices.NFloat value) { throw null; }
        public static bool IsPositiveInfinity(System.Runtime.InteropServices.NFloat value) { throw null; }
        public static bool IsPow2(System.Runtime.InteropServices.NFloat value) { throw null; }
        public static bool IsRealNumber(System.Runtime.InteropServices.NFloat value) { throw null; }
        public static bool IsSubnormal(System.Runtime.InteropServices.NFloat value) { throw null; }
        public static System.Runtime.InteropServices.NFloat Log(System.Runtime.InteropServices.NFloat x) { throw null; }
        public static System.Runtime.InteropServices.NFloat Log(System.Runtime.InteropServices.NFloat x, System.Runtime.InteropServices.NFloat newBase) { throw null; }
        public static System.Runtime.InteropServices.NFloat Log10(System.Runtime.InteropServices.NFloat x) { throw null; }
        public static System.Runtime.InteropServices.NFloat Log10P1(System.Runtime.InteropServices.NFloat x) { throw null; }
        public static System.Runtime.InteropServices.NFloat Log2(System.Runtime.InteropServices.NFloat value) { throw null; }
        public static System.Runtime.InteropServices.NFloat Log2P1(System.Runtime.InteropServices.NFloat x) { throw null; }
        public static System.Runtime.InteropServices.NFloat LogP1(System.Runtime.InteropServices.NFloat x) { throw null; }
        public static System.Runtime.InteropServices.NFloat Max(System.Runtime.InteropServices.NFloat x, System.Runtime.InteropServices.NFloat y) { throw null; }
        public static System.Runtime.InteropServices.NFloat MaxMagnitude(System.Runtime.InteropServices.NFloat x, System.Runtime.InteropServices.NFloat y) { throw null; }
        public static System.Runtime.InteropServices.NFloat MaxMagnitudeNumber(System.Runtime.InteropServices.NFloat x, System.Runtime.InteropServices.NFloat y) { throw null; }
        public static System.Runtime.InteropServices.NFloat MaxNumber(System.Runtime.InteropServices.NFloat x, System.Runtime.InteropServices.NFloat y) { throw null; }
        public static System.Runtime.InteropServices.NFloat Min(System.Runtime.InteropServices.NFloat x, System.Runtime.InteropServices.NFloat y) { throw null; }
        public static System.Runtime.InteropServices.NFloat MinMagnitude(System.Runtime.InteropServices.NFloat x, System.Runtime.InteropServices.NFloat y) { throw null; }
        public static System.Runtime.InteropServices.NFloat MinMagnitudeNumber(System.Runtime.InteropServices.NFloat x, System.Runtime.InteropServices.NFloat y) { throw null; }
        public static System.Runtime.InteropServices.NFloat MinNumber(System.Runtime.InteropServices.NFloat x, System.Runtime.InteropServices.NFloat y) { throw null; }
        public static System.Runtime.InteropServices.NFloat operator +(System.Runtime.InteropServices.NFloat left, System.Runtime.InteropServices.NFloat right) { throw null; }
        public static explicit operator checked byte (System.Runtime.InteropServices.NFloat value) { throw null; }
        public static explicit operator checked char (System.Runtime.InteropServices.NFloat value) { throw null; }
        public static explicit operator checked short (System.Runtime.InteropServices.NFloat value) { throw null; }
        public static explicit operator checked int (System.Runtime.InteropServices.NFloat value) { throw null; }
        public static explicit operator checked long (System.Runtime.InteropServices.NFloat value) { throw null; }
        public static explicit operator checked System.Int128 (System.Runtime.InteropServices.NFloat value) { throw null; }
        public static explicit operator checked nint (System.Runtime.InteropServices.NFloat value) { throw null; }
        [System.CLSCompliantAttribute(false)]
        public static explicit operator checked sbyte (System.Runtime.InteropServices.NFloat value) { throw null; }
        [System.CLSCompliantAttribute(false)]
        public static explicit operator checked ushort (System.Runtime.InteropServices.NFloat value) { throw null; }
        [System.CLSCompliantAttribute(false)]
        public static explicit operator checked uint (System.Runtime.InteropServices.NFloat value) { throw null; }
        [System.CLSCompliantAttribute(false)]
        public static explicit operator checked ulong (System.Runtime.InteropServices.NFloat value) { throw null; }
        [System.CLSCompliantAttribute(false)]
        public static explicit operator checked System.UInt128 (System.Runtime.InteropServices.NFloat value) { throw null; }
        [System.CLSCompliantAttribute(false)]
        public static explicit operator checked nuint (System.Runtime.InteropServices.NFloat value) { throw null; }
        public static System.Runtime.InteropServices.NFloat operator --(System.Runtime.InteropServices.NFloat value) { throw null; }
        public static System.Runtime.InteropServices.NFloat operator /(System.Runtime.InteropServices.NFloat left, System.Runtime.InteropServices.NFloat right) { throw null; }
        public static bool operator ==(System.Runtime.InteropServices.NFloat left, System.Runtime.InteropServices.NFloat right) { throw null; }
        public static explicit operator System.Runtime.InteropServices.NFloat (decimal value) { throw null; }
        public static explicit operator System.Runtime.InteropServices.NFloat (double value) { throw null; }
        public static explicit operator System.Runtime.InteropServices.NFloat (System.Int128 value) { throw null; }
        public static explicit operator byte (System.Runtime.InteropServices.NFloat value) { throw null; }
        public static explicit operator char (System.Runtime.InteropServices.NFloat value) { throw null; }
        public static explicit operator decimal (System.Runtime.InteropServices.NFloat value) { throw null; }
        public static explicit operator System.Half (System.Runtime.InteropServices.NFloat value) { throw null; }
        public static explicit operator System.Int128 (System.Runtime.InteropServices.NFloat value) { throw null; }
        public static explicit operator short (System.Runtime.InteropServices.NFloat value) { throw null; }
        public static explicit operator int (System.Runtime.InteropServices.NFloat value) { throw null; }
        public static explicit operator long (System.Runtime.InteropServices.NFloat value) { throw null; }
        public static explicit operator nint (System.Runtime.InteropServices.NFloat value) { throw null; }
        [System.CLSCompliantAttribute(false)]
        public static explicit operator sbyte (System.Runtime.InteropServices.NFloat value) { throw null; }
        public static explicit operator float (System.Runtime.InteropServices.NFloat value) { throw null; }
        [System.CLSCompliantAttribute(false)]
        public static explicit operator System.UInt128 (System.Runtime.InteropServices.NFloat value) { throw null; }
        [System.CLSCompliantAttribute(false)]
        public static explicit operator ushort (System.Runtime.InteropServices.NFloat value) { throw null; }
        [System.CLSCompliantAttribute(false)]
        public static explicit operator uint (System.Runtime.InteropServices.NFloat value) { throw null; }
        [System.CLSCompliantAttribute(false)]
        public static explicit operator ulong (System.Runtime.InteropServices.NFloat value) { throw null; }
        [System.CLSCompliantAttribute(false)]
        public static explicit operator nuint (System.Runtime.InteropServices.NFloat value) { throw null; }
        [System.CLSCompliantAttribute(false)]
        public static explicit operator System.Runtime.InteropServices.NFloat (System.UInt128 value) { throw null; }
        public static bool operator >(System.Runtime.InteropServices.NFloat left, System.Runtime.InteropServices.NFloat right) { throw null; }
        public static bool operator >=(System.Runtime.InteropServices.NFloat left, System.Runtime.InteropServices.NFloat right) { throw null; }
        public static implicit operator System.Runtime.InteropServices.NFloat (byte value) { throw null; }
        public static implicit operator System.Runtime.InteropServices.NFloat (char value) { throw null; }
        public static implicit operator System.Runtime.InteropServices.NFloat (short value) { throw null; }
        public static implicit operator System.Runtime.InteropServices.NFloat (int value) { throw null; }
        public static implicit operator System.Runtime.InteropServices.NFloat (long value) { throw null; }
        public static implicit operator System.Runtime.InteropServices.NFloat (nint value) { throw null; }
        public static implicit operator System.Runtime.InteropServices.NFloat (System.Half value) { throw null; }
        public static implicit operator double (System.Runtime.InteropServices.NFloat value) { throw null; }
        [System.CLSCompliantAttribute(false)]
        public static implicit operator System.Runtime.InteropServices.NFloat (sbyte value) { throw null; }
        public static implicit operator System.Runtime.InteropServices.NFloat (float value) { throw null; }
        [System.CLSCompliantAttribute(false)]
        public static implicit operator System.Runtime.InteropServices.NFloat (ushort value) { throw null; }
        [System.CLSCompliantAttribute(false)]
        public static implicit operator System.Runtime.InteropServices.NFloat (uint value) { throw null; }
        [System.CLSCompliantAttribute(false)]
        public static implicit operator System.Runtime.InteropServices.NFloat (ulong value) { throw null; }
        [System.CLSCompliantAttribute(false)]
        public static implicit operator System.Runtime.InteropServices.NFloat (nuint value) { throw null; }
        public static System.Runtime.InteropServices.NFloat operator ++(System.Runtime.InteropServices.NFloat value) { throw null; }
        public static bool operator !=(System.Runtime.InteropServices.NFloat left, System.Runtime.InteropServices.NFloat right) { throw null; }
        public static bool operator <(System.Runtime.InteropServices.NFloat left, System.Runtime.InteropServices.NFloat right) { throw null; }
        public static bool operator <=(System.Runtime.InteropServices.NFloat left, System.Runtime.InteropServices.NFloat right) { throw null; }
        public static System.Runtime.InteropServices.NFloat operator %(System.Runtime.InteropServices.NFloat left, System.Runtime.InteropServices.NFloat right) { throw null; }
        public static System.Runtime.InteropServices.NFloat operator *(System.Runtime.InteropServices.NFloat left, System.Runtime.InteropServices.NFloat right) { throw null; }
        public static System.Runtime.InteropServices.NFloat operator -(System.Runtime.InteropServices.NFloat left, System.Runtime.InteropServices.NFloat right) { throw null; }
        public static System.Runtime.InteropServices.NFloat operator -(System.Runtime.InteropServices.NFloat value) { throw null; }
        public static System.Runtime.InteropServices.NFloat operator +(System.Runtime.InteropServices.NFloat value) { throw null; }
        public static System.Runtime.InteropServices.NFloat Parse(System.ReadOnlySpan<char> s, System.Globalization.NumberStyles style = System.Globalization.NumberStyles.AllowDecimalPoint | System.Globalization.NumberStyles.AllowExponent | System.Globalization.NumberStyles.AllowLeadingSign | System.Globalization.NumberStyles.AllowLeadingWhite | System.Globalization.NumberStyles.AllowThousands | System.Globalization.NumberStyles.AllowTrailingWhite, System.IFormatProvider? provider = null) { throw null; }
        public static System.Runtime.InteropServices.NFloat Parse(System.ReadOnlySpan<char> s, System.IFormatProvider? provider) { throw null; }
        public static System.Runtime.InteropServices.NFloat Parse(string s) { throw null; }
        public static System.Runtime.InteropServices.NFloat Parse(string s, System.Globalization.NumberStyles style) { throw null; }
        public static System.Runtime.InteropServices.NFloat Parse(string s, System.Globalization.NumberStyles style, System.IFormatProvider? provider) { throw null; }
        public static System.Runtime.InteropServices.NFloat Parse(string s, System.IFormatProvider? provider) { throw null; }
        public static System.Runtime.InteropServices.NFloat Pow(System.Runtime.InteropServices.NFloat x, System.Runtime.InteropServices.NFloat y) { throw null; }
        public static System.Runtime.InteropServices.NFloat ReciprocalEstimate(System.Runtime.InteropServices.NFloat x) { throw null; }
        public static System.Runtime.InteropServices.NFloat ReciprocalSqrtEstimate(System.Runtime.InteropServices.NFloat x) { throw null; }
        public static System.Runtime.InteropServices.NFloat RootN(System.Runtime.InteropServices.NFloat x, int n) { throw null; }
        public static System.Runtime.InteropServices.NFloat Round(System.Runtime.InteropServices.NFloat x) { throw null; }
        public static System.Runtime.InteropServices.NFloat Round(System.Runtime.InteropServices.NFloat x, int digits) { throw null; }
        public static System.Runtime.InteropServices.NFloat Round(System.Runtime.InteropServices.NFloat x, int digits, System.MidpointRounding mode) { throw null; }
        public static System.Runtime.InteropServices.NFloat Round(System.Runtime.InteropServices.NFloat x, System.MidpointRounding mode) { throw null; }
        public static System.Runtime.InteropServices.NFloat ScaleB(System.Runtime.InteropServices.NFloat x, int n) { throw null; }
        public static int Sign(System.Runtime.InteropServices.NFloat value) { throw null; }
        public static System.Runtime.InteropServices.NFloat Sin(System.Runtime.InteropServices.NFloat x) { throw null; }
        public static (System.Runtime.InteropServices.NFloat Sin, System.Runtime.InteropServices.NFloat Cos) SinCos(System.Runtime.InteropServices.NFloat x) { throw null; }
        public static (System.Runtime.InteropServices.NFloat SinPi, System.Runtime.InteropServices.NFloat CosPi) SinCosPi(System.Runtime.InteropServices.NFloat x) { throw null; }
        public static System.Runtime.InteropServices.NFloat Sinh(System.Runtime.InteropServices.NFloat x) { throw null; }
        public static System.Runtime.InteropServices.NFloat SinPi(System.Runtime.InteropServices.NFloat x) { throw null; }
        public static System.Runtime.InteropServices.NFloat Sqrt(System.Runtime.InteropServices.NFloat x) { throw null; }
        static System.Runtime.InteropServices.NFloat System.Numerics.IAdditionOperators<System.Runtime.InteropServices.NFloat, System.Runtime.InteropServices.NFloat, System.Runtime.InteropServices.NFloat>.operator checked +(System.Runtime.InteropServices.NFloat left, System.Runtime.InteropServices.NFloat right) { throw null; }
        static System.Runtime.InteropServices.NFloat System.Numerics.IBitwiseOperators<System.Runtime.InteropServices.NFloat, System.Runtime.InteropServices.NFloat, System.Runtime.InteropServices.NFloat>.operator &(System.Runtime.InteropServices.NFloat left, System.Runtime.InteropServices.NFloat right) { throw null; }
        static System.Runtime.InteropServices.NFloat System.Numerics.IBitwiseOperators<System.Runtime.InteropServices.NFloat, System.Runtime.InteropServices.NFloat, System.Runtime.InteropServices.NFloat>.operator |(System.Runtime.InteropServices.NFloat left, System.Runtime.InteropServices.NFloat right) { throw null; }
        static System.Runtime.InteropServices.NFloat System.Numerics.IBitwiseOperators<System.Runtime.InteropServices.NFloat, System.Runtime.InteropServices.NFloat, System.Runtime.InteropServices.NFloat>.operator ^(System.Runtime.InteropServices.NFloat left, System.Runtime.InteropServices.NFloat right) { throw null; }
        static System.Runtime.InteropServices.NFloat System.Numerics.IBitwiseOperators<System.Runtime.InteropServices.NFloat, System.Runtime.InteropServices.NFloat, System.Runtime.InteropServices.NFloat>.operator ~(System.Runtime.InteropServices.NFloat value) { throw null; }
        static System.Runtime.InteropServices.NFloat System.Numerics.IDecrementOperators<System.Runtime.InteropServices.NFloat>.operator checked --(System.Runtime.InteropServices.NFloat value) { throw null; }
        static System.Runtime.InteropServices.NFloat System.Numerics.IDivisionOperators<System.Runtime.InteropServices.NFloat, System.Runtime.InteropServices.NFloat, System.Runtime.InteropServices.NFloat>.operator checked /(System.Runtime.InteropServices.NFloat left, System.Runtime.InteropServices.NFloat right) { throw null; }
        int System.Numerics.IFloatingPoint<System.Runtime.InteropServices.NFloat>.GetExponentByteCount() { throw null; }
        int System.Numerics.IFloatingPoint<System.Runtime.InteropServices.NFloat>.GetExponentShortestBitLength() { throw null; }
        int System.Numerics.IFloatingPoint<System.Runtime.InteropServices.NFloat>.GetSignificandBitLength() { throw null; }
        int System.Numerics.IFloatingPoint<System.Runtime.InteropServices.NFloat>.GetSignificandByteCount() { throw null; }
        bool System.Numerics.IFloatingPoint<System.Runtime.InteropServices.NFloat>.TryWriteExponentBigEndian(System.Span<byte> destination, out int bytesWritten) { throw null; }
        bool System.Numerics.IFloatingPoint<System.Runtime.InteropServices.NFloat>.TryWriteExponentLittleEndian(System.Span<byte> destination, out int bytesWritten) { throw null; }
        bool System.Numerics.IFloatingPoint<System.Runtime.InteropServices.NFloat>.TryWriteSignificandBigEndian(System.Span<byte> destination, out int bytesWritten) { throw null; }
        bool System.Numerics.IFloatingPoint<System.Runtime.InteropServices.NFloat>.TryWriteSignificandLittleEndian(System.Span<byte> destination, out int bytesWritten) { throw null; }
        static System.Runtime.InteropServices.NFloat System.Numerics.IIncrementOperators<System.Runtime.InteropServices.NFloat>.operator checked ++(System.Runtime.InteropServices.NFloat value) { throw null; }
        static System.Runtime.InteropServices.NFloat System.Numerics.IMultiplyOperators<System.Runtime.InteropServices.NFloat, System.Runtime.InteropServices.NFloat, System.Runtime.InteropServices.NFloat>.operator checked *(System.Runtime.InteropServices.NFloat left, System.Runtime.InteropServices.NFloat right) { throw null; }
        static bool System.Numerics.INumberBase<System.Runtime.InteropServices.NFloat>.IsCanonical(System.Runtime.InteropServices.NFloat value) { throw null; }
        static bool System.Numerics.INumberBase<System.Runtime.InteropServices.NFloat>.IsComplexNumber(System.Runtime.InteropServices.NFloat value) { throw null; }
        static bool System.Numerics.INumberBase<System.Runtime.InteropServices.NFloat>.IsImaginaryNumber(System.Runtime.InteropServices.NFloat value) { throw null; }
        static bool System.Numerics.INumberBase<System.Runtime.InteropServices.NFloat>.IsZero(System.Runtime.InteropServices.NFloat value) { throw null; }
        static bool System.Numerics.INumberBase<System.Runtime.InteropServices.NFloat>.TryConvertFromChecked<TOther>(TOther value, out System.Runtime.InteropServices.NFloat result) { throw null; }
        static bool System.Numerics.INumberBase<System.Runtime.InteropServices.NFloat>.TryConvertFromSaturating<TOther>(TOther value, out System.Runtime.InteropServices.NFloat result) { throw null; }
        static bool System.Numerics.INumberBase<System.Runtime.InteropServices.NFloat>.TryConvertFromTruncating<TOther>(TOther value, out System.Runtime.InteropServices.NFloat result) { throw null; }
        static bool System.Numerics.INumberBase<System.Runtime.InteropServices.NFloat>.TryConvertToChecked<TOther>(System.Runtime.InteropServices.NFloat value, [System.Diagnostics.CodeAnalysis.NotNullWhenAttribute(true)] out TOther result) { throw null; }
        static bool System.Numerics.INumberBase<System.Runtime.InteropServices.NFloat>.TryConvertToSaturating<TOther>(System.Runtime.InteropServices.NFloat value, [System.Diagnostics.CodeAnalysis.NotNullWhenAttribute(true)] out TOther result) { throw null; }
        static bool System.Numerics.INumberBase<System.Runtime.InteropServices.NFloat>.TryConvertToTruncating<TOther>(System.Runtime.InteropServices.NFloat value, [System.Diagnostics.CodeAnalysis.NotNullWhenAttribute(true)] out TOther result) { throw null; }
        static System.Runtime.InteropServices.NFloat System.Numerics.ISubtractionOperators<System.Runtime.InteropServices.NFloat, System.Runtime.InteropServices.NFloat, System.Runtime.InteropServices.NFloat>.operator checked -(System.Runtime.InteropServices.NFloat left, System.Runtime.InteropServices.NFloat right) { throw null; }
        static System.Runtime.InteropServices.NFloat System.Numerics.IUnaryNegationOperators<System.Runtime.InteropServices.NFloat, System.Runtime.InteropServices.NFloat>.operator checked -(System.Runtime.InteropServices.NFloat value) { throw null; }
        public static System.Runtime.InteropServices.NFloat Tan(System.Runtime.InteropServices.NFloat x) { throw null; }
        public static System.Runtime.InteropServices.NFloat Tanh(System.Runtime.InteropServices.NFloat x) { throw null; }
        public static System.Runtime.InteropServices.NFloat TanPi(System.Runtime.InteropServices.NFloat x) { throw null; }
        public override string ToString() { throw null; }
        public string ToString(System.IFormatProvider? provider) { throw null; }
        public string ToString([System.Diagnostics.CodeAnalysis.StringSyntaxAttribute("NumericFormat")] string? format) { throw null; }
        public string ToString([System.Diagnostics.CodeAnalysis.StringSyntaxAttribute("NumericFormat")] string? format, System.IFormatProvider? provider) { throw null; }
        public static System.Runtime.InteropServices.NFloat Truncate(System.Runtime.InteropServices.NFloat x) { throw null; }
        public bool TryFormat(System.Span<char> destination, out int charsWritten, [System.Diagnostics.CodeAnalysis.StringSyntaxAttribute("NumericFormat")] System.ReadOnlySpan<char> format = default(System.ReadOnlySpan<char>), System.IFormatProvider? provider = null) { throw null; }
        public static bool TryParse(System.ReadOnlySpan<char> s, System.Globalization.NumberStyles style, System.IFormatProvider? provider, out System.Runtime.InteropServices.NFloat result) { throw null; }
        public static bool TryParse(System.ReadOnlySpan<char> s, System.IFormatProvider? provider, out System.Runtime.InteropServices.NFloat result) { throw null; }
        public static bool TryParse(System.ReadOnlySpan<char> s, out System.Runtime.InteropServices.NFloat result) { throw null; }
        public static bool TryParse([System.Diagnostics.CodeAnalysis.NotNullWhenAttribute(true)] string? s, System.Globalization.NumberStyles style, System.IFormatProvider? provider, out System.Runtime.InteropServices.NFloat result) { throw null; }
        public static bool TryParse([System.Diagnostics.CodeAnalysis.NotNullWhenAttribute(true)] string? s, System.IFormatProvider? provider, out System.Runtime.InteropServices.NFloat result) { throw null; }
        public static bool TryParse([System.Diagnostics.CodeAnalysis.NotNullWhenAttribute(true)] string? s, out System.Runtime.InteropServices.NFloat result) { throw null; }
    }
    [System.AttributeUsageAttribute(System.AttributeTargets.Parameter, Inherited=false)]
    public sealed partial class OptionalAttribute : System.Attribute
    {
        public OptionalAttribute() { }
    }
    public enum PosixSignal
    {
        [System.Runtime.Versioning.UnsupportedOSPlatformAttribute("windows")]
        SIGTSTP = -10,
        [System.Runtime.Versioning.UnsupportedOSPlatformAttribute("windows")]
        SIGTTOU = -9,
        [System.Runtime.Versioning.UnsupportedOSPlatformAttribute("windows")]
        SIGTTIN = -8,
        [System.Runtime.Versioning.UnsupportedOSPlatformAttribute("windows")]
        SIGWINCH = -7,
        [System.Runtime.Versioning.UnsupportedOSPlatformAttribute("windows")]
        SIGCONT = -6,
        [System.Runtime.Versioning.UnsupportedOSPlatformAttribute("windows")]
        SIGCHLD = -5,
        SIGTERM = -4,
        SIGQUIT = -3,
        SIGINT = -2,
        SIGHUP = -1,
    }
    public sealed partial class PosixSignalContext
    {
        public PosixSignalContext(System.Runtime.InteropServices.PosixSignal signal) { }
        public bool Cancel { get { throw null; } set { } }
        public System.Runtime.InteropServices.PosixSignal Signal { get { throw null; } }
    }
    public sealed partial class PosixSignalRegistration : System.IDisposable
    {
        internal PosixSignalRegistration() { }
        [System.Runtime.Versioning.UnsupportedOSPlatformAttribute("android")]
        [System.Runtime.Versioning.UnsupportedOSPlatformAttribute("browser")]
        [System.Runtime.Versioning.UnsupportedOSPlatformAttribute("ios")]
        [System.Runtime.Versioning.UnsupportedOSPlatformAttribute("tvos")]
        public static System.Runtime.InteropServices.PosixSignalRegistration Create(System.Runtime.InteropServices.PosixSignal signal, System.Action<System.Runtime.InteropServices.PosixSignalContext> handler) { throw null; }
        public void Dispose() { }
        ~PosixSignalRegistration() { }
    }
    [System.AttributeUsageAttribute(System.AttributeTargets.Method, Inherited=false)]
    public sealed partial class PreserveSigAttribute : System.Attribute
    {
        public PreserveSigAttribute() { }
    }
    [System.AttributeUsageAttribute(System.AttributeTargets.Assembly, Inherited=false, AllowMultiple=true)]
    public sealed partial class PrimaryInteropAssemblyAttribute : System.Attribute
    {
        public PrimaryInteropAssemblyAttribute(int major, int minor) { }
        public int MajorVersion { get { throw null; } }
        public int MinorVersion { get { throw null; } }
    }
    [System.AttributeUsageAttribute(System.AttributeTargets.Class, Inherited=false)]
    public sealed partial class ProgIdAttribute : System.Attribute
    {
        public ProgIdAttribute(string progId) { }
        public string Value { get { throw null; } }
    }
    public static partial class RuntimeEnvironment
    {
        [System.ObsoleteAttribute("RuntimeEnvironment members SystemConfigurationFile, GetRuntimeInterfaceAsIntPtr, and GetRuntimeInterfaceAsObject are not supported and throw PlatformNotSupportedException.", DiagnosticId = "SYSLIB0019", UrlFormat = "https://aka.ms/dotnet-warnings/{0}")]
        public static string SystemConfigurationFile { get { throw null; } }
        public static bool FromGlobalAccessCache(System.Reflection.Assembly a) { throw null; }
        public static string GetRuntimeDirectory() { throw null; }
        [System.ObsoleteAttribute("RuntimeEnvironment members SystemConfigurationFile, GetRuntimeInterfaceAsIntPtr, and GetRuntimeInterfaceAsObject are not supported and throw PlatformNotSupportedException.", DiagnosticId = "SYSLIB0019", UrlFormat = "https://aka.ms/dotnet-warnings/{0}")]
        public static System.IntPtr GetRuntimeInterfaceAsIntPtr(System.Guid clsid, System.Guid riid) { throw null; }
        [System.ObsoleteAttribute("RuntimeEnvironment members SystemConfigurationFile, GetRuntimeInterfaceAsIntPtr, and GetRuntimeInterfaceAsObject are not supported and throw PlatformNotSupportedException.", DiagnosticId = "SYSLIB0019", UrlFormat = "https://aka.ms/dotnet-warnings/{0}")]
        public static object GetRuntimeInterfaceAsObject(System.Guid clsid, System.Guid riid) { throw null; }
        public static string GetSystemVersion() { throw null; }
    }
    public partial class SafeArrayRankMismatchException : System.SystemException
    {
        public SafeArrayRankMismatchException() { }
        protected SafeArrayRankMismatchException(System.Runtime.Serialization.SerializationInfo info, System.Runtime.Serialization.StreamingContext context) { }
        public SafeArrayRankMismatchException(string? message) { }
        public SafeArrayRankMismatchException(string? message, System.Exception? inner) { }
    }
    public partial class SafeArrayTypeMismatchException : System.SystemException
    {
        public SafeArrayTypeMismatchException() { }
        protected SafeArrayTypeMismatchException(System.Runtime.Serialization.SerializationInfo info, System.Runtime.Serialization.StreamingContext context) { }
        public SafeArrayTypeMismatchException(string? message) { }
        public SafeArrayTypeMismatchException(string? message, System.Exception? inner) { }
    }
    public partial class SEHException : System.Runtime.InteropServices.ExternalException
    {
        public SEHException() { }
        protected SEHException(System.Runtime.Serialization.SerializationInfo info, System.Runtime.Serialization.StreamingContext context) { }
        public SEHException(string? message) { }
        public SEHException(string? message, System.Exception? inner) { }
        public virtual bool CanResume() { throw null; }
    }
    public partial class StandardOleMarshalObject : System.MarshalByRefObject
    {
        protected StandardOleMarshalObject() { }
    }
    public enum StringMarshalling
    {
        Custom = 0,
        Utf8 = 1,
        Utf16 = 2,
    }
    [System.AttributeUsageAttribute(System.AttributeTargets.Delegate | System.AttributeTargets.Enum | System.AttributeTargets.Interface | System.AttributeTargets.Struct, AllowMultiple=false, Inherited=false)]
    public sealed partial class TypeIdentifierAttribute : System.Attribute
    {
        public TypeIdentifierAttribute() { }
        public TypeIdentifierAttribute(string? scope, string? identifier) { }
        public string? Identifier { get { throw null; } }
        public string? Scope { get { throw null; } }
    }
    [System.AttributeUsageAttribute(System.AttributeTargets.Method, Inherited=false)]
    public sealed partial class TypeLibFuncAttribute : System.Attribute
    {
        public TypeLibFuncAttribute(short flags) { }
        public TypeLibFuncAttribute(System.Runtime.InteropServices.TypeLibFuncFlags flags) { }
        public System.Runtime.InteropServices.TypeLibFuncFlags Value { get { throw null; } }
    }
    [System.FlagsAttribute]
    public enum TypeLibFuncFlags
    {
        FRestricted = 1,
        FSource = 2,
        FBindable = 4,
        FRequestEdit = 8,
        FDisplayBind = 16,
        FDefaultBind = 32,
        FHidden = 64,
        FUsesGetLastError = 128,
        FDefaultCollelem = 256,
        FUiDefault = 512,
        FNonBrowsable = 1024,
        FReplaceable = 2048,
        FImmediateBind = 4096,
    }
    [System.AttributeUsageAttribute(System.AttributeTargets.Interface, Inherited=false)]
    public sealed partial class TypeLibImportClassAttribute : System.Attribute
    {
        public TypeLibImportClassAttribute(System.Type importClass) { }
        public string Value { get { throw null; } }
    }
    [System.AttributeUsageAttribute(System.AttributeTargets.Class | System.AttributeTargets.Enum | System.AttributeTargets.Interface | System.AttributeTargets.Struct, Inherited=false)]
    public sealed partial class TypeLibTypeAttribute : System.Attribute
    {
        public TypeLibTypeAttribute(short flags) { }
        public TypeLibTypeAttribute(System.Runtime.InteropServices.TypeLibTypeFlags flags) { }
        public System.Runtime.InteropServices.TypeLibTypeFlags Value { get { throw null; } }
    }
    [System.FlagsAttribute]
    public enum TypeLibTypeFlags
    {
        FAppObject = 1,
        FCanCreate = 2,
        FLicensed = 4,
        FPreDeclId = 8,
        FHidden = 16,
        FControl = 32,
        FDual = 64,
        FNonExtensible = 128,
        FOleAutomation = 256,
        FRestricted = 512,
        FAggregatable = 1024,
        FReplaceable = 2048,
        FDispatchable = 4096,
        FReverseBind = 8192,
    }
    [System.AttributeUsageAttribute(System.AttributeTargets.Field, Inherited=false)]
    public sealed partial class TypeLibVarAttribute : System.Attribute
    {
        public TypeLibVarAttribute(short flags) { }
        public TypeLibVarAttribute(System.Runtime.InteropServices.TypeLibVarFlags flags) { }
        public System.Runtime.InteropServices.TypeLibVarFlags Value { get { throw null; } }
    }
    [System.FlagsAttribute]
    public enum TypeLibVarFlags
    {
        FReadOnly = 1,
        FSource = 2,
        FBindable = 4,
        FRequestEdit = 8,
        FDisplayBind = 16,
        FDefaultBind = 32,
        FHidden = 64,
        FRestricted = 128,
        FDefaultCollelem = 256,
        FUiDefault = 512,
        FNonBrowsable = 1024,
        FReplaceable = 2048,
        FImmediateBind = 4096,
    }
    [System.AttributeUsageAttribute(System.AttributeTargets.Assembly, Inherited=false)]
    public sealed partial class TypeLibVersionAttribute : System.Attribute
    {
        public TypeLibVersionAttribute(int major, int minor) { }
        public int MajorVersion { get { throw null; } }
        public int MinorVersion { get { throw null; } }
    }
    [System.ComponentModel.EditorBrowsableAttribute(System.ComponentModel.EditorBrowsableState.Never)]
    public sealed partial class UnknownWrapper
    {
        public UnknownWrapper(object? obj) { }
        public object? WrappedObject { get { throw null; } }
    }
    [System.AttributeUsageAttribute(System.AttributeTargets.Delegate, AllowMultiple=false, Inherited=false)]
    public sealed partial class UnmanagedFunctionPointerAttribute : System.Attribute
    {
        public bool BestFitMapping;
        public System.Runtime.InteropServices.CharSet CharSet;
        public bool SetLastError;
        public bool ThrowOnUnmappableChar;
        public UnmanagedFunctionPointerAttribute(System.Runtime.InteropServices.CallingConvention callingConvention) { }
        public System.Runtime.InteropServices.CallingConvention CallingConvention { get { throw null; } }
    }
    [System.ComponentModel.EditorBrowsableAttribute(System.ComponentModel.EditorBrowsableState.Never)]
    public enum VarEnum
    {
        VT_EMPTY = 0,
        VT_NULL = 1,
        VT_I2 = 2,
        VT_I4 = 3,
        VT_R4 = 4,
        VT_R8 = 5,
        VT_CY = 6,
        VT_DATE = 7,
        VT_BSTR = 8,
        VT_DISPATCH = 9,
        VT_ERROR = 10,
        VT_BOOL = 11,
        VT_VARIANT = 12,
        VT_UNKNOWN = 13,
        VT_DECIMAL = 14,
        VT_I1 = 16,
        VT_UI1 = 17,
        VT_UI2 = 18,
        VT_UI4 = 19,
        VT_I8 = 20,
        VT_UI8 = 21,
        VT_INT = 22,
        VT_UINT = 23,
        VT_VOID = 24,
        VT_HRESULT = 25,
        VT_PTR = 26,
        VT_SAFEARRAY = 27,
        VT_CARRAY = 28,
        VT_USERDEFINED = 29,
        VT_LPSTR = 30,
        VT_LPWSTR = 31,
        VT_RECORD = 36,
        VT_FILETIME = 64,
        VT_BLOB = 65,
        VT_STREAM = 66,
        VT_STORAGE = 67,
        VT_STREAMED_OBJECT = 68,
        VT_STORED_OBJECT = 69,
        VT_BLOB_OBJECT = 70,
        VT_CF = 71,
        VT_CLSID = 72,
        VT_VECTOR = 4096,
        VT_ARRAY = 8192,
        VT_BYREF = 16384,
    }
    [System.ComponentModel.EditorBrowsableAttribute(System.ComponentModel.EditorBrowsableState.Never)]
    public sealed partial class VariantWrapper
    {
        public VariantWrapper(object? obj) { }
        public object? WrappedObject { get { throw null; } }
    }
    [System.FlagsAttribute]
    public enum CreateComInterfaceFlags
    {
        None = 0,
        CallerDefinedIUnknown = 1,
        TrackerSupport = 2,
    }
    [System.FlagsAttribute]
    public enum CreateObjectFlags
    {
        None = 0,
        TrackerObject = 1,
        UniqueInstance = 2,
        Aggregation = 4,
        Unwrap = 8,
    }
    [System.Runtime.Versioning.UnsupportedOSPlatform("android")]
    [System.Runtime.Versioning.UnsupportedOSPlatform("browser")]
    [System.Runtime.Versioning.UnsupportedOSPlatform("ios")]
    [System.Runtime.Versioning.UnsupportedOSPlatform("tvos")]
    [System.CLSCompliantAttribute(false)]
    public abstract class ComWrappers
    {
        public struct ComInterfaceEntry
        {
            public System.Guid IID;
            public System.IntPtr Vtable;
        }
        public struct ComInterfaceDispatch
        {
            public System.IntPtr Vtable;
            public unsafe static T GetInstance<T>(ComInterfaceDispatch* dispatchPtr) where T : class { throw null; }
        }
        public System.IntPtr GetOrCreateComInterfaceForObject(object instance, CreateComInterfaceFlags flags) { throw null; }
        protected unsafe abstract ComInterfaceEntry* ComputeVtables(object obj, CreateComInterfaceFlags flags, out int count);
        public object GetOrCreateObjectForComInstance(System.IntPtr externalComObject, CreateObjectFlags flags) { throw null; }
        protected abstract object? CreateObject(System.IntPtr externalComObject, CreateObjectFlags flags);
        public object GetOrRegisterObjectForComInstance(System.IntPtr externalComObject, CreateObjectFlags flags, object wrapper) { throw null; }
        public object GetOrRegisterObjectForComInstance(System.IntPtr externalComObject, CreateObjectFlags flags, object wrapper, System.IntPtr inner) { throw null; }
        protected abstract void ReleaseObjects(System.Collections.IEnumerable objects);
        public static void RegisterForTrackerSupport(ComWrappers instance) { }
        [System.Runtime.Versioning.SupportedOSPlatformAttribute("windows")]
        public static void RegisterForMarshalling(ComWrappers instance) { }
        protected static void GetIUnknownImpl(out System.IntPtr fpQueryInterface, out System.IntPtr fpAddRef, out System.IntPtr fpRelease) { throw null; }
    }
    [System.AttributeUsageAttribute(System.AttributeTargets.Method, AllowMultiple = false, Inherited = false)]
    public sealed class UnmanagedCallConvAttribute : System.Attribute
    {
        public UnmanagedCallConvAttribute() { }
        public System.Type[]? CallConvs;
    }
    [System.AttributeUsageAttribute(System.AttributeTargets.Method, Inherited = false)]
    public sealed class UnmanagedCallersOnlyAttribute : System.Attribute
    {
        public UnmanagedCallersOnlyAttribute() { }
        public System.Type[]? CallConvs;
        public string? EntryPoint;
    }
}
namespace System.Runtime.InteropServices.ComTypes
{
    [System.ComponentModel.EditorBrowsableAttribute(System.ComponentModel.EditorBrowsableState.Never)]
    [System.FlagsAttribute]
    public enum ADVF
    {
        ADVF_NODATA = 1,
        ADVF_PRIMEFIRST = 2,
        ADVF_ONLYONCE = 4,
        ADVFCACHE_NOHANDLER = 8,
        ADVFCACHE_FORCEBUILTIN = 16,
        ADVFCACHE_ONSAVE = 32,
        ADVF_DATAONSTOP = 64,
    }
    [System.ComponentModel.EditorBrowsableAttribute(System.ComponentModel.EditorBrowsableState.Never)]
    [System.Runtime.InteropServices.StructLayoutAttribute(System.Runtime.InteropServices.LayoutKind.Explicit)]
    public partial struct BINDPTR
    {
        [System.Runtime.InteropServices.FieldOffsetAttribute(0)]
        public System.IntPtr lpfuncdesc;
        [System.Runtime.InteropServices.FieldOffsetAttribute(0)]
        public System.IntPtr lptcomp;
        [System.Runtime.InteropServices.FieldOffsetAttribute(0)]
        public System.IntPtr lpvardesc;
    }
    [System.ComponentModel.EditorBrowsableAttribute(System.ComponentModel.EditorBrowsableState.Never)]
    [System.Runtime.InteropServices.StructLayoutAttribute(System.Runtime.InteropServices.LayoutKind.Sequential)]
    public partial struct BIND_OPTS
    {
        public int cbStruct;
        public int dwTickCountDeadline;
        public int grfFlags;
        public int grfMode;
    }
    [System.ComponentModel.EditorBrowsableAttribute(System.ComponentModel.EditorBrowsableState.Never)]
    public enum CALLCONV
    {
        CC_CDECL = 1,
        CC_MSCPASCAL = 2,
        CC_PASCAL = 2,
        CC_MACPASCAL = 3,
        CC_STDCALL = 4,
        CC_RESERVED = 5,
        CC_SYSCALL = 6,
        CC_MPWCDECL = 7,
        CC_MPWPASCAL = 8,
        CC_MAX = 9,
    }
    [System.ComponentModel.EditorBrowsableAttribute(System.ComponentModel.EditorBrowsableState.Never)]
    [System.Runtime.InteropServices.StructLayoutAttribute(System.Runtime.InteropServices.LayoutKind.Sequential)]
    public partial struct CONNECTDATA
    {
        public int dwCookie;
        public object pUnk;
    }
    [System.ComponentModel.EditorBrowsableAttribute(System.ComponentModel.EditorBrowsableState.Never)]
    public enum DATADIR
    {
        DATADIR_GET = 1,
        DATADIR_SET = 2,
    }
    [System.ComponentModel.EditorBrowsableAttribute(System.ComponentModel.EditorBrowsableState.Never)]
    public enum DESCKIND
    {
        DESCKIND_NONE = 0,
        DESCKIND_FUNCDESC = 1,
        DESCKIND_VARDESC = 2,
        DESCKIND_TYPECOMP = 3,
        DESCKIND_IMPLICITAPPOBJ = 4,
        DESCKIND_MAX = 5,
    }
    [System.ComponentModel.EditorBrowsableAttribute(System.ComponentModel.EditorBrowsableState.Never)]
    [System.Runtime.InteropServices.StructLayoutAttribute(System.Runtime.InteropServices.LayoutKind.Sequential)]
    public partial struct DISPPARAMS
    {
        public int cArgs;
        public int cNamedArgs;
        public System.IntPtr rgdispidNamedArgs;
        public System.IntPtr rgvarg;
    }
    [System.ComponentModel.EditorBrowsableAttribute(System.ComponentModel.EditorBrowsableState.Never)]
    [System.FlagsAttribute]
    public enum DVASPECT
    {
        DVASPECT_CONTENT = 1,
        DVASPECT_THUMBNAIL = 2,
        DVASPECT_ICON = 4,
        DVASPECT_DOCPRINT = 8,
    }
    [System.ComponentModel.EditorBrowsableAttribute(System.ComponentModel.EditorBrowsableState.Never)]
    [System.Runtime.InteropServices.StructLayoutAttribute(System.Runtime.InteropServices.LayoutKind.Sequential)]
    public partial struct ELEMDESC
    {
        public System.Runtime.InteropServices.ComTypes.ELEMDESC.DESCUNION desc;
        public System.Runtime.InteropServices.ComTypes.TYPEDESC tdesc;
        [System.Runtime.InteropServices.StructLayoutAttribute(System.Runtime.InteropServices.LayoutKind.Explicit)]
        public partial struct DESCUNION
        {
            [System.Runtime.InteropServices.FieldOffsetAttribute(0)]
            public System.Runtime.InteropServices.ComTypes.IDLDESC idldesc;
            [System.Runtime.InteropServices.FieldOffsetAttribute(0)]
            public System.Runtime.InteropServices.ComTypes.PARAMDESC paramdesc;
        }
    }
    [System.ComponentModel.EditorBrowsableAttribute(System.ComponentModel.EditorBrowsableState.Never)]
    [System.Runtime.InteropServices.StructLayoutAttribute(System.Runtime.InteropServices.LayoutKind.Sequential)]
    public partial struct EXCEPINFO
    {
        public string bstrDescription;
        public string bstrHelpFile;
        public string bstrSource;
        public int dwHelpContext;
        public System.IntPtr pfnDeferredFillIn;
        public System.IntPtr pvReserved;
        public int scode;
        public short wCode;
        public short wReserved;
    }
    [System.ComponentModel.EditorBrowsableAttribute(System.ComponentModel.EditorBrowsableState.Never)]
    [System.Runtime.InteropServices.StructLayoutAttribute(System.Runtime.InteropServices.LayoutKind.Sequential)]
    public partial struct FILETIME
    {
        public int dwHighDateTime;
        public int dwLowDateTime;
    }
    [System.ComponentModel.EditorBrowsableAttribute(System.ComponentModel.EditorBrowsableState.Never)]
    [System.Runtime.InteropServices.StructLayoutAttribute(System.Runtime.InteropServices.LayoutKind.Sequential)]
    public partial struct FORMATETC
    {
        public short cfFormat;
        public System.Runtime.InteropServices.ComTypes.DVASPECT dwAspect;
        public int lindex;
        public System.IntPtr ptd;
        public System.Runtime.InteropServices.ComTypes.TYMED tymed;
    }
    [System.ComponentModel.EditorBrowsableAttribute(System.ComponentModel.EditorBrowsableState.Never)]
    [System.Runtime.InteropServices.StructLayoutAttribute(System.Runtime.InteropServices.LayoutKind.Sequential)]
    public partial struct FUNCDESC
    {
        public System.Runtime.InteropServices.ComTypes.CALLCONV callconv;
        public short cParams;
        public short cParamsOpt;
        public short cScodes;
        public System.Runtime.InteropServices.ComTypes.ELEMDESC elemdescFunc;
        public System.Runtime.InteropServices.ComTypes.FUNCKIND funckind;
        public System.Runtime.InteropServices.ComTypes.INVOKEKIND invkind;
        public System.IntPtr lprgelemdescParam;
        public System.IntPtr lprgscode;
        public int memid;
        public short oVft;
        public short wFuncFlags;
    }
    [System.ComponentModel.EditorBrowsableAttribute(System.ComponentModel.EditorBrowsableState.Never)]
    [System.FlagsAttribute]
    public enum FUNCFLAGS : short
    {
        FUNCFLAG_FRESTRICTED = (short)1,
        FUNCFLAG_FSOURCE = (short)2,
        FUNCFLAG_FBINDABLE = (short)4,
        FUNCFLAG_FREQUESTEDIT = (short)8,
        FUNCFLAG_FDISPLAYBIND = (short)16,
        FUNCFLAG_FDEFAULTBIND = (short)32,
        FUNCFLAG_FHIDDEN = (short)64,
        FUNCFLAG_FUSESGETLASTERROR = (short)128,
        FUNCFLAG_FDEFAULTCOLLELEM = (short)256,
        FUNCFLAG_FUIDEFAULT = (short)512,
        FUNCFLAG_FNONBROWSABLE = (short)1024,
        FUNCFLAG_FREPLACEABLE = (short)2048,
        FUNCFLAG_FIMMEDIATEBIND = (short)4096,
    }
    [System.ComponentModel.EditorBrowsableAttribute(System.ComponentModel.EditorBrowsableState.Never)]
    public enum FUNCKIND
    {
        FUNC_VIRTUAL = 0,
        FUNC_PUREVIRTUAL = 1,
        FUNC_NONVIRTUAL = 2,
        FUNC_STATIC = 3,
        FUNC_DISPATCH = 4,
    }
    [System.ComponentModel.EditorBrowsableAttribute(System.ComponentModel.EditorBrowsableState.Never)]
    [System.Runtime.InteropServices.InterfaceTypeAttribute(System.Runtime.InteropServices.ComInterfaceType.InterfaceIsIUnknown)]
    public partial interface IAdviseSink
    {
        void OnClose();
        void OnDataChange(ref System.Runtime.InteropServices.ComTypes.FORMATETC format, ref System.Runtime.InteropServices.ComTypes.STGMEDIUM stgmedium);
        void OnRename(System.Runtime.InteropServices.ComTypes.IMoniker moniker);
        void OnSave();
        void OnViewChange(int aspect, int index);
    }
    [System.ComponentModel.EditorBrowsableAttribute(System.ComponentModel.EditorBrowsableState.Never)]
    [System.Runtime.InteropServices.InterfaceTypeAttribute(System.Runtime.InteropServices.ComInterfaceType.InterfaceIsIUnknown)]
    public partial interface IBindCtx
    {
        void EnumObjectParam(out System.Runtime.InteropServices.ComTypes.IEnumString? ppenum);
        void GetBindOptions(ref System.Runtime.InteropServices.ComTypes.BIND_OPTS pbindopts);
        void GetObjectParam(string pszKey, out object? ppunk);
        void GetRunningObjectTable(out System.Runtime.InteropServices.ComTypes.IRunningObjectTable? pprot);
        void RegisterObjectBound(object punk);
        void RegisterObjectParam(string pszKey, object punk);
        void ReleaseBoundObjects();
        void RevokeObjectBound(object punk);
        int RevokeObjectParam(string pszKey);
        void SetBindOptions(ref System.Runtime.InteropServices.ComTypes.BIND_OPTS pbindopts);
    }
    [System.ComponentModel.EditorBrowsableAttribute(System.ComponentModel.EditorBrowsableState.Never)]
    [System.Runtime.InteropServices.InterfaceTypeAttribute(System.Runtime.InteropServices.ComInterfaceType.InterfaceIsIUnknown)]
    public partial interface IConnectionPoint
    {
        void Advise(object pUnkSink, out int pdwCookie);
        void EnumConnections(out System.Runtime.InteropServices.ComTypes.IEnumConnections ppEnum);
        void GetConnectionInterface(out System.Guid pIID);
        void GetConnectionPointContainer(out System.Runtime.InteropServices.ComTypes.IConnectionPointContainer ppCPC);
        void Unadvise(int dwCookie);
    }
    [System.ComponentModel.EditorBrowsableAttribute(System.ComponentModel.EditorBrowsableState.Never)]
    [System.Runtime.InteropServices.InterfaceTypeAttribute(System.Runtime.InteropServices.ComInterfaceType.InterfaceIsIUnknown)]
    public partial interface IConnectionPointContainer
    {
        void EnumConnectionPoints(out System.Runtime.InteropServices.ComTypes.IEnumConnectionPoints ppEnum);
        void FindConnectionPoint(ref System.Guid riid, out System.Runtime.InteropServices.ComTypes.IConnectionPoint? ppCP);
    }
    [System.CLSCompliantAttribute(false)]
    [System.Runtime.InteropServices.InterfaceTypeAttribute(System.Runtime.InteropServices.ComInterfaceType.InterfaceIsIUnknown)]
    public partial interface IDataObject
    {
        int DAdvise(ref System.Runtime.InteropServices.ComTypes.FORMATETC pFormatetc, System.Runtime.InteropServices.ComTypes.ADVF advf, System.Runtime.InteropServices.ComTypes.IAdviseSink adviseSink, out int connection);
        void DUnadvise(int connection);
        int EnumDAdvise(out System.Runtime.InteropServices.ComTypes.IEnumSTATDATA? enumAdvise);
        System.Runtime.InteropServices.ComTypes.IEnumFORMATETC EnumFormatEtc(System.Runtime.InteropServices.ComTypes.DATADIR direction);
        int GetCanonicalFormatEtc(ref System.Runtime.InteropServices.ComTypes.FORMATETC formatIn, out System.Runtime.InteropServices.ComTypes.FORMATETC formatOut);
        void GetData(ref System.Runtime.InteropServices.ComTypes.FORMATETC format, out System.Runtime.InteropServices.ComTypes.STGMEDIUM medium);
        void GetDataHere(ref System.Runtime.InteropServices.ComTypes.FORMATETC format, ref System.Runtime.InteropServices.ComTypes.STGMEDIUM medium);
        int QueryGetData(ref System.Runtime.InteropServices.ComTypes.FORMATETC format);
        void SetData(ref System.Runtime.InteropServices.ComTypes.FORMATETC formatIn, ref System.Runtime.InteropServices.ComTypes.STGMEDIUM medium, bool release);
    }
    [System.ComponentModel.EditorBrowsableAttribute(System.ComponentModel.EditorBrowsableState.Never)]
    [System.Runtime.InteropServices.StructLayoutAttribute(System.Runtime.InteropServices.LayoutKind.Sequential)]
    public partial struct IDLDESC
    {
        public System.IntPtr dwReserved;
        public System.Runtime.InteropServices.ComTypes.IDLFLAG wIDLFlags;
    }
    [System.ComponentModel.EditorBrowsableAttribute(System.ComponentModel.EditorBrowsableState.Never)]
    [System.FlagsAttribute]
    public enum IDLFLAG : short
    {
        IDLFLAG_NONE = (short)0,
        IDLFLAG_FIN = (short)1,
        IDLFLAG_FOUT = (short)2,
        IDLFLAG_FLCID = (short)4,
        IDLFLAG_FRETVAL = (short)8,
    }
    [System.ComponentModel.EditorBrowsableAttribute(System.ComponentModel.EditorBrowsableState.Never)]
    [System.Runtime.InteropServices.InterfaceTypeAttribute(System.Runtime.InteropServices.ComInterfaceType.InterfaceIsIUnknown)]
    public partial interface IEnumConnectionPoints
    {
        void Clone(out System.Runtime.InteropServices.ComTypes.IEnumConnectionPoints ppenum);
        int Next(int celt, System.Runtime.InteropServices.ComTypes.IConnectionPoint[] rgelt, System.IntPtr pceltFetched);
        void Reset();
        int Skip(int celt);
    }
    [System.ComponentModel.EditorBrowsableAttribute(System.ComponentModel.EditorBrowsableState.Never)]
    [System.Runtime.InteropServices.InterfaceTypeAttribute(System.Runtime.InteropServices.ComInterfaceType.InterfaceIsIUnknown)]
    public partial interface IEnumConnections
    {
        void Clone(out System.Runtime.InteropServices.ComTypes.IEnumConnections ppenum);
        int Next(int celt, System.Runtime.InteropServices.ComTypes.CONNECTDATA[] rgelt, System.IntPtr pceltFetched);
        void Reset();
        int Skip(int celt);
    }
    [System.ComponentModel.EditorBrowsableAttribute(System.ComponentModel.EditorBrowsableState.Never)]
    [System.Runtime.InteropServices.InterfaceTypeAttribute(System.Runtime.InteropServices.ComInterfaceType.InterfaceIsIUnknown)]
    public partial interface IEnumFORMATETC
    {
        void Clone(out System.Runtime.InteropServices.ComTypes.IEnumFORMATETC newEnum);
        int Next(int celt, System.Runtime.InteropServices.ComTypes.FORMATETC[] rgelt, int[] pceltFetched);
        int Reset();
        int Skip(int celt);
    }
    [System.ComponentModel.EditorBrowsableAttribute(System.ComponentModel.EditorBrowsableState.Never)]
    [System.Runtime.InteropServices.InterfaceTypeAttribute(System.Runtime.InteropServices.ComInterfaceType.InterfaceIsIUnknown)]
    public partial interface IEnumMoniker
    {
        void Clone(out System.Runtime.InteropServices.ComTypes.IEnumMoniker ppenum);
        int Next(int celt, System.Runtime.InteropServices.ComTypes.IMoniker[] rgelt, System.IntPtr pceltFetched);
        void Reset();
        int Skip(int celt);
    }
    [System.Runtime.InteropServices.InterfaceTypeAttribute(System.Runtime.InteropServices.ComInterfaceType.InterfaceIsIUnknown)]
    public partial interface IEnumSTATDATA
    {
        void Clone(out System.Runtime.InteropServices.ComTypes.IEnumSTATDATA newEnum);
        int Next(int celt, System.Runtime.InteropServices.ComTypes.STATDATA[] rgelt, int[] pceltFetched);
        int Reset();
        int Skip(int celt);
    }
    [System.ComponentModel.EditorBrowsableAttribute(System.ComponentModel.EditorBrowsableState.Never)]
    [System.Runtime.InteropServices.InterfaceTypeAttribute(System.Runtime.InteropServices.ComInterfaceType.InterfaceIsIUnknown)]
    public partial interface IEnumString
    {
        void Clone(out System.Runtime.InteropServices.ComTypes.IEnumString ppenum);
        int Next(int celt, string[] rgelt, System.IntPtr pceltFetched);
        void Reset();
        int Skip(int celt);
    }
    [System.ComponentModel.EditorBrowsableAttribute(System.ComponentModel.EditorBrowsableState.Never)]
    [System.Runtime.InteropServices.InterfaceTypeAttribute(System.Runtime.InteropServices.ComInterfaceType.InterfaceIsIUnknown)]
    public partial interface IEnumVARIANT
    {
        System.Runtime.InteropServices.ComTypes.IEnumVARIANT Clone();
        int Next(int celt, object?[] rgVar, System.IntPtr pceltFetched);
        int Reset();
        int Skip(int celt);
    }
    [System.ComponentModel.EditorBrowsableAttribute(System.ComponentModel.EditorBrowsableState.Never)]
    [System.Runtime.InteropServices.InterfaceTypeAttribute(System.Runtime.InteropServices.ComInterfaceType.InterfaceIsIUnknown)]
    public partial interface IMoniker
    {
        void BindToObject(System.Runtime.InteropServices.ComTypes.IBindCtx pbc, System.Runtime.InteropServices.ComTypes.IMoniker? pmkToLeft, ref System.Guid riidResult, out object ppvResult);
        void BindToStorage(System.Runtime.InteropServices.ComTypes.IBindCtx pbc, System.Runtime.InteropServices.ComTypes.IMoniker? pmkToLeft, ref System.Guid riid, out object ppvObj);
        void CommonPrefixWith(System.Runtime.InteropServices.ComTypes.IMoniker pmkOther, out System.Runtime.InteropServices.ComTypes.IMoniker? ppmkPrefix);
        void ComposeWith(System.Runtime.InteropServices.ComTypes.IMoniker pmkRight, bool fOnlyIfNotGeneric, out System.Runtime.InteropServices.ComTypes.IMoniker? ppmkComposite);
        void Enum(bool fForward, out System.Runtime.InteropServices.ComTypes.IEnumMoniker? ppenumMoniker);
        void GetClassID(out System.Guid pClassID);
        void GetDisplayName(System.Runtime.InteropServices.ComTypes.IBindCtx pbc, System.Runtime.InteropServices.ComTypes.IMoniker? pmkToLeft, out string ppszDisplayName);
        void GetSizeMax(out long pcbSize);
        void GetTimeOfLastChange(System.Runtime.InteropServices.ComTypes.IBindCtx pbc, System.Runtime.InteropServices.ComTypes.IMoniker? pmkToLeft, out System.Runtime.InteropServices.ComTypes.FILETIME pFileTime);
        void Hash(out int pdwHash);
        void Inverse(out System.Runtime.InteropServices.ComTypes.IMoniker ppmk);
        int IsDirty();
        int IsEqual(System.Runtime.InteropServices.ComTypes.IMoniker pmkOtherMoniker);
        int IsRunning(System.Runtime.InteropServices.ComTypes.IBindCtx pbc, System.Runtime.InteropServices.ComTypes.IMoniker? pmkToLeft, System.Runtime.InteropServices.ComTypes.IMoniker? pmkNewlyRunning);
        int IsSystemMoniker(out int pdwMksys);
        void Load(System.Runtime.InteropServices.ComTypes.IStream pStm);
        void ParseDisplayName(System.Runtime.InteropServices.ComTypes.IBindCtx pbc, System.Runtime.InteropServices.ComTypes.IMoniker pmkToLeft, string pszDisplayName, out int pchEaten, out System.Runtime.InteropServices.ComTypes.IMoniker ppmkOut);
        void Reduce(System.Runtime.InteropServices.ComTypes.IBindCtx pbc, int dwReduceHowFar, ref System.Runtime.InteropServices.ComTypes.IMoniker? ppmkToLeft, out System.Runtime.InteropServices.ComTypes.IMoniker? ppmkReduced);
        void RelativePathTo(System.Runtime.InteropServices.ComTypes.IMoniker pmkOther, out System.Runtime.InteropServices.ComTypes.IMoniker? ppmkRelPath);
        void Save(System.Runtime.InteropServices.ComTypes.IStream pStm, bool fClearDirty);
    }
    [System.ComponentModel.EditorBrowsableAttribute(System.ComponentModel.EditorBrowsableState.Never)]
    [System.FlagsAttribute]
    public enum IMPLTYPEFLAGS
    {
        IMPLTYPEFLAG_FDEFAULT = 1,
        IMPLTYPEFLAG_FSOURCE = 2,
        IMPLTYPEFLAG_FRESTRICTED = 4,
        IMPLTYPEFLAG_FDEFAULTVTABLE = 8,
    }
    [System.ComponentModel.EditorBrowsableAttribute(System.ComponentModel.EditorBrowsableState.Never)]
    [System.FlagsAttribute]
    public enum INVOKEKIND
    {
        INVOKE_FUNC = 1,
        INVOKE_PROPERTYGET = 2,
        INVOKE_PROPERTYPUT = 4,
        INVOKE_PROPERTYPUTREF = 8,
    }
    [System.ComponentModel.EditorBrowsableAttribute(System.ComponentModel.EditorBrowsableState.Never)]
    [System.Runtime.InteropServices.InterfaceTypeAttribute(System.Runtime.InteropServices.ComInterfaceType.InterfaceIsIUnknown)]
    public partial interface IPersistFile
    {
        void GetClassID(out System.Guid pClassID);
        void GetCurFile(out string ppszFileName);
        int IsDirty();
        void Load(string pszFileName, int dwMode);
        void Save(string? pszFileName, bool fRemember);
        void SaveCompleted(string pszFileName);
    }
    [System.ComponentModel.EditorBrowsableAttribute(System.ComponentModel.EditorBrowsableState.Never)]
    [System.Runtime.InteropServices.InterfaceTypeAttribute(System.Runtime.InteropServices.ComInterfaceType.InterfaceIsIUnknown)]
    public partial interface IRunningObjectTable
    {
        void EnumRunning(out System.Runtime.InteropServices.ComTypes.IEnumMoniker ppenumMoniker);
        int GetObject(System.Runtime.InteropServices.ComTypes.IMoniker pmkObjectName, out object ppunkObject);
        int GetTimeOfLastChange(System.Runtime.InteropServices.ComTypes.IMoniker pmkObjectName, out System.Runtime.InteropServices.ComTypes.FILETIME pfiletime);
        int IsRunning(System.Runtime.InteropServices.ComTypes.IMoniker pmkObjectName);
        void NoteChangeTime(int dwRegister, ref System.Runtime.InteropServices.ComTypes.FILETIME pfiletime);
        int Register(int grfFlags, object punkObject, System.Runtime.InteropServices.ComTypes.IMoniker pmkObjectName);
        void Revoke(int dwRegister);
    }
    [System.ComponentModel.EditorBrowsableAttribute(System.ComponentModel.EditorBrowsableState.Never)]
    [System.Runtime.InteropServices.InterfaceTypeAttribute(System.Runtime.InteropServices.ComInterfaceType.InterfaceIsIUnknown)]
    public partial interface IStream
    {
        void Clone(out System.Runtime.InteropServices.ComTypes.IStream ppstm);
        void Commit(int grfCommitFlags);
        void CopyTo(System.Runtime.InteropServices.ComTypes.IStream pstm, long cb, System.IntPtr pcbRead, System.IntPtr pcbWritten);
        void LockRegion(long libOffset, long cb, int dwLockType);
        void Read(byte[] pv, int cb, System.IntPtr pcbRead);
        void Revert();
        void Seek(long dlibMove, int dwOrigin, System.IntPtr plibNewPosition);
        void SetSize(long libNewSize);
        void Stat(out System.Runtime.InteropServices.ComTypes.STATSTG pstatstg, int grfStatFlag);
        void UnlockRegion(long libOffset, long cb, int dwLockType);
        void Write(byte[] pv, int cb, System.IntPtr pcbWritten);
    }
    [System.ComponentModel.EditorBrowsableAttribute(System.ComponentModel.EditorBrowsableState.Never)]
    [System.Runtime.InteropServices.InterfaceTypeAttribute(System.Runtime.InteropServices.ComInterfaceType.InterfaceIsIUnknown)]
    public partial interface ITypeComp
    {
        void Bind(string szName, int lHashVal, short wFlags, out System.Runtime.InteropServices.ComTypes.ITypeInfo ppTInfo, out System.Runtime.InteropServices.ComTypes.DESCKIND pDescKind, out System.Runtime.InteropServices.ComTypes.BINDPTR pBindPtr);
        void BindType(string szName, int lHashVal, out System.Runtime.InteropServices.ComTypes.ITypeInfo ppTInfo, out System.Runtime.InteropServices.ComTypes.ITypeComp ppTComp);
    }
    [System.ComponentModel.EditorBrowsableAttribute(System.ComponentModel.EditorBrowsableState.Never)]
    [System.Runtime.InteropServices.InterfaceTypeAttribute(System.Runtime.InteropServices.ComInterfaceType.InterfaceIsIUnknown)]
    public partial interface ITypeInfo
    {
        void AddressOfMember(int memid, System.Runtime.InteropServices.ComTypes.INVOKEKIND invKind, out System.IntPtr ppv);
        void CreateInstance(object? pUnkOuter, ref System.Guid riid, out object ppvObj);
        void GetContainingTypeLib(out System.Runtime.InteropServices.ComTypes.ITypeLib ppTLB, out int pIndex);
        void GetDllEntry(int memid, System.Runtime.InteropServices.ComTypes.INVOKEKIND invKind, System.IntPtr pBstrDllName, System.IntPtr pBstrName, System.IntPtr pwOrdinal);
        void GetDocumentation(int index, out string strName, out string strDocString, out int dwHelpContext, out string strHelpFile);
        void GetFuncDesc(int index, out System.IntPtr ppFuncDesc);
        void GetIDsOfNames(string[] rgszNames, int cNames, int[] pMemId);
        void GetImplTypeFlags(int index, out System.Runtime.InteropServices.ComTypes.IMPLTYPEFLAGS pImplTypeFlags);
        void GetMops(int memid, out string? pBstrMops);
        void GetNames(int memid, string[] rgBstrNames, int cMaxNames, out int pcNames);
        void GetRefTypeInfo(int hRef, out System.Runtime.InteropServices.ComTypes.ITypeInfo ppTI);
        void GetRefTypeOfImplType(int index, out int href);
        void GetTypeAttr(out System.IntPtr ppTypeAttr);
        void GetTypeComp(out System.Runtime.InteropServices.ComTypes.ITypeComp ppTComp);
        void GetVarDesc(int index, out System.IntPtr ppVarDesc);
        void Invoke(object pvInstance, int memid, short wFlags, ref System.Runtime.InteropServices.ComTypes.DISPPARAMS pDispParams, System.IntPtr pVarResult, System.IntPtr pExcepInfo, out int puArgErr);
        void ReleaseFuncDesc(System.IntPtr pFuncDesc);
        void ReleaseTypeAttr(System.IntPtr pTypeAttr);
        void ReleaseVarDesc(System.IntPtr pVarDesc);
    }
    [System.ComponentModel.EditorBrowsableAttribute(System.ComponentModel.EditorBrowsableState.Never)]
    [System.Runtime.InteropServices.InterfaceTypeAttribute(System.Runtime.InteropServices.ComInterfaceType.InterfaceIsIUnknown)]
    public partial interface ITypeInfo2 : System.Runtime.InteropServices.ComTypes.ITypeInfo
    {
        new void AddressOfMember(int memid, System.Runtime.InteropServices.ComTypes.INVOKEKIND invKind, out System.IntPtr ppv);
        new void CreateInstance(object? pUnkOuter, ref System.Guid riid, out object ppvObj);
        void GetAllCustData(System.IntPtr pCustData);
        void GetAllFuncCustData(int index, System.IntPtr pCustData);
        void GetAllImplTypeCustData(int index, System.IntPtr pCustData);
        void GetAllParamCustData(int indexFunc, int indexParam, System.IntPtr pCustData);
        void GetAllVarCustData(int index, System.IntPtr pCustData);
        new void GetContainingTypeLib(out System.Runtime.InteropServices.ComTypes.ITypeLib ppTLB, out int pIndex);
        void GetCustData(ref System.Guid guid, out object pVarVal);
        new void GetDllEntry(int memid, System.Runtime.InteropServices.ComTypes.INVOKEKIND invKind, System.IntPtr pBstrDllName, System.IntPtr pBstrName, System.IntPtr pwOrdinal);
        new void GetDocumentation(int index, out string strName, out string strDocString, out int dwHelpContext, out string strHelpFile);
        void GetDocumentation2(int memid, out string pbstrHelpString, out int pdwHelpStringContext, out string pbstrHelpStringDll);
        void GetFuncCustData(int index, ref System.Guid guid, out object pVarVal);
        new void GetFuncDesc(int index, out System.IntPtr ppFuncDesc);
        void GetFuncIndexOfMemId(int memid, System.Runtime.InteropServices.ComTypes.INVOKEKIND invKind, out int pFuncIndex);
        new void GetIDsOfNames(string[] rgszNames, int cNames, int[] pMemId);
        void GetImplTypeCustData(int index, ref System.Guid guid, out object pVarVal);
        new void GetImplTypeFlags(int index, out System.Runtime.InteropServices.ComTypes.IMPLTYPEFLAGS pImplTypeFlags);
        new void GetMops(int memid, out string? pBstrMops);
        new void GetNames(int memid, string[] rgBstrNames, int cMaxNames, out int pcNames);
        void GetParamCustData(int indexFunc, int indexParam, ref System.Guid guid, out object pVarVal);
        new void GetRefTypeInfo(int hRef, out System.Runtime.InteropServices.ComTypes.ITypeInfo ppTI);
        new void GetRefTypeOfImplType(int index, out int href);
        new void GetTypeAttr(out System.IntPtr ppTypeAttr);
        new void GetTypeComp(out System.Runtime.InteropServices.ComTypes.ITypeComp ppTComp);
        void GetTypeFlags(out int pTypeFlags);
        void GetTypeKind(out System.Runtime.InteropServices.ComTypes.TYPEKIND pTypeKind);
        void GetVarCustData(int index, ref System.Guid guid, out object pVarVal);
        new void GetVarDesc(int index, out System.IntPtr ppVarDesc);
        void GetVarIndexOfMemId(int memid, out int pVarIndex);
        new void Invoke(object pvInstance, int memid, short wFlags, ref System.Runtime.InteropServices.ComTypes.DISPPARAMS pDispParams, System.IntPtr pVarResult, System.IntPtr pExcepInfo, out int puArgErr);
        new void ReleaseFuncDesc(System.IntPtr pFuncDesc);
        new void ReleaseTypeAttr(System.IntPtr pTypeAttr);
        new void ReleaseVarDesc(System.IntPtr pVarDesc);
    }
    [System.ComponentModel.EditorBrowsableAttribute(System.ComponentModel.EditorBrowsableState.Never)]
    [System.Runtime.InteropServices.InterfaceTypeAttribute(System.Runtime.InteropServices.ComInterfaceType.InterfaceIsIUnknown)]
    public partial interface ITypeLib
    {
        void FindName(string szNameBuf, int lHashVal, System.Runtime.InteropServices.ComTypes.ITypeInfo[] ppTInfo, int[] rgMemId, ref short pcFound);
        void GetDocumentation(int index, out string strName, out string strDocString, out int dwHelpContext, out string strHelpFile);
        void GetLibAttr(out System.IntPtr ppTLibAttr);
        void GetTypeComp(out System.Runtime.InteropServices.ComTypes.ITypeComp ppTComp);
        void GetTypeInfo(int index, out System.Runtime.InteropServices.ComTypes.ITypeInfo ppTI);
        int GetTypeInfoCount();
        void GetTypeInfoOfGuid(ref System.Guid guid, out System.Runtime.InteropServices.ComTypes.ITypeInfo ppTInfo);
        void GetTypeInfoType(int index, out System.Runtime.InteropServices.ComTypes.TYPEKIND pTKind);
        bool IsName(string szNameBuf, int lHashVal);
        void ReleaseTLibAttr(System.IntPtr pTLibAttr);
    }
    [System.ComponentModel.EditorBrowsableAttribute(System.ComponentModel.EditorBrowsableState.Never)]
    [System.Runtime.InteropServices.InterfaceTypeAttribute(System.Runtime.InteropServices.ComInterfaceType.InterfaceIsIUnknown)]
    public partial interface ITypeLib2 : System.Runtime.InteropServices.ComTypes.ITypeLib
    {
        new void FindName(string szNameBuf, int lHashVal, System.Runtime.InteropServices.ComTypes.ITypeInfo[] ppTInfo, int[] rgMemId, ref short pcFound);
        void GetAllCustData(System.IntPtr pCustData);
        void GetCustData(ref System.Guid guid, out object pVarVal);
        new void GetDocumentation(int index, out string strName, out string strDocString, out int dwHelpContext, out string strHelpFile);
        void GetDocumentation2(int index, out string pbstrHelpString, out int pdwHelpStringContext, out string pbstrHelpStringDll);
        new void GetLibAttr(out System.IntPtr ppTLibAttr);
        void GetLibStatistics(System.IntPtr pcUniqueNames, out int pcchUniqueNames);
        new void GetTypeComp(out System.Runtime.InteropServices.ComTypes.ITypeComp ppTComp);
        new void GetTypeInfo(int index, out System.Runtime.InteropServices.ComTypes.ITypeInfo ppTI);
        new int GetTypeInfoCount();
        new void GetTypeInfoOfGuid(ref System.Guid guid, out System.Runtime.InteropServices.ComTypes.ITypeInfo ppTInfo);
        new void GetTypeInfoType(int index, out System.Runtime.InteropServices.ComTypes.TYPEKIND pTKind);
        new bool IsName(string szNameBuf, int lHashVal);
        new void ReleaseTLibAttr(System.IntPtr pTLibAttr);
    }
    [System.ComponentModel.EditorBrowsableAttribute(System.ComponentModel.EditorBrowsableState.Never)]
    [System.FlagsAttribute]
    public enum LIBFLAGS : short
    {
        LIBFLAG_FRESTRICTED = (short)1,
        LIBFLAG_FCONTROL = (short)2,
        LIBFLAG_FHIDDEN = (short)4,
        LIBFLAG_FHASDISKIMAGE = (short)8,
    }
    [System.ComponentModel.EditorBrowsableAttribute(System.ComponentModel.EditorBrowsableState.Never)]
    [System.Runtime.InteropServices.StructLayoutAttribute(System.Runtime.InteropServices.LayoutKind.Sequential)]
    public partial struct PARAMDESC
    {
        public System.IntPtr lpVarValue;
        public System.Runtime.InteropServices.ComTypes.PARAMFLAG wParamFlags;
    }
    [System.ComponentModel.EditorBrowsableAttribute(System.ComponentModel.EditorBrowsableState.Never)]
    [System.FlagsAttribute]
    public enum PARAMFLAG : short
    {
        PARAMFLAG_NONE = (short)0,
        PARAMFLAG_FIN = (short)1,
        PARAMFLAG_FOUT = (short)2,
        PARAMFLAG_FLCID = (short)4,
        PARAMFLAG_FRETVAL = (short)8,
        PARAMFLAG_FOPT = (short)16,
        PARAMFLAG_FHASDEFAULT = (short)32,
        PARAMFLAG_FHASCUSTDATA = (short)64,
    }
    [System.ComponentModel.EditorBrowsableAttribute(System.ComponentModel.EditorBrowsableState.Never)]
    [System.Runtime.InteropServices.StructLayoutAttribute(System.Runtime.InteropServices.LayoutKind.Sequential)]
    public partial struct STATDATA
    {
        public System.Runtime.InteropServices.ComTypes.ADVF advf;
        public System.Runtime.InteropServices.ComTypes.IAdviseSink advSink;
        public int connection;
        public System.Runtime.InteropServices.ComTypes.FORMATETC formatetc;
    }
    [System.ComponentModel.EditorBrowsableAttribute(System.ComponentModel.EditorBrowsableState.Never)]
    [System.Runtime.InteropServices.StructLayoutAttribute(System.Runtime.InteropServices.LayoutKind.Sequential)]
    public partial struct STATSTG
    {
        public System.Runtime.InteropServices.ComTypes.FILETIME atime;
        public long cbSize;
        public System.Guid clsid;
        public System.Runtime.InteropServices.ComTypes.FILETIME ctime;
        public int grfLocksSupported;
        public int grfMode;
        public int grfStateBits;
        public System.Runtime.InteropServices.ComTypes.FILETIME mtime;
        public string pwcsName;
        public int reserved;
        public int type;
    }
    [System.ComponentModel.EditorBrowsableAttribute(System.ComponentModel.EditorBrowsableState.Never)]
    [System.Runtime.InteropServices.StructLayoutAttribute(System.Runtime.InteropServices.LayoutKind.Sequential)]
    public partial struct STGMEDIUM
    {
        public object? pUnkForRelease;
        public System.Runtime.InteropServices.ComTypes.TYMED tymed;
        public System.IntPtr unionmember;
    }
    [System.ComponentModel.EditorBrowsableAttribute(System.ComponentModel.EditorBrowsableState.Never)]
    public enum SYSKIND
    {
        SYS_WIN16 = 0,
        SYS_WIN32 = 1,
        SYS_MAC = 2,
        SYS_WIN64 = 3,
    }
    [System.ComponentModel.EditorBrowsableAttribute(System.ComponentModel.EditorBrowsableState.Never)]
    [System.FlagsAttribute]
    public enum TYMED
    {
        TYMED_NULL = 0,
        TYMED_HGLOBAL = 1,
        TYMED_FILE = 2,
        TYMED_ISTREAM = 4,
        TYMED_ISTORAGE = 8,
        TYMED_GDI = 16,
        TYMED_MFPICT = 32,
        TYMED_ENHMF = 64,
    }
    [System.ComponentModel.EditorBrowsableAttribute(System.ComponentModel.EditorBrowsableState.Never)]
    [System.Runtime.InteropServices.StructLayoutAttribute(System.Runtime.InteropServices.LayoutKind.Sequential)]
    public partial struct TYPEATTR
    {
        public short cbAlignment;
        public int cbSizeInstance;
        public short cbSizeVft;
        public short cFuncs;
        public short cImplTypes;
        public short cVars;
        public int dwReserved;
        public System.Guid guid;
        public System.Runtime.InteropServices.ComTypes.IDLDESC idldescType;
        public int lcid;
        public System.IntPtr lpstrSchema;
        public const int MEMBER_ID_NIL = -1;
        public int memidConstructor;
        public int memidDestructor;
        public System.Runtime.InteropServices.ComTypes.TYPEDESC tdescAlias;
        public System.Runtime.InteropServices.ComTypes.TYPEKIND typekind;
        public short wMajorVerNum;
        public short wMinorVerNum;
        public System.Runtime.InteropServices.ComTypes.TYPEFLAGS wTypeFlags;
    }
    [System.ComponentModel.EditorBrowsableAttribute(System.ComponentModel.EditorBrowsableState.Never)]
    [System.Runtime.InteropServices.StructLayoutAttribute(System.Runtime.InteropServices.LayoutKind.Sequential)]
    public partial struct TYPEDESC
    {
        public System.IntPtr lpValue;
        public short vt;
    }
    [System.ComponentModel.EditorBrowsableAttribute(System.ComponentModel.EditorBrowsableState.Never)]
    [System.FlagsAttribute]
    public enum TYPEFLAGS : short
    {
        TYPEFLAG_FAPPOBJECT = (short)1,
        TYPEFLAG_FCANCREATE = (short)2,
        TYPEFLAG_FLICENSED = (short)4,
        TYPEFLAG_FPREDECLID = (short)8,
        TYPEFLAG_FHIDDEN = (short)16,
        TYPEFLAG_FCONTROL = (short)32,
        TYPEFLAG_FDUAL = (short)64,
        TYPEFLAG_FNONEXTENSIBLE = (short)128,
        TYPEFLAG_FOLEAUTOMATION = (short)256,
        TYPEFLAG_FRESTRICTED = (short)512,
        TYPEFLAG_FAGGREGATABLE = (short)1024,
        TYPEFLAG_FREPLACEABLE = (short)2048,
        TYPEFLAG_FDISPATCHABLE = (short)4096,
        TYPEFLAG_FREVERSEBIND = (short)8192,
        TYPEFLAG_FPROXY = (short)16384,
    }
    [System.ComponentModel.EditorBrowsableAttribute(System.ComponentModel.EditorBrowsableState.Never)]
    public enum TYPEKIND
    {
        TKIND_ENUM = 0,
        TKIND_RECORD = 1,
        TKIND_MODULE = 2,
        TKIND_INTERFACE = 3,
        TKIND_DISPATCH = 4,
        TKIND_COCLASS = 5,
        TKIND_ALIAS = 6,
        TKIND_UNION = 7,
        TKIND_MAX = 8,
    }
    [System.ComponentModel.EditorBrowsableAttribute(System.ComponentModel.EditorBrowsableState.Never)]
    [System.Runtime.InteropServices.StructLayoutAttribute(System.Runtime.InteropServices.LayoutKind.Sequential)]
    public partial struct TYPELIBATTR
    {
        public System.Guid guid;
        public int lcid;
        public System.Runtime.InteropServices.ComTypes.SYSKIND syskind;
        public System.Runtime.InteropServices.ComTypes.LIBFLAGS wLibFlags;
        public short wMajorVerNum;
        public short wMinorVerNum;
    }
    [System.ComponentModel.EditorBrowsableAttribute(System.ComponentModel.EditorBrowsableState.Never)]
    [System.Runtime.InteropServices.StructLayoutAttribute(System.Runtime.InteropServices.LayoutKind.Sequential)]
    public partial struct VARDESC
    {
        public System.Runtime.InteropServices.ComTypes.VARDESC.DESCUNION desc;
        public System.Runtime.InteropServices.ComTypes.ELEMDESC elemdescVar;
        public string lpstrSchema;
        public int memid;
        public System.Runtime.InteropServices.ComTypes.VARKIND varkind;
        public short wVarFlags;
        [System.Runtime.InteropServices.StructLayoutAttribute(System.Runtime.InteropServices.LayoutKind.Explicit)]
        public partial struct DESCUNION
        {
            [System.Runtime.InteropServices.FieldOffsetAttribute(0)]
            public System.IntPtr lpvarValue;
            [System.Runtime.InteropServices.FieldOffsetAttribute(0)]
            public int oInst;
        }
    }
    [System.ComponentModel.EditorBrowsableAttribute(System.ComponentModel.EditorBrowsableState.Never)]
    [System.FlagsAttribute]
    public enum VARFLAGS : short
    {
        VARFLAG_FREADONLY = (short)1,
        VARFLAG_FSOURCE = (short)2,
        VARFLAG_FBINDABLE = (short)4,
        VARFLAG_FREQUESTEDIT = (short)8,
        VARFLAG_FDISPLAYBIND = (short)16,
        VARFLAG_FDEFAULTBIND = (short)32,
        VARFLAG_FHIDDEN = (short)64,
        VARFLAG_FRESTRICTED = (short)128,
        VARFLAG_FDEFAULTCOLLELEM = (short)256,
        VARFLAG_FUIDEFAULT = (short)512,
        VARFLAG_FNONBROWSABLE = (short)1024,
        VARFLAG_FREPLACEABLE = (short)2048,
        VARFLAG_FIMMEDIATEBIND = (short)4096,
    }
    [System.ComponentModel.EditorBrowsableAttribute(System.ComponentModel.EditorBrowsableState.Never)]
    public enum VARKIND
    {
        VAR_PERINSTANCE = 0,
        VAR_STATIC = 1,
        VAR_CONST = 2,
        VAR_DISPATCH = 3,
    }
}
namespace System.Runtime.InteropServices.ObjectiveC
{
    [System.Runtime.Versioning.SupportedOSPlatformAttribute("macos")]
    [AttributeUsage(AttributeTargets.Class, Inherited = true, AllowMultiple = false)]
    public sealed class ObjectiveCTrackedTypeAttribute : System.Attribute
    {
        public ObjectiveCTrackedTypeAttribute() { }
    }

    [System.Runtime.Versioning.SupportedOSPlatformAttribute("macos")]
    [System.CLSCompliantAttribute(false)]
    public static class ObjectiveCMarshal
    {
        public unsafe delegate delegate* unmanaged<System.IntPtr, void> UnhandledExceptionPropagationHandler(
            System.Exception exception,
            System.RuntimeMethodHandle lastMethod,
            out System.IntPtr context);
        public static unsafe void Initialize(
            delegate* unmanaged<void> beginEndCallback,
            delegate* unmanaged<System.IntPtr, int> isReferencedCallback,
            delegate* unmanaged<System.IntPtr, void> trackedObjectEnteredFinalization,
            UnhandledExceptionPropagationHandler unhandledExceptionPropagationHandler) => throw null;
        public static GCHandle CreateReferenceTrackingHandle(
            object obj,
            out System.Span<System.IntPtr> taggedMemory) => throw null;
        public enum MessageSendFunction
        {
            MsgSend,
            MsgSendFpret,
            MsgSendStret,
            MsgSendSuper,
            MsgSendSuperStret,
        }
        public static void SetMessageSendCallback(MessageSendFunction msgSendFunction, System.IntPtr func) => throw null;
        public static void SetMessageSendPendingException(Exception? exception) => throw null;
    }
}
namespace System.Runtime.InteropServices.Marshalling
{
    [System.CLSCompliant(false)]
    [System.Runtime.InteropServices.Marshalling.CustomMarshallerAttribute(typeof(string),
        System.Runtime.InteropServices.Marshalling.MarshalMode.Default,
        typeof(System.Runtime.InteropServices.Marshalling.AnsiStringMarshaller))]
    [System.Runtime.InteropServices.Marshalling.CustomMarshallerAttribute(typeof(string),
        System.Runtime.InteropServices.Marshalling.MarshalMode.ManagedToUnmanagedIn,
        typeof(System.Runtime.InteropServices.Marshalling.AnsiStringMarshaller.ManagedToUnmanagedIn))]
    public static unsafe class AnsiStringMarshaller
    {
        public static byte* ConvertToUnmanaged(string? managed) { throw null; }
        public static string? ConvertToManaged(byte* unmanaged) { throw null; }
        public static void Free(byte* unmanaged) { throw null; }

        public ref struct ManagedToUnmanagedIn
        {
            public static int BufferSize { get { throw null; } }
            public void FromManaged(string? managed, System.Span<byte> buffer) { throw null; }
            public byte* ToUnmanaged()  { throw null; }
            public void Free() { throw null; }
        }
    }
    [CLSCompliant(false)]
    [CustomMarshaller(typeof(CustomTypeMarshallerAttribute.GenericPlaceholder[]),
        MarshalMode.Default,
        typeof(ArrayMarshaller<,>))]
    [CustomMarshaller(typeof(CustomTypeMarshallerAttribute.GenericPlaceholder[]),
        MarshalMode.ManagedToUnmanagedIn,
        typeof(ArrayMarshaller<,>.ManagedToUnmanagedIn))]
    [ContiguousCollectionMarshaller]
    public static unsafe class ArrayMarshaller<T, TUnmanagedElement>
        where TUnmanagedElement : unmanaged
    {
        public static byte* AllocateContainerForUnmanagedElements(T[]? managed, out int numElements) { throw null; }
        public static ReadOnlySpan<T> GetManagedValuesSource(T[]? managed) { throw null; }
        public static Span<TUnmanagedElement> GetUnmanagedValuesDestination(byte* unmanaged, int numElements) { throw null; }
        public static T[]? AllocateContainerForManagedElements(byte* unmanaged, int length) { throw null; }
        public static Span<T> GetManagedValuesDestination(T[]? managed) { throw null; }
        public static ReadOnlySpan<TUnmanagedElement> GetUnmanagedValuesSource(byte* unmanagedValue, int numElements) { throw null; }
        public static void Free(byte* unmanaged) { }

        public unsafe ref struct ManagedToUnmanagedIn
        {
            public static int BufferSize { get { throw null; } }
            public void FromManaged(T[]? array, System.Span<TUnmanagedElement> buffer) { }
            public System.ReadOnlySpan<T> GetManagedValuesSource() { throw null; }
            public System.Span<TUnmanagedElement> GetUnmanagedValuesDestination() { throw null; }
            public ref TUnmanagedElement GetPinnableReference() { throw null; }
            public static ref T GetPinnableReference(T[]? array) { throw null; }
            public TUnmanagedElement* ToUnmanaged() { throw null; }
            public void FromUnmanaged(TUnmanagedElement* value) { }
            public T[]? ToManaged() { throw null; }
            public void Free() { }
        }
    }
    [System.CLSCompliant(false)]
    [System.Runtime.InteropServices.Marshalling.CustomMarshallerAttribute(typeof(string),
        System.Runtime.InteropServices.Marshalling.MarshalMode.Default,
        typeof(System.Runtime.InteropServices.Marshalling.BStrStringMarshaller))]
    [System.Runtime.InteropServices.Marshalling.CustomMarshallerAttribute(typeof(string),
        System.Runtime.InteropServices.Marshalling.MarshalMode.ManagedToUnmanagedIn,
        typeof(System.Runtime.InteropServices.Marshalling.BStrStringMarshaller.ManagedToUnmanagedIn))]
    public static unsafe class BStrStringMarshaller
    {
        public static ushort* ConvertToUnmanaged(string? managed) { throw null; }
        public static string? ConvertToManaged(ushort* unmanaged) { throw null; }
        public static void Free(ushort* unmanaged) { throw null; }

<<<<<<< HEAD
    [System.AttributeUsageAttribute(System.AttributeTargets.Struct | System.AttributeTargets.Class)]
    public sealed partial class ContiguousCollectionMarshallerAttribute : System.Attribute
    {
    }

=======
        public ref struct ManagedToUnmanagedIn
        {
            public static int BufferSize { get { throw null; } }
            public void FromManaged(string? managed, System.Span<byte> buffer) { throw null; }
            public ushort* ToUnmanaged()  { throw null; }
            public void Free() { throw null; }
        }
    }
>>>>>>> ce617cb3
    [System.AttributeUsageAttribute(System.AttributeTargets.Struct | System.AttributeTargets.Class, AllowMultiple = true)]
    public sealed partial class CustomMarshallerAttribute : System.Attribute
    {
        public CustomMarshallerAttribute(System.Type managedType, System.Runtime.InteropServices.Marshalling.MarshalMode marshalMode, System.Type marshallerType) { }
        public System.Type ManagedType { get { throw null; } }
        public System.Runtime.InteropServices.Marshalling.MarshalMode MarshalMode { get { throw null; } }
        public System.Type MarshallerType { get { throw null; } }
        public struct GenericPlaceholder
        {
        }
    }

    [System.AttributeUsageAttribute(System.AttributeTargets.Struct)]
    public sealed partial class CustomTypeMarshallerAttribute : System.Attribute
    {
        public CustomTypeMarshallerAttribute(System.Type managedType, System.Runtime.InteropServices.Marshalling.CustomTypeMarshallerKind marshallerKind = System.Runtime.InteropServices.Marshalling.CustomTypeMarshallerKind.Value) { }
        public System.Type ManagedType { get { throw null; } }
        public System.Runtime.InteropServices.Marshalling.CustomTypeMarshallerKind MarshallerKind { get { throw null; } }
        public int BufferSize { get { throw null; } set { } }
        public System.Runtime.InteropServices.Marshalling.CustomTypeMarshallerDirection Direction { get { throw null; } set { } }
        public System.Runtime.InteropServices.Marshalling.CustomTypeMarshallerFeatures Features { get { throw null; } set { } }
        public struct GenericPlaceholder
        {
        }
    }
    [System.FlagsAttribute]
    public enum CustomTypeMarshallerDirection
    {
        [System.ComponentModel.EditorBrowsableAttribute(System.ComponentModel.EditorBrowsableState.Never)]
        None = 0,
        In = 0x1,
        Out = 0x2,
        Ref = In | Out,
    }
    [System.FlagsAttribute]
    public enum CustomTypeMarshallerFeatures
    {
        None = 0,
        UnmanagedResources = 0x1,
        CallerAllocatedBuffer = 0x2,
        TwoStageMarshalling = 0x4
    }
    public enum CustomTypeMarshallerKind
    {
        Value,
        LinearCollection
    }
    public enum MarshalMode
    {
        Default = 0,
        ManagedToUnmanagedIn = 1,
        ManagedToUnmanagedRef = 2,
        ManagedToUnmanagedOut = 3,
        UnmanagedToManagedIn = 4,
        UnmanagedToManagedRef = 5,
        UnmanagedToManagedOut = 6,
        ElementIn = 7,
        ElementRef = 8,
        ElementOut = 9
    }
    [System.AttributeUsageAttribute(System.AttributeTargets.Parameter | System.AttributeTargets.ReturnValue, AllowMultiple = true)]
    public sealed partial class MarshalUsingAttribute : System.Attribute
    {
        public MarshalUsingAttribute() { }
        public MarshalUsingAttribute(System.Type nativeType) { }
        public System.Type? NativeType { get { throw null; } }
        public string CountElementName { get { throw null; } set { } }
        public int ConstantElementCount { get { throw null; } set { } }
        public int ElementIndirectionDepth { get { throw null; } set { } }
        public const string ReturnsCountValue = "return-value";
    }
    [System.AttributeUsageAttribute(System.AttributeTargets.Struct | System.AttributeTargets.Class | System.AttributeTargets.Enum | System.AttributeTargets.Delegate)]
    public sealed partial class NativeMarshallingAttribute : System.Attribute
    {
        public NativeMarshallingAttribute(System.Type nativeType) { }
        public System.Type NativeType { get { throw null; } }
    }
    [CLSCompliant(false)]
    [CustomMarshaller(typeof(CustomTypeMarshallerAttribute.GenericPlaceholder*[]),
        MarshalMode.Default,
        typeof(PointerArrayMarshaller<,>))]
    [CustomMarshaller(typeof(CustomTypeMarshallerAttribute.GenericPlaceholder*[]),
        MarshalMode.ManagedToUnmanagedIn,
        typeof(PointerArrayMarshaller<,>.ManagedToUnmanagedIn))]
    [ContiguousCollectionMarshaller]
    public static unsafe class PointerArrayMarshaller<T, TUnmanagedElement>
        where T : unmanaged
        where TUnmanagedElement : unmanaged
    {
        public static TUnmanagedElement* AllocateContainerForUnmanagedElements(T*[]? managed, out int numElements) { throw null; }
        public static ReadOnlySpan<IntPtr> GetManagedValuesSource(T*[]? managed) { throw null; }
        public static Span<TUnmanagedElement> GetUnmanagedValuesDestination(TUnmanagedElement* unmanaged, int numElements) { throw null; }
        public static T*[]? AllocateContainerForManagedElements(TUnmanagedElement* unmanaged, int length) { throw null; }
        public static Span<IntPtr> GetManagedValuesDestination(T*[]? managed) { throw null; }
        public static ReadOnlySpan<TUnmanagedElement> GetUnmanagedValuesSource(TUnmanagedElement* unmanagedValue, int numElements) { throw null; }
        public static void Free(TUnmanagedElement* unmanaged) { }

        public unsafe ref struct ManagedToUnmanagedIn
        {
            public static int BufferSize { get { throw null; } }
            public void FromManaged(T*[]? array, System.Span<TUnmanagedElement> buffer) { }
            public System.ReadOnlySpan<IntPtr> GetManagedValuesSource() { throw null; }
            public System.Span<TUnmanagedElement> GetUnmanagedValuesDestination() { throw null; }
            public ref TUnmanagedElement GetPinnableReference() { throw null; }
            public static ref byte GetPinnableReference(T*[]? array) { throw null; }
            public TUnmanagedElement* ToUnmanaged() { throw null; }
            public void FromUnmanaged(TUnmanagedElement* value) { }
            public T*[]? ToManaged() { throw null; }
            public void Free() { }
        }
    }
    [System.CLSCompliant(false)]
    [System.Runtime.InteropServices.Marshalling.CustomMarshallerAttribute(typeof(string),
        System.Runtime.InteropServices.Marshalling.MarshalMode.Default,
        typeof(System.Runtime.InteropServices.Marshalling.Utf8StringMarshaller))]
    [System.Runtime.InteropServices.Marshalling.CustomMarshallerAttribute(typeof(string),
        System.Runtime.InteropServices.Marshalling.MarshalMode.ManagedToUnmanagedIn,
        typeof(System.Runtime.InteropServices.Marshalling.Utf8StringMarshaller.ManagedToUnmanagedIn))]
    public static unsafe class Utf8StringMarshaller
    {
        public static byte* ConvertToUnmanaged(string? managed) { throw null; }
        public static string? ConvertToManaged(byte* unmanaged) { throw null; }
        public static void Free(byte* unmanaged) { throw null; }

        public ref struct ManagedToUnmanagedIn
        {
            public static int BufferSize { get { throw null; } }
            public void FromManaged(string? managed, System.Span<byte> buffer) { throw null; }
            public byte* ToUnmanaged()  { throw null; }
            public void Free() { throw null; }
        }
    }
    [System.CLSCompliant(false)]
    [System.Runtime.InteropServices.Marshalling.CustomMarshallerAttribute(typeof(string),
        System.Runtime.InteropServices.Marshalling.MarshalMode.Default,
        typeof(System.Runtime.InteropServices.Marshalling.Utf16StringMarshaller))]
    public static unsafe class Utf16StringMarshaller
    {
        public static ushort* ConvertToUnmanaged(string? managed) { throw null; }
        public static string? ConvertToManaged(ushort* unmanaged) { throw null; }
        public static void Free(ushort* unmanaged) { throw null; }
        public static ref readonly char GetPinnableReference(string? str) { throw null; }
    }
}
namespace System.Security
{
    public sealed partial class SecureString : System.IDisposable
    {
        public SecureString() { }
        [System.CLSCompliantAttribute(false)]
        public unsafe SecureString(char* value, int length) { }
        public int Length { get { throw null; } }
        public void AppendChar(char c) { }
        public void Clear() { }
        public System.Security.SecureString Copy() { throw null; }
        public void Dispose() { }
        public void InsertAt(int index, char c) { }
        public bool IsReadOnly() { throw null; }
        public void MakeReadOnly() { }
        public void RemoveAt(int index) { }
        public void SetAt(int index, char c) { }
    }
    public static partial class SecureStringMarshal
    {
        public static System.IntPtr SecureStringToCoTaskMemAnsi(System.Security.SecureString s) { throw null; }
        public static System.IntPtr SecureStringToCoTaskMemUnicode(System.Security.SecureString s) { throw null; }
        public static System.IntPtr SecureStringToGlobalAllocAnsi(System.Security.SecureString s) { throw null; }
        public static System.IntPtr SecureStringToGlobalAllocUnicode(System.Security.SecureString s) { throw null; }
    }
}<|MERGE_RESOLUTION|>--- conflicted
+++ resolved
@@ -2145,6 +2145,7 @@
             public void Free() { throw null; }
         }
     }
+
     [CLSCompliant(false)]
     [CustomMarshaller(typeof(CustomTypeMarshallerAttribute.GenericPlaceholder[]),
         MarshalMode.Default,
@@ -2191,13 +2192,6 @@
         public static string? ConvertToManaged(ushort* unmanaged) { throw null; }
         public static void Free(ushort* unmanaged) { throw null; }
 
-<<<<<<< HEAD
-    [System.AttributeUsageAttribute(System.AttributeTargets.Struct | System.AttributeTargets.Class)]
-    public sealed partial class ContiguousCollectionMarshallerAttribute : System.Attribute
-    {
-    }
-
-=======
         public ref struct ManagedToUnmanagedIn
         {
             public static int BufferSize { get { throw null; } }
@@ -2206,7 +2200,12 @@
             public void Free() { throw null; }
         }
     }
->>>>>>> ce617cb3
+
+    [System.AttributeUsageAttribute(System.AttributeTargets.Struct | System.AttributeTargets.Class)]
+    public sealed partial class ContiguousCollectionMarshallerAttribute : System.Attribute
+    {
+    }
+
     [System.AttributeUsageAttribute(System.AttributeTargets.Struct | System.AttributeTargets.Class, AllowMultiple = true)]
     public sealed partial class CustomMarshallerAttribute : System.Attribute
     {
