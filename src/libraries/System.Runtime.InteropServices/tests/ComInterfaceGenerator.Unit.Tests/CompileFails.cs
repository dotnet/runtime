﻿// Licensed to the .NET Foundation under one or more agreements.
// The .NET Foundation licenses this file to you under the MIT license.

using System;
using System.Collections.Generic;
using System.Diagnostics;
using System.Linq;
using System.Runtime.CompilerServices;
using System.Runtime.InteropServices.Marshalling;
using System.Threading.Tasks;
using Microsoft.CodeAnalysis;
using Microsoft.CodeAnalysis.CSharp;
using Microsoft.CodeAnalysis.Testing;
using Microsoft.Interop;
using Microsoft.Interop.UnitTests;
using Xunit;
using StringMarshalling = System.Runtime.InteropServices.StringMarshalling;
using VerifyComInterfaceGenerator = Microsoft.Interop.UnitTests.Verifiers.CSharpSourceGeneratorVerifier<Microsoft.Interop.ComInterfaceGenerator>;

namespace ComInterfaceGenerator.Unit.Tests
{
    public class CompileFails
    {
        private static string ID(
            [CallerLineNumber] int lineNumber = 0,
            [CallerFilePath] string? filePath = null)
            => TestUtils.GetFileLineName(lineNumber, filePath);

        public static IEnumerable<object[]> ComInterfaceGeneratorSnippetsToCompile()
        {
            CodeSnippets codeSnippets = new(new GeneratedComInterfaceAttributeProvider());
            // Inheriting from multiple GeneratedComInterface-marked interfaces.
            yield return new object[] { ID(), codeSnippets.DerivedComInterfaceTypeMultipleComInterfaceBases, new[] {
                VerifyComInterfaceGenerator.Diagnostic(GeneratorDiagnostics.MultipleComInterfaceBaseTypes)
                    .WithLocation(0)
                    .WithArguments("IComInterface2")
            } };
            yield return new object[] { ID(), codeSnippets.InterfaceWithPropertiesAndEvents, new[]
            {
               VerifyComInterfaceGenerator.Diagnostic(GeneratorDiagnostics.InstancePropertyDeclaredInInterface)
                   .WithLocation(0)
                   .WithArguments("Property", "INativeAPI"),
               VerifyComInterfaceGenerator.Diagnostic(GeneratorDiagnostics.InstanceEventDeclaredInInterface)
                   .WithLocation(1)
                   .WithArguments("Event", "INativeAPI"),
            } };
        }

        [Theory]
        [MemberData(nameof(ComInterfaceGeneratorSnippetsToCompile))]
        public async Task ValidateComInterfaceGeneratorSnippets(string id, string source, DiagnosticResult[] expectedDiagnostics)
        {
            TestUtils.Use(id);
            await VerifyComInterfaceGenerator.VerifySourceGeneratorAsync(source, expectedDiagnostics);
        }

        private static IComInterfaceAttributeProvider GetAttributeProvider(GeneratorKind generator)
            => generator switch
            {
                GeneratorKind.VTableIndexStubGenerator => new VirtualMethodIndexAttributeProvider(),
                GeneratorKind.ComInterfaceGeneratorManagedObjectWrapper => new GeneratedComInterfaceAttributeProvider(System.Runtime.InteropServices.Marshalling.ComInterfaceOptions.ManagedObjectWrapper),
                GeneratorKind.ComInterfaceGeneratorComObjectWrapper => new GeneratedComInterfaceAttributeProvider(System.Runtime.InteropServices.Marshalling.ComInterfaceOptions.ComObjectWrapper),
                GeneratorKind.ComInterfaceGenerator => new GeneratedComInterfaceAttributeProvider(),
                _ => throw new UnreachableException(),
            };

        public static IEnumerable<object[]> InvalidUnmanagedToManagedCodeSnippetsToCompile(GeneratorKind generator)
        {
            CodeSnippets codeSnippets = new(GetAttributeProvider(generator));

            string safeHandleMarshallerDoesNotSupportManagedToUnmanaged = string.Format(SR.ManagedToUnmanagedMissingRequiredMarshaller, "global::System.Runtime.InteropServices.Marshalling.SafeHandleMarshaller<global::Microsoft.Win32.SafeHandles.SafeFileHandle>");
            string safeHandleMarshallerDoesNotSupportUnmanagedToManaged = string.Format(SR.UnmanagedToManagedMissingRequiredMarshaller, "global::System.Runtime.InteropServices.Marshalling.SafeHandleMarshaller<global::Microsoft.Win32.SafeHandles.SafeFileHandle>");
            string safeHandleMarshallerDoesNotSupportBidirectional = string.Format(SR.BidirectionalMissingRequiredMarshaller, "global::System.Runtime.InteropServices.Marshalling.SafeHandleMarshaller<global::Microsoft.Win32.SafeHandles.SafeFileHandle>");
            // SafeHandles
            yield return new object[] { ID(), codeSnippets.BasicParametersAndModifiers("Microsoft.Win32.SafeHandles.SafeFileHandle"), new[]
            {
                VerifyComInterfaceGenerator.Diagnostic(GeneratorDiagnostics.ReturnTypeNotSupportedWithDetails).WithLocation(0).WithArguments(safeHandleMarshallerDoesNotSupportManagedToUnmanaged, "Method"),
                VerifyComInterfaceGenerator.Diagnostic(GeneratorDiagnostics.ParameterTypeNotSupportedWithDetails).WithLocation(1).WithArguments(safeHandleMarshallerDoesNotSupportUnmanagedToManaged, "value"),
                // /0/Test0.cs(13,151): error SYSLIB1051: The type 'Microsoft.Win32.SafeHandles.SafeFileHandle' is not supported by source-generated P/Invokes. The generated source will not handle marshalling of parameter 'inValue'.
                VerifyComInterfaceGenerator.Diagnostic(GeneratorDiagnostics.ParameterTypeNotSupportedWithDetails).WithLocation(2).WithArguments(safeHandleMarshallerDoesNotSupportUnmanagedToManaged, "inValue"),
                // /0/Test0.cs(13,207): error SYSLIB1051: The type 'Microsoft.Win32.SafeHandles.SafeFileHandle' is not supported by source-generated P/Invokes. The generated source will not handle marshalling of parameter 'refValue'.
                VerifyComInterfaceGenerator.Diagnostic(GeneratorDiagnostics.ParameterTypeNotSupportedWithDetails).WithLocation(3).WithArguments(safeHandleMarshallerDoesNotSupportBidirectional, "refValue"),
                // /0/Test0.cs(13,264): error SYSLIB1051: The type 'Microsoft.Win32.SafeHandles.SafeFileHandle' is not supported by source-generated P/Invokes. The generated source will not handle marshalling of parameter 'outValue'.
                VerifyComInterfaceGenerator.Diagnostic(GeneratorDiagnostics.ParameterTypeNotSupportedWithDetails).WithLocation(4).WithArguments(safeHandleMarshallerDoesNotSupportManagedToUnmanaged, "outValue"),
            } };


            // Marshallers with only support for their expected places in the signatures in
            // ManagedToUnmanaged marshal modes.
            string marshallerDoesNotSupportManagedToUnmanaged = string.Format(SR.ManagedToUnmanagedMissingRequiredMarshaller, "global::Marshaller");
            string marshallerDoesNotSupportUnmanagedToManaged = string.Format(SR.UnmanagedToManagedMissingRequiredMarshaller, "global::Marshaller");
            DiagnosticResult invalidManagedToUnmanagedParameterDiagnostic = VerifyComInterfaceGenerator.Diagnostic(GeneratorDiagnostics.ParameterTypeNotSupportedWithDetails)
                .WithLocation(0)
                .WithArguments(marshallerDoesNotSupportManagedToUnmanaged, "value");
            DiagnosticResult invalidUnmanagedToManagedParameterDiagnostic = VerifyComInterfaceGenerator.Diagnostic(GeneratorDiagnostics.ParameterTypeNotSupportedWithDetails)
                .WithLocation(0)
                .WithArguments(marshallerDoesNotSupportUnmanagedToManaged, "value");
            DiagnosticResult invalidReturnTypeDiagnostic = VerifyComInterfaceGenerator.Diagnostic(GeneratorDiagnostics.ReturnTypeNotSupportedWithDetails)
                .WithLocation(0)
                .WithArguments(marshallerDoesNotSupportManagedToUnmanaged, "Method");
            CustomStructMarshallingCodeSnippets customStructMarshallingCodeSnippets = new(new CodeSnippets.Bidirectional(GetAttributeProvider(generator)));
            yield return new object[] { ID(), customStructMarshallingCodeSnippets.Stateless.NativeToManagedOnlyOutParameter, new[] { invalidManagedToUnmanagedParameterDiagnostic } };
            yield return new object[] { ID(), customStructMarshallingCodeSnippets.Stateless.NativeToManagedOnlyReturnValue, new[] { invalidReturnTypeDiagnostic } };
            yield return new object[] { ID(), customStructMarshallingCodeSnippets.Stateless.ByValueInParameter, new[] { invalidUnmanagedToManagedParameterDiagnostic } };
            yield return new object[] { ID(), customStructMarshallingCodeSnippets.Stateful.NativeToManagedOnlyOutParameter, new[] { invalidManagedToUnmanagedParameterDiagnostic } };
            yield return new object[] { ID(), customStructMarshallingCodeSnippets.Stateful.NativeToManagedOnlyReturnValue, new[] { invalidReturnTypeDiagnostic } };
            yield return new object[] { ID(), customStructMarshallingCodeSnippets.Stateful.ByValueInParameter, new[] { invalidUnmanagedToManagedParameterDiagnostic } };
        }

        public static IEnumerable<object[]> StringMarshallingCodeSnippets(GeneratorKind generator)
        {
            string CustomStringMarshallingWithNoCustomTypeMessage = SR.InvalidStringMarshallingConfigurationMissingCustomType;
            string CustomTypeSpecifiedWithNoStringMarshallingCustom = SR.InvalidStringMarshallingConfigurationNotCustom;
            string StringMarshallingMustMatchBase = SR.GeneratedComInterfaceStringMarshallingMustMatchBase;

            CodeSnippets codeSnippets = new(GetAttributeProvider(generator));
            (StringMarshalling, Type?) utf8Marshalling = (StringMarshalling.Utf8, null);
            (StringMarshalling, Type?) utf16Marshalling = (StringMarshalling.Utf16, null);
            (StringMarshalling, Type?) customUtf16Marshalling = (StringMarshalling.Custom, typeof(Utf16StringMarshaller));
            (StringMarshalling, Type?) customWithNoType = (StringMarshalling.Custom, null);
            (StringMarshalling, Type?) utf8WithType = (StringMarshalling.Utf8, typeof(Utf16StringMarshaller));
            DiagnosticResult[] emptyDiagnostics = new DiagnosticResult[] { };

            // StringMarshalling.Custom / StringMarshallingCustomType invalid
            yield return new object[]
            {
                ID(),
                codeSnippets.DerivedWithStringMarshalling(customWithNoType),
                new DiagnosticResult[]
                {
                    VerifyComInterfaceGenerator.Diagnostic(GeneratorDiagnostics.InvalidStringMarshallingConfigurationOnInterface)
                        .WithLocation(0)
                        .WithArguments("Test.IStringMarshalling0", CustomStringMarshallingWithNoCustomTypeMessage)
                }
            };
            yield return new object[]
            {
                ID(),
                codeSnippets.DerivedWithStringMarshalling(utf8WithType),
                new DiagnosticResult[]
                {
                    VerifyComInterfaceGenerator.Diagnostic(GeneratorDiagnostics.InvalidStringMarshallingConfigurationOnInterface)
                        .WithLocation(0)
                        .WithArguments("Test.IStringMarshalling0", CustomTypeSpecifiedWithNoStringMarshallingCustom)
                }
            };

            // Inheritance no diagnostic
            yield return new object[]
            {
                ID(),
                codeSnippets.DerivedWithStringMarshalling(utf16Marshalling, utf16Marshalling),
                emptyDiagnostics
            };
            yield return new object[]
            {
                ID(),
                codeSnippets.DerivedWithStringMarshalling(utf8Marshalling, utf8Marshalling),
                emptyDiagnostics
            };
            yield return new object[]
            {
                ID(),
                codeSnippets.DerivedWithStringMarshalling(customUtf16Marshalling, customUtf16Marshalling),
                emptyDiagnostics
            };

            // mismatches
            DiagnosticResult[] mismatchAt1 = MismatchesWithLocations(1);
            yield return new object[]
            {
                ID(),
                codeSnippets.DerivedWithStringMarshalling(utf8Marshalling, utf16Marshalling),
                mismatchAt1
            };
            yield return new object[]
            {
                ID(),
                codeSnippets.DerivedWithStringMarshalling(utf16Marshalling, utf8Marshalling),
                mismatchAt1
            };
            yield return new object[]
            {
                ID(),
                codeSnippets.DerivedWithStringMarshalling(utf16Marshalling, customUtf16Marshalling),
                mismatchAt1
            };
            yield return new object[]
            {
                ID(),
                codeSnippets.DerivedWithStringMarshalling(customUtf16Marshalling, utf16Marshalling),
                mismatchAt1
            };
            yield return new object[]
            {
                ID(),
                codeSnippets.DerivedWithStringMarshalling(utf8Marshalling, customUtf16Marshalling),
                mismatchAt1
            };
            yield return new object[]
            {
                ID(),
                codeSnippets.DerivedWithStringMarshalling(customUtf16Marshalling, utf8Marshalling),
                mismatchAt1
            };

            // Three levels inheritance
            // Matching
            yield return new object[]
            {
                ID(),
                codeSnippets.DerivedWithStringMarshalling(utf8Marshalling, utf8Marshalling, utf8Marshalling),
                emptyDiagnostics
            };
            yield return new object[]
            {
                ID(),
                codeSnippets.DerivedWithStringMarshalling(utf16Marshalling, utf16Marshalling, utf16Marshalling),
                emptyDiagnostics
            };
            yield return new object[]
            {
                ID(),
                codeSnippets.DerivedWithStringMarshalling(customUtf16Marshalling, customUtf16Marshalling, customUtf16Marshalling),
                emptyDiagnostics
            };

            //Mismatches
            yield return new object[]
            {
                ID(),
                codeSnippets.DerivedWithStringMarshalling(utf8Marshalling, utf8Marshalling, utf16Marshalling),
                MismatchesWithLocations(2)
            };
            yield return new object[]
            {
                ID(),
                codeSnippets.DerivedWithStringMarshalling(utf8Marshalling, utf16Marshalling, utf16Marshalling),
                MismatchesWithLocations(1).Concat(BaseCannotBeGeneratedWithLocations(2)).ToArray()
            };
            yield return new object[]
            {
                ID(),
                codeSnippets.DerivedWithStringMarshalling(utf8Marshalling, utf16Marshalling, utf8Marshalling),
                MismatchesWithLocations(1, 2)
            };
            yield return new object[]
            {
                ID(),
                codeSnippets.DerivedWithStringMarshalling(utf8Marshalling, utf16Marshalling, customUtf16Marshalling),
                MismatchesWithLocations(1, 2)
            };

            // Base has no StringMarshalling and Derived does is okay
            string source = $$"""
                using System;
                using System.Runtime.InteropServices;
                using System.Runtime.InteropServices.Marshalling;
                namespace Test
                {
                    [GeneratedComInterface]
                    [Guid("0E7204B5-4B61-4E06-B872-82BA652F2ECA")]
                    internal partial interface INoStringMarshalling
                    {
                        public int GetInt();
                        public void SetInt(int value);
                    }
                    [GeneratedComInterface(StringMarshalling = StringMarshalling.Utf8)]
                    [Guid("0E7204B5-4B61-5E06-B872-82BA652F2ECA")]
                    internal partial interface IStringMarshalling : INoStringMarshalling
                    {
                        public string GetString();
                        public void SetString(string value);
                    }
                }
                """;
            yield return new object[] { ID(), source, emptyDiagnostics };

            source = $$"""
                using System;
                using System.Runtime.InteropServices;
                using System.Runtime.InteropServices.Marshalling;
                namespace Test
                {
                    [GeneratedComInterface]
                    [Guid("0E7204B5-4B61-4E06-B872-82BA652F2ECA")]
                    internal partial interface INoStringMarshalling
                    {
                        [return: MarshalUsing(typeof(Utf8StringMarshaller))]
                        public string GetString();
                        public void SetString([MarshalUsing(typeof(Utf8StringMarshaller))] string value);
                    }
                    [GeneratedComInterface(StringMarshalling = StringMarshalling.Utf16)]
                    [Guid("0E7204B5-4B61-5E06-B872-82BA652F2ECA")]
                    internal partial interface IStringMarshalling : INoStringMarshalling
                    {
                        public string GetString2();
                        public void SetString2(string value);
                    }
                }
                """;
            yield return new object[] { ID(), source, emptyDiagnostics };

            // Base many levels up fails, all inheriting fail
            yield return new object[]
            {
                ID(),
                codeSnippets.DerivedWithStringMarshalling(customWithNoType, customUtf16Marshalling, customUtf16Marshalling, customUtf16Marshalling, customUtf16Marshalling, customUtf16Marshalling),
                new DiagnosticResult[]
                {
                    VerifyComInterfaceGenerator.Diagnostic(GeneratorDiagnostics.InvalidStringMarshallingConfigurationOnInterface)
                        .WithLocation(0)
                        .WithArguments("Test.IStringMarshalling0", CustomStringMarshallingWithNoCustomTypeMessage)
                }
                   .Concat(MismatchesWithLocations(1))
                   .Concat(BaseCannotBeGeneratedWithLocations(2, 3, 4, 5))
                   .ToArray()
            };

            DiagnosticResult[] MismatchesWithLocations(params int[] locations)
            {
                return locations
                    .Select(i =>
                        new DiagnosticResult(GeneratorDiagnostics.InvalidStringMarshallingMismatchBetweenBaseAndDerived)
                            .WithLocation(i)
                            .WithArguments($"Test.IStringMarshalling{i}", StringMarshallingMustMatchBase))
                    .ToArray();
            }

            DiagnosticResult[] BaseCannotBeGeneratedWithLocations(params int[] locations)
            {
                return locations
                    .Select(i =>
                        new DiagnosticResult(GeneratorDiagnostics.BaseInterfaceIsNotGenerated)
                            .WithLocation(i)
                            .WithArguments($"Test.IStringMarshalling{i}", $"Test.IStringMarshalling{i - 1}"))
                   .ToArray();
            }
        }

        public static IEnumerable<object[]> InvalidManagedToUnmanagedCodeSnippetsToCompile(GeneratorKind generator)
        {
            // Marshallers with only support for their expected places in the signatures in
            // UnmanagedToManaged marshal modes.
            CustomStructMarshallingCodeSnippets customStructMarshallingCodeSnippets = new(new CodeSnippets.Bidirectional(GetAttributeProvider(generator)));

            yield return new[] { ID(), customStructMarshallingCodeSnippets.Stateless.NativeToManagedOnlyInParameter };
            yield return new[] { ID(), customStructMarshallingCodeSnippets.Stateless.ByValueOutParameter };
            yield return new[] { ID(), customStructMarshallingCodeSnippets.Stateful.NativeToManagedOnlyInParameter };
            yield return new[] { ID(), customStructMarshallingCodeSnippets.Stateful.ByValueOutParameter };
        }

        [Theory]
        [MemberData(nameof(InvalidUnmanagedToManagedCodeSnippetsToCompile), GeneratorKind.ComInterfaceGenerator)]
        public async Task ValidateInvalidUnmanagedToManagedCodeSnippets(string id, string source, DiagnosticResult[] expectedDiagnostics)
        {
            _ = id;
            VerifyComInterfaceGenerator.Test test = new(referenceAncillaryInterop: false)
            {
                TestCode = source,
                TestBehaviors = TestBehaviors.SkipGeneratedSourcesCheck,
            };
            test.ExpectedDiagnostics.AddRange(expectedDiagnostics);
            await test.RunAsync();
        }

        [Theory]
        [MemberData(nameof(InvalidManagedToUnmanagedCodeSnippetsToCompile), GeneratorKind.ComInterfaceGenerator)]
        public async Task ValidateInvalidManagedToUnmanagedCodeSnippets(string id, string source)
        {
            _ = id;

            DiagnosticResult expectedDiagnostic = VerifyComInterfaceGenerator.Diagnostic(GeneratorDiagnostics.ParameterTypeNotSupportedWithDetails)
                .WithLocation(0)
                .WithArguments(string.Format(SR.ManagedToUnmanagedMissingRequiredMarshaller, "global::Marshaller"), "value");
            await VerifyComInterfaceGenerator.VerifySourceGeneratorAsync(source, expectedDiagnostic);
        }

        [Theory]
        [MemberData(nameof(StringMarshallingCodeSnippets), GeneratorKind.ComInterfaceGenerator)]
        public async Task ValidateStringMarshallingDiagnostics(string id, string source, DiagnosticResult[] expectedDiagnostics)
        {
            _ = id;
            await VerifyComInterfaceGenerator.VerifySourceGeneratorAsync(source, expectedDiagnostics);
        }

        [Fact]
        public async Task ValidateInterfaceWithoutGuidWarns()
        {
            var source = $$"""

                [System.Runtime.InteropServices.Marshalling.GeneratedComInterface]
                partial interface {|#0:IFoo|}
                {
                    void Method();
                }

            """;
            DiagnosticResult expectedDiagnostic = VerifyComInterfaceGenerator.Diagnostic(GeneratorDiagnostics.InvalidAttributedInterfaceMissingGuidAttribute)
                .WithLocation(0).WithArguments("IFoo");

            await VerifyComInterfaceGenerator.VerifySourceGeneratorAsync(source, expectedDiagnostic);
        }

        [Fact]
        public async Task VerifyGenericInterfaceCreatesDiagnostic()
        {
            var source = $$"""

                namespace Tests
                {
                    public interface IFoo1<T>
                    {
                        void Method();
                    }

                    [System.Runtime.InteropServices.Marshalling.GeneratedComInterface]
                    [System.Runtime.InteropServices.Guid("36722BA8-A03B-406E-AFE6-27AA2F7AC032")]
                    partial interface {|#0:IFoo2|}<T>
                    {
                        void Method();
                    }
                }
                """;

            DiagnosticResult expectedDiagnostic = VerifyComInterfaceGenerator.Diagnostic(GeneratorDiagnostics.InvalidAttributedInterfaceGenericNotSupported)
                .WithLocation(0).WithArguments("IFoo2");

            await VerifyComInterfaceGenerator.VerifySourceGeneratorAsync(source, expectedDiagnostic);
        }

        public static IEnumerable<object[]> InterfaceVisibilities()
        {
            var emptyDiagnostics = new DiagnosticResult[] { };
            var privateDiagnostic = new DiagnosticResult[]{
                    new DiagnosticResult(GeneratorDiagnostics.InvalidAttributedInterfaceNotAccessible)
                    .WithLocation(0)
                    .WithArguments("Test.IComInterface", "'Test.IComInterface' has accessibility 'private'.")
            };
            var protectedDiagnostic = new DiagnosticResult[]{
                    new DiagnosticResult(GeneratorDiagnostics.InvalidAttributedInterfaceNotAccessible)
                    .WithLocation(0)
                    .WithArguments("Test.IComInterface", "'Test.IComInterface' has accessibility 'protected'.")
            };

            var group = new List<(string, DiagnosticResult[], string)>()
            {
                ("public", emptyDiagnostics, ID()),
                ("internal", emptyDiagnostics, ID()),
                ("protected", protectedDiagnostic, ID()),
                ("private", privateDiagnostic, ID()),
            };
            foreach (var (interfaceVisibility, diagnostics, id) in group)
            {
                var source = $$"""
                using System;
                using System.Runtime.InteropServices;
                using System.Runtime.InteropServices.Marshalling;

                public static unsafe partial class Test {
                    [GeneratedComInterface]
                    [Guid("B585EEFE-85B2-45BA-935E-C993C81D038C")]
                    {{interfaceVisibility}} partial interface {|#{{0}}:IComInterface|}
                    {
                        public int Get();
                        public void Set(int value);
                    }
                }
                """;
                yield return new object[] { id, source, diagnostics };
            }
        }

        public static IEnumerable<object[]> StringMarshallingCustomTypeVisibilities()
        {
            var emptyDiagnostics = new DiagnosticResult[] { };
            var privateDiagnostic = new DiagnosticResult[]{
                    new DiagnosticResult(GeneratorDiagnostics.StringMarshallingCustomTypeNotAccessibleByGeneratedCode)
                    .WithLocation(0)
                    .WithArguments("Test.CustomStringMarshallingType", "'Test.CustomStringMarshallingType' has accessibility 'private'.")
                };
            var protectedDiagnostic = new DiagnosticResult[]{
                    new DiagnosticResult(GeneratorDiagnostics.StringMarshallingCustomTypeNotAccessibleByGeneratedCode)
                    .WithLocation(0)
                    .WithArguments("Test.CustomStringMarshallingType", "'Test.CustomStringMarshallingType' has accessibility 'protected'.")
                };

            var group = new List<(string, string, DiagnosticResult[], string)>()
            {
                ("public", "public", emptyDiagnostics, ID()),
                // Technically we don't support inheriting from a GeneratedComInterface from another assembly, so this should be okay
                ("public", "internal", emptyDiagnostics, ID()),
                ("public", "protected", protectedDiagnostic, ID()),
                ("public", "private", privateDiagnostic, ID()),
                ("internal", "public", emptyDiagnostics, ID()),
                ("internal", "internal", emptyDiagnostics, ID()),
                ("internal", "protected", protectedDiagnostic, ID()),
                ("internal", "private", privateDiagnostic, ID()),
            };
            foreach (var (interfaceVisibility, customTypeVisibility, diagnostics, id) in group)
            {
                var source = $$"""
                using System;
                using System.Runtime.InteropServices;
                using System.Runtime.InteropServices.Marshalling;

                public static unsafe partial class Test {
                    [CustomMarshaller(typeof(string), MarshalMode.Default, typeof(CustomStringMarshallingType))]
                    {{customTypeVisibility}} static class CustomStringMarshallingType
                    {
                        public static string ConvertToManaged(ushort* unmanaged) => throw new NotImplementedException();
                        public static ushort* ConvertToUnmanaged(string managed) => throw new NotImplementedException();
                        public static void Free(ushort* unmanaged) => throw new NotImplementedException();
                        public static ref readonly char GetPinnableReference(string str) => throw new NotImplementedException();
                    }

                    [GeneratedComInterface(StringMarshalling = StringMarshalling.Custom, StringMarshallingCustomType = typeof(CustomStringMarshallingType))]
                    [Guid("B585EEFE-85B2-45BA-935E-C993C81D038C")]
                    {{interfaceVisibility}} partial interface {|#{{0}}:IStringMarshalling|}
                    {
                        public string GetString();
                        public void SetString(string value);
                    }
                }
                """;
                yield return new object[] { id, source, diagnostics };
            }
        }

        [Theory]
        [MemberData(nameof(StringMarshallingCustomTypeVisibilities))]
        public async Task VerifyStringMarshallingCustomTypeWithLessVisibilityThanInterfaceWarns(string id, string source, DiagnosticResult[] diagnostics)
        {
            _ = id;
            await VerifyComInterfaceGenerator.VerifySourceGeneratorAsync(source, diagnostics);
        }

        [Theory]
        [MemberData(nameof(InterfaceVisibilities))]
        public async Task VerifyInterfaceWithLessVisibilityThanInterfaceWarns(string id, string source, DiagnosticResult[] diagnostics)
        {
            _ = id;
            await VerifyComInterfaceGenerator.VerifySourceGeneratorAsync(source, diagnostics);
        }

        public static IEnumerable<object[]> ByValueMarshalAttributeOnValueTypes()
        {
            var codeSnippets = new CodeSnippets(GetAttributeProvider(GeneratorKind.ComInterfaceGenerator));
            const string inAttribute = "[{|#1:InAttribute|}]";
            const string outAttribute = "[{|#2:OutAttribute|}]";
            const string paramName = "p";
            string paramNameWithLocation = $$"""{|#0:{{paramName}}|}""";
            var inAttributeIsDefaultDiagnostic = new DiagnosticResult(GeneratorDiagnostics.UnnecessaryParameterMarshallingInfo)
                    .WithLocation(0)
                    .WithLocation(1)
                    .WithArguments(SR.InOutAttributes, paramName, SR.InAttributeOnlyIsDefault);


            // [In] is default for all non-pinned marshalled types
            yield return new object[] { ID(), codeSnippets.ByValueMarshallingOfType(inAttribute, "int", paramNameWithLocation), new DiagnosticResult[] {
                inAttributeIsDefaultDiagnostic } };
            yield return new object[] { ID(), codeSnippets.ByValueMarshallingOfType(inAttribute, "byte", paramNameWithLocation), new DiagnosticResult[] {
                inAttributeIsDefaultDiagnostic } };
            yield return new object[] { ID(), codeSnippets.ByValueMarshallingOfType(inAttribute + "[MarshalAs(UnmanagedType.U4)]", "bool", paramNameWithLocation), new DiagnosticResult[] {
                inAttributeIsDefaultDiagnostic } };
            yield return new object[] { ID(), codeSnippets.ByValueMarshallingOfType(inAttribute + "[MarshalAs(UnmanagedType.U2)]", "char", paramNameWithLocation), new DiagnosticResult[] {
                inAttributeIsDefaultDiagnostic } };

            // [Out] is not allowed on value types passed by value - there is no indirection for the callee to make visible modifications.
            var outAttributeNotSupportedOnValueParameters = new DiagnosticResult(GeneratorDiagnostics.ParameterTypeNotSupportedWithDetails)
                    .WithLocation(0)
                    .WithArguments(SR.OutAttributeNotSupportedOnByValueParameters, paramName);
            yield return new object[] { ID(), codeSnippets.ByValueMarshallingOfType(outAttribute, "int", paramNameWithLocation), new DiagnosticResult[] {
                outAttributeNotSupportedOnValueParameters } };
            yield return new object[] {
                ID(),
                codeSnippets.ByValueMarshallingOfType(outAttribute, "IntStruct", paramNameWithLocation) + CodeSnippets.IntStructAndMarshaller,
                new DiagnosticResult[] {
                    outAttributeNotSupportedOnValueParameters
                } };
            yield return new object[] { ID(), codeSnippets.ByValueMarshallingOfType(outAttribute + "[MarshalAs(UnmanagedType.U4)]", "bool", paramNameWithLocation), new DiagnosticResult[] {
                outAttributeNotSupportedOnValueParameters
            } };
            yield return new object[] { ID(), codeSnippets.ByValueMarshallingOfType(outAttribute, "[MarshalAs(UnmanagedType.U2)] char", paramNameWithLocation), new DiagnosticResult[] {
                outAttributeNotSupportedOnValueParameters
            } };
            // [In,Out] should only warn for Out attribute
            yield return new object[] { ID(), codeSnippets.ByValueMarshallingOfType(inAttribute+outAttribute, "int", paramNameWithLocation), new DiagnosticResult[] {
                outAttributeNotSupportedOnValueParameters } };
            yield return new object[] {
                ID(),
                codeSnippets.ByValueMarshallingOfType(inAttribute+outAttribute, "IntStruct", paramNameWithLocation) + CodeSnippets.IntStructAndMarshaller,
                new DiagnosticResult[] {
                    outAttributeNotSupportedOnValueParameters
                } };
            yield return new object[] { ID(), codeSnippets.ByValueMarshallingOfType(inAttribute + outAttribute + "[MarshalAs(UnmanagedType.U4)]", "bool", paramNameWithLocation), new DiagnosticResult[] {
                outAttributeNotSupportedOnValueParameters
            } };
            yield return new object[] { ID(), codeSnippets.ByValueMarshallingOfType(inAttribute + outAttribute, "[MarshalAs(UnmanagedType.U2)] char", paramNameWithLocation), new DiagnosticResult[] {
                outAttributeNotSupportedOnValueParameters
            } };

            // Any ref keyword is okay for value types
            yield return new object[] {
                ID(),
                codeSnippets.ByValueMarshallingOfType("out", "IntStruct", paramNameWithLocation) + CodeSnippets.IntStructAndMarshaller,
                new DiagnosticResult[] {}
            };
            yield return new object[] {
                ID(),
                codeSnippets.ByValueMarshallingOfType("out", "byte", paramNameWithLocation),
                new DiagnosticResult[] {}
            };
            yield return new object[] {
                ID(),
                codeSnippets.ByValueMarshallingOfType("", "[MarshalAs(UnmanagedType.U2)] out char", paramNameWithLocation),
                new DiagnosticResult[] {}
            };
            yield return new object[] {
                ID(),
                codeSnippets.ByValueMarshallingOfType("in", "IntStruct", paramNameWithLocation) + CodeSnippets.IntStructAndMarshaller,
                new DiagnosticResult[] {}
            };
            yield return new object[] {
                ID(),
                codeSnippets.ByValueMarshallingOfType("in", "byte", paramNameWithLocation),
                new DiagnosticResult[] {}
            };
            yield return new object[] {
                ID(),
                codeSnippets.ByValueMarshallingOfType("", "[MarshalAs(UnmanagedType.U2)] in char", paramNameWithLocation),
                new DiagnosticResult[] {}
            };
            yield return new object[] {
                ID(),
                codeSnippets.ByValueMarshallingOfType("ref", "IntStruct", paramNameWithLocation) + CodeSnippets.IntStructAndMarshaller,
                new DiagnosticResult[] {}
            };
            yield return new object[] {
                ID(),
                codeSnippets.ByValueMarshallingOfType("ref", "byte", paramNameWithLocation),
                new DiagnosticResult[] {}
            };
            yield return new object[] {
                ID(),
                codeSnippets.ByValueMarshallingOfType("", "[MarshalAs(UnmanagedType.U2)] ref char", paramNameWithLocation),
                new DiagnosticResult[] {}
            };
        }

        public static IEnumerable<object[]> ByValueMarshalAttributeOnReferenceTypes()
        {
            var codeSnippets = new CodeSnippets(GetAttributeProvider(GeneratorKind.ComInterfaceGenerator));
            const string inAttribute = "[{|#1:InAttribute|}]";
            const string outAttribute = "[{|#2:OutAttribute|}]";
            const string paramName = "p";
            string paramNameWithLocation = $$"""{|#0:{{paramName}}|}""";
            var inAttributeIsDefaultDiagnostic = new DiagnosticResult(GeneratorDiagnostics.UnnecessaryParameterMarshallingInfo)
                    .WithLocation(0)
                    .WithLocation(1)
                    .WithArguments(SR.InOutAttributes, paramName, SR.InAttributeOnlyIsDefault);

            // [In] is default
            yield return new object[] {
                ID(),
                codeSnippets.ByValueMarshallingOfType(inAttribute, "string", paramNameWithLocation, (StringMarshalling.Utf8, null)),
                new DiagnosticResult[] { inAttributeIsDefaultDiagnostic }
            };
            yield return new object[] {
                ID(),
                codeSnippets.ByValueMarshallingOfType(inAttribute, "IntClass", paramNameWithLocation) + CodeSnippets.IntClassAndMarshaller,
                new DiagnosticResult[] { inAttributeIsDefaultDiagnostic }
            };

            var outNotAllowedOnRefTypes = new DiagnosticResult(GeneratorDiagnostics.ParameterTypeNotSupportedWithDetails)
                        .WithLocation(0)
                        .WithArguments(SR.OutAttributeNotSupportedOnByValueParameters, paramName);

            // [Out] is not allowed on strings
            yield return new object[] {
                ID(),
                codeSnippets.ByValueMarshallingOfType(outAttribute, "string", paramNameWithLocation, (StringMarshalling.Utf8, null)),
                new DiagnosticResult[] { outNotAllowedOnRefTypes }
            };

            // [Out] warns on by value reference types
            yield return new object[] {
                ID(),
                codeSnippets.ByValueMarshallingOfType(outAttribute, "IntClass", paramNameWithLocation) + CodeSnippets.IntClassAndMarshaller,
                new DiagnosticResult[] { outNotAllowedOnRefTypes }
            };

            // [In,Out] is fine on classes
            yield return new object[] {
                ID(),
                codeSnippets.ByValueMarshallingOfType(inAttribute + outAttribute, "IntClass", paramNameWithLocation) + CodeSnippets.IntClassAndMarshaller,
                new DiagnosticResult[] { outNotAllowedOnRefTypes }
            };

            // All refkinds are okay on classes and strings
            yield return new object[] {
                ID(),
                codeSnippets.ByValueMarshallingOfType("in", "string", paramNameWithLocation, (StringMarshalling.Utf8, null)),
                new DiagnosticResult[] { }
            };
            yield return new object[] {
                ID(),
                codeSnippets.ByValueMarshallingOfType("in", "IntClass", paramNameWithLocation) + CodeSnippets.IntClassAndMarshaller,
                new DiagnosticResult[] { }
            };
            yield return new object[] {
                ID(),
                codeSnippets.ByValueMarshallingOfType("out", "string", paramNameWithLocation, (StringMarshalling.Utf8, null)),
                new DiagnosticResult[] { }
            };
            yield return new object[] {
                ID(),
                codeSnippets.ByValueMarshallingOfType("out", "IntClass", paramNameWithLocation) + CodeSnippets.IntClassAndMarshaller,
                new DiagnosticResult[] { }
            };
            yield return new object[] {
                ID(),
                codeSnippets.ByValueMarshallingOfType("ref", "string", paramNameWithLocation, (StringMarshalling.Utf8, null)),
                new DiagnosticResult[] { }
            };
            yield return new object[] {
                ID(),
                codeSnippets.ByValueMarshallingOfType("ref", "IntClass", paramNameWithLocation) + CodeSnippets.IntClassAndMarshaller,
                new DiagnosticResult[] { }
            };
        }

        public static IEnumerable<object[]> ByValueMarshalAttributeOnPinnedMarshalledTypes()
        {
            var codeSnippets = new CodeSnippets(GetAttributeProvider(GeneratorKind.ComInterfaceGenerator));
            const string inAttribute = "[{|#1:InAttribute|}]";
            const string outAttribute = "[{|#2:OutAttribute|}]";
            const string paramName = "p";
            string paramNameWithLocation = $$"""{|#0:{{paramName}}|}""";
            const string constElementCount = @"[MarshalUsing(ConstantElementCount = 10)]";
            var inAttributeIsDefaultDiagnostic = new DiagnosticResult(GeneratorDiagnostics.UnnecessaryParameterMarshallingInfo)
                    .WithLocation(0)
                    .WithLocation(1)
                    .WithArguments(SR.InOutAttributes, paramName, SR.InAttributeOnlyIsDefault);
            var inAttributeNotSupportedOnPinnedParameter = new DiagnosticResult(GeneratorDiagnostics.ParameterTypeNotSupportedWithDetails)
                    .WithLocation(0)
                    .WithArguments(SR.InAttributeOnlyNotSupportedOnPinnedParameters, paramName);
            yield return new object[] { ID(), codeSnippets.ByValueMarshallingOfType(inAttribute + constElementCount, "int[]", paramNameWithLocation), new DiagnosticResult[] {
                inAttributeNotSupportedOnPinnedParameter
            }};
            // blittable arrays don't support [In] only. Different diagnostics are issued because we can pin in one direction (managed->unmanaged)
            // but not the other direction.
            yield return new object[] {
                ID(),
                codeSnippets.ByValueMarshallingOfType(inAttribute + constElementCount, "char[]", paramNameWithLocation, (StringMarshalling.Utf16, null)),
                new DiagnosticResult[] { inAttributeNotSupportedOnPinnedParameter, inAttributeIsDefaultDiagnostic }
            };

            // bools that are marshalled into a new array are in by default
            yield return new object[] {
                ID(),
                codeSnippets.ByValueMarshallingOfType(
                    inAttribute + "[MarshalAs(UnmanagedType.LPArray, ArraySubType = UnmanagedType.U1, SizeConst = 10)]",
                    "bool[]",
                    paramNameWithLocation,
                    (StringMarshalling.Utf16, null)),
                new DiagnosticResult[] { inAttributeIsDefaultDiagnostic }
            };
            // Overriding marshalling with a custom marshaller makes it not pinned
            yield return new object[] {
                ID(),
                codeSnippets.ByValueMarshallingOfType(inAttribute, "[MarshalUsing(typeof(IntMarshaller), ElementIndirectionDepth = 1), MarshalUsing(ConstantElementCount = 10)]int[]", paramNameWithLocation) + CodeSnippets.IntMarshaller,
                new DiagnosticResult[] { inAttributeIsDefaultDiagnostic }
            };

            // [In, Out] is default
            var inOutAttributeIsDefaultDiagnostic = new DiagnosticResult(GeneratorDiagnostics.UnnecessaryParameterMarshallingInfo)
                    .WithLocation(0)
                    .WithLocation(1)
                    .WithLocation(2)
                    .WithArguments(SR.InOutAttributes, paramName, SR.PinnedMarshallingIsInOutByDefault);
            yield return new object[] {
                ID(),
                codeSnippets.ByValueMarshallingOfType(inAttribute + outAttribute + constElementCount, "int[]", paramNameWithLocation),
                new DiagnosticResult[] { inOutAttributeIsDefaultDiagnostic }
            };
            yield return new object[] {
                ID(),
                codeSnippets.ByValueMarshallingOfType(inAttribute + outAttribute + constElementCount, "char[]", paramNameWithLocation, (StringMarshalling.Utf16, null)),
                new DiagnosticResult[] { inOutAttributeIsDefaultDiagnostic }
            };

            yield return new object[] {
                ID(),
                codeSnippets.ByValueMarshallingOfType(outAttribute + constElementCount, "int[]", paramNameWithLocation),
                new DiagnosticResult[] { }
            };

            yield return new object[] {
                ID(),
                codeSnippets.ByValueMarshallingOfType(outAttribute + constElementCount, "char[]", paramNameWithLocation, (StringMarshalling.Utf16, null)),
                new DiagnosticResult[] { }
            };
        }

        [Theory]
        [MemberData(nameof(ByValueMarshalAttributeOnValueTypes))]
        [MemberData(nameof(ByValueMarshalAttributeOnReferenceTypes))]
        [MemberData(nameof(ByValueMarshalAttributeOnPinnedMarshalledTypes))]
        public async Task VerifyByValueMarshallingAttributeUsage(string id, string source, DiagnosticResult[] diagnostics)
        {
            _ = id;
            VerifyComInterfaceGenerator.Test test = new(referenceAncillaryInterop: false)
            {
                TestCode = source,
                TestBehaviors = TestBehaviors.SkipGeneratedSourcesCheck,
            };
            test.ExpectedDiagnostics.AddRange(diagnostics);
            await test.RunAsync();
        }

        [Fact]
        public async Task VerifyNonPartialInterfaceWarns()
        {
            string basic = $$"""
                using System.Runtime.InteropServices;
                using System.Runtime.InteropServices.Marshalling;

                [GeneratedComInterface]
                [Guid("9D3FD745-3C90-4C10-B140-FAFB01E3541D")]
                public interface {|#0:I|}
                {
                    void Method();
                }
                """;
            string containingTypeIsNotPartial = $$"""
                using System.Runtime.InteropServices;
                using System.Runtime.InteropServices.Marshalling;

                public static class Test
                {
                    [GeneratedComInterface]
                    [Guid("9D3FD745-3C90-4C10-B140-FAFB01E3541D")]
                    public partial interface {|#0:I|}
                    {
                        void Method();
                    }
                }
                """;
            await VerifyComInterfaceGenerator.VerifySourceGeneratorAsync(basic, new DiagnosticResult(GeneratorDiagnostics.InvalidAttributedInterfaceMissingPartialModifiers).WithLocation(0).WithArguments("I"));
            await VerifyComInterfaceGenerator.VerifySourceGeneratorAsync(containingTypeIsNotPartial, new DiagnosticResult(GeneratorDiagnostics.InvalidAttributedInterfaceMissingPartialModifiers).WithLocation(0).WithArguments("I"));
        }

        [Fact]
        public async Task VerifyComInterfaceInheritingFromComInterfaceInOtherAssemblyReportsDiagnostic()
        {
            string additionalSource = $$"""
                using System.Runtime.InteropServices;
                using System.Runtime.InteropServices.Marshalling;

                [GeneratedComInterface]
                [Guid("9D3FD745-3C90-4C10-B140-FAFB01E3541D")]
                public partial interface I
                {
                    void Method();
                }
                """;

            string source = $$"""
                using System.Runtime.InteropServices;
                using System.Runtime.InteropServices.Marshalling;

                [GeneratedComInterface]
                [Guid("0DB41042-0255-4CDD-B73A-9C5D5F31303D")]
                partial interface {|#0:J|} : I
                {
                    void MethodA();
                }
                """;

            var test = new VerifyComInterfaceGenerator.Test(referenceAncillaryInterop: false)
            {
                TestState =
                {
                    Sources =
                    {
                        ("Source.cs", source)
                    },
                    AdditionalProjects =
                    {
                        ["Other"] =
                        {
                            Sources =
                            {
                                ("Other.cs", additionalSource)
                            },
                        },
                    },
                    AdditionalProjectReferences =
                    {
                        "Other"
                    }
                },
                TestBehaviors = TestBehaviors.SkipGeneratedSourcesCheck | TestBehaviors.SkipGeneratedCodeCheck,
            };
            test.TestState.AdditionalProjects["Other"].AdditionalReferences.AddRange(test.TestState.AdditionalReferences);

            test.ExpectedDiagnostics.Add(
                VerifyComInterfaceGenerator
                    .Diagnostic(GeneratorDiagnostics.BaseInterfaceIsNotGenerated)
                    .WithLocation(0)
                    .WithArguments("J", "I"));

            // The Roslyn SDK doesn't apply the compilation options from CreateCompilationOptions to AdditionalProjects-based projects.
            test.SolutionTransforms.Add((sln, _) =>
            {
                var additionalProject = sln.Projects.First(proj => proj.Name == "Other");
                return additionalProject.WithCompilationOptions(new CSharpCompilationOptions(OutputKind.DynamicallyLinkedLibrary, allowUnsafe: true)).Solution;
            });

            await test.RunAsync();
        }

        [Fact]
        public async Task VerifyDiagnosticIsOnAttributedSyntax()
        {
            string source = $$"""
                using System.Runtime.InteropServices;
                using System.Runtime.InteropServices.Marshalling;

                partial interface J
                {
                }

                [GeneratedComInterface]
                partial interface {|#0:J|}
                {
                    void Method();
                }

                partial interface J
                {
                }
                """;
            DiagnosticResult expectedDiagnostic = VerifyComInterfaceGenerator.Diagnostic(GeneratorDiagnostics.InvalidAttributedInterfaceMissingGuidAttribute)
                .WithLocation(0).WithArguments("J");
            await VerifyComInterfaceGenerator.VerifySourceGeneratorAsync(source, expectedDiagnostic);
        }

        internal class UnsafeBlocksNotAllowedTest : VerifyComInterfaceGenerator.Test
        {
            internal UnsafeBlocksNotAllowedTest(bool referenceAncillaryInterop) : base(referenceAncillaryInterop) { }
            protected override CompilationOptions CreateCompilationOptions()
                => new CSharpCompilationOptions(OutputKind.DynamicallyLinkedLibrary, allowUnsafe: false);
        }

        [Fact]
        public async Task VerifyGeneratedComInterfaceWithoutAllowUnsafeBlocksWarns()
        {
            string source = $$"""
                using System.Runtime.InteropServices;
                using System.Runtime.InteropServices.Marshalling;

                [GeneratedComInterface]
                partial interface {|#0:J|}
                {
                    void Method();
                }
                """;
            DiagnosticResult expectedDiagnostic = VerifyComInterfaceGenerator.Diagnostic(GeneratorDiagnostics.RequiresAllowUnsafeBlocks)
                .WithLocation(0);
            var test = new UnsafeBlocksNotAllowedTest(false);
            test.TestState.Sources.Add(source);
            test.ExpectedDiagnostics.Add(expectedDiagnostic);
            await test.RunAsync();
        }

<<<<<<< HEAD
        public static IEnumerable<object[]> CountParameterIsOutSnippets()
        {
            var g = GetAttributeProvider(GeneratorKind.ComInterfaceGenerator);
            CodeSnippets a = new(g);
            DiagnosticResult returnValueDiag = new DiagnosticResult(GeneratorDiagnostics.SizeOfInCollectionMustBeDefinedAtCallReturnValue)
                .WithLocation(1)
                .WithArguments("arr");
            DiagnosticResult outParamDiag = new DiagnosticResult(GeneratorDiagnostics.SizeOfInCollectionMustBeDefinedAtCallOutParam)
                .WithLocation(1)
                .WithArguments("arr", "size");

            var voidReturn = ("void", "", Array.Empty<string>());

            var size = ("int", "", "size", Array.Empty<string>());
            var outSize = ("int", "out", "size", Array.Empty<string>());
            var inSize = ("int", "in", "size", Array.Empty<string>());
            var refSize = ("int", "ref", "size", Array.Empty<string>());

            var arr = ("IntStruct[]", "", "arr", new[] { "nameof(size)" });
            var outArr = ("IntStruct[]", "out", "arr", new[] { "nameof(size)" });
            var inArr = ("IntStruct[]", "in", "arr", new[] { "nameof(size)" });
            var refArr = ("IntStruct[]", "ref", "arr", new[] { "nameof(size)" });
            var contentsOutArr = ("IntStruct[]", "[OutAttribute]", "arr", new[] { "nameof(size)" });
            var contentsInOutArr = ("IntStruct[]", "[InAttribute, OutAttribute]", "arr", new[] { "nameof(size)" });

            yield return new object[] { ID(), Source(voidReturn, arr, size) };
            yield return new object[] { ID(), Source(voidReturn, arr, inSize) };
            yield return new object[] { ID(), Source(voidReturn, arr, outSize), outParamDiag };
            yield return new object[] { ID(), Source(voidReturn, arr, refSize) };

            yield return new object[] { ID(), Source(voidReturn, inArr, size) };
            yield return new object[] { ID(), Source(voidReturn, inArr, inSize) };
            yield return new object[] { ID(), Source(voidReturn, inArr, outSize), outParamDiag };
            yield return new object[] { ID(), Source(voidReturn, inArr, refSize) };

            yield return new object[] { ID(), Source(voidReturn, outArr, size) };
            yield return new object[] { ID(), Source(voidReturn, outArr, inSize) };
            yield return new object[] { ID(), Source(voidReturn, outArr, outSize) };
            yield return new object[] { ID(), Source(voidReturn, outArr, refSize) };

            yield return new object[] { ID(), Source(voidReturn, refArr, size) };
            yield return new object[] { ID(), Source(voidReturn, refArr, inSize) };
            yield return new object[] { ID(), Source(voidReturn, refArr, outSize), outParamDiag };
            yield return new object[] { ID(), Source(voidReturn, refArr, refSize) };

            yield return new object[] { ID(), Source(voidReturn, contentsOutArr, size) };
            yield return new object[] { ID(), Source(voidReturn, contentsOutArr, inSize) };
            yield return new object[] { ID(), Source(voidReturn, contentsOutArr, outSize), outParamDiag };
            yield return new object[] { ID(), Source(voidReturn, contentsOutArr, refSize) };

            yield return new object[] { ID(), Source(voidReturn, contentsInOutArr, size) };
            yield return new object[] { ID(), Source(voidReturn, contentsInOutArr, inSize) };
            yield return new object[] { ID(), Source(voidReturn, contentsInOutArr, outSize), outParamDiag };
            yield return new object[] { ID(), Source(voidReturn, contentsInOutArr, refSize) };

            var sizeReturn = ("int", "", Array.Empty<string>());

            var arrReturnSize = ("IntStruct[]", "", "arr", new[] { "MarshalUsingAttribute.ReturnsCountValue" });
            var outArrReturnSize = ("IntStruct[]", "out", "arr", new[] { "MarshalUsingAttribute.ReturnsCountValue" });
            var inArrReturnSize = ("IntStruct[]", "in", "arr", new[] { "MarshalUsingAttribute.ReturnsCountValue" });
            var refArrReturnSize = ("IntStruct[]", "ref", "arr", new[] { "MarshalUsingAttribute.ReturnsCountValue" });
            var contentsOutArrReturnSize = ("IntStruct[]", "[OutAttribute]", "arr", new[] { "MarshalUsingAttribute.ReturnsCountValue" });
            var contentsInOutArrReturnSize = ("IntStruct[]", "[InAttribute, OutAttribute]", "arr", new[] { "MarshalUsingAttribute.ReturnsCountValue" });

            yield return new object[] { ID(), Source(sizeReturn, arrReturnSize), returnValueDiag };
            yield return new object[] { ID(), Source(sizeReturn, outArrReturnSize) };
            yield return new object[] { ID(), Source(sizeReturn, inArrReturnSize), returnValueDiag };
            yield return new object[] { ID(), Source(sizeReturn, refArrReturnSize), returnValueDiag };
            yield return new object[] { ID(), Source(sizeReturn, contentsOutArrReturnSize), returnValueDiag };
            yield return new object[] { ID(), Source(sizeReturn, contentsInOutArrReturnSize), returnValueDiag };

            var returnArr = ("IntStruct[]", "", new[] { "size" });

            yield return new object[] { ID(), Source(returnArr, size) };
            yield return new object[] { ID(), Source(returnArr, inSize) };
            yield return new object[] { ID(), Source(returnArr, outSize) };
            yield return new object[] { ID(), Source(returnArr, refSize) };

            string Source(
                (string type, string modifiers, string[] counts) returnValue,
                params (string type, string modifiers, string name, string[] counts)[] parameters)
            {
                return a.CollectionTypeMarshallingBasic(returnValue, parameters)
                    + "[NativeMarshalling(typeof(IntStructMarshaller))]"
                    + CodeSnippets.IntStructAndMarshaller;
            }
        }

        [Theory]
        [MemberData(nameof(CountParameterIsOutSnippets))]
        public async Task RunTheseTests(string ID, string source, params DiagnosticResult[] diagnostics)
        {
            _ = ID;
            await VerifyComInterfaceGenerator.VerifySourceGeneratorAsync(source, diagnostics);
=======
        public static IEnumerable<object[]> IntAndEnumReturnTypeSnippets()
        {
            var diagnostic = VerifyComInterfaceGenerator.Diagnostic(GeneratorDiagnostics.ComMethodManagedReturnWillBeOutVariable).WithLocation(0);
            var enumDecl = $$"""
                internal enum Err
                {
                    Val1, Val2
                }
                """;
            var structDeclHR = $$"""
                internal struct HR
                {
                    int hr;
                }
                """;
            var structDeclHResult = $$"""
                internal struct HResult
                {
                    int hr;
                }
                """;
            var enumReturn = Template("Err", enumDecl, "");
            var intReturn = Template("int", "", "");
            var floatReturn = Template("float", "", "");
            var structHrReturn = Template("HR", structDeclHR, "");
            var structHResultReturn = Template("HResult", structDeclHResult, "");
            yield return new object[] {
                ID(),
                enumReturn,
                new DiagnosticResult[] { diagnostic }
            };
            yield return new object[] {
                ID(),
                intReturn,
                new DiagnosticResult[] { diagnostic }
            };
            yield return new object[] {
                ID(),
                structHrReturn,
                new DiagnosticResult[] { diagnostic }
            };
            yield return new object[] {
                ID(),
                structHResultReturn,
                new DiagnosticResult[] { diagnostic }
            };
            yield return new object[] {
                ID(),
                floatReturn,
                new DiagnosticResult[] {  }
            };

            var enumReturnPreserveSig = Template("Err", enumDecl, "[PreserveSig]");
            var intReturnPreserveSig = Template("int", "", "[PreserveSig]");
            var structHrPreserveSig = Template("HR", structDeclHR, "[PreserveSig]");
            var structHResultPreserveSig = Template("HResult", structDeclHResult, "[PreserveSig]");
            yield return new object[] {
                ID(),
                enumReturnPreserveSig,
                new DiagnosticResult[] {  }
            };
            yield return new object[] {
                ID(),
                intReturnPreserveSig,
                new DiagnosticResult[] {  }
            };
            yield return new object[] {
                ID(),
                structHrPreserveSig,
                new DiagnosticResult[] {  }
            };
            yield return new object[] {
                ID(),
                structHResultPreserveSig,
                new DiagnosticResult[] {  }
            };

            var intReturnMarshalAs = Template("int", "", "[return: MarshalAs(UnmanagedType.I4)]");
            yield return new object[] {
                ID(),
                intReturnMarshalAs,
                new DiagnosticResult[] {  }
            };

            string Template(string type, string typedef, string attribute)
            {
                return $$"""
                    using System.Runtime.InteropServices;
                    using System.Runtime.InteropServices.Marshalling;
                    [GeneratedComInterface]
                    [Guid("0DB41042-0255-4CDD-B73A-9C5D5F31303D")]
                    partial interface I
                    {
                        {{attribute}}
                        {{type}} {|#0:Method|}();
                    }
                    {{typedef}}
                    """;
            }
        }
        [Theory]
        [MemberData(nameof(IntAndEnumReturnTypeSnippets))]
        async Task ValidateIntReturnTypeShowsInfo(string id, string source, DiagnosticResult[] diagnostics)
        {
            _ = id;

            var test = new VerifyComInterfaceGenerator.Test(referenceAncillaryInterop: false)
            {
                TestState =
                {
                    Sources =
                    {
                        ("Source.cs", source)
                    },
                },
                TestBehaviors = TestBehaviors.SkipGeneratedSourcesCheck | TestBehaviors.SkipGeneratedCodeCheck,
            };
            test.ExpectedDiagnostics.AddRange(diagnostics);
            test.DisabledDiagnostics.Remove(GeneratorDiagnostics.Ids.NotRecommendedGeneratedComInterfaceUsage);
            await test.RunAsync();
>>>>>>> 531ad959
        }
    }
}<|MERGE_RESOLUTION|>--- conflicted
+++ resolved
@@ -975,7 +975,6 @@
             await test.RunAsync();
         }
 
-<<<<<<< HEAD
         public static IEnumerable<object[]> CountParameterIsOutSnippets()
         {
             var g = GetAttributeProvider(GeneratorKind.ComInterfaceGenerator);
@@ -1066,11 +1065,12 @@
 
         [Theory]
         [MemberData(nameof(CountParameterIsOutSnippets))]
-        public async Task RunTheseTests(string ID, string source, params DiagnosticResult[] diagnostics)
+        public async Task ValidateSizeParameterRefKindDiagnostics(string ID, string source, params DiagnosticResult[] diagnostics)
         {
             _ = ID;
             await VerifyComInterfaceGenerator.VerifySourceGeneratorAsync(source, diagnostics);
-=======
+        }
+
         public static IEnumerable<object[]> IntAndEnumReturnTypeSnippets()
         {
             var diagnostic = VerifyComInterfaceGenerator.Diagnostic(GeneratorDiagnostics.ComMethodManagedReturnWillBeOutVariable).WithLocation(0);
@@ -1191,7 +1191,6 @@
             test.ExpectedDiagnostics.AddRange(diagnostics);
             test.DisabledDiagnostics.Remove(GeneratorDiagnostics.Ids.NotRecommendedGeneratedComInterfaceUsage);
             await test.RunAsync();
->>>>>>> 531ad959
         }
     }
 }