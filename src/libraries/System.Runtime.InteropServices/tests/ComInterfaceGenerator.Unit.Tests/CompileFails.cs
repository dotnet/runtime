--- conflicted
+++ resolved
@@ -114,31 +114,23 @@
             {
                 ID(),
                 codeSnippets.DerivedWithStringMarshalling(customWithNoType),
-<<<<<<< HEAD
-                new DiagnosticResult[] { new DiagnosticResult(GeneratorDiagnostics.InvalidStringMarshallingConfigurationOnInterface).WithLocation(0).WithArguments("Test.IStringMarshalling0", CustomStringMarshallingWithNoCustomTypeMessage) }
-=======
                 new DiagnosticResult[]
                 {
                     VerifyComInterfaceGenerator.Diagnostic(GeneratorDiagnostics.InvalidStringMarshallingConfigurationOnInterface)
                         .WithLocation(0)
                         .WithArguments("Test.IStringMarshalling0", CustomStringMarshallingWithNoCustomTypeMessage)
                 }
->>>>>>> 94c989db
             };
             yield return new object[]
             {
                 ID(),
                 codeSnippets.DerivedWithStringMarshalling(utf8WithType),
-<<<<<<< HEAD
-                new DiagnosticResult[] { new DiagnosticResult(GeneratorDiagnostics.InvalidStringMarshallingConfigurationOnInterface).WithLocation(0).WithArguments("Test.IStringMarshalling0", CustomTypeSpecifiedWithNoStringMarshallingCustom) }
-=======
                 new DiagnosticResult[]
                 {
                     VerifyComInterfaceGenerator.Diagnostic(GeneratorDiagnostics.InvalidStringMarshallingConfigurationOnInterface)
                         .WithLocation(0)
                         .WithArguments("Test.IStringMarshalling0", CustomTypeSpecifiedWithNoStringMarshallingCustom)
                 }
->>>>>>> 94c989db
             };
 
             // Inheritance no diagnostic
@@ -271,33 +263,6 @@
                 }
                 """;
             yield return new object[] { ID(), source, emptyDiagnostics };
-<<<<<<< HEAD
-            // Compilation can't find MarshalAs or MarshalUsing
-            //source = $$"""
-            //    using System;
-            //    using System.Runtime.InteropServices;
-            //    using System.Runtime.InteropServices.Marshalling;
-            //    namespace Test
-            //    {
-            //        [GeneratedComInterface]
-            //        [Guid("0E7204B5-4B61-4E06-B872-82BA652F2ECA")]
-            //        internal partial interface INoStringMarshalling
-            //        {
-            //            [return: MarshalUsing(typeof(Utf8StringMarshaller)]
-            //            public string GetString();
-            //            public void SetString([MarshalUsing(typeof(Utf8StringMarshaller))] string value);
-            //        }
-            //        [GeneratedComInterface(StringMarshalling = StringMarshalling.Utf16)]
-            //        [Guid("0E7204B5-4B61-5E06-B872-82BA652F2ECA")]
-            //        internal partial interface IStringMarshalling : INoStringMarshalling
-            //        {
-            //            public string GetString2();
-            //            public void SetString2(string value);
-            //        }
-            //    }
-            //    """;
-            //yield return new object[] { ID(), source, emptyDiagnostics };
-=======
 
             source = $$"""
                 using System;
@@ -323,16 +288,12 @@
                 }
                 """;
             yield return new object[] { ID(), source, emptyDiagnostics };
->>>>>>> 94c989db
 
             // Base many levels up fails, all inheriting fail
             yield return new object[]
             {
                 ID(),
                 codeSnippets.DerivedWithStringMarshalling(customWithNoType, customUtf16Marshalling, customUtf16Marshalling, customUtf16Marshalling, customUtf16Marshalling, customUtf16Marshalling),
-<<<<<<< HEAD
-               new DiagnosticResult[] {new DiagnosticResult(GeneratorDiagnostics.InvalidStringMarshallingConfigurationOnInterface).WithLocation(0).WithArguments("Test.IStringMarshalling0", CustomStringMarshallingWithNoCustomTypeMessage) }.Concat(MismatchesWithLocations(1)).Concat(BaseCannotBeGeneratedWithLocations(2, 3, 4, 5)).ToArray()
-=======
                 new DiagnosticResult[]
                 {
                     VerifyComInterfaceGenerator.Diagnostic(GeneratorDiagnostics.InvalidStringMarshallingConfigurationOnInterface)
@@ -342,7 +303,6 @@
                    .Concat(MismatchesWithLocations(1))
                    .Concat(BaseCannotBeGeneratedWithLocations(2, 3, 4, 5))
                    .ToArray()
->>>>>>> 94c989db
             };
 
             DiagnosticResult[] MismatchesWithLocations(params int[] locations)
@@ -352,14 +312,9 @@
                         new DiagnosticResult(GeneratorDiagnostics.InvalidStringMarshallingMismatchBetweenBaseAndDerived)
                             .WithLocation(i)
                             .WithArguments($"Test.IStringMarshalling{i}", StringMarshallingMustMatchBase))
-<<<<<<< HEAD
-                   .ToArray();
-            }
-=======
                     .ToArray();
             }
 
->>>>>>> 94c989db
             DiagnosticResult[] BaseCannotBeGeneratedWithLocations(params int[] locations)
             {
                 return locations
