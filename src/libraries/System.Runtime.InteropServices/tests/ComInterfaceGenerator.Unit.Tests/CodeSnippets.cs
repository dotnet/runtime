﻿// Licensed to the .NET Foundation under one or more agreements.
// The .NET Foundation licenses this file to you under the MIT license.

using System;
using System.Linq;
using System.Runtime.CompilerServices;
using System.Runtime.InteropServices;
using System.Runtime.InteropServices.Marshalling;

namespace ComInterfaceGenerator.Unit.Tests
{
    internal partial class CodeSnippets
    {
        private readonly IComInterfaceAttributeProvider _attributeProvider;
        public CodeSnippets(IComInterfaceAttributeProvider attributeProvider)
        {
            _attributeProvider = attributeProvider;
        }

        private string VirtualMethodIndex(
            int index,
            bool? ImplicitThisParameter = null,
            MarshalDirection? Direction = null,
            StringMarshalling? StringMarshalling = null,
            Type? StringMarshallingCustomType = null,
            bool? SetLastError = null,
            ExceptionMarshalling? ExceptionMarshalling = null,
            Type? ExceptionMarshallingType = null)
            => _attributeProvider.VirtualMethodIndex(
                index,
                ImplicitThisParameter,
                Direction,
                StringMarshalling,
                StringMarshallingCustomType,
                SetLastError,
                ExceptionMarshalling,
                ExceptionMarshallingType);

        private string UnmanagedObjectUnwrapper(Type t) => _attributeProvider.UnmanagedObjectUnwrapper(t);

        private string GeneratedComInterface => _attributeProvider.GeneratedComInterface;

        private string UnmanagedCallConv(Type[]? CallConvs = null)
        {
            var arguments = CallConvs?.Length is 0 or null ? "" : "(CallConvs = new[] {" + string.Join(", ", CallConvs!.Select(t => $"typeof({t.FullName})")) + "})";
            return "[global::System.Runtime.InteropServices.UnmanagedCallConvAttribute"
                + arguments + "]";
        }

        public static readonly string DisableRuntimeMarshalling = "[assembly:System.Runtime.CompilerServices.DisableRuntimeMarshalling]";
        public static readonly string UsingSystemRuntimeInteropServicesMarshalling = "using System.Runtime.InteropServices.Marshalling;";
<<<<<<< HEAD
        public const string INativeAPI_IUnmanagedInterfaceTypeImpl = $$"""
            partial interface INativeAPI : IUnmanagedInterfaceType
            {
                {{INativeAPI_IUnmanagedInterfaceTypeMethodImpl}}
            }
            """;

        public const string INativeAPI_IUnmanagedInterfaceTypeMethodImpl = """
                static unsafe void* IUnmanagedInterfaceType.VirtualMethodTableManagedImplementation => null;
            """;
=======
>>>>>>> 6512040d

        public string SpecifiedMethodIndexNoExplicitParameters => $@"
using System.Runtime.InteropServices;
using System.Runtime.InteropServices.Marshalling;

{UnmanagedObjectUnwrapper(typeof(UnmanagedObjectUnwrapper.TestUnwrapper))}
{GeneratedComInterface}
partial interface INativeAPI
{{
    {VirtualMethodIndex(0)}
    void Method();
<<<<<<< HEAD
}}" + INativeAPI_IUnmanagedInterfaceTypeImpl;
=======
}}" + NativeInterfaceUsage() + _attributeProvider.AdditionalUserRequiredInterfaces("INativeAPI");
>>>>>>> 6512040d

        public string SpecifiedMethodIndexNoExplicitParametersNoImplicitThis => $@"
using System.Runtime.InteropServices;
using System.Runtime.InteropServices.Marshalling;

{UnmanagedObjectUnwrapper(typeof(UnmanagedObjectUnwrapper.TestUnwrapper))}
{GeneratedComInterface}
partial interface INativeAPI
{{
    {VirtualMethodIndex(0, ImplicitThisParameter: false)}
    void Method();

<<<<<<< HEAD
}}" + INativeAPI_IUnmanagedInterfaceTypeImpl;
=======
}}" + NativeInterfaceUsage() + _attributeProvider.AdditionalUserRequiredInterfaces("INativeAPI");
>>>>>>> 6512040d

        public string SpecifiedMethodIndexNoExplicitParametersCallConvWithCallingConventions => $@"
using System.Runtime.CompilerServices;
using System.Runtime.InteropServices;
using System.Runtime.InteropServices.Marshalling;

{UnmanagedObjectUnwrapper(typeof(UnmanagedObjectUnwrapper.TestUnwrapper))}
{GeneratedComInterface}
partial interface INativeAPI
{{

    {UnmanagedCallConv(CallConvs: new[] { typeof(CallConvCdecl) })}
    {VirtualMethodIndex(0)}
    void Method();
    {UnmanagedCallConv(CallConvs: new[] { typeof(CallConvCdecl), typeof(CallConvMemberFunction) })}
    {VirtualMethodIndex(1)}
    void Method1();

    [SuppressGCTransition]
    {UnmanagedCallConv(CallConvs: new[] { typeof(CallConvCdecl), typeof(CallConvMemberFunction) })}
    {VirtualMethodIndex(2)}
    void Method2();

    [SuppressGCTransition]
    {UnmanagedCallConv()}
    {VirtualMethodIndex(3)}
    void Method3();

    [SuppressGCTransition]
    {VirtualMethodIndex(4)}
    void Method4();
<<<<<<< HEAD
}}" + INativeAPI_IUnmanagedInterfaceTypeImpl;
=======
}}" + NativeInterfaceUsage() + _attributeProvider.AdditionalUserRequiredInterfaces("INativeAPI");
>>>>>>> 6512040d

        public string BasicParametersAndModifiers(string typeName, string preDeclaration = "") => $@"
using System.Runtime.CompilerServices;
using System.Runtime.InteropServices;
using System.Runtime.InteropServices.Marshalling;
{preDeclaration}

[assembly:DisableRuntimeMarshalling]

{UnmanagedObjectUnwrapper(typeof(UnmanagedObjectUnwrapper.TestUnwrapper))}
{GeneratedComInterface}
partial interface INativeAPI
{{
    {VirtualMethodIndex(0)}
    {typeName} Method({typeName} value, in {typeName} inValue, ref {typeName} refValue, out {typeName} outValue);
<<<<<<< HEAD
}}" + INativeAPI_IUnmanagedInterfaceTypeImpl;
=======
}}" + NativeInterfaceUsage() + _attributeProvider.AdditionalUserRequiredInterfaces("INativeAPI");
>>>>>>> 6512040d

        public string BasicParametersAndModifiersManagedToUnmanaged(string typeName, string preDeclaration = "") => $@"
using System.Runtime.CompilerServices;
using System.Runtime.InteropServices;
using System.Runtime.InteropServices.Marshalling;
{preDeclaration}

[assembly:DisableRuntimeMarshalling]

{UnmanagedObjectUnwrapper(typeof(UnmanagedObjectUnwrapper.TestUnwrapper))}
{GeneratedComInterface}
partial interface INativeAPI
{{
    {VirtualMethodIndex(0, Direction: MarshalDirection.ManagedToUnmanaged)}
    {typeName} Method({typeName} value, in {typeName} inValue, ref {typeName} refValue, out {typeName} outValue);
<<<<<<< HEAD
}}" + INativeAPI_IUnmanagedInterfaceTypeImpl;
=======
}}" + NativeInterfaceUsage() + _attributeProvider.AdditionalUserRequiredInterfaces("INativeAPI");
>>>>>>> 6512040d
        public string BasicParametersAndModifiers<T>() => BasicParametersAndModifiers(typeof(T).FullName!);
        public string BasicParametersAndModifiersNoRef(string typeName, string preDeclaration = "") => $@"
using System.Runtime.CompilerServices;
using System.Runtime.InteropServices;
using System.Runtime.InteropServices.Marshalling;
{preDeclaration}

[assembly:DisableRuntimeMarshalling]

{UnmanagedObjectUnwrapper(typeof(UnmanagedObjectUnwrapper.TestUnwrapper))}
{GeneratedComInterface}
partial interface INativeAPI
{{
    {VirtualMethodIndex(0)}
    {typeName} Method({typeName} value, in {typeName} inValue, out {typeName} outValue);
<<<<<<< HEAD
}}" + INativeAPI_IUnmanagedInterfaceTypeImpl;
=======
}}" + NativeInterfaceUsage() + _attributeProvider.AdditionalUserRequiredInterfaces("INativeAPI");
>>>>>>> 6512040d

        public string BasicParametersAndModifiersNoImplicitThis(string typeName) => $@"
using System.Runtime.CompilerServices;
using System.Runtime.InteropServices;
using System.Runtime.InteropServices.Marshalling;

{UnmanagedObjectUnwrapper(typeof(UnmanagedObjectUnwrapper.TestUnwrapper))}
{GeneratedComInterface}
partial interface INativeAPI
{{
    {VirtualMethodIndex(0, ImplicitThisParameter: false)}
    {typeName} Method({typeName} value, in {typeName} inValue, ref {typeName} refValue, out {typeName} outValue);
<<<<<<< HEAD
}}" + INativeAPI_IUnmanagedInterfaceTypeImpl;
=======
}}" + NativeInterfaceUsage() + _attributeProvider.AdditionalUserRequiredInterfaces("INativeAPI");
>>>>>>> 6512040d

        public string BasicParametersAndModifiersNoImplicitThis<T>() => BasicParametersAndModifiersNoImplicitThis(typeof(T).FullName!);
        public string MarshalUsingCollectionCountInfoParametersAndModifiers<T>() => MarshalUsingCollectionCountInfoParametersAndModifiers(typeof(T).ToString());
        public string MarshalUsingCollectionCountInfoParametersAndModifiers(string collectionType) => $@"
using System.Runtime.CompilerServices;
using System.Runtime.InteropServices;
using System.Runtime.InteropServices.Marshalling;
[assembly:DisableRuntimeMarshalling]

{UnmanagedObjectUnwrapper(typeof(UnmanagedObjectUnwrapper.TestUnwrapper))}
{GeneratedComInterface}
partial interface INativeAPI
{{
    {VirtualMethodIndex(0)}
    [return:MarshalUsing(ConstantElementCount=10)]
    {collectionType} Method(
        {collectionType} p,
        in {collectionType} pIn,
        int pRefSize,
        [MarshalUsing(CountElementName = ""pRefSize"")] ref {collectionType} pRef,
        [MarshalUsing(CountElementName = ""pOutSize"")] out {collectionType} pOut,
        out int pOutSize);
<<<<<<< HEAD
}}" + INativeAPI_IUnmanagedInterfaceTypeImpl;
=======
}}" + NativeInterfaceUsage() + _attributeProvider.AdditionalUserRequiredInterfaces("INativeAPI");
>>>>>>> 6512040d

        public string BasicReturnTypeComExceptionHandling(string typeName, string preDeclaration = "") => $@"
using System.Runtime.CompilerServices;
using System.Runtime.InteropServices;
using System.Runtime.InteropServices.Marshalling;
{preDeclaration}

{UnmanagedObjectUnwrapper(typeof(UnmanagedObjectUnwrapper.TestUnwrapper))}
{GeneratedComInterface}
partial interface INativeAPI
{{
    {VirtualMethodIndex(0, ExceptionMarshalling : ExceptionMarshalling.Com)}
    {typeName} Method();
<<<<<<< HEAD
}}" + INativeAPI_IUnmanagedInterfaceTypeImpl;
=======
}}" + NativeInterfaceUsage() + _attributeProvider.AdditionalUserRequiredInterfaces("INativeAPI");
>>>>>>> 6512040d

        public string BasicReturnTypeCustomExceptionHandling(string typeName, string customExceptionType, string preDeclaration = "") => $@"
using System.Runtime.CompilerServices;
using System.Runtime.InteropServices;
using System.Runtime.InteropServices.Marshalling;
{preDeclaration}

{UnmanagedObjectUnwrapper(typeof(UnmanagedObjectUnwrapper.TestUnwrapper))}
{GeneratedComInterface}
partial interface INativeAPI
{{
    {VirtualMethodIndex(0, ExceptionMarshallingType : Type.GetType(customExceptionType))}
    {typeName} Method();
<<<<<<< HEAD
}}" + INativeAPI_IUnmanagedInterfaceTypeImpl;
=======
}}" + NativeInterfaceUsage() + _attributeProvider.AdditionalUserRequiredInterfaces("INativeAPI");
>>>>>>> 6512040d

        public class ManagedToUnmanaged : IVirtualMethodIndexSignatureProvider
        {
            public MarshalDirection Direction => MarshalDirection.ManagedToUnmanaged;

            public bool ImplicitThisParameter => true;

            public string NativeInterfaceUsage() => CodeSnippets.NativeInterfaceUsage();

<<<<<<< HEAD
            public GeneratorKind Generator { get; }
=======
            public ManagedToUnmanaged(IComInterfaceAttributeProvider attributeProvider)
            {
                AttributeProvider = attributeProvider;
            }

            public IComInterfaceAttributeProvider AttributeProvider { get; }
>>>>>>> 6512040d
        }
        public class ManagedToUnmanagedNoImplicitThis : IVirtualMethodIndexSignatureProvider
        {
            public MarshalDirection Direction => MarshalDirection.ManagedToUnmanaged;

            public bool ImplicitThisParameter => false;

            public string NativeInterfaceUsage() => CodeSnippets.NativeInterfaceUsage();

<<<<<<< HEAD
            public ManagedToUnmanagedNoImplicitThis(GeneratorKind generator) => Generator = generator;
=======
            public ManagedToUnmanagedNoImplicitThis(IComInterfaceAttributeProvider attributeProvider)
            {
                AttributeProvider = attributeProvider;
            }

            public IComInterfaceAttributeProvider AttributeProvider { get; }
>>>>>>> 6512040d
        }
        public class UnmanagedToManaged : IVirtualMethodIndexSignatureProvider
        {
            public MarshalDirection Direction => MarshalDirection.UnmanagedToManaged;

<<<<<<< HEAD
            public GeneratorKind Generator { get; }

            public UnmanagedToManaged(GeneratorKind generator) => Generator = generator;
=======
            public bool ImplicitThisParameter => true;

            // Unmanaged-to-managed-only stubs don't provide implementations for the interface, so we don't want to try to use the generated nested interface
            // since it won't have managed implementations for the methods
            public string NativeInterfaceUsage() => string.Empty;

            public UnmanagedToManaged(IComInterfaceAttributeProvider attributeProvider)
            {
                AttributeProvider = attributeProvider;
            }

            public IComInterfaceAttributeProvider AttributeProvider { get; }
>>>>>>> 6512040d
        }
        public class Bidirectional : IVirtualMethodIndexSignatureProvider
        {
            public MarshalDirection Direction => MarshalDirection.Bidirectional;

            public bool ImplicitThisParameter => true;

            public string NativeInterfaceUsage() => CodeSnippets.NativeInterfaceUsage();

<<<<<<< HEAD
            public Bidirectional(GeneratorKind generator) => Generator = generator;
=======
            public Bidirectional(IComInterfaceAttributeProvider attributeProvider)
            {
                AttributeProvider = attributeProvider;
            }

            public IComInterfaceAttributeProvider AttributeProvider { get; }
>>>>>>> 6512040d
        }
    }
}<|MERGE_RESOLUTION|>--- conflicted
+++ resolved
@@ -49,19 +49,7 @@
 
         public static readonly string DisableRuntimeMarshalling = "[assembly:System.Runtime.CompilerServices.DisableRuntimeMarshalling]";
         public static readonly string UsingSystemRuntimeInteropServicesMarshalling = "using System.Runtime.InteropServices.Marshalling;";
-<<<<<<< HEAD
-        public const string INativeAPI_IUnmanagedInterfaceTypeImpl = $$"""
-            partial interface INativeAPI : IUnmanagedInterfaceType
-            {
-                {{INativeAPI_IUnmanagedInterfaceTypeMethodImpl}}
-            }
-            """;
-
-        public const string INativeAPI_IUnmanagedInterfaceTypeMethodImpl = """
-                static unsafe void* IUnmanagedInterfaceType.VirtualMethodTableManagedImplementation => null;
-            """;
-=======
->>>>>>> 6512040d
+
 
         public string SpecifiedMethodIndexNoExplicitParameters => $@"
 using System.Runtime.InteropServices;
@@ -73,11 +61,7 @@
 {{
     {VirtualMethodIndex(0)}
     void Method();
-<<<<<<< HEAD
-}}" + INativeAPI_IUnmanagedInterfaceTypeImpl;
-=======
-}}" + NativeInterfaceUsage() + _attributeProvider.AdditionalUserRequiredInterfaces("INativeAPI");
->>>>>>> 6512040d
+}}" + _attributeProvider.AdditionalUserRequiredInterfaces("INativeAPI");
 
         public string SpecifiedMethodIndexNoExplicitParametersNoImplicitThis => $@"
 using System.Runtime.InteropServices;
@@ -90,11 +74,7 @@
     {VirtualMethodIndex(0, ImplicitThisParameter: false)}
     void Method();
 
-<<<<<<< HEAD
-}}" + INativeAPI_IUnmanagedInterfaceTypeImpl;
-=======
-}}" + NativeInterfaceUsage() + _attributeProvider.AdditionalUserRequiredInterfaces("INativeAPI");
->>>>>>> 6512040d
+}}" + _attributeProvider.AdditionalUserRequiredInterfaces("INativeAPI");
 
         public string SpecifiedMethodIndexNoExplicitParametersCallConvWithCallingConventions => $@"
 using System.Runtime.CompilerServices;
@@ -126,11 +106,7 @@
     [SuppressGCTransition]
     {VirtualMethodIndex(4)}
     void Method4();
-<<<<<<< HEAD
-}}" + INativeAPI_IUnmanagedInterfaceTypeImpl;
-=======
-}}" + NativeInterfaceUsage() + _attributeProvider.AdditionalUserRequiredInterfaces("INativeAPI");
->>>>>>> 6512040d
+}}" + _attributeProvider.AdditionalUserRequiredInterfaces("INativeAPI");
 
         public string BasicParametersAndModifiers(string typeName, string preDeclaration = "") => $@"
 using System.Runtime.CompilerServices;
@@ -146,11 +122,7 @@
 {{
     {VirtualMethodIndex(0)}
     {typeName} Method({typeName} value, in {typeName} inValue, ref {typeName} refValue, out {typeName} outValue);
-<<<<<<< HEAD
-}}" + INativeAPI_IUnmanagedInterfaceTypeImpl;
-=======
-}}" + NativeInterfaceUsage() + _attributeProvider.AdditionalUserRequiredInterfaces("INativeAPI");
->>>>>>> 6512040d
+}}" + _attributeProvider.AdditionalUserRequiredInterfaces("INativeAPI");
 
         public string BasicParametersAndModifiersManagedToUnmanaged(string typeName, string preDeclaration = "") => $@"
 using System.Runtime.CompilerServices;
@@ -166,11 +138,7 @@
 {{
     {VirtualMethodIndex(0, Direction: MarshalDirection.ManagedToUnmanaged)}
     {typeName} Method({typeName} value, in {typeName} inValue, ref {typeName} refValue, out {typeName} outValue);
-<<<<<<< HEAD
-}}" + INativeAPI_IUnmanagedInterfaceTypeImpl;
-=======
-}}" + NativeInterfaceUsage() + _attributeProvider.AdditionalUserRequiredInterfaces("INativeAPI");
->>>>>>> 6512040d
+}}" + _attributeProvider.AdditionalUserRequiredInterfaces("INativeAPI");
         public string BasicParametersAndModifiers<T>() => BasicParametersAndModifiers(typeof(T).FullName!);
         public string BasicParametersAndModifiersNoRef(string typeName, string preDeclaration = "") => $@"
 using System.Runtime.CompilerServices;
@@ -186,11 +154,7 @@
 {{
     {VirtualMethodIndex(0)}
     {typeName} Method({typeName} value, in {typeName} inValue, out {typeName} outValue);
-<<<<<<< HEAD
-}}" + INativeAPI_IUnmanagedInterfaceTypeImpl;
-=======
-}}" + NativeInterfaceUsage() + _attributeProvider.AdditionalUserRequiredInterfaces("INativeAPI");
->>>>>>> 6512040d
+}}" + _attributeProvider.AdditionalUserRequiredInterfaces("INativeAPI");
 
         public string BasicParametersAndModifiersNoImplicitThis(string typeName) => $@"
 using System.Runtime.CompilerServices;
@@ -203,11 +167,7 @@
 {{
     {VirtualMethodIndex(0, ImplicitThisParameter: false)}
     {typeName} Method({typeName} value, in {typeName} inValue, ref {typeName} refValue, out {typeName} outValue);
-<<<<<<< HEAD
-}}" + INativeAPI_IUnmanagedInterfaceTypeImpl;
-=======
-}}" + NativeInterfaceUsage() + _attributeProvider.AdditionalUserRequiredInterfaces("INativeAPI");
->>>>>>> 6512040d
+}}" + _attributeProvider.AdditionalUserRequiredInterfaces("INativeAPI");
 
         public string BasicParametersAndModifiersNoImplicitThis<T>() => BasicParametersAndModifiersNoImplicitThis(typeof(T).FullName!);
         public string MarshalUsingCollectionCountInfoParametersAndModifiers<T>() => MarshalUsingCollectionCountInfoParametersAndModifiers(typeof(T).ToString());
@@ -230,11 +190,7 @@
         [MarshalUsing(CountElementName = ""pRefSize"")] ref {collectionType} pRef,
         [MarshalUsing(CountElementName = ""pOutSize"")] out {collectionType} pOut,
         out int pOutSize);
-<<<<<<< HEAD
-}}" + INativeAPI_IUnmanagedInterfaceTypeImpl;
-=======
-}}" + NativeInterfaceUsage() + _attributeProvider.AdditionalUserRequiredInterfaces("INativeAPI");
->>>>>>> 6512040d
+}}" + _attributeProvider.AdditionalUserRequiredInterfaces("INativeAPI");
 
         public string BasicReturnTypeComExceptionHandling(string typeName, string preDeclaration = "") => $@"
 using System.Runtime.CompilerServices;
@@ -248,11 +204,7 @@
 {{
     {VirtualMethodIndex(0, ExceptionMarshalling : ExceptionMarshalling.Com)}
     {typeName} Method();
-<<<<<<< HEAD
-}}" + INativeAPI_IUnmanagedInterfaceTypeImpl;
-=======
-}}" + NativeInterfaceUsage() + _attributeProvider.AdditionalUserRequiredInterfaces("INativeAPI");
->>>>>>> 6512040d
+}}" + _attributeProvider.AdditionalUserRequiredInterfaces("INativeAPI");
 
         public string BasicReturnTypeCustomExceptionHandling(string typeName, string customExceptionType, string preDeclaration = "") => $@"
 using System.Runtime.CompilerServices;
@@ -266,11 +218,7 @@
 {{
     {VirtualMethodIndex(0, ExceptionMarshallingType : Type.GetType(customExceptionType))}
     {typeName} Method();
-<<<<<<< HEAD
-}}" + INativeAPI_IUnmanagedInterfaceTypeImpl;
-=======
-}}" + NativeInterfaceUsage() + _attributeProvider.AdditionalUserRequiredInterfaces("INativeAPI");
->>>>>>> 6512040d
+}}" + _attributeProvider.AdditionalUserRequiredInterfaces("INativeAPI");
 
         public class ManagedToUnmanaged : IVirtualMethodIndexSignatureProvider
         {
@@ -278,18 +226,12 @@
 
             public bool ImplicitThisParameter => true;
 
-            public string NativeInterfaceUsage() => CodeSnippets.NativeInterfaceUsage();
-
-<<<<<<< HEAD
-            public GeneratorKind Generator { get; }
-=======
             public ManagedToUnmanaged(IComInterfaceAttributeProvider attributeProvider)
             {
                 AttributeProvider = attributeProvider;
             }
 
             public IComInterfaceAttributeProvider AttributeProvider { get; }
->>>>>>> 6512040d
         }
         public class ManagedToUnmanagedNoImplicitThis : IVirtualMethodIndexSignatureProvider
         {
@@ -297,41 +239,25 @@
 
             public bool ImplicitThisParameter => false;
 
-            public string NativeInterfaceUsage() => CodeSnippets.NativeInterfaceUsage();
-
-<<<<<<< HEAD
-            public ManagedToUnmanagedNoImplicitThis(GeneratorKind generator) => Generator = generator;
-=======
             public ManagedToUnmanagedNoImplicitThis(IComInterfaceAttributeProvider attributeProvider)
             {
                 AttributeProvider = attributeProvider;
             }
 
             public IComInterfaceAttributeProvider AttributeProvider { get; }
->>>>>>> 6512040d
         }
         public class UnmanagedToManaged : IVirtualMethodIndexSignatureProvider
         {
             public MarshalDirection Direction => MarshalDirection.UnmanagedToManaged;
 
-<<<<<<< HEAD
-            public GeneratorKind Generator { get; }
-
-            public UnmanagedToManaged(GeneratorKind generator) => Generator = generator;
-=======
             public bool ImplicitThisParameter => true;
 
-            // Unmanaged-to-managed-only stubs don't provide implementations for the interface, so we don't want to try to use the generated nested interface
-            // since it won't have managed implementations for the methods
-            public string NativeInterfaceUsage() => string.Empty;
-
             public UnmanagedToManaged(IComInterfaceAttributeProvider attributeProvider)
             {
                 AttributeProvider = attributeProvider;
             }
 
             public IComInterfaceAttributeProvider AttributeProvider { get; }
->>>>>>> 6512040d
         }
         public class Bidirectional : IVirtualMethodIndexSignatureProvider
         {
@@ -339,18 +265,12 @@
 
             public bool ImplicitThisParameter => true;
 
-            public string NativeInterfaceUsage() => CodeSnippets.NativeInterfaceUsage();
-
-<<<<<<< HEAD
-            public Bidirectional(GeneratorKind generator) => Generator = generator;
-=======
             public Bidirectional(IComInterfaceAttributeProvider attributeProvider)
             {
                 AttributeProvider = attributeProvider;
             }
 
             public IComInterfaceAttributeProvider AttributeProvider { get; }
->>>>>>> 6512040d
         }
     }
 }