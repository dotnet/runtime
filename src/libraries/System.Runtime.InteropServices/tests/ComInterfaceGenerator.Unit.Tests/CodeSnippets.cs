--- conflicted
+++ resolved
@@ -126,11 +126,7 @@
             partial interface INativeAPI
             {
                 {{VirtualMethodIndex(0)}}
-<<<<<<< HEAD
-                {{typeName}} {|#0:Method|}({{typeName}} {|#1:value|}, in {{typeName}} {|#2:inValue|}, ref {{typeName}} {|#3:refValue|}, out {{typeName}} {|#4:outValue|});
-=======
-                {{methodModifiers}} {{typeName}} Method({{typeName}} value, in {{typeName}} inValue, ref {{typeName}} refValue, out {{typeName}} outValue);
->>>>>>> 9aefa9da
+                {{methodModifiers}} {{typeName}} {|#0:Method|}({{typeName}} {|#1:value|}, in {{typeName}} {|#2:inValue|}, ref {{typeName}} {|#3:refValue|}, out {{typeName}} {|#4:outValue|});
             }
             {{_attributeProvider.AdditionalUserRequiredInterfaces("INativeAPI")}}
             """;
@@ -281,7 +277,7 @@
                 void MethodA();
             }
             {{GeneratedComInterface}}
-            partial interface IComInterface2 : IComInterface, IOtherComInterface
+            partial interface {|#0:IComInterface2|} : IComInterface, IOtherComInterface
             {
                 void Method2();
             }
