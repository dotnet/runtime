﻿// Licensed to the .NET Foundation under one or more agreements.
// The .NET Foundation licenses this file to you under the MIT license.

using System;
using System.Collections.Generic;
using System.Linq;
using System.Runtime.CompilerServices;
using System.Runtime.InteropServices;
using System.Runtime.InteropServices.Marshalling;

namespace ComInterfaceGenerator.Unit.Tests
{
    internal partial class CodeSnippets
    {
        private readonly IComInterfaceAttributeProvider _attributeProvider;
        public CodeSnippets(IComInterfaceAttributeProvider attributeProvider)
        {
            _attributeProvider = attributeProvider;
        }

        private string VirtualMethodIndex(
            int index,
            bool? ImplicitThisParameter = null,
            MarshalDirection? Direction = null,
            StringMarshalling? StringMarshalling = null,
            Type? StringMarshallingCustomType = null,
            bool? SetLastError = null,
            ExceptionMarshalling? ExceptionMarshalling = null,
            Type? ExceptionMarshallingType = null)
            => _attributeProvider.VirtualMethodIndex(
                index,
                ImplicitThisParameter,
                Direction,
                StringMarshalling,
                StringMarshallingCustomType,
                SetLastError,
                ExceptionMarshalling,
                ExceptionMarshallingType);

        private string UnmanagedObjectUnwrapper(Type t) => _attributeProvider.UnmanagedObjectUnwrapper(t);

        private string GeneratedComInterface(StringMarshalling? stringMarshalling = null, Type? stringMarshallingCustomType = null)
            => _attributeProvider.GeneratedComInterface(stringMarshalling, stringMarshallingCustomType);

        private string UnmanagedCallConv(Type[]? CallConvs = null)
        {
            var arguments = CallConvs?.Length is 0 or null ? "" : "(CallConvs = new[] {" + string.Join(", ", CallConvs!.Select(t => $"typeof({t.FullName})")) + "})";
            return "[global::System.Runtime.InteropServices.UnmanagedCallConvAttribute"
                + arguments + "]";
        }

        public static readonly string DisableRuntimeMarshalling = "[assembly:System.Runtime.CompilerServices.DisableRuntimeMarshalling]";
        public static readonly string UsingSystemRuntimeInteropServicesMarshalling = "using System.Runtime.InteropServices.Marshalling;";

        public string SpecifiedMethodIndexNoExplicitParameters => $$"""
            using System.Runtime.InteropServices;
            using System.Runtime.InteropServices.Marshalling;

            {{UnmanagedObjectUnwrapper(typeof(UnmanagedObjectUnwrapper.TestUnwrapper))}}
            {{GeneratedComInterface()}}
            partial interface INativeAPI
            {
                {{VirtualMethodIndex(0)}}
                void Method();
            }
            {{_attributeProvider.AdditionalUserRequiredInterfaces("INativeAPI")}}
            """;

        public string SpecifiedMethodIndexNoExplicitParametersNoImplicitThis => $$"""

            using System.Runtime.InteropServices;
            using System.Runtime.InteropServices.Marshalling;

            {{UnmanagedObjectUnwrapper(typeof(UnmanagedObjectUnwrapper.TestUnwrapper))}}
            {{GeneratedComInterface()}}
            partial interface INativeAPI
            {
                {{VirtualMethodIndex(0, ImplicitThisParameter: false)}}
                void Method();

            }
            {{_attributeProvider.AdditionalUserRequiredInterfaces("INativeAPI")}}
            """;

        public string SpecifiedMethodIndexNoExplicitParametersCallConvWithCallingConventions => $$"""
            using System.Runtime.CompilerServices;
            using System.Runtime.InteropServices;
            using System.Runtime.InteropServices.Marshalling;

            {{UnmanagedObjectUnwrapper(typeof(UnmanagedObjectUnwrapper.TestUnwrapper))}}
            {{GeneratedComInterface()}}
            partial interface INativeAPI
            {

                {{UnmanagedCallConv(CallConvs: new[] { typeof(CallConvCdecl) })}}
                {{VirtualMethodIndex(0)}}
                void Method();
                {{UnmanagedCallConv(CallConvs: new[] { typeof(CallConvCdecl), typeof(CallConvMemberFunction) })}}
                {{VirtualMethodIndex(1)}}
                void Method1();

                [SuppressGCTransition]
                {{UnmanagedCallConv(CallConvs: new[] { typeof(CallConvCdecl), typeof(CallConvMemberFunction) })}}
                {{VirtualMethodIndex(2)}}
                void Method2();

                [SuppressGCTransition]
                {{UnmanagedCallConv()}}
                {{VirtualMethodIndex(3)}}
                void Method3();

                [SuppressGCTransition]
                {{VirtualMethodIndex(4)}}
                void Method4();
            }
            {{_attributeProvider.AdditionalUserRequiredInterfaces("INativeAPI")}}
            """;
        public string BasicParametersAndModifiers(string typeName, string methodModifiers = "", string preDeclaration = "") => $$"""
            using System.Runtime.CompilerServices;
            using System.Runtime.InteropServices;
            using System.Runtime.InteropServices.Marshalling;
            {{preDeclaration}}

            [assembly:DisableRuntimeMarshalling]

            {{UnmanagedObjectUnwrapper(typeof(UnmanagedObjectUnwrapper.TestUnwrapper))}}
            {{GeneratedComInterface()}}
            partial interface INativeAPI
            {
                {{VirtualMethodIndex(0)}}
                {{methodModifiers}} {{typeName}} {|#0:Method|}({{typeName}} {|#1:value|}, in {{typeName}} {|#2:inValue|}, ref {{typeName}} {|#3:refValue|}, out {{typeName}} {|#4:outValue|});
            }
            {{_attributeProvider.AdditionalUserRequiredInterfaces("INativeAPI")}}
            """;

        public string BasicParametersAndModifiersManagedToUnmanaged(string typeName, string preDeclaration = "") => $$"""
            using System.Runtime.CompilerServices;
            using System.Runtime.InteropServices;
            using System.Runtime.InteropServices.Marshalling;
            {{preDeclaration}}

            [assembly:DisableRuntimeMarshalling]

            {{UnmanagedObjectUnwrapper(typeof(UnmanagedObjectUnwrapper.TestUnwrapper))}}
            {{GeneratedComInterface()}}
            partial interface INativeAPI
            {
                {{VirtualMethodIndex(0, Direction: MarshalDirection.ManagedToUnmanaged)}}
                {{typeName}} Method({{typeName}} value, in {{typeName}} inValue, ref {{typeName}} refValue, out {{typeName}} outValue);
            }

            {{_attributeProvider.AdditionalUserRequiredInterfaces("INativeAPI")}}
            """;
        public string BasicParametersAndModifiers<T>() => BasicParametersAndModifiers(typeof(T).FullName!);
        public string BasicParametersAndModifiersNoRef(string typeName, string preDeclaration = "") => $$"""
            using System.Runtime.CompilerServices;
            using System.Runtime.InteropServices;
            using System.Runtime.InteropServices.Marshalling;
            {{preDeclaration}}

            [assembly:DisableRuntimeMarshalling]

            {{UnmanagedObjectUnwrapper(typeof(UnmanagedObjectUnwrapper.TestUnwrapper))}}
            {{GeneratedComInterface()}}
            partial interface INativeAPI
            {
                {{VirtualMethodIndex(0)}}
                {{typeName}} Method({{typeName}} value, in {{typeName}} inValue, out {{typeName}} outValue);
            }

            {{_attributeProvider.AdditionalUserRequiredInterfaces("INativeAPI")}}
            """;

        public string BasicParametersAndModifiersNoImplicitThis(string typeName) => $$"""
            using System.Runtime.CompilerServices;
            using System.Runtime.InteropServices;
            using System.Runtime.InteropServices.Marshalling;

            {{UnmanagedObjectUnwrapper(typeof(UnmanagedObjectUnwrapper.TestUnwrapper))}}
            {{GeneratedComInterface()}}
            partial interface INativeAPI
            {
                {{VirtualMethodIndex(0, ImplicitThisParameter: false)}}
                {{typeName}} Method({{typeName}} value, in {{typeName}} inValue, ref {{typeName}} refValue, out {{typeName}} outValue);
            }
            {{_attributeProvider.AdditionalUserRequiredInterfaces("INativeAPI")}}
            """;

        public string BasicParametersAndModifiersNoImplicitThis<T>() => BasicParametersAndModifiersNoImplicitThis(typeof(T).FullName!);
        public string MarshalUsingCollectionCountInfoParametersAndModifiers<T>() => MarshalUsingCollectionCountInfoParametersAndModifiers(typeof(T).ToString());
        public string MarshalUsingCollectionCountInfoParametersAndModifiers(string collectionType) => $$"""
            using System.Runtime.CompilerServices;
            using System.Runtime.InteropServices;
            using System.Runtime.InteropServices.Marshalling;
            [assembly:DisableRuntimeMarshalling]

            {{UnmanagedObjectUnwrapper(typeof(UnmanagedObjectUnwrapper.TestUnwrapper))}}
            {{GeneratedComInterface()}}
            partial interface INativeAPI
            {
                {{VirtualMethodIndex(0)}}
                [return:MarshalUsing(ConstantElementCount=10)]
                {{collectionType}} Method(
                    [MarshalUsing(CountElementName = "pSize")] {{collectionType}} p,
                    int pSize,
                    [MarshalUsing(CountElementName = "pInSize")] in {{collectionType}} pIn,
                    in int pInSize,
                    int pRefSize,
                    [MarshalUsing(CountElementName = "pRefSize")] ref {{collectionType}} pRef,
                    [MarshalUsing(CountElementName = "pOutSize")] out {{collectionType}} pOut,
                    out int pOutSize);
            }

            {{_attributeProvider.AdditionalUserRequiredInterfaces("INativeAPI")}}
            """;

        public string BasicReturnTypeComExceptionHandling(string typeName, string preDeclaration = "") => $$"""
            using System.Runtime.CompilerServices;
            using System.Runtime.InteropServices;
            using System.Runtime.InteropServices.Marshalling;
            {{preDeclaration}}

            {{UnmanagedObjectUnwrapper(typeof(UnmanagedObjectUnwrapper.TestUnwrapper))}}
            {{GeneratedComInterface()}}
            partial interface INativeAPI
            {
                {{VirtualMethodIndex(0, ExceptionMarshalling: ExceptionMarshalling.Com)}}
                {{typeName}} Method();
            }

            {{_attributeProvider.AdditionalUserRequiredInterfaces("INativeAPI")}}
            """;

        public string BasicReturnTypeCustomExceptionHandling(string typeName, string customExceptionType, string preDeclaration = "") => $$"""
            using System.Runtime.CompilerServices;
            using System.Runtime.InteropServices;
            using System.Runtime.InteropServices.Marshalling;
            {{preDeclaration}}

            {{UnmanagedObjectUnwrapper(typeof(UnmanagedObjectUnwrapper.TestUnwrapper))}}
            {{GeneratedComInterface()}}
            partial interface INativeAPI
            {
                {{VirtualMethodIndex(0, ExceptionMarshallingType: Type.GetType(customExceptionType))}}
                {{typeName}} Method();
            }
            {{_attributeProvider.AdditionalUserRequiredInterfaces("INativeAPI")}}
            """;

        public string DerivedComInterfaceType => $$"""
            using System.Runtime.CompilerServices;
            using System.Runtime.InteropServices;
            using System.Runtime.InteropServices.Marshalling;
<<<<<<< HEAD
            
            {{GeneratedComInterface()}}
=======

            {{GeneratedComInterface}}
>>>>>>> bdf5df39
            partial interface IComInterface
            {
                void Method();
            }
            {{GeneratedComInterface()}}
            partial interface IComInterface2 : IComInterface
            {
                void Method2();
            }
            """;
        public string DerivedComInterfaceTypeMultipleComInterfaceBases => $$"""
            using System.Runtime.CompilerServices;
            using System.Runtime.InteropServices;
            using System.Runtime.InteropServices.Marshalling;
<<<<<<< HEAD
            
            {{GeneratedComInterface()}}
=======

            {{GeneratedComInterface}}
>>>>>>> bdf5df39
            partial interface IComInterface
            {
                void Method();
            }
            {{GeneratedComInterface()}}
            partial interface IOtherComInterface
            {
                void MethodA();
            }
            {{GeneratedComInterface()}}
            partial interface {|#0:IComInterface2|} : IComInterface, IOtherComInterface
            {
                void Method2();
            }
            """;

<<<<<<< HEAD
        public string DerivedWithStringMarshalling(params
            (StringMarshalling StringMarshalling, Type? StringMarshallingCustomType)[] attributeArguments)
        {
            List<string> declarations = new();
            int i = 0;
            foreach(var args in attributeArguments)
            {
                declarations.Add($$"""
                    {{GeneratedComInterface(args.StringMarshalling, args.StringMarshallingCustomType)}}
                    internal partial interface {|#{{i}}:IStringMarshalling{{i}}|} {{(i > 0 ? $": IStringMarshalling{i-1}" : "")}}
                    {
                        public string GetString{{i}}();
                        public void SetString{{i}}(string value);
                    }
                """);
                i++;
            }
             return $$"""
                using System;
                using System.Runtime.InteropServices;
                using System.Runtime.InteropServices.Marshalling;

                namespace Test
                {
                    {{string.Join("\n\n", declarations)}}
                }
                """;
        }
=======
        public string ComInterfaceParameters => BasicParametersAndModifiers("IComInterface2") + $$"""
            {{GeneratedComInterface}}
            partial interface IComInterface2
            {
                void Method2();
            }
            """;

>>>>>>> bdf5df39
        public class ManagedToUnmanaged : IVirtualMethodIndexSignatureProvider
        {
            public MarshalDirection Direction => MarshalDirection.ManagedToUnmanaged;

            public bool ImplicitThisParameter => true;

            public ManagedToUnmanaged(IComInterfaceAttributeProvider attributeProvider)
            {
                AttributeProvider = attributeProvider;
            }

            public IComInterfaceAttributeProvider AttributeProvider { get; }
        }
        public class ManagedToUnmanagedNoImplicitThis : IVirtualMethodIndexSignatureProvider
        {
            public MarshalDirection Direction => MarshalDirection.ManagedToUnmanaged;

            public bool ImplicitThisParameter => false;

            public ManagedToUnmanagedNoImplicitThis(IComInterfaceAttributeProvider attributeProvider)
            {
                AttributeProvider = attributeProvider;
            }

            public IComInterfaceAttributeProvider AttributeProvider { get; }
        }
        public class UnmanagedToManaged : IVirtualMethodIndexSignatureProvider
        {
            public MarshalDirection Direction => MarshalDirection.UnmanagedToManaged;

            public bool ImplicitThisParameter => true;

            public UnmanagedToManaged(IComInterfaceAttributeProvider attributeProvider)
            {
                AttributeProvider = attributeProvider;
            }

            public IComInterfaceAttributeProvider AttributeProvider { get; }
        }
        public class Bidirectional : IVirtualMethodIndexSignatureProvider
        {
            public MarshalDirection Direction => MarshalDirection.Bidirectional;

            public bool ImplicitThisParameter => true;

            public Bidirectional(IComInterfaceAttributeProvider attributeProvider)
            {
                AttributeProvider = attributeProvider;
            }

            public IComInterfaceAttributeProvider AttributeProvider { get; }
        }
    }
}<|MERGE_RESOLUTION|>--- conflicted
+++ resolved
@@ -251,13 +251,8 @@
             using System.Runtime.CompilerServices;
             using System.Runtime.InteropServices;
             using System.Runtime.InteropServices.Marshalling;
-<<<<<<< HEAD
-            
-            {{GeneratedComInterface()}}
-=======
-
-            {{GeneratedComInterface}}
->>>>>>> bdf5df39
+
+            {{GeneratedComInterface()}}
             partial interface IComInterface
             {
                 void Method();
@@ -272,13 +267,8 @@
             using System.Runtime.CompilerServices;
             using System.Runtime.InteropServices;
             using System.Runtime.InteropServices.Marshalling;
-<<<<<<< HEAD
-            
-            {{GeneratedComInterface()}}
-=======
-
-            {{GeneratedComInterface}}
->>>>>>> bdf5df39
+
+            {{GeneratedComInterface()}}
             partial interface IComInterface
             {
                 void Method();
@@ -295,7 +285,6 @@
             }
             """;
 
-<<<<<<< HEAD
         public string DerivedWithStringMarshalling(params
             (StringMarshalling StringMarshalling, Type? StringMarshallingCustomType)[] attributeArguments)
         {
@@ -324,7 +313,7 @@
                 }
                 """;
         }
-=======
+
         public string ComInterfaceParameters => BasicParametersAndModifiers("IComInterface2") + $$"""
             {{GeneratedComInterface}}
             partial interface IComInterface2
@@ -333,7 +322,6 @@
             }
             """;
 
->>>>>>> bdf5df39
         public class ManagedToUnmanaged : IVirtualMethodIndexSignatureProvider
         {
             public MarshalDirection Direction => MarshalDirection.ManagedToUnmanaged;
