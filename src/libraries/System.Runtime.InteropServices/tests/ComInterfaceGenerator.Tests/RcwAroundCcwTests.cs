--- conflicted
+++ resolved
@@ -195,7 +195,6 @@
         }
 
         [Fact]
-<<<<<<< HEAD
         public void StatefulMarshalling()
         {
             var obj = CreateWrapper<StatefulMarshalling, IStatefulMarshalling>();
@@ -214,10 +213,6 @@
             Assert.Equal(1, obj.ReturnPreserveSig().i);
         }
 
-        [Fact]
-        [ActiveIssue("https://github.com/dotnet/runtime/issues/89747")]
-=======
->>>>>>> 191ec61d
         public void ICollectionMarshallingFails()
         {
             Type hrExceptionType = SystemFindsComCalleeException() ? typeof(MarshallingFailureException) : typeof(Exception);
