﻿// Licensed to the .NET Foundation under one or more agreements.
// The .NET Foundation licenses this file to you under the MIT license.

using System;
using System.Runtime.InteropServices;
using System.Runtime.InteropServices.Marshalling;
using SharedTypes.ComInterfaces;
using SharedTypes.ComInterfaces.MarshallingFails;
using Xunit;

namespace ComInterfaceGenerator.Tests
{
    public partial class RcwAroundCcwTests
    {
        static TInterface CreateWrapper<TClass, TInterface>() where TClass : TInterface, new()
        {
            var cw = new StrategyBasedComWrappers();
            var comPtr = cw.GetOrCreateComInterfaceForObject(new TClass(), CreateComInterfaceFlags.None);
            var comObject = cw.GetOrCreateObjectForComInstance(comPtr, CreateObjectFlags.None);
            var ifaceObject = (TInterface)comObject;
            return ifaceObject;
        }

        static bool SystemFindsComCalleeException() => PlatformDetection.IsWindows && PlatformDetection.IsNotNativeAot;

        [Fact]
        public void IInt()
        {
            var obj = CreateWrapper<IIntImpl, IInt>();
            obj.Set(1);
            Assert.Equal(1, obj.Get());
            var local = 4;
            obj.SwapRef(ref local);
            Assert.Equal(1, local);
            Assert.Equal(4, obj.Get());
            local = 2;
            obj.SetIn(in local);
            local = 0;
            obj.GetOut(out local);
            Assert.Equal(2, local);
        }

        [Fact]
        public void IDerived()
        {
            IDerived obj = CreateWrapper<Derived, IDerived>();
            obj.SetInt(1);
            Assert.Equal(1, obj.GetInt());
            obj.SetName("A");
            Assert.Equal("A", obj.GetName());
        }

        [Fact]
        public void IBool()
        {
            var obj = CreateWrapper<IBoolImpl, IBool>();
            Assert.False(obj.Get());
            obj.Set(true);
            Assert.True(obj.Get());
        }

        [Fact]
        public void IFloat()
        {
            var obj = CreateWrapper<IFloatImpl, IFloat>();
            obj.Set(2.71F);
            Assert.Equal(2.71F, obj.Get());
        }

        [Fact]
        public void IIntArray()
        {
            var obj = CreateWrapper<IIntArrayImpl, IIntArray>();
            int[] data = new int[] { 1, 2, 3 };
            int length = data.Length;
            obj.SetContents(data, length);
            Assert.Equal(data, obj.GetReturn(out int _));
            obj.GetOut(out var value);
            Assert.Equal(data, value);
            obj.SwapArray(ref data, data.Length);
            obj.PassIn(in data, data.Length);
        }

        [Fact]
        [ActiveIssue("https://github.com/dotnet/runtime/issues/89265")]
        public void IIntArray_Failing()
        {
            var obj = CreateWrapper<IIntArrayImpl, IIntArray>();
            int[] data = new int[] { 1, 2, 3 };
            obj.Double(data, data.Length);
            Assert.True(data is [2, 4, 6]);
        }

        [Fact]
        public void IArrayOfStatelessElementsThrows()
        {
            var obj = CreateWrapper<ArrayOfStatelessElementsThrows, IArrayOfStatelessElements>();
            var data = new StatelessType[10];
            var oldFreeCount = StatelessTypeMarshaller.UnmanagedToManaged.FreeCount;
            try
            {
                obj.MethodContentsOut(data, 10);
            }
            catch (Exception) { }
            Assert.Equal(oldFreeCount, StatelessTypeMarshaller.UnmanagedToManaged.FreeCount);
        }

        [Fact]
        public void IJaggedIntArray()
        {
            int[][] data = new int[][] { new int[] { 1, 2, 3 }, new int[] { 4, 5 }, new int[] { 6, 7, 8, 9 } };
            int[] widths = new int[] { 3, 2, 4 };
            int length = data.Length;

            var obj = CreateWrapper<IJaggedIntArrayImpl, IJaggedIntArray>();

            obj.Set(data, widths, length);
            Assert.Equal(data, obj.Get(out _, out _));
            _ = obj.Get2(out var value, out _);
            Assert.Equal(data, value);
        }

        [Fact]
        public void IInterface()
        {
            var iint = CreateWrapper<IIntImpl, IInt>();
            var obj = CreateWrapper<IInterfaceImpl, IInterface>();
            obj.SetInt(iint);
            _ = obj.Get();
            obj.SwapRef(ref iint);
            obj.InInt(in iint);
            obj.GetOut(out var _);
        }

        [Fact]
        public void IStatefulFinallyMarshalling()
        {
            var obj = CreateWrapper<StatefulFinallyMarshalling, IStatefulFinallyMarshalling>();
            var data = new StatefulFinallyType() { i = -10 };
            obj.Method(data);
            obj.MethodIn(in data);
            obj.MethodOut(out _);
            obj.MethodRef(ref data);
            _ = obj.Return();
            _ = obj.ReturnPreserveSig();
        }

        [Fact]
        public void IStatelessFinallyMarshalling()
        {
            var obj = CreateWrapper<StatelessFinallyMarshalling, IStatelessFinallyMarshalling>();
            var data = new StatelessFinallyType() { I = -10 };
            obj.Method(data);
            obj.MethodIn(in data);
            obj.MethodOut(out _);
            obj.MethodRef(ref data);
            _ = obj.Return();
            _ = obj.ReturnPreserveSig();
        }

        [Fact]
        public void ICollectionMarshallingFails()
        {
            Type hrExceptionType = SystemFindsComCalleeException() ? typeof(MarshallingFailureException) : typeof(Exception);

            var obj = CreateWrapper<ICollectionMarshallingFailsImpl, ICollectionMarshallingFails>();

            Assert.Throws<MarshallingFailureException>(() =>
                obj.Set(new int[] { 1, 2, 3, 4, 5, 6, 7, 8, 9, 0 }, 10)
            );

            Assert.Throws(hrExceptionType, () =>
                _ = obj.GetConstSize()
            );

            Assert.Throws(hrExceptionType, () =>
                _ = obj.Get(out _)
            );
        }

        [Fact]
        public void IJaggedArrayMarshallingFails()
        {
            Type hrExceptionType = SystemFindsComCalleeException() ? typeof(MarshallingFailureException) : typeof(Exception);
            var obj = CreateWrapper<IJaggedIntArrayMarshallingFailsImpl, IJaggedIntArrayMarshallingFails>();

            Assert.Throws(hrExceptionType, () =>
                _ = obj.GetConstSize()
            );

            Assert.Throws(hrExceptionType, () =>
                _ = obj.Get(out _, out _)
            );
            var array = new int[][] { new int[] { 1, 2, 3 }, new int[] { 4, 5, }, new int[] { 6, 7, 8, 9 } };
            var widths = new int[] { 3, 2, 4 };
            var length = 3;
            Assert.Throws<MarshallingFailureException>(() =>
                obj.Set(array, widths, length)
            );
        }

        [Fact]
        public void IStringArrayMarshallingFails()
        {
            Type hrExceptionType = SystemFindsComCalleeException() ? typeof(MarshallingFailureException) : typeof(Exception);
            var obj = CreateWrapper<IStringArrayMarshallingFailsImpl, IStringArrayMarshallingFails>();
            var hrException = SystemFindsComCalleeException() ? typeof(MarshallingFailureException) : typeof(Exception);

            var strings = IStringArrayMarshallingFailsImpl.StartingStrings;

            // All of these will marshal either to COM or the CCW will marshal on the return
            Assert.Throws<MarshallingFailureException>(() =>
            {
                obj.Param(strings);
            });
            Assert.Throws<MarshallingFailureException>(() =>
            {
                obj.RefParam(ref strings);
            });
            Assert.Throws<MarshallingFailureException>(() =>
            {
                obj.InParam(in strings);
            });
            Assert.Throws<MarshallingFailureException>(() =>
            {
                obj.ByValueInOutParam(strings);
            });
<<<<<<< HEAD
            Assert.Throws(hrExceptionType, () =>
            {
                obj.OutParam(out strings);
            });
            Assert.Throws(hrExceptionType, () =>
=======
            Assert.Throws(hrException, () =>
            {
                obj.OutParam(out strings);
            });
            Assert.Throws(hrException, () =>
>>>>>>> 643087b2
            {
                _ = obj.ReturnValue();
            });
        }

        [ActiveIssue("https://github.com/dotnet/runtime/issues/87845")]
        [Fact]
        public void IStringArrayMarshallingFails_Failing()
        {
            var obj = CreateWrapper<IStringArrayMarshallingFailsImpl, IStringArrayMarshallingFails>();

            var strings = IStringArrayMarshallingFailsImpl.StartingStrings;
            Assert.Throws<MarshallingFailureException>(() =>
            {
                obj.ByValueOutParam(strings);
            });
        }
    }
}<|MERGE_RESOLUTION|>--- conflicted
+++ resolved
@@ -202,7 +202,6 @@
         [Fact]
         public void IStringArrayMarshallingFails()
         {
-            Type hrExceptionType = SystemFindsComCalleeException() ? typeof(MarshallingFailureException) : typeof(Exception);
             var obj = CreateWrapper<IStringArrayMarshallingFailsImpl, IStringArrayMarshallingFails>();
             var hrException = SystemFindsComCalleeException() ? typeof(MarshallingFailureException) : typeof(Exception);
 
@@ -225,19 +224,11 @@
             {
                 obj.ByValueInOutParam(strings);
             });
-<<<<<<< HEAD
-            Assert.Throws(hrExceptionType, () =>
+            Assert.Throws(hrException, () =>
             {
                 obj.OutParam(out strings);
             });
-            Assert.Throws(hrExceptionType, () =>
-=======
             Assert.Throws(hrException, () =>
-            {
-                obj.OutParam(out strings);
-            });
-            Assert.Throws(hrException, () =>
->>>>>>> 643087b2
             {
                 _ = obj.ReturnValue();
             });
