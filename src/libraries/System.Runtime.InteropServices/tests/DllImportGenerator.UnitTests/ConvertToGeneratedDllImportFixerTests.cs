// Licensed to the .NET Foundation under one or more agreements.
// The .NET Foundation licenses this file to you under the MIT license.

using System;
using System.Runtime.CompilerServices;
using System.Runtime.InteropServices;
using System.Threading.Tasks;
using Xunit;
using static Microsoft.Interop.Analyzers.ConvertToGeneratedDllImportFixer;

using VerifyCS = DllImportGenerator.UnitTests.Verifiers.CSharpCodeFixVerifier<
    Microsoft.Interop.Analyzers.ConvertToGeneratedDllImportAnalyzer,
    Microsoft.Interop.Analyzers.ConvertToGeneratedDllImportFixer>;

namespace DllImportGenerator.UnitTests
{
    [ActiveIssue("https://github.com/dotnet/runtime/issues/60650", TestRuntimes.Mono)]
    public class ConvertToGeneratedDllImportFixerTests
    {
        [ConditionalFact]
        public async Task Basic()
        {
            string source = @$"
using System.Runtime.InteropServices;
partial class Test
{{
    [DllImport(""DoesNotExist"")]
    public static extern int [|Method|](out int ret);
}}";
            // Fixed source will have CS8795 (Partial method must have an implementation) without generator run
            string fixedSource = @$"
using System.Runtime.InteropServices;
partial class Test
{{
    [GeneratedDllImport(""DoesNotExist"")]
    public static partial int {{|CS8795:Method|}}(out int ret);
}}";
            await VerifyCS.VerifyCodeFixAsync(
                source,
                fixedSource);
        }

        [ConditionalFact]
        public async Task Comments()
        {
            string source = @$"
using System.Runtime.InteropServices;
partial class Test
{{
    // P/Invoke
    [DllImport(/*name*/""DoesNotExist"")] // comment
    public static extern int [|Method1|](out int ret);

    /** P/Invoke **/
    [DllImport(""DoesNotExist"") /*name*/]
    // < ... >
    public static extern int [|Method2|](out int ret);
}}";
            // Fixed source will have CS8795 (Partial method must have an implementation) without generator run
            string fixedSource = @$"
using System.Runtime.InteropServices;
partial class Test
{{
    // P/Invoke
    [GeneratedDllImport(/*name*/""DoesNotExist"")] // comment
    public static partial int {{|CS8795:Method1|}}(out int ret);

    /** P/Invoke **/
    [GeneratedDllImport(""DoesNotExist"") /*name*/]
    // < ... >
    public static partial int {{|CS8795:Method2|}}(out int ret);
}}";
            await VerifyCS.VerifyCodeFixAsync(
                source,
                fixedSource);
        }

        [ConditionalFact]
        public async Task MultipleAttributes()
        {
            string source = @$"
using System.Runtime.InteropServices;
partial class Test
{{
    [System.ComponentModel.Description(""Test""), DllImport(""DoesNotExist"")]
    public static extern int [|Method1|](out int ret);

    [System.ComponentModel.Description(""Test"")]
    [DllImport(""DoesNotExist"")]
    [return: MarshalAs(UnmanagedType.I4)]
    public static extern int [|Method2|](out int ret);
}}";
            // Fixed source will have CS8795 (Partial method must have an implementation) without generator run
            string fixedSource = @$"
using System.Runtime.InteropServices;
partial class Test
{{
    [System.ComponentModel.Description(""Test""), GeneratedDllImport(""DoesNotExist"")]
    public static partial int {{|CS8795:Method1|}}(out int ret);

    [System.ComponentModel.Description(""Test"")]
    [GeneratedDllImport(""DoesNotExist"")]
    [return: MarshalAs(UnmanagedType.I4)]
    public static partial int {{|CS8795:Method2|}}(out int ret);
}}";
            await VerifyCS.VerifyCodeFixAsync(
                source,
                fixedSource);
        }

        [ConditionalFact]
        public async Task NamedArguments()
        {
            string source = @$"
using System.Runtime.InteropServices;
partial class Test
{{
    [DllImport(""DoesNotExist"", EntryPoint = ""Entry"")]
    public static extern int [|Method1|](out int ret);

    [DllImport(""DoesNotExist"", EntryPoint = ""Entry"", CharSet = CharSet.Unicode)]
    public static extern int [|Method2|](out int ret);
}}";
            // Fixed source will have CS8795 (Partial method must have an implementation) without generator run
            string fixedSource = @$"
using System.Runtime.InteropServices;
partial class Test
{{
    [GeneratedDllImport(""DoesNotExist"", EntryPoint = ""Entry"")]
    public static partial int {{|CS8795:Method1|}}(out int ret);

    [GeneratedDllImport(""DoesNotExist"", EntryPoint = ""Entry"", CharSet = CharSet.Unicode)]
    public static partial int {{|CS8795:Method2|}}(out int ret);
}}";
            await VerifyCS.VerifyCodeFixAsync(
                source,
                fixedSource);
        }

        [ConditionalFact]
        public async Task RemoveableNamedArguments()
        {
            string source = @$"
using System.Runtime.InteropServices;
partial class Test
{{
    [DllImport(""DoesNotExist"", EntryPoint = ""Entry"", ExactSpelling = true)]
    public static extern int [|Method|](out int ret);

    [DllImport(""DoesNotExist"", BestFitMapping = false, EntryPoint = ""Entry"")]
    public static extern int [|Method1|](out int ret);

    [DllImport(""DoesNotExist"", ThrowOnUnmappableChar = false)]
    public static extern int [|Method2|](out int ret);

    [DllImport(""DoesNotExist"", PreserveSig = true)]
    public static extern int [|Method3|](out int ret);
}}";
            // Fixed source will have CS8795 (Partial method must have an implementation) without generator run
            string fixedSource = @$"
using System.Runtime.InteropServices;
partial class Test
{{
    [GeneratedDllImport(""DoesNotExist"", EntryPoint = ""Entry"")]
    public static partial int {{|CS8795:Method|}}(out int ret);

    [GeneratedDllImport(""DoesNotExist"", EntryPoint = ""Entry"")]
    public static partial int {{|CS8795:Method1|}}(out int ret);

    [GeneratedDllImport(""DoesNotExist"")]
    public static partial int {{|CS8795:Method2|}}(out int ret);

    [GeneratedDllImport(""DoesNotExist"")]
    public static partial int {{|CS8795:Method3|}}(out int ret);
}}";
            await VerifyCS.VerifyCodeFixAsync(
                source,
                fixedSource);
        }

        [ConditionalFact]
        public async Task ReplaceableExplicitPlatformDefaultCallingConvention()
        {
            string source = @$"
using System.Runtime.InteropServices;
partial class Test
{{
    [DllImport(""DoesNotExist"", CallingConvention = CallingConvention.Winapi, EntryPoint = ""Entry"")]
    public static extern int [|Method1|](out int ret);
}}";
            // Fixed source will have CS8795 (Partial method must have an implementation) without generator run
            string fixedSource = @$"
using System.Runtime.InteropServices;
partial class Test
{{
    [GeneratedDllImport(""DoesNotExist"", EntryPoint = ""Entry"")]
    public static partial int {{|CS8795:Method1|}}(out int ret);
}}";
            await VerifyCS.VerifyCodeFixAsync(
                source,
                fixedSource);
        }

        [ConditionalTheory]
        [InlineData(CallingConvention.Cdecl, typeof(CallConvCdecl))]
        [InlineData(CallingConvention.StdCall, typeof(CallConvStdcall))]
        [InlineData(CallingConvention.ThisCall, typeof(CallConvThiscall))]
        [InlineData(CallingConvention.FastCall, typeof(CallConvFastcall))]
        public async Task ReplaceableCallingConvention(CallingConvention callConv, Type callConvType)
        {
            string source = @$"
using System.Runtime.InteropServices;
partial class Test
{{
    [DllImport(""DoesNotExist"", CallingConvention = CallingConvention.{callConv}, EntryPoint = ""Entry"")]
    public static extern int [|Method1|](out int ret);
}}";
            // Fixed source will have CS8795 (Partial method must have an implementation) without generator run
            string fixedSource = @$"
using System.Runtime.InteropServices;
partial class Test
{{
    [GeneratedDllImport(""DoesNotExist"", EntryPoint = ""Entry"")]
    [UnmanagedCallConv(CallConvs = new System.Type[] {{ typeof({callConvType.FullName}) }})]
    public static partial int {{|CS8795:Method1|}}(out int ret);
}}";
            await VerifyCS.VerifyCodeFixAsync(
                source,
                fixedSource);
        }

        [ConditionalFact]
        public async Task PreferredAttributeOrder()
        {
            string source = @$"
using System.Runtime.InteropServices;
partial class Test
{{
    [DllImport(""DoesNotExist"", SetLastError = true, EntryPoint = ""Entry"", CharSet = CharSet.Unicode)]
    public static extern int [|Method|](out int ret);
}}";
            // Fixed source will have CS8795 (Partial method must have an implementation) without generator run
            string fixedSource = @$"
using System.Runtime.InteropServices;
partial class Test
{{
    [GeneratedDllImport(""DoesNotExist"", EntryPoint = ""Entry"", CharSet = CharSet.Unicode, SetLastError = true)]
    public static partial int {{|CS8795:Method|}}(out int ret);
}}";
            await VerifyCS.VerifyCodeFixAsync(
                source,
                fixedSource);
        }

<<<<<<< HEAD
        [InlineData(CharSet.Ansi, 'A')]
        [InlineData(CharSet.Unicode, 'W')]
        [ConditionalTheory]
        public async Task ExactSpelling_False_NoAutoCharSet_Provides_No_Suffix_And_Suffix_Fix(CharSet charSet, char suffix)
        {
            string source = $@"
using System.Runtime.InteropServices;
partial class Test
{{
    [DllImport(""DoesNotExist"", EntryPoint = ""Entry"", ExactSpelling = false, CharSet = CharSet.{charSet})]
    public static extern void [|Method|]();
}}";
            string fixedSourceNoSuffix = $@"
using System.Runtime.InteropServices;
partial class Test
{{
    [GeneratedDllImport(""DoesNotExist"", EntryPoint = ""Entry"", CharSet = CharSet.{charSet})]
    public static partial void {{|CS8795:Method|}}();
}}";
            await VerifyCS.VerifyCodeFixAsync(source, fixedSourceNoSuffix, "ConvertToGeneratedDllImport");
            string fixedSourceWithSuffix = $@"
using System.Runtime.InteropServices;
partial class Test
{{
    [GeneratedDllImport(""DoesNotExist"", EntryPoint = ""Entry{suffix}"", CharSet = CharSet.{charSet})]
    public static partial void {{|CS8795:Method|}}();
}}";
            await VerifyCS.VerifyCodeFixAsync(source, fixedSourceWithSuffix, $"ConvertToGeneratedDllImport{suffix}");
        }

        [ConditionalFact]
        public async Task ExactSpelling_False_AutoCharSet_Provides_No_Suffix_And_Both_Suffix_Fixes()
        {
            string source = $@"
using System.Runtime.InteropServices;
partial class Test
{{
    [DllImport(""DoesNotExist"", EntryPoint = ""Entry"", ExactSpelling = false, CharSet = CharSet.Auto)]
    public static extern void [|Method|]();
}}";
            string fixedSourceNoSuffix = $@"
using System.Runtime.InteropServices;
partial class Test
{{
    [GeneratedDllImport(""DoesNotExist"", EntryPoint = ""Entry"", CharSet = CharSet.Auto)]
    public static partial void {{|CS8795:Method|}}();
}}";
            await VerifyCS.VerifyCodeFixAsync(source, fixedSourceNoSuffix, "ConvertToGeneratedDllImport");
            string fixedSourceWithASuffix = $@"
using System.Runtime.InteropServices;
partial class Test
{{
    [GeneratedDllImport(""DoesNotExist"", EntryPoint = ""EntryA"", CharSet = CharSet.Auto)]
    public static partial void {{|CS8795:Method|}}();
}}";
            await VerifyCS.VerifyCodeFixAsync(source, fixedSourceWithASuffix, "ConvertToGeneratedDllImportA");
            string fixedSourceWithWSuffix = $@"
using System.Runtime.InteropServices;
partial class Test
{{
    [GeneratedDllImport(""DoesNotExist"", EntryPoint = ""EntryW"", CharSet = CharSet.Auto)]
    public static partial void {{|CS8795:Method|}}();
}}";
            await VerifyCS.VerifyCodeFixAsync(source, fixedSourceWithWSuffix, "ConvertToGeneratedDllImportW");
        }

        [ConditionalFact]
        public async Task ExactSpelling_False_ImplicitAnsiCharSet_Provides_No_Suffix_And_Suffix_Fix()
        {
            string source = $@"
using System.Runtime.InteropServices;
partial class Test
{{
    [DllImport(""DoesNotExist"", EntryPoint = ""Entry"", ExactSpelling = false)]
    public static extern void [|Method|]();
}}";
            string fixedSourceNoSuffix = $@"
using System.Runtime.InteropServices;
partial class Test
{{
    [GeneratedDllImport(""DoesNotExist"", EntryPoint = ""Entry"")]
    public static partial void {{|CS8795:Method|}}();
}}";
            await VerifyCS.VerifyCodeFixAsync(source, fixedSourceNoSuffix, "ConvertToGeneratedDllImport");
            string fixedSourceWithASuffix = $@"
using System.Runtime.InteropServices;
partial class Test
{{
    [GeneratedDllImport(""DoesNotExist"", EntryPoint = ""EntryA"")]
    public static partial void {{|CS8795:Method|}}();
}}";
            await VerifyCS.VerifyCodeFixAsync(source, fixedSourceWithASuffix, "ConvertToGeneratedDllImportA");
        }

        [ConditionalFact]
        public async Task ExactSpelling_False_ConstantNonLiteralEntryPoint()
        {
            string source = $@"
using System.Runtime.InteropServices;
partial class Test
{{
    private const string EntryPoint = ""Entry"";
    [DllImport(""DoesNotExist"", EntryPoint = EntryPoint, CharSet = CharSet.Ansi, ExactSpelling = false)]
    public static extern void [|Method|]();
}}";
            string fixedSourceWithASuffix = $@"
using System.Runtime.InteropServices;
partial class Test
{{
    private const string EntryPoint = ""Entry"";
    [GeneratedDllImport(""DoesNotExist"", EntryPoint = EntryPoint + ""A"", CharSet = CharSet.Ansi)]
    public static partial void {{|CS8795:Method|}}();
}}";
            await VerifyCS.VerifyCodeFixAsync(source, fixedSourceWithASuffix, "ConvertToGeneratedDllImportA");
        }

        [ConditionalFact]
        public async Task Implicit_ExactSpelling_False_Offers_Suffix_Fix()
        {
            string source = $@"
using System.Runtime.InteropServices;
partial class Test
{{
    [DllImport(""DoesNotExist"", CharSet = CharSet.Ansi)]
    public static extern void [|Method|]();
}}";
            string fixedSourceWithASuffix = $@"
using System.Runtime.InteropServices;
partial class Test
{{
    [GeneratedDllImport(""DoesNotExist"", EntryPoint = ""MethodA"", CharSet = CharSet.Ansi)]
    public static partial void {{|CS8795:Method|}}();
}}";
            await VerifyCS.VerifyCodeFixAsync(source, fixedSourceWithASuffix, "ConvertToGeneratedDllImportA");
        }

        [ConditionalFact]
        public async Task ExactSpelling_False_NameOfEntryPoint()
        {
            string source = $@"
using System.Runtime.InteropServices;
partial class Test
{{
    private const string Foo = ""Bar"";
    [DllImport(""DoesNotExist"", EntryPoint = nameof(Foo), CharSet = CharSet.Ansi, ExactSpelling = false)]
    public static extern void [|Method|]();
}}";
            string fixedSourceWithASuffix = $@"
using System.Runtime.InteropServices;
partial class Test
{{
    private const string Foo = ""Bar"";
    [GeneratedDllImport(""DoesNotExist"", EntryPoint = nameof(Foo) + ""A"", CharSet = CharSet.Ansi)]
    public static partial void {{|CS8795:Method|}}();
}}";
            await VerifyCS.VerifyCodeFixAsync(source, fixedSourceWithASuffix, "ConvertToGeneratedDllImportA");
        }

        [ConditionalFact]
        public async Task ExactSpelling_False_ImplicitEntryPointName()
        {
            string source = $@"
using System.Runtime.InteropServices;
partial class Test
{{
    [DllImport(""DoesNotExist"", CharSet = CharSet.Ansi, ExactSpelling = false)]
    public static extern void [|Method|]();
}}";
            string fixedSourceWithASuffix = $@"
using System.Runtime.InteropServices;
partial class Test
{{
    [GeneratedDllImport(""DoesNotExist"", EntryPoint = ""MethodA"", CharSet = CharSet.Ansi)]
    public static partial void {{|CS8795:Method|}}();
}}";
            await VerifyCS.VerifyCodeFixAsync(source, fixedSourceWithASuffix, "ConvertToGeneratedDllImportA");
=======
        [ConditionalFact]
        public async Task PreserveSigFalseSignatureModified()
        {
            string source = @"
using System.Runtime.InteropServices;
partial class Test
{
    [DllImport(""DoesNotExist"", PreserveSig = false)]
    public static extern void [|VoidMethod|](bool param);
    [DllImport(""DoesNotExist"", PreserveSig = false)]
    public static extern long [|Method|](bool param);

    public static void Code()
    {
        Test.VoidMethod(true);
        Test.Method(true);
        long value = Test.Method(true);
        value = Test.Method(true);
    }
}";
            // Fixed source will have CS8795 (Partial method must have an implementation) without generator run
            string fixedSource = @"
using System.Runtime.InteropServices;
partial class Test
{
    [GeneratedDllImport(""DoesNotExist"")]
    public static partial int {|CS8795:VoidMethod|}(bool param);
    [GeneratedDllImport(""DoesNotExist"")]
    public static partial int {|CS8795:Method|}(bool param, out long @return);

    public static void Code()
    {
        Marshal.ThrowExceptionForHR(Test.VoidMethod(true));
        Marshal.ThrowExceptionForHR(Test.Method(true, out _));
        Marshal.ThrowExceptionForHR(Test.Method(true, out long value));
        Marshal.ThrowExceptionForHR(Test.Method(true, out value));
    }
}";
            await VerifyCS.VerifyCodeFixAsync(
                source,
                fixedSource);
>>>>>>> 8cd701ae
        }
    }
}<|MERGE_RESOLUTION|>--- conflicted
+++ resolved
@@ -252,7 +252,6 @@
                 fixedSource);
         }
 
-<<<<<<< HEAD
         [InlineData(CharSet.Ansi, 'A')]
         [InlineData(CharSet.Unicode, 'W')]
         [ConditionalTheory]
@@ -429,7 +428,8 @@
     public static partial void {{|CS8795:Method|}}();
 }}";
             await VerifyCS.VerifyCodeFixAsync(source, fixedSourceWithASuffix, "ConvertToGeneratedDllImportA");
-=======
+        }
+
         [ConditionalFact]
         public async Task PreserveSigFalseSignatureModified()
         {
@@ -471,7 +471,6 @@
             await VerifyCS.VerifyCodeFixAsync(
                 source,
                 fixedSource);
->>>>>>> 8cd701ae
         }
     }
 }