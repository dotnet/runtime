--- conflicted
+++ resolved
@@ -19,12 +19,8 @@
   </PropertyGroup>
 
   <ItemGroup>
-<<<<<<< HEAD
     <Compile Include="..\..\TestAssets\SharedTypes\ComInterfaces\**\*.cs" Link="ComInterfaceGenerator\ComInterfaces\%(RecursiveDir)\%(FileName).cs" />
-=======
-    <Compile Include="..\..\TestAssets\SharedTypes\ComInterfaces\*.cs" Link="ComInterfaceGenerator\ComInterfaces\%(FileName).cs" />
     <Compile Include="$(CommonPath)DisableRuntimeMarshalling.cs" Link="Common\DisableRuntimeMarshalling.cs" />
->>>>>>> f3b599e5
   </ItemGroup>
 
   <!-- Until we use the live app host, use a prebuilt from the 7.0 SDK.
