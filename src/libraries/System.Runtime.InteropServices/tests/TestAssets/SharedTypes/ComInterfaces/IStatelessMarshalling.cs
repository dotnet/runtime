﻿// Licensed to the .NET Foundation under one or more agreements.
// The .NET Foundation licenses this file to you under the MIT license.

using System;
using System.Runtime.InteropServices;
using System.Runtime.InteropServices.Marshalling;

namespace SharedTypes.ComInterfaces
{
    [GeneratedComInterface]
    [Guid("4732FA5D-C105-4A23-87A7-58DCEDD4A9B3")]
    internal partial interface IStatelessMarshalling
    {
        void Method([MarshalUsing(CountElementName = nameof(size))] StatelessType param, int size);
        void MethodIn([MarshalUsing(CountElementName = nameof(size))] in StatelessType param, int size);
        void MethodOut([MarshalUsing(CountElementName = nameof(size))] out StatelessType param, int size);
        void MethodRef([MarshalUsing(CountElementName = nameof(size))] ref StatelessType param, int size);
        StatelessType Return();
        [PreserveSig]
        StatelessType ReturnPreserveSig();
    }

    [GeneratedComClass]
    internal partial class StatelessMarshalling : IStatelessMarshalling
    {
        public void Method(StatelessType param, int size) { }
        public void MethodIn(in StatelessType param, int size) { }
        public void MethodOut(out StatelessType param, int size) { param = new StatelessType { I = 42 }; }
        public void MethodRef(ref StatelessType param, int size) { param = new StatelessType { I = 200 }; }
        public StatelessType Return() => throw new NotImplementedException();
        public StatelessType ReturnPreserveSig() => throw new NotImplementedException();
    }

    [NativeMarshalling(typeof(StatelessTypeMarshaller))]
    internal class StatelessType
    {
        public int I;
    }

    [CustomMarshaller(typeof(StatelessType), MarshalMode.ManagedToUnmanagedIn, typeof(ManagedToUnmanaged))]
    [CustomMarshaller(typeof(StatelessType), MarshalMode.UnmanagedToManagedOut, typeof(ManagedToUnmanaged))]
    [CustomMarshaller(typeof(StatelessType), MarshalMode.ElementIn, typeof(ManagedToUnmanaged))]
    [CustomMarshaller(typeof(StatelessType), MarshalMode.ManagedToUnmanagedOut, typeof(UnmanagedToManaged))]
    [CustomMarshaller(typeof(StatelessType), MarshalMode.UnmanagedToManagedIn, typeof(UnmanagedToManaged))]
    [CustomMarshaller(typeof(StatelessType), MarshalMode.ElementOut, typeof(UnmanagedToManaged))]
    [CustomMarshaller(typeof(StatelessType), MarshalMode.UnmanagedToManagedRef, typeof(Bidirectional))]
    [CustomMarshaller(typeof(StatelessType), MarshalMode.ManagedToUnmanagedRef, typeof(Bidirectional))]
    [CustomMarshaller(typeof(StatelessType), MarshalMode.ElementRef, typeof(Bidirectional))]
    internal static class StatelessTypeMarshaller
    {
<<<<<<< HEAD
        public static int AllFreeCount => Bidirectional.FreeCount + UnmanagedToManaged.FreeCount + ManagedToUnmanaged.FreeCount;
=======
>>>>>>> bb0be138
        internal static class Bidirectional
        {
            public static int FreeCount { get; private set; }
            public static nint ConvertToUnmanaged(StatelessType managed) => managed.I;

            public static StatelessType ConvertToManaged(nint unmanaged) => new StatelessType { I = (int)unmanaged };

            public static void Free(nint unmanaged) => FreeCount++;
        }

        internal static class ManagedToUnmanaged
        {
            public static int FreeCount { get; private set; }
            public static void Free(nint unmanaged) => FreeCount++;
            public static nint ConvertToUnmanaged(StatelessType managed) => managed.I;
        }

        internal static class UnmanagedToManaged
        {
            public static int FreeCount { get; private set; }
            public static void Free(nint unmanaged) => FreeCount++;
            public static StatelessType ConvertToManaged(nint unmanaged) => new StatelessType { I = (int)unmanaged };
        }
    }
}<|MERGE_RESOLUTION|>--- conflicted
+++ resolved
@@ -48,10 +48,8 @@
     [CustomMarshaller(typeof(StatelessType), MarshalMode.ElementRef, typeof(Bidirectional))]
     internal static class StatelessTypeMarshaller
     {
-<<<<<<< HEAD
         public static int AllFreeCount => Bidirectional.FreeCount + UnmanagedToManaged.FreeCount + ManagedToUnmanaged.FreeCount;
-=======
->>>>>>> bb0be138
+
         internal static class Bidirectional
         {
             public static int FreeCount { get; private set; }
