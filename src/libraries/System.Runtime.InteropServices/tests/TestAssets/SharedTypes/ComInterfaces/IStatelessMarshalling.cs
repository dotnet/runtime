--- conflicted
+++ resolved
@@ -49,10 +49,7 @@
     internal static class StatelessTypeMarshaller
     {
         public static int AllFreeCount => Bidirectional.FreeCount + UnmanagedToManaged.FreeCount + ManagedToUnmanaged.FreeCount;
-<<<<<<< HEAD
-=======
 
->>>>>>> 5f3368eb
         internal static class Bidirectional
         {
             public static int FreeCount { get; private set; }
