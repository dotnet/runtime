--- conflicted
+++ resolved
@@ -64,99 +64,71 @@
     [CustomMarshaller(typeof(StatefulFinallyType), MarshalMode.ManagedToUnmanagedRef, typeof(Bidirectional))]
     internal struct StatefulFinallyTypeMarshaller
     {
-<<<<<<< HEAD
         internal struct Bidirectional
         {
+            int managed_i;
+            int unmanaged_i;
+
             public void FromManaged(StatefulFinallyType managed)
             {
-                throw new System.NotImplementedException();
+                managed_i = managed.i;
             }
 
             public nint ToUnmanaged()
             {
-                throw new System.NotImplementedException();
+                return new StatefulFinallyNative() { i = this.managed_i };
             }
 
-            public void FromUnmanaged(nint unmanaged)
+            public void FromUnmanaged(StatefulFinallyNative unmanaged)
             {
-                throw new System.NotImplementedException();
+                unmanaged_i = unmanaged.i;
             }
 
             public StatefulFinallyType ToManagedFinally()
             {
-                throw new NotImplementedException();
+                return new StatefulFinallyType() { i = unmanaged_i };
             }
 
-
-            public void Free()
-            {
-                throw new System.NotImplementedException();
-            }
+            public void Free() { }
 
             public void OnInvoked() { }
-=======
-        int managed_i;
-        int unmanaged_i;
-        public void FromManaged(StatefulFinallyType managed)
-        {
-            managed_i = managed.i;
-        }
-
-        public StatefulFinallyNative ToUnmanaged()
-        {
-            return new StatefulFinallyNative() { i = this.managed_i };
-        }
-
-        public void FromUnmanaged(StatefulFinallyNative unmanaged)
-        {
-            unmanaged_i = unmanaged.i;
->>>>>>> c6fdf522
         }
 
         internal struct ManagedToUnmanaged
         {
-<<<<<<< HEAD
+            int managed_i;
+
             public void FromManaged(StatefulFinallyType managed)
             {
-                throw new System.NotImplementedException();
+                managed_i = managed.i;
             }
 
-            public nint ToUnmanaged()
+            public StatefulFinallyNative ToUnmanaged()
             {
-                throw new System.NotImplementedException();
+                return new StatefulFinallyNative() { i = this.managed_i };
             }
 
-            public void Free()
-            {
-                throw new System.NotImplementedException();
-            }
+            public void Free() { }
 
             public void OnInvoked() { }
-=======
-            return new StatefulFinallyType() { i = unmanaged_i };
->>>>>>> c6fdf522
         }
 
         internal struct UnmanagedToManaged
         {
-<<<<<<< HEAD
-            public void FromUnmanaged(nint unmanaged)
+            int unmanaged_i;
+
+            public void FromUnmanaged(StatefulFinallyNative unmanaged)
             {
-                throw new System.NotImplementedException();
+                unmanaged_i = unmanaged.i;
             }
             public StatefulFinallyType ToManagedFinally()
             {
-                throw new NotImplementedException();
+                return new StatefulFinallyType() { i = unmanaged_i };
             }
 
-            public void Free()
-            {
-                throw new System.NotImplementedException();
-            }
+            public void Free() { }
 
             public void OnInvoked() { }
-=======
->>>>>>> c6fdf522
         }
     }
 }