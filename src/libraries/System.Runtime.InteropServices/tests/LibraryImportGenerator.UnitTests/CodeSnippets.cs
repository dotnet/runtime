--- conflicted
+++ resolved
@@ -698,7 +698,6 @@
     public static Native ConvertToUnmanaged(S s) => default;
 }
 ";
-<<<<<<< HEAD
             public static string NonStaticMarshallerEntryPoint => BasicParameterByValue("S")
                 + NonBlittableUserDefinedType()
                 + NonStatic;
@@ -706,11 +705,7 @@
             public static class Stateless
             {
                 private static string In = @"
-[ManagedToUnmanagedMarshallers(typeof(S))]
-=======
-            private static string StatelessIn = @"
 [CustomMarshaller(typeof(S), Scenario.ManagedToUnmanagedIn, typeof(Marshaller))]
->>>>>>> 6c10d0e7
 public static class Marshaller
 {
     public struct Native { }
@@ -718,13 +713,8 @@
     public static Native ConvertToUnmanaged(S s) => default;
 }
 ";
-<<<<<<< HEAD
                 private static string InBuffer = @"
-[ManagedToUnmanagedMarshallers(typeof(S))]
-=======
-            private static string StatelessInBuffer = @"
 [CustomMarshaller(typeof(S), Scenario.ManagedToUnmanagedIn, typeof(Marshaller))]
->>>>>>> 6c10d0e7
 public static class Marshaller
 {
     public struct Native { }
@@ -733,13 +723,8 @@
     public static Native ConvertToUnmanaged(S s, System.Span<byte> buffer) => default;
 }
 ";
-<<<<<<< HEAD
                 private static string Out = @"
-[ManagedToUnmanagedMarshallers(typeof(S))]
-=======
-            private static string StatelessOut = @"
 [CustomMarshaller(typeof(S), Scenario.ManagedToUnmanagedOut, typeof(Marshaller))]
->>>>>>> 6c10d0e7
 public static class Marshaller
 {
     public struct Native { }
@@ -747,13 +732,8 @@
     public static S ConvertToManaged(Native n) => default;
 }
 ";
-<<<<<<< HEAD
                 private static string OutGuaranteed = @"
-[ManagedToUnmanagedMarshallers(typeof(S))]
-=======
-            private static string StatelessOutGuaranteed = @"
 [CustomMarshaller(typeof(S), Scenario.ManagedToUnmanagedOut, typeof(Marshaller))]
->>>>>>> 6c10d0e7
 public static class Marshaller
 {
     public struct Native { }
@@ -761,13 +741,8 @@
     public static S ConvertToManagedGuaranteed(Native n) => default;
 }
 ";
-<<<<<<< HEAD
                 public static string Ref = @"
-[ManagedToUnmanagedMarshallers(typeof(S))]
-=======
-            public static string StatelessRef = @"
 [CustomMarshaller(typeof(S), Scenario.Default, typeof(Marshaller))]
->>>>>>> 6c10d0e7
 public static class Marshaller
 {
     public struct Native { }
@@ -776,14 +751,9 @@
     public static S ConvertToManaged(Native n) => default;
 }
 ";
-<<<<<<< HEAD
                 public static string RefBuffer = @"
-[ManagedToUnmanagedMarshallers(typeof(S))]
-=======
-            public static string StatelessRefBuffer = @"
 [CustomMarshaller(typeof(S), Scenario.ManagedToUnmanagedIn, typeof(Marshaller))]
 [CustomMarshaller(typeof(S), Scenario.ManagedToUnmanagedOut, typeof(Marshaller))]
->>>>>>> 6c10d0e7
 public static class Marshaller
 {
     public struct Native { }
@@ -793,13 +763,8 @@
     public static S ConvertToManaged(Native n) => default;
 }
 ";
-<<<<<<< HEAD
                 public static string RefOptionalBuffer = @"
-[ManagedToUnmanagedMarshallers(typeof(S))]
-=======
-            public static string StatelessRefOptionalBuffer = @"
 [CustomMarshaller(typeof(S), Scenario.Default, typeof(Marshaller))]
->>>>>>> 6c10d0e7
 public static class Marshaller
 {
     public struct Native { }
@@ -867,7 +832,7 @@
             public static class Stateful
             {
                 private static string In = @"
-[ManagedToUnmanagedMarshallers(typeof(S), InMarshaller = typeof(M))]
+[CustomMarshaller(typeof(S), Scenario.ManagedToUnmanagedIn, typeof(M))]
 public static class Marshaller
 {
     public struct Native { }
@@ -881,7 +846,7 @@
 ";
 
                 private static string InBuffer = @"
-[ManagedToUnmanagedMarshallers(typeof(S), InMarshaller = typeof(M))]
+[CustomMarshaller(typeof(S), Scenario.ManagedToUnmanagedIn, typeof(M))]
 public static class Marshaller
 {
     public struct Native { }
@@ -895,7 +860,7 @@
 }
 ";
                 private static string Out = @"
-[ManagedToUnmanagedMarshallers(typeof(S), OutMarshaller = typeof(M))]
+[CustomMarshaller(typeof(S), Scenario.ManagedToUnmanagedOut, typeof(M))]
 public static class Marshaller
 {
     public struct Native { }
@@ -908,7 +873,7 @@
 }
 ";
                 private static string OutGuaranteed = @"
-[ManagedToUnmanagedMarshallers(typeof(S), OutMarshaller = typeof(M))]
+[CustomMarshaller(typeof(S), Scenario.ManagedToUnmanagedOut, typeof(M))]
 public static class Marshaller
 {
     public struct Native { }
@@ -921,7 +886,7 @@
 }
 ";
                 public static string Ref = @"
-[ManagedToUnmanagedMarshallers(typeof(S), InMarshaller = typeof(M), RefMarshaller = typeof(M), OutMarshaller = typeof(M))]
+[CustomMarshaller(typeof(S), Scenario.Default, typeof(M))]
 public static class Marshaller
 {
     public struct Native { }
@@ -936,7 +901,7 @@
 }
 ";
                 public static string RefWithFree = @"
-[ManagedToUnmanagedMarshallers(typeof(S), InMarshaller = typeof(M), RefMarshaller = typeof(M), OutMarshaller = typeof(M))]
+[CustomMarshaller(typeof(S), Scenario.Default, typeof(M))]
 public static class Marshaller
 {
     public struct Native { }
@@ -952,7 +917,7 @@
 }
 ";
                 public static string RefWithNotifyInvokeSucceeded = @"
-[ManagedToUnmanagedMarshallers(typeof(S), InMarshaller = typeof(M), RefMarshaller = typeof(M), OutMarshaller = typeof(M))]
+[CustomMarshaller(typeof(S), Scenario.Default, typeof(M))]
 public static class Marshaller
 {
     public struct Native { }
@@ -968,7 +933,8 @@
 }
 ";
                 public static string RefBuffer = @"
-[ManagedToUnmanagedMarshallers(typeof(S), InMarshaller = typeof(M), RefMarshaller = typeof(M), OutMarshaller = typeof(M))]
+[CustomMarshaller(typeof(S), Scenario.ManagedToUnmanagedIn, typeof(M))]
+[CustomMarshaller(typeof(S), Scenario.ManagedToUnmanagedOut, typeof(M))]
 public static class Marshaller
 {
     public struct Native { }
@@ -984,7 +950,7 @@
 }
 ";
                 public static string RefOptionalBuffer = @"
-[ManagedToUnmanagedMarshallers(typeof(S), InMarshaller = typeof(M), RefMarshaller = typeof(M), OutMarshaller = typeof(M))]
+[CustomMarshaller(typeof(S), Scenario.Default, typeof(M))]
 public static class Marshaller
 {
     public struct Native { }
