--- conflicted
+++ resolved
@@ -677,523 +677,7 @@
     [LibraryImport(""DoesNotExist"")]
     public static partial {returnType} Method({parameterType} p);
 }}";
-<<<<<<< HEAD
-=======
-
-        public static class CustomStructMarshalling
-        {
-            public static string NonBlittableUserDefinedType(bool defineNativeMarshalling = true) => $@"
-{(defineNativeMarshalling ? "[NativeMarshalling(typeof(Marshaller))]" : string.Empty)}
-public struct S
-{{
-#pragma warning disable CS0649 // Field is never assigned to, and will always have its default value
-    public bool b;
-#pragma warning restore CS0649
-}}
-";
-            private static string NonStatic = @"
-[CustomMarshaller(typeof(S), MarshalMode.ManagedToUnmanagedIn, typeof(Marshaller))]
-public class Marshaller
-{
-    public struct Native { }
-
-    public static Native ConvertToUnmanaged(S s) => default;
-}
-";
-            public static string NonStaticMarshallerEntryPoint => BasicParameterByValue("S")
-                + NonBlittableUserDefinedType()
-                + NonStatic;
-
-            private static string Struct = @"
-[CustomMarshaller(typeof(S), MarshalMode.ManagedToUnmanagedIn, typeof(Marshaller))]
-public struct Marshaller
-{
-    public struct Native { }
-
-    public void FromManaged(S s) {}
-    public Native ToUnmanaged() => default;
-}
-";
-            public static string StructMarshallerEntryPoint => BasicParameterByValue("S")
-                + NonBlittableUserDefinedType()
-                + Struct;
-
-            public static class Stateless
-            {
-                private static string In = @"
-[CustomMarshaller(typeof(S), MarshalMode.ManagedToUnmanagedIn, typeof(Marshaller))]
-public static class Marshaller
-{
-    public struct Native { }
-
-    public static Native ConvertToUnmanaged(S s) => default;
-}
-";
-                private static string InBuffer = @"
-[CustomMarshaller(typeof(S), MarshalMode.ManagedToUnmanagedIn, typeof(Marshaller))]
-public static class Marshaller
-{
-    public struct Native { }
-
-    public const int BufferSize = 0x100;
-    public static Native ConvertToUnmanaged(S s, System.Span<byte> buffer) => default;
-}
-";
-
-                public static string InPinnable = @"
-[CustomMarshaller(typeof(S), MarshalMode.ManagedToUnmanagedIn, typeof(Marshaller))]
-public static unsafe class Marshaller
-{
-    public static byte* ConvertToUnmanaged(S s) => default;
-    public static ref byte GetPinnableReference(S s) => throw null;
-}
-";
-                private static string Out = @"
-[CustomMarshaller(typeof(S), MarshalMode.ManagedToUnmanagedOut, typeof(Marshaller))]
-public static class Marshaller
-{
-    public struct Native { }
-
-    public static S ConvertToManaged(Native n) => default;
-}
-";
-                private static string OutGuaranteed = @"
-[CustomMarshaller(typeof(S), MarshalMode.ManagedToUnmanagedOut, typeof(Marshaller))]
-public static class Marshaller
-{
-    public struct Native { }
-
-    public static S ConvertToManagedFinally(Native n) => default;
-}
-";
-                public static string Ref = @"
-[CustomMarshaller(typeof(S), MarshalMode.ManagedToUnmanagedRef, typeof(Marshaller))]
-public static class Marshaller
-{
-    public struct Native { }
-
-    public static Native ConvertToUnmanaged(S s) => default;
-    public static S ConvertToManaged(Native n) => default;
-}
-";
-                public static string Default = @"
-[CustomMarshaller(typeof(S), MarshalMode.Default, typeof(Marshaller))]
-public static class Marshaller
-{
-    public struct Native { }
-
-    public static Native ConvertToUnmanaged(S s) => default;
-    public static S ConvertToManaged(Native n) => default;
-}
-";
-                public static string InOutBuffer = @"
-[CustomMarshaller(typeof(S), MarshalMode.ManagedToUnmanagedIn, typeof(Marshaller))]
-[CustomMarshaller(typeof(S), MarshalMode.ManagedToUnmanagedOut, typeof(Marshaller))]
-public static class Marshaller
-{
-    public struct Native { }
-
-    public const int BufferSize = 0x100;
-    public static Native ConvertToUnmanaged(S s, System.Span<byte> buffer) => default;
-    public static S ConvertToManaged(Native n) => default;
-}
-";
-                public static string DefaultOptionalBuffer = @"
-[CustomMarshaller(typeof(S), MarshalMode.Default, typeof(Marshaller))]
-public static class Marshaller
-{
-    public struct Native { }
-
-    public const int BufferSize = 0x100;
-    public static Native ConvertToUnmanaged(S s) => default;
-    public static Native ConvertToUnmanaged(S s, System.Span<byte> buffer) => default;
-    public static S ConvertToManaged(Native n) => default;
-}
-";
-                private static string DefaultIn = @"
-[CustomMarshaller(typeof(S), MarshalMode.Default, typeof(Marshaller))]
-public static class Marshaller
-{
-    public struct Native { }
-
-    public static Native ConvertToUnmanaged(S s) => default;
-}
-";
-                private static string DefaultOut = @"
-[CustomMarshaller(typeof(S), MarshalMode.Default, typeof(Marshaller))]
-public static class Marshaller
-{
-    public struct Native { }
-
-    public static S ConvertToManaged(Native n) => default;
-}
-";
-                public static string ManagedToNativeOnlyOutParameter => BasicParameterWithByRefModifier("out", "S")
-                    + NonBlittableUserDefinedType()
-                    + In;
-
-                public static string NativeToManagedOnlyOutParameter => BasicParameterWithByRefModifier("out", "S")
-                    + NonBlittableUserDefinedType()
-                    + Out;
-
-                public static string NativeToManagedFinallyOnlyOutParameter => BasicParameterWithByRefModifier("out", "S")
-                    + NonBlittableUserDefinedType()
-                    + OutGuaranteed;
-
-                public static string ManagedToNativeOnlyReturnValue => BasicReturnType("S")
-                    + NonBlittableUserDefinedType()
-                    + In;
-
-                public static string NativeToManagedOnlyReturnValue => BasicReturnType("S")
-                    + NonBlittableUserDefinedType()
-                    + Out;
-
-                public static string NativeToManagedFinallyOnlyReturnValue => BasicReturnType("S")
-                    + NonBlittableUserDefinedType()
-                    + Out;
-
-                public static string NativeToManagedOnlyInParameter => BasicParameterWithByRefModifier("in", "S")
-                    + NonBlittableUserDefinedType()
-                    + Out;
-
-                public static string ParametersAndModifiers = BasicParametersAndModifiers("S", UsingSystemRuntimeInteropServicesMarshalling)
-                    + NonBlittableUserDefinedType(defineNativeMarshalling: true)
-                    + Default;
-
-                public static string MarshalUsingParametersAndModifiers = MarshalUsingParametersAndModifiers("S", "Marshaller")
-                    + NonBlittableUserDefinedType(defineNativeMarshalling: false)
-                    + Default;
-
-                public static string ByValueInParameter => BasicParameterByValue("S")
-                    + NonBlittableUserDefinedType()
-                    + In;
-
-                public static string StackallocByValueInParameter => BasicParameterByValue("S")
-                    + NonBlittableUserDefinedType()
-                    + InBuffer;
-
-                public static string PinByValueInParameter => BasicParameterByValue("S")
-                    + NonBlittableUserDefinedType()
-                    + InPinnable;
-
-                public static string StackallocParametersAndModifiersNoRef = BasicParametersAndModifiersNoRef("S")
-                    + NonBlittableUserDefinedType()
-                    + InOutBuffer;
-
-                public static string RefParameter = BasicParameterWithByRefModifier("ref", "S")
-                    + NonBlittableUserDefinedType()
-                    + Ref;
-
-                public static string StackallocOnlyRefParameter = BasicParameterWithByRefModifier("ref", "S")
-                    + NonBlittableUserDefinedType()
-                    + InOutBuffer;
-
-                public static string OptionalStackallocParametersAndModifiers = BasicParametersAndModifiers("S", UsingSystemRuntimeInteropServicesMarshalling)
-                    + NonBlittableUserDefinedType()
-                    + DefaultOptionalBuffer;
-
-                public static string DefaultModeByValueInParameter => BasicParameterByValue("S")
-                    + NonBlittableUserDefinedType()
-                    + DefaultIn;
-
-                public static string DefaultModeReturnValue => BasicReturnType("S")
-                    + NonBlittableUserDefinedType()
-                    + DefaultOut;
-            }
-
-            public static class Stateful
-            {
-                private static string In = @"
-[CustomMarshaller(typeof(S), MarshalMode.ManagedToUnmanagedIn, typeof(M))]
-public static class Marshaller
-{
-    public struct Native { }
-
-    public struct M
-    {
-        public void FromManaged(S s) {}
-        public Native ToUnmanaged() => default;
-    }
-}
-";
-
-                public static string InStatelessPinnable = @"
-[CustomMarshaller(typeof(S), MarshalMode.ManagedToUnmanagedIn, typeof(M))]
-public static class Marshaller
-{
-    public unsafe struct M
-    {
-        public void FromManaged(S s) {}
-        public byte* ToUnmanaged() => default;
-
-        public static ref byte GetPinnableReference(S s) => throw null;
-    }
-}
-";
-
-                public static string InPinnable = @"
-[CustomMarshaller(typeof(S), MarshalMode.ManagedToUnmanagedIn, typeof(M))]
-public static class Marshaller
-{
-    public unsafe struct M
-    {
-        public void FromManaged(S s) {}
-        public byte* ToUnmanaged() => default;
-
-        public ref byte GetPinnableReference() => throw null;
-    }
-}
-";
-
-                private static string InBuffer = @"
-[CustomMarshaller(typeof(S), MarshalMode.ManagedToUnmanagedIn, typeof(M))]
-public static class Marshaller
-{
-    public struct Native { }
-
-    public struct M
-    {
-        public const int BufferSize = 0x100;
-        public void FromManaged(S s, System.Span<byte> buffer) {}
-        public Native ToUnmanaged() => default;
-    }
-}
-";
-                private static string Out = @"
-[CustomMarshaller(typeof(S), MarshalMode.ManagedToUnmanagedOut, typeof(M))]
-public static class Marshaller
-{
-    public struct Native { }
-
-    public struct M
-    {
-        public void FromUnmanaged(Native n) {}
-        public S ToManaged() => default;
-    }
-}
-";
-                private static string OutGuaranteed = @"
-[CustomMarshaller(typeof(S), MarshalMode.ManagedToUnmanagedOut, typeof(M))]
-public static class Marshaller
-{
-    public struct Native { }
-
-    public struct M
-    {
-        public void FromUnmanaged(Native n) {}
-        public S ToManagedFinally() => default;
-    }
-}
-";
-                public static string Ref = @"
-[CustomMarshaller(typeof(S), MarshalMode.ManagedToUnmanagedRef, typeof(M))]
-public static class Marshaller
-{
-    public struct Native { }
-
-    public struct M
-    {
-        public void FromManaged(S s) {}
-        public Native ToUnmanaged() => default;
-        public void FromUnmanaged(Native n) {}
-        public S ToManaged() => default;
-    }
-}
-";
-                public static string Default = @"
-[CustomMarshaller(typeof(S), MarshalMode.Default, typeof(M))]
-public static class Marshaller
-{
-    public struct Native { }
-
-    public struct M
-    {
-        public void FromManaged(S s) {}
-        public Native ToUnmanaged() => default;
-        public void FromUnmanaged(Native n) {}
-        public S ToManaged() => default;
-    }
-}
-";
-                public static string DefaultWithFree = @"
-[CustomMarshaller(typeof(S), MarshalMode.Default, typeof(M))]
-public static class Marshaller
-{
-    public struct Native { }
-
-    public struct M
-    {
-        public void FromManaged(S s) {}
-        public Native ToUnmanaged() => default;
-        public void FromUnmanaged(Native n) {}
-        public S ToManaged() => default;
-        public void Free() {}
-    }
-}
-";
-                public static string DefaultWithOnInvoked = @"
-[CustomMarshaller(typeof(S), MarshalMode.Default, typeof(M))]
-public static class Marshaller
-{
-    public struct Native { }
-
-    public struct M
-    {
-        public void FromManaged(S s) {}
-        public Native ToUnmanaged() => default;
-        public void FromUnmanaged(Native n) {}
-        public S ToManaged() => default;
-        public void OnInvoked() {}
-    }
-}
-";
-                public static string InOutBuffer = @"
-[CustomMarshaller(typeof(S), MarshalMode.ManagedToUnmanagedIn, typeof(M))]
-[CustomMarshaller(typeof(S), MarshalMode.ManagedToUnmanagedOut, typeof(M))]
-public static class Marshaller
-{
-    public struct Native { }
-
-    public struct M
-    {
-        public const int BufferSize = 0x100;
-        public void FromManaged(S s, System.Span<byte> buffer) {}
-        public Native ToUnmanaged() => default;
-        public void FromUnmanaged(Native n) {}
-        public S ToManaged() => default;
-    }
-}
-";
-                public static string DefaultOptionalBuffer = @"
-[CustomMarshaller(typeof(S), MarshalMode.Default, typeof(M))]
-public static class Marshaller
-{
-    public struct Native { }
-
-    public struct M
-    {
-        public const int BufferSize = 0x100;
-        public void FromManaged(S s) {}
-        public void FromManaged(S s, System.Span<byte> buffer) {}
-        public Native ToUnmanaged() => default;
-        public void FromUnmanaged(Native n) {}
-        public S ToManaged() => default;
-    }
-}
-";
-                private static string DefaultIn = @"
-[CustomMarshaller(typeof(S), MarshalMode.Default, typeof(M))]
-public static class Marshaller
-{
-    public struct Native { }
-
-    public struct M
-    {
-        public void FromManaged(S s) {}
-        public Native ToUnmanaged() => default;
-    }
-}
-";
-                private static string DefaultOut = @"
-[CustomMarshaller(typeof(S), MarshalMode.Default, typeof(M))]
-public static class Marshaller
-{
-    public struct Native { }
-
-    public struct M
-    {
-        public void FromUnmanaged(Native n) {}
-        public S ToManaged() => default;
-    }
-}
-";
-                public static string ManagedToNativeOnlyOutParameter => BasicParameterWithByRefModifier("out", "S")
-                    + NonBlittableUserDefinedType()
-                    + In;
-
-                public static string NativeToManagedOnlyOutParameter => BasicParameterWithByRefModifier("out", "S")
-                    + NonBlittableUserDefinedType()
-                    + Out;
-
-                public static string NativeToManagedFinallyOnlyOutParameter => BasicParameterWithByRefModifier("out", "S")
-                    + NonBlittableUserDefinedType()
-                    + OutGuaranteed;
-
-                public static string ManagedToNativeOnlyReturnValue => BasicReturnType("S")
-                    + NonBlittableUserDefinedType()
-                    + In;
-
-                public static string NativeToManagedOnlyReturnValue => BasicReturnType("S")
-                    + NonBlittableUserDefinedType()
-                    + Out;
-
-                public static string NativeToManagedFinallyOnlyReturnValue => BasicReturnType("S")
-                    + NonBlittableUserDefinedType()
-                    + Out;
-
-                public static string NativeToManagedOnlyInParameter => BasicParameterWithByRefModifier("in", "S")
-                    + NonBlittableUserDefinedType()
-                    + Out;
-
-                public static string ParametersAndModifiers = BasicParametersAndModifiers("S", UsingSystemRuntimeInteropServicesMarshalling)
-                    + NonBlittableUserDefinedType(defineNativeMarshalling: true)
-                    + Default;
-
-                public static string ParametersAndModifiersWithFree = BasicParametersAndModifiers("S", UsingSystemRuntimeInteropServicesMarshalling)
-                    + NonBlittableUserDefinedType(defineNativeMarshalling: true)
-                    + DefaultWithFree;
-
-                public static string ParametersAndModifiersWithOnInvoked = BasicParametersAndModifiers("S", UsingSystemRuntimeInteropServicesMarshalling)
-                    + NonBlittableUserDefinedType(defineNativeMarshalling: true)
-                    + DefaultWithOnInvoked;
-
-                public static string MarshalUsingParametersAndModifiers = MarshalUsingParametersAndModifiers("S", "Marshaller")
-                    + NonBlittableUserDefinedType(defineNativeMarshalling: false)
-                    + Default;
-
-                public static string ByValueInParameter => BasicParameterByValue("S")
-                    + NonBlittableUserDefinedType()
-                    + In;
-
-                public static string StackallocByValueInParameter => BasicParameterByValue("S")
-                    + NonBlittableUserDefinedType()
-                    + InBuffer;
-
-                public static string PinByValueInParameter => BasicParameterByValue("S")
-                    + NonBlittableUserDefinedType()
-                    + InStatelessPinnable;
-
-                public static string MarshallerPinByValueInParameter => BasicParameterByValue("S")
-                    + NonBlittableUserDefinedType()
-                    + InPinnable;
-
-                public static string StackallocParametersAndModifiersNoRef = BasicParametersAndModifiersNoRef("S")
-                    + NonBlittableUserDefinedType()
-                    + InOutBuffer;
-
-                public static string RefParameter = BasicParameterWithByRefModifier("ref", "S")
-                    + NonBlittableUserDefinedType()
-                    + Ref;
-
-                public static string StackallocOnlyRefParameter = BasicParameterWithByRefModifier("ref", "S")
-                    + NonBlittableUserDefinedType()
-                    + InOutBuffer;
-
-                public static string OptionalStackallocParametersAndModifiers = BasicParametersAndModifiers("S", UsingSystemRuntimeInteropServicesMarshalling)
-                    + NonBlittableUserDefinedType()
-                    + DefaultOptionalBuffer;
-
-                public static string DefaultModeByValueInParameter => BasicParameterByValue("S")
-                    + NonBlittableUserDefinedType()
-                    + DefaultIn;
-
-                public static string DefaultModeReturnValue => BasicReturnType("S")
-                    + NonBlittableUserDefinedType()
-                    + DefaultOut;
-            }
-        }
-
->>>>>>> 676a6bb4
+
         public static string SafeHandleWithCustomDefaultConstructorAccessibility(bool privateCtor) => BasicParametersAndModifiers("MySafeHandle") + $@"
 class MySafeHandle : SafeHandle
 {{
@@ -1302,604 +786,6 @@
     int i;
 }";
 
-<<<<<<< HEAD
-=======
-        public static class CustomCollectionMarshalling
-        {
-            public static string TestCollection(bool defineNativeMarshalling = true) => $@"
-{(defineNativeMarshalling ? "[NativeMarshalling(typeof(Marshaller<,>))]" : string.Empty)}
-class TestCollection<T> {{}}
-";
-
-            public static string CollectionOutParameter(string collectionType, string predeclaration = "") => $@"
-using System.Runtime.InteropServices;
-using System.Runtime.InteropServices.Marshalling;
-{predeclaration}
-partial class Test
-{{
-    [LibraryImport(""DoesNotExist"")]
-    public static partial int Method(
-        [MarshalUsing(ConstantElementCount = 10)] out {collectionType} pOut);
-}}
-";
-            public static string CollectionReturnType(string collectionType, string predeclaration = "") => $@"
-using System.Runtime.InteropServices;
-using System.Runtime.InteropServices.Marshalling;
-{predeclaration}
-partial class Test
-{{
-    [LibraryImport(""DoesNotExist"")]
-    [return: MarshalUsing(ConstantElementCount = 10)]
-    public static partial {collectionType} Method();
-}}
-";
-            public const string NonBlittableElement = @"
-[NativeMarshalling(typeof(ElementMarshaller))]
-struct Element
-{
-#pragma warning disable CS0649 // Field is never assigned to, and will always have its default value
-    public bool b;
-#pragma warning restore CS0649
-}
-";
-            public const string ElementMarshaller = @"
-[CustomMarshaller(typeof(Element), MarshalMode.ElementIn, typeof(ElementMarshaller))]
-[CustomMarshaller(typeof(Element), MarshalMode.ElementRef, typeof(ElementMarshaller))]
-[CustomMarshaller(typeof(Element), MarshalMode.ElementOut, typeof(ElementMarshaller))]
-static class ElementMarshaller
-{
-    public struct Native { }
-    public static Native ConvertToUnmanaged(Element e) => throw null;
-    public static Element ConvertToManaged(Native n) => throw null;
-}
-";
-            public const string ElementIn = @"
-[CustomMarshaller(typeof(Element), MarshalMode.ElementIn, typeof(ElementMarshaller))]
-static class ElementMarshaller
-{
-    public struct Native { }
-    public static Native ConvertToUnmanaged(Element e) => throw null;
-    public static Element ConvertToManaged(Native n) => throw null;
-}
-";
-            public const string ElementOut = @"
-[CustomMarshaller(typeof(Element), MarshalMode.ElementOut, typeof(ElementMarshaller))]
-static class ElementMarshaller
-{
-    public struct Native { }
-    public static Native ConvertToUnmanaged(Element e) => throw null;
-    public static Element ConvertToManaged(Native n) => throw null;
-}
-";
-            public const string CustomIntMarshaller = @"
-[CustomMarshaller(typeof(int), MarshalMode.ElementIn, typeof(CustomIntMarshaller))]
-[CustomMarshaller(typeof(int), MarshalMode.ElementRef, typeof(CustomIntMarshaller))]
-[CustomMarshaller(typeof(int), MarshalMode.ElementOut, typeof(CustomIntMarshaller))]
-static class CustomIntMarshaller
-{
-    public struct Native { }
-    public static Native ConvertToUnmanaged(int e) => throw null;
-    public static int ConvertToManaged(Native n) => throw null;
-}
-";
-            public static class Stateless
-            {
-                public const string In = @"
-[CustomMarshaller(typeof(TestCollection<>), MarshalMode.ManagedToUnmanagedIn, typeof(Marshaller<,>))]
-[ContiguousCollectionMarshaller]
-static unsafe class Marshaller<T, TUnmanagedElement> where TUnmanagedElement : unmanaged
-{
-    public static byte* AllocateContainerForUnmanagedElements(TestCollection<T> managed, out int numElements) => throw null;
-    public static System.ReadOnlySpan<T> GetManagedValuesSource(TestCollection<T> managed) => throw null;
-    public static System.Span<TUnmanagedElement> GetUnmanagedValuesDestination(byte* unmanaged, int numElements) => throw null;
-}
-";
-                public const string InPinnable = @"
-[CustomMarshaller(typeof(TestCollection<>), MarshalMode.ManagedToUnmanagedIn, typeof(Marshaller<,>))]
-[ContiguousCollectionMarshaller]
-static unsafe class Marshaller<T, TUnmanagedElement> where TUnmanagedElement : unmanaged
-{
-    public static byte* AllocateContainerForUnmanagedElements(TestCollection<T> managed, out int numElements) => throw null;
-    public static System.ReadOnlySpan<T> GetManagedValuesSource(TestCollection<T> managed) => throw null;
-    public static System.Span<TUnmanagedElement> GetUnmanagedValuesDestination(byte* unmanaged, int numElements) => throw null;
-
-    public static ref byte GetPinnableReference(TestCollection<T> managed) => throw null;
-}
-";
-                public const string InBuffer = @"
-[CustomMarshaller(typeof(TestCollection<>), MarshalMode.ManagedToUnmanagedIn, typeof(Marshaller<,>))]
-[ContiguousCollectionMarshaller]
-static unsafe class Marshaller<T, TUnmanagedElement> where TUnmanagedElement : unmanaged
-{
-    public const int BufferSize = 0x100;
-    public static byte* AllocateContainerForUnmanagedElements(TestCollection<T> managed, System.Span<byte> buffer, out int numElements) => throw null;
-    public static System.ReadOnlySpan<T> GetManagedValuesSource(TestCollection<T> managed) => throw null;
-    public static System.Span<TUnmanagedElement> GetUnmanagedValuesDestination(byte* unmanaged, int numElements) => throw null;
-}
-";
-                public const string Default = @"
-[CustomMarshaller(typeof(TestCollection<>), MarshalMode.Default, typeof(Marshaller<,>))]
-[ContiguousCollectionMarshaller]
-static unsafe class Marshaller<T, TUnmanagedElement> where TUnmanagedElement : unmanaged
-{
-    public static byte* AllocateContainerForUnmanagedElements(TestCollection<T> managed, out int numElements) => throw null;
-    public static System.ReadOnlySpan<T> GetManagedValuesSource(TestCollection<T> managed) => throw null;
-    public static System.Span<TUnmanagedElement> GetUnmanagedValuesDestination(byte* unmanaged, int numElements) => throw null;
-
-    public static TestCollection<T> AllocateContainerForManagedElements(byte* unmanaged, int length) => throw null;
-    public static System.Span<T> GetManagedValuesDestination(TestCollection<T> managed) => throw null;
-    public static System.ReadOnlySpan<TUnmanagedElement> GetUnmanagedValuesSource(byte* unmanaged, int numElements) => throw null;
-}
-";
-                public const string DefaultNested = @"
-[CustomMarshaller(typeof(TestCollection<>), MarshalMode.Default, typeof(Marshaller<,>.Nested.Ref))]
-[ContiguousCollectionMarshaller]
-static unsafe class Marshaller<T, TUnmanagedElement> where TUnmanagedElement : unmanaged
-{
-    internal static class Nested
-    {
-        internal static class Ref
-        {
-            public static byte* AllocateContainerForUnmanagedElements(TestCollection<T> managed, out int numElements) => throw null;
-            public static System.ReadOnlySpan<T> GetManagedValuesSource(TestCollection<T> managed) => throw null;
-            public static System.Span<TUnmanagedElement> GetUnmanagedValuesDestination(byte* unmanaged, int numElements) => throw null;
-
-            public static TestCollection<T> AllocateContainerForManagedElements(byte* unmanaged, int length) => throw null;
-            public static System.Span<T> GetManagedValuesDestination(TestCollection<T> managed) => throw null;
-            public static System.ReadOnlySpan<TUnmanagedElement> GetUnmanagedValuesSource(byte* unmanaged, int numElements) => throw null;
-        }
-    }
-}
-";
-                public const string Out = @"
-[CustomMarshaller(typeof(TestCollection<>), MarshalMode.ManagedToUnmanagedOut, typeof(Marshaller<,>))]
-[ContiguousCollectionMarshaller]
-static unsafe class Marshaller<T, TUnmanagedElement> where TUnmanagedElement : unmanaged
-{
-    public static TestCollection<T> AllocateContainerForManagedElements(byte* unmanaged, int length) => throw null;
-    public static System.Span<T> GetManagedValuesDestination(TestCollection<T> managed) => throw null;
-    public static System.ReadOnlySpan<TUnmanagedElement> GetUnmanagedValuesSource(byte* unmanaged, int numElements) => throw null;
-}
-";
-                public const string OutGuaranteed = @"
-[CustomMarshaller(typeof(TestCollection<>), MarshalMode.ManagedToUnmanagedOut, typeof(Marshaller<,>))]
-[ContiguousCollectionMarshaller]
-static unsafe class Marshaller<T, TUnmanagedElement> where TUnmanagedElement : unmanaged
-{
-    public static TestCollection<T> AllocateContainerForManagedElementsFinally(byte* unmanaged, int length) => throw null;
-    public static System.Span<T> GetManagedValuesDestination(TestCollection<T> managed) => throw null;
-    public static System.ReadOnlySpan<TUnmanagedElement> GetUnmanagedValuesSource(byte* unmanaged, int numElements) => throw null;
-}
-";
-                public const string DefaultIn = @"
-[CustomMarshaller(typeof(TestCollection<>), MarshalMode.Default, typeof(Marshaller<,>))]
-[ContiguousCollectionMarshaller]
-static unsafe class Marshaller<T, TUnmanagedElement> where TUnmanagedElement : unmanaged
-{
-    public static byte* AllocateContainerForUnmanagedElements(TestCollection<T> managed, out int numElements) => throw null;
-    public static System.ReadOnlySpan<T> GetManagedValuesSource(TestCollection<T> managed) => throw null;
-    public static System.Span<TUnmanagedElement> GetUnmanagedValuesDestination(byte* unmanaged, int numElements) => throw null;
-}
-";
-                public const string DefaultOut = @"
-[CustomMarshaller(typeof(TestCollection<>), MarshalMode.Default, typeof(Marshaller<,>))]
-[ContiguousCollectionMarshaller]
-static unsafe class Marshaller<T, TUnmanagedElement> where TUnmanagedElement : unmanaged
-{
-    public static TestCollection<T> AllocateContainerForManagedElements(byte* unmanaged, int length) => throw null;
-    public static System.Span<T> GetManagedValuesDestination(TestCollection<T> managed) => throw null;
-    public static System.ReadOnlySpan<TUnmanagedElement> GetUnmanagedValuesSource(byte* unmanaged, int numElements) => throw null;
-}
-";
-                public static string ByValue<T>() => ByValue(typeof(T).ToString());
-                public static string ByValue(string elementType) => BasicParameterByValue($"TestCollection<{elementType}>", DisableRuntimeMarshalling)
-                    + TestCollection()
-                    + In;
-
-                public static string ByValueWithPinning<T>() => ByValueWithPinning(typeof(T).ToString());
-                public static string ByValueWithPinning(string elementType) => BasicParameterByValue($"TestCollection<{elementType}>", DisableRuntimeMarshalling)
-                    + TestCollection()
-                    + InPinnable;
-
-                public static string ByValueCallerAllocatedBuffer<T>() => ByValueCallerAllocatedBuffer(typeof(T).ToString());
-                public static string ByValueCallerAllocatedBuffer(string elementType) => BasicParameterByValue($"TestCollection<{elementType}>", DisableRuntimeMarshalling)
-                    + TestCollection()
-                    + InBuffer;
-
-                public static string DefaultMarshallerParametersAndModifiers<T>() => DefaultMarshallerParametersAndModifiers(typeof(T).ToString());
-                public static string DefaultMarshallerParametersAndModifiers(string elementType) => MarshalUsingCollectionCountInfoParametersAndModifiers($"TestCollection<{elementType}>")
-                    + TestCollection()
-                    + Default;
-
-                public static string CustomMarshallerParametersAndModifiers<T>() => CustomMarshallerParametersAndModifiers(typeof(T).ToString());
-                public static string CustomMarshallerParametersAndModifiers(string elementType) => MarshalUsingCollectionParametersAndModifiers($"TestCollection<{elementType}>", $"Marshaller<,>")
-                    + TestCollection(defineNativeMarshalling: false)
-                    + Default;
-
-                public static string CustomMarshallerReturnValueLength<T>() => CustomMarshallerReturnValueLength(typeof(T).ToString());
-                public static string CustomMarshallerReturnValueLength(string elementType) => MarshalUsingCollectionReturnValueLength($"TestCollection<{elementType}>", $"Marshaller<,>")
-                    + TestCollection(defineNativeMarshalling: false)
-                    + Default;
-
-                public static string NativeToManagedOnlyOutParameter<T>() => NativeToManagedOnlyOutParameter(typeof(T).ToString());
-                public static string NativeToManagedOnlyOutParameter(string elementType) => CollectionOutParameter($"TestCollection<{elementType}>")
-                    + TestCollection()
-                    + Out;
-
-                public static string NativeToManagedFinallyOnlyOutParameter<T>() => NativeToManagedFinallyOnlyOutParameter(typeof(T).ToString());
-                public static string NativeToManagedFinallyOnlyOutParameter(string elementType) => CollectionOutParameter($"TestCollection<{elementType}>")
-                    + TestCollection()
-                    + OutGuaranteed;
-
-                public static string NativeToManagedOnlyReturnValue<T>() => NativeToManagedOnlyReturnValue(typeof(T).ToString());
-                public static string NativeToManagedOnlyReturnValue(string elementType) => CollectionReturnType($"TestCollection<{elementType}>")
-                    + TestCollection()
-                    + Out;
-
-                public static string NativeToManagedFinallyOnlyReturnValue<T>() => NativeToManagedFinallyOnlyReturnValue(typeof(T).ToString());
-                public static string NativeToManagedFinallyOnlyReturnValue(string elementType) => CollectionReturnType($"TestCollection<{elementType}>")
-                    + TestCollection()
-                    + OutGuaranteed;
-
-                public static string NestedMarshallerParametersAndModifiers<T>() => NestedMarshallerParametersAndModifiers(typeof(T).ToString());
-                public static string NestedMarshallerParametersAndModifiers(string elementType) => MarshalUsingCollectionCountInfoParametersAndModifiers($"TestCollection<{elementType}>")
-                    + TestCollection()
-                    + DefaultNested;
-
-                public static string NonBlittableElementParametersAndModifiers => DefaultMarshallerParametersAndModifiers("Element")
-                    + NonBlittableElement
-                    + ElementMarshaller;
-
-                public static string NonBlittableElementByValue => ByValue("Element")
-                    + NonBlittableElement
-                    + ElementIn;
-
-                public static string NonBlittableElementNativeToManagedOnlyOutParameter => NativeToManagedOnlyOutParameter("Element")
-                    + NonBlittableElement
-                    + ElementOut;
-
-                public static string NonBlittableElementNativeToManagedFinallyOnlyOutParameter => NativeToManagedFinallyOnlyOutParameter("Element")
-                    + NonBlittableElement
-                    + ElementOut;
-
-                public static string NonBlittableElementNativeToManagedOnlyReturnValue => NativeToManagedOnlyOutParameter("Element")
-                    + NonBlittableElement
-                    + ElementOut;
-
-                public static string NonBlittableElementNativeToManagedFinallyOnlyReturnValue => NativeToManagedFinallyOnlyOutParameter("Element")
-                    + NonBlittableElement
-                    + ElementOut;
-
-                public static string DefaultModeByValueInParameter => BasicParameterByValue($"TestCollection<int>", DisableRuntimeMarshalling)
-                    + TestCollection()
-                    + DefaultIn;
-
-                public static string DefaultModeReturnValue => CollectionOutParameter($"TestCollection<int>")
-                    + TestCollection()
-                    + DefaultOut;
-
-                public static string GenericCollectionMarshallingArityMismatch => BasicParameterByValue("TestCollection<int>", DisableRuntimeMarshalling)
-                    + @"
-[NativeMarshalling(typeof(Marshaller<,,>))]
-class TestCollection<T> {}
-
-[CustomMarshaller(typeof(TestCollection<>), MarshalMode.Default, typeof(Marshaller<,,>))]
-[ContiguousCollectionMarshaller]
-static unsafe class Marshaller<T, U, TUnmanagedElement> where TUnmanagedElement : unmanaged
-{
-    public static byte* AllocateContainerForUnmanagedElements(TestCollection<T> managed, out int numElements) => throw null;
-    public static System.ReadOnlySpan<T> GetManagedValuesSource(TestCollection<T> managed) => throw null;
-    public static System.Span<TUnmanagedElement> GetUnmanagedValuesDestination(byte* unmanaged, int numElements) => throw null;
-
-    public static TestCollection<T> AllocateContainerForManagedElements(byte* unmanaged, int length) => throw null;
-    public static System.Span<T> GetManagedValuesDestination(TestCollection<T> managed) => throw null;
-    public static System.ReadOnlySpan<TUnmanagedElement> GetUnmanagedValuesSource(byte* unmanaged, int numElements) => throw null;
-}
-";
-
-                public static string CustomElementMarshalling => $@"
-using System.Runtime.InteropServices;
-using System.Runtime.InteropServices.Marshalling;
-{DisableRuntimeMarshalling}
-partial class Test
-{{
-    [LibraryImport(""DoesNotExist"")]
-    [return:MarshalUsing(ConstantElementCount=10)]
-    [return:MarshalUsing(typeof(CustomIntMarshaller), ElementIndirectionDepth = 1)]
-    public static partial TestCollection<int> Method(
-        [MarshalUsing(typeof(CustomIntMarshaller), ElementIndirectionDepth = 1)] TestCollection<int> p,
-        [MarshalUsing(typeof(CustomIntMarshaller), ElementIndirectionDepth = 1)] in TestCollection<int> pIn,
-        int pRefSize,
-        [MarshalUsing(CountElementName = ""pRefSize""), MarshalUsing(typeof(CustomIntMarshaller), ElementIndirectionDepth = 1)] ref TestCollection<int> pRef,
-        [MarshalUsing(CountElementName = ""pOutSize"")][MarshalUsing(typeof(CustomIntMarshaller), ElementIndirectionDepth = 1)] out TestCollection<int> pOut,
-        out int pOutSize
-        );
-}}
-"
-                    + TestCollection()
-                    + Default
-                    + CustomIntMarshaller;
-
-                public static string CustomElementMarshallingDuplicateElementIndirectionDepth => $@"
-using System.Runtime.InteropServices;
-using System.Runtime.InteropServices.Marshalling;
-{DisableRuntimeMarshalling}
-partial class Test
-{{
-    [LibraryImport(""DoesNotExist"")]
-    public static partial void Method(
-        [MarshalUsing(typeof(CustomIntMarshaller), ElementIndirectionDepth = 1)] [MarshalUsing(typeof(CustomIntMarshaller), ElementIndirectionDepth = 1)] TestCollection<int> p);
-}}
-"
-                    + TestCollection()
-                    + In
-                    + CustomIntMarshaller;
-
-                public static string CustomElementMarshallingUnusedElementIndirectionDepth => $@"
-using System.Runtime.InteropServices;
-using System.Runtime.InteropServices.Marshalling;
-{DisableRuntimeMarshalling}
-partial class Test
-{{
-    [LibraryImport(""DoesNotExist"")]
-    public static partial void Method(
-        [MarshalUsing(typeof(CustomIntMarshaller), ElementIndirectionDepth = 2)] TestCollection<int> p);
-}}
-"
-                    + TestCollection()
-                    + In
-                    + CustomIntMarshaller;
-            }
-
-            public static class Stateful
-            {
-                public const string In = @"
-[ContiguousCollectionMarshaller]
-[CustomMarshaller(typeof(TestCollection<>), MarshalMode.ManagedToUnmanagedIn, typeof(Marshaller<,>.In))]
-static unsafe class Marshaller<T, TUnmanagedElement> where TUnmanagedElement : unmanaged
-{
-    public ref struct In
-    {
-        public void FromManaged(TestCollection<T> managed) => throw null;
-        public byte* ToUnmanaged() => throw null;
-        public System.ReadOnlySpan<T> GetManagedValuesSource() => throw null;
-        public System.Span<TUnmanagedElement> GetUnmanagedValuesDestination() => throw null;
-    }
-}
-";
-                public const string InPinnable = @"
-[ContiguousCollectionMarshaller]
-[CustomMarshaller(typeof(TestCollection<>), MarshalMode.ManagedToUnmanagedIn, typeof(Marshaller<,>.In))]
-static unsafe class Marshaller<T, TUnmanagedElement> where TUnmanagedElement : unmanaged
-{
-    public ref struct In
-    {
-        public void FromManaged(TestCollection<T> managed) => throw null;
-        public byte* ToUnmanaged() => throw null;
-        public System.ReadOnlySpan<T> GetManagedValuesSource() => throw null;
-        public System.Span<TUnmanagedElement> GetUnmanagedValuesDestination() => throw null;
-        public ref byte GetPinnableReference() => throw null;
-    }
-}
-";
-                public const string InStaticPinnable = @"
-[ContiguousCollectionMarshaller]
-[CustomMarshaller(typeof(TestCollection<>), MarshalMode.ManagedToUnmanagedIn, typeof(Marshaller<,>.In))]
-static unsafe class Marshaller<T, TUnmanagedElement> where TUnmanagedElement : unmanaged
-{
-    public ref struct In
-    {
-        public void FromManaged(TestCollection<T> managed) => throw null;
-        public byte* ToUnmanaged() => throw null;
-        public System.ReadOnlySpan<T> GetManagedValuesSource() => throw null;
-        public System.Span<TUnmanagedElement> GetUnmanagedValuesDestination() => throw null;
-        public static ref byte GetPinnableReference(TestCollection<T> managed) => throw null;
-    }
-}
-";
-                public const string InBuffer = @"
-[ContiguousCollectionMarshaller]
-[CustomMarshaller(typeof(TestCollection<>), MarshalMode.ManagedToUnmanagedIn, typeof(Marshaller<,>.In))]
-static unsafe class Marshaller<T, TUnmanagedElement> where TUnmanagedElement : unmanaged
-{
-    public ref struct In
-    {
-        public static int BufferSize { get; }
-        public void FromManaged(TestCollection<T> managed, System.Span<TUnmanagedElement> buffer) => throw null;
-        public byte* ToUnmanaged() => throw null;
-        public System.ReadOnlySpan<T> GetManagedValuesSource() => throw null;
-        public System.Span<TUnmanagedElement> GetUnmanagedValuesDestination() => throw null;
-    }
-}
-";
-                public const string Ref = @"
-[ContiguousCollectionMarshaller]
-[CustomMarshaller(typeof(TestCollection<>), MarshalMode.Default, typeof(Marshaller<,>.Ref))]
-static unsafe class Marshaller<T, TUnmanagedElement> where TUnmanagedElement : unmanaged
-{
-    public ref struct Ref
-    {
-        public void FromManaged(TestCollection<T> managed) => throw null;
-        public byte* ToUnmanaged() => throw null;
-        public System.ReadOnlySpan<T> GetManagedValuesSource() => throw null;
-        public System.Span<TUnmanagedElement> GetUnmanagedValuesDestination() => throw null;
-
-        public void FromUnmanaged(byte* value) => throw null;
-        public TestCollection<T> ToManaged() => throw null;
-        public System.Span<T> GetManagedValuesDestination(int numElements) => throw null;
-        public System.ReadOnlySpan<TUnmanagedElement> GetUnmanagedValuesSource(int numElements) => throw null;
-    }
-}
-";
-                public const string Out = @"
-[ContiguousCollectionMarshaller]
-[CustomMarshaller(typeof(TestCollection<>), MarshalMode.ManagedToUnmanagedOut, typeof(Marshaller<,>.Out))]
-static unsafe class Marshaller<T, TUnmanagedElement> where TUnmanagedElement : unmanaged
-{
-    public ref struct Out
-    {
-        public void FromUnmanaged(byte* value) => throw null;
-        public TestCollection<T> ToManaged() => throw null;
-        public System.Span<T> GetManagedValuesDestination(int numElements) => throw null;
-        public System.ReadOnlySpan<TUnmanagedElement> GetUnmanagedValuesSource(int numElements) => throw null;
-    }
-}
-";
-                public const string OutGuaranteed = @"
-[ContiguousCollectionMarshaller]
-[CustomMarshaller(typeof(TestCollection<>), MarshalMode.ManagedToUnmanagedOut, typeof(Marshaller<,>.Out))]
-static unsafe class Marshaller<T, TUnmanagedElement> where TUnmanagedElement : unmanaged
-{
-    public ref struct Out
-    {
-        public void FromUnmanaged(byte* value) => throw null;
-        public TestCollection<T> ToManagedFinally() => throw null;
-        public System.Span<T> GetManagedValuesDestination(int numElements) => throw null;
-        public System.ReadOnlySpan<TUnmanagedElement> GetUnmanagedValuesSource(int numElements) => throw null;
-    }
-}
-";
-                public const string DefaultIn = @"
-[ContiguousCollectionMarshaller]
-[CustomMarshaller(typeof(TestCollection<>), MarshalMode.Default, typeof(Marshaller<,>.In))]
-static unsafe class Marshaller<T, TUnmanagedElement> where TUnmanagedElement : unmanaged
-{
-    public ref struct In
-    {
-        public void FromManaged(TestCollection<T> managed) => throw null;
-        public byte* ToUnmanaged() => throw null;
-        public System.ReadOnlySpan<T> GetManagedValuesSource() => throw null;
-        public System.Span<TUnmanagedElement> GetUnmanagedValuesDestination() => throw null;
-    }
-}
-";
-                public const string DefaultOut = @"
-[ContiguousCollectionMarshaller]
-[CustomMarshaller(typeof(TestCollection<>), MarshalMode.Default, typeof(Marshaller<,>.Out))]
-static unsafe class Marshaller<T, TUnmanagedElement> where TUnmanagedElement : unmanaged
-{
-    public ref struct Out
-    {
-        public void FromUnmanaged(byte* value) => throw null;
-        public TestCollection<T> ToManaged() => throw null;
-        public System.Span<T> GetManagedValuesDestination(int numElements) => throw null;
-        public System.ReadOnlySpan<TUnmanagedElement> GetUnmanagedValuesSource(int numElements) => throw null;
-    }
-}
-";
-                public static string ByValue<T>() => ByValue(typeof(T).ToString());
-                public static string ByValue(string elementType) => BasicParameterByValue($"TestCollection<{elementType}>", DisableRuntimeMarshalling)
-                    + TestCollection()
-                    + In;
-
-                public static string ByValueWithPinning<T>() => ByValueWithPinning(typeof(T).ToString());
-                public static string ByValueWithPinning(string elementType) => BasicParameterByValue($"TestCollection<{elementType}>", DisableRuntimeMarshalling)
-                    + TestCollection()
-                    + InPinnable;
-
-                public static string ByValueWithStaticPinning<T>() => ByValueWithStaticPinning(typeof(T).ToString());
-                public static string ByValueWithStaticPinning(string elementType) => BasicParameterByValue($"TestCollection<{elementType}>", DisableRuntimeMarshalling)
-                    + TestCollection()
-                    + InStaticPinnable;
-
-                public static string ByValueCallerAllocatedBuffer<T>() => ByValueCallerAllocatedBuffer(typeof(T).ToString());
-                public static string ByValueCallerAllocatedBuffer(string elementType) => BasicParameterByValue($"TestCollection<{elementType}>", DisableRuntimeMarshalling)
-                    + TestCollection()
-                    + InBuffer;
-
-                public static string DefaultMarshallerParametersAndModifiers<T>() => DefaultMarshallerParametersAndModifiers(typeof(T).ToString());
-                public static string DefaultMarshallerParametersAndModifiers(string elementType) => MarshalUsingCollectionCountInfoParametersAndModifiers($"TestCollection<{elementType}>")
-                    + TestCollection()
-                    + Ref;
-
-                public static string CustomMarshallerParametersAndModifiers<T>() => CustomMarshallerParametersAndModifiers(typeof(T).ToString());
-                public static string CustomMarshallerParametersAndModifiers(string elementType) => MarshalUsingCollectionParametersAndModifiers($"TestCollection<{elementType}>", $"Marshaller<,>")
-                    + TestCollection(defineNativeMarshalling: false)
-                    + Ref;
-
-                public static string CustomMarshallerReturnValueLength<T>() => CustomMarshallerReturnValueLength(typeof(T).ToString());
-                public static string CustomMarshallerReturnValueLength(string elementType) => MarshalUsingCollectionReturnValueLength($"TestCollection<{elementType}>", $"Marshaller<,>")
-                    + TestCollection(defineNativeMarshalling: false)
-                    + Ref;
-
-                public static string NativeToManagedOnlyOutParameter<T>() => NativeToManagedOnlyOutParameter(typeof(T).ToString());
-                public static string NativeToManagedOnlyOutParameter(string elementType) => CollectionOutParameter($"TestCollection<{elementType}>")
-                    + TestCollection()
-                    + Out;
-
-                public static string NativeToManagedFinallyOnlyOutParameter<T>() => NativeToManagedFinallyOnlyOutParameter(typeof(T).ToString());
-                public static string NativeToManagedFinallyOnlyOutParameter(string elementType) => CollectionOutParameter($"TestCollection<{elementType}>")
-                    + TestCollection()
-                    + OutGuaranteed;
-
-                public static string NativeToManagedOnlyReturnValue<T>() => NativeToManagedOnlyReturnValue(typeof(T).ToString());
-                public static string NativeToManagedOnlyReturnValue(string elementType) => CollectionReturnType($"TestCollection<{elementType}>")
-                    + TestCollection()
-                    + Out;
-
-                public static string NativeToManagedFinallyOnlyReturnValue<T>() => NativeToManagedFinallyOnlyReturnValue(typeof(T).ToString());
-                public static string NativeToManagedFinallyOnlyReturnValue(string elementType) => CollectionReturnType($"TestCollection<{elementType}>")
-                    + TestCollection()
-                    + OutGuaranteed;
-
-                public static string NonBlittableElementParametersAndModifiers => DefaultMarshallerParametersAndModifiers("Element")
-                    + NonBlittableElement
-                    + ElementMarshaller;
-
-                public static string NonBlittableElementByValue => ByValue("Element")
-                    + NonBlittableElement
-                    + ElementIn;
-
-                public static string NonBlittableElementNativeToManagedOnlyOutParameter => NativeToManagedOnlyOutParameter("Element")
-                    + NonBlittableElement
-                    + ElementOut;
-
-                public static string NonBlittableElementNativeToManagedFinallyOnlyOutParameter => NativeToManagedOnlyOutParameter("Element")
-                    + NonBlittableElement
-                    + ElementOut;
-
-                public static string NonBlittableElementNativeToManagedOnlyReturnValue => NativeToManagedOnlyOutParameter("Element")
-                    + NonBlittableElement
-                    + ElementOut;
-
-                public static string NonBlittableElementNativeToManagedFinallyOnlyReturnValue => NativeToManagedOnlyOutParameter("Element")
-                    + NonBlittableElement
-                    + ElementOut;
-
-                public static string DefaultModeByValueInParameter => BasicParameterByValue($"TestCollection<int>", DisableRuntimeMarshalling)
-                    + TestCollection()
-                    + DefaultIn;
-
-                public static string DefaultModeReturnValue => CollectionOutParameter($"TestCollection<int>")
-                    + TestCollection()
-                    + DefaultOut;
-
-                public static string CustomElementMarshalling => $@"
-using System.Runtime.InteropServices;
-using System.Runtime.InteropServices.Marshalling;
-{DisableRuntimeMarshalling}
-partial class Test
-{{
-    [LibraryImport(""DoesNotExist"")]
-    [return:MarshalUsing(ConstantElementCount=10)]
-    [return:MarshalUsing(typeof(CustomIntMarshaller), ElementIndirectionDepth = 1)]
-    public static partial TestCollection<int> Method(
-        [MarshalUsing(typeof(CustomIntMarshaller), ElementIndirectionDepth = 1)] TestCollection<int> p,
-        [MarshalUsing(typeof(CustomIntMarshaller), ElementIndirectionDepth = 1)] in TestCollection<int> pIn,
-        int pRefSize,
-        [MarshalUsing(CountElementName = ""pRefSize""), MarshalUsing(typeof(CustomIntMarshaller), ElementIndirectionDepth = 1)] ref TestCollection<int> pRef,
-        [MarshalUsing(CountElementName = ""pOutSize"")][MarshalUsing(typeof(CustomIntMarshaller), ElementIndirectionDepth = 1)] out TestCollection<int> pOut,
-        out int pOutSize
-        );
-}}
-"
-                    + TestCollection()
-                    + Ref
-                    + CustomIntMarshaller;
-            }
-        }
-
->>>>>>> 676a6bb4
         public static string MarshalUsingCollectionCountInfoParametersAndModifiers(string collectionType) => $@"
 using System.Runtime.InteropServices;
 using System.Runtime.InteropServices.Marshalling;
@@ -1992,7 +878,7 @@
         out int pOutSize
         );
 }}
-"
+";
 
         public static string MarshalUsingArrayParameterWithSizeParam(string sizeParamType, bool isByRef) => $@"
 using System.Runtime.InteropServices;
