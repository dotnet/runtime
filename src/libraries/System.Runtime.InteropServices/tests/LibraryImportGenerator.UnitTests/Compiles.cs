--- conflicted
+++ resolved
@@ -1,10 +1,7 @@
 // Licensed to the .NET Foundation under one or more agreements.
 // The .NET Foundation licenses this file to you under the MIT license.
 
-<<<<<<< HEAD
-=======
 using Microsoft.Interop.UnitTests;
->>>>>>> 22b04dfb
 using Microsoft.CodeAnalysis;
 using Microsoft.CodeAnalysis.CSharp;
 using Microsoft.CodeAnalysis.CSharp.Syntax;
