--- conflicted
+++ resolved
@@ -236,128 +236,6 @@
         public static IEnumerable<object[]> CustomCollections()
         {
             // Custom collection marshalling
-<<<<<<< HEAD
-            yield return new[] { CodeSnippets.CustomCollectionMarshalling.Stateless.ByValue<byte>() };
-            yield return new[] { CodeSnippets.CustomCollectionMarshalling.Stateless.ByValue<sbyte>() };
-            yield return new[] { CodeSnippets.CustomCollectionMarshalling.Stateless.ByValue<short>() };
-            yield return new[] { CodeSnippets.CustomCollectionMarshalling.Stateless.ByValue<ushort>() };
-            yield return new[] { CodeSnippets.CustomCollectionMarshalling.Stateless.ByValue<int>() };
-            yield return new[] { CodeSnippets.CustomCollectionMarshalling.Stateless.ByValue<uint>() };
-            yield return new[] { CodeSnippets.CustomCollectionMarshalling.Stateless.ByValue<long>() };
-            yield return new[] { CodeSnippets.CustomCollectionMarshalling.Stateless.ByValue<ulong>() };
-            yield return new[] { CodeSnippets.CustomCollectionMarshalling.Stateless.ByValue<float>() };
-            yield return new[] { CodeSnippets.CustomCollectionMarshalling.Stateless.ByValue<double>() };
-            yield return new[] { CodeSnippets.CustomCollectionMarshalling.Stateless.ByValue<IntPtr>() };
-            yield return new[] { CodeSnippets.CustomCollectionMarshalling.Stateless.ByValue<UIntPtr>() };
-            yield return new[] { CodeSnippets.CustomCollectionMarshalling.Stateless.ByValueCallerAllocatedBuffer<byte>() };
-            yield return new[] { CodeSnippets.CustomCollectionMarshalling.Stateless.ByValueCallerAllocatedBuffer<sbyte>() };
-            yield return new[] { CodeSnippets.CustomCollectionMarshalling.Stateless.ByValueCallerAllocatedBuffer<short>() };
-            yield return new[] { CodeSnippets.CustomCollectionMarshalling.Stateless.ByValueCallerAllocatedBuffer<ushort>() };
-            yield return new[] { CodeSnippets.CustomCollectionMarshalling.Stateless.ByValueCallerAllocatedBuffer<int>() };
-            yield return new[] { CodeSnippets.CustomCollectionMarshalling.Stateless.ByValueCallerAllocatedBuffer<uint>() };
-            yield return new[] { CodeSnippets.CustomCollectionMarshalling.Stateless.ByValueCallerAllocatedBuffer<long>() };
-            yield return new[] { CodeSnippets.CustomCollectionMarshalling.Stateless.ByValueCallerAllocatedBuffer<ulong>() };
-            yield return new[] { CodeSnippets.CustomCollectionMarshalling.Stateless.ByValueCallerAllocatedBuffer<float>() };
-            yield return new[] { CodeSnippets.CustomCollectionMarshalling.Stateless.ByValueCallerAllocatedBuffer<double>() };
-            yield return new[] { CodeSnippets.CustomCollectionMarshalling.Stateless.ByValueCallerAllocatedBuffer<IntPtr>() };
-            yield return new[] { CodeSnippets.CustomCollectionMarshalling.Stateless.ByValueCallerAllocatedBuffer<UIntPtr>() };
-            yield return new[] { CodeSnippets.CustomCollectionMarshalling.Stateless.ByValueWithPinning<byte>() };
-            yield return new[] { CodeSnippets.CustomCollectionMarshalling.Stateless.ByValueWithPinning<sbyte>() };
-            yield return new[] { CodeSnippets.CustomCollectionMarshalling.Stateless.ByValueWithPinning<short>() };
-            yield return new[] { CodeSnippets.CustomCollectionMarshalling.Stateless.ByValueWithPinning<ushort>() };
-            yield return new[] { CodeSnippets.CustomCollectionMarshalling.Stateless.ByValueWithPinning<int>() };
-            yield return new[] { CodeSnippets.CustomCollectionMarshalling.Stateless.ByValueWithPinning<uint>() };
-            yield return new[] { CodeSnippets.CustomCollectionMarshalling.Stateless.ByValueWithPinning<long>() };
-            yield return new[] { CodeSnippets.CustomCollectionMarshalling.Stateless.ByValueWithPinning<ulong>() };
-            yield return new[] { CodeSnippets.CustomCollectionMarshalling.Stateless.ByValueWithPinning<float>() };
-            yield return new[] { CodeSnippets.CustomCollectionMarshalling.Stateless.ByValueWithPinning<double>() };
-            yield return new[] { CodeSnippets.CustomCollectionMarshalling.Stateless.ByValueWithPinning<IntPtr>() };
-            yield return new[] { CodeSnippets.CustomCollectionMarshalling.Stateless.ByValueWithPinning<UIntPtr>() };
-            yield return new[] { CodeSnippets.CustomCollectionMarshalling_V1.ByValue<byte>() };
-            yield return new[] { CodeSnippets.CustomCollectionMarshalling_V1.ByValue<sbyte>() };
-            yield return new[] { CodeSnippets.CustomCollectionMarshalling_V1.ByValue<short>() };
-            yield return new[] { CodeSnippets.CustomCollectionMarshalling_V1.ByValue<ushort>() };
-            yield return new[] { CodeSnippets.CustomCollectionMarshalling_V1.ByValue<int>() };
-            yield return new[] { CodeSnippets.CustomCollectionMarshalling_V1.ByValue<uint>() };
-            yield return new[] { CodeSnippets.CustomCollectionMarshalling_V1.ByValue<long>() };
-            yield return new[] { CodeSnippets.CustomCollectionMarshalling_V1.ByValue<ulong>() };
-            yield return new[] { CodeSnippets.CustomCollectionMarshalling_V1.ByValue<float>() };
-            yield return new[] { CodeSnippets.CustomCollectionMarshalling_V1.ByValue<double>() };
-            yield return new[] { CodeSnippets.CustomCollectionMarshalling_V1.ByValue<IntPtr>() };
-            yield return new[] { CodeSnippets.CustomCollectionMarshalling_V1.ByValue<UIntPtr>() };
-            yield return new[] { CodeSnippets.MarshalUsingCollectionCountInfoParametersAndModifiers<byte[]>() };
-            yield return new[] { CodeSnippets.MarshalUsingCollectionCountInfoParametersAndModifiers<sbyte[]>() };
-            yield return new[] { CodeSnippets.MarshalUsingCollectionCountInfoParametersAndModifiers<short[]>() };
-            yield return new[] { CodeSnippets.MarshalUsingCollectionCountInfoParametersAndModifiers<ushort[]>() };
-            yield return new[] { CodeSnippets.MarshalUsingCollectionCountInfoParametersAndModifiers<int[]>() };
-            yield return new[] { CodeSnippets.MarshalUsingCollectionCountInfoParametersAndModifiers<uint[]>() };
-            yield return new[] { CodeSnippets.MarshalUsingCollectionCountInfoParametersAndModifiers<long[]>() };
-            yield return new[] { CodeSnippets.MarshalUsingCollectionCountInfoParametersAndModifiers<ulong[]>() };
-            yield return new[] { CodeSnippets.MarshalUsingCollectionCountInfoParametersAndModifiers<float[]>() };
-            yield return new[] { CodeSnippets.MarshalUsingCollectionCountInfoParametersAndModifiers<double[]>() };
-            yield return new[] { CodeSnippets.MarshalUsingCollectionCountInfoParametersAndModifiers<IntPtr[]>() };
-            yield return new[] { CodeSnippets.MarshalUsingCollectionCountInfoParametersAndModifiers<UIntPtr[]>() };
-            yield return new[] { CodeSnippets.CustomCollectionMarshalling.Stateless.DefaultMarshallerParametersAndModifiers<byte>() };
-            yield return new[] { CodeSnippets.CustomCollectionMarshalling.Stateless.DefaultMarshallerParametersAndModifiers<sbyte>() };
-            yield return new[] { CodeSnippets.CustomCollectionMarshalling.Stateless.DefaultMarshallerParametersAndModifiers<short>() };
-            yield return new[] { CodeSnippets.CustomCollectionMarshalling.Stateless.DefaultMarshallerParametersAndModifiers<ushort>() };
-            yield return new[] { CodeSnippets.CustomCollectionMarshalling.Stateless.DefaultMarshallerParametersAndModifiers<int>() };
-            yield return new[] { CodeSnippets.CustomCollectionMarshalling.Stateless.DefaultMarshallerParametersAndModifiers<uint>() };
-            yield return new[] { CodeSnippets.CustomCollectionMarshalling.Stateless.DefaultMarshallerParametersAndModifiers<long>() };
-            yield return new[] { CodeSnippets.CustomCollectionMarshalling.Stateless.DefaultMarshallerParametersAndModifiers<ulong>() };
-            yield return new[] { CodeSnippets.CustomCollectionMarshalling.Stateless.DefaultMarshallerParametersAndModifiers<float>() };
-            yield return new[] { CodeSnippets.CustomCollectionMarshalling.Stateless.DefaultMarshallerParametersAndModifiers<double>() };
-            yield return new[] { CodeSnippets.CustomCollectionMarshalling.Stateless.DefaultMarshallerParametersAndModifiers<IntPtr>() };
-            yield return new[] { CodeSnippets.CustomCollectionMarshalling.Stateless.DefaultMarshallerParametersAndModifiers<UIntPtr>() };
-            yield return new[] { CodeSnippets.CustomCollectionMarshalling.Stateless.CustomMarshallerParametersAndModifiers<byte>() };
-            yield return new[] { CodeSnippets.CustomCollectionMarshalling.Stateless.CustomMarshallerParametersAndModifiers<sbyte>() };
-            yield return new[] { CodeSnippets.CustomCollectionMarshalling.Stateless.CustomMarshallerParametersAndModifiers<short>() };
-            yield return new[] { CodeSnippets.CustomCollectionMarshalling.Stateless.CustomMarshallerParametersAndModifiers<ushort>() };
-            yield return new[] { CodeSnippets.CustomCollectionMarshalling.Stateless.CustomMarshallerParametersAndModifiers<int>() };
-            yield return new[] { CodeSnippets.CustomCollectionMarshalling.Stateless.CustomMarshallerParametersAndModifiers<uint>() };
-            yield return new[] { CodeSnippets.CustomCollectionMarshalling.Stateless.CustomMarshallerParametersAndModifiers<long>() };
-            yield return new[] { CodeSnippets.CustomCollectionMarshalling.Stateless.CustomMarshallerParametersAndModifiers<ulong>() };
-            yield return new[] { CodeSnippets.CustomCollectionMarshalling.Stateless.CustomMarshallerParametersAndModifiers<float>() };
-            yield return new[] { CodeSnippets.CustomCollectionMarshalling.Stateless.CustomMarshallerParametersAndModifiers<double>() };
-            yield return new[] { CodeSnippets.CustomCollectionMarshalling.Stateless.CustomMarshallerParametersAndModifiers<IntPtr>() };
-            yield return new[] { CodeSnippets.CustomCollectionMarshalling.Stateless.CustomMarshallerParametersAndModifiers<UIntPtr>() };
-            yield return new[] { CodeSnippets.CustomCollectionMarshalling.Stateless.CustomMarshallerReturnValueLength<int>() };
-            yield return new[] { CodeSnippets.CustomCollectionMarshalling.Stateless.NativeToManagedOnlyOutParameter<int>() };
-            yield return new[] { CodeSnippets.CustomCollectionMarshalling.Stateless.NativeToManagedOnlyReturnValue<int>() };
-            yield return new[] { CodeSnippets.CustomCollectionMarshalling.Stateless.NestedMarshallerParametersAndModifiers<int>() };
-            yield return new[] { CodeSnippets.CustomCollectionMarshalling.Stateless.NonBlittableElementByValue };
-            yield return new[] { CodeSnippets.CustomCollectionMarshalling.Stateless.NonBlittableElementParametersAndModifiers };
-            yield return new[] { CodeSnippets.CustomCollectionMarshalling.Stateless.NonBlittableElementNativeToManagedOnlyOutParameter };
-            yield return new[] { CodeSnippets.CustomCollectionMarshalling.Stateless.NonBlittableElementNativeToManagedOnlyReturnValue };
-            yield return new[] { CodeSnippets.CustomCollectionMarshalling.Stateless.CustomElementMarshalling };
-            yield return new[] { CodeSnippets.CustomCollectionMarshalling_V1.DefaultMarshallerParametersAndModifiers<byte>() };
-            yield return new[] { CodeSnippets.CustomCollectionMarshalling_V1.DefaultMarshallerParametersAndModifiers<sbyte>() };
-            yield return new[] { CodeSnippets.CustomCollectionMarshalling_V1.DefaultMarshallerParametersAndModifiers<short>() };
-            yield return new[] { CodeSnippets.CustomCollectionMarshalling_V1.DefaultMarshallerParametersAndModifiers<ushort>() };
-            yield return new[] { CodeSnippets.CustomCollectionMarshalling_V1.DefaultMarshallerParametersAndModifiers<int>() };
-            yield return new[] { CodeSnippets.CustomCollectionMarshalling_V1.DefaultMarshallerParametersAndModifiers<uint>() };
-            yield return new[] { CodeSnippets.CustomCollectionMarshalling_V1.DefaultMarshallerParametersAndModifiers<long>() };
-            yield return new[] { CodeSnippets.CustomCollectionMarshalling_V1.DefaultMarshallerParametersAndModifiers<ulong>() };
-            yield return new[] { CodeSnippets.CustomCollectionMarshalling_V1.DefaultMarshallerParametersAndModifiers<float>() };
-            yield return new[] { CodeSnippets.CustomCollectionMarshalling_V1.DefaultMarshallerParametersAndModifiers<double>() };
-            yield return new[] { CodeSnippets.CustomCollectionMarshalling_V1.DefaultMarshallerParametersAndModifiers<IntPtr>() };
-            yield return new[] { CodeSnippets.CustomCollectionMarshalling_V1.DefaultMarshallerParametersAndModifiers<UIntPtr>() };
-            yield return new[] { CodeSnippets.CustomCollectionMarshalling_V1.CustomMarshallerParametersAndModifiers<byte>() };
-            yield return new[] { CodeSnippets.CustomCollectionMarshalling_V1.CustomMarshallerParametersAndModifiers<sbyte>() };
-            yield return new[] { CodeSnippets.CustomCollectionMarshalling_V1.CustomMarshallerParametersAndModifiers<short>() };
-            yield return new[] { CodeSnippets.CustomCollectionMarshalling_V1.CustomMarshallerParametersAndModifiers<ushort>() };
-            yield return new[] { CodeSnippets.CustomCollectionMarshalling_V1.CustomMarshallerParametersAndModifiers<int>() };
-            yield return new[] { CodeSnippets.CustomCollectionMarshalling_V1.CustomMarshallerParametersAndModifiers<uint>() };
-            yield return new[] { CodeSnippets.CustomCollectionMarshalling_V1.CustomMarshallerParametersAndModifiers<long>() };
-            yield return new[] { CodeSnippets.CustomCollectionMarshalling_V1.CustomMarshallerParametersAndModifiers<ulong>() };
-            yield return new[] { CodeSnippets.CustomCollectionMarshalling_V1.CustomMarshallerParametersAndModifiers<float>() };
-            yield return new[] { CodeSnippets.CustomCollectionMarshalling_V1.CustomMarshallerParametersAndModifiers<double>() };
-            yield return new[] { CodeSnippets.CustomCollectionMarshalling_V1.CustomMarshallerParametersAndModifiers<IntPtr>() };
-            yield return new[] { CodeSnippets.CustomCollectionMarshalling_V1.CustomMarshallerParametersAndModifiers<UIntPtr>() };
-            yield return new[] { CodeSnippets.CustomCollectionMarshalling_V1.CustomMarshallerReturnValueLength<int>() };
-            yield return new[] { CodeSnippets.CustomCollectionMarshalling_V1.GenericCollectionWithCustomElementMarshalling };
-            yield return new[] { CodeSnippets.CollectionsOfCollectionsStress };
-=======
             yield return new[] { ID(), CodeSnippets.CustomCollectionMarshalling.Stateless.ByValue<byte>() };
             yield return new[] { ID(), CodeSnippets.CustomCollectionMarshalling.Stateless.ByValue<sbyte>() };
             yield return new[] { ID(), CodeSnippets.CustomCollectionMarshalling.Stateless.ByValue<short>() };
@@ -446,6 +324,11 @@
             yield return new[] { ID(), CodeSnippets.CustomCollectionMarshalling.Stateless.NativeToManagedOnlyOutParameter<int>() };
             yield return new[] { ID(), CodeSnippets.CustomCollectionMarshalling.Stateless.NativeToManagedOnlyReturnValue<int>() };
             yield return new[] { ID(), CodeSnippets.CustomCollectionMarshalling.Stateless.NestedMarshallerParametersAndModifiers<int>() };
+            yield return new[] { ID(), CodeSnippets.CustomCollectionMarshalling.Stateless.NonBlittableElementByValue };
+            yield return new[] { ID(), CodeSnippets.CustomCollectionMarshalling.Stateless.NonBlittableElementParametersAndModifiers };
+            yield return new[] { ID(), CodeSnippets.CustomCollectionMarshalling.Stateless.NonBlittableElementNativeToManagedOnlyOutParameter };
+            yield return new[] { ID(), CodeSnippets.CustomCollectionMarshalling.Stateless.NonBlittableElementNativeToManagedOnlyReturnValue };
+            yield return new[] { ID(), CodeSnippets.CustomCollectionMarshalling.Stateless.CustomElementMarshalling };
             yield return new[] { ID(), CodeSnippets.CustomCollectionMarshalling_V1.DefaultMarshallerParametersAndModifiers<byte>() };
             yield return new[] { ID(), CodeSnippets.CustomCollectionMarshalling_V1.DefaultMarshallerParametersAndModifiers<sbyte>() };
             yield return new[] { ID(), CodeSnippets.CustomCollectionMarshalling_V1.DefaultMarshallerParametersAndModifiers<short>() };
@@ -473,7 +356,6 @@
             yield return new[] { ID(), CodeSnippets.CustomCollectionMarshalling_V1.CustomMarshallerReturnValueLength<int>() };
             yield return new[] { ID(), CodeSnippets.CustomCollectionMarshalling_V1.GenericCollectionWithCustomElementMarshalling };
             yield return new[] { ID(), CodeSnippets.CollectionsOfCollectionsStress };
->>>>>>> 607aa008
         }
 
         [Theory]
