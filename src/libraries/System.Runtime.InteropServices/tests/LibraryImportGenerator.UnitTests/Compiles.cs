// Licensed to the .NET Foundation under one or more agreements.
// The .NET Foundation licenses this file to you under the MIT license.

using Microsoft.CodeAnalysis;
using Microsoft.CodeAnalysis.CSharp;
using Microsoft.CodeAnalysis.CSharp.Syntax;
using System;
using System.Collections.Generic;
using System.Linq;
using System.Runtime.InteropServices;
using System.Threading.Tasks;
using Xunit;

namespace LibraryImportGenerator.UnitTests
{
    public class Compiles
    {
        public static IEnumerable<object[]> CodeSnippetsToCompile()
        {
            yield return new[] { CodeSnippets.TrivialClassDeclarations };
            yield return new[] { CodeSnippets.TrivialStructDeclarations };
            yield return new[] { CodeSnippets.MultipleAttributes };
            yield return new[] { CodeSnippets.NestedNamespace };
            yield return new[] { CodeSnippets.NestedTypes };
            yield return new[] { CodeSnippets.UnsafeContext };
            yield return new[] { CodeSnippets.UserDefinedEntryPoint };
            yield return new[] { CodeSnippets.AllLibraryImportNamedArguments };
            yield return new[] { CodeSnippets.DefaultParameters };
            yield return new[] { CodeSnippets.UseCSharpFeaturesForConstants };

            // Parameter / return types
            yield return new[] { CodeSnippets.BasicParametersAndModifiers<byte>() };
            yield return new[] { CodeSnippets.BasicParametersAndModifiers<sbyte>() };
            yield return new[] { CodeSnippets.BasicParametersAndModifiers<short>() };
            yield return new[] { CodeSnippets.BasicParametersAndModifiers<ushort>() };
            yield return new[] { CodeSnippets.BasicParametersAndModifiers<int>() };
            yield return new[] { CodeSnippets.BasicParametersAndModifiers<uint>() };
            yield return new[] { CodeSnippets.BasicParametersAndModifiers<long>() };
            yield return new[] { CodeSnippets.BasicParametersAndModifiers<ulong>() };
            yield return new[] { CodeSnippets.BasicParametersAndModifiers<float>() };
            yield return new[] { CodeSnippets.BasicParametersAndModifiers<double>() };
            yield return new[] { CodeSnippets.BasicParametersAndModifiers<IntPtr>() };
            yield return new[] { CodeSnippets.BasicParametersAndModifiers<UIntPtr>() };

            // Arrays
            yield return new[] { CodeSnippets.MarshalAsArrayParametersAndModifiers<byte>() };
            yield return new[] { CodeSnippets.MarshalAsArrayParametersAndModifiers<sbyte>() };
            yield return new[] { CodeSnippets.MarshalAsArrayParametersAndModifiers<short>() };
            yield return new[] { CodeSnippets.MarshalAsArrayParametersAndModifiers<ushort>() };
            yield return new[] { CodeSnippets.MarshalAsArrayParametersAndModifiers<int>() };
            yield return new[] { CodeSnippets.MarshalAsArrayParametersAndModifiers<uint>() };
            yield return new[] { CodeSnippets.MarshalAsArrayParametersAndModifiers<long>() };
            yield return new[] { CodeSnippets.MarshalAsArrayParametersAndModifiers<ulong>() };
            yield return new[] { CodeSnippets.MarshalAsArrayParametersAndModifiers<float>() };
            yield return new[] { CodeSnippets.MarshalAsArrayParametersAndModifiers<double>() };
            yield return new[] { CodeSnippets.MarshalAsArrayParametersAndModifiers<IntPtr>() };
            yield return new[] { CodeSnippets.MarshalAsArrayParametersAndModifiers<UIntPtr>() };
            yield return new[] { CodeSnippets.MarshalAsArrayParametersAndModifiers("byte*", "unsafe") };
            yield return new[] { CodeSnippets.MarshalAsArrayParametersAndModifiers("sbyte*", "unsafe") };
            yield return new[] { CodeSnippets.MarshalAsArrayParametersAndModifiers("short*", "unsafe") };
            yield return new[] { CodeSnippets.MarshalAsArrayParametersAndModifiers("ushort*", "unsafe") };
            yield return new[] { CodeSnippets.MarshalAsArrayParametersAndModifiers("int*", "unsafe") };
            yield return new[] { CodeSnippets.MarshalAsArrayParametersAndModifiers("uint*", "unsafe") };
            yield return new[] { CodeSnippets.MarshalAsArrayParametersAndModifiers("long*", "unsafe") };
            yield return new[] { CodeSnippets.MarshalAsArrayParametersAndModifiers("ulong*", "unsafe") };
            yield return new[] { CodeSnippets.MarshalAsArrayParametersAndModifiers("float*", "unsafe") };
            yield return new[] { CodeSnippets.MarshalAsArrayParametersAndModifiers("double*", "unsafe") };
            yield return new[] { CodeSnippets.MarshalAsArrayParametersAndModifiers("System.IntPtr*", "unsafe") };
            yield return new[] { CodeSnippets.MarshalAsArrayParametersAndModifiers("System.UIntPtr*", "unsafe") };
            yield return new[] { CodeSnippets.MarshalAsArrayParameterWithSizeParam<byte>(isByRef: false) };
            yield return new[] { CodeSnippets.MarshalAsArrayParameterWithSizeParam<sbyte>(isByRef: false) };
            yield return new[] { CodeSnippets.MarshalAsArrayParameterWithSizeParam<short>(isByRef: false) };
            yield return new[] { CodeSnippets.MarshalAsArrayParameterWithSizeParam<ushort>(isByRef: false) };
            yield return new[] { CodeSnippets.MarshalAsArrayParameterWithSizeParam<int>(isByRef: false) };
            yield return new[] { CodeSnippets.MarshalAsArrayParameterWithSizeParam<uint>(isByRef: false) };
            yield return new[] { CodeSnippets.MarshalAsArrayParameterWithSizeParam<long>(isByRef: false) };
            yield return new[] { CodeSnippets.MarshalAsArrayParameterWithSizeParam<ulong>(isByRef: false) };
            yield return new[] { CodeSnippets.MarshalAsArrayParameterWithSizeParam<IntPtr>(isByRef: false) };
            yield return new[] { CodeSnippets.MarshalAsArrayParameterWithSizeParam<UIntPtr>(isByRef: false) };
            yield return new[] { CodeSnippets.MarshalAsArrayParameterWithSizeParam<byte>(isByRef: true) };
            yield return new[] { CodeSnippets.MarshalAsArrayParameterWithSizeParam<sbyte>(isByRef: true) };
            yield return new[] { CodeSnippets.MarshalAsArrayParameterWithSizeParam<short>(isByRef: true) };
            yield return new[] { CodeSnippets.MarshalAsArrayParameterWithSizeParam<ushort>(isByRef: true) };
            yield return new[] { CodeSnippets.MarshalAsArrayParameterWithSizeParam<int>(isByRef: true) };
            yield return new[] { CodeSnippets.MarshalAsArrayParameterWithSizeParam<uint>(isByRef: true) };
            yield return new[] { CodeSnippets.MarshalAsArrayParameterWithSizeParam<long>(isByRef: true) };
            yield return new[] { CodeSnippets.MarshalAsArrayParameterWithSizeParam<ulong>(isByRef: true) };
            yield return new[] { CodeSnippets.MarshalAsArrayParameterWithSizeParam<IntPtr>(isByRef: true) };
            yield return new[] { CodeSnippets.MarshalAsArrayParameterWithSizeParam<UIntPtr>(isByRef: true) };

            // StringMarshalling
            yield return new[] { CodeSnippets.BasicParametersAndModifiersWithStringMarshalling<char>(StringMarshalling.Utf16) };
            yield return new[] { CodeSnippets.BasicParametersAndModifiersWithStringMarshalling<string>(StringMarshalling.Utf16) };
            yield return new[] { CodeSnippets.BasicParametersAndModifiersWithStringMarshalling<string>(StringMarshalling.Utf8) };

            // StringMarshallingCustomType
            yield return new[] { CodeSnippets.CustomStringMarshallingParametersAndModifiers<string>() };

            // MarshalAs
            yield return new[] { CodeSnippets.MarshalAsParametersAndModifiers<bool>(UnmanagedType.Bool) };
            yield return new[] { CodeSnippets.MarshalAsParametersAndModifiers<bool>(UnmanagedType.VariantBool) };
            yield return new[] { CodeSnippets.MarshalAsParametersAndModifiers<bool>(UnmanagedType.I1) };
            yield return new[] { CodeSnippets.MarshalAsParametersAndModifiers<char>(UnmanagedType.I2) };
            yield return new[] { CodeSnippets.MarshalAsParametersAndModifiers<char>(UnmanagedType.U2) };
            yield return new[] { CodeSnippets.MarshalAsParametersAndModifiers<IntPtr>(UnmanagedType.SysInt) };
            yield return new[] { CodeSnippets.MarshalAsParametersAndModifiers<UIntPtr>(UnmanagedType.SysUInt) };
            yield return new[] { CodeSnippets.MarshalAsParametersAndModifiers<string>(UnmanagedType.LPWStr) };
            yield return new[] { CodeSnippets.MarshalAsParametersAndModifiers<string>(UnmanagedType.LPTStr) };
            yield return new[] { CodeSnippets.MarshalAsParametersAndModifiers<string>(UnmanagedType.LPUTF8Str) };
            yield return new[] { CodeSnippets.MarshalAsParametersAndModifiers<string>(UnmanagedType.LPStr) };
            yield return new[] { CodeSnippets.MarshalAsArrayParameterWithNestedMarshalInfo<string>(UnmanagedType.LPWStr) };
            yield return new[] { CodeSnippets.MarshalAsArrayParameterWithNestedMarshalInfo<string>(UnmanagedType.LPUTF8Str) };
            yield return new[] { CodeSnippets.MarshalAsArrayParameterWithNestedMarshalInfo<string>(UnmanagedType.LPStr) };

            // [In, Out] attributes
            // By value non-blittable array
            yield return new [] { CodeSnippets.ByValueParameterWithModifier("S[]", "Out")
                + CodeSnippets.CustomStructMarshalling.NonBlittableUserDefinedType()
                + CodeSnippets.CustomStructMarshalling.NativeTypeRef };
            yield return new [] { CodeSnippets.ByValueParameterWithModifier("S[]", "In, Out")
                + CodeSnippets.CustomStructMarshalling.NonBlittableUserDefinedType()
                + CodeSnippets.CustomStructMarshalling.NativeTypeRef };

            // Enums
            yield return new[] { CodeSnippets.EnumParameters };

            // Pointers
            yield return new[] { CodeSnippets.PointerParameters<byte>() };
            yield return new[] { CodeSnippets.PointerParameters<sbyte>() };
            yield return new[] { CodeSnippets.PointerParameters<short>() };
            yield return new[] { CodeSnippets.PointerParameters<ushort>() };
            yield return new[] { CodeSnippets.PointerParameters<int>() };
            yield return new[] { CodeSnippets.PointerParameters<uint>() };
            yield return new[] { CodeSnippets.PointerParameters<long>() };
            yield return new[] { CodeSnippets.PointerParameters<ulong>() };
            yield return new[] { CodeSnippets.PointerParameters<float>() };
            yield return new[] { CodeSnippets.PointerParameters<double>() };
            yield return new[] { CodeSnippets.PointerParameters<bool>() };
            yield return new[] { CodeSnippets.PointerParameters<IntPtr>() };
            yield return new[] { CodeSnippets.PointerParameters<UIntPtr>() };
            yield return new[] { CodeSnippets.BasicParametersAndModifiersUnsafe("void*") };

            // Delegates
            yield return new[] { CodeSnippets.DelegateParametersAndModifiers };
            yield return new[] { CodeSnippets.DelegateMarshalAsParametersAndModifiers };

            // Function pointers
            yield return new[] { CodeSnippets.BasicParametersAndModifiersUnsafe("delegate* <void>") };
            yield return new[] { CodeSnippets.BasicParametersAndModifiersUnsafe("delegate* unmanaged<void>") };
            yield return new[] { CodeSnippets.BasicParametersAndModifiersUnsafe("delegate* unmanaged<int, int>") };
            yield return new[] { CodeSnippets.BasicParametersAndModifiersUnsafe("delegate* unmanaged[Stdcall]<int, int>") };
            yield return new[] { CodeSnippets.MarshalAsParametersAndModifiersUnsafe("delegate* <int>", UnmanagedType.FunctionPtr) };
            yield return new[] { CodeSnippets.MarshalAsParametersAndModifiersUnsafe("delegate* unmanaged<int>", UnmanagedType.FunctionPtr) };

            // Structs
            yield return new[] { CodeSnippets.BlittableStructParametersAndModifiers(string.Empty) };
            yield return new[] { CodeSnippets.BlittableStructParametersAndModifiers(CodeSnippets.DisableRuntimeMarshalling) };
            yield return new[] { CodeSnippets.ValidateDisableRuntimeMarshalling.TypeUsage(string.Empty)
                + CodeSnippets.ValidateDisableRuntimeMarshalling.NonBlittableUserDefinedTypeWithNativeType };
            yield return new[] { CodeSnippets.ValidateDisableRuntimeMarshalling.TypeUsage(CodeSnippets.DisableRuntimeMarshalling)
                + CodeSnippets.ValidateDisableRuntimeMarshalling.NonBlittableUserDefinedTypeWithNativeType };

            // SafeHandle
            yield return new[] { CodeSnippets.BasicParametersAndModifiers("Microsoft.Win32.SafeHandles.SafeFileHandle") };
            yield return new[] { CodeSnippets.BasicParameterByValue("System.Runtime.InteropServices.SafeHandle") };
            yield return new[] { CodeSnippets.SafeHandleWithCustomDefaultConstructorAccessibility(privateCtor: false) };
            yield return new[] { CodeSnippets.SafeHandleWithCustomDefaultConstructorAccessibility(privateCtor: true) };

            // Custom type marshalling
<<<<<<< HEAD
            yield return new[] { CodeSnippets.CustomStructMarshallingParametersAndModifiers };
            yield return new[] { CodeSnippets.CustomStructMarshallingStackallocParametersAndModifiersNoRef };
            yield return new[] { CodeSnippets.CustomStructMarshallingStackallocValuePropertyParametersAndModifiersNoRef };
            yield return new[] { CodeSnippets.CustomStructMarshallingOptionalStackallocParametersAndModifiers };
            yield return new[] { CodeSnippets.CustomStructMarshallingValuePropertyParametersAndModifiers };
            yield return new[] { CodeSnippets.CustomStructMarshallingPinnableParametersAndModifiers };
            yield return new[] { CodeSnippets.CustomStructMarshallingNativeTypePinnable };
            yield return new[] { CodeSnippets.CustomStructMarshallingNativeTypePinnableDifferentType };
            yield return new[] { CodeSnippets.CustomStructMarshallingMarshalUsingParametersAndModifiers };
=======
            yield return new[] { CodeSnippets.CustomStructMarshalling.ParametersAndModifiers };
            yield return new[] { CodeSnippets.CustomStructMarshalling.StackallocParametersAndModifiersNoRef };
            yield return new[] { CodeSnippets.CustomStructMarshalling.StackallocTwoStageParametersAndModifiersNoRef };
            yield return new[] { CodeSnippets.CustomStructMarshalling.OptionalStackallocParametersAndModifiers };
            yield return new[] { CodeSnippets.CustomStructMarshalling.TwoStageParametersAndModifiers };
            yield return new[] { CodeSnippets.CustomStructMarshalling.PinnableParametersAndModifiers };
            yield return new[] { CodeSnippets.CustomStructMarshalling.NativeTypePinnable };
            yield return new[] { CodeSnippets.CustomStructMarshalling.MarshalUsingParametersAndModifiers };
            yield return new[] { CodeSnippets.CustomStructMarshalling.NativeToManagedOnlyOutParameter };
            yield return new[] { CodeSnippets.CustomStructMarshalling.NativeToManagedOnlyReturnValue };
>>>>>>> 04e65d2b
            yield return new[] { CodeSnippets.ArrayMarshallingWithCustomStructElement };
            yield return new[] { CodeSnippets.ArrayMarshallingWithCustomStructElementWithValueProperty };

            // Escaped C# keyword identifiers
            yield return new[] { CodeSnippets.ByValueParameterWithName("Method", "@event") };
            yield return new[] { CodeSnippets.ByValueParameterWithName("Method", "@var") };
            yield return new[] { CodeSnippets.ByValueParameterWithName("@params", "i") };

            //Generics
            yield return new[] { CodeSnippets.MaybeBlittableGenericTypeParametersAndModifiers<byte>() };
            yield return new[] { CodeSnippets.MaybeBlittableGenericTypeParametersAndModifiers<sbyte>() };
            yield return new[] { CodeSnippets.MaybeBlittableGenericTypeParametersAndModifiers<short>() };
            yield return new[] { CodeSnippets.MaybeBlittableGenericTypeParametersAndModifiers<ushort>() };
            yield return new[] { CodeSnippets.MaybeBlittableGenericTypeParametersAndModifiers<int>() };
            yield return new[] { CodeSnippets.MaybeBlittableGenericTypeParametersAndModifiers<uint>() };
            yield return new[] { CodeSnippets.MaybeBlittableGenericTypeParametersAndModifiers<long>() };
            yield return new[] { CodeSnippets.MaybeBlittableGenericTypeParametersAndModifiers<ulong>() };
            yield return new[] { CodeSnippets.MaybeBlittableGenericTypeParametersAndModifiers<float>() };
            yield return new[] { CodeSnippets.MaybeBlittableGenericTypeParametersAndModifiers<double>() };
            yield return new[] { CodeSnippets.MaybeBlittableGenericTypeParametersAndModifiers<IntPtr>() };
            yield return new[] { CodeSnippets.MaybeBlittableGenericTypeParametersAndModifiers<UIntPtr>() };

            // Custom collection marshalling
            yield return new[] { CodeSnippets.CollectionByValue<byte>() };
            yield return new[] { CodeSnippets.CollectionByValue<sbyte>() };
            yield return new[] { CodeSnippets.CollectionByValue<short>() };
            yield return new[] { CodeSnippets.CollectionByValue<ushort>() };
            yield return new[] { CodeSnippets.CollectionByValue<int>() };
            yield return new[] { CodeSnippets.CollectionByValue<uint>() };
            yield return new[] { CodeSnippets.CollectionByValue<long>() };
            yield return new[] { CodeSnippets.CollectionByValue<ulong>() };
            yield return new[] { CodeSnippets.CollectionByValue<float>() };
            yield return new[] { CodeSnippets.CollectionByValue<double>() };
            yield return new[] { CodeSnippets.CollectionByValue<IntPtr>() };
            yield return new[] { CodeSnippets.CollectionByValue<UIntPtr>() };
            yield return new[] { CodeSnippets.MarshalUsingCollectionCountInfoParametersAndModifiers<byte[]>() };
            yield return new[] { CodeSnippets.MarshalUsingCollectionCountInfoParametersAndModifiers<sbyte[]>() };
            yield return new[] { CodeSnippets.MarshalUsingCollectionCountInfoParametersAndModifiers<short[]>() };
            yield return new[] { CodeSnippets.MarshalUsingCollectionCountInfoParametersAndModifiers<ushort[]>() };
            yield return new[] { CodeSnippets.MarshalUsingCollectionCountInfoParametersAndModifiers<int[]>() };
            yield return new[] { CodeSnippets.MarshalUsingCollectionCountInfoParametersAndModifiers<uint[]>() };
            yield return new[] { CodeSnippets.MarshalUsingCollectionCountInfoParametersAndModifiers<long[]>() };
            yield return new[] { CodeSnippets.MarshalUsingCollectionCountInfoParametersAndModifiers<ulong[]>() };
            yield return new[] { CodeSnippets.MarshalUsingCollectionCountInfoParametersAndModifiers<float[]>() };
            yield return new[] { CodeSnippets.MarshalUsingCollectionCountInfoParametersAndModifiers<double[]>() };
            yield return new[] { CodeSnippets.MarshalUsingCollectionCountInfoParametersAndModifiers<IntPtr[]>() };
            yield return new[] { CodeSnippets.MarshalUsingCollectionCountInfoParametersAndModifiers<UIntPtr[]>() };
            yield return new[] { CodeSnippets.CustomCollectionDefaultMarshallerParametersAndModifiers<byte>() };
            yield return new[] { CodeSnippets.CustomCollectionDefaultMarshallerParametersAndModifiers<sbyte>() };
            yield return new[] { CodeSnippets.CustomCollectionDefaultMarshallerParametersAndModifiers<short>() };
            yield return new[] { CodeSnippets.CustomCollectionDefaultMarshallerParametersAndModifiers<ushort>() };
            yield return new[] { CodeSnippets.CustomCollectionDefaultMarshallerParametersAndModifiers<int>() };
            yield return new[] { CodeSnippets.CustomCollectionDefaultMarshallerParametersAndModifiers<uint>() };
            yield return new[] { CodeSnippets.CustomCollectionDefaultMarshallerParametersAndModifiers<long>() };
            yield return new[] { CodeSnippets.CustomCollectionDefaultMarshallerParametersAndModifiers<ulong>() };
            yield return new[] { CodeSnippets.CustomCollectionDefaultMarshallerParametersAndModifiers<float>() };
            yield return new[] { CodeSnippets.CustomCollectionDefaultMarshallerParametersAndModifiers<double>() };
            yield return new[] { CodeSnippets.CustomCollectionDefaultMarshallerParametersAndModifiers<IntPtr>() };
            yield return new[] { CodeSnippets.CustomCollectionDefaultMarshallerParametersAndModifiers<UIntPtr>() };
            yield return new[] { CodeSnippets.CustomCollectionCustomMarshallerParametersAndModifiers<byte>() };
            yield return new[] { CodeSnippets.CustomCollectionCustomMarshallerParametersAndModifiers<sbyte>() };
            yield return new[] { CodeSnippets.CustomCollectionCustomMarshallerParametersAndModifiers<short>() };
            yield return new[] { CodeSnippets.CustomCollectionCustomMarshallerParametersAndModifiers<ushort>() };
            yield return new[] { CodeSnippets.CustomCollectionCustomMarshallerParametersAndModifiers<int>() };
            yield return new[] { CodeSnippets.CustomCollectionCustomMarshallerParametersAndModifiers<uint>() };
            yield return new[] { CodeSnippets.CustomCollectionCustomMarshallerParametersAndModifiers<long>() };
            yield return new[] { CodeSnippets.CustomCollectionCustomMarshallerParametersAndModifiers<ulong>() };
            yield return new[] { CodeSnippets.CustomCollectionCustomMarshallerParametersAndModifiers<float>() };
            yield return new[] { CodeSnippets.CustomCollectionCustomMarshallerParametersAndModifiers<double>() };
            yield return new[] { CodeSnippets.CustomCollectionCustomMarshallerParametersAndModifiers<IntPtr>() };
            yield return new[] { CodeSnippets.CustomCollectionCustomMarshallerParametersAndModifiers<UIntPtr>() };
            yield return new[] { CodeSnippets.CustomCollectionCustomMarshallerReturnValueLength<int>() };
            yield return new[] { CodeSnippets.GenericCollectionWithCustomElementMarshalling };
            yield return new[] { CodeSnippets.CollectionsOfCollectionsStress };
        }

        [Theory]
        [MemberData(nameof(CodeSnippetsToCompile))]
        public async Task ValidateSnippets(string source)
        {
            Compilation comp = await TestUtils.CreateCompilation(source);
            TestUtils.AssertPreSourceGeneratorCompilation(comp);

            var newComp = TestUtils.RunGenerators(comp, out var generatorDiags, new Microsoft.Interop.LibraryImportGenerator());
            Assert.Empty(generatorDiags);

            TestUtils.AssertPostSourceGeneratorCompilation(newComp);
        }

        public static IEnumerable<object[]> CodeSnippetsToCompileWithPreprocessorSymbols()
        {
            yield return new object[] { CodeSnippets.PreprocessorIfAroundFullFunctionDefinition("Foo"), new string[] { "Foo" } };
            yield return new object[] { CodeSnippets.PreprocessorIfAroundFullFunctionDefinition("Foo"), Array.Empty<string>() };
            yield return new object[] { CodeSnippets.PreprocessorIfAroundFullFunctionDefinitionWithFollowingFunction("Foo"), new string[] { "Foo" } };
            yield return new object[] { CodeSnippets.PreprocessorIfAroundFullFunctionDefinitionWithFollowingFunction("Foo"), Array.Empty<string>() };
            yield return new object[] { CodeSnippets.PreprocessorIfAfterAttributeAroundFunction("Foo"), new string[] { "Foo" } };
            yield return new object[] { CodeSnippets.PreprocessorIfAfterAttributeAroundFunction("Foo"), Array.Empty<string>() };
            yield return new object[] { CodeSnippets.PreprocessorIfAfterAttributeAroundFunctionAdditionalFunctionAfter("Foo"), new string[] { "Foo" } };
            yield return new object[] { CodeSnippets.PreprocessorIfAfterAttributeAroundFunctionAdditionalFunctionAfter("Foo"), Array.Empty<string>() };
        }

        [Theory]
        [MemberData(nameof(CodeSnippetsToCompileWithPreprocessorSymbols))]
        public async Task ValidateSnippetsWithPreprocessorDefintions(string source, IEnumerable<string> preprocessorSymbols)
        {
            Compilation comp = await TestUtils.CreateCompilation(source, preprocessorSymbols: preprocessorSymbols);
            TestUtils.AssertPreSourceGeneratorCompilation(comp);

            var newComp = TestUtils.RunGenerators(comp, out var generatorDiags, new Microsoft.Interop.LibraryImportGenerator());
            Assert.Empty(generatorDiags);

            TestUtils.AssertPostSourceGeneratorCompilation(newComp);
        }

        public static IEnumerable<object[]> CodeSnippetsToValidateFallbackForwarder()
        {
            yield return new object[] { CodeSnippets.UserDefinedEntryPoint, TestTargetFramework.Net, true };

            // Confirm that all unsupported target frameworks can be generated.
            {
                string code = CodeSnippets.BasicParametersAndModifiers<byte>(CodeSnippets.LibraryImportAttributeDeclaration);
                yield return new object[] { code, TestTargetFramework.Net5, false };
                yield return new object[] { code, TestTargetFramework.Core, false };
                yield return new object[] { code, TestTargetFramework.Standard, false };
                yield return new object[] { code, TestTargetFramework.Framework, false };
            }

            // Confirm that all unsupported target frameworks fall back to a forwarder.
            {
                string code = CodeSnippets.BasicParametersAndModifiers<byte[]>(CodeSnippets.LibraryImportAttributeDeclaration);
                yield return new object[] { code, TestTargetFramework.Net5, true };
                yield return new object[] { code, TestTargetFramework.Core, true };
                yield return new object[] { code, TestTargetFramework.Standard, true };
                yield return new object[] { code, TestTargetFramework.Framework, true };
            }

            // Confirm that all unsupported target frameworks fall back to a forwarder.
            {
                string code = CodeSnippets.BasicParametersAndModifiersWithStringMarshalling<string>(StringMarshalling.Utf16, CodeSnippets.LibraryImportAttributeDeclaration);
                yield return new object[] { code, TestTargetFramework.Net5, true };
                yield return new object[] { code, TestTargetFramework.Core, true };
                yield return new object[] { code, TestTargetFramework.Standard, true };
                yield return new object[] { code, TestTargetFramework.Framework, true };
            }

            // Confirm that if support is missing for any type (like arrays), we fall back to a forwarder even if other types are supported.
            {
                string code = CodeSnippets.BasicReturnAndParameterByValue("System.Runtime.InteropServices.SafeHandle", "int[]", CodeSnippets.LibraryImportAttributeDeclaration);
                yield return new object[] { code, TestTargetFramework.Net5, true };
                yield return new object[] { code, TestTargetFramework.Core, true };
                yield return new object[] { code, TestTargetFramework.Standard, true };
                yield return new object[] { code, TestTargetFramework.Framework, true };
            }
        }

        [Theory]
        [MemberData(nameof(CodeSnippetsToValidateFallbackForwarder))]
        [OuterLoop("Uses the network for downlevel ref packs")]
        public async Task ValidateSnippetsFallbackForwarder(string source, TestTargetFramework targetFramework, bool expectFallbackForwarder)
        {
            Compilation comp = await TestUtils.CreateCompilation(source, targetFramework);
            TestUtils.AssertPreSourceGeneratorCompilation(comp);

            var newComp = TestUtils.RunGenerators(
                comp,
                out var generatorDiags,
                new Microsoft.Interop.LibraryImportGenerator());

            Assert.Empty(generatorDiags);

            TestUtils.AssertPostSourceGeneratorCompilation(newComp);

            // Verify that the forwarder generates the method as a DllImport.
            SyntaxTree generatedCode = newComp.SyntaxTrees.Last();
            SemanticModel model = newComp.GetSemanticModel(generatedCode);
            var methods = generatedCode.GetRoot()
                .DescendantNodes().OfType<MethodDeclarationSyntax>()
                .ToList();
            MethodDeclarationSyntax generatedMethod = Assert.Single(methods);

            IMethodSymbol method = model.GetDeclaredSymbol(generatedMethod)!;

            // If we expect fallback forwarder, then the DllImportData will not be null.
            Assert.Equal(expectFallbackForwarder, method.GetDllImportData() is not null);
        }

        public static IEnumerable<object[]> FullyBlittableSnippetsToCompile()
        {
            yield return new[] { CodeSnippets.UserDefinedEntryPoint };
            yield return new[] { CodeSnippets.BasicParameterByValue("int") };
        }

        [Theory]
        [MemberData(nameof(FullyBlittableSnippetsToCompile))]
        public async Task ValidateSnippetsWithBlittableAutoForwarding(string source)
        {
            Compilation comp = await TestUtils.CreateCompilation(source);
            TestUtils.AssertPreSourceGeneratorCompilation(comp);

            var newComp = TestUtils.RunGenerators(
                comp,
                out var generatorDiags,
                new Microsoft.Interop.LibraryImportGenerator());

            Assert.Empty(generatorDiags);

            TestUtils.AssertPostSourceGeneratorCompilation(newComp);

            // Verify that the forwarder generates the method as a DllImport.
            SyntaxTree generatedCode = newComp.SyntaxTrees.Last();
            SemanticModel model = newComp.GetSemanticModel(generatedCode);
            var methods = generatedCode.GetRoot()
                .DescendantNodes().OfType<MethodDeclarationSyntax>()
                .ToList();

            Assert.All(methods, method => Assert.NotNull(model.GetDeclaredSymbol(method)!.GetDllImportData()));
        }

        public static IEnumerable<object[]> SnippetsWithBlittableTypesButNonBlittableDataToCompile()
        {
            yield return new[] { CodeSnippets.AllLibraryImportNamedArguments };
            yield return new[] { CodeSnippets.BasicParametersAndModifiers<int>() };
            yield return new[] { CodeSnippets.SetLastErrorTrue<int>() };
        }

        [Theory]
        [MemberData(nameof(SnippetsWithBlittableTypesButNonBlittableDataToCompile))]
        public async Task ValidateSnippetsWithBlittableTypesButNonBlittableMetadataDoNotAutoForward(string source)
        {
            Compilation comp = await TestUtils.CreateCompilation(source);
            TestUtils.AssertPreSourceGeneratorCompilation(comp);

            var newComp = TestUtils.RunGenerators(
                comp,
                out var generatorDiags,
                new Microsoft.Interop.LibraryImportGenerator());

            Assert.Empty(generatorDiags);

            TestUtils.AssertPostSourceGeneratorCompilation(newComp);

            // Verify that the generator generates stubs with inner DllImports for all methods.
            SyntaxTree generatedCode = newComp.SyntaxTrees.Last();
            SemanticModel model = newComp.GetSemanticModel(generatedCode);
            int numStubMethods = generatedCode.GetRoot()
                .DescendantNodes().OfType<MethodDeclarationSyntax>()
                .Count();
            int numInnerDllImports = generatedCode.GetRoot()
                .DescendantNodes().OfType<LocalFunctionStatementSyntax>()
                .Count();

            Assert.Equal(numStubMethods, numInnerDllImports);
        }

        public static IEnumerable<object[]> CodeSnippetsToCompileWithMarshalType()
        {
            yield break;
        }

#pragma warning disable xUnit1004 // Test methods should not be skipped.
                                  // If we have any new experimental APIs that we are implementing that have not been approved,
                                  // we will add new scenarios for this test.
        [Theory(Skip = "No current scenarios to test.")]
#pragma warning restore
        [MemberData(nameof(CodeSnippetsToCompileWithMarshalType))]
        public async Task ValidateSnippetsWithMarshalType(string source)
        {
            Compilation comp = await TestUtils.CreateCompilation(source);
            TestUtils.AssertPreSourceGeneratorCompilation(comp);

            var newComp = TestUtils.RunGenerators(
                comp,
                new LibraryImportGeneratorOptionsProvider(useMarshalType: true, generateForwarders: false),
                out var generatorDiags,
                new Microsoft.Interop.LibraryImportGenerator());

            Assert.Empty(generatorDiags);

            TestUtils.AssertPostSourceGeneratorCompilation(newComp, "CS0117");
        }

        public static IEnumerable<object[]> CodeSnippetsToCompileMultipleSources()
        {
            yield return new object[] { new[] { CodeSnippets.BasicParametersAndModifiers<int>(), CodeSnippets.MarshalAsParametersAndModifiers<bool>(UnmanagedType.Bool) } };
            yield return new object[] { new[] { CodeSnippets.BasicParametersAndModifiersWithStringMarshalling<int>(StringMarshalling.Utf16), CodeSnippets.MarshalAsParametersAndModifiers<bool>(UnmanagedType.Bool) } };
            yield return new object[] { new[] { CodeSnippets.BasicParameterByValue("int[]", CodeSnippets.DisableRuntimeMarshalling), CodeSnippets.BasicParameterWithByRefModifier("ref", "int") } };
        }

        [Theory]
        [MemberData(nameof(CodeSnippetsToCompileMultipleSources))]
        public async Task ValidateSnippetsWithMultipleSources(string[] sources)
        {
            Compilation comp = await TestUtils.CreateCompilation(sources);
            TestUtils.AssertPreSourceGeneratorCompilation(comp);

            var newComp = TestUtils.RunGenerators(comp, out var generatorDiags, new Microsoft.Interop.LibraryImportGenerator());
            Assert.Empty(generatorDiags);

            TestUtils.AssertPostSourceGeneratorCompilation(newComp);
        }
    }
}<|MERGE_RESOLUTION|>--- conflicted
+++ resolved
@@ -167,28 +167,17 @@
             yield return new[] { CodeSnippets.SafeHandleWithCustomDefaultConstructorAccessibility(privateCtor: true) };
 
             // Custom type marshalling
-<<<<<<< HEAD
-            yield return new[] { CodeSnippets.CustomStructMarshallingParametersAndModifiers };
-            yield return new[] { CodeSnippets.CustomStructMarshallingStackallocParametersAndModifiersNoRef };
-            yield return new[] { CodeSnippets.CustomStructMarshallingStackallocValuePropertyParametersAndModifiersNoRef };
-            yield return new[] { CodeSnippets.CustomStructMarshallingOptionalStackallocParametersAndModifiers };
-            yield return new[] { CodeSnippets.CustomStructMarshallingValuePropertyParametersAndModifiers };
-            yield return new[] { CodeSnippets.CustomStructMarshallingPinnableParametersAndModifiers };
-            yield return new[] { CodeSnippets.CustomStructMarshallingNativeTypePinnable };
-            yield return new[] { CodeSnippets.CustomStructMarshallingNativeTypePinnableDifferentType };
-            yield return new[] { CodeSnippets.CustomStructMarshallingMarshalUsingParametersAndModifiers };
-=======
             yield return new[] { CodeSnippets.CustomStructMarshalling.ParametersAndModifiers };
             yield return new[] { CodeSnippets.CustomStructMarshalling.StackallocParametersAndModifiersNoRef };
             yield return new[] { CodeSnippets.CustomStructMarshalling.StackallocTwoStageParametersAndModifiersNoRef };
             yield return new[] { CodeSnippets.CustomStructMarshalling.OptionalStackallocParametersAndModifiers };
             yield return new[] { CodeSnippets.CustomStructMarshalling.TwoStageParametersAndModifiers };
             yield return new[] { CodeSnippets.CustomStructMarshalling.PinnableParametersAndModifiers };
-            yield return new[] { CodeSnippets.CustomStructMarshalling.NativeTypePinnable };
+            yield return new[] { CodeSnippets.CustomStructMarshalling.NativeTypePinnable("byte", "byte") };
+            yield return new[] { CodeSnippets.CustomStructMarshalling.NativeTypePinnable("byte", "int") };
             yield return new[] { CodeSnippets.CustomStructMarshalling.MarshalUsingParametersAndModifiers };
             yield return new[] { CodeSnippets.CustomStructMarshalling.NativeToManagedOnlyOutParameter };
             yield return new[] { CodeSnippets.CustomStructMarshalling.NativeToManagedOnlyReturnValue };
->>>>>>> 04e65d2b
             yield return new[] { CodeSnippets.ArrayMarshallingWithCustomStructElement };
             yield return new[] { CodeSnippets.ArrayMarshallingWithCustomStructElementWithValueProperty };
 
