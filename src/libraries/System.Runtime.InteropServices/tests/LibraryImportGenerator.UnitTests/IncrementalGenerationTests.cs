--- conflicted
+++ resolved
@@ -229,10 +229,7 @@
             Assert.False(reference.IsAlive);
             GC.KeepAlive(driver);
 
-<<<<<<< HEAD
-=======
             [MethodImpl(MethodImplOptions.NoInlining)]
->>>>>>> 22b04dfb
             static (WeakReference reference, GeneratorDriver driver) RunTwoGeneratorOnTwoIterativeCompilationsAndReturnFirst(Compilation startingCompilation)
             {
                 Compilation comp2 = startingCompilation.AddSyntaxTrees(CSharpSyntaxTree.ParseText("struct NewType {}", new CSharpParseOptions(LanguageVersion.Preview)));
