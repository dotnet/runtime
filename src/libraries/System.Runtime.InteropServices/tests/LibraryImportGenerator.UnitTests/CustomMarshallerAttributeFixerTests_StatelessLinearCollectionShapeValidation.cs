// Licensed to the .NET Foundation under one or more agreements.
// The .NET Foundation licenses this file to you under the MIT license.

using Microsoft.CodeAnalysis;
using Microsoft.CodeAnalysis.Testing;
using Microsoft.Interop;
using System.Collections.Generic;
using System.Threading.Tasks;
using Xunit;
using static Microsoft.Interop.Analyzers.CustomMarshallerAttributeAnalyzer;

using VerifyCS = LibraryImportGenerator.UnitTests.Verifiers.CSharpCodeFixVerifier<
    Microsoft.Interop.Analyzers.CustomMarshallerAttributeAnalyzer,
    Microsoft.Interop.Analyzers.CustomMarshallerAttributeFixer>;

namespace LibraryImportGenerator.UnitTests
{
    [ActiveIssue("https://github.com/dotnet/runtime/issues/60650", TestRuntimes.Mono)]
    public class CustomMarshallerAttributeAnalyzerTests_StatelessLinearCollectionShapeValidation
    {
        [Fact]
        public async Task ModeThatUsesManagedToUnmanagedShape_Missing_AllMethods_ReportsDiagnostic()
        {
            string source = """
                using System.Runtime.InteropServices.Marshalling;
                
                class ManagedType {}
                
                [CustomMarshaller(typeof(ManagedType), MarshalMode.ManagedToUnmanagedIn, typeof({|#0:MarshallerType<>|}))]
                [CustomMarshaller(typeof(ManagedType), MarshalMode.UnmanagedToManagedOut, typeof({|#1:MarshallerType<>|}))]
                [CustomMarshaller(typeof(ManagedType), MarshalMode.ElementIn, typeof({|#2:MarshallerType<>|}))]
                [ContiguousCollectionMarshaller]
                static class MarshallerType<T>
                {
                }
                """;

            string fixedSource = """
                using System.Runtime.InteropServices.Marshalling;
                
                class ManagedType {}
                
                [CustomMarshaller(typeof(ManagedType), MarshalMode.ManagedToUnmanagedIn, typeof(MarshallerType<>))]
                [CustomMarshaller(typeof(ManagedType), MarshalMode.UnmanagedToManagedOut, typeof(MarshallerType<>))]
                [CustomMarshaller(typeof(ManagedType), MarshalMode.ElementIn, typeof(MarshallerType<>))]
                [ContiguousCollectionMarshaller]
                static class MarshallerType<T>
                {
                    public static nint AllocateContainerForUnmanagedElements(ManagedType managed, out int numElements)
                    {
                        throw new System.NotImplementedException();
                    }

                    public static System.ReadOnlySpan<nint> GetManagedValuesSource(ManagedType managed)
                    {
                        throw new System.NotImplementedException();
                    }

                    public static System.Span<T> GetUnmanagedValuesDestination(nint unmanaged, int numElements)
                    {
                        throw new System.NotImplementedException();
                    }
                }
                """;

            await VerifyCS.VerifyCodeFixAsync(
                source,
                fixedSource,
                VerifyCS.Diagnostic(StatelessLinearCollectionRequiresTwoParameterAllocateContainerForUnmanagedElementsRule).WithLocation(0).WithArguments("MarshallerType<T>", MarshalMode.ManagedToUnmanagedIn, "ManagedType"),
                VerifyCS.Diagnostic(StatelessLinearCollectionRequiresTwoParameterAllocateContainerForUnmanagedElementsRule).WithLocation(1).WithArguments("MarshallerType<T>", MarshalMode.UnmanagedToManagedOut, "ManagedType"),
                VerifyCS.Diagnostic(StatelessLinearCollectionRequiresTwoParameterAllocateContainerForUnmanagedElementsRule).WithLocation(2).WithArguments("MarshallerType<T>", MarshalMode.ElementIn, "ManagedType"),
                VerifyCS.Diagnostic(StatelessLinearCollectionInRequiresCollectionMethodsRule).WithLocation(0).WithArguments("MarshallerType<T>", MarshalMode.ManagedToUnmanagedIn, "ManagedType"),
                VerifyCS.Diagnostic(StatelessLinearCollectionInRequiresCollectionMethodsRule).WithLocation(1).WithArguments("MarshallerType<T>", MarshalMode.UnmanagedToManagedOut, "ManagedType"),
                VerifyCS.Diagnostic(StatelessLinearCollectionInRequiresCollectionMethodsRule).WithLocation(2).WithArguments("MarshallerType<T>", MarshalMode.ElementIn, "ManagedType"));
        }

        [Fact]
        public async Task ModeThatUsesManagedToUnmanagedShape_Missing_ContainerMethods_ReportsDiagnostic()
        {
            string source = """
                using System.Runtime.InteropServices.Marshalling;
                
                class ManagedType {}
                
                [CustomMarshaller(typeof(ManagedType), MarshalMode.ManagedToUnmanagedIn, typeof({|#0:MarshallerType<>|}))]
                [CustomMarshaller(typeof(ManagedType), MarshalMode.UnmanagedToManagedOut, typeof({|#1:MarshallerType<>|}))]
                [CustomMarshaller(typeof(ManagedType), MarshalMode.ElementIn, typeof({|#2:MarshallerType<>|}))]
                [ContiguousCollectionMarshaller]
                static class MarshallerType<T>
                {
                    public static nint AllocateContainerForUnmanagedElements(ManagedType m, out int numElements) => throw null;
                }
                """;

            string fixedSource = """
                using System.Runtime.InteropServices.Marshalling;
                
                class ManagedType {}
                
                [CustomMarshaller(typeof(ManagedType), MarshalMode.ManagedToUnmanagedIn, typeof(MarshallerType<>))]
                [CustomMarshaller(typeof(ManagedType), MarshalMode.UnmanagedToManagedOut, typeof(MarshallerType<>))]
                [CustomMarshaller(typeof(ManagedType), MarshalMode.ElementIn, typeof(MarshallerType<>))]
                [ContiguousCollectionMarshaller]
                static class MarshallerType<T>
                {
                    public static nint AllocateContainerForUnmanagedElements(ManagedType m, out int numElements) => throw null;

                    public static System.ReadOnlySpan<nint> GetManagedValuesSource(ManagedType managed)
                    {
                        throw new System.NotImplementedException();
                    }

                    public static System.Span<T> GetUnmanagedValuesDestination(nint unmanaged, int numElements)
                    {
                        throw new System.NotImplementedException();
                    }
                }
                """;

            await VerifyCS.VerifyCodeFixAsync(
                source,
                fixedSource,
                VerifyCS.Diagnostic(StatelessLinearCollectionInRequiresCollectionMethodsRule).WithLocation(0).WithArguments("MarshallerType<T>", MarshalMode.ManagedToUnmanagedIn, "ManagedType"),
                VerifyCS.Diagnostic(StatelessLinearCollectionInRequiresCollectionMethodsRule).WithLocation(1).WithArguments("MarshallerType<T>", MarshalMode.UnmanagedToManagedOut, "ManagedType"),
                VerifyCS.Diagnostic(StatelessLinearCollectionInRequiresCollectionMethodsRule).WithLocation(2).WithArguments("MarshallerType<T>", MarshalMode.ElementIn, "ManagedType"));
        }

        [Fact]
        public async Task ModeThatUsesManagedToUnmanagedShape_Missing_GetManagedValuesSource_ReportsDiagnostic()
        {
            string source = """
                using System;
                using System.Runtime.InteropServices.Marshalling;
                
                class ManagedType {}
                
                [CustomMarshaller(typeof(ManagedType), MarshalMode.ManagedToUnmanagedIn, typeof({|#0:MarshallerType<>|}))]
                [CustomMarshaller(typeof(ManagedType), MarshalMode.UnmanagedToManagedOut, typeof({|#1:MarshallerType<>|}))]
                [CustomMarshaller(typeof(ManagedType), MarshalMode.ElementIn, typeof({|#2:MarshallerType<>|}))]
                [ContiguousCollectionMarshaller]
                static class MarshallerType<T>
                {
                    public static nint AllocateContainerForUnmanagedElements(ManagedType m, out int numElements) => throw null;

                    public static Span<T> GetUnmanagedValuesDestination(nint unmanaged, int numElements) => default;
                }
                """;

            string fixedSource = """
                using System;
                using System.Runtime.InteropServices.Marshalling;
                
                class ManagedType {}
                
                [CustomMarshaller(typeof(ManagedType), MarshalMode.ManagedToUnmanagedIn, typeof(MarshallerType<>))]
                [CustomMarshaller(typeof(ManagedType), MarshalMode.UnmanagedToManagedOut, typeof(MarshallerType<>))]
                [CustomMarshaller(typeof(ManagedType), MarshalMode.ElementIn, typeof(MarshallerType<>))]
                [ContiguousCollectionMarshaller]
                static class MarshallerType<T>
                {
                    public static nint AllocateContainerForUnmanagedElements(ManagedType m, out int numElements) => throw null;
                
                    public static Span<T> GetUnmanagedValuesDestination(nint unmanaged, int numElements) => default;
                
                    public static ReadOnlySpan<nint> GetManagedValuesSource(ManagedType managed)
                    {
                        throw new NotImplementedException();
                    }
                }
                """;

            await VerifyCS.VerifyCodeFixAsync(
                source,
                fixedSource,
                VerifyCS.Diagnostic(StatelessLinearCollectionInRequiresCollectionMethodsRule).WithLocation(0).WithArguments("MarshallerType<T>", MarshalMode.ManagedToUnmanagedIn, "ManagedType"),
                VerifyCS.Diagnostic(StatelessLinearCollectionInRequiresCollectionMethodsRule).WithLocation(1).WithArguments("MarshallerType<T>", MarshalMode.UnmanagedToManagedOut, "ManagedType"),
                VerifyCS.Diagnostic(StatelessLinearCollectionInRequiresCollectionMethodsRule).WithLocation(2).WithArguments("MarshallerType<T>", MarshalMode.ElementIn, "ManagedType"));
        }

        [Fact]
        public async Task ModeThatUsesManagedToUnmanagedShape_Missing_GetUnmanagedValuesDestination_ReportsDiagnostic()
        {
            string source = """
                using System;
                using System.Runtime.InteropServices.Marshalling;
                
                class ManagedType {}
                
                [CustomMarshaller(typeof(ManagedType), MarshalMode.ManagedToUnmanagedIn, typeof({|#0:MarshallerType<>|}))]
                [CustomMarshaller(typeof(ManagedType), MarshalMode.UnmanagedToManagedOut, typeof({|#1:MarshallerType<>|}))]
                [CustomMarshaller(typeof(ManagedType), MarshalMode.ElementIn, typeof({|#2:MarshallerType<>|}))]
                [ContiguousCollectionMarshaller]
                static class MarshallerType<T>
                {
                    public static nint AllocateContainerForUnmanagedElements(ManagedType m, out int numElements) => throw null;

                    public static ReadOnlySpan<byte> GetManagedValuesSource(ManagedType m) => default;
                }
                """;

            string fixedSource = """
                using System;
                using System.Runtime.InteropServices.Marshalling;
                
                class ManagedType {}
                
                [CustomMarshaller(typeof(ManagedType), MarshalMode.ManagedToUnmanagedIn, typeof(MarshallerType<>))]
                [CustomMarshaller(typeof(ManagedType), MarshalMode.UnmanagedToManagedOut, typeof(MarshallerType<>))]
                [CustomMarshaller(typeof(ManagedType), MarshalMode.ElementIn, typeof(MarshallerType<>))]
                [ContiguousCollectionMarshaller]
                static class MarshallerType<T>
                {
                    public static nint AllocateContainerForUnmanagedElements(ManagedType m, out int numElements) => throw null;
                
                    public static ReadOnlySpan<byte> GetManagedValuesSource(ManagedType m) => default;

                    public static Span<T> GetUnmanagedValuesDestination(nint unmanaged, int numElements)
                    {
                        throw new NotImplementedException();
                    }
                }
                """;

            await VerifyCS.VerifyCodeFixAsync(
                source,
                fixedSource,
                VerifyCS.Diagnostic(StatelessLinearCollectionInRequiresCollectionMethodsRule).WithLocation(0).WithArguments("MarshallerType<T>", MarshalMode.ManagedToUnmanagedIn, "ManagedType"),
                VerifyCS.Diagnostic(StatelessLinearCollectionInRequiresCollectionMethodsRule).WithLocation(1).WithArguments("MarshallerType<T>", MarshalMode.UnmanagedToManagedOut, "ManagedType"),
                VerifyCS.Diagnostic(StatelessLinearCollectionInRequiresCollectionMethodsRule).WithLocation(2).WithArguments("MarshallerType<T>", MarshalMode.ElementIn, "ManagedType"));
        }

        [Fact]
        public async Task ModeThatUsesManagedToUnmanagedShape_MismatchedUnmanagedType_ReportsDiagnostic()
        {
            string source = """
                using System;
                using System.Runtime.InteropServices.Marshalling;
                
                class ManagedType {}
                
                [CustomMarshaller(typeof(ManagedType), MarshalMode.ManagedToUnmanagedIn, typeof({|#0:MarshallerType<>|}))]
                [CustomMarshaller(typeof(ManagedType), MarshalMode.UnmanagedToManagedOut, typeof({|#1:MarshallerType<>|}))]
                [CustomMarshaller(typeof(ManagedType), MarshalMode.ElementIn, typeof({|#2:MarshallerType<>|}))]
                [ContiguousCollectionMarshaller]
                static class MarshallerType<T>
                {
                    public static nint AllocateContainerForUnmanagedElements(ManagedType m, out int numElements) => throw null;

                    public static ReadOnlySpan<int> GetManagedValuesSource(ManagedType m) => default;

                    public static Span<T> GetUnmanagedValuesDestination(int unmanaged, int numElements) => default;
                }
                """;

            await VerifyCS.VerifyAnalyzerAsync(
                source,
                VerifyCS.Diagnostic(FirstParameterMustMatchReturnTypeRule).WithLocation(0).WithArguments("MarshallerType<T>.GetUnmanagedValuesDestination(int, int)", "MarshallerType<T>.AllocateContainerForUnmanagedElements(ManagedType, out int)"),
                VerifyCS.Diagnostic(FirstParameterMustMatchReturnTypeRule).WithLocation(1).WithArguments("MarshallerType<T>.GetUnmanagedValuesDestination(int, int)", "MarshallerType<T>.AllocateContainerForUnmanagedElements(ManagedType, out int)"),
                VerifyCS.Diagnostic(FirstParameterMustMatchReturnTypeRule).WithLocation(2).WithArguments("MarshallerType<T>.GetUnmanagedValuesDestination(int, int)", "MarshallerType<T>.AllocateContainerForUnmanagedElements(ManagedType, out int)"));
        }

        [Fact]
        public async Task ModeThatUsesManagedToUnmanagedShape_DoesNotReportDiagnostic()
        {
            string source = """
                using System;
                using System.Runtime.InteropServices.Marshalling;
                
                class ManagedType {}
                
                [CustomMarshaller(typeof(ManagedType), MarshalMode.ManagedToUnmanagedIn, typeof(MarshallerType<>))]
                [CustomMarshaller(typeof(ManagedType), MarshalMode.UnmanagedToManagedOut, typeof(MarshallerType<>))]
                [CustomMarshaller(typeof(ManagedType), MarshalMode.ElementIn, typeof(MarshallerType<>))]
                [ContiguousCollectionMarshaller]
                static class MarshallerType<T>
                {
                    public static nint AllocateContainerForUnmanagedElements(ManagedType m, out int numElements) => throw null;

                    public static ReadOnlySpan<int> GetManagedValuesSource(ManagedType m) => default;

                    public static Span<T> GetUnmanagedValuesDestination(nint unmanaged, int numElements) => default;
                }
                """;

            await VerifyCS.VerifyAnalyzerAsync(
                source);
        }


        [Fact]
        public async Task ModeThatUsesManagedToUnmanagedShape_InvalidCollectionElementType_ReportsDiagnostic()
        {
            string source = """
                using System;
                using System.Runtime.InteropServices.Marshalling;
                
                class ManagedType {}
                
                [CustomMarshaller(typeof(ManagedType), MarshalMode.ManagedToUnmanagedIn, typeof({|#0:MarshallerType<>|}))]
                [CustomMarshaller(typeof(ManagedType), MarshalMode.UnmanagedToManagedOut, typeof({|#1:MarshallerType<>|}))]
                [CustomMarshaller(typeof(ManagedType), MarshalMode.ElementIn, typeof({|#2:MarshallerType<>|}))]
                [ContiguousCollectionMarshaller]
                static class MarshallerType<T>
                {
                    public static nint AllocateContainerForUnmanagedElements(ManagedType m, out int numElements) => throw null;

                    public static ReadOnlySpan<int> GetManagedValuesSource(ManagedType m) => default;

                    public static Span<byte> GetUnmanagedValuesDestination(nint unmanaged, int numElements) => default;
                }
                """;

            await VerifyCS.VerifyAnalyzerAsync(
                source,
                VerifyCS.Diagnostic(ReturnTypeMustBeExpectedTypeRule).WithLocation(0).WithArguments("MarshallerType<T>.GetUnmanagedValuesDestination(nint, int)", "System.Span<T>"),
                VerifyCS.Diagnostic(ReturnTypeMustBeExpectedTypeRule).WithLocation(1).WithArguments("MarshallerType<T>.GetUnmanagedValuesDestination(nint, int)", "System.Span<T>"),
                VerifyCS.Diagnostic(ReturnTypeMustBeExpectedTypeRule).WithLocation(2).WithArguments("MarshallerType<T>.GetUnmanagedValuesDestination(nint, int)", "System.Span<T>"));
        }

        [Fact]
        public async Task ModeThatUsesUnmanagedToManagedShape_Missing_AllMethods_ReportsDiagnostic()
        {
            string source = """
                using System.Runtime.InteropServices.Marshalling;
                
                class ManagedType {}
                
                [CustomMarshaller(typeof(ManagedType), MarshalMode.ManagedToUnmanagedOut, typeof({|#0:MarshallerType<>|}))]
                [CustomMarshaller(typeof(ManagedType), MarshalMode.UnmanagedToManagedIn, typeof({|#1:MarshallerType<>|}))]
                [CustomMarshaller(typeof(ManagedType), MarshalMode.ElementOut, typeof({|#2:MarshallerType<>|}))]
                [ContiguousCollectionMarshaller]
                static class MarshallerType<T>
                {
                }
                """;

            string fixedSource = """
                using System.Runtime.InteropServices.Marshalling;
                
                class ManagedType {}
                
                [CustomMarshaller(typeof(ManagedType), MarshalMode.ManagedToUnmanagedOut, typeof(MarshallerType<>))]
                [CustomMarshaller(typeof(ManagedType), MarshalMode.UnmanagedToManagedIn, typeof(MarshallerType<>))]
                [CustomMarshaller(typeof(ManagedType), MarshalMode.ElementOut, typeof(MarshallerType<>))]
                [ContiguousCollectionMarshaller]
                static class MarshallerType<T>
                {
                    public static ManagedType AllocateContainerForManagedElements(nint unmanaged, int numElements)
                    {
                        throw new System.NotImplementedException();
                    }

                    public static System.ReadOnlySpan<T> GetUnmanagedValuesSource(nint unmanaged, int numElements)
                    {
                        throw new System.NotImplementedException();
                    }

                    public static System.Span<nint> GetManagedValuesDestination(ManagedType managed)
                    {
                        throw new System.NotImplementedException();
                    }
                }
                """;

            await VerifyCS.VerifyCodeFixAsync(
                source,
                fixedSource,
                VerifyCS.Diagnostic(StatelessLinearCollectionRequiresTwoParameterAllocateContainerForManagedElementsRule).WithLocation(0).WithArguments("MarshallerType<T>", MarshalMode.ManagedToUnmanagedOut, "ManagedType"),
                VerifyCS.Diagnostic(StatelessLinearCollectionRequiresTwoParameterAllocateContainerForManagedElementsRule).WithLocation(1).WithArguments("MarshallerType<T>", MarshalMode.UnmanagedToManagedIn, "ManagedType"),
                VerifyCS.Diagnostic(StatelessLinearCollectionRequiresTwoParameterAllocateContainerForManagedElementsRule).WithLocation(2).WithArguments("MarshallerType<T>", MarshalMode.ElementOut, "ManagedType"),
                VerifyCS.Diagnostic(StatelessLinearCollectionOutRequiresCollectionMethodsRule).WithLocation(0).WithArguments("MarshallerType<T>", MarshalMode.ManagedToUnmanagedOut, "ManagedType"),
                VerifyCS.Diagnostic(StatelessLinearCollectionOutRequiresCollectionMethodsRule).WithLocation(1).WithArguments("MarshallerType<T>", MarshalMode.UnmanagedToManagedIn, "ManagedType"),
                VerifyCS.Diagnostic(StatelessLinearCollectionOutRequiresCollectionMethodsRule).WithLocation(2).WithArguments("MarshallerType<T>", MarshalMode.ElementOut, "ManagedType"));
        }

        [Fact]
        public async Task ModeThatUsesUnmanagedToManagedShape_Missing_ContainerMethods_ReportsDiagnostic()
        {
            string source = """
                using System.Runtime.InteropServices.Marshalling;
                
                class ManagedType {}
                
                [CustomMarshaller(typeof(ManagedType), MarshalMode.ManagedToUnmanagedOut, typeof({|#0:MarshallerType<>|}))]
                [CustomMarshaller(typeof(ManagedType), MarshalMode.UnmanagedToManagedIn, typeof({|#1:MarshallerType<>|}))]
                [CustomMarshaller(typeof(ManagedType), MarshalMode.ElementOut, typeof({|#2:MarshallerType<>|}))]
                [ContiguousCollectionMarshaller]
                static class MarshallerType<T>
                {
                    public static ManagedType AllocateContainerForManagedElements(nint m, int numElements) => throw null;
                }
                """;

            string fixedSource = """
                using System.Runtime.InteropServices.Marshalling;
                
                class ManagedType {}
                
                [CustomMarshaller(typeof(ManagedType), MarshalMode.ManagedToUnmanagedOut, typeof(MarshallerType<>))]
                [CustomMarshaller(typeof(ManagedType), MarshalMode.UnmanagedToManagedIn, typeof(MarshallerType<>))]
                [CustomMarshaller(typeof(ManagedType), MarshalMode.ElementOut, typeof(MarshallerType<>))]
                [ContiguousCollectionMarshaller]
                static class MarshallerType<T>
                {
                    public static ManagedType AllocateContainerForManagedElements(nint m, int numElements) => throw null;

                    public static System.ReadOnlySpan<T> GetUnmanagedValuesSource(nint unmanaged, int numElements)
                    {
                        throw new System.NotImplementedException();
                    }

                    public static System.Span<nint> GetManagedValuesDestination(ManagedType managed)
                    {
                        throw new System.NotImplementedException();
                    }
                }
                """;

            await VerifyCS.VerifyCodeFixAsync(
                source,
                fixedSource,
                VerifyCS.Diagnostic(StatelessLinearCollectionOutRequiresCollectionMethodsRule).WithLocation(0).WithArguments("MarshallerType<T>", MarshalMode.ManagedToUnmanagedOut, "ManagedType"),
                VerifyCS.Diagnostic(StatelessLinearCollectionOutRequiresCollectionMethodsRule).WithLocation(1).WithArguments("MarshallerType<T>", MarshalMode.UnmanagedToManagedIn, "ManagedType"),
                VerifyCS.Diagnostic(StatelessLinearCollectionOutRequiresCollectionMethodsRule).WithLocation(2).WithArguments("MarshallerType<T>", MarshalMode.ElementOut, "ManagedType"));
        }

        [Fact]
        public async Task ModeThatUsesUnmanagedToManagedShape_Missing_GetUnmanagedValuesSource_ReportsDiagnostic()
        {
            string source = """
                using System;
                using System.Runtime.InteropServices.Marshalling;
                
                class ManagedType {}
                
                [CustomMarshaller(typeof(ManagedType), MarshalMode.ManagedToUnmanagedOut, typeof({|#0:MarshallerType<>|}))]
                [CustomMarshaller(typeof(ManagedType), MarshalMode.UnmanagedToManagedIn, typeof({|#1:MarshallerType<>|}))]
                [CustomMarshaller(typeof(ManagedType), MarshalMode.ElementOut, typeof({|#2:MarshallerType<>|}))]
                [ContiguousCollectionMarshaller]
                static class MarshallerType<T>
                {
                    public static ManagedType AllocateContainerForManagedElements(nint m, int numElements) => throw null;

                    public static Span<byte> GetManagedValuesDestination(ManagedType m) => default;
                }
                """;

            string fixedSource = """
                using System;
                using System.Runtime.InteropServices.Marshalling;
                
                class ManagedType {}
                
                [CustomMarshaller(typeof(ManagedType), MarshalMode.ManagedToUnmanagedOut, typeof(MarshallerType<>))]
                [CustomMarshaller(typeof(ManagedType), MarshalMode.UnmanagedToManagedIn, typeof(MarshallerType<>))]
                [CustomMarshaller(typeof(ManagedType), MarshalMode.ElementOut, typeof(MarshallerType<>))]
                [ContiguousCollectionMarshaller]
                static class MarshallerType<T>
                {
                    public static ManagedType AllocateContainerForManagedElements(nint m, int numElements) => throw null;
                
                    public static Span<byte> GetManagedValuesDestination(ManagedType m) => default;

                    public static ReadOnlySpan<T> GetUnmanagedValuesSource(nint unmanaged, int numElements)
                    {
                        throw new NotImplementedException();
                    }
                }
                """;

            await VerifyCS.VerifyCodeFixAsync(
                source,
                fixedSource,
                VerifyCS.Diagnostic(StatelessLinearCollectionOutRequiresCollectionMethodsRule).WithLocation(0).WithArguments("MarshallerType<T>", MarshalMode.ManagedToUnmanagedOut, "ManagedType"),
                VerifyCS.Diagnostic(StatelessLinearCollectionOutRequiresCollectionMethodsRule).WithLocation(1).WithArguments("MarshallerType<T>", MarshalMode.UnmanagedToManagedIn, "ManagedType"),
                VerifyCS.Diagnostic(StatelessLinearCollectionOutRequiresCollectionMethodsRule).WithLocation(2).WithArguments("MarshallerType<T>", MarshalMode.ElementOut, "ManagedType"));
        }

        [Fact]
        public async Task ModeThatUsesUnmanagedToManagedShape_Missing_GetManagedValuesDestination_ReportsDiagnostic()
        {
            string source = """
                using System;
                using System.Runtime.InteropServices.Marshalling;
                
                class ManagedType {}
                
                [CustomMarshaller(typeof(ManagedType), MarshalMode.ManagedToUnmanagedOut, typeof({|#0:MarshallerType<>|}))]
                [CustomMarshaller(typeof(ManagedType), MarshalMode.UnmanagedToManagedIn, typeof({|#1:MarshallerType<>|}))]
                [CustomMarshaller(typeof(ManagedType), MarshalMode.ElementOut, typeof({|#2:MarshallerType<>|}))]
                [ContiguousCollectionMarshaller]
                static class MarshallerType<T>
                {
                    public static ManagedType AllocateContainerForManagedElements(nint unmanaged, int numElements) => throw null;

                    public static ReadOnlySpan<T> GetUnmanagedValuesSource(nint unmanaged, int numElements) => default;
                }
                """;

            string fixedSource = """
                using System;
                using System.Runtime.InteropServices.Marshalling;
                
                class ManagedType {}
                
                [CustomMarshaller(typeof(ManagedType), MarshalMode.ManagedToUnmanagedOut, typeof(MarshallerType<>))]
                [CustomMarshaller(typeof(ManagedType), MarshalMode.UnmanagedToManagedIn, typeof(MarshallerType<>))]
                [CustomMarshaller(typeof(ManagedType), MarshalMode.ElementOut, typeof(MarshallerType<>))]
                [ContiguousCollectionMarshaller]
                static class MarshallerType<T>
                {
                    public static ManagedType AllocateContainerForManagedElements(nint unmanaged, int numElements) => throw null;

                    public static ReadOnlySpan<T> GetUnmanagedValuesSource(nint unmanaged, int numElements) => default;

                    public static Span<nint> GetManagedValuesDestination(ManagedType managed)
                    {
                        throw new NotImplementedException();
                    }
                }
                """;

            await VerifyCS.VerifyCodeFixAsync(
                source,
                fixedSource,
                VerifyCS.Diagnostic(StatelessLinearCollectionOutRequiresCollectionMethodsRule).WithLocation(0).WithArguments("MarshallerType<T>", MarshalMode.ManagedToUnmanagedOut, "ManagedType"),
                VerifyCS.Diagnostic(StatelessLinearCollectionOutRequiresCollectionMethodsRule).WithLocation(1).WithArguments("MarshallerType<T>", MarshalMode.UnmanagedToManagedIn, "ManagedType"),
                VerifyCS.Diagnostic(StatelessLinearCollectionOutRequiresCollectionMethodsRule).WithLocation(2).WithArguments("MarshallerType<T>", MarshalMode.ElementOut, "ManagedType"));
        }

        [Fact]
        public async Task ModeThatUsesUnmanagedToManagedShape_MismatchedUnmanagedType_ReportsDiagnostic()
        {
            string source = """
                using System;
                using System.Runtime.InteropServices.Marshalling;
                
                class ManagedType {}
                
                [CustomMarshaller(typeof(ManagedType), MarshalMode.ManagedToUnmanagedOut, typeof({|#0:MarshallerType<>|}))]
                [CustomMarshaller(typeof(ManagedType), MarshalMode.UnmanagedToManagedIn, typeof({|#1:MarshallerType<>|}))]
                [CustomMarshaller(typeof(ManagedType), MarshalMode.ElementOut, typeof({|#2:MarshallerType<>|}))]
                [ContiguousCollectionMarshaller]
                static class MarshallerType<T>
                {
                    public static ManagedType AllocateContainerForManagedElements(nint unmanaged, out int numElements) => throw null;

                    public static ReadOnlySpan<T> GetUnmanagedValuesSource(int unmanaged, int numElements) => default;

                    public static Span<byte> GetManagedValuesDestination(ManagedType m) => default;
                }
                """;

            await VerifyCS.VerifyAnalyzerAsync(
                source,
                VerifyCS.Diagnostic(FirstParametersMustMatchRule).WithLocation(0).WithArguments("MarshallerType<T>.GetUnmanagedValuesSource(int, int)", "MarshallerType<T>.AllocateContainerForManagedElements(nint, out int)"),
                VerifyCS.Diagnostic(FirstParametersMustMatchRule).WithLocation(1).WithArguments("MarshallerType<T>.GetUnmanagedValuesSource(int, int)", "MarshallerType<T>.AllocateContainerForManagedElements(nint, out int)"),
                VerifyCS.Diagnostic(FirstParametersMustMatchRule).WithLocation(2).WithArguments("MarshallerType<T>.GetUnmanagedValuesSource(int, int)", "MarshallerType<T>.AllocateContainerForManagedElements(nint, out int)"));
        }

        [Fact]
        public async Task ModeThatUsesUnmanagedToManagedShape_DoesNotReportDiagnostic()
        {
            string source = """
                using System;
                using System.Runtime.InteropServices.Marshalling;
                
                class ManagedType {}
                
                [CustomMarshaller(typeof(ManagedType), MarshalMode.ManagedToUnmanagedOut, typeof(MarshallerType<>))]
                [CustomMarshaller(typeof(ManagedType), MarshalMode.UnmanagedToManagedIn, typeof(MarshallerType<>))]
                [CustomMarshaller(typeof(ManagedType), MarshalMode.ElementOut, typeof(MarshallerType<>))]
                [ContiguousCollectionMarshaller]
                static class MarshallerType<T>
                {
                    public static ManagedType AllocateContainerForManagedElements(nint unmanaged, out int numElements) => throw null;

                    public static ReadOnlySpan<T> GetUnmanagedValuesSource(nint unmanaged, int numElements) => default;

                    public static Span<byte> GetManagedValuesDestination(ManagedType m) => default;
                }
                """;

            await VerifyCS.VerifyAnalyzerAsync(
                source);
        }

        [Fact]
        public async Task ModeThatUsesUnmanagedToManagedShape_InvalidCollectionElementType_ReportsDiagnostic()
        {
            string source = """
                using System;
                using System.Runtime.InteropServices.Marshalling;
                
                class ManagedType {}
                
                [CustomMarshaller(typeof(ManagedType), MarshalMode.ManagedToUnmanagedOut, typeof({|#0:MarshallerType<>|}))]
                [CustomMarshaller(typeof(ManagedType), MarshalMode.UnmanagedToManagedIn, typeof({|#1:MarshallerType<>|}))]
                [CustomMarshaller(typeof(ManagedType), MarshalMode.ElementOut, typeof({|#2:MarshallerType<>|}))]
                [ContiguousCollectionMarshaller]
                static class MarshallerType<T>
                {
                    public static ManagedType AllocateContainerForManagedElements(nint unmanaged, out int numElements) => throw null;

                    public static ReadOnlySpan<int> GetUnmanagedValuesSource(nint unmanaged, int numElements) => default;

                    public static Span<byte> GetManagedValuesDestination(ManagedType m) => default;
                }
                """;

            await VerifyCS.VerifyAnalyzerAsync(
                source,
                VerifyCS.Diagnostic(ReturnTypeMustBeExpectedTypeRule).WithLocation(0).WithArguments("MarshallerType<T>.GetUnmanagedValuesSource(nint, int)", "System.ReadOnlySpan<T>"),
                VerifyCS.Diagnostic(ReturnTypeMustBeExpectedTypeRule).WithLocation(1).WithArguments("MarshallerType<T>.GetUnmanagedValuesSource(nint, int)", "System.ReadOnlySpan<T>"),
                VerifyCS.Diagnostic(ReturnTypeMustBeExpectedTypeRule).WithLocation(2).WithArguments("MarshallerType<T>.GetUnmanagedValuesSource(nint, int)", "System.ReadOnlySpan<T>"));
        }

        [Fact]
        public async Task CallerAllocatedBuffer_NoBufferSize_ReportsDiagnostic()
        {
            string source = """
                using System;
                using System.Runtime.InteropServices.Marshalling;
                
                class ManagedType {}
                
                [CustomMarshaller(typeof(ManagedType), MarshalMode.ManagedToUnmanagedIn, typeof({|#0:MarshallerType<>|}))]
                [ContiguousCollectionMarshaller]
                static class MarshallerType<T>
                {
                    public static nint AllocateContainerForUnmanagedElements(ManagedType m, Span<byte> b, out int numElements) => throw null;
                
                    public static ReadOnlySpan<int> GetManagedValuesSource(ManagedType m) => default;
                
                    public static Span<T> GetUnmanagedValuesDestination(nint unmanaged, int numElements) => default;
                }
                """;

            string fixedSource = """
                using System;
                using System.Runtime.InteropServices.Marshalling;
                
                class ManagedType {}
                
                [CustomMarshaller(typeof(ManagedType), MarshalMode.ManagedToUnmanagedIn, typeof(MarshallerType<>))]
                [ContiguousCollectionMarshaller]
                static class MarshallerType<T>
                {
                    public static nint AllocateContainerForUnmanagedElements(ManagedType m, Span<byte> b, out int numElements) => throw null;
                
                    public static ReadOnlySpan<int> GetManagedValuesSource(ManagedType m) => default;
                
                    public static Span<T> GetUnmanagedValuesDestination(nint unmanaged, int numElements) => default;
                
                    public static int BufferSize
                    {
                        get
                        {
                            throw new NotImplementedException();
                        }
                    }
                }
                """;

            await VerifyCS.VerifyCodeFixAsync(
                source,
<<<<<<< HEAD
                VerifyCS.Diagnostic(StatelessLinearCollectionCallerAllocFromManagedMustHaveBufferSizeRule).WithLocation(0).WithArguments("MarshallerType<T>", "byte"));
=======
                fixedSource,
                VerifyCS.Diagnostic(StatelessLinearCollectionCallerAllocConstructorMustHaveBufferSizeRule).WithLocation(0).WithArguments("MarshallerType<T>", "byte"));
>>>>>>> cf3bf7a2
        }

        [Fact]
        public async Task ModeThatUsesBidirectionalShape_DoesNotReportDiagnostic()
        {
            string source = """
                using System;
                using System.Runtime.InteropServices.Marshalling;
                
                class ManagedType {}
                
                [CustomMarshaller(typeof(ManagedType), MarshalMode.ManagedToUnmanagedRef, typeof({|#0:MarshallerType<>|}))]
                [CustomMarshaller(typeof(ManagedType), MarshalMode.UnmanagedToManagedRef, typeof({|#1:MarshallerType<>|}))]
                [CustomMarshaller(typeof(ManagedType), MarshalMode.ElementRef, typeof({|#2:MarshallerType<>|}))]
                [ContiguousCollectionMarshaller]
                static class MarshallerType<T>
                {
                    public static nint AllocateContainerForUnmanagedElements(ManagedType m, out int numElements) => throw null;
                
                    public static ReadOnlySpan<int> GetManagedValuesSource(ManagedType m) => default;
                
                    public static Span<T> GetUnmanagedValuesDestination(nint unmanaged, int numElements) => default;

                    public static ManagedType AllocateContainerForManagedElements(nint unmanaged, out int numElements) => throw null;
                
                    public static ReadOnlySpan<T> GetUnmanagedValuesSource(nint unmanaged, int numElements) => default;
                
                    public static Span<int> GetManagedValuesDestination(ManagedType m) => default;
                }
                """;

            await VerifyCS.VerifyAnalyzerAsync(source);
        }

        [Fact]
        public async Task ModeThatUsesBidirectionalShape_MismatchedManagedElementTypes_ReportsDiagnostic()
        {
            string source = """
                using System;
                using System.Runtime.InteropServices.Marshalling;
                
                class ManagedType {}
                
                [CustomMarshaller(typeof(ManagedType), MarshalMode.ManagedToUnmanagedRef, typeof({|#0:MarshallerType<>|}))]
                [CustomMarshaller(typeof(ManagedType), MarshalMode.UnmanagedToManagedRef, typeof({|#1:MarshallerType<>|}))]
                [CustomMarshaller(typeof(ManagedType), MarshalMode.ElementRef, typeof({|#2:MarshallerType<>|}))]
                [ContiguousCollectionMarshaller]
                static class MarshallerType<T>
                {
                    public static nint AllocateContainerForUnmanagedElements(ManagedType m, out int numElements) => throw null;
                
                    public static ReadOnlySpan<int> GetManagedValuesSource(ManagedType m) => default;
                
                    public static Span<T> GetUnmanagedValuesDestination(nint unmanaged, int numElements) => default;

                    public static ManagedType AllocateContainerForManagedElements(nint unmanaged, out int numElements) => throw null;
                
                    public static ReadOnlySpan<T> GetUnmanagedValuesSource(nint unmanaged, int numElements) => default;
                
                    public static Span<byte> GetManagedValuesDestination(ManagedType m) => default;
                }
                """;

            await VerifyCS.VerifyAnalyzerAsync(source,
                VerifyCS.Diagnostic(ElementTypesOfReturnTypesMustMatchRule).WithLocation(0).WithArguments("MarshallerType<T>.GetManagedValuesSource(ManagedType)", "MarshallerType<T>.GetManagedValuesDestination(ManagedType)"),
                VerifyCS.Diagnostic(ElementTypesOfReturnTypesMustMatchRule).WithLocation(1).WithArguments("MarshallerType<T>.GetManagedValuesSource(ManagedType)", "MarshallerType<T>.GetManagedValuesDestination(ManagedType)"),
                VerifyCS.Diagnostic(ElementTypesOfReturnTypesMustMatchRule).WithLocation(2).WithArguments("MarshallerType<T>.GetManagedValuesSource(ManagedType)", "MarshallerType<T>.GetManagedValuesDestination(ManagedType)"));
        }

        [Fact]
        public async Task ModeThatUsesBidirectionalShape_ArrayTarget_DoesNotReportDiagnostic()
        {
            string source = """
                using System;
                using System.Runtime.InteropServices.Marshalling;
                
                [CustomMarshaller(typeof(CustomMarshallerAttribute.GenericPlaceholder[]), MarshalMode.ManagedToUnmanagedRef, typeof({|#0:MarshallerType<,>|}))]
                [CustomMarshaller(typeof(CustomMarshallerAttribute.GenericPlaceholder[]), MarshalMode.UnmanagedToManagedRef, typeof({|#1:MarshallerType<,>|}))]
                [CustomMarshaller(typeof(CustomMarshallerAttribute.GenericPlaceholder[]), MarshalMode.ElementRef, typeof({|#2:MarshallerType<,>|}))]
                [ContiguousCollectionMarshaller]
                static class MarshallerType<T, TNative>
                {
                    public static nint AllocateContainerForUnmanagedElements(T[] m, out int numElements) => throw null;
                
                    public static ReadOnlySpan<int> GetManagedValuesSource(T[] m) => default;
                
                    public static Span<TNative> GetUnmanagedValuesDestination(nint unmanaged, int numElements) => default;

                    public static T[] AllocateContainerForManagedElements(nint unmanaged, out int numElements) => throw null;
                
                    public static ReadOnlySpan<TNative> GetUnmanagedValuesSource(nint unmanaged, int numElements) => default;
                
                    public static Span<int> GetManagedValuesDestination(T[] m) => default;
                }
                """;

            await VerifyCS.VerifyAnalyzerAsync(source);
        }

        [Fact]
        public async Task ModeThatUsesBidirectionalShape_NestedGeneric_DoesNotReportDiagnostic()
        {
            string source = """
                using System;
                using System.Runtime.InteropServices.Marshalling;
                
                class ManagedType {}
                
                [CustomMarshaller(typeof(ManagedType), MarshalMode.ManagedToUnmanagedRef, typeof({|#0:MarshallerType<>.Nested|}))]
                [CustomMarshaller(typeof(ManagedType), MarshalMode.UnmanagedToManagedRef, typeof({|#1:MarshallerType<>.Nested|}))]
                [CustomMarshaller(typeof(ManagedType), MarshalMode.ElementRef, typeof({|#2:MarshallerType<>.Nested|}))]
                [ContiguousCollectionMarshaller]
                static class MarshallerType<T>
                {
                    public static class Nested
                    {
                        public static nint AllocateContainerForUnmanagedElements(ManagedType m, out int numElements) => throw null;
                    
                        public static ReadOnlySpan<int> GetManagedValuesSource(ManagedType m) => default;
                    
                        public static Span<T> GetUnmanagedValuesDestination(nint unmanaged, int numElements) => default;

                        public static ManagedType AllocateContainerForManagedElements(nint unmanaged, out int numElements) => throw null;
                    
                        public static ReadOnlySpan<T> GetUnmanagedValuesSource(nint unmanaged, int numElements) => default;
                    
                        public static Span<int> GetManagedValuesDestination(ManagedType m) => default;
                    }
                }
                """;

            await VerifyCS.VerifyAnalyzerAsync(source);
        }
    }
}<|MERGE_RESOLUTION|>--- conflicted
+++ resolved
@@ -664,12 +664,8 @@
 
             await VerifyCS.VerifyCodeFixAsync(
                 source,
-<<<<<<< HEAD
+                fixedSource,
                 VerifyCS.Diagnostic(StatelessLinearCollectionCallerAllocFromManagedMustHaveBufferSizeRule).WithLocation(0).WithArguments("MarshallerType<T>", "byte"));
-=======
-                fixedSource,
-                VerifyCS.Diagnostic(StatelessLinearCollectionCallerAllocConstructorMustHaveBufferSizeRule).WithLocation(0).WithArguments("MarshallerType<T>", "byte"));
->>>>>>> cf3bf7a2
         }
 
         [Fact]
