﻿// Licensed to the .NET Foundation under one or more agreements.
// The .NET Foundation licenses this file to you under the MIT license.

using System;
using System.Collections.Generic;
using System.Collections.Immutable;
using System.IO;
using System.Linq;
using System.Runtime.CompilerServices;
using System.Runtime.InteropServices;
using System.Threading.Tasks;

using Microsoft.CodeAnalysis;
using Microsoft.Interop.UnitTests;
using Xunit;

using StringMarshalling = Microsoft.Interop.StringMarshalling;

namespace LibraryImportGenerator.UnitTests
{
    public class CompileFails
    {
        private static string ID(
            [CallerLineNumber] int lineNumber = 0,
            [CallerFilePath] string? filePath = null)
            => TestUtils.GetFileLineName(lineNumber, filePath);

        public static IEnumerable<object[]> CodeSnippetsToCompile()
        {
            // Not LibraryImportAttribute
            yield return new object[] { ID(), CodeSnippets.UserDefinedPrefixedAttributes, 0, 3 };

            // No explicit marshalling for char or string
            yield return new object[] { ID(), CodeSnippets.BasicParametersAndModifiers<char>(), 5, 0 };
            yield return new object[] { ID(), CodeSnippets.BasicParametersAndModifiers<string>(), 5, 0 };
            yield return new object[] { ID(), CodeSnippets.MarshalAsArrayParametersAndModifiers<char>(), 5, 0 };
            yield return new object[] { ID(), CodeSnippets.MarshalAsArrayParametersAndModifiers<string>(), 5, 0 };

            // No explicit marshaling for bool
            yield return new object[] { ID(), CodeSnippets.BasicParametersAndModifiers<bool>(), 5, 0 };
            yield return new object[] { ID(), CodeSnippets.MarshalAsArrayParametersAndModifiers<bool>(), 5, 0 };

            // Unsupported StringMarshalling configuration
            yield return new object[] { ID(), CodeSnippets.BasicParametersAndModifiersWithStringMarshalling<char>(StringMarshalling.Utf8), 5, 0 };
            yield return new object[] { ID(), CodeSnippets.BasicParametersAndModifiersWithStringMarshalling<char>(StringMarshalling.Custom), 6, 0 };
            yield return new object[] { ID(), CodeSnippets.BasicParametersAndModifiersWithStringMarshalling<string>(StringMarshalling.Custom), 6, 0 };
            yield return new object[] { ID(), CodeSnippets.CustomStringMarshallingParametersAndModifiers<char>(), 5, 0 };

            // Unsupported UnmanagedType
            yield return new object[] { ID(), CodeSnippets.MarshalAsParametersAndModifiers<char>(UnmanagedType.I1), 5, 0 };
            yield return new object[] { ID(), CodeSnippets.MarshalAsParametersAndModifiers<char>(UnmanagedType.U1), 5, 0 };
            yield return new object[] { ID(), CodeSnippets.MarshalAsParametersAndModifiers<int[]>(UnmanagedType.SafeArray), 10, 0 };

            // Unsupported MarshalAsAttribute usage
            //  * UnmanagedType.CustomMarshaler, MarshalTypeRef, MarshalType, MarshalCookie
            yield return new object[] { ID(), CodeSnippets.MarshalAsCustomMarshalerOnTypes, 16, 0 };

            // Unsupported [In, Out] attributes usage
            // Blittable array
            yield return new object[] { ID(), CodeSnippets.ByValueParameterWithModifier<int[]>("Out"), 1, 0 };
            yield return new object[] { ID(), CodeSnippets.ByValueParameterWithModifier<int[]>("In, Out"), 1, 0 };

            // By ref with [In, Out] attributes
            yield return new object[] { ID(), CodeSnippets.ByValueParameterWithModifier("in int", "In"), 1, 0 };
            yield return new object[] { ID(), CodeSnippets.ByValueParameterWithModifier("ref int", "In"), 1, 0 };
            yield return new object[] { ID(), CodeSnippets.ByValueParameterWithModifier("ref int", "In, Out"), 1, 0 };
            yield return new object[] { ID(), CodeSnippets.ByValueParameterWithModifier("out int", "Out"), 1, 0 };

            // By value non-array with [In, Out] attributes
            yield return new object[] { ID(), CodeSnippets.ByValueParameterWithModifier<byte>("In"), 1, 0 };
            yield return new object[] { ID(), CodeSnippets.ByValueParameterWithModifier<byte>("Out"), 1, 0 };
            yield return new object[] { ID(), CodeSnippets.ByValueParameterWithModifier<byte>("In, Out"), 1, 0 };

            // LCIDConversion
            yield return new object[] { ID(), CodeSnippets.LCIDConversionAttribute, 1, 0 };

            // No size information for array marshalling from unmanaged to managed
            //   * return, out, ref
            yield return new object[] { ID(), CodeSnippets.BasicParametersAndModifiers<byte[]>(CodeSnippets.DisableRuntimeMarshalling), 3, 0 };
            yield return new object[] { ID(), CodeSnippets.BasicParametersAndModifiers<sbyte[]>(CodeSnippets.DisableRuntimeMarshalling), 3, 0 };
            yield return new object[] { ID(), CodeSnippets.BasicParametersAndModifiers<short[]>(CodeSnippets.DisableRuntimeMarshalling), 3, 0 };
            yield return new object[] { ID(), CodeSnippets.BasicParametersAndModifiers<ushort[]>(CodeSnippets.DisableRuntimeMarshalling), 3, 0 };
            yield return new object[] { ID(), CodeSnippets.BasicParametersAndModifiers<char[]>(CodeSnippets.DisableRuntimeMarshalling), 3, 0 };
            yield return new object[] { ID(), CodeSnippets.BasicParametersAndModifiers<string[]>(CodeSnippets.DisableRuntimeMarshalling), 5, 0 };
            yield return new object[] { ID(), CodeSnippets.BasicParametersAndModifiers<int[]>(CodeSnippets.DisableRuntimeMarshalling), 3, 0 };
            yield return new object[] { ID(), CodeSnippets.BasicParametersAndModifiers<uint[]>(CodeSnippets.DisableRuntimeMarshalling), 3, 0 };
            yield return new object[] { ID(), CodeSnippets.BasicParametersAndModifiers<long[]>(CodeSnippets.DisableRuntimeMarshalling), 3, 0 };
            yield return new object[] { ID(), CodeSnippets.BasicParametersAndModifiers<ulong[]>(CodeSnippets.DisableRuntimeMarshalling), 3, 0 };
            yield return new object[] { ID(), CodeSnippets.BasicParametersAndModifiers<float[]>(CodeSnippets.DisableRuntimeMarshalling), 3, 0 };
            yield return new object[] { ID(), CodeSnippets.BasicParametersAndModifiers<double[]>(CodeSnippets.DisableRuntimeMarshalling), 3, 0 };
            yield return new object[] { ID(), CodeSnippets.BasicParametersAndModifiers<bool[]>(CodeSnippets.DisableRuntimeMarshalling), 5, 0 };
            yield return new object[] { ID(), CodeSnippets.BasicParametersAndModifiers<IntPtr[]>(CodeSnippets.DisableRuntimeMarshalling), 3, 0 };
            yield return new object[] { ID(), CodeSnippets.BasicParametersAndModifiers<UIntPtr[]>(CodeSnippets.DisableRuntimeMarshalling), 3, 0 };

            // Collection with non-integer size param
            yield return new object[] { ID(), CodeSnippets.MarshalAsArrayParameterWithSizeParam<float>(isByRef: false), 1, 0 };
            yield return new object[] { ID(), CodeSnippets.MarshalAsArrayParameterWithSizeParam<double>(isByRef: false), 1, 0 };
            yield return new object[] { ID(), CodeSnippets.MarshalAsArrayParameterWithSizeParam<bool>(isByRef: false), 2, 0 };
            yield return new object[] { ID(), CodeSnippets.MarshalUsingArrayParameterWithSizeParam<float>(isByRef: false), 1, 0 };
            yield return new object[] { ID(), CodeSnippets.MarshalUsingArrayParameterWithSizeParam<double>(isByRef: false), 1, 0 };
            yield return new object[] { ID(), CodeSnippets.MarshalUsingArrayParameterWithSizeParam<bool>(isByRef: false), 2, 0 };

            // Custom type marshalling with invalid members
            yield return new object[] { ID(), CustomStructMarshallingCodeSnippets<CodeSnippets>.NonStaticMarshallerEntryPoint, 2, 0 };
            yield return new object[] { ID(), CustomStructMarshallingCodeSnippets<CodeSnippets>.Stateless.ManagedToNativeOnlyOutParameter, 1, 0 };
            yield return new object[] { ID(), CustomStructMarshallingCodeSnippets<CodeSnippets>.Stateless.ManagedToNativeOnlyReturnValue, 1, 0 };
            yield return new object[] { ID(), CustomStructMarshallingCodeSnippets<CodeSnippets>.Stateless.NativeToManagedOnlyInParameter, 1, 0 };
            yield return new object[] { ID(), CustomStructMarshallingCodeSnippets<CodeSnippets>.Stateless.StackallocOnlyRefParameter, 1, 0 };
            yield return new object[] { ID(), CustomStructMarshallingCodeSnippets<CodeSnippets>.Stateful.ManagedToNativeOnlyOutParameter, 1, 0 };
            yield return new object[] { ID(), CustomStructMarshallingCodeSnippets<CodeSnippets>.Stateful.ManagedToNativeOnlyReturnValue, 1, 0 };
            yield return new object[] { ID(), CustomStructMarshallingCodeSnippets<CodeSnippets>.Stateful.NativeToManagedOnlyInParameter, 1, 0 };
            yield return new object[] { ID(), CustomStructMarshallingCodeSnippets<CodeSnippets>.Stateful.StackallocOnlyRefParameter, 1, 0 };

            // Abstract SafeHandle type by reference
            yield return new object[] { ID(), CodeSnippets.BasicParameterWithByRefModifier("ref", "System.Runtime.InteropServices.SafeHandle"), 1, 0 };

            // Collection with constant and element size parameter
            yield return new object[] { ID(), CodeSnippets.MarshalUsingCollectionWithConstantAndElementCount, 2, 0 };

            // Collection with null element size parameter name
            yield return new object[] { ID(), CodeSnippets.MarshalUsingCollectionWithNullElementName, 2, 0 };

            // Generic collection marshaller has different arity than collection.
            yield return new object[] { ID(), CustomCollectionMarshallingCodeSnippets<CodeSnippets>.Stateless.GenericCollectionMarshallingArityMismatch, 2, 0 };

<<<<<<< HEAD
            yield return new object[] { ID(), CodeSnippets.MarshalAsAndMarshalUsingOnReturnValue, 2, 0 };
            yield return new object[] { ID(), CodeSnippets.CustomElementMarshallingDuplicateElementIndirectionDepth, 2, 0 };
            yield return new object[] { ID(), CodeSnippets.CustomElementMarshallingUnusedElementIndirectionDepth, 1, 0 };
=======
            yield return new object[] { ID(), CodeSnippets.MarshalAsAndMarshalUsingOnReturnValue, 1, 0 };
            yield return new object[] { ID(), CodeSnippets.CustomCollectionMarshalling.Stateless.CustomElementMarshallingDuplicateElementIndirectionDepth, 1, 0 };
            yield return new object[] { ID(), CodeSnippets.CustomCollectionMarshalling.Stateless.CustomElementMarshallingUnusedElementIndirectionDepth, 1, 0 };
>>>>>>> 51191575
            yield return new object[] { ID(), CodeSnippets.RecursiveCountElementNameOnReturnValue, 2, 0 };
            yield return new object[] { ID(), CodeSnippets.RecursiveCountElementNameOnParameter, 2, 0 };
            yield return new object[] { ID(), CodeSnippets.MutuallyRecursiveCountElementNameOnParameter, 4, 0 };
            yield return new object[] { ID(), CodeSnippets.MutuallyRecursiveSizeParamIndexOnParameter, 4, 0 };

            // Ref returns
            yield return new object[] { ID(), CodeSnippets.RefReturn("int"), 2, 2 };
        }

        [Theory]
        [MemberData(nameof(CodeSnippetsToCompile))]
        public async Task ValidateSnippets(string id, string source, int expectedGeneratorErrors, int expectedCompilerErrors)
        {
            TestUtils.Use(id);
            Compilation comp = await TestUtils.CreateCompilation(source);
            TestUtils.AssertPreSourceGeneratorCompilation(comp);

            var newComp = TestUtils.RunGenerators(comp, out var generatorDiags, new Microsoft.Interop.LibraryImportGenerator());

            // Verify the compilation failed with errors.
            IEnumerable<Diagnostic> generatorErrors = generatorDiags.Where(d => d.Severity == DiagnosticSeverity.Error);
            int generatorErrorCount = generatorErrors.Count();
            Assert.True(
                expectedGeneratorErrors == generatorErrorCount,
                $"Expected {expectedGeneratorErrors} errors, but encountered {generatorErrorCount}. Errors: {string.Join(Environment.NewLine, generatorErrors.Select(d => d.ToString()))}");

            IEnumerable<Diagnostic> compilerErrors = newComp.GetDiagnostics().Where(d => d.Severity == DiagnosticSeverity.Error);
            int compilerErrorCount = compilerErrors.Count();
            Assert.True(
                expectedCompilerErrors == compilerErrorCount,
                $"Expected {expectedCompilerErrors} errors, but encountered {compilerErrorCount}. Errors: {string.Join(Environment.NewLine, compilerErrors.Select(d => d.ToString()))}");
        }

        public static IEnumerable<object[]> CodeSnippetsToCompile_InvalidCode()
        {
            yield return new object[] { ID(), CodeSnippets.RecursiveImplicitlyBlittableStruct, 0, 1 };
            yield return new object[] { ID(), CodeSnippets.MutuallyRecursiveImplicitlyBlittableStruct, 0, 2 };
            yield return new object[] { ID(), CodeSnippets.PartialPropertyName, 0, 2 };
            yield return new object[] { ID(), CodeSnippets.InvalidConstantForModuleName, 0, 1 };
            yield return new object[] { ID(), CodeSnippets.IncorrectAttributeFieldType, 0, 1 };
        }

        [Theory]
        [MemberData(nameof(CodeSnippetsToCompile_InvalidCode))]
        public async Task ValidateSnippets_InvalidCodeGracefulFailure(string id, string source, int expectedGeneratorErrors, int expectedCompilerErrors)
        {
            TestUtils.Use(id);
            // Do not validate that the compilation has no errors that the generator will not fix.
            Compilation comp = await TestUtils.CreateCompilation(source);

            var newComp = TestUtils.RunGenerators(comp, out var generatorDiags, new Microsoft.Interop.LibraryImportGenerator());

            // Verify the compilation failed with errors.
            int generatorErrors = generatorDiags.Count(d => d.Severity == DiagnosticSeverity.Error);
            Assert.Equal(expectedGeneratorErrors, generatorErrors);

            int compilerErrors = newComp.GetDiagnostics().Count(d => d.Severity == DiagnosticSeverity.Error);
            Assert.Equal(expectedCompilerErrors, compilerErrors);
        }

        [Fact]
        public async Task ValidateDisableRuntimeMarshallingForBlittabilityCheckFromAssemblyReference()
        {
            string assemblySource = $@"
using System.Runtime.InteropServices;
using System.Runtime.InteropServices.Marshalling;
{CodeSnippets.ValidateDisableRuntimeMarshalling.NonBlittableUserDefinedTypeWithNativeType}
";
            Compilation assemblyComp = await TestUtils.CreateCompilation(assemblySource);
            TestUtils.AssertPreSourceGeneratorCompilation(assemblyComp);

            var ms = new MemoryStream();
            Assert.True(assemblyComp.Emit(ms).Success);

            string testSource = CodeSnippets.ValidateDisableRuntimeMarshalling.TypeUsage(string.Empty);

            Compilation testComp = await TestUtils.CreateCompilation(testSource, refs: new[] { MetadataReference.CreateFromImage(ms.ToArray()) });
            TestUtils.AssertPreSourceGeneratorCompilation(testComp);

            var newComp = TestUtils.RunGenerators(testComp, out var generatorDiags, new Microsoft.Interop.LibraryImportGenerator());

            // The errors should indicate the DisableRuntimeMarshalling is required.
            Assert.True(generatorDiags.All(d => d.Id == "SYSLIB1051"));

            TestUtils.AssertPostSourceGeneratorCompilation(newComp);
        }

        [Fact]
        public async Task ValidateRequireAllowUnsafeBlocksDiagnostic()
        {
            string source = CodeSnippets.TrivialClassDeclarations;
            Compilation comp = await TestUtils.CreateCompilation(new[] { source }, allowUnsafe: false);
            TestUtils.AssertPreSourceGeneratorCompilation(comp);

            var newComp = TestUtils.RunGenerators(comp, out var generatorDiags, new Microsoft.Interop.LibraryImportGenerator());

            // The errors should indicate the AllowUnsafeBlocks is required.
            Assert.True(generatorDiags.All(d => d.Id == "SYSLIB1062"));

            // There should only be one SYSLIB1062, even if there are multiple LibraryImportAttribute uses.
            Assert.Equal(1, generatorDiags.Count());
        }
    }
}<|MERGE_RESOLUTION|>--- conflicted
+++ resolved
@@ -123,15 +123,9 @@
             // Generic collection marshaller has different arity than collection.
             yield return new object[] { ID(), CustomCollectionMarshallingCodeSnippets<CodeSnippets>.Stateless.GenericCollectionMarshallingArityMismatch, 2, 0 };
 
-<<<<<<< HEAD
-            yield return new object[] { ID(), CodeSnippets.MarshalAsAndMarshalUsingOnReturnValue, 2, 0 };
-            yield return new object[] { ID(), CodeSnippets.CustomElementMarshallingDuplicateElementIndirectionDepth, 2, 0 };
+            yield return new object[] { ID(), CodeSnippets.MarshalAsAndMarshalUsingOnReturnValue, 1, 0 };
+            yield return new object[] { ID(), CodeSnippets.CustomElementMarshallingDuplicateElementIndirectionDepth, 1, 0 };
             yield return new object[] { ID(), CodeSnippets.CustomElementMarshallingUnusedElementIndirectionDepth, 1, 0 };
-=======
-            yield return new object[] { ID(), CodeSnippets.MarshalAsAndMarshalUsingOnReturnValue, 1, 0 };
-            yield return new object[] { ID(), CodeSnippets.CustomCollectionMarshalling.Stateless.CustomElementMarshallingDuplicateElementIndirectionDepth, 1, 0 };
-            yield return new object[] { ID(), CodeSnippets.CustomCollectionMarshalling.Stateless.CustomElementMarshallingUnusedElementIndirectionDepth, 1, 0 };
->>>>>>> 51191575
             yield return new object[] { ID(), CodeSnippets.RecursiveCountElementNameOnReturnValue, 2, 0 };
             yield return new object[] { ID(), CodeSnippets.RecursiveCountElementNameOnParameter, 2, 0 };
             yield return new object[] { ID(), CodeSnippets.MutuallyRecursiveCountElementNameOnParameter, 4, 0 };
