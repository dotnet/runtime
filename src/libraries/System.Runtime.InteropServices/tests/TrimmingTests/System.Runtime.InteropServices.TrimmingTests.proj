<Project DefaultTargets="Build">
  <Import Project="$([MSBuild]::GetPathOfFileAbove(Directory.Build.props))" />

  <ItemGroup>
    <!-- Validate that disabling the interop feature switch trims the interop code. -->
    <TestConsoleAppSourceFiles Include="GeneratedComInterfaceComImportInteropTrimmed.cs">
      <DisabledFeatureSwitches>System.Runtime.InteropServices.Marshalling.EnableGeneratedComInterfaceComImportInterop</DisabledFeatureSwitches>
      <SkipOnTestRuntimes>osx-x64;linux-x64;browser-wasm</SkipOnTestRuntimes>
    </TestConsoleAppSourceFiles>
    <!-- Validate that disabling the built-in COM interop wholesale trims the interop code. -->
    <TestConsoleAppSourceFiles Include="GeneratedComInterfaceComImportInteropTrimmed.cs">
      <DisabledFeatureSwitches>System.Runtime.InteropServices.BuiltInComInterop.IsSupported</DisabledFeatureSwitches>
      <SkipOnTestRuntimes>osx-x64;linux-x64;browser-wasm</SkipOnTestRuntimes>
    </TestConsoleAppSourceFiles>
    <!-- Validate that targetting test runtimes that don't support built-in COM interop trims the interop code. -->
    <TestConsoleAppSourceFiles Include="GeneratedComInterfaceComImportInteropTrimmed.cs">
      <DisabledFeatureSwitches></DisabledFeatureSwitches>
      <SkipOnTestRuntimes>win-x64;browser-wasm</SkipOnTestRuntimes>
    </TestConsoleAppSourceFiles>
<<<<<<< HEAD

    <TestConsoleAppSourceFiles Include="TypeMap.cs" NativeAotOnly="true">
      <EnabledProperties>IlcGenerateMstatFile;IlcGenerateDgmlFile</EnabledProperties>
=======
    <!-- Validate that the CCW VTables are folded by ILC -->
    <TestConsoleAppSourceFiles Include="CCWPreinitializationNativeAot.cs" Condition="'$(RunNativeAotTestApps)' == 'true'">
      <SkipOnTestRuntimes>osx-x64;linux-x64;browser-wasm</SkipOnTestRuntimes>
      <DisabledProperties>IlcTrimMetadata</DisabledProperties>
>>>>>>> 2dbdff1a
    </TestConsoleAppSourceFiles>
  </ItemGroup>

  <Import Project="$([MSBuild]::GetPathOfFileAbove(Directory.Build.targets))" />
</Project><|MERGE_RESOLUTION|>--- conflicted
+++ resolved
@@ -17,16 +17,14 @@
       <DisabledFeatureSwitches></DisabledFeatureSwitches>
       <SkipOnTestRuntimes>win-x64;browser-wasm</SkipOnTestRuntimes>
     </TestConsoleAppSourceFiles>
-<<<<<<< HEAD
+    <!-- Validate that the CCW VTables are folded by ILC -->
+    <TestConsoleAppSourceFiles Include="CCWPreinitializationNativeAot.cs" NativeAotOnly="true">
+      <SkipOnTestRuntimes>osx-x64;linux-x64;browser-wasm</SkipOnTestRuntimes>
+      <DisabledProperties>IlcTrimMetadata</DisabledProperties>
+    </TestConsoleAppSourceFiles>
 
     <TestConsoleAppSourceFiles Include="TypeMap.cs" NativeAotOnly="true">
       <EnabledProperties>IlcGenerateMstatFile;IlcGenerateDgmlFile</EnabledProperties>
-=======
-    <!-- Validate that the CCW VTables are folded by ILC -->
-    <TestConsoleAppSourceFiles Include="CCWPreinitializationNativeAot.cs" Condition="'$(RunNativeAotTestApps)' == 'true'">
-      <SkipOnTestRuntimes>osx-x64;linux-x64;browser-wasm</SkipOnTestRuntimes>
-      <DisabledProperties>IlcTrimMetadata</DisabledProperties>
->>>>>>> 2dbdff1a
     </TestConsoleAppSourceFiles>
   </ItemGroup>
 
