--- conflicted
+++ resolved
@@ -28,11 +28,7 @@
             VerifyDelegate(functionDelegate, targetMethod);
         }
 
-<<<<<<< HEAD
         [ConditionalFact(typeof(PlatformDetection), nameof(PlatformDetection.IsReflectionEmitSupported))]
-=======
-        [ConditionalFact(typeof(PlatformDetection), nameof(PlatformDetection.IsNotMonoAOT))]
->>>>>>> 0d441426
         public void GetDelegateForFunctionPointer_CollectibleType_ReturnsExpected()
         {
             MethodInfo targetMethod = typeof(GetDelegateForFunctionPointerTests).GetMethod(nameof(Method), BindingFlags.NonPublic | BindingFlags.Static);
