--- conflicted
+++ resolved
@@ -383,17 +383,6 @@
                         }
                         entryPoint = (string)namedArg.Value.Value!;
                         break;
-<<<<<<< HEAD
-=======
-                    case nameof(GeneratedDllImportData.ExactSpelling):
-                        userDefinedValues |= DllImportMember.ExactSpelling;
-                        if (namedArg.Value.Value is not bool)
-                        {
-                            return null;
-                        }
-                        exactSpelling = (bool)namedArg.Value.Value!;
-                        break;
->>>>>>> cf6dbde9
                     case nameof(GeneratedDllImportData.SetLastError):
                         userDefinedValues |= DllImportMember.SetLastError;
                         if (namedArg.Value.Value is not bool)
