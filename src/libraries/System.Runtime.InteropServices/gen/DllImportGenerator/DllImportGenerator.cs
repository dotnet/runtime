// Licensed to the .NET Foundation under one or more agreements.
// The .NET Foundation licenses this file to you under the MIT license.

using System;
using System.Collections.Generic;
using System.Collections.Immutable;
using System.Diagnostics;
using System.Linq;
using System.Runtime.InteropServices;
using System.Text;
using System.Threading;
using Microsoft.CodeAnalysis;
using Microsoft.CodeAnalysis.CSharp;
using Microsoft.CodeAnalysis.CSharp.Syntax;
using static Microsoft.CodeAnalysis.CSharp.SyntaxFactory;

[assembly: System.Resources.NeutralResourcesLanguage("en-US")]

namespace Microsoft.Interop
{
    [Generator]
    public sealed class DllImportGenerator : IIncrementalGenerator
    {
        internal sealed record IncrementalStubGenerationContext(
            StubEnvironment Environment,
            DllImportStubContext StubContext,
            ImmutableArray<AttributeSyntax> ForwardedAttributes,
            GeneratedDllImportData DllImportData,
            ImmutableArray<Diagnostic> Diagnostics)
        {
            public bool Equals(IncrementalStubGenerationContext? other)
            {
                return other is not null
                    && StubEnvironment.AreCompilationSettingsEqual(Environment, other.Environment)
                    && StubContext.Equals(other.StubContext)
                    && DllImportData.Equals(other.DllImportData)
                    && ForwardedAttributes.SequenceEqual(other.ForwardedAttributes, (IEqualityComparer<AttributeSyntax>)SyntaxEquivalentComparer.Instance)
                    && Diagnostics.SequenceEqual(other.Diagnostics);
            }

            public override int GetHashCode()
            {
                throw new UnreachableException();
            }
        }

        public static class StepNames
        {
            public const string CalculateStubInformation = nameof(CalculateStubInformation);
            public const string GenerateSingleStub = nameof(GenerateSingleStub);
            public const string NormalizeWhitespace = nameof(NormalizeWhitespace);
            public const string ConcatenateStubs = nameof(ConcatenateStubs);
        }

        public void Initialize(IncrementalGeneratorInitializationContext context)
        {
            var attributedMethods = context.SyntaxProvider
                .CreateSyntaxProvider(
                    static (node, ct) => ShouldVisitNode(node),
                    static (context, ct) =>
                        new
                        {
                            Syntax = (MethodDeclarationSyntax)context.Node,
                            Symbol = (IMethodSymbol)context.SemanticModel.GetDeclaredSymbol(context.Node, ct)!
                        })
                .Where(
                    static modelData => modelData.Symbol.IsStatic && modelData.Symbol.GetAttributes().Any(
                        static attribute => attribute.AttributeClass?.ToDisplayString() == TypeNames.GeneratedDllImportAttribute)
                );

            var methodsToGenerate = attributedMethods.Where(static data => !data.Symbol.ReturnsByRef && !data.Symbol.ReturnsByRefReadonly);

            var refReturnMethods = attributedMethods.Where(static data => data.Symbol.ReturnsByRef || data.Symbol.ReturnsByRefReadonly);

            context.RegisterSourceOutput(refReturnMethods, static (context, refReturnMethod) =>
            {
                context.ReportDiagnostic(Diagnostic.Create(GeneratorDiagnostics.ReturnConfigurationNotSupported, refReturnMethod.Syntax.GetLocation(), "ref return", refReturnMethod.Symbol.ToDisplayString()));
            });

            IncrementalValueProvider<(Compilation compilation, TargetFramework targetFramework, Version targetFrameworkVersion)> compilationAndTargetFramework = context.CompilationProvider
                .Select(static (compilation, ct) =>
                {
                    TargetFramework fmk = DetermineTargetFramework(compilation, out Version targetFrameworkVersion);
                    return (compilation, fmk, targetFrameworkVersion);
                });

            context.RegisterSourceOutput(
                compilationAndTargetFramework
                    .Combine(methodsToGenerate.Collect()),
                static (context, data) =>
                {
                    if (data.Left.targetFramework is TargetFramework.Unknown && data.Right.Any())
                    {
                        // We don't block source generation when the TFM is unknown.
                        // This allows a user to copy generated source and use it as a starting point
                        // for manual marshalling if desired.
                        context.ReportDiagnostic(
                            Diagnostic.Create(
                                GeneratorDiagnostics.TargetFrameworkNotSupported,
                                Location.None,
                                data.Left.targetFrameworkVersion));
                    }
                });

            IncrementalValueProvider<DllImportGeneratorOptions> stubOptions = context.AnalyzerConfigOptionsProvider
                .Select(static (options, ct) => new DllImportGeneratorOptions(options.GlobalOptions));

            IncrementalValueProvider<StubEnvironment> stubEnvironment = compilationAndTargetFramework
                .Combine(stubOptions)
                .Select(
                    static (data, ct) =>
                        new StubEnvironment(
                            data.Left.compilation,
                            data.Left.targetFramework,
                            data.Left.targetFrameworkVersion,
                            data.Left.compilation.SourceModule.GetAttributes().Any(attr => attr.AttributeClass?.ToDisplayString() == TypeNames.System_Runtime_CompilerServices_SkipLocalsInitAttribute),
                            data.Right)
                );

            IncrementalValueProvider<(string, ImmutableArray<Diagnostic>)> methodSourceAndDiagnostics = methodsToGenerate
                .Combine(stubEnvironment)
                .Select(static (data, ct) => new
                {
                    data.Left.Syntax,
                    data.Left.Symbol,
                    Environment = data.Right
                })
                .Select(
                    static (data, ct) => (data.Syntax, StubContext: CalculateStubInformation(data.Symbol, data.Environment, ct))
                )
                .WithComparer(Comparers.CalculatedContextWithSyntax)
                .WithTrackingName(StepNames.CalculateStubInformation)
                .Combine(stubOptions)
                .Select(
                    static (data, ct) => GenerateSource(data.Left.StubContext, data.Left.Syntax, data.Right)
                )
                .WithComparer(Comparers.GeneratedSyntax)
                .WithTrackingName(StepNames.GenerateSingleStub)
                // Handle NormalizeWhitespace as a separate stage for incremental runs since it is an expensive operation.
                .Select(
                    static (data, ct) => (data.Item1.NormalizeWhitespace().ToFullString(), data.Item2))
                .WithTrackingName(StepNames.NormalizeWhitespace)
                .Collect()
                .WithComparer(Comparers.GeneratedSourceSet)
                .Select(static (generatedSources, ct) =>
                {
                    StringBuilder source = new();
                    // Mark in source that the file is auto-generated.
                    source.AppendLine("// <auto-generated/>");
                    ImmutableArray<Diagnostic>.Builder diagnostics = ImmutableArray.CreateBuilder<Diagnostic>();
                    foreach ((string, ImmutableArray<Diagnostic>) generated in generatedSources)
                    {
                        source.AppendLine(generated.Item1);
                        diagnostics.AddRange(generated.Item2);
                    }
                    return (source: source.ToString(), diagnostics: diagnostics.ToImmutable());
                })
                .WithComparer(Comparers.GeneratedSource)
                .WithTrackingName(StepNames.ConcatenateStubs);

            context.RegisterSourceOutput(methodSourceAndDiagnostics,
                static (context, data) =>
                {
                    foreach (Diagnostic diagnostic in data.Item2)
                    {
                        context.ReportDiagnostic(diagnostic);
                    }

                    context.AddSource("GeneratedDllImports.g.cs", data.Item1);
                });
        }

        private static List<AttributeSyntax> GenerateSyntaxForForwardedAttributes(AttributeData? suppressGCTransitionAttribute, AttributeData? unmanagedCallConvAttribute, AttributeData? defaultDllImportSearchPathsAttribute)
        {
            const string CallConvsField = "CallConvs";
            // Manually rehydrate the forwarded attributes with fully qualified types so we don't have to worry about any using directives.
            List<AttributeSyntax> attributes = new();

            if (suppressGCTransitionAttribute is not null)
            {
                attributes.Add(Attribute(ParseName(TypeNames.SuppressGCTransitionAttribute)));
            }
            if (unmanagedCallConvAttribute is not null)
            {
                AttributeSyntax unmanagedCallConvSyntax = Attribute(ParseName(TypeNames.UnmanagedCallConvAttribute));
                foreach (KeyValuePair<string, TypedConstant> arg in unmanagedCallConvAttribute.NamedArguments)
                {
                    if (arg.Key == CallConvsField)
                    {
                        InitializerExpressionSyntax callConvs = InitializerExpression(SyntaxKind.ArrayInitializerExpression);
                        foreach (TypedConstant callConv in arg.Value.Values)
                        {
                            callConvs = callConvs.AddExpressions(
                                TypeOfExpression(((ITypeSymbol)callConv.Value!).AsTypeSyntax()));
                        }

                        ArrayTypeSyntax arrayOfSystemType = ArrayType(ParseTypeName(TypeNames.System_Type), SingletonList(ArrayRankSpecifier()));

                        unmanagedCallConvSyntax = unmanagedCallConvSyntax.AddArgumentListArguments(
                            AttributeArgument(
                                ArrayCreationExpression(arrayOfSystemType)
                                .WithInitializer(callConvs))
                            .WithNameEquals(NameEquals(IdentifierName(CallConvsField))));
                    }
                }
                attributes.Add(unmanagedCallConvSyntax);
            }
            if (defaultDllImportSearchPathsAttribute is not null)
            {
                attributes.Add(
                    Attribute(ParseName(TypeNames.DefaultDllImportSearchPathsAttribute)).AddArgumentListArguments(
                        AttributeArgument(
                            CastExpression(ParseTypeName(TypeNames.DllImportSearchPath),
                                LiteralExpression(SyntaxKind.NumericLiteralExpression,
                                    Literal((int)defaultDllImportSearchPathsAttribute.ConstructorArguments[0].Value!))))));
            }
            return attributes;
        }

        private static SyntaxTokenList StripTriviaFromModifiers(SyntaxTokenList tokenList)
        {
            SyntaxToken[] strippedTokens = new SyntaxToken[tokenList.Count];
            for (int i = 0; i < tokenList.Count; i++)
            {
                strippedTokens[i] = tokenList[i].WithoutTrivia();
            }
            return new SyntaxTokenList(strippedTokens);
        }

        private static SyntaxTokenList AddToModifiers(SyntaxTokenList modifiers, SyntaxKind modifierToAdd)
        {
            if (modifiers.IndexOf(modifierToAdd) >= 0)
                return modifiers;

            int idx = modifiers.IndexOf(SyntaxKind.PartialKeyword);
            return idx >= 0
                ? modifiers.Insert(idx, Token(modifierToAdd))
                : modifiers.Add(Token(modifierToAdd));
        }

        private static TypeDeclarationSyntax CreateTypeDeclarationWithoutTrivia(TypeDeclarationSyntax typeDeclaration)
        {
            return TypeDeclaration(
                typeDeclaration.Kind(),
                typeDeclaration.Identifier)
                .WithTypeParameterList(typeDeclaration.TypeParameterList)
                .WithModifiers(StripTriviaFromModifiers(typeDeclaration.Modifiers));
        }

        private static MemberDeclarationSyntax PrintGeneratedSource(
            MethodDeclarationSyntax userDeclaredMethod,
            DllImportStubContext stub,
            BlockSyntax stubCode)
        {
            // Create stub function
            MethodDeclarationSyntax stubMethod = MethodDeclaration(stub.StubReturnType, userDeclaredMethod.Identifier)
                .AddAttributeLists(stub.AdditionalAttributes.ToArray())
                .WithModifiers(StripTriviaFromModifiers(userDeclaredMethod.Modifiers))
                .WithParameterList(ParameterList(SeparatedList(stub.StubParameters)))
                .WithBody(stubCode);

            MemberDeclarationSyntax toPrint = WrapMethodInContainingScopes(stub, stubMethod);

            return toPrint;
        }

        private static MemberDeclarationSyntax WrapMethodInContainingScopes(DllImportStubContext stub, MethodDeclarationSyntax stubMethod)
        {
            // Stub should have at least one containing type
            Debug.Assert(stub.StubContainingTypes.Any());

            // Add stub function and DllImport declaration to the first (innermost) containing
            MemberDeclarationSyntax containingType = CreateTypeDeclarationWithoutTrivia(stub.StubContainingTypes.First())
                .AddMembers(stubMethod);

            // Mark containing type as unsafe such that all the generated functions will be in an unsafe context.
            containingType = containingType.WithModifiers(AddToModifiers(containingType.Modifiers, SyntaxKind.UnsafeKeyword));

            // Add type to the remaining containing types (skipping the first which was handled above)
            foreach (TypeDeclarationSyntax typeDecl in stub.StubContainingTypes.Skip(1))
            {
                containingType = CreateTypeDeclarationWithoutTrivia(typeDecl)
                    .WithMembers(SingletonList(containingType));
            }

            MemberDeclarationSyntax toPrint = containingType;

            // Add type to the containing namespace
            if (stub.StubTypeNamespace is not null)
            {
                toPrint = NamespaceDeclaration(IdentifierName(stub.StubTypeNamespace))
                    .AddMembers(toPrint);
            }

            return toPrint;
        }

        private static TargetFramework DetermineTargetFramework(Compilation compilation, out Version version)
        {
            IAssemblySymbol systemAssembly = compilation.GetSpecialType(SpecialType.System_Object).ContainingAssembly;
            version = systemAssembly.Identity.Version;

            return systemAssembly.Identity.Name switch
            {
                // .NET Framework
                "mscorlib" => TargetFramework.Framework,
                // .NET Standard
                "netstandard" => TargetFramework.Standard,
                // .NET Core (when version < 5.0) or .NET
                "System.Runtime" or "System.Private.CoreLib" =>
                    (version.Major < 5) ? TargetFramework.Core : TargetFramework.Net,
                _ => TargetFramework.Unknown,
            };
        }

        private static GeneratedDllImportData? ProcessGeneratedDllImportAttribute(AttributeData attrData)
        {
            // Found the GeneratedDllImport, but it has an error so report the error.
            // This is most likely an issue with targeting an incorrect TFM.
            if (attrData.AttributeClass?.TypeKind is null or TypeKind.Error)
            {
                return null;
            }

            // Default values for these properties are based on the
            // documented semanatics of DllImportAttribute:
            //   - https://docs.microsoft.com/dotnet/api/system.runtime.interopservices.dllimportattribute
            DllImportMember userDefinedValues = DllImportMember.None;
            string? entryPoint = null;
            bool setLastError = false;

            StringMarshalling stringMarshalling = StringMarshalling.Custom;

            // All other data on attribute is defined as NamedArguments.
            foreach (KeyValuePair<string, TypedConstant> namedArg in attrData.NamedArguments)
            {
                switch (namedArg.Key)
                {
                    default:
                        Debug.Fail($"An unknown member '{namedArg.Key}' was found on {attrData.AttributeClass}");
                        continue;
                    case nameof(GeneratedDllImportData.StringMarshalling):
                        userDefinedValues |= DllImportMember.StringMarshalling;
                        // TypedConstant's Value property only contains primitive values.
                        if (namedArg.Value.Value is not int)
                        {
                            return null;
                        }
                        // A boxed primitive can be unboxed to an enum with the same underlying type.
                        stringMarshalling = (StringMarshalling)namedArg.Value.Value!;
                        break;
                    case nameof(GeneratedDllImportData.EntryPoint):
                        userDefinedValues |= DllImportMember.EntryPoint;
                        if (namedArg.Value.Value is not string)
                        {
                            return null;
                        }
                        entryPoint = (string)namedArg.Value.Value!;
                        break;
                    case nameof(GeneratedDllImportData.SetLastError):
                        userDefinedValues |= DllImportMember.SetLastError;
                        if (namedArg.Value.Value is not bool)
                        {
                            return null;
                        }
                        setLastError = (bool)namedArg.Value.Value!;
                        break;
                }
            }

            if (attrData.ConstructorArguments.Length == 0)
            {
                return null;
            }

            return new GeneratedDllImportData(attrData.ConstructorArguments[0].Value!.ToString())
            {
                IsUserDefined = userDefinedValues,
                StringMarshalling = stringMarshalling,
                EntryPoint = entryPoint,
                SetLastError = setLastError,
            };
        }

        private static IncrementalStubGenerationContext CalculateStubInformation(IMethodSymbol symbol, StubEnvironment environment, CancellationToken ct)
        {
            INamedTypeSymbol? lcidConversionAttrType = environment.Compilation.GetTypeByMetadataName(TypeNames.LCIDConversionAttribute);
            INamedTypeSymbol? suppressGCTransitionAttrType = environment.Compilation.GetTypeByMetadataName(TypeNames.SuppressGCTransitionAttribute);
            INamedTypeSymbol? unmanagedCallConvAttrType = environment.Compilation.GetTypeByMetadataName(TypeNames.UnmanagedCallConvAttribute);
            INamedTypeSymbol? defaultDllImportSearchPathsAttrType = environment.Compilation.GetTypeByMetadataName(TypeNames.DefaultDllImportSearchPathsAttribute);
            // Get any attributes of interest on the method
            AttributeData? generatedDllImportAttr = null;
            AttributeData? lcidConversionAttr = null;
            AttributeData? suppressGCTransitionAttribute = null;
            AttributeData? unmanagedCallConvAttribute = null;
            AttributeData? defaultDllImportSearchPathsAttribute = null;
            foreach (AttributeData attr in symbol.GetAttributes())
            {
                if (attr.AttributeClass is not null
                    && attr.AttributeClass.ToDisplayString() == TypeNames.GeneratedDllImportAttribute)
                {
                    generatedDllImportAttr = attr;
                }
                else if (lcidConversionAttrType is not null && SymbolEqualityComparer.Default.Equals(attr.AttributeClass, lcidConversionAttrType))
                {
                    lcidConversionAttr = attr;
                }
                else if (suppressGCTransitionAttrType is not null && SymbolEqualityComparer.Default.Equals(attr.AttributeClass, suppressGCTransitionAttrType))
                {
                    suppressGCTransitionAttribute = attr;
                }
                else if (unmanagedCallConvAttrType is not null && SymbolEqualityComparer.Default.Equals(attr.AttributeClass, unmanagedCallConvAttrType))
                {
                    unmanagedCallConvAttribute = attr;
                }
                else if (defaultDllImportSearchPathsAttrType is not null && SymbolEqualityComparer.Default.Equals(attr.AttributeClass, defaultDllImportSearchPathsAttrType))
                {
                    defaultDllImportSearchPathsAttribute = attr;
                }
            }

            Debug.Assert(generatedDllImportAttr is not null);

            var generatorDiagnostics = new GeneratorDiagnostics();

            // Process the GeneratedDllImport attribute
            GeneratedDllImportData? stubDllImportData = ProcessGeneratedDllImportAttribute(generatedDllImportAttr!);

            if (stubDllImportData is null)
            {
                generatorDiagnostics.ReportConfigurationNotSupported(generatedDllImportAttr!, "Invalid syntax");
                stubDllImportData = new GeneratedDllImportData("INVALID_CSHARP_SYNTAX");
            }

            if (lcidConversionAttr is not null)
            {
                // Using LCIDConversion with GeneratedDllImport is not supported
                generatorDiagnostics.ReportConfigurationNotSupported(lcidConversionAttr, nameof(TypeNames.LCIDConversionAttribute));
            }

            // Create the stub.
            var dllImportStub = DllImportStubContext.Create(symbol, stubDllImportData, environment, generatorDiagnostics, ct);

            List<AttributeSyntax> additionalAttributes = GenerateSyntaxForForwardedAttributes(suppressGCTransitionAttribute, unmanagedCallConvAttribute, defaultDllImportSearchPathsAttribute);
            return new IncrementalStubGenerationContext(environment, dllImportStub, additionalAttributes.ToImmutableArray(), stubDllImportData, generatorDiagnostics.Diagnostics.ToImmutableArray());
        }

        private static (MemberDeclarationSyntax, ImmutableArray<Diagnostic>) GenerateSource(
            IncrementalStubGenerationContext dllImportStub,
            MethodDeclarationSyntax originalSyntax,
            DllImportGeneratorOptions options)
        {
            var diagnostics = new GeneratorDiagnostics();
            if (options.GenerateForwarders)
            {
                return (PrintForwarderStub(originalSyntax, dllImportStub, diagnostics), dllImportStub.Diagnostics.AddRange(diagnostics.Diagnostics));
            }

            // Generate stub code
            var stubGenerator = new PInvokeStubCodeGenerator(
                dllImportStub.Environment,
                dllImportStub.StubContext.ElementTypeInformation,
                dllImportStub.DllImportData.SetLastError && !options.GenerateForwarders,
                (elementInfo, ex) =>
                {
                    diagnostics.ReportMarshallingNotSupported(originalSyntax, elementInfo, ex.NotSupportedDetails);
                },
                dllImportStub.StubContext.GeneratorFactory);

            // Check if the generator should produce a forwarder stub - regular DllImport.
            // This is done if the signature is blittable or the target framework is not supported.
            if (stubGenerator.StubIsBasicForwarder
                || !stubGenerator.SupportsTargetFramework)
            {
                return (PrintForwarderStub(originalSyntax, dllImportStub, diagnostics), dllImportStub.Diagnostics.AddRange(diagnostics.Diagnostics));
            }

            ImmutableArray<AttributeSyntax> forwardedAttributes = dllImportStub.ForwardedAttributes;

            const string innerPInvokeName = "__PInvoke__";

            BlockSyntax code = stubGenerator.GeneratePInvokeBody(innerPInvokeName);

            LocalFunctionStatementSyntax dllImport = CreateTargetFunctionAsLocalStatement(
                stubGenerator,
                dllImportStub.StubContext.Options,
                dllImportStub.DllImportData,
                innerPInvokeName,
                originalSyntax.Identifier.Text);

            if (!forwardedAttributes.IsEmpty)
            {
                dllImport = dllImport.AddAttributeLists(AttributeList(SeparatedList(forwardedAttributes)));
            }

            dllImport = dllImport.WithLeadingTrivia(
                Comment("//"),
                Comment("// Local P/Invoke"),
                Comment("//"));
            code = code.AddStatements(dllImport);

            return (PrintGeneratedSource(originalSyntax, dllImportStub.StubContext, code), dllImportStub.Diagnostics.AddRange(diagnostics.Diagnostics));
        }

<<<<<<< HEAD
        private static MemberDeclarationSyntax PrintForwarderStub(MethodDeclarationSyntax userDeclaredMethod, IncrementalStubGenerationContext stub)
=======
        private MemberDeclarationSyntax PrintForwarderStub(MethodDeclarationSyntax userDeclaredMethod, IncrementalStubGenerationContext stub, GeneratorDiagnostics diagnostics)
>>>>>>> b3465af1
        {
            GeneratedDllImportData targetDllImportData = GetTargetDllImportDataFromStubData(
                stub.DllImportData,
                userDeclaredMethod.Identifier.ValueText,
                forwardAll: true);

            if (targetDllImportData.IsUserDefined.HasFlag(DllImportMember.StringMarshalling)
                && targetDllImportData.StringMarshalling != StringMarshalling.Utf16)
            {
                diagnostics.ReportCannotForwardToDllImport(
                    $"{nameof(TypeNames.GeneratedDllImportAttribute)}{Type.Delimiter}{nameof(StringMarshalling)}",
                    $"{nameof(StringMarshalling)}{Type.Delimiter}{targetDllImportData.StringMarshalling}",
                    userDeclaredMethod);

                targetDllImportData = targetDllImportData with { IsUserDefined = targetDllImportData.IsUserDefined & ~DllImportMember.StringMarshalling };
            }

            SyntaxTokenList modifiers = StripTriviaFromModifiers(userDeclaredMethod.Modifiers);
            modifiers = AddToModifiers(modifiers, SyntaxKind.ExternKeyword);
            // Create stub function
            MethodDeclarationSyntax stubMethod = MethodDeclaration(stub.StubContext.StubReturnType, userDeclaredMethod.Identifier)
                .WithModifiers(modifiers)
                .WithParameterList(ParameterList(SeparatedList(stub.StubContext.StubParameters)))
                .WithSemicolonToken(Token(SyntaxKind.SemicolonToken))
                .AddModifiers()
                .AddAttributeLists(
                    AttributeList(
                        SingletonSeparatedList(
                            CreateDllImportAttributeForTarget(targetDllImportData))));

            MemberDeclarationSyntax toPrint = WrapMethodInContainingScopes(stub.StubContext, stubMethod);

            return toPrint;
        }

        private static LocalFunctionStatementSyntax CreateTargetFunctionAsLocalStatement(
            PInvokeStubCodeGenerator stubGenerator,
            DllImportGeneratorOptions options,
            GeneratedDllImportData dllImportData,
            string stubTargetName,
            string stubMethodName)
        {
            Debug.Assert(!options.GenerateForwarders, "GenerateForwarders should have already been handled to use a forwarder stub");

            (ParameterListSyntax parameterList, TypeSyntax returnType, AttributeListSyntax returnTypeAttributes) = stubGenerator.GenerateTargetMethodSignatureData();
            LocalFunctionStatementSyntax localDllImport = LocalFunctionStatement(returnType, stubTargetName)
                .AddModifiers(
                    Token(SyntaxKind.ExternKeyword),
                    Token(SyntaxKind.StaticKeyword),
                    Token(SyntaxKind.UnsafeKeyword))
                .WithSemicolonToken(Token(SyntaxKind.SemicolonToken))
                .WithAttributeLists(
                    SingletonList(AttributeList(
                        SingletonSeparatedList(
                            CreateDllImportAttributeForTarget(
                                GetTargetDllImportDataFromStubData(
                                    dllImportData,
                                    stubMethodName,
                                    forwardAll: false))))))
                .WithParameterList(parameterList);
            if (returnTypeAttributes is not null)
            {
                localDllImport = localDllImport.AddAttributeLists(returnTypeAttributes.WithTarget(AttributeTargetSpecifier(Token(SyntaxKind.ReturnKeyword))));
            }
            return localDllImport;
        }

        private static AttributeSyntax CreateDllImportAttributeForTarget(GeneratedDllImportData targetDllImportData)
        {
            var newAttributeArgs = new List<AttributeArgumentSyntax>
            {
                AttributeArgument(LiteralExpression(
                    SyntaxKind.StringLiteralExpression,
                    Literal(targetDllImportData.ModuleName))),
                AttributeArgument(
                    NameEquals(nameof(DllImportAttribute.EntryPoint)),
                    null,
                    CreateStringExpressionSyntax(targetDllImportData.EntryPoint!)),
                AttributeArgument(
                    NameEquals(nameof(DllImportAttribute.ExactSpelling)),
                    null,
                    CreateBoolExpressionSyntax(true))
            };

            if (targetDllImportData.IsUserDefined.HasFlag(DllImportMember.StringMarshalling))
            {
                Debug.Assert(targetDllImportData.StringMarshalling == StringMarshalling.Utf16);
                NameEqualsSyntax name = NameEquals(nameof(DllImportAttribute.CharSet));
                ExpressionSyntax value = CreateEnumExpressionSyntax(CharSet.Unicode);
                newAttributeArgs.Add(AttributeArgument(name, null, value));
            }
            if (targetDllImportData.IsUserDefined.HasFlag(DllImportMember.SetLastError))
            {
                NameEqualsSyntax name = NameEquals(nameof(DllImportAttribute.SetLastError));
                ExpressionSyntax value = CreateBoolExpressionSyntax(targetDllImportData.SetLastError);
                newAttributeArgs.Add(AttributeArgument(name, null, value));
            }

            // Create new attribute
            return Attribute(
                ParseName(typeof(DllImportAttribute).FullName),
                AttributeArgumentList(SeparatedList(newAttributeArgs)));

            static ExpressionSyntax CreateBoolExpressionSyntax(bool trueOrFalse)
            {
                return LiteralExpression(
                    trueOrFalse
                        ? SyntaxKind.TrueLiteralExpression
                        : SyntaxKind.FalseLiteralExpression);
            }

            static ExpressionSyntax CreateStringExpressionSyntax(string str)
            {
                return LiteralExpression(
                    SyntaxKind.StringLiteralExpression,
                    Literal(str));
            }

            static ExpressionSyntax CreateEnumExpressionSyntax<T>(T value) where T : Enum
            {
                return MemberAccessExpression(
                    SyntaxKind.SimpleMemberAccessExpression,
                    IdentifierName(typeof(T).FullName),
                    IdentifierName(value.ToString()));
            }
        }

        private static GeneratedDllImportData GetTargetDllImportDataFromStubData(GeneratedDllImportData dllImportData, string originalMethodName, bool forwardAll)
        {
            DllImportMember membersToForward = DllImportMember.All
                               // https://docs.microsoft.com/dotnet/api/system.runtime.interopservices.dllimportattribute.setlasterror
                               // If SetLastError=true (default is false), the P/Invoke stub gets/caches the last error after invoking the native function.
                               & ~DllImportMember.SetLastError
                               // StringMarshalling does not have a direct mapping on DllImport. The generated code should handle string marshalling.
                               & ~DllImportMember.StringMarshalling;
            if (forwardAll)
            {
                membersToForward = DllImportMember.All;
            }

            var targetDllImportData = new GeneratedDllImportData(dllImportData.ModuleName)
            {
                EntryPoint = dllImportData.EntryPoint,
                SetLastError = dllImportData.SetLastError,
                StringMarshalling = dllImportData.StringMarshalling,
                IsUserDefined = dllImportData.IsUserDefined & membersToForward
            };

            // If the EntryPoint property is not set, we will compute and
            // add it based on existing semantics (i.e. method name).
            //
            // N.B. The export discovery logic is identical regardless of where
            // the name is defined (i.e. method name vs EntryPoint property).
            if (!targetDllImportData.IsUserDefined.HasFlag(DllImportMember.EntryPoint))
            {
                targetDllImportData = targetDllImportData with { EntryPoint = originalMethodName };
            }

            return targetDllImportData;
        }

        private static bool ShouldVisitNode(SyntaxNode syntaxNode)
        {
            // We only support C# method declarations.
            if (syntaxNode.Language != LanguageNames.CSharp
                || !syntaxNode.IsKind(SyntaxKind.MethodDeclaration))
            {
                return false;
            }

            var methodSyntax = (MethodDeclarationSyntax)syntaxNode;

            // Verify the method has no generic types or defined implementation
            // and is marked static and partial.
            if (methodSyntax.TypeParameterList is not null
                || methodSyntax.Body is not null
                || !methodSyntax.Modifiers.Any(SyntaxKind.StaticKeyword)
                || !methodSyntax.Modifiers.Any(SyntaxKind.PartialKeyword))
            {
                return false;
            }

            // Verify that the types the method is declared in are marked partial.
            for (SyntaxNode? parentNode = methodSyntax.Parent; parentNode is TypeDeclarationSyntax typeDecl; parentNode = parentNode.Parent)
            {
                if (!typeDecl.Modifiers.Any(SyntaxKind.PartialKeyword))
                {
                    return false;
                }
            }

            // Filter out methods with no attributes early.
            if (methodSyntax.AttributeLists.Count == 0)
            {
                return false;
            }

            return true;
        }
    }
}<|MERGE_RESOLUTION|>--- conflicted
+++ resolved
@@ -502,11 +502,7 @@
             return (PrintGeneratedSource(originalSyntax, dllImportStub.StubContext, code), dllImportStub.Diagnostics.AddRange(diagnostics.Diagnostics));
         }
 
-<<<<<<< HEAD
-        private static MemberDeclarationSyntax PrintForwarderStub(MethodDeclarationSyntax userDeclaredMethod, IncrementalStubGenerationContext stub)
-=======
-        private MemberDeclarationSyntax PrintForwarderStub(MethodDeclarationSyntax userDeclaredMethod, IncrementalStubGenerationContext stub, GeneratorDiagnostics diagnostics)
->>>>>>> b3465af1
+        private static MemberDeclarationSyntax PrintForwarderStub(MethodDeclarationSyntax userDeclaredMethod, IncrementalStubGenerationContext stub, GeneratorDiagnostics diagnostics)
         {
             GeneratedDllImportData targetDllImportData = GetTargetDllImportDataFromStubData(
                 stub.DllImportData,
