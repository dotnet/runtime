--- conflicted
+++ resolved
@@ -129,8 +129,6 @@
   <data name="CallerAllocMarshallingShouldSupportAllocatingMarshallingFallbackMessage" xml:space="preserve">
     <value>Native type '{0}' has a constructor taking a caller-allocated buffer, but does not support marshalling in scenarios where using a caller-allocated buffer is impossible</value>
   </data>
-<<<<<<< HEAD
-=======
   <data name="CannotForwardToDllImportDescription" xml:space="preserve">
     <value>The generated 'DllImportAttribute' will not have a value corresponding to '{0}'.</value>
   </data>
@@ -140,13 +138,6 @@
   <data name="CannotForwardToDllImportTitle" xml:space="preserve">
     <value>Specified 'GeneratedDllImportAttribute' arguments cannot be forwarded to 'DllImportAttribute'</value>
   </data>
-  <data name="CannotHaveMultipleMarshallingAttributesDescription" xml:space="preserve">
-    <value>The 'BlittableTypeAttribute' and 'NativeMarshallingAttribute' attributes are mutually exclusive.</value>
-  </data>
-  <data name="CannotHaveMultipleMarshallingAttributesMessage" xml:space="preserve">
-    <value>Type '{0}' is marked with 'BlittableTypeAttribute' and 'NativeMarshallingAttribute'. A type can only have one of these two attributes.</value>
-  </data>
->>>>>>> e652e007
   <data name="CollectionNativeTypeMustHaveRequiredShapeDescription" xml:space="preserve">
     <value>A 'SpanCollection'-kind native type must have at least one of the two marshalling methods as well as a 'ManagedValues' property of type 'Span&lt;T&gt;' for some 'T' and a 'NativeValueStorage' property of type 'Span&lt;byte&gt;' to enable marshalling the managed type.</value>
   </data>
