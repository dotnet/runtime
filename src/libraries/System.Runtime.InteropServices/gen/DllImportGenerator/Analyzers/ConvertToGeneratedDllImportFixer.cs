// Licensed to the .NET Foundation under one or more agreements.
// The .NET Foundation licenses this file to you under the MIT license.

using System;
using System.Collections.Generic;
using System.Collections.Immutable;
using System.Linq;
using System.Runtime.InteropServices;
using System.Threading;
using System.Threading.Tasks;

using Microsoft.CodeAnalysis;
using Microsoft.CodeAnalysis.CodeActions;
using Microsoft.CodeAnalysis.CodeFixes;
using Microsoft.CodeAnalysis.CSharp;
using Microsoft.CodeAnalysis.CSharp.Syntax;
using Microsoft.CodeAnalysis.Editing;
using Microsoft.CodeAnalysis.FindSymbols;
using static Microsoft.Interop.Analyzers.AnalyzerDiagnostics;

namespace Microsoft.Interop.Analyzers
{
    [ExportCodeFixProvider(LanguageNames.CSharp)]
    public sealed class ConvertToGeneratedDllImportFixer : CodeFixProvider
    {
        public override ImmutableArray<string> FixableDiagnosticIds => ImmutableArray.Create(Ids.ConvertToGeneratedDllImport);

        public override FixAllProvider GetFixAllProvider() => WellKnownFixAllProviders.BatchFixer;

        private const string ConvertToGeneratedDllImportKey = "ConvertToGeneratedDllImport";

        private static readonly string[] s_preferredAttributeArgumentOrder =
            {
                nameof(DllImportAttribute.EntryPoint),
                nameof(DllImportAttribute.BestFitMapping),
                nameof(DllImportAttribute.CallingConvention),
                nameof(DllImportAttribute.CharSet),
                nameof(DllImportAttribute.ExactSpelling),
                nameof(DllImportAttribute.PreserveSig),
                nameof(DllImportAttribute.SetLastError),
                nameof(DllImportAttribute.ThrowOnUnmappableChar)
            };

        public override async Task RegisterCodeFixesAsync(CodeFixContext context)
        {
            // Get the syntax root and semantic model
            Document doc = context.Document;
            SyntaxNode? root = await doc.GetSyntaxRootAsync(context.CancellationToken).ConfigureAwait(false);
            SemanticModel? model = await doc.GetSemanticModelAsync(context.CancellationToken).ConfigureAwait(false);
            if (root == null || model == null)
                return;

            // Nothing to do if the GeneratedDllImportAttribute is not in the compilation
            INamedTypeSymbol? generatedDllImportAttrType = model.Compilation.GetTypeByMetadataName(TypeNames.GeneratedDllImportAttribute);
            if (generatedDllImportAttrType == null)
                return;

            INamedTypeSymbol? dllImportAttrType = model.Compilation.GetTypeByMetadataName(typeof(DllImportAttribute).FullName);
            if (dllImportAttrType == null)
                return;

            // Get the syntax node tied to the diagnostic and check that it is a method declaration
            if (root.FindNode(context.Span) is not MethodDeclarationSyntax methodSyntax)
                return;

            if (model.GetDeclaredSymbol(methodSyntax, context.CancellationToken) is not IMethodSymbol methodSymbol)
                return;

            // Make sure the method has the DllImportAttribute
            if (!TryGetAttribute(methodSymbol, dllImportAttrType, out AttributeData? dllImportAttr))
                return;

            // Register code fix
            context.RegisterCodeFix(
                CodeAction.Create(
                    Resources.ConvertToGeneratedDllImport,
                    cancelToken => ConvertToGeneratedDllImport(
                        context.Document,
                        methodSyntax,
                        methodSymbol,
                        dllImportAttr!,
                        generatedDllImportAttrType,
                        entryPointSuffix: null,
                        cancelToken),
                    equivalenceKey: ConvertToGeneratedDllImportKey),
                context.Diagnostics);

            DllImportData dllImportData = methodSymbol.GetDllImportData()!;
            if (!dllImportData.ExactSpelling)
            {
                if (dllImportData.CharacterSet is CharSet.None or CharSet.Ansi or CharSet.Auto)
                {
                    context.RegisterCodeFix(
                        CodeAction.Create(
                            string.Format(Resources.ConvertToGeneratedDllImportWithSuffix, "A"),
                            cancelToken => ConvertToGeneratedDllImport(
                                context.Document,
                                methodSyntax,
                                methodSymbol,
                                dllImportAttr!,
                                generatedDllImportAttrType,
                                entryPointSuffix: 'A',
                                cancelToken),
                            equivalenceKey: ConvertToGeneratedDllImportKey + "A"),
                        context.Diagnostics);
                }
                if (dllImportData.CharacterSet is CharSet.Unicode or CharSet.Auto)
                {
                    context.RegisterCodeFix(
                        CodeAction.Create(
                            string.Format(Resources.ConvertToGeneratedDllImportWithSuffix, "W"),
                            cancelToken => ConvertToGeneratedDllImport(
                                context.Document,
                                methodSyntax,
                                methodSymbol,
                                dllImportAttr!,
                                generatedDllImportAttrType,
                                entryPointSuffix: 'W',
                                cancelToken),
                            equivalenceKey: ConvertToGeneratedDllImportKey + "W"),
                        context.Diagnostics);
                }
            }
        }

        private async Task<Document> ConvertToGeneratedDllImport(
            Document doc,
            MethodDeclarationSyntax methodSyntax,
            IMethodSymbol methodSymbol,
            AttributeData dllImportAttr,
            INamedTypeSymbol generatedDllImportAttrType,
            char? entryPointSuffix,
            CancellationToken cancellationToken)
        {
            DocumentEditor editor = await DocumentEditor.CreateAsync(doc, cancellationToken).ConfigureAwait(false);
            SyntaxGenerator generator = editor.Generator;

            var dllImportSyntax = (AttributeSyntax)dllImportAttr!.ApplicationSyntaxReference!.GetSyntax(cancellationToken);

            // Create GeneratedDllImport attribute based on the DllImport attribute
            SyntaxNode generatedDllImportSyntax = GetGeneratedDllImportAttribute(
                editor,
                generator,
                dllImportSyntax,
                methodSymbol.GetDllImportData()!,
                generatedDllImportAttrType,
                methodSymbol.Name,
                entryPointSuffix,
                out SyntaxNode? unmanagedCallConvAttributeMaybe);

            // Add annotation about potential behavioural and compatibility changes
            generatedDllImportSyntax = generatedDllImportSyntax.WithAdditionalAnnotations(
                WarningAnnotation.Create(string.Format(Resources.ConvertToGeneratedDllImportWarning, "[TODO] Documentation link")));

            // Replace DllImport with GeneratedDllImport
            SyntaxNode generatedDeclaration = generator.ReplaceNode(methodSyntax, dllImportSyntax, generatedDllImportSyntax);

            if (!methodSymbol.MethodImplementationFlags.HasFlag(System.Reflection.MethodImplAttributes.PreserveSig))
            {
                generatedDeclaration = await RemoveNoPreserveSigTransform(editor, generatedDeclaration, methodSymbol, cancellationToken).ConfigureAwait(false);
            }

            if (unmanagedCallConvAttributeMaybe is not null)
            {
                generatedDeclaration = generator.AddAttributes(generatedDeclaration, unmanagedCallConvAttributeMaybe);
            }

            // Replace extern keyword with partial keyword
            generatedDeclaration = generator.WithModifiers(
                generatedDeclaration,
                generator.GetModifiers(methodSyntax)
                    .WithIsExtern(false)
                    .WithPartial(true));

            // Replace the original method with the updated one
            editor.ReplaceNode(methodSyntax, generatedDeclaration);

            return editor.GetChangedDocument();
        }

        private async Task<SyntaxNode> RemoveNoPreserveSigTransform(DocumentEditor editor, SyntaxNode generatedDeclaration, IMethodSymbol methodSymbol, CancellationToken cancellationToken)
        {
            Document? document = editor.OriginalDocument;
            IEnumerable<ReferencedSymbol>? referencedSymbols = await SymbolFinder.FindReferencesAsync(
                methodSymbol, document.Project.Solution, cancellationToken).ConfigureAwait(false);

            SyntaxNode root = await document.GetSyntaxRootAsync(cancellationToken).ConfigureAwait(false);

            // Sometimes we can't validate that we've fixed all callers, so we warn the user that this fix might produce invalid code.
            bool shouldWarn = false;

            List<(SyntaxNode invocation, Func<SyntaxNode, SyntaxGenerator, SyntaxNode> action)> invocations = new();

            foreach (ReferencedSymbol? referencedSymbol in referencedSymbols)
            {
                foreach (ReferenceLocation location in referencedSymbol.Locations)
                {
                    if (!location.Document.Id.Equals(document.Id))
                    {
                        shouldWarn = true;
                        continue;
                    }
                    // We limited the search scope to the single document,
                    // so all reference should be in the same tree.
                    SyntaxNode? referenceNode = root.FindNode(location.Location.SourceSpan);
                    if (referenceNode is not IdentifierNameSyntax identifierNode)
                    {
                        // Unexpected scenario, skip and warn.
                        shouldWarn = true;
                        continue;
                    }

                    InvocationExpressionSyntax? invocation = identifierNode switch
                    {
                        { Parent: InvocationExpressionSyntax invocationInScope } => invocationInScope,
                        { Parent: MemberAccessExpressionSyntax { Parent: InvocationExpressionSyntax invocationOnType } } => invocationOnType,
                        _ => null!
                    };

                    if (invocation is null)
                    {
                        // We won't be able to fix non-invocation references,
                        // e.g. creating a delegate.
                        shouldWarn = true;
                        continue;
                    }

                    if (methodSymbol.ReturnsVoid)
                    {
                        // There is no return value, so we don't need to add any arguments to the invocation.
                        // We only need to wrap the invocation with a call to ThrowExceptionForHR
                        invocations.Add((invocation, WrapInvocationWithHRExceptionThrow));
                    }
                    else if (invocation.Parent.IsKind(SyntaxKind.ExpressionStatement))
                    {
                        // The return value isn't used, so discard the new out parameter value
                        invocations.Add((invocation,
                           (node, generator) =>
                           {
                               return WrapInvocationWithHRExceptionThrow(
                                   ((InvocationExpressionSyntax)node).AddArgumentListArguments(
                                       SyntaxFactory.Argument(SyntaxFactory.IdentifierName(
                                           SyntaxFactory.Identifier(
                                               SyntaxFactory.TriviaList(),
                                               SyntaxKind.UnderscoreToken,
                                               "_",
                                               "_",
                                               SyntaxFactory.TriviaList())))
                                           .WithRefKindKeyword(SyntaxFactory.Token(SyntaxKind.OutKeyword))),
                                   generator);
                           }
                        ));
                    }
                    else if (invocation.Parent.IsKind(SyntaxKind.EqualsValueClause))
                    {
                        LocalDeclarationStatementSyntax declaration = invocation.FirstAncestorOrSelf<LocalDeclarationStatementSyntax>();
                        if (declaration.IsKind(SyntaxKind.FieldDeclaration) || declaration.IsKind(SyntaxKind.EventFieldDeclaration))
                        {
                            // We can't fix initalizations without introducing or prepending to a static constructor
                            // for what is an unlikely scenario.
                            continue;
                        }
                        if (declaration.Declaration.Variables.Count != 1)
                        {
                            // We can't handle multiple variable initializations easily
                            continue;
                        }
                        // The result was used to initialize a variable,
                        // so initialize the variable inline
                        invocations.Add((declaration,
                           (node, generator) =>
                           {
                               var declaration = (LocalDeclarationStatementSyntax)node;
                               var invocation = (InvocationExpressionSyntax)declaration.Declaration.Variables[0].Initializer.Value;
                               return generator.ExpressionStatement(
                                   WrapInvocationWithHRExceptionThrow(
                                       invocation.AddArgumentListArguments(
                                           SyntaxFactory.Argument(SyntaxFactory.DeclarationExpression(
                                            declaration.Declaration.Type,
                                            SyntaxFactory.SingleVariableDesignation(
                                                declaration.Declaration.Variables[0].Identifier.WithoutTrivia())))
                                               .WithRefKindKeyword(SyntaxFactory.Token(SyntaxKind.OutKeyword))),
                                               generator));
                           }
                        ));
                    }
                    else if (invocation.Parent.IsKind(SyntaxKind.SimpleAssignmentExpression) && invocation.Parent.Parent.IsKind(SyntaxKind.ExpressionStatement))
                    {
                        invocations.Add((invocation.Parent,
                           (node, generator) =>
                           {
                               var assignment = (AssignmentExpressionSyntax)node;
                               var invocation = (InvocationExpressionSyntax)assignment.Right;
                               return WrapInvocationWithHRExceptionThrow(
                                   invocation.AddArgumentListArguments(
                                       SyntaxFactory.Argument(generator.ClearTrivia(assignment.Left))
                                           .WithRefKindKeyword(SyntaxFactory.Token(SyntaxKind.OutKeyword))),
                                   generator);
                           }
                        ));
                    }
                    else
                    {
                        shouldWarn = true;
                    }
                }
            }

            foreach ((SyntaxNode node, Func<SyntaxNode, SyntaxGenerator, SyntaxNode> action) nodesWithReplaceAction in invocations)
            {
                editor.ReplaceNode(
                    nodesWithReplaceAction.node, (node, generator) =>
                    {
                        return nodesWithReplaceAction.action(node, generator);
                    });
            }

            SyntaxNode noPreserveSigDeclaration = editor.Generator.WithType(
                generatedDeclaration,
                editor.Generator.TypeExpression(editor.SemanticModel.Compilation.GetSpecialType(SpecialType.System_Int32)));

            if (!methodSymbol.ReturnsVoid)
            {
                noPreserveSigDeclaration = editor.Generator.AddParameters(
                    noPreserveSigDeclaration,
                    new[]
                    {
                        editor.Generator.ParameterDeclaration("@return", editor.Generator.GetType(generatedDeclaration), refKind: RefKind.Out)
                    });
            }

            if (shouldWarn)
            {
                noPreserveSigDeclaration = noPreserveSigDeclaration.WithAdditionalAnnotations(WarningAnnotation.Create(Resources.ConvertNoPreserveSigDllImportToGeneratedMayProduceInvalidCode));
            }
            return noPreserveSigDeclaration;

            SyntaxNode WrapInvocationWithHRExceptionThrow(SyntaxNode node, SyntaxGenerator generator)
            {
                return generator.InvocationExpression(
                            generator.MemberAccessExpression(
                                generator.NameExpression(
                                    editor.SemanticModel.Compilation.GetTypeByMetadataName(
                                        TypeNames.System_Runtime_InteropServices_Marshal)),
                                "ThrowExceptionForHR"),
                            node);
            }
        }

        private SyntaxNode GetGeneratedDllImportAttribute(
            DocumentEditor editor,
            SyntaxGenerator generator,
            AttributeSyntax dllImportSyntax,
            DllImportData dllImportData,
            INamedTypeSymbol generatedDllImportAttrType,
            string methodName,
            char? entryPointSuffix,
            out SyntaxNode? unmanagedCallConvAttributeMaybe)
        {
            unmanagedCallConvAttributeMaybe = null;
            // Create GeneratedDllImport based on the DllImport attribute
            SyntaxNode generatedDllImportSyntax = generator.ReplaceNode(dllImportSyntax,
                dllImportSyntax.Name,
                generator.TypeExpression(generatedDllImportAttrType));

            // Update attribute arguments for GeneratedDllImport
            List<SyntaxNode> argumentsToRemove = new List<SyntaxNode>();
            AttributeArgumentSyntax? entryPointAttributeArgument = null;
            foreach (SyntaxNode argument in generator.GetAttributeArguments(generatedDllImportSyntax))
            {
                if (argument is not AttributeArgumentSyntax attrArg)
                    continue;

                if (dllImportData.BestFitMapping != null
                    && !dllImportData.BestFitMapping.Value
                    && IsMatchingNamedArg(attrArg, nameof(DllImportAttribute.BestFitMapping)))
                {
                    // BestFitMapping=false is explicitly set
                    // GeneratedDllImport does not support setting BestFitMapping. The generated code
                    // has the equivalent behaviour of BestFitMapping=false, so we can remove the argument.
                    argumentsToRemove.Add(argument);
                }
                else if (dllImportData.ThrowOnUnmappableCharacter != null
                    && !dllImportData.ThrowOnUnmappableCharacter.Value
                    && IsMatchingNamedArg(attrArg, nameof(DllImportAttribute.ThrowOnUnmappableChar)))
                {
                    // ThrowOnUnmappableChar=false is explicitly set
                    // GeneratedDllImport does not support setting ThrowOnUnmappableChar. The generated code
                    // has the equivalent behaviour of ThrowOnUnmappableChar=false, so we can remove the argument.
                    argumentsToRemove.Add(argument);
                }
                else if (IsMatchingNamedArg(attrArg, nameof(DllImportAttribute.CallingConvention)))
                {
                    if (TryCreateUnmanagedCallConvAttributeToEmit(
                        editor,
                        generator,
                        dllImportData.CallingConvention,
                        out unmanagedCallConvAttributeMaybe))
                    {
                        argumentsToRemove.Add(argument);
                    }
                }
<<<<<<< HEAD
                else if (IsMatchingNamedArg(attrArg, nameof(DllImportAttribute.ExactSpelling)))
                {
                    argumentsToRemove.Add(argument);
                }
                else if (IsMatchingNamedArg(attrArg, nameof(DllImportAttribute.EntryPoint)))
                {
                    entryPointAttributeArgument = attrArg;
                    if (!dllImportData.ExactSpelling && entryPointSuffix.HasValue)
                    {
                        if (entryPointAttributeArgument.Expression.IsKind(SyntaxKind.StringLiteralExpression))
                        {
                            string? entryPoint = (string?)((LiteralExpressionSyntax)entryPointAttributeArgument.Expression).Token.Value;
                            if (entryPoint is not null)
                            {
                                entryPointAttributeArgument = entryPointAttributeArgument.WithExpression(
                                    SyntaxFactory.LiteralExpression(SyntaxKind.StringLiteralExpression,
                                        SyntaxFactory.Literal(entryPoint + entryPointSuffix)));
                            }
                        }
                        else
                        {
                            entryPointAttributeArgument = entryPointAttributeArgument.WithExpression(
                                SyntaxFactory.BinaryExpression(SyntaxKind.AddExpression,
                                entryPointAttributeArgument.Expression,
                                SyntaxFactory.LiteralExpression(SyntaxKind.StringLiteralExpression,
                                    SyntaxFactory.Literal(entryPointSuffix.ToString()))));
                        }
                    }
                    argumentsToRemove.Add(attrArg);
                }
            }

            if (entryPointSuffix.HasValue && entryPointAttributeArgument is null)
            {
                entryPointAttributeArgument = (AttributeArgumentSyntax)generator.AttributeArgument("EntryPoint",
                    generator.LiteralExpression(methodName + entryPointSuffix.Value));
=======
                else if (IsMatchingNamedArg(attrArg, nameof(DllImportAttribute.PreserveSig)))
                {
                    // We transform the signature for PreserveSig, so we can remove the argument
                    argumentsToRemove.Add(argument);
                }
>>>>>>> 8cd701ae
            }

            generatedDllImportSyntax = generator.RemoveNodes(generatedDllImportSyntax, argumentsToRemove);
            if (entryPointAttributeArgument is not null)
            {
                generatedDllImportSyntax = generator.AddAttributeArguments(generatedDllImportSyntax, new[] { entryPointAttributeArgument });
            }
            return SortDllImportAttributeArguments((AttributeSyntax)generatedDllImportSyntax, generator);
        }

        private static SyntaxNode SortDllImportAttributeArguments(AttributeSyntax attribute, SyntaxGenerator generator)
        {
            AttributeArgumentListSyntax updatedArgList = attribute.ArgumentList.WithArguments(
                SyntaxFactory.SeparatedList(
                    attribute.ArgumentList.Arguments.OrderBy(arg =>
                    {
                        // Unnamed arguments first
                        if (arg.NameEquals == null)
                            return -1;

                        // Named arguments in specified order, followed by any named arguments with no preferred order
                        string name = arg.NameEquals.Name.Identifier.Text;
                        int index = System.Array.IndexOf(s_preferredAttributeArgumentOrder, name);
                        return index == -1 ? int.MaxValue : index;
                    })));
            return generator.ReplaceNode(attribute, attribute.ArgumentList, updatedArgList);
        }

        private bool TryCreateUnmanagedCallConvAttributeToEmit(
            DocumentEditor editor,
            SyntaxGenerator generator,
            CallingConvention callingConvention,
            out SyntaxNode? unmanagedCallConvAttribute)
        {
            if (editor.SemanticModel.Compilation.GetTypeByMetadataName(TypeNames.UnmanagedCallConvAttribute) is null)
            {
                unmanagedCallConvAttribute = null;
                return false;
            }

            if (callingConvention == CallingConvention.Winapi)
            {
                // Winapi is the default, so we return true that we've created the attribute to emit,
                // but set the attribute-to-emit to null since we don't need to emit an attribute.
                unmanagedCallConvAttribute = null;
                return true;
            }

            ITypeSymbol? callingConventionType = callingConvention switch
            {
                CallingConvention.Cdecl => editor.SemanticModel.Compilation.ObjectType.ContainingAssembly.
                GetTypeByMetadataName($"System.Runtime.CompilerServices.CallConvCdecl"),
                CallingConvention.StdCall => editor.SemanticModel.Compilation.ObjectType.ContainingAssembly.
                GetTypeByMetadataName($"System.Runtime.CompilerServices.CallConvStdcall"),
                CallingConvention.ThisCall => editor.SemanticModel.Compilation.ObjectType.ContainingAssembly.
                GetTypeByMetadataName($"System.Runtime.CompilerServices.CallConvThiscall"),
                CallingConvention.FastCall => editor.SemanticModel.Compilation.ObjectType.ContainingAssembly.
                GetTypeByMetadataName($"System.Runtime.CompilerServices.CallConvFastcall"),
                _ => null
            };

            // The user is using a calling convention type that doesn't have a matching CallConv type.
            // There are no calling conventions like this, so we're already in a state that won't work at runtime.
            // Leave the value as-is for now and let the user handle this however they see fit.
            if (callingConventionType is null)
            {
                unmanagedCallConvAttribute = null;
                return false;
            }

            unmanagedCallConvAttribute = generator.Attribute(TypeNames.UnmanagedCallConvAttribute,
                generator.AttributeArgument("CallConvs",
                    generator.ArrayCreationExpression(
                        generator.TypeExpression(editor.SemanticModel.Compilation.GetTypeByMetadataName(TypeNames.System_Type)),
                        new[] { generator.TypeOfExpression(generator.TypeExpression(callingConventionType)) })));

            return true;
        }

        private static bool TryGetAttribute(IMethodSymbol method, INamedTypeSymbol attributeType, out AttributeData? attr)
        {
            attr = default;
            foreach (AttributeData attrLocal in method.GetAttributes())
            {
                if (SymbolEqualityComparer.Default.Equals(attrLocal.AttributeClass, attributeType))
                {
                    attr = attrLocal;
                    return true;
                }
            }

            return false;
        }

        private static bool IsMatchingNamedArg(AttributeArgumentSyntax arg, string nameToMatch)
        {
            return arg.NameEquals != null && arg.NameEquals.Name.Identifier.Text == nameToMatch;
        }
    }
}<|MERGE_RESOLUTION|>--- conflicted
+++ resolved
@@ -400,7 +400,6 @@
                         argumentsToRemove.Add(argument);
                     }
                 }
-<<<<<<< HEAD
                 else if (IsMatchingNamedArg(attrArg, nameof(DllImportAttribute.ExactSpelling)))
                 {
                     argumentsToRemove.Add(argument);
@@ -431,19 +430,17 @@
                     }
                     argumentsToRemove.Add(attrArg);
                 }
+                else if (IsMatchingNamedArg(attrArg, nameof(DllImportAttribute.PreserveSig)))
+                {
+                    // We transform the signature for PreserveSig, so we can remove the argument
+                    argumentsToRemove.Add(argument);
+                }
             }
 
             if (entryPointSuffix.HasValue && entryPointAttributeArgument is null)
             {
                 entryPointAttributeArgument = (AttributeArgumentSyntax)generator.AttributeArgument("EntryPoint",
                     generator.LiteralExpression(methodName + entryPointSuffix.Value));
-=======
-                else if (IsMatchingNamedArg(attrArg, nameof(DllImportAttribute.PreserveSig)))
-                {
-                    // We transform the signature for PreserveSig, so we can remove the argument
-                    argumentsToRemove.Add(argument);
-                }
->>>>>>> 8cd701ae
             }
 
             generatedDllImportSyntax = generator.RemoveNodes(generatedDllImportSyntax, argumentsToRemove);
