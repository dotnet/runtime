--- conflicted
+++ resolved
@@ -49,22 +49,7 @@
             // Get the syntax root and semantic model
             Document doc = context.Document;
             SyntaxNode? root = await doc.GetSyntaxRootAsync(context.CancellationToken).ConfigureAwait(false);
-<<<<<<< HEAD
             if (root == null)
-=======
-            SemanticModel? model = await doc.GetSemanticModelAsync(context.CancellationToken).ConfigureAwait(false);
-            if (root == null || model == null)
-                return;
-
-            // Nothing to do if GeneratedDllImportAttribute is not in the compilation
-            INamedTypeSymbol? generatedDllImportAttrType = model.Compilation.GetTypeByMetadataName(TypeNames.GeneratedDllImportAttribute);
-            if (generatedDllImportAttrType == null)
-                return;
-
-            // Nothing to do if DllImportAttribute is not in the compilation
-            INamedTypeSymbol? dllImportAttrType = model.Compilation.GetTypeByMetadataName(typeof(DllImportAttribute).FullName);
-            if (dllImportAttrType == null)
->>>>>>> a41c7b33
                 return;
 
             // Get the syntax node tied to the diagnostic and check that it is a method declaration
