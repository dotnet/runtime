--- conflicted
+++ resolved
@@ -28,6 +28,8 @@
         public override FixAllProvider GetFixAllProvider() => CustomFixAllProvider.Instance;
 
         private const string ConvertToGeneratedDllImportKey = "ConvertToGeneratedDllImport";
+        private const string ConvertToGeneratedDllImportWithASuffixKey = "ConvertToGeneratedDllImportA";
+        private const string ConvertToGeneratedDllImportWithWSuffixKey = "ConvertToGeneratedDllImportW";
 
         private static readonly string[] s_preferredAttributeArgumentOrder =
             {
@@ -60,55 +62,46 @@
                     cancelToken => ConvertToGeneratedDllImport(
                         context.Document,
                         methodSyntax,
-<<<<<<< HEAD
-=======
-                        methodSymbol,
-                        dllImportAttr!,
-                        generatedDllImportAttrType,
                         entryPointSuffix: null,
->>>>>>> 858efcb8
                         cancelToken),
                     equivalenceKey: ConvertToGeneratedDllImportKey),
                 context.Diagnostics);
 
-            DllImportData dllImportData = methodSymbol.GetDllImportData()!;
-            if (!dllImportData.ExactSpelling)
-            {
-                // CharSet.Auto traditionally maps to either an A or W suffix
-                // depending on the default CharSet of the platform.
-                // We will offer both suffix options when CharSet.Auto is provided
-                // to enable developers to pick which variant they mean (since they could explicitly decide they want one or the other)
-                if (dllImportData.CharacterSet is CharSet.None or CharSet.Ansi or CharSet.Auto)
-                {
-                    context.RegisterCodeFix(
-                        CodeAction.Create(
-                            string.Format(Resources.ConvertToGeneratedDllImportWithSuffix, "A"),
-                            cancelToken => ConvertToGeneratedDllImport(
-                                context.Document,
-                                methodSyntax,
-                                methodSymbol,
-                                dllImportAttr!,
-                                generatedDllImportAttrType,
-                                entryPointSuffix: 'A',
-                                cancelToken),
-                            equivalenceKey: ConvertToGeneratedDllImportKey + "A"),
-                        context.Diagnostics);
-                }
-                if (dllImportData.CharacterSet is CharSet.Unicode or CharSet.Auto)
-                {
-                    context.RegisterCodeFix(
-                        CodeAction.Create(
-                            string.Format(Resources.ConvertToGeneratedDllImportWithSuffix, "W"),
-                            cancelToken => ConvertToGeneratedDllImport(
-                                context.Document,
-                                methodSyntax,
-                                methodSymbol,
-                                dllImportAttr!,
-                                generatedDllImportAttrType,
-                                entryPointSuffix: 'W',
-                                cancelToken),
-                            equivalenceKey: ConvertToGeneratedDllImportKey + "W"),
-                        context.Diagnostics);
+            foreach (Diagnostic diagnostic in context.Diagnostics)
+            {
+                if (!bool.Parse(diagnostic.Properties[ConvertToGeneratedDllImportAnalyzer.ExactSpellingPropertyKey]))
+                {
+                    CharSet charSet = (CharSet)Enum.Parse(typeof(CharSet), diagnostic.Properties[ConvertToGeneratedDllImportAnalyzer.CharSetPropertyKey]);
+                    // CharSet.Auto traditionally maps to either an A or W suffix
+                    // depending on the default CharSet of the platform.
+                    // We will offer both suffix options when CharSet.Auto is provided
+                    // to enable developers to pick which variant they mean (since they could explicitly decide they want one or the other)
+                    if (charSet is CharSet.None or CharSet.Ansi or CharSet.Auto)
+                    {
+                        context.RegisterCodeFix(
+                            CodeAction.Create(
+                                string.Format(Resources.ConvertToGeneratedDllImportWithSuffix, "A"),
+                                cancelToken => ConvertToGeneratedDllImport(
+                                    context.Document,
+                                    methodSyntax,
+                                    entryPointSuffix: 'A',
+                                    cancelToken),
+                                equivalenceKey: ConvertToGeneratedDllImportWithASuffixKey),
+                            context.Diagnostics);
+                    }
+                    if (charSet is CharSet.Unicode or CharSet.Auto)
+                    {
+                        context.RegisterCodeFix(
+                            CodeAction.Create(
+                                string.Format(Resources.ConvertToGeneratedDllImportWithSuffix, "W"),
+                                cancelToken => ConvertToGeneratedDllImport(
+                                    context.Document,
+                                    methodSyntax,
+                                    entryPointSuffix: 'W',
+                                    cancelToken),
+                                equivalenceKey: ConvertToGeneratedDllImportWithWSuffixKey),
+                            context.Diagnostics);
+                    }
                 }
             }
         }
@@ -134,7 +127,7 @@
                     if (editor.SemanticModel.GetDeclaredSymbol(methodSyntax, fixAllContext.CancellationToken) is not IMethodSymbol methodSymbol)
                         continue;
 
-                    SyntaxNode generatedDeclaration = ConvertMethodDeclarationToGeneratedDllImport(methodSyntax, editor, generator, methodSymbol, fixAllContext.CancellationToken);
+                    SyntaxNode generatedDeclaration = ConvertMethodDeclarationToGeneratedDllImport(methodSyntax, editor, generator, methodSymbol, GetSuffixFromEquivalenceKey(fixAllContext.CodeActionEquivalenceKey), fixAllContext.CancellationToken);
 
                     if (!methodSymbol.MethodImplementationFlags.HasFlag(System.Reflection.MethodImplAttributes.PreserveSig))
                     {
@@ -153,18 +146,19 @@
 
                 return editor.GetChangedDocument();
             }
+
+            private static char? GetSuffixFromEquivalenceKey(string equivalenceKey) => equivalenceKey switch
+            {
+                ConvertToGeneratedDllImportWithASuffixKey => 'A',
+                ConvertToGeneratedDllImportWithWSuffixKey => 'W',
+                _ => null
+            };
         }
 
         private static async Task<Document> ConvertToGeneratedDllImport(
             Document doc,
             MethodDeclarationSyntax methodSyntax,
-<<<<<<< HEAD
-=======
-            IMethodSymbol methodSymbol,
-            AttributeData dllImportAttr,
-            INamedTypeSymbol generatedDllImportAttrType,
             char? entryPointSuffix,
->>>>>>> 858efcb8
             CancellationToken cancellationToken)
         {
             DocumentEditor editor = await DocumentEditor.CreateAsync(doc, cancellationToken).ConfigureAwait(false);
@@ -173,7 +167,7 @@
             if (editor.SemanticModel.GetDeclaredSymbol(methodSyntax, cancellationToken) is not IMethodSymbol methodSymbol)
                 return doc;
 
-            SyntaxNode generatedDeclaration = ConvertMethodDeclarationToGeneratedDllImport(methodSyntax, editor, generator, methodSymbol, cancellationToken);
+            SyntaxNode generatedDeclaration = ConvertMethodDeclarationToGeneratedDllImport(methodSyntax, editor, generator, methodSymbol, entryPointSuffix, cancellationToken);
 
             if (!methodSymbol.MethodImplementationFlags.HasFlag(System.Reflection.MethodImplAttributes.PreserveSig))
             {
@@ -192,7 +186,13 @@
             return editor.GetChangedDocument();
         }
 
-        private static SyntaxNode ConvertMethodDeclarationToGeneratedDllImport(MethodDeclarationSyntax methodSyntax, DocumentEditor editor, SyntaxGenerator generator, IMethodSymbol methodSymbol, CancellationToken cancellationToken)
+        private static SyntaxNode ConvertMethodDeclarationToGeneratedDllImport(
+            MethodDeclarationSyntax methodSyntax,
+            DocumentEditor editor,
+            SyntaxGenerator generator,
+            IMethodSymbol methodSymbol,
+            char? entryPointSuffix,
+            CancellationToken cancellationToken)
         {
             INamedTypeSymbol? dllImportAttrType = editor.SemanticModel.Compilation.GetTypeByMetadataName(typeof(DllImportAttribute).FullName);
             if (dllImportAttrType == null)
