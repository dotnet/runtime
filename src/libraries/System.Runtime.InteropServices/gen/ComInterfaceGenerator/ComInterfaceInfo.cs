--- conflicted
+++ resolved
@@ -27,11 +27,7 @@
         Guid InterfaceId,
         Location DiagnosticLocation)
     {
-<<<<<<< HEAD
-        public static DiagnosticsOr<(ComInterfaceInfo InterfaceInfo, INamedTypeSymbol Symbol)> From(INamedTypeSymbol symbol, InterfaceDeclarationSyntax syntax, CancellationToken _)
-=======
         public static DiagnosticOrInterfaceInfo From(INamedTypeSymbol symbol, InterfaceDeclarationSyntax syntax, CancellationToken _)
->>>>>>> 68dac3b3
         {
             // Verify the method has no generic types or defined implementation
             // and is not marked static or sealed
@@ -41,13 +37,8 @@
                 // and is not marked static or sealed
                 if (syntax.TypeParameterList is not null)
                 {
-<<<<<<< HEAD
-                    return DiagnosticsOr<(ComInterfaceInfo InterfaceInfo, INamedTypeSymbol Symbol)>.From(
-                        Diagnostic.Create(
-=======
                     return DiagnosticOrInterfaceInfo.From(
                         DiagnosticInfo.Create(
->>>>>>> 68dac3b3
                             GeneratorDiagnostics.InvalidAttributedInterfaceGenericNotSupported,
                             syntax.Identifier.GetLocation(),
                             symbol.Name));
@@ -59,13 +50,8 @@
             {
                 if (!typeDecl.Modifiers.Any(SyntaxKind.PartialKeyword))
                 {
-<<<<<<< HEAD
-                    return DiagnosticsOr<(ComInterfaceInfo InterfaceInfo, INamedTypeSymbol Symbol)>.From(
-                        Diagnostic.Create(
-=======
                     return DiagnosticOrInterfaceInfo.From(
                         DiagnosticInfo.Create(
->>>>>>> 68dac3b3
                             GeneratorDiagnostics.InvalidAttributedMethodContainingTypeMissingModifiers,
                             syntax.Identifier.GetLocation(),
                             symbol.Name,
@@ -73,18 +59,6 @@
                 }
             }
 
-<<<<<<< HEAD
-            if (!TryGetGuid(symbol, syntax, out Guid? guid, out Diagnostic? guidDiagnostic))
-                return DiagnosticsOr<(ComInterfaceInfo InterfaceInfo, INamedTypeSymbol Symbol)>.From(guidDiagnostic);
-
-            if (!TryGetBaseComInterface(symbol, syntax, out INamedTypeSymbol? baseSymbol, out Diagnostic? baseDiagnostic))
-                return DiagnosticsOr<(ComInterfaceInfo InterfaceInfo, INamedTypeSymbol Symbol)>.From(baseDiagnostic);
-
-            if (!StringMarshallingIsValid(symbol, syntax, baseSymbol, out Diagnostic? stringMarshallingDiagnostic))
-                return DiagnosticsOr<(ComInterfaceInfo InterfaceInfo, INamedTypeSymbol Symbol)>.From(stringMarshallingDiagnostic);
-
-            return DiagnosticsOr<(ComInterfaceInfo InterfaceInfo, INamedTypeSymbol Symbol)>.From(
-=======
             if (!TryGetGuid(symbol, syntax, out Guid? guid, out DiagnosticInfo? guidDiagnostic))
                 return DiagnosticOrInterfaceInfo.From(guidDiagnostic);
 
@@ -95,7 +69,6 @@
                 return DiagnosticOrInterfaceInfo.From(stringMarshallingDiagnostic);
 
             return DiagnosticOrInterfaceInfo.From(
->>>>>>> 68dac3b3
                 (new ComInterfaceInfo(
                     ManagedTypeInfo.CreateTypeInfoForTypeSymbol(symbol),
                     symbol.ToDisplayString(),
@@ -115,7 +88,6 @@
             {
                 if (attrInfo.StringMarshalling is StringMarshalling.Custom)
                 {
-<<<<<<< HEAD
                     if (attrInfo.StringMarshallingCustomType is null)
                     {
                         stringMarshallingDiagnostic = Diagnostic.Create(
@@ -133,14 +105,12 @@
                             symbol.ToDisplayString(),
                             SR.InvalidStringMarshallingConfigurationMissingCustomType);
                     }
-=======
                     stringMarshallingDiagnostic = DiagnosticInfo.Create(
                         GeneratorDiagnostics.InvalidStringMarshallingConfigurationOnInterface,
                         syntax.Identifier.GetLocation(),
                         symbol.ToDisplayString(),
                         SR.InvalidStringMarshallingConfigurationMissingCustomType);
                     return false;
->>>>>>> 68dac3b3
                 }
                 if (attrInfo.StringMarshalling is not StringMarshalling.Custom && attrInfo.StringMarshallingCustomType is not null)
                 {
