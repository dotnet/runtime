﻿// Licensed to the .NET Foundation under one or more agreements.
// The .NET Foundation licenses this file to you under the MIT license.

using System;
using System.Diagnostics.CodeAnalysis;
using System.Threading;
using Microsoft.CodeAnalysis;
using Microsoft.CodeAnalysis.CSharp;
using Microsoft.CodeAnalysis.CSharp.Syntax;
using DiagnosticOrInterfaceInfo = Microsoft.Interop.DiagnosticOr<(Microsoft.Interop.ComInterfaceInfo InterfaceInfo, Microsoft.CodeAnalysis.INamedTypeSymbol Symbol)>;

namespace Microsoft.Interop
{
    /// <summary>
    /// Information about a Com interface, but not its methods.
    /// </summary>
    internal sealed record ComInterfaceInfo(
        ManagedTypeInfo Type,
        string ThisInterfaceKey, // For associating interfaces to its base
        string? BaseInterfaceKey, // For associating interfaces to its base
        InterfaceDeclarationSyntax Declaration,
        ContainingSyntaxContext TypeDefinitionContext,
        ContainingSyntax ContainingSyntax,
        Guid InterfaceId,
        Location DiagnosticLocation)
    {
        public static DiagnosticOrInterfaceInfo From(INamedTypeSymbol symbol, InterfaceDeclarationSyntax syntax, StubEnvironment env, CancellationToken _)
        {
            if (env.Compilation.Options is not CSharpCompilationOptions { AllowUnsafe: true }) // Unsafe code enabled
                return DiagnosticOrInterfaceInfo.From(DiagnosticInfo.Create(GeneratorDiagnostics.RequiresAllowUnsafeBlocks, syntax.Identifier.GetLocation()));
            // Verify the method has no generic types or defined implementation
            // and is not marked static or sealed
            if (syntax.TypeParameterList is not null)
            {
                return DiagnosticOrInterfaceInfo.From(
                    DiagnosticInfo.Create(
                        GeneratorDiagnostics.InvalidAttributedInterfaceGenericNotSupported,
                        syntax.Identifier.GetLocation(),
                        symbol.Name));
            }

            if (!IsInPartialContext(symbol, syntax, out DiagnosticInfo? partialContextDiagnostic))
                return DiagnosticOrInterfaceInfo.From(partialContextDiagnostic);

            if (!symbol.IsAccessibleFromFileScopedClass(out var details))
            {
                return DiagnosticOrInterfaceInfo.From(DiagnosticInfo.Create(
                    GeneratorDiagnostics.InvalidAttributedInterfaceNotAccessible,
                    syntax.Identifier.GetLocation(),
                    symbol.ToDisplayString(),
                    details));
            }

            if (!TryGetGuid(symbol, syntax, out Guid? guid, out DiagnosticInfo? guidDiagnostic))
                return DiagnosticOrInterfaceInfo.From(guidDiagnostic);

            if (!TryGetBaseComInterface(symbol, syntax, out INamedTypeSymbol? baseSymbol, out DiagnosticInfo? baseDiagnostic))
                return DiagnosticOrInterfaceInfo.From(baseDiagnostic);

            if (!StringMarshallingIsValid(symbol, syntax, baseSymbol, out DiagnosticInfo? stringMarshallingDiagnostic))
                return DiagnosticOrInterfaceInfo.From(stringMarshallingDiagnostic);

            return DiagnosticOrInterfaceInfo.From(
                (new ComInterfaceInfo(
                    ManagedTypeInfo.CreateTypeInfoForTypeSymbol(symbol),
                    symbol.ToDisplayString(),
                    baseSymbol?.ToDisplayString(),
                    syntax,
                    new ContainingSyntaxContext(syntax),
                    new ContainingSyntax(syntax.Modifiers, syntax.Kind(), syntax.Identifier, syntax.TypeParameterList),
                    guid ?? Guid.Empty,
                    syntax.Identifier.GetLocation()),
                symbol));
        }

        private static bool IsInPartialContext(INamedTypeSymbol symbol, InterfaceDeclarationSyntax syntax, [NotNullWhen(false)] out DiagnosticInfo? diagnostic)
        {
            // Verify that the types the interface is declared in are marked partial.
            if (!syntax.IsInPartialContext(out var nonPartialIdentifier))
            {
<<<<<<< HEAD
                if (!typeDecl.Modifiers.Any(SyntaxKind.PartialKeyword))
                {
                    diagnostic = DiagnosticInfo.Create(
                        GeneratorDiagnostics.InvalidAttributedInterfaceMissingPartialModifiers,
                        syntax.Identifier.GetLocation(),
                        symbol.Name,
                        typeDecl.Identifier);
                    return false;
                }
=======
                diagnostic = DiagnosticInfo.Create(
                        GeneratorDiagnostics.InvalidAttributedInterfaceMissingPartialModifiers,
                        syntax.Identifier.GetLocation(),
                        symbol.Name,
                        nonPartialIdentifier);
                return false;
>>>>>>> 1087766a
            }
            diagnostic = null;
            return true;
        }

        private static bool StringMarshallingIsValid(INamedTypeSymbol symbol, InterfaceDeclarationSyntax syntax, INamedTypeSymbol? baseSymbol, [NotNullWhen(false)] out DiagnosticInfo? stringMarshallingDiagnostic)
        {
            var attrSymbolInfo = GeneratedComInterfaceCompilationData.GetAttributeDataFromInterfaceSymbol(symbol);
            var attrInfo = GeneratedComInterfaceData.From(attrSymbolInfo);
            if (attrInfo.IsUserDefined.HasFlag(InteropAttributeMember.StringMarshalling) || attrInfo.IsUserDefined.HasFlag(InteropAttributeMember.StringMarshallingCustomType))
            {
                if (attrInfo.StringMarshalling is StringMarshalling.Custom)
                {
                    if (attrInfo.StringMarshallingCustomType is null)
                    {
                        stringMarshallingDiagnostic = DiagnosticInfo.Create(
                            GeneratorDiagnostics.InvalidStringMarshallingConfigurationOnInterface,
                            syntax.Identifier.GetLocation(),
                            symbol.ToDisplayString(),
                            SR.InvalidStringMarshallingConfigurationMissingCustomType);
                        return false;
                    }
                    if (!attrSymbolInfo.StringMarshallingCustomType.IsAccessibleFromFileScopedClass(out var details))
                    {
                        stringMarshallingDiagnostic = DiagnosticInfo.Create(
                            GeneratorDiagnostics.StringMarshallingCustomTypeNotAccessibleByGeneratedCode,
                            syntax.Identifier.GetLocation(),
                            attrInfo.StringMarshallingCustomType.FullTypeName.Replace("global::", ""),
                            details);
                        return false;
                    }
                }
                if (attrInfo.StringMarshalling is not StringMarshalling.Custom && attrInfo.StringMarshallingCustomType is not null)
                {
                    stringMarshallingDiagnostic = DiagnosticInfo.Create(
                        GeneratorDiagnostics.InvalidStringMarshallingConfigurationOnInterface,
                        syntax.Identifier.GetLocation(),
                        symbol.ToDisplayString(),
                        SR.InvalidStringMarshallingConfigurationNotCustom);
                    return false;
                }
            }
            if (baseSymbol is not null)
            {
                var baseAttrInfo = GeneratedComInterfaceData.From(GeneratedComInterfaceCompilationData.GetAttributeDataFromInterfaceSymbol(baseSymbol));
                // The base can be undefined string marshalling
                if ((baseAttrInfo.IsUserDefined.HasFlag(InteropAttributeMember.StringMarshalling) || baseAttrInfo.IsUserDefined.HasFlag(InteropAttributeMember.StringMarshallingCustomType))
                    && baseAttrInfo != attrInfo)
                {
                    stringMarshallingDiagnostic = DiagnosticInfo.Create(
                        GeneratorDiagnostics.InvalidStringMarshallingMismatchBetweenBaseAndDerived,
                        syntax.Identifier.GetLocation(),
                        symbol.ToDisplayString(),
                        SR.GeneratedComInterfaceStringMarshallingMustMatchBase);
                    return false;
                }
            }
            stringMarshallingDiagnostic = null;
            return true;
        }

        /// <summary>
        /// Returns true if there is 0 or 1 base Com interfaces (i.e. the inheritance is valid), and returns false when there are 2 or more base Com interfaces and sets <paramref name="diagnostic"/>.
        /// </summary>
        private static bool TryGetBaseComInterface(INamedTypeSymbol comIface, InterfaceDeclarationSyntax syntax, out INamedTypeSymbol? baseComIface, [NotNullWhen(false)] out DiagnosticInfo? diagnostic)
        {
            baseComIface = null;
            foreach (var implemented in comIface.Interfaces)
            {
                foreach (var attr in implemented.GetAttributes())
                {
                    if (attr.AttributeClass?.ToDisplayString() == TypeNames.GeneratedComInterfaceAttribute)
                    {
                        if (baseComIface is not null)
                        {
                            diagnostic = DiagnosticInfo.Create(
                                GeneratorDiagnostics.MultipleComInterfaceBaseTypes,
                                syntax.Identifier.GetLocation(),
                                comIface.ToDisplayString());
                            return false;
                        }
                        baseComIface = implemented;
                    }
                }
            }
            diagnostic = null;
            return true;
        }

        /// <summary>
        /// Returns true and sets <paramref name="guid"/> if the guid is present. Returns false and sets diagnostic if the guid is not present or is invalid.
        /// </summary>
        private static bool TryGetGuid(INamedTypeSymbol interfaceSymbol, InterfaceDeclarationSyntax syntax, [NotNullWhen(true)] out Guid? guid, [NotNullWhen(false)] out DiagnosticInfo? diagnostic)
        {
            guid = null;
            AttributeData? guidAttr = null;
            AttributeData? _ = null; // Interface Attribute Type. We'll always assume IUnkown for now.
            foreach (var attr in interfaceSymbol.GetAttributes())
            {
                var attrDisplayString = attr.AttributeClass?.ToDisplayString();
                if (attrDisplayString is TypeNames.System_Runtime_InteropServices_GuidAttribute)
                    guidAttr = attr;
                else if (attrDisplayString is TypeNames.InterfaceTypeAttribute)
                    _ = attr;
            }

            if (guidAttr is not null
                && guidAttr.ConstructorArguments.Length == 1
                && guidAttr.ConstructorArguments[0].Value is string guidStr
                && Guid.TryParse(guidStr, out var result))
            {
                guid = result;
            }

            // Assume interfaceType is IUnknown for now
            if (guid is null)
            {
                diagnostic = DiagnosticInfo.Create(
                    GeneratorDiagnostics.InvalidAttributedInterfaceMissingGuidAttribute,
                    syntax.Identifier.GetLocation(),
                    interfaceSymbol.ToDisplayString());
                return false;
            }
            diagnostic = null;
            return true;
        }

        public override int GetHashCode()
        {
            // ContainingSyntax does not implement GetHashCode
            return HashCode.Combine(Type, ThisInterfaceKey, BaseInterfaceKey, TypeDefinitionContext, InterfaceId);
        }

        public bool Equals(ComInterfaceInfo other)
        {
            // ContainingSyntax and ContainingSyntaxContext are not used in the hash code
            return Type == other.Type
                && TypeDefinitionContext == other.TypeDefinitionContext
                && InterfaceId == other.InterfaceId;
        }
    }
}<|MERGE_RESOLUTION|>--- conflicted
+++ resolved
@@ -78,24 +78,12 @@
             // Verify that the types the interface is declared in are marked partial.
             if (!syntax.IsInPartialContext(out var nonPartialIdentifier))
             {
-<<<<<<< HEAD
-                if (!typeDecl.Modifiers.Any(SyntaxKind.PartialKeyword))
-                {
-                    diagnostic = DiagnosticInfo.Create(
-                        GeneratorDiagnostics.InvalidAttributedInterfaceMissingPartialModifiers,
-                        syntax.Identifier.GetLocation(),
-                        symbol.Name,
-                        typeDecl.Identifier);
-                    return false;
-                }
-=======
                 diagnostic = DiagnosticInfo.Create(
                         GeneratorDiagnostics.InvalidAttributedInterfaceMissingPartialModifiers,
                         syntax.Identifier.GetLocation(),
                         symbol.Name,
                         nonPartialIdentifier);
                 return false;
->>>>>>> 1087766a
             }
             diagnostic = null;
             return true;
