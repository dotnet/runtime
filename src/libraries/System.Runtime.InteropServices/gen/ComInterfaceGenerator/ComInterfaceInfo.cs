--- conflicted
+++ resolved
@@ -45,24 +45,8 @@
                 }
             }
 
-<<<<<<< HEAD
             if (!IsInPartialContext(symbol, syntax, out DiagnosticInfo? partialContextDiagnostic))
                 return DiagnosticOrInterfaceInfo.From(partialContextDiagnostic);
-=======
-            // Verify that the types the interface is declared in are marked partial.
-            for (SyntaxNode? parentNode = syntax; parentNode is TypeDeclarationSyntax typeDecl; parentNode = parentNode.Parent)
-            {
-                if (!typeDecl.Modifiers.Any(SyntaxKind.PartialKeyword))
-                {
-                    return DiagnosticOrInterfaceInfo.From(
-                        DiagnosticInfo.Create(
-                            GeneratorDiagnostics.InvalidAttributedInterfaceMissingPartialModifiers,
-                            syntax.Identifier.GetLocation(),
-                            symbol.Name,
-                            typeDecl.Identifier));
-                }
-            }
->>>>>>> fa4f15ef
 
             if (!TryGetGuid(symbol, syntax, out Guid? guid, out DiagnosticInfo? guidDiagnostic))
                 return DiagnosticOrInterfaceInfo.From(guidDiagnostic);
@@ -88,17 +72,17 @@
 
         private static bool IsInPartialContext(INamedTypeSymbol symbol, InterfaceDeclarationSyntax syntax, [NotNullWhen(false)] out DiagnosticInfo? diagnostic)
         {
-            // Verify that the types the method is declared in are marked partial.
-            for (SyntaxNode? parentNode = syntax.Parent; parentNode is TypeDeclarationSyntax typeDecl; parentNode = parentNode.Parent)
+            // Verify that the types the interface is declared in are marked partial.
+            for (SyntaxNode? parentNode = syntax; parentNode is TypeDeclarationSyntax typeDecl; parentNode = parentNode.Parent)
             {
                 if (!typeDecl.Modifiers.Any(SyntaxKind.PartialKeyword))
                 {
-                    diagnostic = DiagnosticInfo.Create(
-                        GeneratorDiagnostics.InvalidAttributedMethodContainingTypeMissingModifiers,
-                        syntax.Identifier.GetLocation(),
-                        symbol.Name,
-                        typeDecl.Identifier);
-                    return false;
+                    return DiagnosticOrInterfaceInfo.From(
+                        DiagnosticInfo.Create(
+                            GeneratorDiagnostics.InvalidAttributedInterfaceMissingPartialModifiers,
+                            syntax.Identifier.GetLocation(),
+                            symbol.Name,
+                            typeDecl.Identifier));
                 }
             }
             diagnostic = null;
