--- conflicted
+++ resolved
@@ -37,7 +37,6 @@
             public const string GenerateInterfaceInformation = nameof(GenerateInterfaceInformation);
             public const string GenerateIUnknownDerivedAttribute = nameof(GenerateIUnknownDerivedAttribute);
         }
-
 
         public void Initialize(IncrementalGeneratorInitializationContext context)
         {
@@ -382,65 +381,6 @@
                 ComInterfaceDispatchMarshallingInfo.Instance);
         }
 
-
-<<<<<<< HEAD
-=======
-            // Verify that the types the method is declared in are marked partial.
-            for (SyntaxNode? parentNode = syntax.Parent; parentNode is TypeDeclarationSyntax typeDecl; parentNode = parentNode.Parent)
-            {
-                if (!typeDecl.Modifiers.Any(SyntaxKind.PartialKeyword))
-                {
-                    return Diagnostic.Create(GeneratorDiagnostics.InvalidAttributedMethodContainingTypeMissingModifiers, syntax.Identifier.GetLocation(), type.Name, typeDecl.Identifier);
-                }
-            }
-            var guidAttr = type.GetAttributes().Where(attr => attr.AttributeClass.ToDisplayString() == TypeNames.System_Runtime_InteropServices_GuidAttribute).SingleOrDefault();
-            var interfaceTypeAttr = type.GetAttributes().Where(attr => attr.AttributeClass.ToDisplayString() == TypeNames.InterfaceTypeAttribute).SingleOrDefault();
-            // Assume interfaceType is IUnknown for now
-            if (interfaceTypeAttr is not null
-                && (guidAttr is null
-                    || guidAttr.ConstructorArguments.SingleOrDefault().Value as string is null))
-            {
-                return Diagnostic.Create(GeneratorDiagnostics.InvalidAttributedInterfaceMissingGuidAttribute, syntax.Identifier.GetLocation(), type.ToDisplayString());
-                // Missing Guid
-            }
-
-            // Error if more than one GeneratedComInterface base interface type.
-            INamedTypeSymbol? baseInterface = null;
-            foreach (var implemented in type.Interfaces)
-            {
-                if (implemented.GetAttributes().Any(static attr => attr.AttributeClass?.ToDisplayString() == TypeNames.GeneratedComInterfaceAttribute))
-                {
-                    if (baseInterface is not null)
-                    {
-                        return Diagnostic.Create(GeneratorDiagnostics.MultipleComInterfaceBaseTypes, syntax.Identifier.GetLocation(), type.ToDisplayString());
-                    }
-                    baseInterface = implemented;
-                }
-            }
-
-            return null;
-        }
-
-        private static Diagnostic? GetDiagnosticIfInvalidMethodForGeneration(MethodDeclarationSyntax syntax, IMethodSymbol method)
-        {
-            // Verify the method has no generic types or defined implementation
-            // and is not marked static or sealed
-            if (syntax.TypeParameterList is not null
-                || syntax.Body is not null
-                || syntax.Modifiers.Any(SyntaxKind.SealedKeyword))
-            {
-                return Diagnostic.Create(GeneratorDiagnostics.InvalidAttributedMethodSignature, syntax.Identifier.GetLocation(), method.Name);
-            }
-
-            // Verify the method does not have a ref return
-            if (method.ReturnsByRef || method.ReturnsByRefReadonly)
-            {
-                return Diagnostic.Create(GeneratorDiagnostics.ReturnConfigurationNotSupported, syntax.Identifier.GetLocation(), "ref return", method.ToDisplayString());
-            }
-
-            return null;
-        }
-
         private static ImmutableArray<SequenceEqualImmutableArray<GeneratedMethodContextBase>> GroupContextsForInterfaceGeneration(ImmutableArray<GeneratedMethodContextBase> contexts)
         {
             // We can end up with an empty set of contexts here as the compiler will call a SelectMany
@@ -483,7 +423,6 @@
             allGroupsBuilder.Add(new(groupBuilder.ToImmutable()));
             return allGroupsBuilder.ToImmutable();
         }
->>>>>>> 8adbca48
 
         private static readonly InterfaceDeclarationSyntax ImplementationInterfaceTemplate = InterfaceDeclaration("InterfaceImplementation")
                 .WithModifiers(TokenList(Token(SyntaxKind.FileKeyword), Token(SyntaxKind.UnsafeKeyword), Token(SyntaxKind.PartialKeyword)));
