// Licensed to the .NET Foundation under one or more agreements.
// The .NET Foundation licenses this file to you under the MIT license.

using System;
using System.Collections.Immutable;
using System.IO;
using System.Linq;
using System.Reflection;
using System.Threading;
using Microsoft.CodeAnalysis;
using Microsoft.CodeAnalysis.CSharp;
using Microsoft.CodeAnalysis.CSharp.Syntax;
using static Microsoft.CodeAnalysis.CSharp.SyntaxFactory;
using static Microsoft.Interop.SyntaxFactoryExtensions;

namespace Microsoft.Interop
{
    [Generator]
    public sealed partial class ComInterfaceGenerator : IIncrementalGenerator
    {
        public static class StepNames
        {
            public const string CalculateStubInformation = nameof(CalculateStubInformation);
            public const string GenerateManagedToNativeStub = nameof(GenerateManagedToNativeStub);
            public const string GenerateNativeToManagedStub = nameof(GenerateNativeToManagedStub);
            public const string GenerateManagedToNativeInterfaceImplementation = nameof(GenerateManagedToNativeInterfaceImplementation);
            public const string GenerateNativeToManagedVTableMethods = nameof(GenerateNativeToManagedVTableMethods);
            public const string GenerateNativeToManagedVTableStruct = nameof(GenerateNativeToManagedVTableStruct);
            public const string GenerateNativeToManagedVTable = nameof(GenerateNativeToManagedVTable);
            public const string GenerateInterfaceInformation = nameof(GenerateInterfaceInformation);
            public const string GenerateIUnknownDerivedAttribute = nameof(GenerateIUnknownDerivedAttribute);
            public const string GenerateShadowingMethods = nameof(GenerateShadowingMethods);
        }

        public void Initialize(IncrementalGeneratorInitializationContext context)
        {
            // Get all types with the [GeneratedComInterface] attribute.
            var attributedInterfaces = context.SyntaxProvider
                .ForAttributeWithMetadataName(
                    TypeNames.GeneratedComInterfaceAttribute,
                    static (node, ct) => node is InterfaceDeclarationSyntax,
                    static (context, ct) => context.TargetSymbol is INamedTypeSymbol interfaceSymbol
                        ? new { Syntax = (InterfaceDeclarationSyntax)context.TargetNode, Symbol = interfaceSymbol }
                        : null)
                .Where(
                    static modelData => modelData is not null);
            var stubEnvironment = context.CreateStubEnvironmentProvider();
            var interfaceSymbolOrDiagnostics = attributedInterfaces.Combine(stubEnvironment).Select(static (data, ct) =>
            {
                return ComInterfaceInfo.From(data.Left.Symbol, data.Left.Syntax, data.Right, ct);
            });
            var interfaceSymbolsToGenerateWithoutDiagnostics = context.FilterAndReportDiagnostics(interfaceSymbolOrDiagnostics);

            var externalInterfaceSymbols = attributedInterfaces.SelectMany(static (data, ct) =>
            {
                return ComInterfaceInfo.CreateInterfaceInfoForBaseInterfacesInOtherCompilations(data.Symbol);
            }).Collect().SelectMany(static (data, ct) => data.Distinct(ComInterfaceInfo.EqualityComparerForExternalIfaces.Instance));

            var interfaceSymbolsWithoutDiagnostics = interfaceSymbolsToGenerateWithoutDiagnostics.Concat(externalInterfaceSymbols);

            var interfaceContextsOrDiagnostics = interfaceSymbolsWithoutDiagnostics
                .Select((data, ct) => data.InterfaceInfo!)
                .Collect()
                .SelectMany(ComInterfaceContext.GetContexts);

            // Filter down interface symbols to remove those with diagnostics from GetContexts
            (var interfaceContexts, interfaceSymbolsWithoutDiagnostics) = context.FilterAndReportDiagnostics(interfaceContextsOrDiagnostics, interfaceSymbolsWithoutDiagnostics);

            var comMethodsAndSymbolsOrDiagnostics = interfaceSymbolsWithoutDiagnostics.Select(ComMethodInfo.GetMethodsFromInterface);
            var methodInfoAndSymbolGroupedByInterface = context
                .FilterAndReportDiagnostics<(ComMethodInfo MethodInfo, IMethodSymbol Symbol)>(comMethodsAndSymbolsOrDiagnostics);

            var methodInfosGroupedByInterface = methodInfoAndSymbolGroupedByInterface
                .Select(static (methods, ct) =>
                    methods.Select(pair => pair.MethodInfo).ToSequenceEqualImmutableArray());
            // Create list of methods (inherited and declared) and their owning interface
            var comMethodContextBuilders = interfaceContexts
                .Zip(methodInfosGroupedByInterface)
                .Collect()
                .SelectMany(static (data, ct) =>
                {
                    return data.GroupBy(data => data.Left.GetTopLevelBase());
                })
                .SelectMany(static (data, ct) =>
                {
                    return ComMethodContext.CalculateAllMethods(data, ct);
                });

            // Now that we've determined method offsets, we can remove all externally defined interfaces.
            var interfaceContextsToGenerate = interfaceContexts.Where(context => !context.IsExternallyDefined);

            // A dictionary isn't incremental, but it will have symbols, so it will never be incremental anyway.
            var methodInfoToSymbolMap = methodInfoAndSymbolGroupedByInterface
                .SelectMany((data, ct) => data)
                .Collect()
                .Select((data, ct) => data.ToDictionary(static x => x.MethodInfo, static x => x.Symbol));
            var comMethodContexts = comMethodContextBuilders
                .Combine(methodInfoToSymbolMap)
                .Combine(stubEnvironment)
                .Select((param, ct) =>
                {
                    var ((data, symbolMap), env) = param;
                    return new ComMethodContext(
                        data.Method,
                        data.OwningInterface,
<<<<<<< HEAD
                        CalculateStubInformation(
                            data.Method.MethodInfo.Syntax,
                            symbolMap[data.Method.MethodInfo],
                            data.Method.Index,
                            env,
                            data.OwningInterface.Info.Type,
                            ct));
=======
                        CalculateStubInformation(data.Method.MethodInfo.Syntax, symbolMap[data.Method.MethodInfo], data.Method.Index, env, data.OwningInterface.Info, ct));
>>>>>>> 9df2042d
                }).WithTrackingName(StepNames.CalculateStubInformation);

            var interfaceAndMethodsContexts = comMethodContexts
                .Collect()
                .Combine(interfaceContextsToGenerate.Collect())
                .SelectMany((data, ct) =>
                    GroupComContextsForInterfaceGeneration(data.Left, data.Right, ct));

            // Generate the code for the managed-to-unmanaged stubs.
            var managedToNativeInterfaceImplementations = interfaceAndMethodsContexts
                .Select(GenerateImplementationInterface)
                .WithTrackingName(StepNames.GenerateManagedToNativeInterfaceImplementation)
                .WithComparer(SyntaxEquivalentComparer.Instance)
                .SelectNormalized();

            // Generate the code for the unmanaged-to-managed stubs.
            var nativeToManagedVtableStructs = interfaceAndMethodsContexts
                .Select(GenerateInterfaceImplementationVtable)
                .WithTrackingName(StepNames.GenerateNativeToManagedVTableStruct)
                .WithComparer(SyntaxEquivalentComparer.Instance)
                .SelectNormalized();

            var nativeToManagedVtableMethods = interfaceAndMethodsContexts
                .Select(GenerateImplementationVTableMethods)
                .WithTrackingName(StepNames.GenerateNativeToManagedVTableMethods)
                .WithComparer(SyntaxEquivalentComparer.Instance)
                .SelectNormalized();

            // Report diagnostics for managed-to-unmanaged and unmanaged-to-managed stubs, deduplicating diagnostics that are reported for both.
            context.RegisterDiagnostics(
                interfaceAndMethodsContexts
                    .SelectMany((data, ct) => data.DeclaredMethods.SelectMany(m => m.ManagedToUnmanagedStub.Diagnostics).Union(data.DeclaredMethods.SelectMany(m => m.UnmanagedToManagedStub.Diagnostics))));

            // Generate the native interface metadata for each [GeneratedComInterface]-attributed interface.
            var nativeInterfaceInformation = interfaceContextsToGenerate
                .Select(static (data, ct) => data.Info)
                .Select(GenerateInterfaceInformation)
                .WithTrackingName(StepNames.GenerateInterfaceInformation)
                .WithComparer(SyntaxEquivalentComparer.Instance)
                .SelectNormalized();

            var shadowingMethodDeclarations = interfaceAndMethodsContexts
                .Select((data, ct) =>
                {
                    var context = data.Interface.Info;
                    var methods = data.ShadowingMethods.Select(m => m.Shadow);
                    var typeDecl = TypeDeclaration(context.ContainingSyntax.TypeKind, context.ContainingSyntax.Identifier)
                        .WithModifiers(context.ContainingSyntax.Modifiers)
                        .WithTypeParameterList(context.ContainingSyntax.TypeParameters)
                        .WithMembers(List<MemberDeclarationSyntax>(methods));
                    return data.Interface.Info.TypeDefinitionContext.WrapMemberInContainingSyntaxWithUnsafeModifier(typeDecl);
                })
                .WithTrackingName(StepNames.GenerateShadowingMethods)
                .WithComparer(SyntaxEquivalentComparer.Instance)
                .SelectNormalized();

            // Generate a method named CreateManagedVirtualFunctionTable on the native interface implementation
            // that allocates and fills in the memory for the vtable.
            var nativeToManagedVtables = interfaceAndMethodsContexts
                .Select(GenerateImplementationVTable)
                .WithTrackingName(StepNames.GenerateNativeToManagedVTable)
                .WithComparer(SyntaxEquivalentComparer.Instance)
                .SelectNormalized();

            var iUnknownDerivedAttributeApplication = interfaceContextsToGenerate
                .Select(static (data, ct) => data.Info)
                .Select(GenerateIUnknownDerivedAttributeApplication)
                .WithTrackingName(StepNames.GenerateIUnknownDerivedAttribute)
                .WithComparer(SyntaxEquivalentComparer.Instance)
                .SelectNormalized();

            var filesToGenerate = interfaceContextsToGenerate
                .Zip(nativeInterfaceInformation)
                .Zip(managedToNativeInterfaceImplementations)
                .Zip(nativeToManagedVtableMethods)
                .Zip(nativeToManagedVtableStructs)
                .Zip(nativeToManagedVtables)
                .Zip(iUnknownDerivedAttributeApplication)
                .Zip(shadowingMethodDeclarations)
                .Select(static (data, ct) =>
                {
                    var (((((((interfaceContext, interfaceInfo), managedToNativeStubs), nativeToManagedStubs), nativeToManagedStructs), nativeToManagedVtable), iUnknownDerivedAttribute), shadowingMethod) = data;

                    using StringWriter source = new();
                    source.WriteLine("// <auto-generated />");
                    source.WriteLine("#pragma warning disable CS0612, CS0618, CS0649"); // Suppress warnings about [Obsolete] and "lack of assignment" in generated code.

                    // If the user has specified 'ManagedObjectWrapper', it means that the COM interface will never be used to marshal a native
                    // object as an RCW (eg. the IDIC vtable will also not be generated, nor any additional supporting code). To reduce binary
                    // size, we're not emitting the interface methods on the implementation interface that has '[DynamicInterfaceCastableImplementation]'
                    // on it. However, doing so will cause the CA2256 warning to be produced. We can't remove the attribute, as that would cause
                    // the wrong exception to be thrown when trying an IDIC cast with this interface (not 'InvalidCastException'). Because this is
                    // a niche scenario, and we don't want to regress perf or size, we can just disable the warning instead.
                    if (interfaceContext.Options is ComInterfaceOptions.ManagedObjectWrapper)
                    {
                        source.WriteLine("#pragma warning disable CA2256");
                    }

                    interfaceInfo.WriteTo(source);
                    // Two newlines looks cleaner than one
                    source.WriteLine();
                    source.WriteLine();
                    // TODO: Merge the three InterfaceImplementation partials? We have them all right here.
                    managedToNativeStubs.WriteTo(source);
                    source.WriteLine();
                    source.WriteLine();
                    nativeToManagedStubs.WriteTo(source);
                    source.WriteLine();
                    source.WriteLine();
                    nativeToManagedStructs.WriteTo(source);
                    source.WriteLine();
                    source.WriteLine();
                    nativeToManagedVtable.WriteTo(source);
                    source.WriteLine();
                    source.WriteLine();
                    iUnknownDerivedAttribute.WriteTo(source);
                    source.WriteLine();
                    source.WriteLine();
                    shadowingMethod.WriteTo(source);
                    return new { TypeName = interfaceContext.Info.Type.FullTypeName, Source = source.ToString() };
                });

            context.RegisterSourceOutput(filesToGenerate, (context, data) =>
            {
                context.AddSource(data.TypeName.Replace(TypeNames.GlobalAlias, ""), data.Source);
            });
        }

        private static readonly AttributeSyntax s_iUnknownDerivedAttributeTemplate =
            Attribute(
                GenericName(TypeNames.GlobalAlias + TypeNames.IUnknownDerivedAttribute)
                    .AddTypeArgumentListArguments(
                        IdentifierName("InterfaceInformation"),
                        IdentifierName("InterfaceImplementation")));

        private static MemberDeclarationSyntax GenerateIUnknownDerivedAttributeApplication(ComInterfaceInfo context, CancellationToken _)
            => context.TypeDefinitionContext.WrapMemberInContainingSyntaxWithUnsafeModifier(
                TypeDeclaration(context.ContainingSyntax.TypeKind, context.ContainingSyntax.Identifier)
                    .WithModifiers(context.ContainingSyntax.Modifiers)
                    .WithTypeParameterList(context.ContainingSyntax.TypeParameters)
                    .AddAttributeLists(AttributeList(SingletonSeparatedList(s_iUnknownDerivedAttributeTemplate))));

        private static bool IsHResultLikeType(ManagedTypeInfo type)
        {
            string typeName = type.FullTypeName.Split('.', ':')[^1];
            return typeName.Equals("hr", StringComparison.OrdinalIgnoreCase)
                || typeName.Equals("hresult", StringComparison.OrdinalIgnoreCase);
        }

<<<<<<< HEAD
        /// <summary>
        /// Calculates the shared information needed for both source-available and sourceless stub generation.
        /// </summary>
        private static IncrementalMethodStubGenerationContext CalculateSharedStubInformation(
            IMethodSymbol symbol,
            int index,
            StubEnvironment environment,
            ISignatureDiagnosticLocations diagnosticLocations,
            ManagedTypeInfo owningInterface,
            CancellationToken ct)
=======
        private static IncrementalMethodStubGenerationContext CalculateStubInformation(MethodDeclarationSyntax syntax, IMethodSymbol symbol, int index, StubEnvironment environment, ComInterfaceInfo owningInterfaceInfo, CancellationToken ct)
>>>>>>> 9df2042d
        {
            ct.ThrowIfCancellationRequested();
            INamedTypeSymbol? lcidConversionAttrType = environment.LcidConversionAttrType;
            INamedTypeSymbol? suppressGCTransitionAttrType = environment.SuppressGCTransitionAttrType;
            INamedTypeSymbol? unmanagedCallConvAttrType = environment.UnmanagedCallConvAttrType;

            // Get any attributes of interest on the method
            AttributeData? lcidConversionAttr = null;
            AttributeData? suppressGCTransitionAttribute = null;
            AttributeData? unmanagedCallConvAttribute = null;
            foreach (AttributeData attr in symbol.GetAttributes())
            {
                if (lcidConversionAttrType is not null && SymbolEqualityComparer.Default.Equals(attr.AttributeClass, lcidConversionAttrType))
                {
                    lcidConversionAttr = attr;
                }
                else if (suppressGCTransitionAttrType is not null && SymbolEqualityComparer.Default.Equals(attr.AttributeClass, suppressGCTransitionAttrType))
                {
                    suppressGCTransitionAttribute = attr;
                }
                else if (unmanagedCallConvAttrType is not null && SymbolEqualityComparer.Default.Equals(attr.AttributeClass, unmanagedCallConvAttrType))
                {
                    unmanagedCallConvAttribute = attr;
                }
            }

            var generatorDiagnostics = new GeneratorDiagnosticsBag(new DiagnosticDescriptorProvider(), diagnosticLocations, SR.ResourceManager, typeof(FxResources.Microsoft.Interop.ComInterfaceGenerator.SR));

            if (lcidConversionAttr is not null)
            {
                // Using LCIDConversion with source-generated interop is not supported
                generatorDiagnostics.ReportConfigurationNotSupported(lcidConversionAttr, nameof(TypeNames.LCIDConversionAttribute));
            }

            GeneratedComInterfaceCompilationData.TryGetGeneratedComInterfaceAttributeFromInterface(symbol.ContainingType, out var generatedComAttribute);
            var generatedComInterfaceAttributeData = GeneratedComInterfaceCompilationData.GetDataFromAttribute(generatedComAttribute);

            // Create the stub.
            var signatureContext = SignatureContext.Create(
                symbol,
                DefaultMarshallingInfoParser.Create(
                    environment,
                    generatorDiagnostics,
                    symbol,
                    generatedComInterfaceAttributeData,
                    generatedComAttribute),
                environment,
                new CodeEmitOptions(SkipInit: true),
                typeof(VtableIndexStubGenerator).Assembly);

            if (!symbol.MethodImplementationFlags.HasFlag(MethodImplAttributes.PreserveSig))
            {
                // Search for the element information for the managed return value.
                // We need to transform it such that any return type is converted to an out parameter at the end of the parameter list.
                ImmutableArray<TypePositionInfo> returnSwappedSignatureElements = signatureContext.ElementTypeInformation;
                for (int i = 0; i < returnSwappedSignatureElements.Length; ++i)
                {
                    if (returnSwappedSignatureElements[i].IsManagedReturnPosition)
                    {
                        if (returnSwappedSignatureElements[i].ManagedType == SpecialTypeInfo.Void)
                        {
                            // Return type is void, just remove the element from the signature list.
                            // We don't introduce an out parameter.
                            returnSwappedSignatureElements = returnSwappedSignatureElements.RemoveAt(i);
                        }
                        else
                        {
                            if ((returnSwappedSignatureElements[i].ManagedType is SpecialTypeInfo { SpecialType: SpecialType.System_Int32 or SpecialType.System_Enum } or EnumTypeInfo
                                    && returnSwappedSignatureElements[i].MarshallingAttributeInfo.Equals(NoMarshallingInfo.Instance))
                                || (IsHResultLikeType(returnSwappedSignatureElements[i].ManagedType)))
                            {
                                generatorDiagnostics.ReportDiagnostic(DiagnosticInfo.Create(GeneratorDiagnostics.ComMethodManagedReturnWillBeOutVariable, symbol.Locations[0]));
                            }
                            // Convert the current element into an out parameter on the native signature
                            // while keeping it at the return position in the managed signature.
                            var managedSignatureAsNativeOut = returnSwappedSignatureElements[i] with
                            {
                                RefKind = RefKind.Out,
                                ManagedIndex = TypePositionInfo.ReturnIndex,
                                NativeIndex = symbol.Parameters.Length
                            };
                            returnSwappedSignatureElements = returnSwappedSignatureElements.SetItem(i, managedSignatureAsNativeOut);
                        }
                        break;
                    }
                }

                signatureContext = signatureContext with
                {
                    // Add the HRESULT return value in the native signature.
                    // This element does not have any influence on the managed signature, so don't assign a managed index.
                    ElementTypeInformation = returnSwappedSignatureElements.Add(
                        new TypePositionInfo(SpecialTypeInfo.Int32, new ManagedHResultExceptionMarshallingInfo(owningInterfaceInfo.InterfaceId))
                        {
                            NativeIndex = TypePositionInfo.ReturnIndex
                        })
                };
            }
            else
            {
                // If our method is PreserveSig, we will notify the user if they are returning a type that may be an HRESULT type
                // that is defined as a structure. These types used to work with built-in COM interop, but they do not work with
                // source-generated interop as we now use the MemberFunction calling convention, which is more correct.
                TypePositionInfo? managedReturnInfo = signatureContext.ElementTypeInformation.FirstOrDefault(e => e.IsManagedReturnPosition);
                if (managedReturnInfo is { MarshallingAttributeInfo: UnmanagedBlittableMarshallingInfo, ManagedType: ValueTypeInfo valueType }
                    && IsHResultLikeType(valueType))
                {
                    generatorDiagnostics.ReportDiagnostic(DiagnosticInfo.Create(
                        GeneratorDiagnostics.HResultTypeWillBeTreatedAsStruct,
                        symbol.Locations[0],
                        ImmutableDictionary<string, string>.Empty.Add(GeneratorDiagnosticProperties.AddMarshalAsAttribute, "Error"),
                        valueType.DiagnosticFormattedName));
                }
            }

            var direction = GetDirectionFromOptions(generatedComInterfaceAttributeData.Options);

            // Ensure the size of collections are known at marshal / unmarshal in time.
            // A collection that is marshalled in cannot have a size that is an 'out' parameter.
            foreach (TypePositionInfo parameter in signatureContext.ManagedParameters)
            {
                MarshallerHelpers.ValidateCountInfoAvailableAtCall(
                    direction,
                    parameter,
                    generatorDiagnostics,
                    symbol,
                    GeneratorDiagnostics.SizeOfInCollectionMustBeDefinedAtCallOutParam,
                    GeneratorDiagnostics.SizeOfInCollectionMustBeDefinedAtCallReturnValue);
            }

            ImmutableArray<FunctionPointerUnmanagedCallingConventionSyntax> callConv = VirtualMethodPointerStubGenerator.GenerateCallConvSyntaxFromAttributes(
                suppressGCTransitionAttribute,
                unmanagedCallConvAttribute,
                ImmutableArray.Create(FunctionPointerUnmanagedCallingConvention(Identifier("MemberFunction"))));

            var declaringType = ManagedTypeInfo.CreateTypeInfoForTypeSymbol(symbol.ContainingType);

            MarshallingInfo exceptionMarshallingInfo;
            if (generatedComInterfaceAttributeData.ExceptionToUnmanagedMarshaller is null)
            {
                exceptionMarshallingInfo = new ComExceptionMarshalling();
            }
            else
            {
                exceptionMarshallingInfo = CustomMarshallingInfoHelper.CreateNativeMarshallingInfoForNonSignatureElement(
                    environment.Compilation.GetTypeByMetadataName(TypeNames.System_Exception),
                    (INamedTypeSymbol)generatedComInterfaceAttributeData.ExceptionToUnmanagedMarshaller,
                    generatedComAttribute,
                    environment.Compilation,
                    generatorDiagnostics);
            }

            return new IncrementalMethodStubGenerationContext(
                signatureContext,
                diagnosticLocations,
                callConv.ToSequenceEqualImmutableArray(SyntaxEquivalentComparer.Instance),
                new VirtualMethodIndexData(index, ImplicitThisParameter: true, direction, true, ExceptionMarshalling.Com),
                exceptionMarshallingInfo,
                environment.EnvironmentFlags,
                owningInterfaceInfo.Type,
                declaringType,
                generatorDiagnostics.Diagnostics.ToSequenceEqualImmutableArray(),
                ComInterfaceDispatchMarshallingInfo.Instance);
        }

        private static IncrementalMethodStubGenerationContext CalculateStubInformation(MethodDeclarationSyntax? syntax, IMethodSymbol symbol, int index, StubEnvironment environment, ManagedTypeInfo owningInterface, CancellationToken ct)
        {
            ISignatureDiagnosticLocations locations = syntax is null
                ? NoneSignatureDiagnosticLocations.Instance
                : new MethodSignatureDiagnosticLocations(syntax);

            var sourcelessStubInformation = CalculateSharedStubInformation(
                symbol,
                index,
                environment,
                locations,
                owningInterface,
                ct);

            if (syntax is null)
                return sourcelessStubInformation;

            var containingSyntaxContext = new ContainingSyntaxContext(syntax);
            var methodSyntaxTemplate = new ContainingSyntax(
                new SyntaxTokenList(syntax.Modifiers.Where(static m => !m.IsKind(SyntaxKind.NewKeyword))).StripAccessibilityModifiers(),
                SyntaxKind.MethodDeclaration,
                syntax.Identifier,
                syntax.TypeParameterList);

            return new SourceAvailableIncrementalMethodStubGenerationContext(
                sourcelessStubInformation.SignatureContext,
                containingSyntaxContext,
                methodSyntaxTemplate,
                locations,
                sourcelessStubInformation.CallingConvention,
                sourcelessStubInformation.VtableIndexData,
                sourcelessStubInformation.ExceptionMarshallingInfo,
                sourcelessStubInformation.EnvironmentFlags,
                sourcelessStubInformation.TypeKeyOwner,
                sourcelessStubInformation.DeclaringType,
                sourcelessStubInformation.Diagnostics,
                ComInterfaceDispatchMarshallingInfo.Instance);
        }

        private static MarshalDirection GetDirectionFromOptions(ComInterfaceOptions options)
        {
            if (options.HasFlag(ComInterfaceOptions.ManagedObjectWrapper | ComInterfaceOptions.ComObjectWrapper))
            {
                return MarshalDirection.Bidirectional;
            }
            if (options.HasFlag(ComInterfaceOptions.ManagedObjectWrapper))
            {
                return MarshalDirection.UnmanagedToManaged;
            }
            if (options.HasFlag(ComInterfaceOptions.ComObjectWrapper))
            {
                return MarshalDirection.ManagedToUnmanaged;
            }
            throw new ArgumentOutOfRangeException(nameof(options), "No-wrapper options should have been filtered out before calling this method.");
        }

        private static ImmutableArray<ComInterfaceAndMethodsContext> GroupComContextsForInterfaceGeneration(ImmutableArray<ComMethodContext> methods, ImmutableArray<ComInterfaceContext> interfaces, CancellationToken ct)
        {
            ct.ThrowIfCancellationRequested();
            // We can end up with an empty set of contexts here as the compiler will call a SelectMany
            // after a Collect with no input entries
            if (interfaces.IsEmpty)
            {
                return ImmutableArray<ComInterfaceAndMethodsContext>.Empty;
            }

            // Due to how the source generator driver processes the input item tables and our limitation that methods on COM interfaces can only be defined in a single partial definition of the type,
            // we can guarantee that, if the interface contexts are in order of I1, I2, I3, I4..., then then method contexts are ordered as follows:
            // - I1.M1
            // - I1.M2
            // - I1.M3
            // - I2.M1
            // - I2.M2
            // - I2.M3
            // - I4.M1 (I3 had no methods)
            // - etc...
            // This enable us to group our contexts by their containing syntax rather simply.
            var contextList = ImmutableArray.CreateBuilder<ComInterfaceAndMethodsContext>();
            int methodIndex = 0;
            foreach (var iface in interfaces)
            {
                var methodList = ImmutableArray.CreateBuilder<ComMethodContext>();
                while (methodIndex < methods.Length && methods[methodIndex].OwningInterface == iface)
                {
                    var method = methods[methodIndex];
                    if (method.MethodInfo.IsUserDefinedShadowingMethod)
                    {
                        bool shadowFound = false;
                        int shadowIndex = -1;
                        // Don't remove method, but make it so that it doesn't generate any stubs
                        for (int i = methodList.Count - 1; i > -1; i--)
                        {
                            var potentialShadowedMethod = methodList[i];
                            if (MethodEquals(method, potentialShadowedMethod))
                            {
                                shadowFound = true;
                                shadowIndex = i;
                                break;
                            }
                        }
                        if (shadowFound)
                        {
                            methodList[shadowIndex].IsHiddenOnDerivedInterface = true;
                        }
                        // We might not find the shadowed method if it's defined on a non-GeneratedComInterface-attributed interface. Thats okay and we can disregard it.
                    }
                    methodList.Add(methods[methodIndex++]);
                }
                contextList.Add(new(iface, methodList.ToImmutable().ToSequenceEqual()));
            }
            return contextList.ToImmutable();

            static bool MethodEquals(ComMethodContext a, ComMethodContext b)
            {
                if (a.MethodInfo.MethodName != b.MethodInfo.MethodName)
                    return false;
                if (a.GenerationContext.SignatureContext.ManagedParameters.SequenceEqual(b.GenerationContext.SignatureContext.ManagedParameters))
                    return true;
                return false;
            }
        }

        private static readonly InterfaceDeclarationSyntax ImplementationInterfaceTemplate = InterfaceDeclaration("InterfaceImplementation")
                .WithModifiers(TokenList(Token(SyntaxKind.FileKeyword), Token(SyntaxKind.UnsafeKeyword), Token(SyntaxKind.PartialKeyword)));

        private static InterfaceDeclarationSyntax GenerateImplementationInterface(ComInterfaceAndMethodsContext interfaceGroup, CancellationToken _)
        {
            var definingType = interfaceGroup.Interface.Info.Type;
            var shadowImplementations = interfaceGroup.InheritedMethods.Where(m => !m.IsExternallyDefined).Select(m => (Method: m, ManagedToUnmanagedStub: m.ManagedToUnmanagedStub))
                .Where(p => p.ManagedToUnmanagedStub is GeneratedStubCodeContext)
                .Select(ctx => ((GeneratedStubCodeContext)ctx.ManagedToUnmanagedStub).Stub.Node
                .WithExplicitInterfaceSpecifier(
                    ExplicitInterfaceSpecifier(ParseName(definingType.FullTypeName))));
            var inheritedStubs = interfaceGroup.InheritedMethods.Where(m => !m.IsExternallyDefined).Select(m => m.UnreachableExceptionStub);
            return ImplementationInterfaceTemplate
                .AddBaseListTypes(SimpleBaseType(definingType.Syntax))
                .WithMembers(
                    List<MemberDeclarationSyntax>(
                        interfaceGroup.DeclaredMethods
                        .Select(m => m.ManagedToUnmanagedStub)
                        .OfType<GeneratedStubCodeContext>()
                        .Select(ctx => ctx.Stub.Node)
                        .Concat(shadowImplementations)
                        .Concat(inheritedStubs)))
                .AddAttributeLists(AttributeList(SingletonSeparatedList(Attribute(NameSyntaxes.System_Runtime_InteropServices_DynamicInterfaceCastableImplementationAttribute))));
        }

        private static InterfaceDeclarationSyntax GenerateImplementationVTableMethods(ComInterfaceAndMethodsContext comInterfaceAndMethods, CancellationToken _)
        {
            return ImplementationInterfaceTemplate
                .WithMembers(
                    List<MemberDeclarationSyntax>(
                        comInterfaceAndMethods.DeclaredMethods
                            .Select(m => m.UnmanagedToManagedStub)
                            .OfType<GeneratedStubCodeContext>()
                            .Where(context => context.Diagnostics.All(diag => diag.Descriptor.DefaultSeverity != DiagnosticSeverity.Error))
                            .Select(context => context.Stub.Node)));
        }

        private static readonly StructDeclarationSyntax InterfaceImplementationVtableTemplate = StructDeclaration("InterfaceImplementationVtable")
            .WithModifiers(TokenList(Token(SyntaxKind.FileKeyword), Token(SyntaxKind.UnsafeKeyword)));

        private static StructDeclarationSyntax GenerateInterfaceImplementationVtable(ComInterfaceAndMethodsContext interfaceMethods, CancellationToken _)
        {
            StructDeclarationSyntax vtableDeclaration =
                InterfaceImplementationVtableTemplate
                    .AddMembers(
                        FieldDeclaration(
                            VariableDeclaration(
                                FunctionPointerType(
                                    FunctionPointerCallingConvention(
                                        Token(SyntaxKind.UnmanagedKeyword),
                                        FunctionPointerUnmanagedCallingConventionList(
                                            SingletonSeparatedList(
                                                FunctionPointerUnmanagedCallingConvention(Identifier("MemberFunction"))))),
                                    FunctionPointerParameterList(
                                        SeparatedList([
                                            FunctionPointerParameter(TypeSyntaxes.VoidStar),
                                            FunctionPointerParameter(PointerType(TypeSyntaxes.System_Guid)),
                                            FunctionPointerParameter(TypeSyntaxes.VoidStarStar),
                                            FunctionPointerParameter(ParseTypeName("int"))]))))
                            .AddVariables(VariableDeclarator("QueryInterface_0")))
                        .WithModifiers(TokenList(Token(SyntaxKind.PublicKeyword))),
                        FieldDeclaration(
                            VariableDeclaration(
                                FunctionPointerType(
                                    FunctionPointerCallingConvention(
                                        Token(SyntaxKind.UnmanagedKeyword),
                                        FunctionPointerUnmanagedCallingConventionList(
                                            SingletonSeparatedList(
                                                FunctionPointerUnmanagedCallingConvention(Identifier("MemberFunction"))))),
                                    FunctionPointerParameterList(
                                        SeparatedList([
                                            FunctionPointerParameter(TypeSyntaxes.VoidStar),
                                            FunctionPointerParameter(ParseTypeName("uint"))]))))
                            .AddVariables(VariableDeclarator("AddRef_1")))
                        .WithModifiers(TokenList(Token(SyntaxKind.PublicKeyword))),
                        FieldDeclaration(
                            VariableDeclaration(
                                FunctionPointerType(
                                    FunctionPointerCallingConvention(
                                        Token(SyntaxKind.UnmanagedKeyword),
                                        FunctionPointerUnmanagedCallingConventionList(
                                            SingletonSeparatedList(
                                                FunctionPointerUnmanagedCallingConvention(Identifier("MemberFunction"))))),
                                    FunctionPointerParameterList(
                                        SeparatedList([
                                            FunctionPointerParameter(TypeSyntaxes.VoidStar),
                                            FunctionPointerParameter(ParseTypeName("uint"))]))))
                            .AddVariables(VariableDeclarator("Release_2")))
                        .WithModifiers(TokenList(Token(SyntaxKind.PublicKeyword))))
                    .AddAttributeLists(
                        AttributeList(
                            SingletonSeparatedList(
                                Attribute(
                                    NameSyntaxes.System_Runtime_InteropServices_StructLayoutAttribute,
                                    AttributeArgumentList(
                                        SingletonSeparatedList(
                                            AttributeArgument(
                                                MemberAccessExpression(
                                                    SyntaxKind.SimpleMemberAccessExpression,
                                                    TypeSyntaxes.System_Runtime_InteropServices_LayoutKind,
                                                    IdentifierName("Sequential")))))))));

            if (interfaceMethods.Interface.Base is not null)
            {
                foreach (ComMethodContext inheritedMethod in interfaceMethods.InheritedMethods)
                {
                    FunctionPointerTypeSyntax functionPointerType = VirtualMethodPointerStubGenerator.GenerateUnmanagedFunctionPointerTypeForMethod(
                        inheritedMethod.GenerationContext,
                        ComInterfaceGeneratorHelpers.GetGeneratorResolver);

                    vtableDeclaration = vtableDeclaration
                        .AddMembers(
                            FieldDeclaration(
                                VariableDeclaration(functionPointerType)
                                .AddVariables(VariableDeclarator($"{inheritedMethod.MethodInfo.MethodName}_{inheritedMethod.GenerationContext.VtableIndexData.Index}")))
                            .WithModifiers(TokenList(Token(SyntaxKind.PublicKeyword))));
                }
            }

            foreach (ComMethodContext declaredMethod in
                interfaceMethods.DeclaredMethods
                .Where(context => context.UnmanagedToManagedStub.Diagnostics.All(diag => diag.Descriptor.DefaultSeverity != DiagnosticSeverity.Error)))
            {
                FunctionPointerTypeSyntax functionPointerType = VirtualMethodPointerStubGenerator.GenerateUnmanagedFunctionPointerTypeForMethod(
                        declaredMethod.GenerationContext,
                        ComInterfaceGeneratorHelpers.GetGeneratorResolver);

                vtableDeclaration = vtableDeclaration
                    .AddMembers(
                        FieldDeclaration(
                            VariableDeclaration(functionPointerType)
                            .AddVariables(VariableDeclarator($"{declaredMethod.MethodInfo.MethodName}_{declaredMethod.GenerationContext.VtableIndexData.Index}")))
                        .WithModifiers(TokenList(Token(SyntaxKind.PublicKeyword))));
            }

            return vtableDeclaration;
        }

        private static InterfaceDeclarationSyntax GenerateImplementationVTable(ComInterfaceAndMethodsContext interfaceMethods, CancellationToken _)
        {
            if (!interfaceMethods.Interface.Options.HasFlag(ComInterfaceOptions.ManagedObjectWrapper))
            {
                return ImplementationInterfaceTemplate;
            }

            BlockSyntax fillBaseInterfaceSlots;

            if (interfaceMethods.Interface.Base is null)
            {
                // If we don't have a base interface, we need to manually fill in the base iUnknown slots.
                fillBaseInterfaceSlots = Block()
                    .AddStatements(
                        // ComWrappers.GetIUnknownImpl(
                        //      out *(nint*)&((InterfaceImplementationVtable*)Unsafe.AsPointer(ref Vtable))->QueryInterface_0,
                        //      out *(nint*)&((InterfaceImplementationVtable*)Unsafe.AsPointer(ref Vtable))->AddRef_1,
                        //      out *(nint*)&((InterfaceImplementationVtable*)Unsafe.AsPointer(ref Vtable))->Release_2);
                        MethodInvocationStatement(
                            TypeSyntaxes.System_Runtime_InteropServices_ComWrappers,
                            IdentifierName("GetIUnknownImpl"),
                            OutArgument(
                                PrefixUnaryExpression(
                                    SyntaxKind.PointerIndirectionExpression,
                                    CastExpression(
                                        PointerType(ParseTypeName("nint")),
                                        PrefixUnaryExpression(
                                            SyntaxKind.AddressOfExpression,
                                            MemberAccessExpression(
                                                SyntaxKind.PointerMemberAccessExpression,
                                                ParenthesizedExpression(
                                                    CastExpression(
                                                        PointerType(ParseTypeName("InterfaceImplementationVtable")),
                                                        InvocationExpression(
                                                            MemberAccessExpression(
                                                                SyntaxKind.SimpleMemberAccessExpression,
                                                                TypeSyntaxes.System_Runtime_CompilerServices_Unsafe,
                                                                IdentifierName("AsPointer")))
                                                        .AddArgumentListArguments(
                                                            Argument(
                                                                RefExpression(IdentifierName("Vtable")))))),
                                                IdentifierName("QueryInterface_0")))))),
                            OutArgument(
                                PrefixUnaryExpression(
                                    SyntaxKind.PointerIndirectionExpression,
                                    CastExpression(
                                        PointerType(ParseTypeName("nint")),
                                        PrefixUnaryExpression(
                                            SyntaxKind.AddressOfExpression,
                                            MemberAccessExpression(
                                                SyntaxKind.PointerMemberAccessExpression,
                                                ParenthesizedExpression(
                                                    CastExpression(
                                                        PointerType(ParseTypeName("InterfaceImplementationVtable")),
                                                        InvocationExpression(
                                                            MemberAccessExpression(
                                                                SyntaxKind.SimpleMemberAccessExpression,
                                                                TypeSyntaxes.System_Runtime_CompilerServices_Unsafe,
                                                                IdentifierName("AsPointer")))
                                                        .AddArgumentListArguments(
                                                            Argument(
                                                                RefExpression(IdentifierName("Vtable")))))),
                                                IdentifierName("AddRef_1")))))),
                            OutArgument(
                                PrefixUnaryExpression(
                                    SyntaxKind.PointerIndirectionExpression,
                                    CastExpression(
                                        PointerType(ParseTypeName("nint")),
                                        PrefixUnaryExpression(
                                            SyntaxKind.AddressOfExpression,
                                            MemberAccessExpression(
                                                SyntaxKind.PointerMemberAccessExpression,
                                                ParenthesizedExpression(
                                                    CastExpression(
                                                        PointerType(ParseTypeName("InterfaceImplementationVtable")),
                                                        InvocationExpression(
                                                            MemberAccessExpression(
                                                                SyntaxKind.SimpleMemberAccessExpression,
                                                                TypeSyntaxes.System_Runtime_CompilerServices_Unsafe,
                                                                IdentifierName("AsPointer")))
                                                        .AddArgumentListArguments(
                                                            Argument(
                                                                RefExpression(IdentifierName("Vtable")))))),
                                                IdentifierName("Release_2"))))))));
            }
            else
            {
                // NativeMemory.Copy(StrategyBasedComWrappers.DefaultIUnknownInterfaceDetailsStrategy.GetIUnknownDerivedDetails(typeof(<baseInterfaceType>).TypeHandle).ManagedVirtualMethodTable, vtable, (nuint)(sizeof(void*) * <baseVTableSize>));
                fillBaseInterfaceSlots = Block(
                        MethodInvocationStatement(
                            TypeSyntaxes.System_Runtime_InteropServices_NativeMemory,
                            IdentifierName("Copy"),
                            Argument(
                                MethodInvocation(
                                    TypeSyntaxes.StrategyBasedComWrappers
                                        .Dot(IdentifierName("DefaultIUnknownInterfaceDetailsStrategy")),
                                    IdentifierName("GetIUnknownDerivedDetails"),
                                    Argument(
                                        TypeOfExpression(ParseTypeName(interfaceMethods.Interface.Base.Info.Type.FullTypeName))
                                            .Dot(IdentifierName("TypeHandle"))))
                                    .Dot(IdentifierName("ManagedVirtualMethodTable"))),
                            Argument(
                                InvocationExpression(
                                    MemberAccessExpression(
                                        SyntaxKind.SimpleMemberAccessExpression,
                                        TypeSyntaxes.System_Runtime_CompilerServices_Unsafe,
                                        IdentifierName("AsPointer")))
                                    .AddArgumentListArguments(
                                        Argument(
                                            RefExpression(IdentifierName("Vtable"))))),
                            Argument(CastExpression(IdentifierName("nuint"),
                                ParenthesizedExpression(
                                    BinaryExpression(SyntaxKind.MultiplyExpression,
                                        SizeOfExpression(PointerType(PredefinedType(Token(SyntaxKind.VoidKeyword)))),
                                        LiteralExpression(SyntaxKind.NumericLiteralExpression, Literal(interfaceMethods.BaseVTableSize))))))));
            }

            var validDeclaredMethods = interfaceMethods.DeclaredMethods
                    .Where(context => context.UnmanagedToManagedStub.Diagnostics.All(diag => diag.Descriptor.DefaultSeverity != DiagnosticSeverity.Error));

            System.Collections.Generic.List<StatementSyntax> statements = new();

            foreach (var declaredMethodContext in validDeclaredMethods)
            {
                statements.Add(
                    ExpressionStatement(
                        AssignmentExpression(
                            SyntaxKind.SimpleAssignmentExpression,
                            MemberAccessExpression(
                                SyntaxKind.SimpleMemberAccessExpression,
                                IdentifierName("Vtable"),
                                IdentifierName($"{declaredMethodContext.MethodInfo.MethodName}_{declaredMethodContext.GenerationContext.VtableIndexData.Index}")),
                            PrefixUnaryExpression(
                                SyntaxKind.AddressOfExpression,
                                IdentifierName($"ABI_{((SourceAvailableIncrementalMethodStubGenerationContext)declaredMethodContext.GenerationContext).StubMethodSyntaxTemplate.Identifier}")))));
            }

            return ImplementationInterfaceTemplate
                .AddMembers(
                    FieldDeclaration(
                        VariableDeclaration(ParseTypeName("InterfaceImplementationVtable"))
                        .AddVariables(VariableDeclarator("Vtable")))
                    .WithModifiers(TokenList(Token(SyntaxKind.PublicKeyword), Token(SyntaxKind.StaticKeyword), Token(SyntaxKind.ReadOnlyKeyword)))
                    .AddAttributeLists(
                        AttributeList(
                            SingletonSeparatedList(
                                Attribute(NameSyntaxes.System_Runtime_CompilerServices_FixedAddressValueTypeAttribute)))),
                    ConstructorDeclaration("InterfaceImplementation")
                        .AddModifiers(Token(SyntaxKind.StaticKeyword))
                        .WithBody(
                            Block(
                                fillBaseInterfaceSlots,
                                Block(statements))));
        }

        private static readonly ClassDeclarationSyntax InterfaceInformationTypeTemplate =
            ClassDeclaration("InterfaceInformation")
            .AddModifiers(Token(SyntaxKind.FileKeyword), Token(SyntaxKind.UnsafeKeyword))
            .AddBaseListTypes(SimpleBaseType(TypeSyntaxes.IIUnknownInterfaceType));

        private static ClassDeclarationSyntax GenerateInterfaceInformation(ComInterfaceInfo context, CancellationToken _)
        {
            ClassDeclarationSyntax interfaceInformationType = InterfaceInformationTypeTemplate
                .AddMembers(
                    // public static System.Guid Iid { get; } = new(<embeddedDataBlob>);
                    PropertyDeclaration(TypeSyntaxes.System_Guid, "Iid")
                        .AddModifiers(Token(SyntaxKind.PublicKeyword), Token(SyntaxKind.StaticKeyword))
                        .AddAccessorListAccessors(
                            AccessorDeclaration(SyntaxKind.GetAccessorDeclaration).WithSemicolonToken(Token(SyntaxKind.SemicolonToken)))
                        .WithInitializer(
                            EqualsValueClause(
                                ImplicitObjectCreationExpression()
                                    .AddArgumentListArguments(
                                        Argument(ComInterfaceGeneratorHelpers.CreateEmbeddedDataBlobCreationStatement(context.InterfaceId.ToByteArray())))))
                        .WithSemicolonToken(Token(SyntaxKind.SemicolonToken)));

            if (context.Options.HasFlag(ComInterfaceOptions.ManagedObjectWrapper))
            {
                return interfaceInformationType.AddMembers(
                        // public static void** VirtualMethodTableManagedImplementation => (void**)System.Runtime.CompilerServices.Unsafe.AsPointer(in InterfaceImplementation.Vtable);
                        PropertyDeclaration(TypeSyntaxes.VoidStarStar, "ManagedVirtualMethodTable")
                            .AddModifiers(Token(SyntaxKind.PublicKeyword), Token(SyntaxKind.StaticKeyword))
                            .WithExpressionBody(
                                ArrowExpressionClause(
                                    CastExpression(
                                        PointerType(PointerType(ParseTypeName("void"))),
                                        InvocationExpression(
                                            MemberAccessExpression(
                                                SyntaxKind.SimpleMemberAccessExpression,
                                                TypeSyntaxes.System_Runtime_CompilerServices_Unsafe,
                                                IdentifierName("AsPointer")))
                                        .AddArgumentListArguments(
                                            InArgument(
                                                MemberAccessExpression(
                                                    SyntaxKind.SimpleMemberAccessExpression,
                                                    IdentifierName("InterfaceImplementation"),
                                                    IdentifierName("Vtable")))))))
                            .WithSemicolonToken(Token(SyntaxKind.SemicolonToken)));
            }

            return interfaceInformationType.AddMembers(
                PropertyDeclaration(TypeSyntaxes.VoidStarStar, "ManagedVirtualMethodTable")
                    .AddModifiers(Token(SyntaxKind.PublicKeyword), Token(SyntaxKind.StaticKeyword))
                    .WithExpressionBody(ArrowExpressionClause(LiteralExpression(SyntaxKind.NullLiteralExpression)))
                    .WithSemicolonToken(Token(SyntaxKind.SemicolonToken)));
        }
    }
}<|MERGE_RESOLUTION|>--- conflicted
+++ resolved
@@ -103,7 +103,6 @@
                     return new ComMethodContext(
                         data.Method,
                         data.OwningInterface,
-<<<<<<< HEAD
                         CalculateStubInformation(
                             data.Method.MethodInfo.Syntax,
                             symbolMap[data.Method.MethodInfo],
@@ -111,9 +110,6 @@
                             env,
                             data.OwningInterface.Info.Type,
                             ct));
-=======
-                        CalculateStubInformation(data.Method.MethodInfo.Syntax, symbolMap[data.Method.MethodInfo], data.Method.Index, env, data.OwningInterface.Info, ct));
->>>>>>> 9df2042d
                 }).WithTrackingName(StepNames.CalculateStubInformation);
 
             var interfaceAndMethodsContexts = comMethodContexts
@@ -263,7 +259,6 @@
                 || typeName.Equals("hresult", StringComparison.OrdinalIgnoreCase);
         }
 
-<<<<<<< HEAD
         /// <summary>
         /// Calculates the shared information needed for both source-available and sourceless stub generation.
         /// </summary>
@@ -274,9 +269,6 @@
             ISignatureDiagnosticLocations diagnosticLocations,
             ManagedTypeInfo owningInterface,
             CancellationToken ct)
-=======
-        private static IncrementalMethodStubGenerationContext CalculateStubInformation(MethodDeclarationSyntax syntax, IMethodSymbol symbol, int index, StubEnvironment environment, ComInterfaceInfo owningInterfaceInfo, CancellationToken ct)
->>>>>>> 9df2042d
         {
             ct.ThrowIfCancellationRequested();
             INamedTypeSymbol? lcidConversionAttrType = environment.LcidConversionAttrType;
