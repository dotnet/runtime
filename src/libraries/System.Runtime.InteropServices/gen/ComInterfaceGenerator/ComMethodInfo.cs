--- conflicted
+++ resolved
@@ -15,28 +15,23 @@
     /// <summary>
     /// Represents a method that has been determined to be a COM interface method. Only contains info immediately available from an IMethodSymbol and MethodDeclarationSyntax.
     /// </summary>
-<<<<<<< HEAD
     internal sealed record ComMethodInfo
-=======
-    internal sealed record ComMethodInfo(
-        MethodDeclarationSyntax Syntax,
-        string MethodName,
-        SequenceEqualImmutableArray<AttributeInfo> Attributes,
-        bool IsUserDefinedShadowingMethod)
->>>>>>> 1e9c6a82
     {
         public MethodDeclarationSyntax Syntax { get; init; }
         public string MethodName { get; init; }
         public SequenceEqualImmutableArray<AttributeInfo> Attributes { get; init; }
+        public bool IsUserDefinedShadowingMethod { get; init; }
 
         private ComMethodInfo(
             MethodDeclarationSyntax syntax,
             string methodName,
-            SequenceEqualImmutableArray<AttributeInfo> attributes)
+            SequenceEqualImmutableArray<AttributeInfo> attributes,
+            bool isUserDefinedShadowingMethod)
         {
             Syntax = syntax;
             MethodName = methodName;
             Attributes = attributes;
+            IsUserDefinedShadowingMethod = isUserDefinedShadowingMethod;
         }
 
         /// <summary>
