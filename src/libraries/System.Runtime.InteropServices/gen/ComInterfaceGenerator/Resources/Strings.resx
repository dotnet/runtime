﻿<?xml version="1.0" encoding="utf-8"?>
<root>
  <!--
    Microsoft ResX Schema

    Version 2.0

    The primary goals of this format is to allow a simple XML format
    that is mostly human readable. The generation and parsing of the
    various data types are done through the TypeConverter classes
    associated with the data types.

    Example:

    ... ado.net/XML headers & schema ...
    <resheader name="resmimetype">text/microsoft-resx</resheader>
    <resheader name="version">2.0</resheader>
    <resheader name="reader">System.Resources.ResXResourceReader, System.Windows.Forms, ...</resheader>
    <resheader name="writer">System.Resources.ResXResourceWriter, System.Windows.Forms, ...</resheader>
    <data name="Name1"><value>this is my long string</value><comment>this is a comment</comment></data>
    <data name="Color1" type="System.Drawing.Color, System.Drawing">Blue</data>
    <data name="Bitmap1" mimetype="application/x-microsoft.net.object.binary.base64">
        <value>[base64 mime encoded serialized .NET Framework object]</value>
    </data>
    <data name="Icon1" type="System.Drawing.Icon, System.Drawing" mimetype="application/x-microsoft.net.object.bytearray.base64">
        <value>[base64 mime encoded string representing a byte array form of the .NET Framework object]</value>
        <comment>This is a comment</comment>
    </data>

    There are any number of "resheader" rows that contain simple
    name/value pairs.

    Each data row contains a name, and value. The row also contains a
    type or mimetype. Type corresponds to a .NET class that support
    text/value conversion through the TypeConverter architecture.
    Classes that don't support this are serialized and stored with the
    mimetype set.

    The mimetype is used for serialized objects, and tells the
    ResXResourceReader how to depersist the object. This is currently not
    extensible. For a given mimetype the value must be set accordingly:

    Note - application/x-microsoft.net.object.binary.base64 is the format
    that the ResXResourceWriter will generate, however the reader can
    read any of the formats listed below.

    mimetype: application/x-microsoft.net.object.binary.base64
    value   : The object must be serialized with
            : System.Runtime.Serialization.Formatters.Binary.BinaryFormatter
            : and then encoded with base64 encoding.

    mimetype: application/x-microsoft.net.object.soap.base64
    value   : The object must be serialized with
            : System.Runtime.Serialization.Formatters.Soap.SoapFormatter
            : and then encoded with base64 encoding.

    mimetype: application/x-microsoft.net.object.bytearray.base64
    value   : The object must be serialized into a byte array
            : using a System.ComponentModel.TypeConverter
            : and then encoded with base64 encoding.
    -->
  <xsd:schema id="root" xmlns="" xmlns:xsd="http://www.w3.org/2001/XMLSchema" xmlns:msdata="urn:schemas-microsoft-com:xml-msdata">
    <xsd:import namespace="http://www.w3.org/XML/1998/namespace" />
    <xsd:element name="root" msdata:IsDataSet="true">
      <xsd:complexType>
        <xsd:choice maxOccurs="unbounded">
          <xsd:element name="metadata">
            <xsd:complexType>
              <xsd:sequence>
                <xsd:element name="value" type="xsd:string" minOccurs="0" />
              </xsd:sequence>
              <xsd:attribute name="name" use="required" type="xsd:string" />
              <xsd:attribute name="type" type="xsd:string" />
              <xsd:attribute name="mimetype" type="xsd:string" />
              <xsd:attribute ref="xml:space" />
            </xsd:complexType>
          </xsd:element>
          <xsd:element name="assembly">
            <xsd:complexType>
              <xsd:attribute name="alias" type="xsd:string" />
              <xsd:attribute name="name" type="xsd:string" />
            </xsd:complexType>
          </xsd:element>
          <xsd:element name="data">
            <xsd:complexType>
              <xsd:sequence>
                <xsd:element name="value" type="xsd:string" minOccurs="0" msdata:Ordinal="1" />
                <xsd:element name="comment" type="xsd:string" minOccurs="0" msdata:Ordinal="2" />
              </xsd:sequence>
              <xsd:attribute name="name" type="xsd:string" use="required" msdata:Ordinal="1" />
              <xsd:attribute name="type" type="xsd:string" msdata:Ordinal="3" />
              <xsd:attribute name="mimetype" type="xsd:string" msdata:Ordinal="4" />
              <xsd:attribute ref="xml:space" />
            </xsd:complexType>
          </xsd:element>
          <xsd:element name="resheader">
            <xsd:complexType>
              <xsd:sequence>
                <xsd:element name="value" type="xsd:string" minOccurs="0" msdata:Ordinal="1" />
              </xsd:sequence>
              <xsd:attribute name="name" type="xsd:string" use="required" />
            </xsd:complexType>
          </xsd:element>
        </xsd:choice>
      </xsd:complexType>
    </xsd:element>
  </xsd:schema>
  <resheader name="resmimetype">
    <value>text/microsoft-resx</value>
  </resheader>
  <resheader name="version">
    <value>2.0</value>
  </resheader>
  <resheader name="reader">
    <value>System.Resources.ResXResourceReader, System.Windows.Forms, Version=4.0.0.0, Culture=neutral, PublicKeyToken=b77a5c561934e089</value>
  </resheader>
  <resheader name="writer">
    <value>System.Resources.ResXResourceWriter, System.Windows.Forms, Version=4.0.0.0, Culture=neutral, PublicKeyToken=b77a5c561934e089</value>
  </resheader>
  <data name="ConfigurationNotSupportedDescription" xml:space="preserve">
    <value>Source-generated COM will ignore any configuration that is not supported.</value>
  </data>
  <data name="ConfigurationNotSupportedMessage" xml:space="preserve">
    <value>The '{0}' configuration is not supported by source-generated COM. If the specified configuration is required, use `ComImport` instead.</value>
  </data>
  <data name="ConfigurationNotSupportedMessageMarshallingInfo" xml:space="preserve">
    <value>The specified marshalling configuration is not supported by source-generated COM. {0}.</value>
  </data>
  <data name="ConfigurationNotSupportedMessageParameter" xml:space="preserve">
    <value>The specified '{0}' configuration for parameter '{1}' is not supported by source-generated COM. If the specified configuration is required, use `ComImport` instead.</value>
  </data>
  <data name="ConfigurationNotSupportedMessageReturn" xml:space="preserve">
    <value>The specified '{0}' configuration for the return value of method '{1}' is not supported by source-generated COM. If the specified configuration is required, use `ComImport` instead.</value>
  </data>
  <data name="ConfigurationNotSupportedMessageValue" xml:space="preserve">
    <value>The specified value '{0}' for '{1}' is not supported by source-generated COM. If the specified configuration is required, use `ComImport` instead.</value>
  </data>
  <data name="ConfigurationNotSupportedTitle" xml:space="preserve">
    <value>Specified configuration is not supported by source-generated COM.</value>
  </data>
  <data name="InvalidStringMarshallingConfigurationDescription" xml:space="preserve">
    <value>The configuration of 'StringMarshalling' and 'StringMarshallingCustomType' is invalid.</value>
  </data>
  <data name="InvalidStringMarshallingConfigurationOnMethodMessage" xml:space="preserve">
    <value>The configuration of 'StringMarshalling' and 'StringMarshallingCustomType' on method '{0}' is invalid. {1}</value>
    <comment>{1} is a message containing additional details about what is not valid</comment>
  </data>
  <data name="InvalidStringMarshallingConfigurationMissingCustomType" xml:space="preserve">
    <value>'StringMarshallingCustomType' must be specified when 'StringMarshalling' is set to 'StringMarshalling.Custom'.</value>
  </data>
  <data name="InvalidStringMarshallingConfigurationNotCustom" xml:space="preserve">
    <value>'StringMarshalling' should be set to 'StringMarshalling.Custom' when 'StringMarshallingCustomType' is specified.</value>
  </data>
  <data name="TypeNotSupportedDescription" xml:space="preserve">
    <value>For types that are not supported by source-generated COM, the resulting function pointer will rely on the underlying runtime to marshal the specified type.</value>
  </data>
  <data name="TypeNotSupportedMessageParameter" xml:space="preserve">
    <value>The type '{0}' is not supported by source-generated COM. The generated source will not handle marshalling of parameter '{1}'.</value>
  </data>
  <data name="TypeNotSupportedMessageParameterWithDetails" xml:space="preserve">
    <value>{0} The generated source will not handle marshalling of parameter '{1}'.</value>
    <comment>{0} is a message containing additional details about what is not supported
{1} is the name of the parameter</comment>
  </data>
  <data name="TypeNotSupportedMessageReturn" xml:space="preserve">
    <value>The type '{0}' is not supported by source-generated COM. The generated source will not handle marshalling of the return value of method '{1}'.</value>
  </data>
  <data name="TypeNotSupportedMessageReturnWithDetails" xml:space="preserve">
    <value>{0} The generated source will not handle marshalling of the return value of method '{1}'.</value>
    <comment>{0} is a message containing additional details about what is not supported
{1} is the name of the method</comment>
  </data>
  <data name="TypeNotSupportedTitle" xml:space="preserve">
    <value>Specified type is not supported by source-generated COM</value>
  </data>
  <data name="InvalidAttributedMethodContainingTypeMissingModifiersMessage" xml:space="preserve">
    <value>Method '{0}' is contained in a type '{1}' that is not marked 'partial'. COM source generation will ignore method '{0}'.</value>
  </data>
  <data name="InvalidAttributedMethodDescription" xml:space="preserve">
    <value>Methods on interfaces marked with 'GeneratedComInterfaceAttribute' should be non-generic. COM source generation will ignore methods that are generic.</value>
  </data>
  <data name="InvalidAttributedMethodSignatureMessage" xml:space="preserve">
    <value>Method '{0}' should be non-generic when on interfaces marked with the 'GeneratedComInterfaceAttribute'. COM source generation will ignore method '{0}'.</value>
  </data>
  <data name="InvalidVirtualMethodIndexAttributeUsage" xml:space="preserve">
    <value>Invalid 'VirtualMethodIndexAttribute' usage</value>
  </data>
  <data name="InvalidExceptionMarshallingConfigurationDescription" xml:space="preserve">
    <value>The configuration of 'ExceptionMarshalling' and 'ExceptionMarshallingCustomType' is invalid.</value>
  </data>
  <data name="InvalidExceptionMarshallingConfigurationMessage" xml:space="preserve">
    <value>The configuration of 'ExceptionMarshalling' and 'ExceptionMarshallingCustomType' on method '{0}' is invalid. {1}</value>
    <comment>{1} is a message containing additional details about what is not valid</comment>
  </data>
  <data name="InvalidExceptionMarshallingConfigurationMissingCustomType" xml:space="preserve">
    <value>'ExceptionMarshallingCustomType' must be specified when 'ExceptionMarshalling' is set to 'ExceptionMarshalling.Custom'.</value>
  </data>
  <data name="InvalidExceptionMarshallingConfigurationNotCustom" xml:space="preserve">
    <value>'ExceptionMarshalling' should be set to 'ExceptionMarshalling.Custom' when 'ExceptionMarshallingCustomType' is specified.</value>
  </data>
  <data name="InvalidExceptionMarshallingValue" xml:space="preserve">
    <value>The provided value is not a known flag of the 'ExceptionMarshalling' enum.</value>
  </data>
  <data name="InterfaceTypeNotSupportedTitle" xml:space="preserve">
    <value>'GeneratedComInterfaceType' does not support the 'ComInterfaceType' value supplied to 'InterfaceTypeAttribute' on the same type.</value>
  </data>
  <data name="InterfaceTypeNotSupportedMessage" xml:space="preserve">
    <value>Using 'GeneratedComInterfaceAttribute' and 'InterfaceTypeAttribute' is not supported with 'ComInterfaceType' value '{0}'.</value>
  </data>
  <data name="InvalidAttributedMethodContainingTypeMissingUnmanagedObjectUnwrapperAttributeMessage" xml:space="preserve">
    <value>Containing type of method with VirtualMethodIndexAttribute does not have a UnmanagedObjectUnwrapperAttribute. </value>
  </data>
  <data name="MethodNotDeclaredInAttributedInterfaceDescription" xml:space="preserve">
    <value>All methods must be declared in the same partial definition of a 'GeneratedComInterface'-attributed interface type to ensure reliable calculation for virtual method table offsets.</value>
  </data>
  <data name="MethodNotDeclaredInAttributedInterfaceMessage" xml:space="preserve">
    <value>The method '{0}' is declared on a different partial definition of the interface '{1}' than the definition that has the 'GeneratedComInterface' attribute</value>
  </data>
  <data name="MethodNotDeclaredInAttributedInterfaceTitle" xml:space="preserve">
    <value>Method is declared in different partial declaration than the 'GeneratedComInterface' attribute.</value>
  </data>
  <data name="InvalidGeneratedComInterfaceAttributeUsageDescription" xml:space="preserve">
    <value>Interfaces attributed with 'GeneratedComInterfaceAttribute' must have 'public' or 'internal' accessibility and be partial, non-generic, and must specify a GUID with 'System.Runtime.InteropServices.GuidAttribute'.</value>
  </data>
  <data name="InvalidGeneratedComInterfaceAttributeUsageMissingGuidAttribute" xml:space="preserve">
    <value>Interface '{0}' is attributed with 'GeneratedComInterfaceAttribute' but is missing 'System.Runtime.InteropServices.GuidAttribute'.</value>
  </data>
  <data name="InvalidGeneratedComInterfaceAttributeUsageTitle" xml:space="preserve">
    <value>Invalid 'GeneratedComInterfaceAttribute' usage.</value>
  </data>
  <data name="MultipleComInterfaceBaseTypesDescription" xml:space="preserve">
    <value>A 'GeneratedComInterfaceAttribute'-attributed interface can only derive from at most one other 'GeneratedComInterfaceAttribute'-attributed interface.</value>
  </data>
  <data name="MultipleComInterfaceBaseTypesMessage" xml:space="preserve">
    <value>Interface '{0}' is derived from two or more interfaces attributed with 'GeneratedComInterfaceAttribute'.</value>
  </data>
  <data name="MultipleComInterfaceBaseTypesTitle" xml:space="preserve">
    <value>Specified interface derives from two or more 'GeneratedComInterfaceAttribute'-attributed interfaces.</value>
  </data>
  <data name="InvalidGeneratedComInterfaceAttributeUsageInterfaceIsGeneric" xml:space="preserve">
    <value>Interface '{0}' is attributed with 'GeneratedComInterfaceAttribute' but is generic.</value>
  </data>
  <data name="AnalysisFailedDescription" xml:space="preserve">
    <value>The analysis required to generate code for this interface or method has failed due to an unexpected code pattern. If you are using new or unconventional syntax, consider using other syntax.</value>
  </data>
  <data name="AnalysisFailedInterfaceMessage" xml:space="preserve">
    <value>Analysis of interface '{0}' has failed. ComInterfaceGenerator will not generate code for this interface.</value>
  </data>
  <data name="AnalysisFailedMethodMessage" xml:space="preserve">
    <value>Analysis of method '{0}' has failed. ComInterfaceGenerator will not generate code for this method.</value>
  </data>
  <data name="AnalysisFailedTitle" xml:space="preserve">
    <value>Analysis for COM interface generation has failed.</value>
  </data>
  <data name="GeneratedComInterfaceStringMarshallingMustMatchBase" xml:space="preserve">
    <value>The configuration of 'StringMarshalling' and 'StringMarshallingCustomType' must match the base COM interface.</value>
  </data>
  <data name="BaseInterfaceCannotBeGeneratedDescription" xml:space="preserve">
    <value>COM interface source generation requires all base COM interfaces to be valid interfaces. Fix any issues on the base interface to resolve this diagnostic.</value>
  </data>
  <data name="BaseInterfaceCannotBeGeneratedMessage" xml:space="preserve">
    <value>COM interface {0} inherits from {1}, which has errors. ComInterfaceGenerator will not generate source for {0}.</value>
  </data>
  <data name="BaseInterfaceCannotBeGeneratedTitle" xml:space="preserve">
    <value>The base COM interface failed to generate source. Code will not be generated for this interface.</value>
  </data>
  <data name="InvalidStringMarshallingConfigurationOnInterfaceMessage" xml:space="preserve">
    <value>The configuration of 'StringMarshalling' and 'StringMarshallingCustomType' on interface '{0}' is invalid. {1}</value>
  </data>
<<<<<<< HEAD
  <data name="InvalidGeneratedComInterfaceAttributeUsageInterfaceNotAccessible" xml:space="preserve">
    <value>Interface '{0}' is attributed with 'GeneratedComInterfaceAttribute' but has accessibility '{1}'. The interface must have accessibility 'internal' or 'public' for generated code to access it. Code will not be generated for '{0}'.</value>
  </data>
  <data name="StringMarshallingCustomTypeNotAccessibleByGeneratedCode" xml:space="preserve">
    <value>The type '{0}' specified as 'GeneratedComInterfaceAttribute.StringMarshallingCustomType' is not accessible by generated code. The type must have at least 'internal' accessibility. Code will not be generated for '{0}'.</value>
=======
  <data name="RequiresAllowUnsafeBlocksDescription" xml:space="preserve">
    <value>GeneratedComInterfaceAttribute requires unsafe code. Project must be updated with '&lt;AllowUnsafeBlocks&gt;true&lt;/AllowUnsafeBlocks&gt;'.</value>
  </data>
  <data name="RequiresAllowUnsafeBlocksMessage" xml:space="preserve">
    <value>GeneratedComInterfaceAttribute requires unsafe code. Project must be updated with '&lt;AllowUnsafeBlocks&gt;true&lt;/AllowUnsafeBlocks&gt;'.</value>
  </data>
  <data name="RequiresAllowUnsafeBlocksTitle" xml:space="preserve">
    <value>GeneratedComInterfaceAttribute requires unsafe code.</value>
>>>>>>> 7ce5bf93
  </data>
  <data name="InvalidGeneratedComInterfaceUsageMissingPartialModifier" xml:space="preserve">
    <value>The interface '{0}' or one of its containing types is missing the 'partial' keyword. Code will not be generated for '{0}'.</value>
  </data>
  <data name="InvalidGeneratedComClassAttributeUsageDescription" xml:space="preserve">
    <value>Classes with 'GeneratedComClassAttribute' must implement one or more interfaces with 'GeneratedComInterfaceAttribute', be marked partial, and be non-generic.</value>
  </data>
  <data name="InvalidGeneratedComClassAttributeUsageMissingPartialModifier" xml:space="preserve">
    <value>Class '{0}' or one of its containing types is not marked 'partial'.</value>
  </data>
  <data name="InvalidGeneratedComClassAttributeUsageTitle" xml:space="preserve">
    <value>Invalid 'GeneratedComClassAttribute' usage</value>
  </data>
  <data name="ConvertToGeneratedComInterfaceDescription" xml:space="preserve">
    <value>Use 'GeneratedComInterfaceAttribute' instead of 'ComImportAttribute' to generate COM marshalling code at compile time</value>
  </data>
  <data name="ConvertToGeneratedComInterfaceMayRequireCustomMarshalling" xml:space="preserve">
    <value>Converting this API to 'GeneratedComInterfaceAttribute' will require additional code to provide custom marshallers for some parameters.</value>
  </data>
  <data name="ConvertToGeneratedComInterfaceMessage" xml:space="preserve">
    <value>Mark the type '{0}' with 'GeneratedComInterfaceAttribute' instead of 'ComImportAttribute' to generate COM marshalling code at compile time</value>
  </data>
  <data name="ConvertToGeneratedComInterfaceTitle" xml:space="preserve">
    <value>Convert to 'GeneratedComInterface'</value>
  </data>
  <data name="AddGeneratedComClassAttributeDescription" xml:space="preserve">
    <value>This type implements at least one type with the 'GeneratedComInterfaceAttribute' attribute. Add the 'GeneratedComClassAttribute' to enable passing this type to COM and exposing the COM interfaces for the types with the 'GeneratedComInterfaceAttribute' from objects of this type.</value>
  </data>
  <data name="AddGeneratedComClassAttributeMessage" xml:space="preserve">
    <value>Add the 'GeneratedComClassAttribute' to '{0}' to enable passing objects of type '{0}' to COM</value>
  </data>
  <data name="AddGeneratedComClassAttributeTitle" xml:space="preserve">
    <value>Add 'GeneratedComClassAttribute' to enable passing objects of this type to COM</value>
  </data>
  <data name="ComHostingDoesNotSupportGeneratedComInterfaceDescription" xml:space="preserve">
    <value>.NET COM hosting with 'EnableComHosting' only supports built-in COM interop. It does not support source-generated COM interop with 'GeneratedComInterfaceAttribute'.</value>
  </data>
  <data name="ComHostingDoesNotSupportGeneratedComInterfaceMessage" xml:space="preserve">
    <value>.NET COM hosting with 'EnableComHosting' does not support interfaces with the 'GeneratedComInterfaceAttribute'. Change any COM exposed interfaces implemented by '{0}' to use the 'System.Runtime.InteropServices.ComVisibleAttribute' instead</value>
  </data>
  <data name="ComHostingDoesNotSupportGeneratedComInterfaceTitle" xml:space="preserve">
    <value>.NET COM hosting with 'EnableComHosting' does not support interfaces with the 'GeneratedComInterfaceAttribute'</value>
  </data>
  <data name="AddGeneratedComClassAddUnsafe" xml:space="preserve">
    <value>Add 'GeneratedComClassAttribute' to enable passing objects of this type to COM and allow unsafe code</value>
  </data>
  <data name="ConvertToGeneratedComInterfaceAddUnsafe" xml:space="preserve">
    <value>Convert to 'GeneratedComInterface' and allow unsafe code</value>
  </data>
  <data name="RuntimeComApisDoNotSupportSourceGeneratedComDescription" xml:space="preserve">
    <value>COM Interop APIs on 'System.Runtime.InteropServices.Marshal' do not support source-generated COM and will fail at runtime</value>
  </data>
  <data name="RuntimeComApisDoNotSupportSourceGeneratedComMessage" xml:space="preserve">
    <value>The method '{0}' only supports runtime-based COM interop and will not work with type '{1}'</value>
  </data>
  <data name="RuntimeComApisDoNotSupportSourceGeneratedComTitle" xml:space="preserve">
    <value>COM Interop APIs on 'System.Runtime.InteropServices.Marshal' do not support source-generated COM</value>
  </data>
  <data name="ConvertComInterfaceMayProduceInvalidCode" xml:space="preserve">
    <value>Converting this interface to use 'GeneratedComInterfaceAttribute' may produce invalid code and may require additional work</value>
  </data>
</root><|MERGE_RESOLUTION|>--- conflicted
+++ resolved
@@ -267,13 +267,12 @@
   <data name="InvalidStringMarshallingConfigurationOnInterfaceMessage" xml:space="preserve">
     <value>The configuration of 'StringMarshalling' and 'StringMarshallingCustomType' on interface '{0}' is invalid. {1}</value>
   </data>
-<<<<<<< HEAD
   <data name="InvalidGeneratedComInterfaceAttributeUsageInterfaceNotAccessible" xml:space="preserve">
     <value>Interface '{0}' is attributed with 'GeneratedComInterfaceAttribute' but has accessibility '{1}'. The interface must have accessibility 'internal' or 'public' for generated code to access it. Code will not be generated for '{0}'.</value>
   </data>
   <data name="StringMarshallingCustomTypeNotAccessibleByGeneratedCode" xml:space="preserve">
     <value>The type '{0}' specified as 'GeneratedComInterfaceAttribute.StringMarshallingCustomType' is not accessible by generated code. The type must have at least 'internal' accessibility. Code will not be generated for '{0}'.</value>
-=======
+  </data>
   <data name="RequiresAllowUnsafeBlocksDescription" xml:space="preserve">
     <value>GeneratedComInterfaceAttribute requires unsafe code. Project must be updated with '&lt;AllowUnsafeBlocks&gt;true&lt;/AllowUnsafeBlocks&gt;'.</value>
   </data>
@@ -282,7 +281,6 @@
   </data>
   <data name="RequiresAllowUnsafeBlocksTitle" xml:space="preserve">
     <value>GeneratedComInterfaceAttribute requires unsafe code.</value>
->>>>>>> 7ce5bf93
   </data>
   <data name="InvalidGeneratedComInterfaceUsageMissingPartialModifier" xml:space="preserve">
     <value>The interface '{0}' or one of its containing types is missing the 'partial' keyword. Code will not be generated for '{0}'.</value>
