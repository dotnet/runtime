﻿<?xml version="1.0" encoding="utf-8"?>
<root>
  <!--
    Microsoft ResX Schema

    Version 2.0

    The primary goals of this format is to allow a simple XML format
    that is mostly human readable. The generation and parsing of the
    various data types are done through the TypeConverter classes
    associated with the data types.

    Example:

    ... ado.net/XML headers & schema ...
    <resheader name="resmimetype">text/microsoft-resx</resheader>
    <resheader name="version">2.0</resheader>
    <resheader name="reader">System.Resources.ResXResourceReader, System.Windows.Forms, ...</resheader>
    <resheader name="writer">System.Resources.ResXResourceWriter, System.Windows.Forms, ...</resheader>
    <data name="Name1"><value>this is my long string</value><comment>this is a comment</comment></data>
    <data name="Color1" type="System.Drawing.Color, System.Drawing">Blue</data>
    <data name="Bitmap1" mimetype="application/x-microsoft.net.object.binary.base64">
        <value>[base64 mime encoded serialized .NET Framework object]</value>
    </data>
    <data name="Icon1" type="System.Drawing.Icon, System.Drawing" mimetype="application/x-microsoft.net.object.bytearray.base64">
        <value>[base64 mime encoded string representing a byte array form of the .NET Framework object]</value>
        <comment>This is a comment</comment>
    </data>

    There are any number of "resheader" rows that contain simple
    name/value pairs.

    Each data row contains a name, and value. The row also contains a
    type or mimetype. Type corresponds to a .NET class that support
    text/value conversion through the TypeConverter architecture.
    Classes that don't support this are serialized and stored with the
    mimetype set.

    The mimetype is used for serialized objects, and tells the
    ResXResourceReader how to depersist the object. This is currently not
    extensible. For a given mimetype the value must be set accordingly:

    Note - application/x-microsoft.net.object.binary.base64 is the format
    that the ResXResourceWriter will generate, however the reader can
    read any of the formats listed below.

    mimetype: application/x-microsoft.net.object.binary.base64
    value   : The object must be serialized with
            : System.Runtime.Serialization.Formatters.Binary.BinaryFormatter
            : and then encoded with base64 encoding.

    mimetype: application/x-microsoft.net.object.soap.base64
    value   : The object must be serialized with
            : System.Runtime.Serialization.Formatters.Soap.SoapFormatter
            : and then encoded with base64 encoding.

    mimetype: application/x-microsoft.net.object.bytearray.base64
    value   : The object must be serialized into a byte array
            : using a System.ComponentModel.TypeConverter
            : and then encoded with base64 encoding.
    -->
  <xsd:schema id="root" xmlns="" xmlns:xsd="http://www.w3.org/2001/XMLSchema" xmlns:msdata="urn:schemas-microsoft-com:xml-msdata">
    <xsd:import namespace="http://www.w3.org/XML/1998/namespace" />
    <xsd:element name="root" msdata:IsDataSet="true">
      <xsd:complexType>
        <xsd:choice maxOccurs="unbounded">
          <xsd:element name="metadata">
            <xsd:complexType>
              <xsd:sequence>
                <xsd:element name="value" type="xsd:string" minOccurs="0" />
              </xsd:sequence>
              <xsd:attribute name="name" use="required" type="xsd:string" />
              <xsd:attribute name="type" type="xsd:string" />
              <xsd:attribute name="mimetype" type="xsd:string" />
              <xsd:attribute ref="xml:space" />
            </xsd:complexType>
          </xsd:element>
          <xsd:element name="assembly">
            <xsd:complexType>
              <xsd:attribute name="alias" type="xsd:string" />
              <xsd:attribute name="name" type="xsd:string" />
            </xsd:complexType>
          </xsd:element>
          <xsd:element name="data">
            <xsd:complexType>
              <xsd:sequence>
                <xsd:element name="value" type="xsd:string" minOccurs="0" msdata:Ordinal="1" />
                <xsd:element name="comment" type="xsd:string" minOccurs="0" msdata:Ordinal="2" />
              </xsd:sequence>
              <xsd:attribute name="name" type="xsd:string" use="required" msdata:Ordinal="1" />
              <xsd:attribute name="type" type="xsd:string" msdata:Ordinal="3" />
              <xsd:attribute name="mimetype" type="xsd:string" msdata:Ordinal="4" />
              <xsd:attribute ref="xml:space" />
            </xsd:complexType>
          </xsd:element>
          <xsd:element name="resheader">
            <xsd:complexType>
              <xsd:sequence>
                <xsd:element name="value" type="xsd:string" minOccurs="0" msdata:Ordinal="1" />
              </xsd:sequence>
              <xsd:attribute name="name" type="xsd:string" use="required" />
            </xsd:complexType>
          </xsd:element>
        </xsd:choice>
      </xsd:complexType>
    </xsd:element>
  </xsd:schema>
  <resheader name="resmimetype">
    <value>text/microsoft-resx</value>
  </resheader>
  <resheader name="version">
    <value>2.0</value>
  </resheader>
  <resheader name="reader">
    <value>System.Resources.ResXResourceReader, System.Windows.Forms, Version=4.0.0.0, Culture=neutral, PublicKeyToken=b77a5c561934e089</value>
  </resheader>
  <resheader name="writer">
    <value>System.Resources.ResXResourceWriter, System.Windows.Forms, Version=4.0.0.0, Culture=neutral, PublicKeyToken=b77a5c561934e089</value>
  </resheader>
  <data name="ConfigurationNotSupportedDescription" xml:space="preserve">
    <value>Source-generated COM will ignore any configuration that is not supported.</value>
  </data>
  <data name="ConfigurationNotSupportedMessage" xml:space="preserve">
    <value>The '{0}' configuration is not supported by source-generated COM. If the specified configuration is required, use `ComImport` instead.</value>
  </data>
  <data name="ConfigurationNotSupportedMessageMarshallingInfo" xml:space="preserve">
    <value>The specified marshalling configuration is not supported by source-generated COM. {0}.</value>
  </data>
  <data name="ConfigurationNotSupportedMessageParameter" xml:space="preserve">
    <value>The specified '{0}' configuration for parameter '{1}' is not supported by source-generated COM. If the specified configuration is required, use `ComImport` instead.</value>
  </data>
  <data name="ConfigurationNotSupportedMessageReturn" xml:space="preserve">
    <value>The specified '{0}' configuration for the return value of method '{1}' is not supported by source-generated COM. If the specified configuration is required, use `ComImport` instead.</value>
  </data>
  <data name="ConfigurationNotSupportedMessageValue" xml:space="preserve">
    <value>The specified value '{0}' for '{1}' is not supported by source-generated COM. If the specified configuration is required, use `ComImport` instead.</value>
  </data>
  <data name="ConfigurationNotSupportedTitle" xml:space="preserve">
    <value>Specified configuration is not supported by source-generated COM.</value>
  </data>
  <data name="InvalidStringMarshallingConfigurationDescription" xml:space="preserve">
    <value>The configuration of 'StringMarshalling' and 'StringMarshallingCustomType' is invalid.</value>
  </data>
  <data name="InvalidStringMarshallingConfigurationOnMethodMessage" xml:space="preserve">
    <value>The configuration of 'StringMarshalling' and 'StringMarshallingCustomType' on method '{0}' is invalid. {1}</value>
    <comment>{1} is a message containing additional details about what is not valid</comment>
  </data>
  <data name="InvalidStringMarshallingConfigurationMissingCustomType" xml:space="preserve">
    <value>'StringMarshallingCustomType' must be specified when 'StringMarshalling' is set to 'StringMarshalling.Custom'.</value>
  </data>
  <data name="InvalidStringMarshallingConfigurationNotCustom" xml:space="preserve">
    <value>'StringMarshalling' should be set to 'StringMarshalling.Custom' when 'StringMarshallingCustomType' is specified.</value>
  </data>
  <data name="TypeNotSupportedDescription" xml:space="preserve">
    <value>For types that are not supported by source-generated COM, the resulting function pointer will rely on the underlying runtime to marshal the specified type.</value>
  </data>
  <data name="TypeNotSupportedMessageParameter" xml:space="preserve">
    <value>The type '{0}' is not supported by source-generated COM. The generated source will not handle marshalling of parameter '{1}'.</value>
  </data>
  <data name="TypeNotSupportedMessageParameterWithDetails" xml:space="preserve">
    <value>{0} The generated source will not handle marshalling of parameter '{1}'.</value>
    <comment>{0} is a message containing additional details about what is not supported
{1} is the name of the parameter</comment>
  </data>
  <data name="TypeNotSupportedMessageReturn" xml:space="preserve">
    <value>The type '{0}' is not supported by source-generated COM. The generated source will not handle marshalling of the return value of method '{1}'.</value>
  </data>
  <data name="TypeNotSupportedMessageReturnWithDetails" xml:space="preserve">
    <value>{0} The generated source will not handle marshalling of the return value of method '{1}'.</value>
    <comment>{0} is a message containing additional details about what is not supported
{1} is the name of the method</comment>
  </data>
  <data name="TypeNotSupportedTitle" xml:space="preserve">
    <value>Specified type is not supported by source-generated COM</value>
  </data>
  <data name="InvalidAttributedMethodContainingTypeMissingModifiersMessage" xml:space="preserve">
    <value>Method '{0}' is contained in a type '{1}' that is not marked 'partial'. COM source generation will ignore method '{0}'.</value>
  </data>
  <data name="InvalidAttributedMethodDescription" xml:space="preserve">
    <value>Methods on interfaces marked with 'GeneratedComInterfaceAttribute' should be non-generic. COM source generation will ignore methods that are generic.</value>
  </data>
  <data name="InvalidAttributedMethodSignatureMessage" xml:space="preserve">
    <value>Method '{0}' should be non-generic when on interfaces marked with the 'GeneratedComInterfaceAttribute'. COM source generation will ignore method '{0}'.</value>
  </data>
  <data name="InvalidVirtualMethodIndexAttributeUsage" xml:space="preserve">
    <value>Invalid 'VirtualMethodIndexAttribute' usage</value>
  </data>
  <data name="InvalidExceptionMarshallingConfigurationDescription" xml:space="preserve">
    <value>The configuration of 'ExceptionMarshalling' and 'ExceptionMarshallingCustomType' is invalid.</value>
  </data>
  <data name="InvalidExceptionMarshallingConfigurationMessage" xml:space="preserve">
    <value>The configuration of 'ExceptionMarshalling' and 'ExceptionMarshallingCustomType' on method '{0}' is invalid. {1}</value>
    <comment>{1} is a message containing additional details about what is not valid</comment>
  </data>
  <data name="InvalidExceptionMarshallingConfigurationMissingCustomType" xml:space="preserve">
    <value>'ExceptionMarshallingCustomType' must be specified when 'ExceptionMarshalling' is set to 'ExceptionMarshalling.Custom'.</value>
  </data>
  <data name="InvalidExceptionMarshallingConfigurationNotCustom" xml:space="preserve">
    <value>'ExceptionMarshalling' should be set to 'ExceptionMarshalling.Custom' when 'ExceptionMarshallingCustomType' is specified.</value>
  </data>
  <data name="InvalidExceptionMarshallingValue" xml:space="preserve">
    <value>The provided value is not a known flag of the 'ExceptionMarshalling' enum.</value>
  </data>
  <data name="InterfaceTypeNotSupportedTitle" xml:space="preserve">
    <value>'GeneratedComInterfaceType' does not support the 'ComInterfaceType' value supplied to 'InterfaceTypeAttribute' on the same type.</value>
  </data>
  <data name="InterfaceTypeNotSupportedMessage" xml:space="preserve">
    <value>Using 'GeneratedComInterfaceAttribute' and 'InterfaceTypeAttribute' is not supported with 'ComInterfaceType' value '{0}'.</value>
  </data>
  <data name="InvalidAttributedMethodContainingTypeMissingUnmanagedObjectUnwrapperAttributeMessage" xml:space="preserve">
    <value>Containing type of method with VirtualMethodIndexAttribute does not have a UnmanagedObjectUnwrapperAttribute. </value>
  </data>
  <data name="MethodNotDeclaredInAttributedInterfaceDescription" xml:space="preserve">
    <value>All methods must be declared in the same partial definition of a 'GeneratedComInterface'-attributed interface type to ensure reliable calculation for virtual method table offsets.</value>
  </data>
  <data name="MethodNotDeclaredInAttributedInterfaceMessage" xml:space="preserve">
    <value>The method '{0}' is declared on a different partial definition of the interface '{1}' than the definition that has the 'GeneratedComInterface' attribute</value>
  </data>
  <data name="MethodNotDeclaredInAttributedInterfaceTitle" xml:space="preserve">
    <value>Method is declared in different partial declaration than the 'GeneratedComInterface' attribute.</value>
  </data>
  <data name="InvalidGeneratedComInterfaceAttributeUsageDescription" xml:space="preserve">
    <value>Interfaces attributed with 'GeneratedComInterfaceAttribute' must have 'public' or 'internal' accessibility and be partial, non-generic, and must specify a GUID with 'System.Runtime.InteropServices.GuidAttribute'.</value>
  </data>
  <data name="InvalidGeneratedComInterfaceAttributeUsageMissingGuidAttribute" xml:space="preserve">
    <value>Interface '{0}' is attributed with 'GeneratedComInterfaceAttribute' but is missing 'System.Runtime.InteropServices.GuidAttribute'.</value>
  </data>
  <data name="InvalidGeneratedComInterfaceAttributeUsageTitle" xml:space="preserve">
    <value>Invalid 'GeneratedComInterfaceAttribute' usage.</value>
  </data>
  <data name="MultipleComInterfaceBaseTypesDescription" xml:space="preserve">
    <value>A 'GeneratedComInterfaceAttribute'-attributed interface can only derive from at most one other 'GeneratedComInterfaceAttribute'-attributed interface.</value>
  </data>
  <data name="MultipleComInterfaceBaseTypesMessage" xml:space="preserve">
    <value>Interface '{0}' is derived from two or more interfaces attributed with 'GeneratedComInterfaceAttribute'.</value>
  </data>
  <data name="MultipleComInterfaceBaseTypesTitle" xml:space="preserve">
    <value>Specified interface derives from two or more 'GeneratedComInterfaceAttribute'-attributed interfaces.</value>
  </data>
  <data name="InvalidGeneratedComInterfaceAttributeUsageInterfaceIsGeneric" xml:space="preserve">
    <value>Interface '{0}' is attributed with 'GeneratedComInterfaceAttribute' but is generic.</value>
  </data>
  <data name="AnalysisFailedDescription" xml:space="preserve">
    <value>The analysis required to generate code for this interface or method has failed due to an unexpected code pattern. If you are using new or unconventional syntax, consider using other syntax.</value>
  </data>
  <data name="AnalysisFailedInterfaceMessage" xml:space="preserve">
    <value>Analysis of interface '{0}' has failed. ComInterfaceGenerator will not generate code for this interface.</value>
  </data>
  <data name="AnalysisFailedMethodMessage" xml:space="preserve">
    <value>Analysis of method '{0}' has failed. ComInterfaceGenerator will not generate code for this method.</value>
  </data>
  <data name="AnalysisFailedTitle" xml:space="preserve">
    <value>Analysis for COM interface generation has failed.</value>
  </data>
  <data name="GeneratedComInterfaceStringMarshallingMustMatchBase" xml:space="preserve">
    <value>The configuration of 'StringMarshalling' and 'StringMarshallingCustomType' must match the base COM interface.</value>
  </data>
  <data name="BaseInterfaceCannotBeGeneratedDescription" xml:space="preserve">
    <value>COM interface source generation requires all base COM interfaces to be valid interfaces. Fix any issues on the base interface to resolve this diagnostic.</value>
  </data>
  <data name="BaseInterfaceCannotBeGeneratedMessage" xml:space="preserve">
    <value>COM interface {0} inherits from {1}, which has errors. ComInterfaceGenerator will not generate source for {0}.</value>
  </data>
  <data name="BaseInterfaceCannotBeGeneratedTitle" xml:space="preserve">
    <value>The base COM interface failed to generate source. Code will not be generated for this interface.</value>
  </data>
  <data name="InvalidStringMarshallingConfigurationOnInterfaceMessage" xml:space="preserve">
    <value>The configuration of 'StringMarshalling' and 'StringMarshallingCustomType' on interface '{0}' is invalid. {1}</value>
  </data>
<<<<<<< HEAD
  <data name="InvalidGeneratedComInterfaceAttributeUsageInterfaceNotAccessible" xml:space="preserve">
    <value>Interface '{0}' is attributed with 'GeneratedComInterfaceAttribute' but has accessibility '{1}'. The interface must have accessibility 'internal' or 'public' for generated code to access it. Code will not be generated for '{0}'.</value>
  </data>
  <data name="StringMarshallingCustomTypeNotAccessibleByGeneratedCode" xml:space="preserve">
    <value>The type '{0}' specified as 'GeneratedComInterfaceAttribute.StringMarshallingCustomType' is not accessible by generated code. The type must have at least 'internal' accessibility. Code will not be generated for '{0}'.</value>
=======
  <data name="InvalidGeneratedComInterfaceUsageMissingPartialModifier" xml:space="preserve">
    <value>The interface '{0}' or one of its containing types is missing the 'partial' keyword. Code will not be generated for '{0}'.</value>
  </data>
  <data name="InvalidGeneratedComClassAttributeUsageDescription" xml:space="preserve">
    <value>Classes with 'GeneratedComClassAttribute' must implement one or more interfaces with 'GeneratedComInterfaceAttribute', be marked partial, and be non-generic.</value>
  </data>
  <data name="InvalidGeneratedComClassAttributeUsageMissingPartialModifier" xml:space="preserve">
    <value>Class '{0}' or one of its containing types is not marked 'partial'.</value>
  </data>
  <data name="InvalidGeneratedComClassAttributeUsageTitle" xml:space="preserve">
    <value>Invalid 'GeneratedComClassAttribute' usage</value>
>>>>>>> 91cc34c9
  </data>
  <data name="ConvertToGeneratedComInterfaceDescription" xml:space="preserve">
    <value>Use 'GeneratedComInterfaceAttribute' instead of 'ComImportAttribute' to generate COM marshalling code at compile time</value>
  </data>
  <data name="ConvertToGeneratedComInterfaceMayRequireCustomMarshalling" xml:space="preserve">
    <value>Converting this API to 'GeneratedComInterfaceAttribute' will require additional code to provide custom marshallers for some parameters.</value>
  </data>
  <data name="ConvertToGeneratedComInterfaceMessage" xml:space="preserve">
    <value>Mark the type '{0}' with 'GeneratedComInterfaceAttribute' instead of 'ComImportAttribute' to generate COM marshalling code at compile time</value>
  </data>
  <data name="ConvertToGeneratedComInterfaceTitle" xml:space="preserve">
    <value>Convert to 'GeneratedComInterface'</value>
  </data>
  <data name="AddGeneratedComClassAttributeDescription" xml:space="preserve">
    <value>This type implements at least one type with the 'GeneratedComInterfaceAttribute' attribute. Add the 'GeneratedComClassAttribute' to enable passing this type to COM and exposing the COM interfaces for the types with the 'GeneratedComInterfaceAttribute' from objects of this type.</value>
  </data>
  <data name="AddGeneratedComClassAttributeMessage" xml:space="preserve">
    <value>Add the 'GeneratedComClassAttribute' to '{0}' to enable passing objects of type '{0}' to COM</value>
  </data>
  <data name="AddGeneratedComClassAttributeTitle" xml:space="preserve">
    <value>Add 'GeneratedComClassAttribute' to enable passing objects of this type to COM</value>
  </data>
  <data name="ComHostingDoesNotSupportGeneratedComInterfaceDescription" xml:space="preserve">
    <value>.NET COM hosting with 'EnableComHosting' only supports built-in COM interop. It does not support source-generated COM interop with 'GeneratedComInterfaceAttribute'.</value>
  </data>
  <data name="ComHostingDoesNotSupportGeneratedComInterfaceMessage" xml:space="preserve">
    <value>.NET COM hosting with 'EnableComHosting' does not support interfaces with the 'GeneratedComInterfaceAttribute'. Change any COM exposed interfaces implemented by '{0}' to use the 'System.Runtime.InteropServices.ComVisibleAttribute' instead</value>
  </data>
  <data name="ComHostingDoesNotSupportGeneratedComInterfaceTitle" xml:space="preserve">
    <value>.NET COM hosting with 'EnableComHosting' does not support interfaces with the 'GeneratedComInterfaceAttribute'</value>
  </data>
  <data name="AddGeneratedComClassAddUnsafe" xml:space="preserve">
    <value>Add 'GeneratedComClassAttribute' to enable passing objects of this type to COM and allow unsafe code</value>
  </data>
  <data name="ConvertToGeneratedComInterfaceAddUnsafe" xml:space="preserve">
    <value>Convert to 'GeneratedComInterface' and allow unsafe code</value>
  </data>
  <data name="RuntimeComApisDoNotSupportSourceGeneratedComDescription" xml:space="preserve">
    <value>COM Interop APIs on 'System.Runtime.InteropServices.Marshal' do not support source-generated COM and will fail at runtime</value>
  </data>
  <data name="RuntimeComApisDoNotSupportSourceGeneratedComMessage" xml:space="preserve">
    <value>The method '{0}' only supports runtime-based COM interop and will not work with type '{1}'</value>
  </data>
  <data name="RuntimeComApisDoNotSupportSourceGeneratedComTitle" xml:space="preserve">
    <value>COM Interop APIs on 'System.Runtime.InteropServices.Marshal' do not support source-generated COM</value>
  </data>
  <data name="ConvertComInterfaceMayProduceInvalidCode" xml:space="preserve">
    <value>Converting this interface to use 'GeneratedComInterfaceAttribute' may produce invalid code and may require additional work</value>
  </data>
</root><|MERGE_RESOLUTION|>--- conflicted
+++ resolved
@@ -267,13 +267,12 @@
   <data name="InvalidStringMarshallingConfigurationOnInterfaceMessage" xml:space="preserve">
     <value>The configuration of 'StringMarshalling' and 'StringMarshallingCustomType' on interface '{0}' is invalid. {1}</value>
   </data>
-<<<<<<< HEAD
   <data name="InvalidGeneratedComInterfaceAttributeUsageInterfaceNotAccessible" xml:space="preserve">
     <value>Interface '{0}' is attributed with 'GeneratedComInterfaceAttribute' but has accessibility '{1}'. The interface must have accessibility 'internal' or 'public' for generated code to access it. Code will not be generated for '{0}'.</value>
   </data>
   <data name="StringMarshallingCustomTypeNotAccessibleByGeneratedCode" xml:space="preserve">
     <value>The type '{0}' specified as 'GeneratedComInterfaceAttribute.StringMarshallingCustomType' is not accessible by generated code. The type must have at least 'internal' accessibility. Code will not be generated for '{0}'.</value>
-=======
+  </data>
   <data name="InvalidGeneratedComInterfaceUsageMissingPartialModifier" xml:space="preserve">
     <value>The interface '{0}' or one of its containing types is missing the 'partial' keyword. Code will not be generated for '{0}'.</value>
   </data>
@@ -285,7 +284,6 @@
   </data>
   <data name="InvalidGeneratedComClassAttributeUsageTitle" xml:space="preserve">
     <value>Invalid 'GeneratedComClassAttribute' usage</value>
->>>>>>> 91cc34c9
   </data>
   <data name="ConvertToGeneratedComInterfaceDescription" xml:space="preserve">
     <value>Use 'GeneratedComInterfaceAttribute' instead of 'ComImportAttribute' to generate COM marshalling code at compile time</value>
