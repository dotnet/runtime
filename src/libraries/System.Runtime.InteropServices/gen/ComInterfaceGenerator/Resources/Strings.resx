﻿<?xml version="1.0" encoding="utf-8"?>
<root>
  <!--
    Microsoft ResX Schema

    Version 2.0

    The primary goals of this format is to allow a simple XML format
    that is mostly human readable. The generation and parsing of the
    various data types are done through the TypeConverter classes
    associated with the data types.

    Example:

    ... ado.net/XML headers & schema ...
    <resheader name="resmimetype">text/microsoft-resx</resheader>
    <resheader name="version">2.0</resheader>
    <resheader name="reader">System.Resources.ResXResourceReader, System.Windows.Forms, ...</resheader>
    <resheader name="writer">System.Resources.ResXResourceWriter, System.Windows.Forms, ...</resheader>
    <data name="Name1"><value>this is my long string</value><comment>this is a comment</comment></data>
    <data name="Color1" type="System.Drawing.Color, System.Drawing">Blue</data>
    <data name="Bitmap1" mimetype="application/x-microsoft.net.object.binary.base64">
        <value>[base64 mime encoded serialized .NET Framework object]</value>
    </data>
    <data name="Icon1" type="System.Drawing.Icon, System.Drawing" mimetype="application/x-microsoft.net.object.bytearray.base64">
        <value>[base64 mime encoded string representing a byte array form of the .NET Framework object]</value>
        <comment>This is a comment</comment>
    </data>

    There are any number of "resheader" rows that contain simple
    name/value pairs.

    Each data row contains a name, and value. The row also contains a
    type or mimetype. Type corresponds to a .NET class that support
    text/value conversion through the TypeConverter architecture.
    Classes that don't support this are serialized and stored with the
    mimetype set.

    The mimetype is used for serialized objects, and tells the
    ResXResourceReader how to depersist the object. This is currently not
    extensible. For a given mimetype the value must be set accordingly:

    Note - application/x-microsoft.net.object.binary.base64 is the format
    that the ResXResourceWriter will generate, however the reader can
    read any of the formats listed below.

    mimetype: application/x-microsoft.net.object.binary.base64
    value   : The object must be serialized with
            : System.Runtime.Serialization.Formatters.Binary.BinaryFormatter
            : and then encoded with base64 encoding.

    mimetype: application/x-microsoft.net.object.soap.base64
    value   : The object must be serialized with
            : System.Runtime.Serialization.Formatters.Soap.SoapFormatter
            : and then encoded with base64 encoding.

    mimetype: application/x-microsoft.net.object.bytearray.base64
    value   : The object must be serialized into a byte array
            : using a System.ComponentModel.TypeConverter
            : and then encoded with base64 encoding.
    -->
  <xsd:schema id="root" xmlns="" xmlns:xsd="http://www.w3.org/2001/XMLSchema" xmlns:msdata="urn:schemas-microsoft-com:xml-msdata">
    <xsd:import namespace="http://www.w3.org/XML/1998/namespace" />
    <xsd:element name="root" msdata:IsDataSet="true">
      <xsd:complexType>
        <xsd:choice maxOccurs="unbounded">
          <xsd:element name="metadata">
            <xsd:complexType>
              <xsd:sequence>
                <xsd:element name="value" type="xsd:string" minOccurs="0" />
              </xsd:sequence>
              <xsd:attribute name="name" use="required" type="xsd:string" />
              <xsd:attribute name="type" type="xsd:string" />
              <xsd:attribute name="mimetype" type="xsd:string" />
              <xsd:attribute ref="xml:space" />
            </xsd:complexType>
          </xsd:element>
          <xsd:element name="assembly">
            <xsd:complexType>
              <xsd:attribute name="alias" type="xsd:string" />
              <xsd:attribute name="name" type="xsd:string" />
            </xsd:complexType>
          </xsd:element>
          <xsd:element name="data">
            <xsd:complexType>
              <xsd:sequence>
                <xsd:element name="value" type="xsd:string" minOccurs="0" msdata:Ordinal="1" />
                <xsd:element name="comment" type="xsd:string" minOccurs="0" msdata:Ordinal="2" />
              </xsd:sequence>
              <xsd:attribute name="name" type="xsd:string" use="required" msdata:Ordinal="1" />
              <xsd:attribute name="type" type="xsd:string" msdata:Ordinal="3" />
              <xsd:attribute name="mimetype" type="xsd:string" msdata:Ordinal="4" />
              <xsd:attribute ref="xml:space" />
            </xsd:complexType>
          </xsd:element>
          <xsd:element name="resheader">
            <xsd:complexType>
              <xsd:sequence>
                <xsd:element name="value" type="xsd:string" minOccurs="0" msdata:Ordinal="1" />
              </xsd:sequence>
              <xsd:attribute name="name" type="xsd:string" use="required" />
            </xsd:complexType>
          </xsd:element>
        </xsd:choice>
      </xsd:complexType>
    </xsd:element>
  </xsd:schema>
  <resheader name="resmimetype">
    <value>text/microsoft-resx</value>
  </resheader>
  <resheader name="version">
    <value>2.0</value>
  </resheader>
  <resheader name="reader">
    <value>System.Resources.ResXResourceReader, System.Windows.Forms, Version=4.0.0.0, Culture=neutral, PublicKeyToken=b77a5c561934e089</value>
  </resheader>
  <resheader name="writer">
    <value>System.Resources.ResXResourceWriter, System.Windows.Forms, Version=4.0.0.0, Culture=neutral, PublicKeyToken=b77a5c561934e089</value>
  </resheader>
  <data name="ConfigurationNotSupportedDescription" xml:space="preserve">
    <value>Source-generated COM will ignore any configuration that is not supported.</value>
  </data>
  <data name="ConfigurationNotSupportedMessage" xml:space="preserve">
    <value>The '{0}' configuration is not supported by source-generated COM. If the specified configuration is required, use `ComImport` instead.</value>
  </data>
  <data name="ConfigurationNotSupportedMessageMarshallingInfo" xml:space="preserve">
    <value>The specified marshalling configuration is not supported by source-generated COM. {0}.</value>
  </data>
  <data name="ConfigurationNotSupportedMessageParameter" xml:space="preserve">
    <value>The specified '{0}' configuration for parameter '{1}' is not supported by source-generated COM. If the specified configuration is required, use `ComImport` instead.</value>
  </data>
  <data name="ConfigurationNotSupportedMessageReturn" xml:space="preserve">
    <value>The specified '{0}' configuration for the return value of method '{1}' is not supported by source-generated COM. If the specified configuration is required, use `ComImport` instead.</value>
  </data>
  <data name="ConfigurationNotSupportedMessageValue" xml:space="preserve">
    <value>The specified value '{0}' for '{1}' is not supported by source-generated COM. If the specified configuration is required, use `ComImport` instead.</value>
  </data>
  <data name="ConfigurationNotSupportedTitle" xml:space="preserve">
    <value>Specified configuration is not supported by source-generated COM.</value>
  </data>
  <data name="InvalidStringMarshallingConfigurationDescription" xml:space="preserve">
    <value>The configuration of 'StringMarshalling' and 'StringMarshallingCustomType' is invalid.</value>
  </data>
  <data name="InvalidStringMarshallingConfigurationOnMethodMessage" xml:space="preserve">
    <value>The configuration of 'StringMarshalling' and 'StringMarshallingCustomType' on method '{0}' is invalid. {1}</value>
    <comment>{1} is a message containing additional details about what is not valid</comment>
  </data>
  <data name="InvalidStringMarshallingConfigurationMissingCustomType" xml:space="preserve">
    <value>'StringMarshallingCustomType' must be specified when 'StringMarshalling' is set to 'StringMarshalling.Custom'.</value>
  </data>
  <data name="InvalidStringMarshallingConfigurationNotCustom" xml:space="preserve">
    <value>'StringMarshalling' should be set to 'StringMarshalling.Custom' when 'StringMarshallingCustomType' is specified.</value>
  </data>
  <data name="TypeNotSupportedDescription" xml:space="preserve">
    <value>For types that are not supported by source-generated COM, the resulting function pointer will rely on the underlying runtime to marshal the specified type.</value>
  </data>
  <data name="TypeNotSupportedMessageParameter" xml:space="preserve">
    <value>The type '{0}' is not supported by source-generated COM. The generated source will not handle marshalling of parameter '{1}'.</value>
  </data>
  <data name="TypeNotSupportedMessageParameterWithDetails" xml:space="preserve">
    <value>{0} The generated source will not handle marshalling of parameter '{1}'.</value>
    <comment>{0} is a message containing additional details about what is not supported
{1} is the name of the parameter</comment>
  </data>
  <data name="TypeNotSupportedMessageReturn" xml:space="preserve">
    <value>The type '{0}' is not supported by source-generated COM. The generated source will not handle marshalling of the return value of method '{1}'.</value>
  </data>
  <data name="TypeNotSupportedMessageReturnWithDetails" xml:space="preserve">
    <value>{0} The generated source will not handle marshalling of the return value of method '{1}'.</value>
    <comment>{0} is a message containing additional details about what is not supported
{1} is the name of the method</comment>
  </data>
  <data name="TypeNotSupportedTitle" xml:space="preserve">
    <value>Specified type is not supported by source-generated COM</value>
  </data>
  <data name="InvalidAttributedMethodContainingTypeMissingModifiersMessage" xml:space="preserve">
    <value>Method '{0}' is contained in a type '{1}' that is not marked 'partial'. COM source generation will ignore method '{0}'.</value>
  </data>
  <data name="InvalidAttributedMethodDescription" xml:space="preserve">
    <value>Methods on interfaces marked with 'GeneratedComInterfaceAttribute' should be non-generic. COM source generation will ignore methods that are generic.</value>
  </data>
  <data name="InvalidAttributedMethodSignatureMessage" xml:space="preserve">
    <value>Method '{0}' should be non-generic when on interfaces marked with the 'GeneratedComInterfaceAttribute'. COM source generation will ignore method '{0}'.</value>
  </data>
  <data name="InvalidVirtualMethodIndexAttributeUsage" xml:space="preserve">
    <value>Invalid 'VirtualMethodIndexAttribute' usage</value>
  </data>
  <data name="InvalidExceptionMarshallingConfigurationDescription" xml:space="preserve">
    <value>The configuration of 'ExceptionMarshalling' and 'ExceptionMarshallingCustomType' is invalid.</value>
  </data>
  <data name="InvalidExceptionMarshallingConfigurationMessage" xml:space="preserve">
    <value>The configuration of 'ExceptionMarshalling' and 'ExceptionMarshallingCustomType' on method '{0}' is invalid. {1}</value>
    <comment>{1} is a message containing additional details about what is not valid</comment>
  </data>
  <data name="InvalidExceptionMarshallingConfigurationMissingCustomType" xml:space="preserve">
    <value>'ExceptionMarshallingCustomType' must be specified when 'ExceptionMarshalling' is set to 'ExceptionMarshalling.Custom'.</value>
  </data>
  <data name="InvalidExceptionMarshallingConfigurationNotCustom" xml:space="preserve">
    <value>'ExceptionMarshalling' should be set to 'ExceptionMarshalling.Custom' when 'ExceptionMarshallingCustomType' is specified.</value>
  </data>
  <data name="InvalidExceptionMarshallingValue" xml:space="preserve">
    <value>The provided value is not a known flag of the 'ExceptionMarshalling' enum.</value>
  </data>
  <data name="InterfaceTypeNotSupportedTitle" xml:space="preserve">
    <value>'GeneratedComInterfaceType' does not support the 'ComInterfaceType' value supplied to 'InterfaceTypeAttribute' on the same type.</value>
  </data>
  <data name="InterfaceTypeNotSupportedMessage" xml:space="preserve">
    <value>Using 'GeneratedComInterfaceAttribute' and 'InterfaceTypeAttribute' is not supported with 'ComInterfaceType' value '{0}'.</value>
  </data>
  <data name="InvalidAttributedMethodContainingTypeMissingUnmanagedObjectUnwrapperAttributeMessage" xml:space="preserve">
    <value>Containing type of method with VirtualMethodIndexAttribute does not have a UnmanagedObjectUnwrapperAttribute. </value>
  </data>
  <data name="MethodNotDeclaredInAttributedInterfaceDescription" xml:space="preserve">
    <value>All methods must be declared in the same partial definition of a 'GeneratedComInterface'-attributed interface type to ensure reliable calculation for virtual method table offsets.</value>
  </data>
  <data name="MethodNotDeclaredInAttributedInterfaceMessage" xml:space="preserve">
    <value>The method '{0}' is declared on a different partial definition of the interface '{1}' than the definition that has the 'GeneratedComInterface' attribute</value>
  </data>
  <data name="MethodNotDeclaredInAttributedInterfaceTitle" xml:space="preserve">
    <value>Method is declared in different partial declaration than the 'GeneratedComInterface' attribute.</value>
  </data>
  <data name="InvalidGeneratedComInterfaceAttributeUsageDescription" xml:space="preserve">
    <value>Interfaces attributed with 'GeneratedComInterfaceAttribute' must be partial, non-generic, and must specify a GUID with 'System.Runtime.InteropServices.GuidAttribute'.</value>
  </data>
  <data name="InvalidGeneratedComInterfaceAttributeUsageMissingGuidAttribute" xml:space="preserve">
    <value>Interface '{0}' is attributed with 'GeneratedComInterfaceAttribute' but is missing 'System.Runtime.InteropServices.GuidAttribute'.</value>
  </data>
  <data name="InvalidGeneratedComInterfaceAttributeUsageTitle" xml:space="preserve">
    <value>Invalid 'GeneratedComInterfaceAttribute' usage.</value>
  </data>
  <data name="MultipleComInterfaceBaseTypesDescription" xml:space="preserve">
    <value>A 'GeneratedComInterfaceAttribute'-attributed interface can only derive from at most one other 'GeneratedComInterfaceAttribute'-attributed interface.</value>
  </data>
  <data name="MultipleComInterfaceBaseTypesMessage" xml:space="preserve">
    <value>Interface '{0}' is derived from two or more interfaces attributed with 'GeneratedComInterfaceAttribute'.</value>
  </data>
  <data name="MultipleComInterfaceBaseTypesTitle" xml:space="preserve">
    <value>Specified interface derives from two or more 'GeneratedComInterfaceAttribute'-attributed interfaces.</value>
  </data>
  <data name="InvalidGeneratedComInterfaceAttributeUsageInterfaceIsGeneric" xml:space="preserve">
    <value>Interface '{0}' is attributed with 'GeneratedComInterfaceAttribute' but is generic.</value>
  </data>
  <data name="AnalysisFailedDescription" xml:space="preserve">
    <value>The analysis required to generate code for this interface or method has failed due to an unexpected code pattern. If you are using new or unconventional syntax, consider using other syntax.</value>
  </data>
  <data name="AnalysisFailedInterfaceMessage" xml:space="preserve">
    <value>Analysis of interface '{0}' has failed. ComInterfaceGenerator will not generate code for this interface.</value>
  </data>
  <data name="AnalysisFailedMethodMessage" xml:space="preserve">
    <value>Analysis of method '{0}' has failed. ComInterfaceGenerator will not generate code for this method.</value>
  </data>
  <data name="AnalysisFailedTitle" xml:space="preserve">
    <value>Analysis for COM interface generation has failed.</value>
  </data>
  <data name="GeneratedComInterfaceStringMarshallingMustMatchBase" xml:space="preserve">
    <value>The configuration of 'StringMarshalling' and 'StringMarshallingCustomType' must match the base COM interface.</value>
  </data>
  <data name="BaseInterfaceCannotBeGeneratedDescription" xml:space="preserve">
    <value>COM interface source generation requires all base COM interfaces to be valid interfaces. Fix any issues on the base interface to resolve this diagnostic.</value>
  </data>
  <data name="BaseInterfaceCannotBeGeneratedMessage" xml:space="preserve">
    <value>COM interface {0} inherits from {1}, which has errors. ComInterfaceGenerator will not generate source for {0}.</value>
  </data>
  <data name="BaseInterfaceCannotBeGeneratedTitle" xml:space="preserve">
    <value>The base COM interface failed to generate source. Code will not be generated for this interface.</value>
  </data>
  <data name="InvalidStringMarshallingConfigurationOnInterfaceMessage" xml:space="preserve">
    <value>The configuration of 'StringMarshalling' and 'StringMarshallingCustomType' on interface '{0}' is invalid. {1}</value>
  </data>
<<<<<<< HEAD
  <data name="RequiresAllowUnsafeBlocksDescription" xml:space="preserve">
    <value>LibraryImportAttribute requires unsafe code. Project must be updated with '&lt;AllowUnsafeBlocks&gt;true&lt;/AllowUnsafeBlocks&gt;'.</value>
  </data>
  <data name="RequiresAllowUnsafeBlocksMessage" xml:space="preserve">
    <value>LibraryImportAttribute requires unsafe code. Project must be updated with '&lt;AllowUnsafeBlocks&gt;true&lt;/AllowUnsafeBlocks&gt;'.</value>
  </data>
  <data name="RequiresAllowUnsafeBlocksTitle" xml:space="preserve">
    <value>LibraryImportAttribute requires unsafe code.</value>
=======
  <data name="InvalidGeneratedComInterfaceUsageMissingPartialModifier" xml:space="preserve">
    <value>The interface '{0}' or one of its containing types is missing the 'partial' keyword. Code will not be generated for '{0}'.</value>
  </data>
  <data name="InvalidGeneratedComClassAttributeUsageDescription" xml:space="preserve">
    <value>Classes with 'GeneratedComClassAttribute' must implement one or more interfaces with 'GeneratedComInterfaceAttribute', be marked partial, and be non-generic.</value>
  </data>
  <data name="InvalidGeneratedComClassAttributeUsageMissingPartialModifier" xml:space="preserve">
    <value>Class '{0}' or one of its containing types is not marked 'partial'.</value>
  </data>
  <data name="InvalidGeneratedComClassAttributeUsageTitle" xml:space="preserve">
    <value>Invalid 'GeneratedComClassAttribute' usage</value>
>>>>>>> fa4f15ef
  </data>
  <data name="ConvertToGeneratedComInterfaceDescription" xml:space="preserve">
    <value>Use 'GeneratedComInterfaceAttribute' instead of 'ComImportAttribute' to generate COM marshalling code at compile time</value>
  </data>
  <data name="ConvertToGeneratedComInterfaceMayRequireCustomMarshalling" xml:space="preserve">
    <value>Converting this API to 'GeneratedComInterfaceAttribute' will require additional code to provide custom marshallers for some parameters.</value>
  </data>
  <data name="ConvertToGeneratedComInterfaceMessage" xml:space="preserve">
    <value>Mark the type '{0}' with 'GeneratedComInterfaceAttribute' instead of 'ComImportAttribute' to generate COM marshalling code at compile time</value>
  </data>
  <data name="ConvertToGeneratedComInterfaceTitle" xml:space="preserve">
    <value>Convert to 'GeneratedComInterface'</value>
  </data>
  <data name="AddGeneratedComClassAttributeDescription" xml:space="preserve">
    <value>This type implements at least one type with the 'GeneratedComInterfaceAttribute' attribute. Add the 'GeneratedComClassAttribute' to enable passing this type to COM and exposing the COM interfaces for the types with the 'GeneratedComInterfaceAttribute' from objects of this type.</value>
  </data>
  <data name="AddGeneratedComClassAttributeMessage" xml:space="preserve">
    <value>Add the 'GeneratedComClassAttribute' to '{0}' to enable passing objects of type '{0}' to COM</value>
  </data>
  <data name="AddGeneratedComClassAttributeTitle" xml:space="preserve">
    <value>Add 'GeneratedComClassAttribute' to enable passing objects of this type to COM</value>
  </data>
  <data name="ComHostingDoesNotSupportGeneratedComInterfaceDescription" xml:space="preserve">
    <value>.NET COM hosting with 'EnableComHosting' only supports built-in COM interop. It does not support source-generated COM interop with 'GeneratedComInterfaceAttribute'.</value>
  </data>
  <data name="ComHostingDoesNotSupportGeneratedComInterfaceMessage" xml:space="preserve">
    <value>.NET COM hosting with 'EnableComHosting' does not support interfaces with the 'GeneratedComInterfaceAttribute'. Change any COM exposed interfaces implemented by '{0}' to use the 'System.Runtime.InteropServices.ComVisibleAttribute' instead</value>
  </data>
  <data name="ComHostingDoesNotSupportGeneratedComInterfaceTitle" xml:space="preserve">
    <value>.NET COM hosting with 'EnableComHosting' does not support interfaces with the 'GeneratedComInterfaceAttribute'</value>
  </data>
  <data name="AddGeneratedComClassAddUnsafe" xml:space="preserve">
    <value>Add 'GeneratedComClassAttribute' to enable passing objects of this type to COM and allow unsafe code</value>
  </data>
  <data name="ConvertToGeneratedComInterfaceAddUnsafe" xml:space="preserve">
    <value>Convert to 'GeneratedComInterface' and allow unsafe code</value>
  </data>
  <data name="RuntimeComApisDoNotSupportSourceGeneratedComDescription" xml:space="preserve">
    <value>COM Interop APIs on 'System.Runtime.InteropServices.Marshal' do not support source-generated COM and will fail at runtime</value>
  </data>
  <data name="RuntimeComApisDoNotSupportSourceGeneratedComMessage" xml:space="preserve">
    <value>The method '{0}' only supports runtime-based COM interop and will not work with type '{1}'</value>
  </data>
  <data name="RuntimeComApisDoNotSupportSourceGeneratedComTitle" xml:space="preserve">
    <value>COM Interop APIs on 'System.Runtime.InteropServices.Marshal' do not support source-generated COM</value>
  </data>
  <data name="ConvertComInterfaceMayProduceInvalidCode" xml:space="preserve">
    <value>Converting this interface to use 'GeneratedComInterfaceAttribute' may produce invalid code and may require additional work</value>
  </data>
</root><|MERGE_RESOLUTION|>--- conflicted
+++ resolved
@@ -267,7 +267,6 @@
   <data name="InvalidStringMarshallingConfigurationOnInterfaceMessage" xml:space="preserve">
     <value>The configuration of 'StringMarshalling' and 'StringMarshallingCustomType' on interface '{0}' is invalid. {1}</value>
   </data>
-<<<<<<< HEAD
   <data name="RequiresAllowUnsafeBlocksDescription" xml:space="preserve">
     <value>LibraryImportAttribute requires unsafe code. Project must be updated with '&lt;AllowUnsafeBlocks&gt;true&lt;/AllowUnsafeBlocks&gt;'.</value>
   </data>
@@ -276,7 +275,7 @@
   </data>
   <data name="RequiresAllowUnsafeBlocksTitle" xml:space="preserve">
     <value>LibraryImportAttribute requires unsafe code.</value>
-=======
+  </data>
   <data name="InvalidGeneratedComInterfaceUsageMissingPartialModifier" xml:space="preserve">
     <value>The interface '{0}' or one of its containing types is missing the 'partial' keyword. Code will not be generated for '{0}'.</value>
   </data>
@@ -288,7 +287,6 @@
   </data>
   <data name="InvalidGeneratedComClassAttributeUsageTitle" xml:space="preserve">
     <value>Invalid 'GeneratedComClassAttribute' usage</value>
->>>>>>> fa4f15ef
   </data>
   <data name="ConvertToGeneratedComInterfaceDescription" xml:space="preserve">
     <value>Use 'GeneratedComInterfaceAttribute' instead of 'ComImportAttribute' to generate COM marshalling code at compile time</value>
