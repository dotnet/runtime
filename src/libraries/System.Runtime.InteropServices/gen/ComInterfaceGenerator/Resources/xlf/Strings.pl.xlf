--- conflicted
+++ resolved
@@ -57,7 +57,21 @@
         <target state="needs-review-translation">Podstawowy interfejs COM nie może wygenerować źródła. Program ComInterfaceGenerator nie wygeneruje źródła dla tego interfejsu.</target>
         <note />
       </trans-unit>
-<<<<<<< HEAD
+      <trans-unit id="CastsBetweenRuntimeComAndSourceGeneratedComNotSupportedDescription">
+        <source>Casting between a 'ComImport' type and a source-generated COM type is not supported and will fail at runtime</source>
+        <target state="new">Casting between a 'ComImport' type and a source-generated COM type is not supported and will fail at runtime</target>
+        <note />
+      </trans-unit>
+      <trans-unit id="CastsBetweenRuntimeComAndSourceGeneratedComNotSupportedMessage">
+        <source>Casting between a 'ComImport' type and a source-generated COM type is not supported</source>
+        <target state="new">Casting between a 'ComImport' type and a source-generated COM type is not supported</target>
+        <note />
+      </trans-unit>
+      <trans-unit id="CastsBetweenRuntimeComAndSourceGeneratedComNotSupportedTitle">
+        <source>Casting between a 'ComImport' type and a source-generated COM type is not supported</source>
+        <target state="new">Casting between a 'ComImport' type and a source-generated COM type is not supported</target>
+        <note />
+      </trans-unit>
       <trans-unit id="ClassDoesNotImplementAnyGeneratedComInterfacesDescription">
         <source>A class with 'GeneratedComClassAttribute' must implement at least one interface with 'GeneratedComInterfaceAttribute' or else the generated code with not have an effect.</source>
         <target state="new">A class with 'GeneratedComClassAttribute' must implement at least one interface with 'GeneratedComInterfaceAttribute' or else the generated code with not have an effect.</target>
@@ -66,21 +80,6 @@
       <trans-unit id="ClassDoesNotImplementAnyGeneratedComInterfacesMessage">
         <source>Class '{0}' with 'GeneratedComClassAttribute' does not implement any interfaces with 'GeneratedComInterfaceAttribute'. Source will not be generated for '{0}'.</source>
         <target state="new">Class '{0}' with 'GeneratedComClassAttribute' does not implement any interfaces with 'GeneratedComInterfaceAttribute'. Source will not be generated for '{0}'.</target>
-=======
-      <trans-unit id="CastsBetweenRuntimeComAndSourceGeneratedComNotSupportedDescription">
-        <source>Casting between a 'ComImport' type and a source-generated COM type is not supported and will fail at runtime</source>
-        <target state="new">Casting between a 'ComImport' type and a source-generated COM type is not supported and will fail at runtime</target>
-        <note />
-      </trans-unit>
-      <trans-unit id="CastsBetweenRuntimeComAndSourceGeneratedComNotSupportedMessage">
-        <source>Casting between a 'ComImport' type and a source-generated COM type is not supported</source>
-        <target state="new">Casting between a 'ComImport' type and a source-generated COM type is not supported</target>
-        <note />
-      </trans-unit>
-      <trans-unit id="CastsBetweenRuntimeComAndSourceGeneratedComNotSupportedTitle">
-        <source>Casting between a 'ComImport' type and a source-generated COM type is not supported</source>
-        <target state="new">Casting between a 'ComImport' type and a source-generated COM type is not supported</target>
->>>>>>> 32440e59
         <note />
       </trans-unit>
       <trans-unit id="ComHostingDoesNotSupportGeneratedComInterfaceDescription">
