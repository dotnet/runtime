--- conflicted
+++ resolved
@@ -54,11 +54,7 @@
       </trans-unit>
       <trans-unit id="InvalidAttributedMethodContainingTypeMissingUnmanagedObjectUnwrapperAttributeMessage">
         <source>Containing type of method with VirtualMethodIndexAttribute does not have a UnmanagedObjectUnwrapperAttribute. </source>
-<<<<<<< HEAD
         <target state="translated">Der Typ der Methode mit VirtualMethodIndexAttribute enthält kein UnmanagedObjectUnwrapperAttribute. </target>
-=======
-        <target state="new">Containing type of method with VirtualMethodIndexAttribute does not have a UnmanagedObjectUnwrapperAttribute. </target>
->>>>>>> ac5fe4f7
         <note />
       </trans-unit>
       <trans-unit id="InvalidAttributedMethodDescription">
@@ -123,29 +119,17 @@
       </trans-unit>
       <trans-unit id="MethodNotDeclaredInAttributedInterfaceDescription">
         <source>All methods must be declared in the same partial definition of a 'GeneratedComInterface'-attributed interface type to ensure reliable calculation for virtual method table offsets.</source>
-<<<<<<< HEAD
         <target state="translated">Alle Methoden müssen in derselben partiellen Definition eines Schnittstellentyps mit Attributen vom Typ "GeneratedComInterface" deklariert werden, um eine zuverlässige Berechnung für Tabellenoffsets virtueller Methoden sicherzustellen.</target>
-=======
-        <target state="new">All methods must be declared in the same partial definition of a 'GeneratedComInterface'-attributed interface type to ensure reliable calculation for virtual method table offsets.</target>
->>>>>>> ac5fe4f7
         <note />
       </trans-unit>
       <trans-unit id="MethodNotDeclaredInAttributedInterfaceMessage">
         <source>The method '{0}' is declared on a different partial definition of the interface '{1}' than the definition that has the 'GeneratedComInterface' attribute</source>
-<<<<<<< HEAD
         <target state="translated">Die Methode "{0}" ist für eine andere partielle Definition der Schnittstelle "{1}" als die Definition deklariert, die über das GeneratedComInterface-Attribut verfügt.</target>
-=======
-        <target state="new">The method '{0}' is declared on a different partial definition of the interface '{1}' than the definition that has the 'GeneratedComInterface' attribute</target>
->>>>>>> ac5fe4f7
         <note />
       </trans-unit>
       <trans-unit id="MethodNotDeclaredInAttributedInterfaceTitle">
         <source>Method is declared in different partial declaration than the 'GeneratedComInterface' attribute.</source>
-<<<<<<< HEAD
         <target state="translated">Die Methode wird in einer anderen partiellen Deklaration als das GeneratedComInterface-Attribut deklariert.</target>
-=======
-        <target state="new">Method is declared in different partial declaration than the 'GeneratedComInterface' attribute.</target>
->>>>>>> ac5fe4f7
         <note />
       </trans-unit>
       <trans-unit id="TypeNotSupportedDescription">
