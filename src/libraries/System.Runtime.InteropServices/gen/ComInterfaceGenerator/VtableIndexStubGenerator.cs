// Licensed to the .NET Foundation under one or more agreements.
// The .NET Foundation licenses this file to you under the MIT license.

using System;
using System.Collections.Generic;
using System.Collections.Immutable;
using System.Diagnostics;
using System.Linq;
using System.Threading;
using System.Xml.Linq;
using Microsoft.CodeAnalysis;
using Microsoft.CodeAnalysis.CSharp;
using Microsoft.CodeAnalysis.CSharp.Syntax;
using static Microsoft.CodeAnalysis.CSharp.SyntaxFactory;

[assembly: System.Resources.NeutralResourcesLanguage("en-US")]

namespace Microsoft.Interop
{
    [Generator]
    public sealed class VtableIndexStubGenerator : IIncrementalGenerator
    {
<<<<<<< HEAD
        internal sealed record IncrementalStubGenerationContext(
            SignatureContext SignatureContext,
            ContainingSyntaxContext ContainingSyntaxContext,
            ContainingSyntax StubMethodSyntaxTemplate,
            MethodSignatureDiagnosticLocations DiagnosticLocation,
            SequenceEqualImmutableArray<FunctionPointerUnmanagedCallingConventionSyntax> CallingConvention,
            VirtualMethodIndexData VtableIndexData,
            MarshallingInfo ExceptionMarshallingInfo,
            MarshallingGeneratorFactoryKey<(TargetFramework TargetFramework, Version TargetFrameworkVersion)> ManagedToUnmanagedGeneratorFactory,
            MarshallingGeneratorFactoryKey<(TargetFramework TargetFramework, Version TargetFrameworkVersion)> UnmanagedToManagedGeneratorFactory,
            ManagedTypeInfo TypeKeyOwner,
            SequenceEqualImmutableArray<Diagnostic> Diagnostics,
            TypeSyntax UnwrapperType);

=======
>>>>>>> 24107379
        public static class StepNames
        {
            public const string CalculateStubInformation = nameof(CalculateStubInformation);
            public const string GenerateManagedToNativeStub = nameof(GenerateManagedToNativeStub);
            public const string GenerateNativeToManagedStub = nameof(GenerateNativeToManagedStub);
        }

        private static readonly ContainingSyntax NativeTypeContainingSyntax = new(
                                    TokenList(Token(SyntaxKind.InternalKeyword), Token(SyntaxKind.PartialKeyword)),
                                    SyntaxKind.InterfaceDeclaration,
                                    Identifier("Native"),
                                    null);

        public void Initialize(IncrementalGeneratorInitializationContext context)
        {
            // Get all methods with the [VirtualMethodIndex] attribute.
            var attributedMethods = context.SyntaxProvider
                .ForAttributeWithMetadataName(
                    TypeNames.VirtualMethodIndexAttribute,
                    static (node, ct) => node is MethodDeclarationSyntax,
                    static (context, ct) => context.TargetSymbol is IMethodSymbol methodSymbol
                        ? new { Syntax = (MethodDeclarationSyntax)context.TargetNode, Symbol = methodSymbol }
                        : null)
                .Where(
                    static modelData => modelData is not null);

            var methodsWithDiagnostics = attributedMethods.Select(static (data, ct) =>
            {
                Diagnostic? diagnostic = GetDiagnosticIfInvalidMethodForGeneration(data.Syntax, data.Symbol);
                return new { data.Syntax, data.Symbol, Diagnostic = diagnostic };
            });

            // Split the methods we want to generate and the ones we don't into two separate groups.
            var methodsToGenerate = methodsWithDiagnostics.Where(static data => data.Diagnostic is null);
            var invalidMethodDiagnostics = methodsWithDiagnostics.Where(static data => data.Diagnostic is not null);

            context.RegisterSourceOutput(invalidMethodDiagnostics, static (context, invalidMethod) =>
            {
                context.ReportDiagnostic(invalidMethod.Diagnostic);
            });

            // Calculate all of information to generate both managed-to-unmanaged and unmanaged-to-managed stubs
            // for each method.
            IncrementalValuesProvider<IncrementalMethodStubGenerationContext> generateStubInformation = methodsToGenerate
                .Combine(context.CreateStubEnvironmentProvider())
                .Select(static (data, ct) => new
                {
                    data.Left.Syntax,
                    data.Left.Symbol,
                    Environment = data.Right
                })
                .Select(
                    static (data, ct) => CalculateStubInformation(data.Syntax, data.Symbol, data.Environment, ct)
                )
                .WithTrackingName(StepNames.CalculateStubInformation);

            // Generate the code for the managed-to-unmangaed stubs and the diagnostics from code-generation.
            IncrementalValuesProvider<(MemberDeclarationSyntax, ImmutableArray<Diagnostic>)> generateManagedToNativeStub = generateStubInformation
                .Where(data => data.VtableIndexData.Direction is MarshalDirection.ManagedToUnmanaged or MarshalDirection.Bidirectional)
                .Select(
                    static (data, ct) => GenerateManagedToNativeStub(data)
                )
                .WithComparer(Comparers.GeneratedSyntax)
                .WithTrackingName(StepNames.GenerateManagedToNativeStub);

            context.RegisterDiagnostics(generateManagedToNativeStub.SelectMany((stubInfo, ct) => stubInfo.Item2));

            context.RegisterConcatenatedSyntaxOutputs(generateManagedToNativeStub.Select((data, ct) => data.Item1), "ManagedToNativeStubs.g.cs");

            // Filter the list of all stubs to only the stubs that requested unmanaged-to-managed stub generation.
            IncrementalValuesProvider<IncrementalMethodStubGenerationContext> nativeToManagedStubContexts =
                generateStubInformation
                .Where(data => data.VtableIndexData.Direction is MarshalDirection.UnmanagedToManaged or MarshalDirection.Bidirectional);

            // Generate the code for the unmanaged-to-managed stubs and the diagnostics from code-generation.
            IncrementalValuesProvider<(MemberDeclarationSyntax, ImmutableArray<Diagnostic>)> generateNativeToManagedStub = nativeToManagedStubContexts
                .Select(
                    static (data, ct) => GenerateNativeToManagedStub(data)
                )
                .WithComparer(Comparers.GeneratedSyntax)
                .WithTrackingName(StepNames.GenerateNativeToManagedStub);

            context.RegisterDiagnostics(generateNativeToManagedStub.SelectMany((stubInfo, ct) => stubInfo.Item2));

            context.RegisterConcatenatedSyntaxOutputs(generateNativeToManagedStub.Select((data, ct) => data.Item1), "NativeToManagedStubs.g.cs");

            // Generate the native interface metadata for each interface that contains a method with the [VirtualMethodIndex] attribute.
            IncrementalValuesProvider<MemberDeclarationSyntax> generateNativeInterface = generateStubInformation
                .Select(static (context, ct) => context.ContainingSyntaxContext)
                .Collect()
                .SelectMany(static (syntaxContexts, ct) => syntaxContexts.Distinct())
                .Select(static (context, ct) => GenerateNativeInterfaceMetadata(context));

            context.RegisterConcatenatedSyntaxOutputs(generateNativeInterface, "NativeInterfaces.g.cs");

            // Generate a method named PopulateUnmanagedVirtualMethodTable on the native interface implementation
            // that fills in a span with the addresses of the unmanaged-to-managed stub functions at their correct
            // indices.
            IncrementalValuesProvider<MemberDeclarationSyntax> populateVTable =
                nativeToManagedStubContexts
                .Collect()
                .SelectMany(static (data, ct) => data.GroupBy(stub => stub.ContainingSyntaxContext))
                .Select(static (vtable, ct) => GeneratePopulateVTableMethod(vtable));

            context.RegisterConcatenatedSyntaxOutputs(populateVTable, "PopulateVTable.g.cs");
        }

        internal static ImmutableArray<FunctionPointerUnmanagedCallingConventionSyntax> GenerateCallConvSyntaxFromAttributes(AttributeData? suppressGCTransitionAttribute, AttributeData? unmanagedCallConvAttribute)
        {
            const string CallConvsField = "CallConvs";
            ImmutableArray<FunctionPointerUnmanagedCallingConventionSyntax>.Builder callingConventions = ImmutableArray.CreateBuilder<FunctionPointerUnmanagedCallingConventionSyntax>();

            if (suppressGCTransitionAttribute is not null)
            {
                callingConventions.Add(FunctionPointerUnmanagedCallingConvention(Identifier("SuppressGCTransition")));
            }
            if (unmanagedCallConvAttribute is not null)
            {
                foreach (KeyValuePair<string, TypedConstant> arg in unmanagedCallConvAttribute.NamedArguments)
                {
                    if (arg.Key == CallConvsField)
                    {
                        foreach (TypedConstant callConv in arg.Value.Values)
                        {
                            ITypeSymbol callConvSymbol = (ITypeSymbol)callConv.Value!;
                            if (callConvSymbol.Name.StartsWith("CallConv", StringComparison.Ordinal))
                            {
                                callingConventions.Add(FunctionPointerUnmanagedCallingConvention(Identifier(callConvSymbol.Name.Substring("CallConv".Length))));
                            }
                        }
                    }
                }
            }
            return callingConventions.ToImmutable();
        }

        private static SyntaxTokenList StripTriviaFromModifiers(SyntaxTokenList tokenList)
        {
            SyntaxToken[] strippedTokens = new SyntaxToken[tokenList.Count];
            for (int i = 0; i < tokenList.Count; i++)
            {
                strippedTokens[i] = tokenList[i].WithoutTrivia();
            }
            return new SyntaxTokenList(strippedTokens);
        }

        private static MethodDeclarationSyntax PrintGeneratedSource(
            ContainingSyntax stubMethodSyntax,
            SignatureContext stub,
            BlockSyntax stubCode)
        {
            // Create stub function
            return MethodDeclaration(stub.StubReturnType, stubMethodSyntax.Identifier)
                .AddAttributeLists(stub.AdditionalAttributes.ToArray())
                .WithModifiers(StripTriviaFromModifiers(stubMethodSyntax.Modifiers))
                .WithParameterList(ParameterList(SeparatedList(stub.StubParameters)))
                .WithBody(stubCode);
        }

        private static VirtualMethodIndexCompilationData? ProcessVirtualMethodIndexAttribute(AttributeData attrData)
        {
            // Found the attribute, but it has an error so report the error.
            // This is most likely an issue with targeting an incorrect TFM.
            if (attrData.AttributeClass?.TypeKind is null or TypeKind.Error)
            {
                return null;
            }

            var namedArguments = ImmutableDictionary.CreateRange(attrData.NamedArguments);

            if (attrData.ConstructorArguments.Length == 0 || attrData.ConstructorArguments[0].Value is not int)
            {
                return null;
            }

            MarshalDirection direction = MarshalDirection.Bidirectional;
            bool implicitThis = true;
            bool exceptionMarshallingDefined = false;
            ExceptionMarshalling exceptionMarshalling = ExceptionMarshalling.Custom;
            INamedTypeSymbol? exceptionMarshallingCustomType = null;
            if (namedArguments.TryGetValue(nameof(VirtualMethodIndexCompilationData.Direction), out TypedConstant directionValue))
            {
                // TypedConstant's Value property only contains primitive values.
                if (directionValue.Value is not int)
                {
                    return null;
                }
                // A boxed primitive can be unboxed to an enum with the same underlying type.
                direction = (MarshalDirection)directionValue.Value!;
            }
            if (namedArguments.TryGetValue(nameof(VirtualMethodIndexCompilationData.ImplicitThisParameter), out TypedConstant implicitThisValue))
            {
                if (implicitThisValue.Value is not bool)
                {
                    return null;
                }
                implicitThis = (bool)implicitThisValue.Value!;
            }
            if (namedArguments.TryGetValue(nameof(VirtualMethodIndexCompilationData.ExceptionMarshalling), out TypedConstant exceptionMarshallingValue))
            {
                exceptionMarshallingDefined = true;
                // TypedConstant's Value property only contains primitive values.
                if (exceptionMarshallingValue.Value is not int)
                {
                    return null;
                }
                // A boxed primitive can be unboxed to an enum with the same underlying type.
                exceptionMarshalling = (ExceptionMarshalling)exceptionMarshallingValue.Value!;
            }
            if (namedArguments.TryGetValue(nameof(VirtualMethodIndexCompilationData.ExceptionMarshallingCustomType), out TypedConstant exceptionMarshallingCustomTypeValue))
            {
                if (exceptionMarshallingCustomTypeValue.Value is not INamedTypeSymbol)
                {
                    return null;
                }
                exceptionMarshallingCustomType = (INamedTypeSymbol)exceptionMarshallingCustomTypeValue.Value;
            }

            return new VirtualMethodIndexCompilationData((int)attrData.ConstructorArguments[0].Value).WithValuesFromNamedArguments(namedArguments) with
            {
                Direction = direction,
                ImplicitThisParameter = implicitThis,
                ExceptionMarshallingDefined = exceptionMarshallingDefined,
                ExceptionMarshalling = exceptionMarshalling,
                ExceptionMarshallingCustomType = exceptionMarshallingCustomType,
            };
        }

        private static IncrementalMethodStubGenerationContext CalculateStubInformation(MethodDeclarationSyntax syntax, IMethodSymbol symbol, StubEnvironment environment, CancellationToken ct)
        {
            ct.ThrowIfCancellationRequested();
            INamedTypeSymbol? lcidConversionAttrType = environment.Compilation.GetTypeByMetadataName(TypeNames.LCIDConversionAttribute);
            INamedTypeSymbol? suppressGCTransitionAttrType = environment.Compilation.GetTypeByMetadataName(TypeNames.SuppressGCTransitionAttribute);
            INamedTypeSymbol? unmanagedCallConvAttrType = environment.Compilation.GetTypeByMetadataName(TypeNames.UnmanagedCallConvAttribute);
            INamedTypeSymbol iUnmanagedInterfaceTypeType = environment.Compilation.GetTypeByMetadataName(TypeNames.IUnmanagedInterfaceType_Metadata)!;
            // Get any attributes of interest on the method
            AttributeData? virtualMethodIndexAttr = null;
            AttributeData? lcidConversionAttr = null;
            AttributeData? suppressGCTransitionAttribute = null;
            AttributeData? unmanagedCallConvAttribute = null;
            foreach (AttributeData attr in symbol.GetAttributes())
            {
                if (attr.AttributeClass is not null
                    && attr.AttributeClass.ToDisplayString() == TypeNames.VirtualMethodIndexAttribute)
                {
                    virtualMethodIndexAttr = attr;
                }
                else if (lcidConversionAttrType is not null && SymbolEqualityComparer.Default.Equals(attr.AttributeClass, lcidConversionAttrType))
                {
                    lcidConversionAttr = attr;
                }
                else if (suppressGCTransitionAttrType is not null && SymbolEqualityComparer.Default.Equals(attr.AttributeClass, suppressGCTransitionAttrType))
                {
                    suppressGCTransitionAttribute = attr;
                }
                else if (unmanagedCallConvAttrType is not null && SymbolEqualityComparer.Default.Equals(attr.AttributeClass, unmanagedCallConvAttrType))
                {
                    unmanagedCallConvAttribute = attr;
                }
            }

            Debug.Assert(virtualMethodIndexAttr is not null);

            var generatorDiagnostics = new GeneratorDiagnostics();

            // Process the LibraryImport attribute
            VirtualMethodIndexCompilationData? virtualMethodIndexData = ProcessVirtualMethodIndexAttribute(virtualMethodIndexAttr!);

            if (virtualMethodIndexData is null)
            {
                virtualMethodIndexData = new VirtualMethodIndexCompilationData(-1);
            }
            else if (virtualMethodIndexData.Index < 0)
            {
                // Report missing or invalid index
            }

            if (virtualMethodIndexData.IsUserDefined.HasFlag(InteropAttributeMember.StringMarshalling))
            {
                // User specified StringMarshalling.Custom without specifying StringMarshallingCustomType
                if (virtualMethodIndexData.StringMarshalling == StringMarshalling.Custom && virtualMethodIndexData.StringMarshallingCustomType is null)
                {
                    generatorDiagnostics.ReportInvalidStringMarshallingConfiguration(
                        virtualMethodIndexAttr, symbol.Name, SR.InvalidStringMarshallingConfigurationMissingCustomType);
                }

                // User specified something other than StringMarshalling.Custom while specifying StringMarshallingCustomType
                if (virtualMethodIndexData.StringMarshalling != StringMarshalling.Custom && virtualMethodIndexData.StringMarshallingCustomType is not null)
                {
                    generatorDiagnostics.ReportInvalidStringMarshallingConfiguration(
                        virtualMethodIndexAttr, symbol.Name, SR.InvalidStringMarshallingConfigurationNotCustom);
                }
            }

            if (!virtualMethodIndexData.ImplicitThisParameter && virtualMethodIndexData.Direction is MarshalDirection.UnmanagedToManaged or MarshalDirection.Bidirectional)
            {
                // Report invalid configuration
            }

            if (lcidConversionAttr is not null)
            {
                // Using LCIDConversion with source-generated interop is not supported
                generatorDiagnostics.ReportConfigurationNotSupported(lcidConversionAttr, nameof(TypeNames.LCIDConversionAttribute));
            }

            // Create the stub.
            var signatureContext = SignatureContext.Create(symbol, DefaultMarshallingInfoParser.Create(environment, generatorDiagnostics, symbol, virtualMethodIndexData, virtualMethodIndexAttr), environment, typeof(VtableIndexStubGenerator).Assembly);

            var containingSyntaxContext = new ContainingSyntaxContext(syntax);

            var methodSyntaxTemplate = new ContainingSyntax(syntax.Modifiers.StripTriviaFromTokens(), SyntaxKind.MethodDeclaration, syntax.Identifier, syntax.TypeParameterList);

            ImmutableArray<FunctionPointerUnmanagedCallingConventionSyntax> callConv = GenerateCallConvSyntaxFromAttributes(suppressGCTransitionAttribute, unmanagedCallConvAttribute);

            var interfaceType = ManagedTypeInfo.CreateTypeInfoForTypeSymbol(symbol.ContainingType);

            INamedTypeSymbol expectedUnmanagedInterfaceType = iUnmanagedInterfaceTypeType;

            bool implementsIUnmanagedInterfaceOfSelf = symbol.ContainingType.AllInterfaces.Any(iface => SymbolEqualityComparer.Default.Equals(iface, expectedUnmanagedInterfaceType));
            if (!implementsIUnmanagedInterfaceOfSelf)
            {
                // TODO: Report invalid configuration
            }

            var unmanagedObjectUnwrapper = symbol.ContainingType.GetAttributes().FirstOrDefault(att => att.AttributeClass.IsOfType(TypeNames.UnmanagedObjectUnwrapperAttribute));
            if (unmanagedObjectUnwrapper is null)
            {
                // TODO: report invalid configuration - or ensure that this will never happen at this point
            }
            var unwrapperSyntax = ParseTypeName(unmanagedObjectUnwrapper.AttributeClass.TypeArguments[0].ToDisplayString());

            MarshallingInfo exceptionMarshallingInfo = CreateExceptionMarshallingInfo(virtualMethodIndexAttr, symbol, environment.Compilation, generatorDiagnostics, virtualMethodIndexData);

            return new IncrementalMethodStubGenerationContext(
                signatureContext,
                containingSyntaxContext,
                methodSyntaxTemplate,
                new MethodSignatureDiagnosticLocations(syntax),
                new SequenceEqualImmutableArray<FunctionPointerUnmanagedCallingConventionSyntax>(callConv, SyntaxEquivalentComparer.Instance),
                VirtualMethodIndexData.From(virtualMethodIndexData),
                exceptionMarshallingInfo,
                ComInterfaceGeneratorHelpers.CreateGeneratorFactory(environment, MarshalDirection.ManagedToUnmanaged),
                ComInterfaceGeneratorHelpers.CreateGeneratorFactory(environment, MarshalDirection.UnmanagedToManaged),
                interfaceType,
                new SequenceEqualImmutableArray<Diagnostic>(generatorDiagnostics.Diagnostics.ToImmutableArray()),
                unwrapperSyntax);
        }

        private static MarshallingInfo CreateExceptionMarshallingInfo(AttributeData virtualMethodIndexAttr, ISymbol symbol, Compilation compilation, GeneratorDiagnostics diagnostics, VirtualMethodIndexCompilationData virtualMethodIndexData)
        {
            if (virtualMethodIndexData.ExceptionMarshallingDefined)
            {
                // User specified ExceptionMarshalling.Custom without specifying ExceptionMarshallingCustomType
                if (virtualMethodIndexData.ExceptionMarshalling == ExceptionMarshalling.Custom && virtualMethodIndexData.ExceptionMarshallingCustomType is null)
                {
                    diagnostics.ReportInvalidExceptionMarshallingConfiguration(
                        virtualMethodIndexAttr, symbol.Name, SR.InvalidExceptionMarshallingConfigurationMissingCustomType);
                    return NoMarshallingInfo.Instance;
                }

                // User specified something other than ExceptionMarshalling.Custom while specifying ExceptionMarshallingCustomType
                if (virtualMethodIndexData.ExceptionMarshalling != ExceptionMarshalling.Custom && virtualMethodIndexData.ExceptionMarshallingCustomType is not null)
                {
                    diagnostics.ReportInvalidExceptionMarshallingConfiguration(
                        virtualMethodIndexAttr, symbol.Name, SR.InvalidExceptionMarshallingConfigurationNotCustom);
                }
            }

            if (virtualMethodIndexData.ExceptionMarshalling == ExceptionMarshalling.Com)
            {
                return new ComExceptionMarshalling();
            }
            if (virtualMethodIndexData.ExceptionMarshalling == ExceptionMarshalling.Custom)
            {
                return virtualMethodIndexData.ExceptionMarshallingCustomType is null
                    ? NoMarshallingInfo.Instance
                    : CustomMarshallingInfoHelper.CreateNativeMarshallingInfoForNonSignatureElement(
                        compilation.GetTypeByMetadataName(TypeNames.System_Exception),
                        virtualMethodIndexData.ExceptionMarshallingCustomType!,
                        virtualMethodIndexAttr,
                        compilation,
                        diagnostics);
            }
            // This should not be reached in normal usage, but a developer can cast any int to the ExceptionMarshalling enum, so we should handle this case without crashing the generator.
            diagnostics.ReportInvalidExceptionMarshallingConfiguration(
                virtualMethodIndexAttr, symbol.Name, SR.InvalidExceptionMarshallingValue);
            return NoMarshallingInfo.Instance;
        }

        internal static (MemberDeclarationSyntax, ImmutableArray<Diagnostic>) GenerateManagedToNativeStub(
            IncrementalMethodStubGenerationContext methodStub)
        {
            var diagnostics = new GeneratorDiagnostics();

            // Generate stub code
            var stubGenerator = new ManagedToNativeVTableMethodGenerator(
                methodStub.ManagedToUnmanagedGeneratorFactory.Key.TargetFramework,
                methodStub.ManagedToUnmanagedGeneratorFactory.Key.TargetFrameworkVersion,
                methodStub.SignatureContext.ElementTypeInformation,
                methodStub.VtableIndexData.SetLastError,
                methodStub.VtableIndexData.ImplicitThisParameter,
                (elementInfo, ex) =>
                {
                    diagnostics.ReportMarshallingNotSupported(methodStub.DiagnosticLocation, elementInfo, ex.NotSupportedDetails);
                },
                methodStub.ManagedToUnmanagedGeneratorFactory.GeneratorFactory);

            BlockSyntax code = stubGenerator.GenerateStubBody(
                methodStub.VtableIndexData.Index,
                methodStub.CallingConvention.Array,
                methodStub.TypeKeyOwner.Syntax);

            return (
                methodStub.ContainingSyntaxContext.AddContainingSyntax(
                    NativeTypeContainingSyntax)
                .WrapMemberInContainingSyntaxWithUnsafeModifier(
                    PrintGeneratedSource(
                        methodStub.StubMethodSyntaxTemplate,
                        methodStub.SignatureContext,
                        code)
                    .WithExplicitInterfaceSpecifier(ExplicitInterfaceSpecifier(IdentifierName(methodStub.ContainingSyntaxContext.ContainingSyntax[0].Identifier)))),
                methodStub.Diagnostics.Array.AddRange(diagnostics.Diagnostics));
        }

        private const string ThisParameterIdentifier = "@this";

        internal static (MemberDeclarationSyntax, ImmutableArray<Diagnostic>) GenerateNativeToManagedStub(
            IncrementalMethodStubGenerationContext methodStub)
        {
            var diagnostics = new GeneratorDiagnostics();
            ImmutableArray<TypePositionInfo> elements = AddImplicitElementInfos(methodStub);

            // Generate stub code
            var stubGenerator = new UnmanagedToManagedStubGenerator(
                methodStub.UnmanagedToManagedGeneratorFactory.Key.TargetFramework,
                methodStub.UnmanagedToManagedGeneratorFactory.Key.TargetFrameworkVersion,
                elements,
                (elementInfo, ex) =>
                {
                    diagnostics.ReportMarshallingNotSupported(methodStub.DiagnosticLocation, elementInfo, ex.NotSupportedDetails);
                },
                methodStub.UnmanagedToManagedGeneratorFactory.GeneratorFactory);

            BlockSyntax code = stubGenerator.GenerateStubBody(
                MemberAccessExpression(SyntaxKind.SimpleMemberAccessExpression,
                    IdentifierName(ThisParameterIdentifier),
                    IdentifierName(methodStub.StubMethodSyntaxTemplate.Identifier)));

            (ParameterListSyntax unmanagedParameterList, TypeSyntax returnType, _) = stubGenerator.GenerateAbiMethodSignatureData();

            AttributeSyntax unmanagedCallersOnlyAttribute = Attribute(
                ParseName(TypeNames.UnmanagedCallersOnlyAttribute));

            if (methodStub.CallingConvention.Array.Length != 0)
            {
                unmanagedCallersOnlyAttribute = unmanagedCallersOnlyAttribute.AddArgumentListArguments(
                    AttributeArgument(
                        ImplicitArrayCreationExpression(
                            InitializerExpression(SyntaxKind.CollectionInitializerExpression,
                                SeparatedList<ExpressionSyntax>(
                                    methodStub.CallingConvention.Array.Select(callConv => TypeOfExpression(ParseName($"System.Runtime.CompilerServices.CallConv{callConv.Name.ValueText}")))))))
                    .WithNameEquals(NameEquals(IdentifierName("CallConvs"))));
            }

            MethodDeclarationSyntax unmanagedToManagedStub =
                MethodDeclaration(returnType, $"ABI_{methodStub.StubMethodSyntaxTemplate.Identifier.Text}")
                .WithModifiers(TokenList(Token(SyntaxKind.InternalKeyword), Token(SyntaxKind.StaticKeyword)))
                .WithParameterList(unmanagedParameterList)
                .AddAttributeLists(AttributeList(SingletonSeparatedList(unmanagedCallersOnlyAttribute)))
                .WithBody(code);

            return (
                methodStub.ContainingSyntaxContext.AddContainingSyntax(
                    NativeTypeContainingSyntax)
                .WrapMemberInContainingSyntaxWithUnsafeModifier(
                    unmanagedToManagedStub),
                methodStub.Diagnostics.Array.AddRange(diagnostics.Diagnostics));
        }

        private static ImmutableArray<TypePositionInfo> AddImplicitElementInfos(IncrementalMethodStubGenerationContext methodStub)
        {
            ImmutableArray<TypePositionInfo> originalElements = methodStub.SignatureContext.ElementTypeInformation;

            var elements = ImmutableArray.CreateBuilder<TypePositionInfo>(originalElements.Length + 2);

            elements.Add(new TypePositionInfo(methodStub.TypeKeyOwner, new NativeThisInfo(methodStub.UnwrapperType))
            {
                InstanceIdentifier = ThisParameterIdentifier,
                NativeIndex = 0,
            });
            foreach (TypePositionInfo element in originalElements)
            {
                elements.Add(element with
                {
                    NativeIndex = TypePositionInfo.IncrementIndex(element.NativeIndex)
                });
            }

            if (methodStub.ExceptionMarshallingInfo != NoMarshallingInfo.Instance)
            {
                elements.Add(
                    new TypePositionInfo(
                        new ReferenceTypeInfo($"global::{TypeNames.System_Exception}", TypeNames.System_Exception),
                        methodStub.ExceptionMarshallingInfo)
                    {
                        InstanceIdentifier = "__exception",
                        ManagedIndex = TypePositionInfo.ExceptionIndex,
                        NativeIndex = TypePositionInfo.ReturnIndex
                    });
            }

            return elements.ToImmutable();
        }

        private static Diagnostic? GetDiagnosticIfInvalidMethodForGeneration(MethodDeclarationSyntax methodSyntax, IMethodSymbol method)
        {
            // Verify the method has no generic types or defined implementation
            // and is not marked static or sealed
            if (methodSyntax.TypeParameterList is not null
                || methodSyntax.Body is not null
                || methodSyntax.Modifiers.Any(SyntaxKind.StaticKeyword)
                || methodSyntax.Modifiers.Any(SyntaxKind.SealedKeyword))
            {
                return Diagnostic.Create(GeneratorDiagnostics.InvalidAttributedMethodSignature, methodSyntax.Identifier.GetLocation(), method.Name);
            }

            // Verify that the types the method is declared in are marked partial.
            for (SyntaxNode? parentNode = methodSyntax.Parent; parentNode is TypeDeclarationSyntax typeDecl; parentNode = parentNode.Parent)
            {
                if (!typeDecl.Modifiers.Any(SyntaxKind.PartialKeyword))
                {
                    return Diagnostic.Create(GeneratorDiagnostics.InvalidAttributedMethodContainingTypeMissingModifiers, methodSyntax.Identifier.GetLocation(), method.Name, typeDecl.Identifier);
                }
            }

            // Verify the method does not have a ref return
            if (method.ReturnsByRef || method.ReturnsByRefReadonly)
            {
                return Diagnostic.Create(GeneratorDiagnostics.ReturnConfigurationNotSupported, methodSyntax.Identifier.GetLocation(), "ref return", method.ToDisplayString());
            }

            // Verify there is an [UnmanagedObjectUnwrapperAttribute<TMapper>]
            if (!method.ContainingType.GetAttributes().Any(att => att.AttributeClass.IsOfType(TypeNames.UnmanagedObjectUnwrapperAttribute)))
            //!method.ContainingType.GetAttributes().Any(att =>
            //att.AttributeClass.MetadataName == TypeNames.UnmanagedObjectUnwrapperAttribute.Substring(TypeNames.UnmanagedObjectUnwrapperAttribute.LastIndexOf('.') + 1)
            //&& att.AttributeClass.OriginalDefinition.ToDisplayString().Substring(0, att.AttributeClass.OriginalDefinition.ToDisplayString().LastIndexOf(att.AttributeClass.ToDisplayString())) == TypeNames.UnmanagedObjectUnwrapperAttribute.Substring(0, TypeNames.UnmanagedObjectUnwrapperAttribute.LastIndexOf('.'))))
            {
                return Diagnostic.Create(GeneratorDiagnostics.InvalidAttributedMethodContainingTypeMissingUnmanagedObjectUnwrapperAttribute, methodSyntax.Identifier.GetLocation(), method.Name);
            }

            return null;
        }

        private static MemberDeclarationSyntax GenerateNativeInterfaceMetadata(ContainingSyntaxContext context)
        {
            return context.WrapMemberInContainingSyntaxWithUnsafeModifier(
                InterfaceDeclaration("Native")
                .WithModifiers(TokenList(Token(SyntaxKind.InternalKeyword), Token(SyntaxKind.PartialKeyword)))
                .WithBaseList(BaseList(SingletonSeparatedList((BaseTypeSyntax)SimpleBaseType(IdentifierName(context.ContainingSyntax[0].Identifier)))))
                .AddAttributeLists(AttributeList(SingletonSeparatedList(Attribute(ParseName(TypeNames.System_Runtime_InteropServices_DynamicInterfaceCastableImplementationAttribute))))));
        }

        private static MemberDeclarationSyntax GeneratePopulateVTableMethod(IGrouping<ContainingSyntaxContext, IncrementalMethodStubGenerationContext> vtableMethods)
        {
            const string vtableParameter = "vtable";
            ContainingSyntaxContext containingSyntax = vtableMethods.Key.AddContainingSyntax(NativeTypeContainingSyntax);
            MethodDeclarationSyntax populateVtableMethod = MethodDeclaration(PredefinedType(Token(SyntaxKind.VoidKeyword)),
                "PopulateUnmanagedVirtualMethodTable")
                .WithModifiers(TokenList(Token(SyntaxKind.InternalKeyword), Token(SyntaxKind.StaticKeyword)))
                .AddParameterListParameters(
                    Parameter(Identifier(vtableParameter))
                    .WithType(PointerType(PointerType(PredefinedType(Token(SyntaxKind.VoidKeyword))))));

            foreach (var method in vtableMethods)
            {
                FunctionPointerTypeSyntax functionPointerType = GenerateUnmanagedFunctionPointerTypeForMethod(method);

                // <vtableParameter>[<index>] = (void*)(<functionPointerType>)&ABI_<methodIdentifier>;
                populateVtableMethod = populateVtableMethod.AddBodyStatements(
                    ExpressionStatement(
                        AssignmentExpression(SyntaxKind.SimpleAssignmentExpression,
                            ElementAccessExpression(
                                IdentifierName(vtableParameter))
                            .AddArgumentListArguments(Argument(LiteralExpression(SyntaxKind.NumericLiteralExpression, Literal(method.VtableIndexData.Index)))),
                            CastExpression(PointerType(PredefinedType(Token(SyntaxKind.VoidKeyword))),
                                CastExpression(functionPointerType,
                                    PrefixUnaryExpression(SyntaxKind.AddressOfExpression,
                                        IdentifierName($"ABI_{method.StubMethodSyntaxTemplate.Identifier}")))))));
            }

            return containingSyntax.WrapMemberInContainingSyntaxWithUnsafeModifier(populateVtableMethod);
        }

        internal static FunctionPointerTypeSyntax GenerateUnmanagedFunctionPointerTypeForMethod(IncrementalMethodStubGenerationContext method)
        {
            var stubGenerator = new UnmanagedToManagedStubGenerator(
                method.UnmanagedToManagedGeneratorFactory.Key.TargetFramework,
                method.UnmanagedToManagedGeneratorFactory.Key.TargetFrameworkVersion,
                AddImplicitElementInfos(method),
                // Swallow diagnostics here since the diagnostics will be reported by the unmanaged->managed stub generation
                (elementInfo, ex) => { },
                method.UnmanagedToManagedGeneratorFactory.GeneratorFactory);

            List<FunctionPointerParameterSyntax> functionPointerParameters = new();
            var (paramList, retType, _) = stubGenerator.GenerateAbiMethodSignatureData();
            functionPointerParameters.AddRange(paramList.Parameters.Select(p => FunctionPointerParameter(p.Type)));
            // We add the return type as the last "parameter" here as that's what the function pointer syntax requires.
            functionPointerParameters.Add(FunctionPointerParameter(retType));

            // delegate* unmanaged<...>
            ImmutableArray<FunctionPointerUnmanagedCallingConventionSyntax> callConv = method.CallingConvention.Array;
            FunctionPointerTypeSyntax functionPointerType = FunctionPointerType(
                    FunctionPointerCallingConvention(Token(SyntaxKind.UnmanagedKeyword), callConv.IsEmpty ? null : FunctionPointerUnmanagedCallingConventionList(SeparatedList(callConv))),
                    FunctionPointerParameterList(SeparatedList(functionPointerParameters)));
            return functionPointerType;
        }
    }
}<|MERGE_RESOLUTION|>--- conflicted
+++ resolved
@@ -20,7 +20,6 @@
     [Generator]
     public sealed class VtableIndexStubGenerator : IIncrementalGenerator
     {
-<<<<<<< HEAD
         internal sealed record IncrementalStubGenerationContext(
             SignatureContext SignatureContext,
             ContainingSyntaxContext ContainingSyntaxContext,
@@ -35,8 +34,6 @@
             SequenceEqualImmutableArray<Diagnostic> Diagnostics,
             TypeSyntax UnwrapperType);
 
-=======
->>>>>>> 24107379
         public static class StepNames
         {
             public const string CalculateStubInformation = nameof(CalculateStubInformation);
