--- conflicted
+++ resolved
@@ -4,11 +4,6 @@
     <AssemblyName>Microsoft.Interop.LibraryImportGenerator</AssemblyName>
     <TargetFramework>netstandard2.0</TargetFramework>
     <AllowUnsafeBlocks>true</AllowUnsafeBlocks>
-<<<<<<< HEAD
-    <LangVersion>Preview</LangVersion>
-=======
-    <Nullable>enable</Nullable>
->>>>>>> 844b2985
     <RootNamespace>Microsoft.Interop</RootNamespace>
     <IsRoslynComponent>true</IsRoslynComponent>
     <RunAnalyzers>true</RunAnalyzers>
