﻿// Licensed to the .NET Foundation under one or more agreements.
// The .NET Foundation licenses this file to you under the MIT license.

using Microsoft.CodeAnalysis;
using Microsoft.CodeAnalysis.CSharp.Syntax;
using System;
using System.Collections.Generic;
using System.Collections.Immutable;
using System.Linq;

namespace Microsoft.Interop
{
    internal static class Comparers
    {
        /// <summary>
        /// Comparer for an individual generated stub source as a syntax tree and the generated diagnostics for the stub.
        /// </summary>
        public static readonly IEqualityComparer<(MemberDeclarationSyntax Syntax, ImmutableArray<Diagnostic> Diagnostics)> GeneratedSyntax = new CustomValueTupleElementComparer<MemberDeclarationSyntax, ImmutableArray<Diagnostic>>(SyntaxEquivalentComparer.Instance, new ImmutableArraySequenceEqualComparer<Diagnostic>(EqualityComparer<Diagnostic>.Default));
    }

    /// <summary>
    /// Generic comparer to compare two <see cref="ImmutableArray{T}"/> instances element by element.
    /// </summary>
    /// <typeparam name="T">The type of immutable array element.</typeparam>
    internal sealed class ImmutableArraySequenceEqualComparer<T> : IEqualityComparer<ImmutableArray<T>>
    {
        private readonly IEqualityComparer<T> _elementComparer;

        /// <summary>
        /// Creates an <see cref="ImmutableArraySequenceEqualComparer{T}"/> with a custom comparer for the elements of the collection.
        /// </summary>
        /// <param name="elementComparer">The comparer instance for the collection elements.</param>
        public ImmutableArraySequenceEqualComparer(IEqualityComparer<T> elementComparer)
        {
            _elementComparer = elementComparer;
        }

        public bool Equals(ImmutableArray<T> x, ImmutableArray<T> y)
        {
            return x.SequenceEqual(y, _elementComparer);
        }

        public int GetHashCode(ImmutableArray<T> obj)
        {
            throw new UnreachableException();
        }
    }

<<<<<<< HEAD
    internal class CustomValueTupleElementComparer<T, U> : IEqualityComparer<(T, U)>
=======
    internal sealed class SyntaxEquivalentComparer : IEqualityComparer<SyntaxNode>
    {
        public static readonly SyntaxEquivalentComparer Instance = new();

        private SyntaxEquivalentComparer() { }

        public bool Equals(SyntaxNode x, SyntaxNode y)
        {
            return x.IsEquivalentTo(y);
        }

        public int GetHashCode(SyntaxNode obj)
        {
            throw new UnreachableException();
        }
    }

    internal sealed class CustomValueTupleElementComparer<T, U> : IEqualityComparer<(T, U)>
>>>>>>> 5d47558f
    {
        private readonly IEqualityComparer<T> _item1Comparer;
        private readonly IEqualityComparer<U> _item2Comparer;

        public CustomValueTupleElementComparer(IEqualityComparer<T> item1Comparer, IEqualityComparer<U> item2Comparer)
        {
            _item1Comparer = item1Comparer;
            _item2Comparer = item2Comparer;
        }

        public bool Equals((T, U) x, (T, U) y)
        {
            return _item1Comparer.Equals(x.Item1, y.Item1) && _item2Comparer.Equals(x.Item2, y.Item2);
        }

        public int GetHashCode((T, U) obj)
        {
            throw new UnreachableException();
        }
    }
}<|MERGE_RESOLUTION|>--- conflicted
+++ resolved
@@ -46,28 +46,7 @@
         }
     }
 
-<<<<<<< HEAD
-    internal class CustomValueTupleElementComparer<T, U> : IEqualityComparer<(T, U)>
-=======
-    internal sealed class SyntaxEquivalentComparer : IEqualityComparer<SyntaxNode>
-    {
-        public static readonly SyntaxEquivalentComparer Instance = new();
-
-        private SyntaxEquivalentComparer() { }
-
-        public bool Equals(SyntaxNode x, SyntaxNode y)
-        {
-            return x.IsEquivalentTo(y);
-        }
-
-        public int GetHashCode(SyntaxNode obj)
-        {
-            throw new UnreachableException();
-        }
-    }
-
     internal sealed class CustomValueTupleElementComparer<T, U> : IEqualityComparer<(T, U)>
->>>>>>> 5d47558f
     {
         private readonly IEqualityComparer<T> _item1Comparer;
         private readonly IEqualityComparer<U> _item2Comparer;
