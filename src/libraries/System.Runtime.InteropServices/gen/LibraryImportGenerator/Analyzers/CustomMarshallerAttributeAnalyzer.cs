--- conflicted
+++ resolved
@@ -536,11 +536,6 @@
                 }
             }
 
-<<<<<<< HEAD
-#pragma warning disable CA1822, IDE0060 // Mark members as static, Remove unused parameter
-            private void AnalyzeMarshallerType(DiagnosticReporter diagnosticFactory, INamedTypeSymbol? managedType, MarshalMode mode, INamedTypeSymbol? marshallerType, bool isLinearCollectionMarshaller)
-#pragma warning restore CA1822, IDE0060 // Mark members as static, Remove unused parameter
-=======
             private void AnalyzeMarshallerType(DiagnosticReporter diagnosticReporter, ITypeSymbol managedType, MarshalMode mode, INamedTypeSymbol marshallerType, bool isLinearCollectionMarshaller)
             {
                 if (marshallerType.IsReferenceType && marshallerType.IsStatic)
@@ -843,7 +838,6 @@
 #pragma warning disable CA1822 // Mark members as static
             private void AnalyzeStatefulMarshallerType(DiagnosticReporter diagnosticReporter, ITypeSymbol managedType, MarshalMode mode, INamedTypeSymbol marshallerType, bool isLinearCollectionMarshaller)
 #pragma warning restore CA1822 // Mark members as static
->>>>>>> ee4e8904
             {
             }
         }
