﻿<?xml version="1.0" encoding="utf-8"?>
<xliff xmlns="urn:oasis:names:tc:xliff:document:1.2" xmlns:xsi="http://www.w3.org/2001/XMLSchema-instance" version="1.2" xsi:schemaLocation="urn:oasis:names:tc:xliff:document:1.2 xliff-core-1.2-transitional.xsd">
  <file datatype="xml" source-language="en" target-language="cs" original="../Strings.resx">
    <body>
      <trans-unit id="AddMissingCustomTypeMarshallerMembers">
        <source>Add missing custom type marshaller members</source>
        <target state="translated">Přidat chybějící vlastní typu zařazovacích členů</target>
        <note />
      </trans-unit>
      <trans-unit id="CallerAllocConstructorMustHaveBufferSizeDescription">
        <source>When the 'Managed to Unmanaged with Caller-Allocated Buffer' shape is used by providing a 'FromManaged' method that takes a 'Span&lt;T&gt;' on the marshaller type, the type must provide a static 'BufferSize' property to provide the number of elements in the caller-allocated buffer.</source>
        <target state="new">When the 'Managed to Unmanaged with Caller-Allocated Buffer' shape is used by providing a 'FromManaged' method that takes a 'Span&lt;T&gt;' on the marshaller type, the type must provide a static 'BufferSize' property to provide the number of elements in the caller-allocated buffer.</target>
        <note />
      </trans-unit>
      <trans-unit id="CallerAllocConstructorMustHaveBufferSizeMessage">
        <source>The marshaller type '{0}' must have a static read-only 'int' 'BufferSize' property to specify the size of the caller-allocated buffer because it has a FromManaged method that takes a caller-allocated 'Span&lt;{1}&gt;'</source>
        <target state="new">The marshaller type '{0}' must have a static read-only 'int' 'BufferSize' property to specify the size of the caller-allocated buffer because it has a FromManaged method that takes a caller-allocated 'Span&lt;{1}&gt;'</target>
        <note />
      </trans-unit>
      <trans-unit id="CannotForwardToDllImportDescription">
        <source>The generated 'DllImportAttribute' will not have a value corresponding to '{0}'.</source>
        <target state="translated">Vygenerovaný atribut DllImportAttribute nebude mít hodnotu odpovídající {0}.</target>
        <note />
      </trans-unit>
      <trans-unit id="CannotForwardToDllImportMessage">
        <source>'{0}' has no equivalent in 'DllImportAtttribute' and will not be forwarded</source>
        <target state="translated">{0} nemá žádný ekvivalent v DllImportAtttribute a nepřesměruje se</target>
        <note />
      </trans-unit>
      <trans-unit id="CannotForwardToDllImportTitle">
        <source>Specified 'LibraryImportAttribute' arguments cannot be forwarded to 'DllImportAttribute'</source>
        <target state="translated">Určené argumenty LibraryImportAttribute nelze přesměrovat do DllImportAttribute</target>
        <note />
      </trans-unit>
      <trans-unit id="ConfigurationNotSupportedDescription">
        <source>Source-generated P/Invokes will ignore any configuration that is not supported.</source>
        <target state="translated">Zdrojem generovaná volání P/Invokes budou ignorovat všechny nepodporované konfigurace.</target>
        <note />
      </trans-unit>
      <trans-unit id="ConfigurationNotSupportedMessage">
        <source>The '{0}' configuration is not supported by source-generated P/Invokes. If the specified configuration is required, use a regular `DllImport` instead.</source>
        <target state="translated">Konfiguraci {0} nepodporují zdrojem generovaná volání P/Invokes. Pokud je určená konfigurace povinná, použijte místo ní normální DllImport.</target>
        <note />
      </trans-unit>
      <trans-unit id="ConfigurationNotSupportedMessageMarshallingInfo">
        <source>The specified marshalling configuration is not supported by source-generated P/Invokes. {0}.</source>
        <target state="translated">Určenou konfiguraci zařazování nepodporují zdrojem generovaná volání P/Invokes. {0}.</target>
        <note />
      </trans-unit>
      <trans-unit id="ConfigurationNotSupportedMessageParameter">
        <source>The specified '{0}' configuration for parameter '{1}' is not supported by source-generated P/Invokes. If the specified configuration is required, use a regular `DllImport` instead.</source>
        <target state="translated">Určená konfigurace {0} pro parametr {1} není podporována voláním P/Invokes. Pokud je určená konfigurace povinná, použijte místo ní normální DllImport.</target>
        <note />
      </trans-unit>
      <trans-unit id="ConfigurationNotSupportedMessageReturn">
        <source>The specified '{0}' configuration for the return value of method '{1}' is not supported by source-generated P/Invokes. If the specified configuration is required, use a regular `DllImport` instead.</source>
        <target state="translated">Určenou konfiguraci {0} návratové hodnoty metody {1} nepodporují zdrojem generovaná volání P/Invokes. Pokud je určená konfigurace povinná, použijte místo ní normální Dllimport.</target>
        <note />
      </trans-unit>
      <trans-unit id="ConfigurationNotSupportedMessageValue">
        <source>The specified value '{0}' for '{1}' is not supported by source-generated P/Invokes. If the specified value is required, use a regular `DllImport` instead.</source>
        <target state="translated">Určená hodnota {0} pro {1} se nepodporuje u volání P/Invokes generovaných zdrojem. Pokud je určená hodnota povinná, použijte místo ní regulární DllImport.</target>
        <note />
      </trans-unit>
      <trans-unit id="ConfigurationNotSupportedTitle">
        <source>Specified configuration is not supported by source-generated P/Invokes.</source>
        <target state="translated">Určenou konfiguraci nepodporují zdrojem generovaná volání P/Invokes.</target>
        <note />
      </trans-unit>
      <trans-unit id="ConvertNoPreserveSigDllImportToGeneratedMayProduceInvalidCode">
        <source>Automatically converting a P/Invoke with 'PreserveSig' set to 'false' to a source-generated P/Invoke may produce invalid code</source>
        <target state="translated">Automatická konverze volání P/Invoke s PreserveSig nastaveným na hodnotu False na zdrojem generované volání P/Invoke může mít za následek neplatný kód.</target>
        <note />
      </trans-unit>
      <trans-unit id="ConvertToLibraryImport">
        <source>Convert to 'LibraryImport'</source>
        <target state="translated">Převést na LibraryImport</target>
        <note />
      </trans-unit>
      <trans-unit id="ConvertToLibraryImportDescription">
        <source>Use 'LibraryImportAttribute' instead of 'DllImportAttribute' to generate P/Invoke marshalling code at compile time</source>
        <target state="translated">K vygenerování kódu zařazování P/Invoke v době kompilace použijte LibraryImportAttribute místo DllImportAttribute</target>
        <note />
      </trans-unit>
      <trans-unit id="ConvertToLibraryImportMessage">
        <source>Mark the method '{0}' with 'LibraryImportAttribute' instead of 'DllImportAttribute' to generate P/Invoke marshalling code at compile time</source>
        <target state="translated">Označit metodu {0} pomocí LibraryImportAttribute místo DllImportAttribute, aby došlo k vygenerování kódu zařazování volání P/Invoke za kompilace.</target>
        <note />
      </trans-unit>
      <trans-unit id="ConvertToLibraryImportTitle">
        <source>Use 'LibraryImportAttribute' instead of 'DllImportAttribute' to generate P/Invoke marshalling code at compile time</source>
        <target state="translated">K vygenerování kódu zařazování P/Invoke v době kompilace použijte LibraryImportAttribute místo DllImportAttribute</target>
        <note />
      </trans-unit>
      <trans-unit id="ConvertToLibraryImportWarning">
        <source>Conversion to 'LibraryImport' may change behavior and compatibility. See {0} for more information.</source>
        <target state="translated">Převod na LibraryImport může vést ke změně chování a kompatibility. Zjistěte více informací přechodem na {0}.</target>
        <note>{0} is a documentation link</note>
      </trans-unit>
      <trans-unit id="ConvertToLibraryImportWithSuffix">
        <source>Convert to 'LibraryImport' with '{0}' suffix</source>
        <target state="translated">Převést na LibraryImport s příponou {0}</target>
        <note />
      </trans-unit>
      <trans-unit id="CustomMarshallerTypeMustHaveRequiredShapeTitle">
        <source>Marshaller type does not have the required shape</source>
        <target state="translated">Zařazovací typ nemá požadovaný tvar</target>
        <note />
      </trans-unit>
      <trans-unit id="ElementTypesOfReturnTypesMustMatchDescription">
        <source>The element type of the span returned by the first method must be the same type as the element type of the span returned by the second type.</source>
        <target state="new">The element type of the span returned by the first method must be the same type as the element type of the span returned by the second type.</target>
        <note />
      </trans-unit>
      <trans-unit id="ElementTypesOfReturnTypesMustMatchMessage">
        <source>The element type of the span returned by '{0}' must be the same type as the element type of the span returned by '{1}'.</source>
        <target state="new">The element type of the span returned by '{0}' must be the same type as the element type of the span returned by '{1}'.</target>
        <note />
      </trans-unit>
      <trans-unit id="EntryPointTypeMustBeNonNullDescription">
        <source>An entry-point type for marshalling a given type must not be 'null'.</source>
        <target state="new">An entry-point type for marshalling a given type must not be 'null'.</target>
        <note />
      </trans-unit>
      <trans-unit id="EntryPointTypeMustBeNonNullMessage">
        <source>The entry-point marshaller type for the type '{0}' must be not 'null'</source>
        <target state="new">The entry-point marshaller type for the type '{0}' must be not 'null'</target>
        <note />
      </trans-unit>
      <trans-unit id="FirstParameterMustMatchReturnTypeDescription">
        <source>The first parameter of the first method must be the same type as the return types of the second method.</source>
        <target state="new">The first parameter of the first method must be the same type as the return types of the second method.</target>
        <note />
      </trans-unit>
      <trans-unit id="FirstParameterMustMatchReturnTypeMessage">
        <source>The first parameter of '{0}' must be the same type as the return type of '{1}'</source>
        <target state="new">The first parameter of '{0}' must be the same type as the return type of '{1}'</target>
        <note />
      </trans-unit>
      <trans-unit id="FirstParametersMustMatchDescription">
        <source>The first parameters of the two methods must be the same type.</source>
        <target state="new">The first parameters of the two methods must be the same type.</target>
        <note />
      </trans-unit>
      <trans-unit id="FirstParametersMustMatchMessage">
        <source>The first parameter of '{0}' and '{1}' must be the same type</source>
        <target state="new">The first parameter of '{0}' and '{1}' must be the same type</target>
        <note />
      </trans-unit>
      <trans-unit id="FromUnmanagedOverloadsNotSupportedDescription">
        <source>Overloading the 'FromUnmanaged' method is unuspported as some shapes are unable to distinguish between overloads.</source>
        <target state="new">Overloading the 'FromUnmanaged' method is unuspported as some shapes are unable to distinguish between overloads.</target>
        <note />
      </trans-unit>
      <trans-unit id="FromUnmanagedOverloadsNotSupportedMessage">
        <source>Overloading the 'FromUnmanaged' method is not supported in custom marshallers</source>
        <target state="new">Overloading the 'FromUnmanaged' method is not supported in custom marshallers</target>
        <note />
      </trans-unit>
      <trans-unit id="GetPinnableReferenceReturnTypeBlittableDescription">
        <source>The return type of 'GetPinnableReference' (after accounting for 'ref') must be blittable.</source>
        <target state="translated">Návratový typ GetPinnableReference (když se vezme v úvahu „ref“) musí být přenositelný.</target>
        <note />
      </trans-unit>
      <trans-unit id="GetPinnableReferenceReturnTypeBlittableMessage">
        <source>The dereferenced type of the return type of the 'GetPinnableReference' method must be blittable</source>
        <target state="translated">Odkazovaný typ návratového typu GetPinnableReference musí být přenositelný</target>
        <note />
      </trans-unit>
      <trans-unit id="InvalidAttributedMethodContainingTypeMissingModifiersMessage">
        <source>Method '{0}' is contained in a type '{1}' that is not marked 'partial'. P/Invoke source generation will ignore method '{0}'.</source>
        <target state="translated">Metoda {0} je obsažena v typu {1}, který není označen jako „partial“. Generování zdrojů volání P/Invoke bude metodu {0} ignorovat.</target>
        <note />
      </trans-unit>
      <trans-unit id="InvalidAttributedMethodDescription">
        <source>Methods marked with 'LibraryImportAttribute' should be 'static', 'partial', and non-generic. P/Invoke source generation will ignore methods that are non-'static', non-'partial', or generic.</source>
        <target state="translated">Metody označené atributem LibraryImportAttribute by měly být typu „static“, „partial“ a non-generic. Generování zdrojů volání P/Invoke bude ignorovat metody typu non-„static“, non-„partial“ a generic.</target>
        <note />
      </trans-unit>
      <trans-unit id="InvalidAttributedMethodSignatureMessage">
        <source>Method '{0}' should be 'static', 'partial', and non-generic when marked with 'LibraryImportAttribute'. P/Invoke source generation will ignore method '{0}'.</source>
        <target state="translated">Metoda {0} by měla mít vlastnost „static“, „partial“ a non-generic, když je označena atributem LibraryImportAttribute. Generování zdroje voláním P/Invoke bude metodu {0} ignorovat.</target>
        <note />
      </trans-unit>
      <trans-unit id="InvalidCustomMarshallerAttributeUsageTitle">
        <source>Invalid `CustomMarshallerAttribute` usage</source>
        <target state="new">Invalid `CustomMarshallerAttribute` usage</target>
        <note />
      </trans-unit>
      <trans-unit id="InvalidLibraryImportAttributeUsageTitle">
        <source>Invalid 'LibraryImportAttribute' usage</source>
        <target state="translated">Neplatné použití LibraryImportAttribute</target>
        <note />
      </trans-unit>
      <trans-unit id="InvalidManagedTypeTitle">
        <source>Specified managed type is invalid</source>
        <target state="new">Specified managed type is invalid</target>
        <note />
      </trans-unit>
      <trans-unit id="InvalidMarshallerTypeTitle">
        <source>Specified marshaller type is invalid</source>
        <target state="new">Specified marshaller type is invalid</target>
        <note />
      </trans-unit>
      <trans-unit id="InvalidSignaturesInMarshallerShapeTitle">
        <source>Marshaller type has incompatible method signatures</source>
        <target state="translated">Zařazovací typ má nekompatibilní signatury metod</target>
        <note />
      </trans-unit>
      <trans-unit id="InvalidStringMarshallingConfigurationDescription">
        <source>The configuration of 'StringMarshalling' and 'StringMarshallingCustomType' is invalid.</source>
        <target state="translated">Konfigurace StringMarshalling a StringMarshallingCustomType je neplatná.</target>
        <note />
      </trans-unit>
      <trans-unit id="InvalidStringMarshallingConfigurationMessage">
        <source>The configuration of 'StringMarshalling' and 'StringMarshallingCustomType' on method '{0}' is invalid. {1}</source>
        <target state="translated">Konfigurace StringMarshalling a StringMarshallingCustomType u metody {0} je neplatná. {1}</target>
        <note>{1} is a message containing additional details about what is not valid</note>
      </trans-unit>
      <trans-unit id="InvalidStringMarshallingConfigurationMissingCustomType">
        <source>'StringMarshallingCustomType' must be specified when 'StringMarshalling' is set to 'StringMarshalling.Custom'.</source>
        <target state="translated">StringMarshallingCustomType musí být určený, pokud je StringMarshalling nastavený na StringMarshalling.Custom.</target>
        <note />
      </trans-unit>
      <trans-unit id="InvalidStringMarshallingConfigurationNotCustom">
        <source>'StringMarshalling' should be set to 'StringMarshalling.Custom' when 'StringMarshallingCustomType' is specified.</source>
        <target state="translated">StringMarshalling by měl být nastavený na StringMarshalling.Custom, když je pokud je určený StringMarshallingCustomType.</target>
        <note />
      </trans-unit>
      <trans-unit id="LinearCollectionElementTypesMustMatchDescription">
        <source>The element type of the 'ReadOnlySpan' returned by 'GetManagedValuesSource' must be the same as the element type returned by 'GetManagedValuesDestination'.</source>
        <target state="translated">Typ prvku ReadOnlySpan vrácený GetManagedValuesSource musí být stejný, jako typ prvku vrácený GetManagedValuesDestination.</target>
        <note />
      </trans-unit>
      <trans-unit id="LinearCollectionElementTypesMustMatchMessage">
        <source>The element type of the 'ReadOnlySpan' returned by 'GetManagedValuesSource' must be the same as the element type returned by 'GetManagedValuesDestination'</source>
        <target state="translated">Typ prvku ReadOnlySpan vrácený GetManagedValuesSource musí být stejný, jako typ prvku vrácený GetManagedValuesDestination</target>
        <note />
      </trans-unit>
      <trans-unit id="LinearCollectionInCallerAllocatedBufferRequiresSpanConstructorDescription">
        <source>A 'LinearCollection'-kind native type that supports the 'CallerAllocatedBuffer' feature must provide a three-parameter constructor taking the managed type as the first parameter, a 'Span&lt;byte&gt;' as the second parameter, and the native size of the element as the third parameter</source>
        <target state="translated">Nativní typ druhu LinearCollection, který podporuje funkci CallerAllocatedBuffer musí poskytovat tříparametrový konstruktor přebírající spravovaný prvek jako první parametr, „Span&lt;byte&gt;“ jako druhý parametr a nativní velikost prvku jako třetí parametr</target>
        <note />
      </trans-unit>
      <trans-unit id="LinearCollectionInCallerAllocatedBufferRequiresSpanConstructorMessage">
        <source>The type '{0}' specifies that it supports 'In' marshalling with the 'CallerAllocatedBuffer' feature for '{1}' but does not provide a three-parameter constructor that takes a '{1}' , a 'Span&lt;byte&gt;', and an 'int'</source>
        <target state="translated">Typ {0} konkrétně určuje, že podporuje zařazování „In“ s funkcí CallerAllocatedBuffer pro {1}, ale neposkytuje tříparametrový konstruktor, který přebírá {1}, „Span&lt;byte&gt;“ a „int“</target>
        <note />
      </trans-unit>
      <trans-unit id="LinearCollectionInRequiresCollectionMethodsDescription">
        <source>A contiguous collection marshaller that supports marshalling from managed to unmanaged must provide a 'GetManagedValuesSource' that returns a 'ReadOnlySpan&lt;&gt;' and a 'GetNativeValuesDestination' method that returns a 'Span&lt;&gt;'.</source>
        <target state="needs-review-translation">Nativní typ druhu LinearCollection, který podporuje zařazování ve směru „In“ musí poskytovat GetManagedValuesSource, který vrací „ReadOnlySpan&lt;&gt;“ a metodu GetNativeValuesDestination vracející „Span&lt;byte&gt;“.</target>
        <note />
      </trans-unit>
      <trans-unit id="LinearCollectionInRequiresCollectionMethodsMessage">
        <source>The type '{0}' specifies that it supports the '{1}' marshal mode, but it does not provide a 'GetManagedValuesSource' that returns a 'ReadOnlySpan&lt;&gt;' and a 'GetNativeValuesDestination' method that returns a 'Span&lt;&gt;'</source>
        <target state="new">The type '{0}' specifies that it supports the '{1}' marshal mode, but it does not provide a 'GetManagedValuesSource' that returns a 'ReadOnlySpan&lt;&gt;' and a 'GetNativeValuesDestination' method that returns a 'Span&lt;&gt;'</target>
        <note />
      </trans-unit>
      <trans-unit id="LinearCollectionOutRequiresCollectionMethodsDescription">
        <source>A contiguous collection marshaller that supports marshalling from unmanaged to managed must provide a 'GetManagedValuesDestination' that takes an 'int' and returns a 'Span&lt;&gt;' and a 'GetNativeValuesSource' method that takes an 'int' and returns a 'ReadOnlySpan&lt;&gt;'.</source>
        <target state="needs-review-translation">Nativní typ druhu LinearCollection, který podporuje zařazování ve směru „Out“ musí poskytovat GetManagedValuesDestination, který přebírá „int“ a vrací „Span&lt;&gt;“ a metodu GetNativeValuesSource přebírající „int“ a vracející „ReadOnlySpan&lt;byte&gt;“.</target>
        <note />
      </trans-unit>
      <trans-unit id="LinearCollectionOutRequiresCollectionMethodsMessage">
        <source>The type '{0}' specifies that it supports the '{1}' marshal mode, but it does not provide a 'GetManagedValuesDestination' that takes an 'int' and returns a 'Span&lt;&gt;' and a 'GetNativeValuesSource' method that takes an 'int' and returns a 'ReadOnlySpan&lt;&gt;'</source>
        <target state="new">The type '{0}' specifies that it supports the '{1}' marshal mode, but it does not provide a 'GetManagedValuesDestination' that takes an 'int' and returns a 'Span&lt;&gt;' and a 'GetNativeValuesSource' method that takes an 'int' and returns a 'ReadOnlySpan&lt;&gt;'</target>
        <note />
      </trans-unit>
      <trans-unit id="ManagedTypeMustBeClosedOrMatchArityDescription">
        <source>The marshaller type must be a closed generic or have the same number of generic parameters as the managed type so the generator can determine which methods are available on the specific marshaller types.</source>
        <target state="new">The marshaller type must be a closed generic or have the same number of generic parameters as the managed type so the generator can determine which methods are available on the specific marshaller types.</target>
        <note />
      </trans-unit>
      <trans-unit id="ManagedTypeMustBeClosedOrMatchArityMessage">
        <source>The managed type '{0}' for entry-point marshaller type '{1}' must be a closed generic type, have the same arity as the managed type if it is a value marshaller, or have one additional generic parameter if it is a collection marshaller.</source>
        <target state="new">The managed type '{0}' for entry-point marshaller type '{1}' must be a closed generic type, have the same arity as the managed type if it is a value marshaller, or have one additional generic parameter if it is a collection marshaller.</target>
        <note />
      </trans-unit>
      <trans-unit id="ManagedTypeMustBeNonNullDescription">
        <source>The managed type for a custom marshaller must be non-null.</source>
        <target state="new">The managed type for a custom marshaller must be non-null.</target>
        <note />
      </trans-unit>
      <trans-unit id="ManagedTypeMustBeNonNullMessage">
        <source>The managed type for the entry-point marshaller type '{0}' must not be 'null'</source>
        <target state="new">The managed type for the entry-point marshaller type '{0}' must not be 'null'</target>
        <note />
      </trans-unit>
      <trans-unit id="MarshallerTypeMustBeClosedOrMatchArityDescription">
        <source>The marshaller type must be a closed generic or have the same number of generic parameters as the managed type so the emitted code can use a specific instantiation.</source>
        <target state="new">The marshaller type must be a closed generic or have the same number of generic parameters as the managed type so the emitted code can use a specific instantiation.</target>
        <note />
      </trans-unit>
      <trans-unit id="MarshallerTypeMustBeClosedOrMatchArityMessage">
        <source>The marshaller type '{0}' pointed to by the entry-point marshaller type '{1}' must be a closed generic type or have the same arity as the managed type</source>
        <target state="new">The marshaller type '{0}' pointed to by the entry-point marshaller type '{1}' must be a closed generic type or have the same arity as the managed type</target>
        <note />
      </trans-unit>
      <trans-unit id="MarshallerTypeMustBeNonNullDescription">
        <source>The 'marshallerType' parameter in the 'System.Runtime.InteropServices.Marshalling.CustomMarshallerAttribute' cannot be 'null'.</source>
        <target state="new">The 'marshallerType' parameter in the 'System.Runtime.InteropServices.Marshalling.CustomMarshallerAttribute' cannot be 'null'.</target>
        <note />
      </trans-unit>
      <trans-unit id="MarshallerTypeMustBeNonNullMessage">
        <source>The 'marshallerType' parameter in the 'System.Runtime.InteropServices.Marshalling.CustomMarshallerAttribute' cannot be 'null'</source>
        <target state="new">The 'marshallerType' parameter in the 'System.Runtime.InteropServices.Marshalling.CustomMarshallerAttribute' cannot be 'null'</target>
        <note />
      </trans-unit>
      <trans-unit id="MarshallerTypeMustBeStaticClassOrStructDescription">
        <source>A marshaller type must either be a stateless static class or a stateful value type. A non-static class is not allowed.</source>
        <target state="new">A marshaller type must either be a stateless static class or a stateful value type. A non-static class is not allowed.</target>
        <note />
      </trans-unit>
      <trans-unit id="MarshallerTypeMustBeStaticClassOrStructMessage">
        <source>The type '{0}' must be a static class or a value type</source>
        <target state="new">The type '{0}' must be a static class or a value type</target>
        <note />
      </trans-unit>
      <trans-unit id="MarshallerTypeMustSpecifyManagedTypeDescription">
        <source>A type with a 'System.Runtime.InteropServices.CustomMarshallerAttribute' must specify a non-'null' managed type</source>
        <target state="new">A type with a 'System.Runtime.InteropServices.CustomMarshallerAttribute' must specify a non-'null' managed type</target>
        <note />
      </trans-unit>
      <trans-unit id="MarshallerTypeMustSpecifyManagedTypeMessage">
        <source>The type '{0}' does not specify a managed type in the 'System.Runtime.InteropServices.CustomMarshallerAttribute' applied to the type</source>
        <target state="new">The type '{0}' does not specify a managed type in the 'System.Runtime.InteropServices.CustomMarshallerAttribute' applied to the type</target>
        <note />
      </trans-unit>
      <trans-unit id="GenericEntryPointMarshallerTypeMustBeClosedOrMatchArityDescription">
        <source>The marshaller type must be a closed generic or have the same number of generic parameters as the managed type so the emitted code can use a specific instantiation.</source>
        <target state="new">The marshaller type must be a closed generic or have the same number of generic parameters as the managed type so the emitted code can use a specific instantiation.</target>
        <note />
      </trans-unit>
      <trans-unit id="GenericEntryPointMarshallerTypeMustBeClosedOrMatchArityMessage">
        <source>The marshaller type '{0}' for managed type '{1}' must be a closed generic type, have the same arity as the managed type if it is a value marshaller, or have one additional generic parameter if it is a collection marshaller.</source>
        <target state="new">The marshaller type '{0}' for managed type '{1}' must be a closed generic type, have the same arity as the managed type if it is a value marshaller, or have one additional generic parameter if it is a collection marshaller.</target>
        <note />
      </trans-unit>
      <trans-unit id="ReturnTypeMustBeExpectedTypeDescription">
        <source>The return type the two method must be the expected type.</source>
        <target state="new">The return type the two method must be the expected type.</target>
        <note />
      </trans-unit>
      <trans-unit id="ReturnTypeMustBeExpectedTypeMessage">
        <source>The return type of '{0}' must be '{1}'</source>
        <target state="new">The return type of '{0}' must be '{1}'</target>
        <note />
      </trans-unit>
      <trans-unit id="ReturnTypesMustMatchDescription">
        <source>The return types of the two methods must be the same type.</source>
        <target state="new">The return types of the two methods must be the same type.</target>
        <note />
      </trans-unit>
      <trans-unit id="ReturnTypesMustMatchMessage">
        <source>The return type of '{0}' must be the same type as the return type of '{1}'</source>
        <target state="new">The return type of '{0}' must be the same type as the return type of '{1}'</target>
        <note />
      </trans-unit>
      <trans-unit id="StatelessLinearCollectionCallerAllocConstructorMustHaveBufferSizeDescription">
        <source>When the 'Managed to Unmanaged with Caller-Allocated Buffer' shape is used by providing an 'AllocateContainerForUnmanagedElements' method that takes a 'Span&lt;T&gt;' on the marshaller type, the type must provide a static 'BufferSize' property to provide the number of elements in the caller-allocated buffer.</source>
        <target state="new">When the 'Managed to Unmanaged with Caller-Allocated Buffer' shape is used by providing an 'AllocateContainerForUnmanagedElements' method that takes a 'Span&lt;T&gt;' on the marshaller type, the type must provide a static 'BufferSize' property to provide the number of elements in the caller-allocated buffer.</target>
        <note />
      </trans-unit>
      <trans-unit id="StatelessLinearCollectionCallerAllocConstructorMustHaveBufferSizeMessage">
        <source>The marshaller type '{0}' must have a static read-only 'int' 'BufferSize' property to specify the size of the caller-allocated buffer because it has an 'AllocateContainerForUnmanagedElements' method that takes a caller-allocated 'Span&lt;{1}&gt;'</source>
        <target state="new">The marshaller type '{0}' must have a static read-only 'int' 'BufferSize' property to specify the size of the caller-allocated buffer because it has an 'AllocateContainerForUnmanagedElements' method that takes a caller-allocated 'Span&lt;{1}&gt;'</target>
        <note />
      </trans-unit>
      <trans-unit id="StatelessLinearCollectionInRequiresCollectionMethodsDescription">
        <source>A contiguous collection marshaller that supports marshalling from managed to unmanaged must provide a 'GetManagedValuesSource' that takes the managed value as a parameter and returns a 'ReadOnlySpan&lt;&gt;' and a 'GetNativeValuesDestination' method that takes the unmanaged value as a parameter and returns a 'Span&lt;&gt;'</source>
        <target state="new">A contiguous collection marshaller that supports marshalling from managed to unmanaged must provide a 'GetManagedValuesSource' that takes the managed value as a parameter and returns a 'ReadOnlySpan&lt;&gt;' and a 'GetNativeValuesDestination' method that takes the unmanaged value as a parameter and returns a 'Span&lt;&gt;'</target>
        <note />
      </trans-unit>
      <trans-unit id="StatelessLinearCollectionInRequiresCollectionMethodsMessage">
        <source>The type '{0}' specifies that it supports the '{1}' marshal mode, but it does not provide a 'GetManagedValuesSource' that takes '{2}' as a parameter and returns a 'ReadOnlySpan&lt;&gt;' and a 'GetNativeValuesDestination' method that takes the unmanaged value as a parameter and returns a 'Span&lt;&gt;'</source>
        <target state="new">The type '{0}' specifies that it supports the '{1}' marshal mode, but it does not provide a 'GetManagedValuesSource' that takes '{2}' as a parameter and returns a 'ReadOnlySpan&lt;&gt;' and a 'GetNativeValuesDestination' method that takes the unmanaged value as a parameter and returns a 'Span&lt;&gt;'</target>
        <note />
      </trans-unit>
      <trans-unit id="StatelessLinearCollectionOutRequiresCollectionMethodsDescription">
        <source>A contiguous collection marshaller that supports marshalling from unmanaged to managed must provide a 'GetManagedValuesDestination' that takes the unmanaged value and  an 'int' and returns a 'Span&lt;&gt;' and a 'GetNativeValuesSource' method that takes the unmanaged value and an 'int' and returns a 'ReadOnlySpan&lt;&gt;'.</source>
        <target state="new">A contiguous collection marshaller that supports marshalling from unmanaged to managed must provide a 'GetManagedValuesDestination' that takes the unmanaged value and  an 'int' and returns a 'Span&lt;&gt;' and a 'GetNativeValuesSource' method that takes the unmanaged value and an 'int' and returns a 'ReadOnlySpan&lt;&gt;'.</target>
        <note />
      </trans-unit>
      <trans-unit id="StatelessLinearCollectionOutRequiresCollectionMethodsMessage">
        <source>The type '{0}' specifies that it supports the '{1}' marshal mode, but it does not provide a 'GetManagedValuesDestination' that takes '{2}' and an 'int' and returns a 'Span&lt;&gt;' and a 'GetNativeValuesSource' method that takes the unmanaged value and an 'int' and returns a 'ReadOnlySpan&lt;&gt;'</source>
        <target state="new">The type '{0}' specifies that it supports the '{1}' marshal mode, but it does not provide a 'GetManagedValuesDestination' that takes '{2}' and an 'int' and returns a 'Span&lt;&gt;' and a 'GetNativeValuesSource' method that takes the unmanaged value and an 'int' and returns a 'ReadOnlySpan&lt;&gt;'</target>
        <note />
      </trans-unit>
      <trans-unit id="StatelessLinearCollectionRequiresTwoParameterAllocateContainerForManagedElementsDescription">
        <source>A statelss contiguous collection marshaller that supports marshalling from managed to unmanaged must provide an 'AllocateContainerForManagedElements' method taking the unmanaged type as the first parameter and the number of elements as an 'int' parameter</source>
        <target state="new">A statelss contiguous collection marshaller that supports marshalling from managed to unmanaged must provide an 'AllocateContainerForManagedElements' method taking the unmanaged type as the first parameter and the number of elements as an 'int' parameter</target>
        <note />
      </trans-unit>
      <trans-unit id="StatelessLinearCollectionRequiresTwoParameterAllocateContainerForManagedElementsMessage">
        <source>The type '{0}' specifies that it supports the '{1}' marshal mode for '{2}' but does not provide a two-parameter 'AllocateContainerForManagedElements' method that takes the unmanaged type as the first parameter and an 'int' as the second parameter</source>
        <target state="new">The type '{0}' specifies that it supports the '{1}' marshal mode for '{2}' but does not provide a two-parameter 'AllocateContainerForManagedElements' method that takes the unmanaged type as the first parameter and an 'int' as the second parameter</target>
        <note />
      </trans-unit>
      <trans-unit id="StatelessLinearCollectionRequiresTwoParameterAllocateContainerForUnmanagedElementsDescription">
        <source>A statelss contiguous collection marshaller that supports marshalling from managed to unmanaged must provide an 'AllocateContainerForUnmanagedElements' method taking the managed type as the first parameter and providing the number of elements as an 'out int' parameter</source>
        <target state="new">A statelss contiguous collection marshaller that supports marshalling from managed to unmanaged must provide an 'AllocateContainerForUnmanagedElements' method taking the managed type as the first parameter and providing the number of elements as an 'out int' parameter</target>
        <note />
      </trans-unit>
      <trans-unit id="StatelessLinearCollectionRequiresTwoParameterAllocateContainerForUnmanagedElementsMessage">
        <source>The type '{0}' specifies that it supports the '{1}' marshal mode for '{2}' but does not provide a two-parameter 'AllocateContainerForUnmanagedElements' method that takes a '{2}' as the first parameter and an 'out int' as the second parameter</source>
        <target state="new">The type '{0}' specifies that it supports the '{1}' marshal mode for '{2}' but does not provide a two-parameter 'AllocateContainerForUnmanagedElements' method that takes a '{2}' as the first parameter and an 'out int' as the second parameter</target>
        <note />
      </trans-unit>
      <trans-unit id="StatelessRequiresConvertToManagedDescription">
        <source>A stateless value marshaller that supports marshalling from unmanaged to managed must provide a 'ConvertToManaged' method that takes the unmanaged type as a parameter and returns the the managed type.</source>
        <target state="new">A stateless value marshaller that supports marshalling from unmanaged to managed must provide a 'ConvertToManaged' method that takes the unmanaged type as a parameter and returns the the managed type.</target>
        <note />
      </trans-unit>
      <trans-unit id="StatelessRequiresConvertToManagedMessage">
        <source>The type '{0}' specifies it supports the '{1}' marshal mode, but it does not provide a 'ConvertToManaged' method that takes the unmanaged type as a parameter and returns '{2}'</source>
        <target state="new">The type '{0}' specifies it supports the '{1}' marshal mode, but it does not provide a 'ConvertToManaged' method that takes the unmanaged type as a parameter and returns '{2}'</target>
        <note />
      </trans-unit>
      <trans-unit id="StatelessValueInRequiresConvertToUnmanagedDescription">
        <source>A 'Value'-kind native type must provide a one-parameter constructor taking the managed type as a parameter</source>
        <target state="new">A 'Value'-kind native type must provide a one-parameter constructor taking the managed type as a parameter</target>
        <note />
      </trans-unit>
      <trans-unit id="StatelessValueInRequiresConvertToUnmanagedMessage">
        <source>The type '{0}' specifies that it supports the '{1}' marshal mode of '{2}' but does not provide a one-parameter 'ConvertToUnmanaged' that takes a '{2}' as a parameter and returns a value of an 'unmanaged' type.</source>
        <target state="new">The type '{0}' specifies that it supports the '{1}' marshal mode of '{2}' but does not provide a one-parameter 'ConvertToUnmanaged' that takes a '{2}' as a parameter and returns a value of an 'unmanaged' type.</target>
        <note />
      </trans-unit>
      <trans-unit id="ToUnmanagedFromManagedTypesMustMatchDescription">
        <source>The return type of 'ConvertToUnmanaged' and the parameter type of 'ConvertToManaged' must be the same.</source>
        <target state="new">The return type of 'ConvertToUnmanaged' and the parameter type of 'ConvertToManaged' must be the same.</target>
        <note />
      </trans-unit>
      <trans-unit id="ToUnmanagedFromManagedTypesMustMatchMessage">
        <source>The return type of 'ConvertToUnmanaged' and the parameter type of 'ConvertToManaged' must be the same</source>
        <target state="new">The return type of 'ConvertToUnmanaged' and the parameter type of 'ConvertToManaged' must be the same</target>
        <note />
      </trans-unit>
<<<<<<< HEAD
      <trans-unit id="TypeMustBeUnmanagedDescription">
        <source>An unmanaged type for a marshaller must be unmanaged.</source>
        <target state="new">An unmanaged type for a marshaller must be unmanaged.</target>
=======
      <trans-unit id="TypeMustBeUnmanagedOrStrictlyBlittableDescription">
        <source>A native type must be blittable.</source>
        <target state="new">A native type must be blittable.</target>
>>>>>>> cd24e183
        <note />
      </trans-unit>
      <trans-unit id="TypeMustBeUnmanagedMessage">
        <source>The return type of '{0}' must be unmanaged</source>
        <target state="new">The return type of '{0}' must be unmanaged</target>
        <note />
      </trans-unit>
      <trans-unit id="TypeMustHaveExplicitCastFromVoidPointerDescription">
        <source>'void*' must be castable to the type so the pinned result of the static 'GetPinnableReference' method can be passed to the native context after being pinned.</source>
        <target state="new">'void*' must be castable to the type so the pinned result of the static 'GetPinnableReference' method can be passed to the native context after being pinned.</target>
        <note />
      </trans-unit>
      <trans-unit id="TypeMustHaveExplicitCastFromVoidPointerMessage">
        <source>'void*' must be castable to the type '{0}' because the managed type '{1}' has a static 'GetPinnableReference' method</source>
        <target state="new">'void*' must be castable to the type '{0}' because the managed type '{1}' has a static 'GetPinnableReference' method</target>
        <note />
      </trans-unit>
      <trans-unit id="EntryPointTypeMustHaveCustomMarshallerAttributeWithMatchingManagedTypeDescription">
        <source>An entry-point type for marshalling a given type must have a 'System.Runtime.InteropServices.CustomMarshallerAttribute' that specifies this type as the managed type.</source>
        <target state="new">An entry-point type for marshalling a given type must have a 'System.Runtime.InteropServices.CustomMarshallerAttribute' that specifies this type as the managed type.</target>
        <note />
      </trans-unit>
      <trans-unit id="EntryPointTypeMustHaveCustomMarshallerAttributeWithMatchingManagedTypeMessage">
        <source>The entry-point marshaller type '{0}' for the type '{1}' must be a type with at least one 'System.Runtime.InteropServices.CustomMarshallerAttribute' that specifies this type as the managed type</source>
        <target state="new">The entry-point marshaller type '{0}' for the type '{1}' must be a type with at least one 'System.Runtime.InteropServices.CustomMarshallerAttribute' that specifies this type as the managed type</target>
        <note />
      </trans-unit>
      <trans-unit id="OutRequiresToManagedDescription">
        <source>A 'Value' or 'LinearCollection'-kind native type that supports marshalling in the 'Out' direction must provide a 'ToManaged' method that returns the managed type.</source>
        <target state="translated">Nativní typ „Value“ nebo druhu LinearCollection podporující zařazování ve směru „Out“ musí poskytovat metodu ToManaged, která vrací spravovaný typ.</target>
        <note />
      </trans-unit>
      <trans-unit id="OutRequiresToManagedMessage">
        <source>The type '{0}' specifies it supports marshalling in the 'Out' direction, but it does not provide a 'ToManaged' method that returns the managed type</source>
        <target state="translated">Typ {0}určuje, že podporuje zařazování ve směru „Out“, ale neposkytuje metodu ToManaged, která vrací spravovaný typ</target>
        <note />
      </trans-unit>
      <trans-unit id="ToFromUnmanagedTypesMustMatchDescription">
        <source>The return type of 'ToUnmanaged' and the parameter type of 'FromUnmanaged' must be the same.</source>
        <target state="new">The return type of 'ToUnmanaged' and the parameter type of 'FromUnmanaged' must be the same.</target>
        <note />
      </trans-unit>
      <trans-unit id="ToFromUnmanagedTypesMustMatchMessage">
        <source>The return type of 'ToUnmanaged' and the parameter type of 'FromUnmanaged' must be the same</source>
        <target state="new">The return type of 'ToUnmanaged' and the parameter type of 'FromUnmanaged' must be the same</target>
        <note />
      </trans-unit>
      <trans-unit id="TypeNotSupportedDescription">
        <source>For types that are not supported by source-generated P/Invokes, the resulting P/Invoke will rely on the underlying runtime to marshal the specified type.</source>
        <target state="translated">U typů, které nejsou podporovány zdrojem generovanými voláními P/Invoke, bude výsledné volání P/Invoke záviset na podkladovém modulu runtime, aby určený typ zařadil.</target>
        <note />
      </trans-unit>
      <trans-unit id="TypeNotSupportedMessageParameter">
        <source>The type '{0}' is not supported by source-generated P/Invokes. The generated source will not handle marshalling of parameter '{1}'.</source>
        <target state="translated">Typ {0} nepodporují zdrojem generovaná volání P/Invokes. Vygenerovaný zdroj nebude zpracovávat zařazování parametru {1}.</target>
        <note />
      </trans-unit>
      <trans-unit id="TypeNotSupportedMessageParameterWithDetails">
        <source>{0} The generated source will not handle marshalling of parameter '{1}'.</source>
        <target state="translated">{0} Generovaný zdroj nebude zpracovávat zařazování parametru {1}.</target>
        <note>{0} is a message containing additional details about what is not supported
{1} is the name of the parameter</note>
      </trans-unit>
      <trans-unit id="TypeNotSupportedMessageReturn">
        <source>The type '{0}' is not supported by source-generated P/Invokes. The generated source will not handle marshalling of the return value of method '{1}'.</source>
        <target state="translated">Typ {0} nepodporují zdrojem generovaná volání P/Invokes. Vygenerovaný zdroj nebude zpracovávat zařazování návratové hodnoty metody {1}.</target>
        <note />
      </trans-unit>
      <trans-unit id="TypeNotSupportedMessageReturnWithDetails">
        <source>{0} The generated source will not handle marshalling of the return value of method '{1}'.</source>
        <target state="translated">{0} Generovaný zdroj nebude zpracovávat zařazování návratové hodnoty metody {1}.</target>
        <note>{0} is a message containing additional details about what is not supported
{1} is the name of the method</note>
      </trans-unit>
      <trans-unit id="TypeNotSupportedTitle">
        <source>Specified type is not supported by source-generated P/Invokes</source>
        <target state="translated">Určený typ nepodporují zdrojem generovaná volání P/Invokes.</target>
        <note />
      </trans-unit>
      <trans-unit id="ValueInCallerAllocatedBufferRequiresSpanConstructorDescription">
        <source>A 'Value'-kind native type that supports the 'CallerAllocatedBuffer' feature must provide a two-parameter constructor taking the managed type and a 'Span' of an 'unmanaged' type as parameters</source>
        <target state="translated">Nativní typ druhu Value, který podporuje funkci CallerAllocatedBuffer, musí poskytovat dvouparametrový konstruktor přebírající spravovaný prvek a hodnotu Span jako parametry.</target>
        <note />
      </trans-unit>
      <trans-unit id="ValueInCallerAllocatedBufferRequiresSpanConstructorMessage">
        <source>The type '{0}' specifies that it supports 'In' marshalling with the 'CallerAllocatedBuffer' feature for '{1}' but does not provide a two-parameter constructor that takes a '{1}' and 'Span' of an 'unmanaged' type as parameters</source>
        <target state="translated">Typ {0} určuje, že podporuje zařazování In s funkcí CallerAllocatedBuffer pro {1}, ale neposkytuje dvouparametrový konstruktor, který přebírá {1} a Span jako parametry.</target>
        <note />
      </trans-unit>
      <trans-unit id="ValueInRequiresOneParameterConstructorDescription">
        <source>A 'Value'-kind native type must provide a one-parameter constructor taking the managed type as a parameter</source>
        <target state="translated">Nativní typ druhu „Value“ musí poskytovat jednoparametrový konstruktor přebírající spravovaný typ jako parametr</target>
        <note />
      </trans-unit>
      <trans-unit id="ValueInRequiresOneParameterConstructorMessage">
        <source>The type '{0}' specifies that it supports 'In' marshalling of '{1}' but does not provide a one-parameter constructor that takes a '{1}' as a parameter</source>
        <target state="translated">Typ {0} konkrétně určuje, že podporuje zařazování „In“ pro {1}, ale neposkytuje jednoparametrový konstruktor, který přebírá {1} jako parametr</target>
        <note />
      </trans-unit>
    </body>
  </file>
</xliff><|MERGE_RESOLUTION|>--- conflicted
+++ resolved
@@ -334,97 +334,7 @@
       </trans-unit>
       <trans-unit id="GenericEntryPointMarshallerTypeMustBeClosedOrMatchArityMessage">
         <source>The marshaller type '{0}' for managed type '{1}' must be a closed generic type, have the same arity as the managed type if it is a value marshaller, or have one additional generic parameter if it is a collection marshaller.</source>
-        <target state="new">The marshaller type '{0}' for managed type '{1}' must be a closed generic type, have the same arity as the managed type if it is a value marshaller, or have one additional generic parameter if it is a collection marshaller.</target>
-        <note />
-      </trans-unit>
-      <trans-unit id="ReturnTypeMustBeExpectedTypeDescription">
-        <source>The return type the two method must be the expected type.</source>
-        <target state="new">The return type the two method must be the expected type.</target>
-        <note />
-      </trans-unit>
-      <trans-unit id="ReturnTypeMustBeExpectedTypeMessage">
-        <source>The return type of '{0}' must be '{1}'</source>
-        <target state="new">The return type of '{0}' must be '{1}'</target>
-        <note />
-      </trans-unit>
-      <trans-unit id="ReturnTypesMustMatchDescription">
-        <source>The return types of the two methods must be the same type.</source>
-        <target state="new">The return types of the two methods must be the same type.</target>
-        <note />
-      </trans-unit>
-      <trans-unit id="ReturnTypesMustMatchMessage">
-        <source>The return type of '{0}' must be the same type as the return type of '{1}'</source>
-        <target state="new">The return type of '{0}' must be the same type as the return type of '{1}'</target>
-        <note />
-      </trans-unit>
-      <trans-unit id="StatelessLinearCollectionCallerAllocConstructorMustHaveBufferSizeDescription">
-        <source>When the 'Managed to Unmanaged with Caller-Allocated Buffer' shape is used by providing an 'AllocateContainerForUnmanagedElements' method that takes a 'Span&lt;T&gt;' on the marshaller type, the type must provide a static 'BufferSize' property to provide the number of elements in the caller-allocated buffer.</source>
-        <target state="new">When the 'Managed to Unmanaged with Caller-Allocated Buffer' shape is used by providing an 'AllocateContainerForUnmanagedElements' method that takes a 'Span&lt;T&gt;' on the marshaller type, the type must provide a static 'BufferSize' property to provide the number of elements in the caller-allocated buffer.</target>
-        <note />
-      </trans-unit>
-      <trans-unit id="StatelessLinearCollectionCallerAllocConstructorMustHaveBufferSizeMessage">
-        <source>The marshaller type '{0}' must have a static read-only 'int' 'BufferSize' property to specify the size of the caller-allocated buffer because it has an 'AllocateContainerForUnmanagedElements' method that takes a caller-allocated 'Span&lt;{1}&gt;'</source>
-        <target state="new">The marshaller type '{0}' must have a static read-only 'int' 'BufferSize' property to specify the size of the caller-allocated buffer because it has an 'AllocateContainerForUnmanagedElements' method that takes a caller-allocated 'Span&lt;{1}&gt;'</target>
-        <note />
-      </trans-unit>
-      <trans-unit id="StatelessLinearCollectionInRequiresCollectionMethodsDescription">
-        <source>A contiguous collection marshaller that supports marshalling from managed to unmanaged must provide a 'GetManagedValuesSource' that takes the managed value as a parameter and returns a 'ReadOnlySpan&lt;&gt;' and a 'GetNativeValuesDestination' method that takes the unmanaged value as a parameter and returns a 'Span&lt;&gt;'</source>
-        <target state="new">A contiguous collection marshaller that supports marshalling from managed to unmanaged must provide a 'GetManagedValuesSource' that takes the managed value as a parameter and returns a 'ReadOnlySpan&lt;&gt;' and a 'GetNativeValuesDestination' method that takes the unmanaged value as a parameter and returns a 'Span&lt;&gt;'</target>
-        <note />
-      </trans-unit>
-      <trans-unit id="StatelessLinearCollectionInRequiresCollectionMethodsMessage">
-        <source>The type '{0}' specifies that it supports the '{1}' marshal mode, but it does not provide a 'GetManagedValuesSource' that takes '{2}' as a parameter and returns a 'ReadOnlySpan&lt;&gt;' and a 'GetNativeValuesDestination' method that takes the unmanaged value as a parameter and returns a 'Span&lt;&gt;'</source>
-        <target state="new">The type '{0}' specifies that it supports the '{1}' marshal mode, but it does not provide a 'GetManagedValuesSource' that takes '{2}' as a parameter and returns a 'ReadOnlySpan&lt;&gt;' and a 'GetNativeValuesDestination' method that takes the unmanaged value as a parameter and returns a 'Span&lt;&gt;'</target>
-        <note />
-      </trans-unit>
-      <trans-unit id="StatelessLinearCollectionOutRequiresCollectionMethodsDescription">
-        <source>A contiguous collection marshaller that supports marshalling from unmanaged to managed must provide a 'GetManagedValuesDestination' that takes the unmanaged value and  an 'int' and returns a 'Span&lt;&gt;' and a 'GetNativeValuesSource' method that takes the unmanaged value and an 'int' and returns a 'ReadOnlySpan&lt;&gt;'.</source>
-        <target state="new">A contiguous collection marshaller that supports marshalling from unmanaged to managed must provide a 'GetManagedValuesDestination' that takes the unmanaged value and  an 'int' and returns a 'Span&lt;&gt;' and a 'GetNativeValuesSource' method that takes the unmanaged value and an 'int' and returns a 'ReadOnlySpan&lt;&gt;'.</target>
-        <note />
-      </trans-unit>
-      <trans-unit id="StatelessLinearCollectionOutRequiresCollectionMethodsMessage">
-        <source>The type '{0}' specifies that it supports the '{1}' marshal mode, but it does not provide a 'GetManagedValuesDestination' that takes '{2}' and an 'int' and returns a 'Span&lt;&gt;' and a 'GetNativeValuesSource' method that takes the unmanaged value and an 'int' and returns a 'ReadOnlySpan&lt;&gt;'</source>
-        <target state="new">The type '{0}' specifies that it supports the '{1}' marshal mode, but it does not provide a 'GetManagedValuesDestination' that takes '{2}' and an 'int' and returns a 'Span&lt;&gt;' and a 'GetNativeValuesSource' method that takes the unmanaged value and an 'int' and returns a 'ReadOnlySpan&lt;&gt;'</target>
-        <note />
-      </trans-unit>
-      <trans-unit id="StatelessLinearCollectionRequiresTwoParameterAllocateContainerForManagedElementsDescription">
-        <source>A statelss contiguous collection marshaller that supports marshalling from managed to unmanaged must provide an 'AllocateContainerForManagedElements' method taking the unmanaged type as the first parameter and the number of elements as an 'int' parameter</source>
-        <target state="new">A statelss contiguous collection marshaller that supports marshalling from managed to unmanaged must provide an 'AllocateContainerForManagedElements' method taking the unmanaged type as the first parameter and the number of elements as an 'int' parameter</target>
-        <note />
-      </trans-unit>
-      <trans-unit id="StatelessLinearCollectionRequiresTwoParameterAllocateContainerForManagedElementsMessage">
-        <source>The type '{0}' specifies that it supports the '{1}' marshal mode for '{2}' but does not provide a two-parameter 'AllocateContainerForManagedElements' method that takes the unmanaged type as the first parameter and an 'int' as the second parameter</source>
-        <target state="new">The type '{0}' specifies that it supports the '{1}' marshal mode for '{2}' but does not provide a two-parameter 'AllocateContainerForManagedElements' method that takes the unmanaged type as the first parameter and an 'int' as the second parameter</target>
-        <note />
-      </trans-unit>
-      <trans-unit id="StatelessLinearCollectionRequiresTwoParameterAllocateContainerForUnmanagedElementsDescription">
-        <source>A statelss contiguous collection marshaller that supports marshalling from managed to unmanaged must provide an 'AllocateContainerForUnmanagedElements' method taking the managed type as the first parameter and providing the number of elements as an 'out int' parameter</source>
-        <target state="new">A statelss contiguous collection marshaller that supports marshalling from managed to unmanaged must provide an 'AllocateContainerForUnmanagedElements' method taking the managed type as the first parameter and providing the number of elements as an 'out int' parameter</target>
-        <note />
-      </trans-unit>
-      <trans-unit id="StatelessLinearCollectionRequiresTwoParameterAllocateContainerForUnmanagedElementsMessage">
-        <source>The type '{0}' specifies that it supports the '{1}' marshal mode for '{2}' but does not provide a two-parameter 'AllocateContainerForUnmanagedElements' method that takes a '{2}' as the first parameter and an 'out int' as the second parameter</source>
-        <target state="new">The type '{0}' specifies that it supports the '{1}' marshal mode for '{2}' but does not provide a two-parameter 'AllocateContainerForUnmanagedElements' method that takes a '{2}' as the first parameter and an 'out int' as the second parameter</target>
-        <note />
-      </trans-unit>
-      <trans-unit id="StatelessRequiresConvertToManagedDescription">
-        <source>A stateless value marshaller that supports marshalling from unmanaged to managed must provide a 'ConvertToManaged' method that takes the unmanaged type as a parameter and returns the the managed type.</source>
-        <target state="new">A stateless value marshaller that supports marshalling from unmanaged to managed must provide a 'ConvertToManaged' method that takes the unmanaged type as a parameter and returns the the managed type.</target>
-        <note />
-      </trans-unit>
-      <trans-unit id="StatelessRequiresConvertToManagedMessage">
-        <source>The type '{0}' specifies it supports the '{1}' marshal mode, but it does not provide a 'ConvertToManaged' method that takes the unmanaged type as a parameter and returns '{2}'</source>
-        <target state="new">The type '{0}' specifies it supports the '{1}' marshal mode, but it does not provide a 'ConvertToManaged' method that takes the unmanaged type as a parameter and returns '{2}'</target>
-        <note />
-      </trans-unit>
-      <trans-unit id="StatelessValueInRequiresConvertToUnmanagedDescription">
-        <source>A 'Value'-kind native type must provide a one-parameter constructor taking the managed type as a parameter</source>
-        <target state="new">A 'Value'-kind native type must provide a one-parameter constructor taking the managed type as a parameter</target>
-        <note />
-      </trans-unit>
-      <trans-unit id="StatelessValueInRequiresConvertToUnmanagedMessage">
-        <source>The type '{0}' specifies that it supports the '{1}' marshal mode of '{2}' but does not provide a one-parameter 'ConvertToUnmanaged' that takes a '{2}' as a parameter and returns a value of an 'unmanaged' type.</source>
-        <target state="new">The type '{0}' specifies that it supports the '{1}' marshal mode of '{2}' but does not provide a one-parameter 'ConvertToUnmanaged' that takes a '{2}' as a parameter and returns a value of an 'unmanaged' type.</target>
+        <target state="needs-review-translation">Nativní typ {0} pro spravovaný typ {1} musí být uzavřený obecný typ, nebo musí mít stejnou aritu jako spravovaný typ.</target>
         <note />
       </trans-unit>
       <trans-unit id="ToUnmanagedFromManagedTypesMustMatchDescription">
@@ -437,15 +347,9 @@
         <target state="new">The return type of 'ConvertToUnmanaged' and the parameter type of 'ConvertToManaged' must be the same</target>
         <note />
       </trans-unit>
-<<<<<<< HEAD
-      <trans-unit id="TypeMustBeUnmanagedDescription">
-        <source>An unmanaged type for a marshaller must be unmanaged.</source>
-        <target state="new">An unmanaged type for a marshaller must be unmanaged.</target>
-=======
       <trans-unit id="TypeMustBeUnmanagedOrStrictlyBlittableDescription">
         <source>A native type must be blittable.</source>
-        <target state="new">A native type must be blittable.</target>
->>>>>>> cd24e183
+        <target state="translated">Nativní typ musí být přenositelný.</target>
         <note />
       </trans-unit>
       <trans-unit id="TypeMustBeUnmanagedMessage">
