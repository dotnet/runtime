--- conflicted
+++ resolved
@@ -24,7 +24,7 @@
       </trans-unit>
       <trans-unit id="CannotForwardToDllImportMessage">
         <source>'{0}' has no equivalent in 'DllImportAttribute' and will not be forwarded</source>
-        <target state="new">'{0}' has no equivalent in 'DllImportAttribute' and will not be forwarded</target>
+        <target state="needs-review-translation">\"{0}\" не имеет эквивалента в \"DllImportAtttribute\" и не будет перенаправляться</target>
         <note />
       </trans-unit>
       <trans-unit id="CannotForwardToDllImportTitle">
@@ -202,6 +202,11 @@
         <target state="new">Specified marshaller type is invalid</target>
         <note />
       </trans-unit>
+      <trans-unit id="InvalidNativeMarshallingAttributeUsageTitle">
+        <source>Invalid `NativeMarshallingAttribute` usage</source>
+        <target state="new">Invalid `NativeMarshallingAttribute` usage</target>
+        <note />
+      </trans-unit>
       <trans-unit id="InvalidSignaturesInMarshallerShapeTitle">
         <source>Marshaller type has incompatible method signatures</source>
         <target state="translated">Тип маршалер имеет несовместимые сигнатуры методов</target>
@@ -248,23 +253,23 @@
         <note />
       </trans-unit>
       <trans-unit id="LinearCollectionInRequiresCollectionMethodsDescription">
-        <source>A contiguous collection marshaller that supports marshalling from managed to unmanaged must provide a 'GetManagedValuesSource' that returns a 'ReadOnlySpan&lt;&gt;' and a 'GetNativeValuesDestination' method that returns a 'Span&lt;&gt;'.</source>
+        <source>A contiguous collection marshaller that supports marshalling from managed to unmanaged must provide a 'GetManagedValuesSource' that returns a 'ReadOnlySpan&lt;&gt;' and a 'GetUnmanagedValuesDestination' method that returns a 'Span&lt;&gt;'.</source>
         <target state="needs-review-translation">Собственный тип вида \"LinearCollection\", который поддерживает маршализацию в направлении \"внутрь\", должен предоставлять метод \"GetManagedValuesSource\", который возвращает \"ReadOnlySpan&lt;&gt;\", и метод \"GetNativeValuesDestination\", который возвращает \"Span&lt;byte&gt;\".</target>
         <note />
       </trans-unit>
       <trans-unit id="LinearCollectionInRequiresCollectionMethodsMessage">
-        <source>The type '{0}' specifies that it supports the '{1}' marshal mode, but it does not provide a 'GetManagedValuesSource' that returns a 'ReadOnlySpan&lt;&gt;' and a 'GetNativeValuesDestination' method that returns a 'Span&lt;&gt;'</source>
-        <target state="new">The type '{0}' specifies that it supports the '{1}' marshal mode, but it does not provide a 'GetManagedValuesSource' that returns a 'ReadOnlySpan&lt;&gt;' and a 'GetNativeValuesDestination' method that returns a 'Span&lt;&gt;'</target>
+        <source>The type '{0}' specifies that it supports the '{1}' marshal mode, but it does not provide a 'GetManagedValuesSource' that returns a 'ReadOnlySpan&lt;&gt;' and a 'GetUnmanagedValuesDestination' method that returns a 'Span&lt;&gt;'</source>
+        <target state="new">The type '{0}' specifies that it supports the '{1}' marshal mode, but it does not provide a 'GetManagedValuesSource' that returns a 'ReadOnlySpan&lt;&gt;' and a 'GetUnmanagedValuesDestination' method that returns a 'Span&lt;&gt;'</target>
         <note />
       </trans-unit>
       <trans-unit id="LinearCollectionOutRequiresCollectionMethodsDescription">
-        <source>A contiguous collection marshaller that supports marshalling from unmanaged to managed must provide a 'GetManagedValuesDestination' that takes an 'int' and returns a 'Span&lt;&gt;' and a 'GetNativeValuesSource' method that takes an 'int' and returns a 'ReadOnlySpan&lt;&gt;'.</source>
+        <source>A contiguous collection marshaller that supports marshalling from unmanaged to managed must provide a 'GetManagedValuesDestination' that takes an 'int' and returns a 'Span&lt;&gt;' and a 'GetUnmanagedValuesSource' method that takes an 'int' and returns a 'ReadOnlySpan&lt;&gt;'.</source>
         <target state="needs-review-translation">Собственный тип вида \"LinearCollection\", который поддерживает маршализацию в направлении \"наружу\", должен предоставлять метод \"GetManagedValuesDestination\", который принимает значение \"int\" и возвращает \"Span&lt;&gt;\", и метод \"GetNativeValuesSource\", который принимает значение \"int\" и возвращает \"ReadOnlySpan&lt;byte&gt;\".</target>
         <note />
       </trans-unit>
       <trans-unit id="LinearCollectionOutRequiresCollectionMethodsMessage">
-        <source>The type '{0}' specifies that it supports the '{1}' marshal mode, but it does not provide a 'GetManagedValuesDestination' that takes an 'int' and returns a 'Span&lt;&gt;' and a 'GetNativeValuesSource' method that takes an 'int' and returns a 'ReadOnlySpan&lt;&gt;'</source>
-        <target state="new">The type '{0}' specifies that it supports the '{1}' marshal mode, but it does not provide a 'GetManagedValuesDestination' that takes an 'int' and returns a 'Span&lt;&gt;' and a 'GetNativeValuesSource' method that takes an 'int' and returns a 'ReadOnlySpan&lt;&gt;'</target>
+        <source>The type '{0}' specifies that it supports the '{1}' marshal mode, but it does not provide a 'GetManagedValuesDestination' that takes an 'int' and returns a 'Span&lt;&gt;' and a 'GetUnmanagedValuesSource' method that takes an 'int' and returns a 'ReadOnlySpan&lt;&gt;'</source>
+        <target state="new">The type '{0}' specifies that it supports the '{1}' marshal mode, but it does not provide a 'GetManagedValuesDestination' that takes an 'int' and returns a 'Span&lt;&gt;' and a 'GetUnmanagedValuesSource' method that takes an 'int' and returns a 'ReadOnlySpan&lt;&gt;'</target>
         <note />
       </trans-unit>
       <trans-unit id="ManagedTypeMustBeClosedOrMatchArityDescription">
@@ -337,7 +342,21 @@
         <target state="new">The marshaller type '{0}' for managed type '{1}' must be a closed generic type, have the same arity as the managed type if it is a value marshaller, or have one additional generic parameter if it is a collection marshaller.</target>
         <note />
       </trans-unit>
-<<<<<<< HEAD
+      <trans-unit id="RequiresAllowUnsafeBlocksDescription">
+        <source>LibraryImportAttribute requires unsafe code. Project must be updated with '&lt;AllowUnsafeBlocks&gt;true&lt;/AllowUnsafeBlocks&gt;'.</source>
+        <target state="new">LibraryImportAttribute requires unsafe code. Project must be updated with '&lt;AllowUnsafeBlocks&gt;true&lt;/AllowUnsafeBlocks&gt;'.</target>
+        <note />
+      </trans-unit>
+      <trans-unit id="RequiresAllowUnsafeBlocksMessage">
+        <source>LibraryImportAttribute requires unsafe code. Project must be updated with '&lt;AllowUnsafeBlocks&gt;true&lt;/AllowUnsafeBlocks&gt;'.</source>
+        <target state="new">LibraryImportAttribute requires unsafe code. Project must be updated with '&lt;AllowUnsafeBlocks&gt;true&lt;/AllowUnsafeBlocks&gt;'.</target>
+        <note />
+      </trans-unit>
+      <trans-unit id="RequiresAllowUnsafeBlocksTitle">
+        <source>LibraryImportAttribute requires unsafe code.</source>
+        <target state="new">LibraryImportAttribute requires unsafe code.</target>
+        <note />
+      </trans-unit>
       <trans-unit id="ReturnTypeMustBeExpectedTypeDescription">
         <source>The return type the two method must be the expected type.</source>
         <target state="new">The return type the two method must be the expected type.</target>
@@ -369,23 +388,23 @@
         <note />
       </trans-unit>
       <trans-unit id="StatelessLinearCollectionInRequiresCollectionMethodsDescription">
-        <source>A contiguous collection marshaller that supports marshalling from managed to unmanaged must provide a 'GetManagedValuesSource' that takes the managed value as a parameter and returns a 'ReadOnlySpan&lt;&gt;' and a 'GetNativeValuesDestination' method that takes the unmanaged value as a parameter and returns a 'Span&lt;&gt;'</source>
-        <target state="new">A contiguous collection marshaller that supports marshalling from managed to unmanaged must provide a 'GetManagedValuesSource' that takes the managed value as a parameter and returns a 'ReadOnlySpan&lt;&gt;' and a 'GetNativeValuesDestination' method that takes the unmanaged value as a parameter and returns a 'Span&lt;&gt;'</target>
+        <source>A contiguous collection marshaller that supports marshalling from managed to unmanaged must provide a 'GetManagedValuesSource' that takes the managed value as a parameter and returns a 'ReadOnlySpan&lt;&gt;' and a 'GetUnmanagedValuesDestination' method that takes the unmanaged value as a parameter and returns a 'Span&lt;&gt;'</source>
+        <target state="new">A contiguous collection marshaller that supports marshalling from managed to unmanaged must provide a 'GetManagedValuesSource' that takes the managed value as a parameter and returns a 'ReadOnlySpan&lt;&gt;' and a 'GetUnmanagedValuesDestination' method that takes the unmanaged value as a parameter and returns a 'Span&lt;&gt;'</target>
         <note />
       </trans-unit>
       <trans-unit id="StatelessLinearCollectionInRequiresCollectionMethodsMessage">
-        <source>The type '{0}' specifies that it supports the '{1}' marshal mode, but it does not provide a 'GetManagedValuesSource' that takes '{2}' as a parameter and returns a 'ReadOnlySpan&lt;&gt;' and a 'GetNativeValuesDestination' method that takes the unmanaged value as a parameter and returns a 'Span&lt;&gt;'</source>
-        <target state="new">The type '{0}' specifies that it supports the '{1}' marshal mode, but it does not provide a 'GetManagedValuesSource' that takes '{2}' as a parameter and returns a 'ReadOnlySpan&lt;&gt;' and a 'GetNativeValuesDestination' method that takes the unmanaged value as a parameter and returns a 'Span&lt;&gt;'</target>
+        <source>The type '{0}' specifies that it supports the '{1}' marshal mode, but it does not provide a 'GetManagedValuesSource' that takes '{2}' as a parameter and returns a 'ReadOnlySpan&lt;&gt;' and a 'GetUnmanagedValuesDestination' method that takes the unmanaged value as a parameter and returns a 'Span&lt;&gt;'</source>
+        <target state="new">The type '{0}' specifies that it supports the '{1}' marshal mode, but it does not provide a 'GetManagedValuesSource' that takes '{2}' as a parameter and returns a 'ReadOnlySpan&lt;&gt;' and a 'GetUnmanagedValuesDestination' method that takes the unmanaged value as a parameter and returns a 'Span&lt;&gt;'</target>
         <note />
       </trans-unit>
       <trans-unit id="StatelessLinearCollectionOutRequiresCollectionMethodsDescription">
-        <source>A contiguous collection marshaller that supports marshalling from unmanaged to managed must provide a 'GetManagedValuesDestination' that takes the unmanaged value and  an 'int' and returns a 'Span&lt;&gt;' and a 'GetNativeValuesSource' method that takes the unmanaged value and an 'int' and returns a 'ReadOnlySpan&lt;&gt;'.</source>
-        <target state="new">A contiguous collection marshaller that supports marshalling from unmanaged to managed must provide a 'GetManagedValuesDestination' that takes the unmanaged value and  an 'int' and returns a 'Span&lt;&gt;' and a 'GetNativeValuesSource' method that takes the unmanaged value and an 'int' and returns a 'ReadOnlySpan&lt;&gt;'.</target>
+        <source>A contiguous collection marshaller that supports marshalling from unmanaged to managed must provide a 'GetManagedValuesDestination' that takes the managed value and returns a 'Span&lt;&gt;' and a 'GetUnmanagedValuesSource' method that takes the unmanaged value and an 'int' and returns a 'ReadOnlySpan&lt;&gt;'.</source>
+        <target state="new">A contiguous collection marshaller that supports marshalling from unmanaged to managed must provide a 'GetManagedValuesDestination' that takes the managed value and returns a 'Span&lt;&gt;' and a 'GetUnmanagedValuesSource' method that takes the unmanaged value and an 'int' and returns a 'ReadOnlySpan&lt;&gt;'.</target>
         <note />
       </trans-unit>
       <trans-unit id="StatelessLinearCollectionOutRequiresCollectionMethodsMessage">
-        <source>The type '{0}' specifies that it supports the '{1}' marshal mode, but it does not provide a 'GetManagedValuesDestination' that takes '{2}' and an 'int' and returns a 'Span&lt;&gt;' and a 'GetNativeValuesSource' method that takes the unmanaged value and an 'int' and returns a 'ReadOnlySpan&lt;&gt;'</source>
-        <target state="new">The type '{0}' specifies that it supports the '{1}' marshal mode, but it does not provide a 'GetManagedValuesDestination' that takes '{2}' and an 'int' and returns a 'Span&lt;&gt;' and a 'GetNativeValuesSource' method that takes the unmanaged value and an 'int' and returns a 'ReadOnlySpan&lt;&gt;'</target>
+        <source>The type '{0}' specifies that it supports the '{1}' marshal mode, but it does not provide a 'GetManagedValuesDestination' that takes '{2}' and returns a 'Span&lt;&gt;' and a 'GetUnmanagedValuesSource' method that takes the unmanaged value and an 'int' and returns a 'ReadOnlySpan&lt;&gt;'</source>
+        <target state="new">The type '{0}' specifies that it supports the '{1}' marshal mode, but it does not provide a 'GetManagedValuesDestination' that takes '{2}' and returns a 'Span&lt;&gt;' and a 'GetUnmanagedValuesSource' method that takes the unmanaged value and an 'int' and returns a 'ReadOnlySpan&lt;&gt;'</target>
         <note />
       </trans-unit>
       <trans-unit id="StatelessLinearCollectionRequiresTwoParameterAllocateContainerForManagedElementsDescription">
@@ -424,23 +443,8 @@
         <note />
       </trans-unit>
       <trans-unit id="StatelessValueInRequiresConvertToUnmanagedMessage">
-        <source>The type '{0}' specifies that it supports the '{1}' marshal mode of '{2}' but does not provide a one-parameter 'ConvertToUnmanaged' that takes a '{2}' as a parameter and returns a value of an 'unmanaged' type.</source>
-        <target state="new">The type '{0}' specifies that it supports the '{1}' marshal mode of '{2}' but does not provide a one-parameter 'ConvertToUnmanaged' that takes a '{2}' as a parameter and returns a value of an 'unmanaged' type.</target>
-=======
-      <trans-unit id="RequiresAllowUnsafeBlocksDescription">
-        <source>LibraryImportAttribute requires unsafe code. Project must be updated with '&lt;AllowUnsafeBlocks&gt;true&lt;/AllowUnsafeBlocks&gt;'.</source>
-        <target state="new">LibraryImportAttribute requires unsafe code. Project must be updated with '&lt;AllowUnsafeBlocks&gt;true&lt;/AllowUnsafeBlocks&gt;'.</target>
-        <note />
-      </trans-unit>
-      <trans-unit id="RequiresAllowUnsafeBlocksMessage">
-        <source>LibraryImportAttribute requires unsafe code. Project must be updated with '&lt;AllowUnsafeBlocks&gt;true&lt;/AllowUnsafeBlocks&gt;'.</source>
-        <target state="new">LibraryImportAttribute requires unsafe code. Project must be updated with '&lt;AllowUnsafeBlocks&gt;true&lt;/AllowUnsafeBlocks&gt;'.</target>
-        <note />
-      </trans-unit>
-      <trans-unit id="RequiresAllowUnsafeBlocksTitle">
-        <source>LibraryImportAttribute requires unsafe code.</source>
-        <target state="new">LibraryImportAttribute requires unsafe code.</target>
->>>>>>> 309ab38a
+        <source>The type '{0}' specifies that it supports the '{1}' marshal mode for '{2}' but does not provide a one-parameter 'ConvertToUnmanaged' that takes a '{2}' as a parameter and returns a value of an 'unmanaged' type.</source>
+        <target state="new">The type '{0}' specifies that it supports the '{1}' marshal mode for '{2}' but does not provide a one-parameter 'ConvertToUnmanaged' that takes a '{2}' as a parameter and returns a value of an 'unmanaged' type.</target>
         <note />
       </trans-unit>
       <trans-unit id="ToUnmanagedFromManagedTypesMustMatchDescription">
