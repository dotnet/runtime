// Licensed to the .NET Foundation under one or more agreements.
// The .NET Foundation licenses this file to you under the MIT license.

using Microsoft.CodeAnalysis;
using System;
using System.Collections.Generic;
using System.Collections.Immutable;
using System.Diagnostics;
using System.Linq;
using System.Runtime.InteropServices;

namespace Microsoft.Interop
{
    /// <summary>
    /// Type used to pass on default marshalling details.
    /// </summary>
    /// <remarks>
    /// This type used to pass default marshalling details to <see cref="MarshallingAttributeInfoParser"/>.
    /// Since it contains a <see cref="INamedTypeSymbol"/>, it should not be used as a field on any types
    /// derived from <see cref="MarshallingInfo"/>. See remarks on <see cref="MarshallingInfo"/>.
    /// </remarks>
    public sealed record DefaultMarshallingInfo(
        CharEncoding CharEncoding,
        INamedTypeSymbol? StringMarshallingCustomType
    );

    // The following types are modeled to fit with the current prospective spec
    // for C# vNext discriminated unions. Once discriminated unions are released,
    // these should be updated to be implemented as a discriminated union.

    /// <summary>
    /// Base type for marshalling information
    /// </summary>
    /// <remarks>
    /// Types derived from this are used to represent the stub information calculated from the semantic model.
    /// To support incremental generation, they must not include any types derived from <see cref="ISymbol"/>.
    /// </remarks>
    public abstract record MarshallingInfo
    {
        protected MarshallingInfo()
        { }
    }

    /// <summary>
    /// No marshalling information exists for the type.
    /// </summary>
    public sealed record NoMarshallingInfo : MarshallingInfo
    {
        public static readonly MarshallingInfo Instance = new NoMarshallingInfo();

        private NoMarshallingInfo() { }
    }

    /// <summary>
    /// Marshalling information is lacking because of support not because it is
    /// unknown or non-existent.
    /// </summary>
    /// <remarks>
    /// An indication of "missing support" will trigger the fallback logic, which is
    /// the forwarder marshaller.
    /// </remarks>
    public record MissingSupportMarshallingInfo : MarshallingInfo;

    /// <summary>
    /// Character encoding enumeration.
    /// </summary>
    public enum CharEncoding
    {
        Undefined,
        Utf8,
        Utf16,
        Custom
    }

    /// <summary>
    /// Details that are required when scenario supports strings.
    /// </summary>
    public record MarshallingInfoStringSupport(
        CharEncoding CharEncoding
    ) : MarshallingInfo;

    /// <summary>
    /// Simple User-application of System.Runtime.InteropServices.MarshalAsAttribute
    /// </summary>
    public sealed record MarshalAsInfo(
        UnmanagedType UnmanagedType,
        CharEncoding CharEncoding) : MarshallingInfoStringSupport(CharEncoding)
    {
        // UnmanagedType.LPUTF8Str is not in netstandard2.0, so we define a constant for the value here.
        // See https://docs.microsoft.com/dotnet/api/system.runtime.interopservices.unmanagedtype
        internal const UnmanagedType UnmanagedType_LPUTF8Str = (UnmanagedType)0x30;
    }

    /// <summary>
    /// The provided type was determined to be an "unmanaged" type that can be passed as-is to native code.
    /// </summary>
    /// <param name="IsStrictlyBlittable">Indicates if the type is blittable as defined by the built-in .NET marshallers.</param>
    public sealed record UnmanagedBlittableMarshallingInfo(
        bool IsStrictlyBlittable
    ) : MarshallingInfo;

    public abstract record CountInfo
    {
        private protected CountInfo() { }
    }

    public sealed record NoCountInfo : CountInfo
    {
        public static readonly NoCountInfo Instance = new NoCountInfo();

        private NoCountInfo() { }
    }

    public sealed record ConstSizeCountInfo(int Size) : CountInfo;

    public sealed record CountElementCountInfo(TypePositionInfo ElementInfo) : CountInfo
    {
        public const string ReturnValueElementName = "return-value";
    }

    public sealed record SizeAndParamIndexInfo(int ConstSize, TypePositionInfo? ParamAtIndex) : CountInfo
    {
        public const int UnspecifiedConstSize = -1;

        public const TypePositionInfo UnspecifiedParam = null;

        public static readonly SizeAndParamIndexInfo Unspecified = new(UnspecifiedConstSize, UnspecifiedParam);
    }

    /// <summary>
    /// Custom type marshalling via MarshalUsingAttribute or NativeMarshallingAttribute
    /// </summary>
    public record NativeMarshallingAttributeInfo(
        ManagedTypeInfo EntryPointType,
        CustomTypeMarshallers Marshallers) : MarshallingInfo;

    /// <summary>
    /// Custom type marshalling via MarshalUsingAttribute or NativeMarshallingAttribute for a linear collection
    /// </summary>
    public sealed record NativeLinearCollectionMarshallingInfo(
        ManagedTypeInfo EntryPointType,
        CustomTypeMarshallers Marshallers,
        CountInfo ElementCountInfo,
        ManagedTypeInfo PlaceholderTypeParameter) : NativeMarshallingAttributeInfo(
            EntryPointType,
            Marshallers);

    /// <summary>
    /// The type of the element is a SafeHandle-derived type with no marshalling attributes.
    /// </summary>
    public sealed record SafeHandleMarshallingInfo(bool AccessibleDefaultConstructor, bool IsAbstract) : MarshallingInfo;

    /// <summary>
    /// Marshalling information is lacking because of support not because it is
    /// unknown or non-existent. Includes information about element types in case
    /// we need to rehydrate the marshalling info into an attribute for the fallback marshaller.
    /// </summary>
    /// <remarks>
    /// An indication of "missing support" will trigger the fallback logic, which is
    /// the forwarder marshaller.
    /// </remarks>
    public sealed record MissingSupportCollectionMarshallingInfo(CountInfo CountInfo, MarshallingInfo ElementMarshallingInfo) : MissingSupportMarshallingInfo;

    public sealed class MarshallingAttributeInfoParser
    {
        private readonly Compilation _compilation;
        private readonly IGeneratorDiagnostics _diagnostics;
        private readonly DefaultMarshallingInfo _defaultInfo;
        private readonly ISymbol _contextSymbol;
        private readonly ITypeSymbol _marshalAsAttribute;
        private readonly ITypeSymbol _marshalUsingAttribute;

        public MarshallingAttributeInfoParser(
            Compilation compilation,
            IGeneratorDiagnostics diagnostics,
            DefaultMarshallingInfo defaultInfo,
            ISymbol contextSymbol)
        {
            _compilation = compilation;
            _diagnostics = diagnostics;
            _defaultInfo = defaultInfo;
            _contextSymbol = contextSymbol;
            _marshalAsAttribute = compilation.GetTypeByMetadataName(TypeNames.System_Runtime_InteropServices_MarshalAsAttribute)!;
            _marshalUsingAttribute = compilation.GetTypeByMetadataName(TypeNames.MarshalUsingAttribute)!;
        }

        public MarshallingInfo ParseMarshallingInfo(
            ITypeSymbol managedType,
            IEnumerable<AttributeData> useSiteAttributes)
        {
            return ParseMarshallingInfo(managedType, useSiteAttributes, ImmutableHashSet<string>.Empty);
        }

        private MarshallingInfo ParseMarshallingInfo(
            ITypeSymbol managedType,
            IEnumerable<AttributeData> useSiteAttributes,
            ImmutableHashSet<string> inspectedElements)
        {
            Dictionary<int, AttributeData> marshallingAttributesByIndirectionDepth = new();
            int maxIndirectionLevelDataProvided = 0;
            foreach (AttributeData attribute in useSiteAttributes)
            {
                if (TryGetAttributeIndirectionLevel(attribute, out int indirectionLevel))
                {
                    if (marshallingAttributesByIndirectionDepth.ContainsKey(indirectionLevel))
                    {
                        _diagnostics.ReportInvalidMarshallingAttributeInfo(attribute, nameof(SR.DuplicateMarshallingInfo), indirectionLevel.ToString());
                        return NoMarshallingInfo.Instance;
                    }
                    marshallingAttributesByIndirectionDepth.Add(indirectionLevel, attribute);
                    maxIndirectionLevelDataProvided = Math.Max(maxIndirectionLevelDataProvided, indirectionLevel);
                }
            }

            int maxIndirectionDepthUsed = 0;
            MarshallingInfo info = GetMarshallingInfo(
                managedType,
                marshallingAttributesByIndirectionDepth,
                indirectionLevel: 0,
                inspectedElements,
                ref maxIndirectionDepthUsed);
            if (maxIndirectionDepthUsed < maxIndirectionLevelDataProvided)
            {
                _diagnostics.ReportInvalidMarshallingAttributeInfo(
                    marshallingAttributesByIndirectionDepth[maxIndirectionLevelDataProvided],
                    nameof(SR.ExtraneousMarshallingInfo),
                    maxIndirectionLevelDataProvided.ToString(),
                    maxIndirectionDepthUsed.ToString());
            }
            return info;
        }

        private MarshallingInfo GetMarshallingInfo(
            ITypeSymbol type,
            Dictionary<int, AttributeData> useSiteAttributes,
            int indirectionLevel,
            ImmutableHashSet<string> inspectedElements,
            ref int maxIndirectionDepthUsed)
        {
            maxIndirectionDepthUsed = Math.Max(indirectionLevel, maxIndirectionDepthUsed);
            CountInfo parsedCountInfo = NoCountInfo.Instance;

            if (useSiteAttributes.TryGetValue(indirectionLevel, out AttributeData useSiteAttribute))
            {
                INamedTypeSymbol attributeClass = useSiteAttribute.AttributeClass!;

                if (indirectionLevel == 0
                    && SymbolEqualityComparer.Default.Equals(_compilation.GetTypeByMetadataName(TypeNames.System_Runtime_InteropServices_MarshalAsAttribute), attributeClass))
                {
                    // https://docs.microsoft.com/dotnet/api/system.runtime.interopservices.marshalasattribute
                    return CreateInfoFromMarshalAs(type, useSiteAttribute, inspectedElements, ref maxIndirectionDepthUsed);
                }
                else if (SymbolEqualityComparer.Default.Equals(_compilation.GetTypeByMetadataName(TypeNames.MarshalUsingAttribute), attributeClass))
                {
                    if (parsedCountInfo != NoCountInfo.Instance)
                    {
                        _diagnostics.ReportInvalidMarshallingAttributeInfo(useSiteAttribute, nameof(SR.DuplicateCountInfo));
                        return NoMarshallingInfo.Instance;
                    }
                    parsedCountInfo = CreateCountInfo(useSiteAttribute, inspectedElements);
                    if (useSiteAttribute.ConstructorArguments.Length != 0)
                    {
                        return CreateNativeMarshallingInfo(
                            type,
                            (INamedTypeSymbol)useSiteAttribute.ConstructorArguments[0].Value!,
                            useSiteAttribute,
                            isMarshalUsingAttribute: true,
                            indirectionLevel,
                            parsedCountInfo,
                            useSiteAttributes,
                            inspectedElements,
                            ref maxIndirectionDepthUsed);
                    }
                }
            }

            // If we aren't overriding the marshalling at usage time,
            // then fall back to the information on the element type itself.
            foreach (AttributeData typeAttribute in type.GetAttributes())
            {
                INamedTypeSymbol attributeClass = typeAttribute.AttributeClass!;

                if (attributeClass.ToDisplayString() == TypeNames.NativeMarshallingAttribute)
                {
                    return CreateNativeMarshallingInfo(
                        type,
                        (INamedTypeSymbol)typeAttribute.ConstructorArguments[0].Value!,
                        typeAttribute,
                        isMarshalUsingAttribute: false,
                        indirectionLevel,
                        parsedCountInfo,
                        useSiteAttributes,
                        inspectedElements,
                        ref maxIndirectionDepthUsed);
                }
            }

            // If the type doesn't have custom attributes that dictate marshalling,
            // then consider the type itself.
            if (TryCreateTypeBasedMarshallingInfo(
                type,
                parsedCountInfo,
                indirectionLevel,
                useSiteAttributes,
                inspectedElements,
                ref maxIndirectionDepthUsed,
                out MarshallingInfo infoMaybe))
            {
                return infoMaybe;
            }

            return NoMarshallingInfo.Instance;
        }

        private CountInfo CreateCountInfo(AttributeData marshalUsingData, ImmutableHashSet<string> inspectedElements)
        {
            int? constSize = null;
            string? elementName = null;
            foreach (KeyValuePair<string, TypedConstant> arg in marshalUsingData.NamedArguments)
            {
                if (arg.Key == ManualTypeMarshallingHelper.MarshalUsingProperties.ConstantElementCount)
                {
                    constSize = (int)arg.Value.Value!;
                }
                else if (arg.Key == ManualTypeMarshallingHelper.MarshalUsingProperties.CountElementName)
                {
                    if (arg.Value.Value is null)
                    {
                        _diagnostics.ReportConfigurationNotSupported(marshalUsingData, ManualTypeMarshallingHelper.MarshalUsingProperties.CountElementName, "null");
                        return NoCountInfo.Instance;
                    }
                    elementName = (string)arg.Value.Value!;
                }
            }

            if (constSize is not null && elementName is not null)
            {
                _diagnostics.ReportInvalidMarshallingAttributeInfo(marshalUsingData, nameof(SR.ConstantAndElementCountInfoDisallowed));
            }
            else if (constSize is not null)
            {
                return new ConstSizeCountInfo(constSize.Value);
            }
            else if (elementName is not null)
            {
                if (inspectedElements.Contains(elementName))
                {
                    throw new CyclicalCountElementInfoException(inspectedElements, elementName);
                }

                try
                {
                    TypePositionInfo? elementInfo = CreateForElementName(elementName, inspectedElements.Add(elementName));
                    if (elementInfo is null)
                    {
                        _diagnostics.ReportConfigurationNotSupported(marshalUsingData, ManualTypeMarshallingHelper.MarshalUsingProperties.CountElementName, elementName);
                        return NoCountInfo.Instance;
                    }
                    return new CountElementCountInfo(elementInfo);
                }
                // Specifically catch the exception when we're trying to inspect the element that started the cycle.
                // This ensures that we've unwound the whole cycle so when we return NoCountInfo.Instance, there will be no cycles in the count info.
                catch (CyclicalCountElementInfoException ex) when (ex.StartOfCycle == elementName)
                {
                    _diagnostics.ReportInvalidMarshallingAttributeInfo(marshalUsingData, nameof(SR.CyclicalCountInfo), elementName);
                    return NoCountInfo.Instance;
                }
            }

            return NoCountInfo.Instance;
        }

        private TypePositionInfo? CreateForParamIndex(AttributeData attrData, int paramIndex, ImmutableHashSet<string> inspectedElements)
        {
            if (!(_contextSymbol is IMethodSymbol method && 0 <= paramIndex && paramIndex < method.Parameters.Length))
            {
                return null;
            }
            IParameterSymbol param = method.Parameters[paramIndex];

            if (inspectedElements.Contains(param.Name))
            {
                throw new CyclicalCountElementInfoException(inspectedElements, param.Name);
            }

            try
            {
                return TypePositionInfo.CreateForParameter(
                    param,
                    ParseMarshallingInfo(param.Type, param.GetAttributes(), inspectedElements.Add(param.Name)), _compilation) with
                { ManagedIndex = paramIndex };
            }
            // Specifically catch the exception when we're trying to inspect the element that started the cycle.
            // This ensures that we've unwound the whole cycle so when we return, there will be no cycles in the count info.
            catch (CyclicalCountElementInfoException ex) when (ex.StartOfCycle == param.Name)
            {
                _diagnostics.ReportInvalidMarshallingAttributeInfo(attrData, nameof(SR.CyclicalCountInfo), param.Name);
                return SizeAndParamIndexInfo.UnspecifiedParam;
            }
        }

        private TypePositionInfo? CreateForElementName(string elementName, ImmutableHashSet<string> inspectedElements)
        {
            if (_contextSymbol is IMethodSymbol method)
            {
                if (elementName == CountElementCountInfo.ReturnValueElementName)
                {
                    return new TypePositionInfo(
                        ManagedTypeInfo.CreateTypeInfoForTypeSymbol(method.ReturnType),
                        ParseMarshallingInfo(method.ReturnType, method.GetReturnTypeAttributes(), inspectedElements)) with
                    {
                        ManagedIndex = TypePositionInfo.ReturnIndex
                    };
                }

                for (int i = 0; i < method.Parameters.Length; i++)
                {
                    IParameterSymbol param = method.Parameters[i];
                    if (param.Name == elementName)
                    {
                        return TypePositionInfo.CreateForParameter(param, ParseMarshallingInfo(param.Type, param.GetAttributes(), inspectedElements), _compilation) with { ManagedIndex = i };
                    }
                }
            }
            else if (_contextSymbol is INamedTypeSymbol)
            {
                // TODO: Handle when we create a struct marshalling generator
                // Do we want to support CountElementName pointing to only fields, or properties as well?
                // If only fields, how do we handle properties with generated backing fields?
            }

            return null;
        }

        private MarshallingInfo CreateInfoFromMarshalAs(
            ITypeSymbol type,
            AttributeData attrData,
            ImmutableHashSet<string> inspectedElements,
            ref int maxIndirectionDepthUsed)
        {
            object unmanagedTypeObj = attrData.ConstructorArguments[0].Value!;
            UnmanagedType unmanagedType = unmanagedTypeObj is short unmanagedTypeAsShort
                ? (UnmanagedType)unmanagedTypeAsShort
                : (UnmanagedType)unmanagedTypeObj;
            if (!Enum.IsDefined(typeof(UnmanagedType), unmanagedType)
                || unmanagedType == UnmanagedType.CustomMarshaler
                || unmanagedType == UnmanagedType.SafeArray)
            {
                _diagnostics.ReportConfigurationNotSupported(attrData, nameof(UnmanagedType), unmanagedType.ToString());
            }

            bool isArrayType = unmanagedType == UnmanagedType.LPArray || unmanagedType == UnmanagedType.ByValArray;
            UnmanagedType elementUnmanagedType = (UnmanagedType)SizeAndParamIndexInfo.UnspecifiedConstSize;
            SizeAndParamIndexInfo arraySizeInfo = SizeAndParamIndexInfo.Unspecified;

            // All other data on attribute is defined as NamedArguments.
            foreach (KeyValuePair<string, TypedConstant> namedArg in attrData.NamedArguments)
            {
                switch (namedArg.Key)
                {
                    default:
                        Debug.Fail($"An unknown member was found on {nameof(MarshalAsAttribute)}");
                        continue;
                    case nameof(MarshalAsAttribute.SafeArraySubType):
                    case nameof(MarshalAsAttribute.SafeArrayUserDefinedSubType):
                    case nameof(MarshalAsAttribute.IidParameterIndex):
                    case nameof(MarshalAsAttribute.MarshalTypeRef):
                    case nameof(MarshalAsAttribute.MarshalType):
                    case nameof(MarshalAsAttribute.MarshalCookie):
                        _diagnostics.ReportConfigurationNotSupported(attrData, $"{attrData.AttributeClass!.Name}{Type.Delimiter}{namedArg.Key}");
                        break;
                    case nameof(MarshalAsAttribute.ArraySubType):
                        if (!isArrayType)
                        {
                            _diagnostics.ReportConfigurationNotSupported(attrData, $"{attrData.AttributeClass!.Name}{Type.Delimiter}{namedArg.Key}");
                        }
                        elementUnmanagedType = (UnmanagedType)namedArg.Value.Value!;
                        break;
                    case nameof(MarshalAsAttribute.SizeConst):
                        if (!isArrayType)
                        {
                            _diagnostics.ReportConfigurationNotSupported(attrData, $"{attrData.AttributeClass!.Name}{Type.Delimiter}{namedArg.Key}");
                        }
                        arraySizeInfo = arraySizeInfo with { ConstSize = (int)namedArg.Value.Value! };
                        break;
                    case nameof(MarshalAsAttribute.SizeParamIndex):
                        if (!isArrayType)
                        {
                            _diagnostics.ReportConfigurationNotSupported(attrData, $"{attrData.AttributeClass!.Name}{Type.Delimiter}{namedArg.Key}");
                        }
                        TypePositionInfo? paramIndexInfo = CreateForParamIndex(attrData, (short)namedArg.Value.Value!, inspectedElements);

                        if (paramIndexInfo is null)
                        {
                            _diagnostics.ReportConfigurationNotSupported(attrData, nameof(MarshalAsAttribute.SizeParamIndex), namedArg.Value.Value.ToString());
                        }
                        arraySizeInfo = arraySizeInfo with { ParamAtIndex = paramIndexInfo };
                        break;
                }
            }

            if (isArrayType)
            {
                if (type is not IArrayTypeSymbol { ElementType: ITypeSymbol elementType })
                {
                    _diagnostics.ReportConfigurationNotSupported(attrData, nameof(UnmanagedType), unmanagedType.ToString());
                    return NoMarshallingInfo.Instance;
                }

                MarshallingInfo elementMarshallingInfo = NoMarshallingInfo.Instance;
                if (elementUnmanagedType != (UnmanagedType)SizeAndParamIndexInfo.UnspecifiedConstSize)
                {
                    elementMarshallingInfo = elementType.SpecialType == SpecialType.System_String
                        ? CreateStringMarshallingInfo(elementType, elementUnmanagedType)
                        : new MarshalAsInfo(elementUnmanagedType, _defaultInfo.CharEncoding);
                }
                else
                {
                    maxIndirectionDepthUsed = 1;
                    elementMarshallingInfo = GetMarshallingInfo(elementType, new Dictionary<int, AttributeData>(), 1, ImmutableHashSet<string>.Empty, ref maxIndirectionDepthUsed);
                }

                return CreateArrayMarshallingInfo(type, elementType, arraySizeInfo, elementMarshallingInfo);
            }

            if (type.SpecialType == SpecialType.System_String)
            {
                return CreateStringMarshallingInfo(type, unmanagedType);
            }

            return new MarshalAsInfo(unmanagedType, _defaultInfo.CharEncoding);
        }

        private MarshallingInfo CreateNativeMarshallingInfo(
            ITypeSymbol type,
            INamedTypeSymbol entryPointType,
            AttributeData attrData,
            bool isMarshalUsingAttribute,
            int indirectionLevel,
            CountInfo parsedCountInfo,
            Dictionary<int, AttributeData> useSiteAttributes,
            ImmutableHashSet<string> inspectedElements,
            ref int maxIndirectionDepthUsed)
        {
            if (!ManualTypeMarshallingHelper.HasEntryPointMarshallerAttribute(entryPointType))
            {
                return NoMarshallingInfo.Instance;
            }

            if (!(entryPointType.IsStatic && entryPointType.TypeKind == TypeKind.Class)
                && entryPointType.TypeKind != TypeKind.Struct)
            {
                _diagnostics.ReportInvalidMarshallingAttributeInfo(attrData, nameof(SR.MarshallerTypeMustBeStaticClassOrStruct), entryPointType.ToDisplayString(), type.ToDisplayString());
                return NoMarshallingInfo.Instance;
            }

            ManagedTypeInfo entryPointTypeInfo = ManagedTypeInfo.CreateTypeInfoForTypeSymbol(entryPointType);

            bool isLinearCollectionMarshalling = ManualTypeMarshallingHelper.IsLinearCollectionEntryPoint(entryPointType);
            if (isLinearCollectionMarshalling)
            {
                // Update the entry point type with the type arguments based on the managed type
                if (type is IArrayTypeSymbol arrayManagedType)
                {
                    if (entryPointType.Arity != 2)
                    {
                        _diagnostics.ReportInvalidMarshallingAttributeInfo(attrData, nameof(SR.MarshallerEntryPointTypeMustMatchArity), entryPointType.ToDisplayString(), type.ToDisplayString());
                        return NoMarshallingInfo.Instance;
                    }

                    entryPointType = entryPointType.ConstructedFrom.Construct(
                        arrayManagedType.ElementType,
                        entryPointType.TypeArguments.Last());
                }
                else if (type is INamedTypeSymbol namedManagedCollectionType && entryPointType.IsUnboundGenericType)
                {
                    if (!ManualTypeMarshallingHelper.TryResolveEntryPointType(
                        namedManagedCollectionType,
                        entryPointType,
                        isLinearCollectionMarshalling,
                        (type, entryPointType) => _diagnostics.ReportInvalidMarshallingAttributeInfo(attrData, nameof(SR.MarshallerEntryPointTypeMustMatchArity), entryPointType.ToDisplayString(), type.ToDisplayString()),
                        out ITypeSymbol resolvedEntryPointType))
                    {
                        return NoMarshallingInfo.Instance;
                    }

                    entryPointType = (INamedTypeSymbol)resolvedEntryPointType;
                }
                else
                {
                    _diagnostics.ReportInvalidMarshallingAttributeInfo(attrData, nameof(SR.MarshallerEntryPointTypeMustMatchArity), entryPointType.ToDisplayString(), type.ToDisplayString());
                    return NoMarshallingInfo.Instance;
                }

                int maxIndirectionDepthUsedLocal = maxIndirectionDepthUsed;
                Func<ITypeSymbol, MarshallingInfo> getMarshallingInfoForElement = (ITypeSymbol elementType) => GetMarshallingInfo(elementType, new Dictionary<int, AttributeData>(), 1, ImmutableHashSet<string>.Empty, ref maxIndirectionDepthUsedLocal);
                if (ManualTypeMarshallingHelper.TryGetLinearCollectionMarshallersFromEntryType(entryPointType, type, _compilation, getMarshallingInfoForElement, out CustomTypeMarshallers? collectionMarshallers))
                {
                    maxIndirectionDepthUsed = maxIndirectionDepthUsedLocal;
                    return new NativeLinearCollectionMarshallingInfo(
                        entryPointTypeInfo,
<<<<<<< HEAD
                        collectionMarshallers.Value,
                        isPinnableManagedType,
=======
                        marshallers.Value,
>>>>>>> f40c3403
                        parsedCountInfo,
                        ManagedTypeInfo.CreateTypeInfoForTypeSymbol(entryPointType.TypeParameters.Last()));
                }
                return NoMarshallingInfo.Instance;
            }

            if (type is INamedTypeSymbol namedManagedType && entryPointType.IsUnboundGenericType)
            {
                if (!ManualTypeMarshallingHelper.TryResolveEntryPointType(
                    namedManagedType,
                    entryPointType,
                    isLinearCollectionMarshalling,
                    (type, entryPointType) => _diagnostics.ReportInvalidMarshallingAttributeInfo(attrData, nameof(SR.MarshallerEntryPointTypeMustMatchArity), entryPointType.ToDisplayString(), type.ToDisplayString()),
                    out ITypeSymbol resolvedEntryPointType))
                {
                    return NoMarshallingInfo.Instance;
                }

                entryPointType = (INamedTypeSymbol)resolvedEntryPointType;
            }

            if (ManualTypeMarshallingHelper.TryGetValueMarshallersFromEntryType(entryPointType, type, _compilation, out CustomTypeMarshallers? marshallers))
            {
                return new NativeMarshallingAttributeInfo(entryPointTypeInfo, marshallers.Value);
            }
            return NoMarshallingInfo.Instance;
        }

        private bool TryCreateTypeBasedMarshallingInfo(
            ITypeSymbol type,
            CountInfo parsedCountInfo,
            int indirectionLevel,
            Dictionary<int, AttributeData> useSiteAttributes,
            ImmutableHashSet<string> inspectedElements,
            ref int maxIndirectionDepthUsed,
            out MarshallingInfo marshallingInfo)
        {
            // Check for an implicit SafeHandle conversion.
            // The SafeHandle type might not be defined if we're using one of the test CoreLib implementations used for NativeAOT.
            ITypeSymbol? safeHandleType = _compilation.GetTypeByMetadataName(TypeNames.System_Runtime_InteropServices_SafeHandle);
            if (safeHandleType is not null)
            {
                CodeAnalysis.Operations.CommonConversion conversion = _compilation.ClassifyCommonConversion(type, safeHandleType);
                if (conversion.Exists
                    && conversion.IsImplicit
                    && (conversion.IsReference || conversion.IsIdentity))
                {
                    bool hasAccessibleDefaultConstructor = false;
                    if (type is INamedTypeSymbol named && !named.IsAbstract && named.InstanceConstructors.Length > 0)
                    {
                        foreach (IMethodSymbol ctor in named.InstanceConstructors)
                        {
                            if (ctor.Parameters.Length == 0)
                            {
                                hasAccessibleDefaultConstructor = _compilation.IsSymbolAccessibleWithin(ctor, _contextSymbol.ContainingType);
                                break;
                            }
                        }
                    }
                    marshallingInfo = new SafeHandleMarshallingInfo(hasAccessibleDefaultConstructor, type.IsAbstract);
                    return true;
                }
            }

            if (type is IArrayTypeSymbol { ElementType: ITypeSymbol elementType })
            {
                MarshallingInfo elementMarshallingInfo = GetMarshallingInfo(elementType, useSiteAttributes, indirectionLevel + 1, inspectedElements, ref maxIndirectionDepthUsed);
                marshallingInfo = CreateArrayMarshallingInfo(type, elementType, parsedCountInfo, elementMarshallingInfo);
                return true;
            }

            // No marshalling info was computed, but a character encoding was provided.
            // If the type is a character or string then pass on these details.
            if (type.SpecialType == SpecialType.System_Char && _defaultInfo.CharEncoding != CharEncoding.Undefined)
            {
                marshallingInfo = new MarshallingInfoStringSupport(_defaultInfo.CharEncoding);
                return true;
            }

            if (type.SpecialType == SpecialType.System_String && _defaultInfo.CharEncoding != CharEncoding.Undefined)
            {
                if (_defaultInfo.CharEncoding == CharEncoding.Custom)
                {
                    if (_defaultInfo.StringMarshallingCustomType is not null)
                    {
                        AttributeData attrData = _contextSymbol is IMethodSymbol
                            ? _contextSymbol.GetAttributes().FirstOrDefault(a => a.AttributeClass.ToDisplayString() == TypeNames.LibraryImportAttribute)
                            : default;
                        marshallingInfo = CreateNativeMarshallingInfo(type, _defaultInfo.StringMarshallingCustomType, attrData, true, indirectionLevel, parsedCountInfo, useSiteAttributes, inspectedElements, ref maxIndirectionDepthUsed);
                        return true;
                    }
                }
                else
                {
                    marshallingInfo = _defaultInfo.CharEncoding switch
                    {
                        CharEncoding.Utf16 => CreateStringMarshallingInfo(type, TypeNames.Utf16StringMarshaller),
                        CharEncoding.Utf8 => CreateStringMarshallingInfo(type, TypeNames.Utf8StringMarshaller),
                        _ => throw new InvalidOperationException()
                    };

                    return true;
                }

                marshallingInfo = new MarshallingInfoStringSupport(_defaultInfo.CharEncoding);
                return true;
            }


            if (type.SpecialType == SpecialType.System_Boolean)
            {
                // We explicitly don't support marshalling bool without any marshalling info
                // as treating bool as a non-normalized 1-byte value is generally not a good default.
                // Additionally, that default is different than the runtime marshalling, so by explicitly
                // blocking bool marshalling without additional info, we make it a little easier
                // to transition by explicitly notifying people of changing behavior.
                marshallingInfo = NoMarshallingInfo.Instance;
                return false;
            }

            if (type is INamedTypeSymbol { IsUnmanagedType: true } unmanagedType
                && unmanagedType.IsConsideredBlittable())
            {
                marshallingInfo = GetBlittableMarshallingInfo(type);
                return true;
            }

            marshallingInfo = NoMarshallingInfo.Instance;
            return false;
        }

        private MarshallingInfo CreateArrayMarshallingInfo(
            ITypeSymbol managedType,
            ITypeSymbol elementType,
            CountInfo countInfo,
            MarshallingInfo elementMarshallingInfo)
        {
            ITypeSymbol typeArgumentToInsert = elementType;
            INamedTypeSymbol? arrayMarshaller;
            if (elementType is IPointerTypeSymbol { PointedAtType: ITypeSymbol pointedAt })
            {
                arrayMarshaller = _compilation.GetTypeByMetadataName(TypeNames.System_Runtime_InteropServices_PointerArrayMarshaller_Metadata);
                typeArgumentToInsert = pointedAt;
            }
            else
            {
                arrayMarshaller = _compilation.GetTypeByMetadataName(TypeNames.System_Runtime_InteropServices_ArrayMarshaller_Metadata);
            }

            if (arrayMarshaller is null)
            {
                // If the array marshaler type is not available, then we cannot marshal arrays but indicate it is missing.
                return new MissingSupportCollectionMarshallingInfo(countInfo, elementMarshallingInfo);
            }

            if (ManualTypeMarshallingHelper.HasEntryPointMarshallerAttribute(arrayMarshaller)
                && ManualTypeMarshallingHelper.IsLinearCollectionEntryPoint(arrayMarshaller))
            {
                arrayMarshaller = arrayMarshaller.Construct(
                    typeArgumentToInsert,
                    arrayMarshaller.TypeArguments.Last());

                Func<ITypeSymbol, MarshallingInfo> getMarshallingInfoForElement = (ITypeSymbol elementType) => elementMarshallingInfo;
                if (ManualTypeMarshallingHelper.TryGetLinearCollectionMarshallersFromEntryType(arrayMarshaller, managedType, _compilation, getMarshallingInfoForElement, out CustomTypeMarshallers? marshallers))
                {
                    return new NativeLinearCollectionMarshallingInfo(
                        ManagedTypeInfo.CreateTypeInfoForTypeSymbol(arrayMarshaller),
                        marshallers.Value,
                        countInfo,
                        ManagedTypeInfo.CreateTypeInfoForTypeSymbol(arrayMarshaller.TypeParameters.Last()));
                }
            }

            Debug.WriteLine("Default marshallers for arrays should be a valid shape.");
            return NoMarshallingInfo.Instance;
        }

        private MarshallingInfo CreateStringMarshallingInfo(
            ITypeSymbol type,
            UnmanagedType unmanagedType)
        {
            string? marshallerName = unmanagedType switch
            {
                UnmanagedType.BStr => TypeNames.BStrStringMarshaller,
                UnmanagedType.LPStr => TypeNames.AnsiStringMarshaller,
                UnmanagedType.LPTStr or UnmanagedType.LPWStr => TypeNames.Utf16StringMarshaller,
                MarshalAsInfo.UnmanagedType_LPUTF8Str => TypeNames.Utf8StringMarshaller,
                _ => null
            };

            if (marshallerName is null)
                return new MarshalAsInfo(unmanagedType, _defaultInfo.CharEncoding);

            return CreateStringMarshallingInfo(type, marshallerName);
        }

        private MarshallingInfo CreateStringMarshallingInfo(
            ITypeSymbol type,
            string marshallerName)
        {
            INamedTypeSymbol? stringMarshaller = _compilation.GetTypeByMetadataName(marshallerName);
            if (stringMarshaller is null)
                return new MissingSupportMarshallingInfo();

            if (ManualTypeMarshallingHelper.HasEntryPointMarshallerAttribute(stringMarshaller))
            {
                if (ManualTypeMarshallingHelper.TryGetValueMarshallersFromEntryType(stringMarshaller, type, _compilation, out CustomTypeMarshallers? marshallers))
                {
                    return new NativeMarshallingAttributeInfo(
                        EntryPointType: ManagedTypeInfo.CreateTypeInfoForTypeSymbol(stringMarshaller),
                        Marshallers: marshallers.Value);
                }
            }

            return new MissingSupportMarshallingInfo();
        }

        private MarshallingInfo GetBlittableMarshallingInfo(ITypeSymbol type)
        {
            if (type.TypeKind is TypeKind.Enum or TypeKind.Pointer or TypeKind.FunctionPointer
                || type.SpecialType.IsAlwaysBlittable())
            {
                // Treat primitive types and enums as having no marshalling info.
                // They are supported in configurations where runtime marshalling is enabled.
                return NoMarshallingInfo.Instance;
            }
            else if (_compilation.GetTypeByMetadataName(TypeNames.System_Runtime_CompilerServices_DisableRuntimeMarshallingAttribute) is null)
            {
                // If runtime marshalling cannot be disabled, then treat this as a "missing support" scenario so we can gracefully fall back to using the fowarder downlevel.
                return new MissingSupportMarshallingInfo();
            }
            else
            {
                return new UnmanagedBlittableMarshallingInfo(type.IsStrictlyBlittable());
            }
        }

        private bool TryGetAttributeIndirectionLevel(AttributeData attrData, out int indirectionLevel)
        {
            if (SymbolEqualityComparer.Default.Equals(attrData.AttributeClass, _marshalAsAttribute))
            {
                indirectionLevel = 0;
                return true;
            }

            if (!SymbolEqualityComparer.Default.Equals(attrData.AttributeClass, _marshalUsingAttribute))
            {
                indirectionLevel = 0;
                return false;
            }

            foreach (KeyValuePair<string, TypedConstant> arg in attrData.NamedArguments)
            {
                if (arg.Key == ManualTypeMarshallingHelper.MarshalUsingProperties.ElementIndirectionDepth)
                {
                    indirectionLevel = (int)arg.Value.Value!;
                    return true;
                }
            }
            indirectionLevel = 0;
            return true;
        }

        private sealed class CyclicalCountElementInfoException : Exception
        {
            public CyclicalCountElementInfoException(ImmutableHashSet<string> elementsInCycle, string startOfCycle)
            {
                ElementsInCycle = elementsInCycle;
                StartOfCycle = startOfCycle;
            }

            public ImmutableHashSet<string> ElementsInCycle { get; }

            public string StartOfCycle { get; }
        }
    }
}<|MERGE_RESOLUTION|>--- conflicted
+++ resolved
@@ -599,12 +599,7 @@
                     maxIndirectionDepthUsed = maxIndirectionDepthUsedLocal;
                     return new NativeLinearCollectionMarshallingInfo(
                         entryPointTypeInfo,
-<<<<<<< HEAD
                         collectionMarshallers.Value,
-                        isPinnableManagedType,
-=======
-                        marshallers.Value,
->>>>>>> f40c3403
                         parsedCountInfo,
                         ManagedTypeInfo.CreateTypeInfoForTypeSymbol(entryPointType.TypeParameters.Last()));
                 }
