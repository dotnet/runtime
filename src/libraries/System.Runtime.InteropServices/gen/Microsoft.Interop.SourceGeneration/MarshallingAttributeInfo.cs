--- conflicted
+++ resolved
@@ -584,11 +584,7 @@
             ref int maxIndirectionDepthUsed)
         {
             bool isLinearCollectionMarshalling = ManualTypeMarshallingHelper.IsLinearCollectionEntryPoint(entryPointType);
-<<<<<<< HEAD
             if (ManualTypeMarshallingHelper.HasEntryPointMarshallerAttribute(entryPointType))
-=======
-            if (ManualTypeMarshallingHelper.TryGetMarshallersFromEntryType(entryPointType, type, isLinearCollectionMarshalling, _compilation, out CustomTypeMarshallers? marshallers))
->>>>>>> 6c10d0e7
             {
                 if (!entryPointType.IsStatic)
                 {
@@ -596,7 +592,7 @@
                     return NoMarshallingInfo.Instance;
                 }
 
-                if (ManualTypeMarshallingHelper.TryGetMarshallers(entryPointType, type, isLinearCollectionMarshalling, _compilation, out CustomTypeMarshallers? marshallers))
+                if (ManualTypeMarshallingHelper.TryGetMarshallersFromEntryType(entryPointType, type, isLinearCollectionMarshalling, _compilation, out CustomTypeMarshallers? marshallers))
                 {
                     bool isPinnableManagedType = !isMarshalUsingAttribute && ManualTypeMarshallingHelper.FindGetPinnableReference(type) is not null;
                     return isLinearCollectionMarshalling
