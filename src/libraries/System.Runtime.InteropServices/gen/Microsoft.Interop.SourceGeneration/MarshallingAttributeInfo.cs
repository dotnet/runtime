--- conflicted
+++ resolved
@@ -143,711 +143,4 @@
     /// the forwarder marshaller.
     /// </remarks>
     public sealed record MissingSupportCollectionMarshallingInfo(CountInfo CountInfo, MarshallingInfo ElementMarshallingInfo) : MissingSupportMarshallingInfo;
-<<<<<<< HEAD
-
-    public sealed class MarshallingAttributeInfoParser
-    {
-        private readonly Compilation _compilation;
-        private readonly IGeneratorDiagnostics _diagnostics;
-        private readonly DefaultMarshallingInfo _defaultInfo;
-        private readonly ISymbol _contextSymbol;
-        private readonly ITypeSymbol _marshalAsAttribute;
-        private readonly ITypeSymbol _marshalUsingAttribute;
-
-        public MarshallingAttributeInfoParser(
-            Compilation compilation,
-            IGeneratorDiagnostics diagnostics,
-            DefaultMarshallingInfo defaultInfo,
-            ISymbol contextSymbol)
-        {
-            _compilation = compilation;
-            _diagnostics = diagnostics;
-            _defaultInfo = defaultInfo;
-            _contextSymbol = contextSymbol;
-            _marshalAsAttribute = compilation.GetTypeByMetadataName(TypeNames.System_Runtime_InteropServices_MarshalAsAttribute)!;
-            _marshalUsingAttribute = compilation.GetTypeByMetadataName(TypeNames.MarshalUsingAttribute)!;
-        }
-
-        public MarshallingInfo ParseMarshallingInfo(
-            ITypeSymbol managedType,
-            IEnumerable<AttributeData> useSiteAttributes)
-        {
-            return ParseMarshallingInfo(managedType, useSiteAttributes, ImmutableHashSet<string>.Empty);
-        }
-
-        private MarshallingInfo ParseMarshallingInfo(
-            ITypeSymbol managedType,
-            IEnumerable<AttributeData> useSiteAttributes,
-            ImmutableHashSet<string> inspectedElements)
-        {
-            Dictionary<int, AttributeData> marshallingAttributesByIndirectionDepth = new();
-            int maxIndirectionLevelDataProvided = 0;
-            foreach (AttributeData attribute in useSiteAttributes)
-            {
-                if (TryGetAttributeIndirectionLevel(attribute, out int indirectionLevel))
-                {
-                    if (marshallingAttributesByIndirectionDepth.ContainsKey(indirectionLevel))
-                    {
-                        _diagnostics.ReportInvalidMarshallingAttributeInfo(attribute, nameof(SR.DuplicateMarshallingInfo), indirectionLevel.ToString());
-                        return NoMarshallingInfo.Instance;
-                    }
-                    marshallingAttributesByIndirectionDepth.Add(indirectionLevel, attribute);
-                    maxIndirectionLevelDataProvided = Math.Max(maxIndirectionLevelDataProvided, indirectionLevel);
-                }
-            }
-
-            int maxIndirectionDepthUsed = 0;
-            MarshallingInfo info = GetMarshallingInfo(
-                managedType,
-                marshallingAttributesByIndirectionDepth,
-                indirectionLevel: 0,
-                inspectedElements,
-                ref maxIndirectionDepthUsed);
-            if (maxIndirectionDepthUsed < maxIndirectionLevelDataProvided)
-            {
-                _diagnostics.ReportInvalidMarshallingAttributeInfo(
-                    marshallingAttributesByIndirectionDepth[maxIndirectionLevelDataProvided],
-                    nameof(SR.ExtraneousMarshallingInfo),
-                    maxIndirectionLevelDataProvided.ToString(),
-                    maxIndirectionDepthUsed.ToString());
-            }
-            return info;
-        }
-
-        private MarshallingInfo GetMarshallingInfo(
-            ITypeSymbol type,
-            Dictionary<int, AttributeData> useSiteAttributes,
-            int indirectionLevel,
-            ImmutableHashSet<string> inspectedElements,
-            ref int maxIndirectionDepthUsed)
-        {
-            maxIndirectionDepthUsed = Math.Max(indirectionLevel, maxIndirectionDepthUsed);
-            CountInfo parsedCountInfo = NoCountInfo.Instance;
-
-            if (useSiteAttributes.TryGetValue(indirectionLevel, out AttributeData useSiteAttribute))
-            {
-                INamedTypeSymbol attributeClass = useSiteAttribute.AttributeClass!;
-
-                if (indirectionLevel == 0
-                    && SymbolEqualityComparer.Default.Equals(_compilation.GetTypeByMetadataName(TypeNames.System_Runtime_InteropServices_MarshalAsAttribute), attributeClass))
-                {
-                    // https://docs.microsoft.com/dotnet/api/system.runtime.interopservices.marshalasattribute
-                    return CreateInfoFromMarshalAs(type, useSiteAttribute, inspectedElements, ref maxIndirectionDepthUsed);
-                }
-                else if (SymbolEqualityComparer.Default.Equals(_compilation.GetTypeByMetadataName(TypeNames.MarshalUsingAttribute), attributeClass))
-                {
-                    if (parsedCountInfo != NoCountInfo.Instance)
-                    {
-                        _diagnostics.ReportInvalidMarshallingAttributeInfo(useSiteAttribute, nameof(SR.DuplicateCountInfo));
-                        return NoMarshallingInfo.Instance;
-                    }
-                    parsedCountInfo = CreateCountInfo(useSiteAttribute, inspectedElements);
-                    if (useSiteAttribute.ConstructorArguments.Length != 0)
-                    {
-                        return CreateNativeMarshallingInfo(
-                            type,
-                            (INamedTypeSymbol)useSiteAttribute.ConstructorArguments[0].Value!,
-                            useSiteAttribute,
-                            parsedCountInfo,
-                            ref maxIndirectionDepthUsed);
-                    }
-                }
-            }
-
-            // If we aren't overriding the marshalling at usage time,
-            // then fall back to the information on the element type itself.
-            foreach (AttributeData typeAttribute in type.GetAttributes())
-            {
-                INamedTypeSymbol attributeClass = typeAttribute.AttributeClass!;
-
-                if (attributeClass.ToDisplayString() == TypeNames.NativeMarshallingAttribute)
-                {
-                    return CreateNativeMarshallingInfo(
-                        type,
-                        (INamedTypeSymbol)typeAttribute.ConstructorArguments[0].Value!,
-                        typeAttribute,
-                        parsedCountInfo,
-                        ref maxIndirectionDepthUsed);
-                }
-            }
-
-            // If the type doesn't have custom attributes that dictate marshalling,
-            // then consider the type itself.
-            if (TryCreateTypeBasedMarshallingInfo(
-                type,
-                parsedCountInfo,
-                indirectionLevel,
-                useSiteAttributes,
-                inspectedElements,
-                ref maxIndirectionDepthUsed,
-                out MarshallingInfo infoMaybe))
-            {
-                return infoMaybe;
-            }
-
-            return NoMarshallingInfo.Instance;
-        }
-
-        private CountInfo CreateCountInfo(AttributeData marshalUsingData, ImmutableHashSet<string> inspectedElements)
-        {
-            int? constSize = null;
-            string? elementName = null;
-            foreach (KeyValuePair<string, TypedConstant> arg in marshalUsingData.NamedArguments)
-            {
-                if (arg.Key == ManualTypeMarshallingHelper.MarshalUsingProperties.ConstantElementCount)
-                {
-                    constSize = (int)arg.Value.Value!;
-                }
-                else if (arg.Key == ManualTypeMarshallingHelper.MarshalUsingProperties.CountElementName)
-                {
-                    if (arg.Value.Value is null)
-                    {
-                        _diagnostics.ReportConfigurationNotSupported(marshalUsingData, ManualTypeMarshallingHelper.MarshalUsingProperties.CountElementName, "null");
-                        return NoCountInfo.Instance;
-                    }
-                    elementName = (string)arg.Value.Value!;
-                }
-            }
-
-            if (constSize is not null && elementName is not null)
-            {
-                _diagnostics.ReportInvalidMarshallingAttributeInfo(marshalUsingData, nameof(SR.ConstantAndElementCountInfoDisallowed));
-            }
-            else if (constSize is not null)
-            {
-                return new ConstSizeCountInfo(constSize.Value);
-            }
-            else if (elementName is not null)
-            {
-                if (inspectedElements.Contains(elementName))
-                {
-                    throw new CyclicalCountElementInfoException(inspectedElements, elementName);
-                }
-
-                try
-                {
-                    TypePositionInfo? elementInfo = CreateForElementName(elementName, inspectedElements.Add(elementName));
-                    if (elementInfo is null)
-                    {
-                        _diagnostics.ReportConfigurationNotSupported(marshalUsingData, ManualTypeMarshallingHelper.MarshalUsingProperties.CountElementName, elementName);
-                        return NoCountInfo.Instance;
-                    }
-                    return new CountElementCountInfo(elementInfo);
-                }
-                // Specifically catch the exception when we're trying to inspect the element that started the cycle.
-                // This ensures that we've unwound the whole cycle so when we return NoCountInfo.Instance, there will be no cycles in the count info.
-                catch (CyclicalCountElementInfoException ex) when (ex.StartOfCycle == elementName)
-                {
-                    _diagnostics.ReportInvalidMarshallingAttributeInfo(marshalUsingData, nameof(SR.CyclicalCountInfo), elementName);
-                    return NoCountInfo.Instance;
-                }
-            }
-
-            return NoCountInfo.Instance;
-        }
-
-        private TypePositionInfo? CreateForParamIndex(AttributeData attrData, int paramIndex, ImmutableHashSet<string> inspectedElements)
-        {
-            if (!(_contextSymbol is IMethodSymbol method && 0 <= paramIndex && paramIndex < method.Parameters.Length))
-            {
-                return null;
-            }
-            IParameterSymbol param = method.Parameters[paramIndex];
-
-            if (inspectedElements.Contains(param.Name))
-            {
-                throw new CyclicalCountElementInfoException(inspectedElements, param.Name);
-            }
-
-            try
-            {
-                return TypePositionInfo.CreateForParameter(
-                    param,
-                    ParseMarshallingInfo(param.Type, param.GetAttributes(), inspectedElements.Add(param.Name)), _compilation) with
-                { ManagedIndex = paramIndex };
-            }
-            // Specifically catch the exception when we're trying to inspect the element that started the cycle.
-            // This ensures that we've unwound the whole cycle so when we return, there will be no cycles in the count info.
-            catch (CyclicalCountElementInfoException ex) when (ex.StartOfCycle == param.Name)
-            {
-                _diagnostics.ReportInvalidMarshallingAttributeInfo(attrData, nameof(SR.CyclicalCountInfo), param.Name);
-                return SizeAndParamIndexInfo.UnspecifiedParam;
-            }
-        }
-
-        private TypePositionInfo? CreateForElementName(string elementName, ImmutableHashSet<string> inspectedElements)
-        {
-            if (_contextSymbol is IMethodSymbol method)
-            {
-                if (elementName == CountElementCountInfo.ReturnValueElementName)
-                {
-                    return new TypePositionInfo(
-                        ManagedTypeInfo.CreateTypeInfoForTypeSymbol(method.ReturnType),
-                        ParseMarshallingInfo(method.ReturnType, method.GetReturnTypeAttributes(), inspectedElements)) with
-                    {
-                        ManagedIndex = TypePositionInfo.ReturnIndex
-                    };
-                }
-
-                for (int i = 0; i < method.Parameters.Length; i++)
-                {
-                    IParameterSymbol param = method.Parameters[i];
-                    if (param.Name == elementName)
-                    {
-                        return TypePositionInfo.CreateForParameter(param, ParseMarshallingInfo(param.Type, param.GetAttributes(), inspectedElements), _compilation) with { ManagedIndex = i };
-                    }
-                }
-            }
-            else if (_contextSymbol is INamedTypeSymbol)
-            {
-                // TODO: Handle when we create a struct marshalling generator
-                // Do we want to support CountElementName pointing to only fields, or properties as well?
-                // If only fields, how do we handle properties with generated backing fields?
-            }
-
-            return null;
-        }
-
-        private MarshallingInfo CreateInfoFromMarshalAs(
-            ITypeSymbol type,
-            AttributeData attrData,
-            ImmutableHashSet<string> inspectedElements,
-            ref int maxIndirectionDepthUsed)
-        {
-            object unmanagedTypeObj = attrData.ConstructorArguments[0].Value!;
-            UnmanagedType unmanagedType = unmanagedTypeObj is short unmanagedTypeAsShort
-                ? (UnmanagedType)unmanagedTypeAsShort
-                : (UnmanagedType)unmanagedTypeObj;
-            if (!Enum.IsDefined(typeof(UnmanagedType), unmanagedType)
-                || unmanagedType == UnmanagedType.CustomMarshaler
-                || unmanagedType == UnmanagedType.SafeArray)
-            {
-                _diagnostics.ReportConfigurationNotSupported(attrData, nameof(UnmanagedType), unmanagedType.ToString());
-            }
-
-            bool isArrayType = unmanagedType == UnmanagedType.LPArray || unmanagedType == UnmanagedType.ByValArray;
-            UnmanagedType elementUnmanagedType = (UnmanagedType)SizeAndParamIndexInfo.UnspecifiedConstSize;
-            SizeAndParamIndexInfo arraySizeInfo = SizeAndParamIndexInfo.Unspecified;
-
-            // All other data on attribute is defined as NamedArguments.
-            foreach (KeyValuePair<string, TypedConstant> namedArg in attrData.NamedArguments)
-            {
-                switch (namedArg.Key)
-                {
-                    default:
-                        Debug.Fail($"An unknown member was found on {nameof(MarshalAsAttribute)}");
-                        continue;
-                    case nameof(MarshalAsAttribute.SafeArraySubType):
-                    case nameof(MarshalAsAttribute.SafeArrayUserDefinedSubType):
-                    case nameof(MarshalAsAttribute.IidParameterIndex):
-                    case nameof(MarshalAsAttribute.MarshalTypeRef):
-                    case nameof(MarshalAsAttribute.MarshalType):
-                    case nameof(MarshalAsAttribute.MarshalCookie):
-                        _diagnostics.ReportConfigurationNotSupported(attrData, $"{attrData.AttributeClass!.Name}{Type.Delimiter}{namedArg.Key}");
-                        break;
-                    case nameof(MarshalAsAttribute.ArraySubType):
-                        if (!isArrayType)
-                        {
-                            _diagnostics.ReportConfigurationNotSupported(attrData, $"{attrData.AttributeClass!.Name}{Type.Delimiter}{namedArg.Key}");
-                        }
-                        elementUnmanagedType = (UnmanagedType)namedArg.Value.Value!;
-                        break;
-                    case nameof(MarshalAsAttribute.SizeConst):
-                        if (!isArrayType)
-                        {
-                            _diagnostics.ReportConfigurationNotSupported(attrData, $"{attrData.AttributeClass!.Name}{Type.Delimiter}{namedArg.Key}");
-                        }
-                        arraySizeInfo = arraySizeInfo with { ConstSize = (int)namedArg.Value.Value! };
-                        break;
-                    case nameof(MarshalAsAttribute.SizeParamIndex):
-                        if (!isArrayType)
-                        {
-                            _diagnostics.ReportConfigurationNotSupported(attrData, $"{attrData.AttributeClass!.Name}{Type.Delimiter}{namedArg.Key}");
-                        }
-                        TypePositionInfo? paramIndexInfo = CreateForParamIndex(attrData, (short)namedArg.Value.Value!, inspectedElements);
-
-                        if (paramIndexInfo is null)
-                        {
-                            _diagnostics.ReportConfigurationNotSupported(attrData, nameof(MarshalAsAttribute.SizeParamIndex), namedArg.Value.Value.ToString());
-                        }
-                        arraySizeInfo = arraySizeInfo with { ParamAtIndex = paramIndexInfo };
-                        break;
-                }
-            }
-
-            if (isArrayType)
-            {
-                if (type is not IArrayTypeSymbol { ElementType: ITypeSymbol elementType })
-                {
-                    _diagnostics.ReportConfigurationNotSupported(attrData, nameof(UnmanagedType), unmanagedType.ToString());
-                    return NoMarshallingInfo.Instance;
-                }
-
-                MarshallingInfo elementMarshallingInfo = NoMarshallingInfo.Instance;
-                if (elementUnmanagedType != (UnmanagedType)SizeAndParamIndexInfo.UnspecifiedConstSize)
-                {
-                    elementMarshallingInfo = elementType.SpecialType == SpecialType.System_String
-                        ? CreateStringMarshallingInfo(elementType, elementUnmanagedType)
-                        : new MarshalAsInfo(elementUnmanagedType, _defaultInfo.CharEncoding);
-                }
-                else
-                {
-                    maxIndirectionDepthUsed = 1;
-                    elementMarshallingInfo = GetMarshallingInfo(elementType, new Dictionary<int, AttributeData>(), 1, ImmutableHashSet<string>.Empty, ref maxIndirectionDepthUsed);
-                }
-
-                return CreateArrayMarshallingInfo(type, elementType, arraySizeInfo, elementMarshallingInfo);
-            }
-
-            if (type.SpecialType == SpecialType.System_String)
-            {
-                return CreateStringMarshallingInfo(type, unmanagedType);
-            }
-
-            return new MarshalAsInfo(unmanagedType, _defaultInfo.CharEncoding);
-        }
-
-        private MarshallingInfo CreateNativeMarshallingInfo(
-            ITypeSymbol type,
-            INamedTypeSymbol entryPointType,
-            AttributeData attrData,
-            CountInfo parsedCountInfo,
-            ref int maxIndirectionDepthUsed)
-        {
-            if (!ManualTypeMarshallingHelper.HasEntryPointMarshallerAttribute(entryPointType))
-            {
-                return NoMarshallingInfo.Instance;
-            }
-
-            if (!(entryPointType.IsStatic && entryPointType.TypeKind == TypeKind.Class)
-                && entryPointType.TypeKind != TypeKind.Struct)
-            {
-                _diagnostics.ReportInvalidMarshallingAttributeInfo(attrData, nameof(SR.MarshallerTypeMustBeStaticClassOrStruct), entryPointType.ToDisplayString(), type.ToDisplayString());
-                return NoMarshallingInfo.Instance;
-            }
-
-            ManagedTypeInfo entryPointTypeInfo = ManagedTypeInfo.CreateTypeInfoForTypeSymbol(entryPointType);
-
-            bool isLinearCollectionMarshalling = ManualTypeMarshallingHelper.IsLinearCollectionEntryPoint(entryPointType);
-            if (isLinearCollectionMarshalling)
-            {
-                // Update the entry point type with the type arguments based on the managed type
-                if (type is IArrayTypeSymbol arrayManagedType)
-                {
-                    if (entryPointType.Arity != 2)
-                    {
-                        _diagnostics.ReportInvalidMarshallingAttributeInfo(attrData, nameof(SR.MarshallerEntryPointTypeMustMatchArity), entryPointType.ToDisplayString(), type.ToDisplayString());
-                        return NoMarshallingInfo.Instance;
-                    }
-
-                    entryPointType = entryPointType.ConstructedFrom.Construct(
-                        arrayManagedType.ElementType,
-                        entryPointType.TypeArguments.Last());
-                }
-                else if (type is INamedTypeSymbol namedManagedCollectionType && entryPointType.IsUnboundGenericType)
-                {
-                    if (!ManualTypeMarshallingHelper.TryResolveEntryPointType(
-                        namedManagedCollectionType,
-                        entryPointType,
-                        isLinearCollectionMarshalling,
-                        (type, entryPointType) => _diagnostics.ReportInvalidMarshallingAttributeInfo(attrData, nameof(SR.MarshallerEntryPointTypeMustMatchArity), entryPointType.ToDisplayString(), type.ToDisplayString()),
-                        out ITypeSymbol resolvedEntryPointType))
-                    {
-                        return NoMarshallingInfo.Instance;
-                    }
-
-                    entryPointType = (INamedTypeSymbol)resolvedEntryPointType;
-                }
-                else
-                {
-                    _diagnostics.ReportInvalidMarshallingAttributeInfo(attrData, nameof(SR.MarshallerEntryPointTypeMustMatchArity), entryPointType.ToDisplayString(), type.ToDisplayString());
-                    return NoMarshallingInfo.Instance;
-                }
-
-                int maxIndirectionDepthUsedLocal = maxIndirectionDepthUsed;
-                Func<ITypeSymbol, MarshallingInfo> getMarshallingInfoForElement = (ITypeSymbol elementType) => GetMarshallingInfo(elementType, new Dictionary<int, AttributeData>(), 1, ImmutableHashSet<string>.Empty, ref maxIndirectionDepthUsedLocal);
-                if (ManualTypeMarshallingHelper.TryGetLinearCollectionMarshallersFromEntryType(entryPointType, type, _compilation, getMarshallingInfoForElement, out CustomTypeMarshallers? collectionMarshallers))
-                {
-                    maxIndirectionDepthUsed = maxIndirectionDepthUsedLocal;
-                    return new NativeLinearCollectionMarshallingInfo(
-                        entryPointTypeInfo,
-                        collectionMarshallers.Value,
-                        parsedCountInfo,
-                        ManagedTypeInfo.CreateTypeInfoForTypeSymbol(entryPointType.TypeParameters.Last()));
-                }
-                return NoMarshallingInfo.Instance;
-            }
-
-            if (type is INamedTypeSymbol namedManagedType && entryPointType.IsUnboundGenericType)
-            {
-                if (!ManualTypeMarshallingHelper.TryResolveEntryPointType(
-                    namedManagedType,
-                    entryPointType,
-                    isLinearCollectionMarshalling,
-                    (type, entryPointType) => _diagnostics.ReportInvalidMarshallingAttributeInfo(attrData, nameof(SR.MarshallerEntryPointTypeMustMatchArity), entryPointType.ToDisplayString(), type.ToDisplayString()),
-                    out ITypeSymbol resolvedEntryPointType))
-                {
-                    return NoMarshallingInfo.Instance;
-                }
-
-                entryPointType = (INamedTypeSymbol)resolvedEntryPointType;
-            }
-
-            if (ManualTypeMarshallingHelper.TryGetValueMarshallersFromEntryType(entryPointType, type, _compilation, out CustomTypeMarshallers? marshallers))
-            {
-                return new NativeMarshallingAttributeInfo(entryPointTypeInfo, marshallers.Value);
-            }
-            return NoMarshallingInfo.Instance;
-        }
-
-        private bool TryCreateTypeBasedMarshallingInfo(
-            ITypeSymbol type,
-            CountInfo parsedCountInfo,
-            int indirectionLevel,
-            Dictionary<int, AttributeData> useSiteAttributes,
-            ImmutableHashSet<string> inspectedElements,
-            ref int maxIndirectionDepthUsed,
-            out MarshallingInfo marshallingInfo)
-        {
-            // Check for an implicit SafeHandle conversion.
-            // The SafeHandle type might not be defined if we're using one of the test CoreLib implementations used for NativeAOT.
-            ITypeSymbol? safeHandleType = _compilation.GetTypeByMetadataName(TypeNames.System_Runtime_InteropServices_SafeHandle);
-            if (safeHandleType is not null)
-            {
-                CodeAnalysis.Operations.CommonConversion conversion = _compilation.ClassifyCommonConversion(type, safeHandleType);
-                if (conversion.Exists
-                    && conversion.IsImplicit
-                    && (conversion.IsReference || conversion.IsIdentity))
-                {
-                    bool hasAccessibleDefaultConstructor = false;
-                    if (type is INamedTypeSymbol named && !named.IsAbstract && named.InstanceConstructors.Length > 0)
-                    {
-                        foreach (IMethodSymbol ctor in named.InstanceConstructors)
-                        {
-                            if (ctor.Parameters.Length == 0)
-                            {
-                                hasAccessibleDefaultConstructor = _compilation.IsSymbolAccessibleWithin(ctor, _contextSymbol.ContainingType);
-                                break;
-                            }
-                        }
-                    }
-                    marshallingInfo = new SafeHandleMarshallingInfo(hasAccessibleDefaultConstructor, type.IsAbstract);
-                    return true;
-                }
-            }
-
-            if (type is IArrayTypeSymbol { ElementType: ITypeSymbol elementType })
-            {
-                MarshallingInfo elementMarshallingInfo = GetMarshallingInfo(elementType, useSiteAttributes, indirectionLevel + 1, inspectedElements, ref maxIndirectionDepthUsed);
-                marshallingInfo = CreateArrayMarshallingInfo(type, elementType, parsedCountInfo, elementMarshallingInfo);
-                return true;
-            }
-
-            // No marshalling info was computed, but a character encoding was provided.
-            // If the type is a character or string then pass on these details.
-            if (type.SpecialType == SpecialType.System_Char && _defaultInfo.CharEncoding != CharEncoding.Undefined)
-            {
-                marshallingInfo = new MarshallingInfoStringSupport(_defaultInfo.CharEncoding);
-                return true;
-            }
-
-            if (type.SpecialType == SpecialType.System_String && _defaultInfo.CharEncoding != CharEncoding.Undefined)
-            {
-                if (_defaultInfo.CharEncoding == CharEncoding.Custom)
-                {
-                    if (_defaultInfo.StringMarshallingCustomType is not null)
-                    {
-                        AttributeData attrData = _contextSymbol is IMethodSymbol
-                            ? _contextSymbol.GetAttributes().FirstOrDefault(a => a.AttributeClass.ToDisplayString() == TypeNames.LibraryImportAttribute)
-                            : default;
-                        marshallingInfo = CreateNativeMarshallingInfo(type, _defaultInfo.StringMarshallingCustomType, attrData, parsedCountInfo, ref maxIndirectionDepthUsed);
-                        return true;
-                    }
-                }
-                else
-                {
-                    marshallingInfo = _defaultInfo.CharEncoding switch
-                    {
-                        CharEncoding.Utf16 => CreateStringMarshallingInfo(type, TypeNames.Utf16StringMarshaller),
-                        CharEncoding.Utf8 => CreateStringMarshallingInfo(type, TypeNames.Utf8StringMarshaller),
-                        _ => throw new InvalidOperationException()
-                    };
-
-                    return true;
-                }
-
-                marshallingInfo = new MarshallingInfoStringSupport(_defaultInfo.CharEncoding);
-                return true;
-            }
-
-
-            if (type.SpecialType == SpecialType.System_Boolean)
-            {
-                // We explicitly don't support marshalling bool without any marshalling info
-                // as treating bool as a non-normalized 1-byte value is generally not a good default.
-                // Additionally, that default is different than the runtime marshalling, so by explicitly
-                // blocking bool marshalling without additional info, we make it a little easier
-                // to transition by explicitly notifying people of changing behavior.
-                marshallingInfo = NoMarshallingInfo.Instance;
-                return false;
-            }
-
-            if (type is INamedTypeSymbol { IsUnmanagedType: true } unmanagedType
-                && unmanagedType.IsConsideredBlittable())
-            {
-                marshallingInfo = GetBlittableMarshallingInfo(type);
-                return true;
-            }
-
-            marshallingInfo = NoMarshallingInfo.Instance;
-            return false;
-        }
-
-        private MarshallingInfo CreateArrayMarshallingInfo(
-            ITypeSymbol managedType,
-            ITypeSymbol elementType,
-            CountInfo countInfo,
-            MarshallingInfo elementMarshallingInfo)
-        {
-            ITypeSymbol typeArgumentToInsert = elementType;
-            INamedTypeSymbol? arrayMarshaller;
-            if (elementType is IPointerTypeSymbol { PointedAtType: ITypeSymbol pointedAt })
-            {
-                arrayMarshaller = _compilation.GetTypeByMetadataName(TypeNames.System_Runtime_InteropServices_PointerArrayMarshaller_Metadata);
-                typeArgumentToInsert = pointedAt;
-            }
-            else
-            {
-                arrayMarshaller = _compilation.GetTypeByMetadataName(TypeNames.System_Runtime_InteropServices_ArrayMarshaller_Metadata);
-            }
-
-            if (arrayMarshaller is null)
-            {
-                // If the array marshaler type is not available, then we cannot marshal arrays but indicate it is missing.
-                return new MissingSupportCollectionMarshallingInfo(countInfo, elementMarshallingInfo);
-            }
-
-            if (ManualTypeMarshallingHelper.HasEntryPointMarshallerAttribute(arrayMarshaller)
-                && ManualTypeMarshallingHelper.IsLinearCollectionEntryPoint(arrayMarshaller))
-            {
-                arrayMarshaller = arrayMarshaller.Construct(
-                    typeArgumentToInsert,
-                    arrayMarshaller.TypeArguments.Last());
-
-                Func<ITypeSymbol, MarshallingInfo> getMarshallingInfoForElement = (ITypeSymbol elementType) => elementMarshallingInfo;
-                if (ManualTypeMarshallingHelper.TryGetLinearCollectionMarshallersFromEntryType(arrayMarshaller, managedType, _compilation, getMarshallingInfoForElement, out CustomTypeMarshallers? marshallers))
-                {
-                    return new NativeLinearCollectionMarshallingInfo(
-                        ManagedTypeInfo.CreateTypeInfoForTypeSymbol(arrayMarshaller),
-                        marshallers.Value,
-                        countInfo,
-                        ManagedTypeInfo.CreateTypeInfoForTypeSymbol(arrayMarshaller.TypeParameters.Last()));
-                }
-            }
-
-            Debug.WriteLine("Default marshallers for arrays should be a valid shape.");
-            return NoMarshallingInfo.Instance;
-        }
-
-        private MarshallingInfo CreateStringMarshallingInfo(
-            ITypeSymbol type,
-            UnmanagedType unmanagedType)
-        {
-            string? marshallerName = unmanagedType switch
-            {
-                UnmanagedType.BStr => TypeNames.BStrStringMarshaller,
-                UnmanagedType.LPStr => TypeNames.AnsiStringMarshaller,
-                UnmanagedType.LPTStr or UnmanagedType.LPWStr => TypeNames.Utf16StringMarshaller,
-                MarshalAsInfo.UnmanagedType_LPUTF8Str => TypeNames.Utf8StringMarshaller,
-                _ => null
-            };
-
-            if (marshallerName is null)
-                return new MarshalAsInfo(unmanagedType, _defaultInfo.CharEncoding);
-
-            return CreateStringMarshallingInfo(type, marshallerName);
-        }
-
-        private MarshallingInfo CreateStringMarshallingInfo(
-            ITypeSymbol type,
-            string marshallerName)
-        {
-            INamedTypeSymbol? stringMarshaller = _compilation.GetTypeByMetadataName(marshallerName);
-            if (stringMarshaller is null)
-                return new MissingSupportMarshallingInfo();
-
-            if (ManualTypeMarshallingHelper.HasEntryPointMarshallerAttribute(stringMarshaller))
-            {
-                if (ManualTypeMarshallingHelper.TryGetValueMarshallersFromEntryType(stringMarshaller, type, _compilation, out CustomTypeMarshallers? marshallers))
-                {
-                    return new NativeMarshallingAttributeInfo(
-                        EntryPointType: ManagedTypeInfo.CreateTypeInfoForTypeSymbol(stringMarshaller),
-                        Marshallers: marshallers.Value);
-                }
-            }
-
-            return new MissingSupportMarshallingInfo();
-        }
-
-        private MarshallingInfo GetBlittableMarshallingInfo(ITypeSymbol type)
-        {
-            if (type.TypeKind is TypeKind.Enum or TypeKind.Pointer or TypeKind.FunctionPointer
-                || type.SpecialType.IsAlwaysBlittable())
-            {
-                // Treat primitive types and enums as having no marshalling info.
-                // They are supported in configurations where runtime marshalling is enabled.
-                return NoMarshallingInfo.Instance;
-            }
-            else if (_compilation.GetTypeByMetadataName(TypeNames.System_Runtime_CompilerServices_DisableRuntimeMarshallingAttribute) is null)
-            {
-                // If runtime marshalling cannot be disabled, then treat this as a "missing support" scenario so we can gracefully fall back to using the forwarder downlevel.
-                return new MissingSupportMarshallingInfo();
-            }
-            else
-            {
-                return new UnmanagedBlittableMarshallingInfo(type.IsStrictlyBlittable());
-            }
-        }
-
-        private bool TryGetAttributeIndirectionLevel(AttributeData attrData, out int indirectionLevel)
-        {
-            if (SymbolEqualityComparer.Default.Equals(attrData.AttributeClass, _marshalAsAttribute))
-            {
-                indirectionLevel = 0;
-                return true;
-            }
-
-            if (!SymbolEqualityComparer.Default.Equals(attrData.AttributeClass, _marshalUsingAttribute))
-            {
-                indirectionLevel = 0;
-                return false;
-            }
-
-            foreach (KeyValuePair<string, TypedConstant> arg in attrData.NamedArguments)
-            {
-                if (arg.Key == ManualTypeMarshallingHelper.MarshalUsingProperties.ElementIndirectionDepth)
-                {
-                    indirectionLevel = (int)arg.Value.Value!;
-                    return true;
-                }
-            }
-            indirectionLevel = 0;
-            return true;
-        }
-
-        private sealed class CyclicalCountElementInfoException : Exception
-        {
-            public CyclicalCountElementInfoException(ImmutableHashSet<string> elementsInCycle, string startOfCycle)
-            {
-                ElementsInCycle = elementsInCycle;
-                StartOfCycle = startOfCycle;
-            }
-
-            public ImmutableHashSet<string> ElementsInCycle { get; }
-
-            public string StartOfCycle { get; }
-        }
-    }
-=======
->>>>>>> 703dc8df
 }