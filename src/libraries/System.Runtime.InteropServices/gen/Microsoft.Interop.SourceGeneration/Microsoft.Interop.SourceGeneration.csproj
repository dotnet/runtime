--- conflicted
+++ resolved
@@ -5,11 +5,8 @@
     <Nullable>enable</Nullable>
     <RootNamespace>Microsoft.Interop</RootNamespace>
     <RunAnalyzers>true</RunAnalyzers>
-<<<<<<< HEAD
     <DefineConstants>$(DefineConstants);MICROSOFT_INTEROP_SOURCEGENERATION</DefineConstants>
-=======
     <AllowUnsafeBlocks>true</AllowUnsafeBlocks>
->>>>>>> 130ef3ca
   </PropertyGroup>
 
   <!-- Code included from System.Runtime.InteropServices -->
