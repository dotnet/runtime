--- conflicted
+++ resolved
@@ -10,23 +10,14 @@
 
   <!-- Code included from System.Runtime.InteropServices -->
   <ItemGroup>
-<<<<<<< HEAD
-    <Compile Include="$(CoreLibSharedDir)\System\Runtime\InteropServices\CustomTypeMarshallerKind.cs"
+    <Compile Include="$(CoreLibSharedDir)\System\Runtime\InteropServices\Marshalling\CustomTypeMarshallerKind.cs"
              Link="Production\CustomTypeMarshallerKind.cs" />
-    <Compile Include="$(CoreLibSharedDir)\System\Runtime\InteropServices\CustomTypeMarshallerDirection.cs"
+    <Compile Include="$(CoreLibSharedDir)\System\Runtime\InteropServices\Marshalling\CustomTypeMarshallerDirection.cs"
              Link="Production\CustomTypeMarshallerDirection.cs" />
-    <Compile Include="$(CoreLibSharedDir)\System\Runtime\InteropServices\CustomTypeMarshallerFeatures.cs"
+    <Compile Include="$(CoreLibSharedDir)\System\Runtime\InteropServices\Marshalling\CustomTypeMarshallerFeatures.cs"
              Link="Production\CustomTypeMarshallerFeatures.cs" />
-    <Compile Include="$(CoreLibSharedDir)System\Runtime\InteropServices\StringMarshalling.cs"
+    <Compile Include="$(CoreLibSharedDir)System\Runtime\InteropServices\Marshalling\StringMarshalling.cs"
              Link="Production\StringMarshalling.cs" />
-=======
-    <Compile Include="$(LibrariesProjectRoot)System.Private.CoreLib\src\System\Runtime\InteropServices\Marshalling\CustomTypeMarshallerKind.cs"
-             Link="Production\CustomTypeMarshallerKind.cs" />
-    <Compile Include="$(LibrariesProjectRoot)System.Private.CoreLib\src\System\Runtime\InteropServices\Marshalling\CustomTypeMarshallerDirection.cs"
-             Link="Production\CustomTypeMarshallerDirection.cs" />
-    <Compile Include="$(LibrariesProjectRoot)System.Private.CoreLib\src\System\Runtime\InteropServices\Marshalling\CustomTypeMarshallerFeatures.cs"
-             Link="Production\CustomTypeMarshallerFeatures.cs" />
->>>>>>> 1ed7856d
   </ItemGroup>
 
   <ItemGroup>
