--- conflicted
+++ resolved
@@ -410,7 +410,6 @@
         /// </summary>
         public static StubCodeContext.Stage GetCleanupStage(TypePositionInfo info, StubCodeContext context)
         {
-<<<<<<< HEAD
             // Unmanaged to managed doesn't properly handle lifetimes right now and will default to the original behavior.
             // Failures will only occur when marshalling fails, and would only cause leaks, not double frees.
             // See https://github.com/dotnet/runtime/issues/89483 for more details
@@ -426,18 +425,7 @@
             };
         }
 
-=======
-            if (context.Direction is MarshalDirection.UnmanagedToManaged)
-                return StubCodeContext.Stage.CleanupCallerAllocated;
-
-            if (GetMarshalDirection(info, context) is MarshalDirection.UnmanagedToManaged)
-                return StubCodeContext.Stage.CleanupCalleeAllocated;
-
-            return StubCodeContext.Stage.CleanupCallerAllocated;
-        }
-
-        /// <summary>
->>>>>>> 5f3368eb
+        /// <summary>
         /// Ensure that the count of a collection is available at call time if the parameter is not an out parameter.
         /// It only looks at an indirection level of 0 (the size of the outer array), so there are some holes in
         /// analysis if the parameter is a multidimensional array, but that case seems very unlikely to be hit.
