﻿// Licensed to the .NET Foundation under one or more agreements.
// The .NET Foundation licenses this file to you under the MIT license.

using System;
using System.Collections.Generic;
using System.Linq;
using System.Linq.Expressions;
using Microsoft.CodeAnalysis;
using Microsoft.CodeAnalysis.CSharp;
using Microsoft.CodeAnalysis.CSharp.Syntax;
using static Microsoft.CodeAnalysis.CSharp.SyntaxFactory;

namespace Microsoft.Interop
{
    /// <summary>
    /// Stateless marshalling support for a type that has a custom unmanaged type.
    /// </summary>
    internal sealed class StatelessValueMarshalling : ICustomTypeMarshallingStrategy
    {
        private readonly TypeSyntax _marshallerTypeSyntax;
        private readonly TypeSyntax _nativeTypeSyntax;
        private readonly MarshallerShape _shape;

        public StatelessValueMarshalling(TypeSyntax marshallerTypeSyntax, TypeSyntax nativeTypeSyntax, MarshallerShape shape)
        {
            _marshallerTypeSyntax = marshallerTypeSyntax;
            _nativeTypeSyntax = nativeTypeSyntax;
            _shape = shape;
        }

        public TypeSyntax AsNativeType(TypePositionInfo info)
        {
            return _nativeTypeSyntax;
        }

        public bool UsesNativeIdentifier(TypePositionInfo info, StubCodeContext context) => true;

        public IEnumerable<StatementSyntax> GenerateCleanupStatements(TypePositionInfo info, StubCodeContext context) => Array.Empty<StatementSyntax>();

        public IEnumerable<StatementSyntax> GenerateGuaranteedUnmarshalStatements(TypePositionInfo info, StubCodeContext context)
        {
            if (!_shape.HasFlag(MarshallerShape.GuaranteedUnmarshal))
                yield break;

            (string managedIdentifier, string nativeIdentifier) = context.GetIdentifiers(info);

            // <managedIdentifier> = <marshallerType>.ConvertToManagedFinally(<nativeIdentifier>);
            yield return ExpressionStatement(
                AssignmentExpression(
                    SyntaxKind.SimpleAssignmentExpression,
                    IdentifierName(managedIdentifier),
                    InvocationExpression(
                        MemberAccessExpression(SyntaxKind.SimpleMemberAccessExpression,
                            _marshallerTypeSyntax,
                            IdentifierName(ShapeMemberNames.Value.Stateless.ConvertToManagedFinally)),
                        ArgumentList(SingletonSeparatedList(
                            Argument(IdentifierName(nativeIdentifier)))))));
        }

        public IEnumerable<StatementSyntax> GenerateMarshalStatements(TypePositionInfo info, StubCodeContext context)
        {
            if (!_shape.HasFlag(MarshallerShape.ToUnmanaged))
                yield break;

            (string managedIdentifier, string nativeIdentifier) = context.GetIdentifiers(info);

            // <nativeIdentifier> = <marshallerType>.ConvertToUnmanaged(<managedIdentifier>);
            yield return ExpressionStatement(
                AssignmentExpression(
                    SyntaxKind.SimpleAssignmentExpression,
                    IdentifierName(nativeIdentifier),
                    InvocationExpression(
                        MemberAccessExpression(SyntaxKind.SimpleMemberAccessExpression,
                            _marshallerTypeSyntax,
                            IdentifierName(ShapeMemberNames.Value.Stateless.ConvertToUnmanaged)),
                        ArgumentList(SingletonSeparatedList(
                            Argument(IdentifierName(managedIdentifier)))))));
        }

        public IEnumerable<StatementSyntax> GeneratePinnedMarshalStatements(TypePositionInfo info, StubCodeContext context)
        {
            return Array.Empty<StatementSyntax>();
        }

        public IEnumerable<StatementSyntax> GenerateUnmarshalStatements(TypePositionInfo info, StubCodeContext context)
        {
            if (!_shape.HasFlag(MarshallerShape.ToManaged))
                yield break;

            (string managedIdentifier, string nativeIdentifier) = context.GetIdentifiers(info);

            // <managedIdentifier> = <marshallerType>.ConvertToManaged(<nativeIdentifier>);
            yield return ExpressionStatement(
                AssignmentExpression(
                    SyntaxKind.SimpleAssignmentExpression,
                    IdentifierName(managedIdentifier),
                    InvocationExpression(
                        MemberAccessExpression(SyntaxKind.SimpleMemberAccessExpression,
                            _marshallerTypeSyntax,
                            IdentifierName(ShapeMemberNames.Value.Stateless.ConvertToManaged)),
                        ArgumentList(SingletonSeparatedList(
                            Argument(IdentifierName(nativeIdentifier)))))));
        }

        public IEnumerable<StatementSyntax> GenerateUnmarshalCaptureStatements(TypePositionInfo info, StubCodeContext context)
        {
            return Array.Empty<StatementSyntax>();
        }

        public IEnumerable<StatementSyntax> GenerateSetupStatements(TypePositionInfo info, StubCodeContext context)
        {
            return Array.Empty<StatementSyntax>();
        }

        public IEnumerable<StatementSyntax> GeneratePinStatements(TypePositionInfo info, StubCodeContext context)
        {
            return Array.Empty<StatementSyntax>();
        }

        public IEnumerable<StatementSyntax> GenerateNotifyForSuccessfulInvokeStatements(TypePositionInfo info, StubCodeContext context)
        {
            return Array.Empty<StatementSyntax>();
        }
    }

    /// <summary>
    /// Marshaller that enables support for a stackalloc constructor variant on a native type.
    /// </summary>
    internal sealed class StatelessCallerAllocatedBufferMarshalling : ICustomTypeMarshallingStrategy
    {
        private readonly ICustomTypeMarshallingStrategy _innerMarshaller;
        private readonly TypeSyntax _marshallerType;
        private readonly TypeSyntax _bufferElementType;

        public StatelessCallerAllocatedBufferMarshalling(ICustomTypeMarshallingStrategy innerMarshaller, TypeSyntax marshallerType, TypeSyntax bufferElementType)
        {
            _innerMarshaller = innerMarshaller;
            _marshallerType = marshallerType;
            _bufferElementType = bufferElementType;
        }

        public TypeSyntax AsNativeType(TypePositionInfo info) => _innerMarshaller.AsNativeType(info);
        public IEnumerable<StatementSyntax> GenerateCleanupStatements(TypePositionInfo info, StubCodeContext context) => _innerMarshaller.GenerateCleanupStatements(info, context);
        public IEnumerable<StatementSyntax> GenerateGuaranteedUnmarshalStatements(TypePositionInfo info, StubCodeContext context) => _innerMarshaller.GenerateGuaranteedUnmarshalStatements(info, context);

        public IEnumerable<StatementSyntax> GenerateMarshalStatements(TypePositionInfo info, StubCodeContext context)
        {
            if (CanUseCallerAllocatedBuffer(info, context))
            {
                return GenerateCallerAllocatedBufferMarshalStatements();
            }

            return _innerMarshaller.GenerateMarshalStatements(info, context);

            IEnumerable<StatementSyntax> GenerateCallerAllocatedBufferMarshalStatements()
            {
                string bufferIdentifier = context.GetAdditionalIdentifier(info, "buffer");

                // Span<bufferElementType> <bufferIdentifier> = stackalloc <bufferElementType>[<marshallerType>.BufferSize];
                yield return LocalDeclarationStatement(
                    VariableDeclaration(
                        GenericName(
                            Identifier(TypeNames.System_Span),
                            TypeArgumentList(
                                SingletonSeparatedList(_bufferElementType))),
                        SingletonSeparatedList(
                            VariableDeclarator(bufferIdentifier)
                                .WithInitializer(EqualsValueClause(
                                    StackAllocArrayCreationExpression(
                                        ArrayType(
                                            _bufferElementType,
                                            SingletonList(ArrayRankSpecifier(SingletonSeparatedList<ExpressionSyntax>(
                                                MemberAccessExpression(SyntaxKind.SimpleMemberAccessExpression,
                                                    _marshallerType,
                                                    IdentifierName(ShapeMemberNames.BufferSize))
                                            ))))))))));

                (string managedIdentifier, string nativeIdentifier) = context.GetIdentifiers(info);

                // <nativeIdentifier> = <marshallerType>.ConvertToUnmanaged(<managedIdentifier>, <nativeIdentifier>__buffer);
                yield return ExpressionStatement(
                    AssignmentExpression(
                        SyntaxKind.SimpleAssignmentExpression,
                        IdentifierName(nativeIdentifier),
                        InvocationExpression(
                            MemberAccessExpression(SyntaxKind.SimpleMemberAccessExpression,
                                _marshallerType,
                                IdentifierName(ShapeMemberNames.Value.Stateless.ConvertToUnmanaged)),
                            ArgumentList(SeparatedList(new ArgumentSyntax[]
                            {
                                Argument(IdentifierName(managedIdentifier)),
                                Argument(IdentifierName(bufferIdentifier))
                            })))));
            }
        }

        public IEnumerable<StatementSyntax> GeneratePinnedMarshalStatements(TypePositionInfo info, StubCodeContext context) => _innerMarshaller.GeneratePinnedMarshalStatements(info, context);
        public IEnumerable<StatementSyntax> GeneratePinStatements(TypePositionInfo info, StubCodeContext context) => _innerMarshaller.GeneratePinStatements(info, context);
        public IEnumerable<StatementSyntax> GenerateSetupStatements(TypePositionInfo info, StubCodeContext context) => _innerMarshaller.GenerateSetupStatements(info, context);
        public IEnumerable<StatementSyntax> GenerateUnmarshalCaptureStatements(TypePositionInfo info, StubCodeContext context) => _innerMarshaller.GenerateUnmarshalCaptureStatements(info, context);
        public IEnumerable<StatementSyntax> GenerateUnmarshalStatements(TypePositionInfo info, StubCodeContext context) => _innerMarshaller.GenerateUnmarshalStatements(info, context);
        public bool UsesNativeIdentifier(TypePositionInfo info, StubCodeContext context) => _innerMarshaller.UsesNativeIdentifier(info, context);

        private static bool CanUseCallerAllocatedBuffer(TypePositionInfo info, StubCodeContext context)
        {
            return context.SingleFrameSpansNativeContext && (!info.IsByRef || info.RefKind == RefKind.In);
        }

        public IEnumerable<StatementSyntax> GenerateNotifyForSuccessfulInvokeStatements(TypePositionInfo info, StubCodeContext context) => _innerMarshaller.GenerateNotifyForSuccessfulInvokeStatements(info, context);
    }

    internal sealed class StatelessFreeMarshalling : ICustomTypeMarshallingStrategy
    {
        private readonly ICustomTypeMarshallingStrategy _innerMarshaller;
        private readonly TypeSyntax _marshallerType;

        public StatelessFreeMarshalling(ICustomTypeMarshallingStrategy innerMarshaller, TypeSyntax marshallerType)
        {
            _innerMarshaller = innerMarshaller;
            _marshallerType = marshallerType;
        }

        public TypeSyntax AsNativeType(TypePositionInfo info) => _innerMarshaller.AsNativeType(info);

        public IEnumerable<StatementSyntax> GenerateCleanupStatements(TypePositionInfo info, StubCodeContext context)
        {
            // <marshallerType>.Free(<nativeIdentifier>);
            yield return ExpressionStatement(
                InvocationExpression(
                    MemberAccessExpression(SyntaxKind.SimpleMemberAccessExpression,
                        _marshallerType,
                        IdentifierName(ShapeMemberNames.Free)),
                    ArgumentList(SingletonSeparatedList(
                        Argument(IdentifierName(context.GetIdentifiers(info).native))))));
        }

        public IEnumerable<StatementSyntax> GenerateGuaranteedUnmarshalStatements(TypePositionInfo info, StubCodeContext context) => _innerMarshaller.GenerateGuaranteedUnmarshalStatements(info, context);
        public IEnumerable<StatementSyntax> GenerateMarshalStatements(TypePositionInfo info, StubCodeContext context) => _innerMarshaller.GenerateMarshalStatements(info, context);
        public IEnumerable<StatementSyntax> GenerateNotifyForSuccessfulInvokeStatements(TypePositionInfo info, StubCodeContext context) => _innerMarshaller.GenerateNotifyForSuccessfulInvokeStatements(info, context);
        public IEnumerable<StatementSyntax> GeneratePinnedMarshalStatements(TypePositionInfo info, StubCodeContext context) => _innerMarshaller.GeneratePinnedMarshalStatements(info, context);
        public IEnumerable<StatementSyntax> GeneratePinStatements(TypePositionInfo info, StubCodeContext context) => _innerMarshaller.GeneratePinStatements(info, context);
        public IEnumerable<StatementSyntax> GenerateSetupStatements(TypePositionInfo info, StubCodeContext context) => _innerMarshaller.GenerateSetupStatements(info, context);
        public IEnumerable<StatementSyntax> GenerateUnmarshalCaptureStatements(TypePositionInfo info, StubCodeContext context) => _innerMarshaller.GenerateUnmarshalCaptureStatements(info, context);
        public IEnumerable<StatementSyntax> GenerateUnmarshalStatements(TypePositionInfo info, StubCodeContext context) => _innerMarshaller.GenerateUnmarshalStatements(info, context);
        public bool UsesNativeIdentifier(TypePositionInfo info, StubCodeContext context) => _innerMarshaller.UsesNativeIdentifier(info, context);
    }

    /// <summary>
    /// Marshaller that enables support for marshalling blittable elements of a collection via a native type that implements the LinearCollection marshalling spec.
    /// </summary>
    internal sealed class StatelessLinearCollectionBlittableElementsMarshalling : ICustomTypeMarshallingStrategy
    {
        private readonly TypeSyntax _marshallerTypeSyntax;
        private readonly TypeSyntax _nativeTypeSyntax;
        private readonly MarshallerShape _shape;
        private readonly TypeSyntax _managedElementType;
        private readonly TypeSyntax _unmanagedElementType;
        private readonly ExpressionSyntax _numElementsExpression;

        public StatelessLinearCollectionBlittableElementsMarshalling(TypeSyntax marshallerTypeSyntax, TypeSyntax nativeTypeSyntax, MarshallerShape shape, TypeSyntax managedElementType, TypeSyntax unmanagedElementType, ExpressionSyntax numElementsExpression)
        {
            _marshallerTypeSyntax = marshallerTypeSyntax;
            _nativeTypeSyntax = nativeTypeSyntax;
            _shape = shape;
            _managedElementType = managedElementType;
            _unmanagedElementType = unmanagedElementType;
            _numElementsExpression = numElementsExpression;
        }

        public TypeSyntax AsNativeType(TypePositionInfo info)
        {
            return _nativeTypeSyntax;
        }

        public IEnumerable<StatementSyntax> GenerateCleanupStatements(TypePositionInfo info, StubCodeContext context) => Array.Empty<StatementSyntax>();
        public IEnumerable<StatementSyntax> GenerateGuaranteedUnmarshalStatements(TypePositionInfo info, StubCodeContext context) => Array.Empty<StatementSyntax>();

        public IEnumerable<StatementSyntax> GenerateMarshalStatements(TypePositionInfo info, StubCodeContext context)
        {
            if (!_shape.HasFlag(MarshallerShape.ToUnmanaged))
                yield break;

            (string managedIdentifier, string nativeIdentifier) = context.GetIdentifiers(info);
            string numElementsIdentifier = GetNumElementsIdentifier(info, context);

            // <nativeIdentifier> = <marshallerType>.AllocateContainerForUnmanagedElements(<managedIdentifier>, out <numElements>);
            yield return ExpressionStatement(
                AssignmentExpression(
                    SyntaxKind.SimpleAssignmentExpression,
                    IdentifierName(nativeIdentifier),
                    InvocationExpression(
                        MemberAccessExpression(SyntaxKind.SimpleMemberAccessExpression,
                            _marshallerTypeSyntax,
                            IdentifierName(ShapeMemberNames.LinearCollection.Stateless.AllocateContainerForUnmanagedElements)),
                        ArgumentList(SeparatedList(new ArgumentSyntax[]
                        {
                            Argument(IdentifierName(managedIdentifier)),
                            Argument(IdentifierName(numElementsIdentifier))
                                .WithRefOrOutKeyword(Token(SyntaxKind.OutKeyword))
                        })))));

            // <marshallerType>.GetUnmanagedValuesDestination(<nativeIdentifier>, <numElements>)
            ExpressionSyntax destination =
                InvocationExpression(
                    MemberAccessExpression(
                        SyntaxKind.SimpleMemberAccessExpression,
                        _marshallerTypeSyntax,
                        IdentifierName(ShapeMemberNames.LinearCollection.Stateless.GetUnmanagedValuesDestination)),
                    ArgumentList(SeparatedList(new ArgumentSyntax[]
                    {
                        Argument(IdentifierName(nativeIdentifier)),
                        Argument(IdentifierName(numElementsIdentifier)),
                    })));

            if (!info.IsByRef && info.ByValueContentsMarshalKind == ByValueContentsMarshalKind.Out)
            {
                // If the parameter is marshalled by-value [Out], then we don't marshal the contents of the collection.
                // We do clear the span, so that if the invoke target doesn't fill it, we aren't left with undefined content.
                // <marshallerType>.GetUnmanagedValuesDestination(<nativeIdentifier>, <numElements>).Clear();
                yield return ExpressionStatement(
                    InvocationExpression(
                        MemberAccessExpression(
                            SyntaxKind.SimpleMemberAccessExpression,
                            destination,
                            IdentifierName("Clear"))));
                yield break;
            }

            // Skip the cast if the managed and unmanaged element types are the same
            if (!_unmanagedElementType.IsEquivalentTo(_managedElementType))
            {
                // MemoryMarshal.Cast<<unmanagedElementType>, <managedElementType>>(<destination>)
                destination = InvocationExpression(
                    MemberAccessExpression(
                        SyntaxKind.SimpleMemberAccessExpression,
                        ParseTypeName(TypeNames.System_Runtime_InteropServices_MemoryMarshal),
                        GenericName(
                            Identifier("Cast"))
                        .WithTypeArgumentList(
                            TypeArgumentList(
                                SeparatedList(
                                    new[]
                                    {
                                        _unmanagedElementType,
                                        _managedElementType
                                    })))),
                    ArgumentList(SingletonSeparatedList(
                        Argument(destination))));
            }

            // <marshallerType>.GetManagedValuesSource(<managedIdentifer>).CopyTo(<destination>);
            yield return ExpressionStatement(
                InvocationExpression(
                    MemberAccessExpression(
                        SyntaxKind.SimpleMemberAccessExpression,
                        InvocationExpression(
                            MemberAccessExpression(
                                SyntaxKind.SimpleMemberAccessExpression,
                                _marshallerTypeSyntax,
                                IdentifierName(ShapeMemberNames.LinearCollection.Stateless.GetManagedValuesSource)),
                        ArgumentList(SingletonSeparatedList(
                            Argument(IdentifierName(managedIdentifier))))),
                        IdentifierName("CopyTo")))
                .AddArgumentListArguments(
                    Argument(destination)));
        }

        public IEnumerable<StatementSyntax> GenerateNotifyForSuccessfulInvokeStatements(TypePositionInfo info, StubCodeContext context) => Array.Empty<StatementSyntax>();
        public IEnumerable<StatementSyntax> GeneratePinnedMarshalStatements(TypePositionInfo info, StubCodeContext context) => Array.Empty<StatementSyntax>();
        public IEnumerable<StatementSyntax> GeneratePinStatements(TypePositionInfo info, StubCodeContext context) => Array.Empty<StatementSyntax>();
        public IEnumerable<StatementSyntax> GenerateSetupStatements(TypePositionInfo info, StubCodeContext context)
        {
            yield return LocalDeclarationStatement(
                VariableDeclaration(
                    PredefinedType(Token(SyntaxKind.IntKeyword)),
                    SingletonSeparatedList(
                        VariableDeclarator(GetNumElementsIdentifier(info, context)))));
        }

        public IEnumerable<StatementSyntax> GenerateUnmarshalCaptureStatements(TypePositionInfo info, StubCodeContext context) => Array.Empty<StatementSyntax>();

        public IEnumerable<StatementSyntax> GenerateUnmarshalStatements(TypePositionInfo info, StubCodeContext context)
        {
            if (!_shape.HasFlag(MarshallerShape.ToManaged))
                yield break;

            (string managedIdentifier, string nativeIdentifier) = context.GetIdentifiers(info);
            string numElementsIdentifier = GetNumElementsIdentifier(info, context);

            ExpressionSyntax copySource;
            ExpressionSyntax copyDestination;
            if (!info.IsByRef && info.ByValueContentsMarshalKind.HasFlag(ByValueContentsMarshalKind.Out))
            {
                // <marshallerType>.GetUnmanagedValuesDestination(<nativeIdentifier>, <numElements>)
                copySource =
                    InvocationExpression(
                        MemberAccessExpression(
                            SyntaxKind.SimpleMemberAccessExpression,
                            _marshallerTypeSyntax,
                            IdentifierName(ShapeMemberNames.LinearCollection.Stateless.GetUnmanagedValuesDestination)),
                        ArgumentList(SeparatedList(new ArgumentSyntax[]
                        {
                        Argument(IdentifierName(nativeIdentifier)),
                        Argument(IdentifierName(numElementsIdentifier)),
                        })));

                // MemoryMarshal.CreateSpan(ref MemoryMarshal.GetReference(<marshallerType>.GetManagedValuesSource(<managedIdentifer>)), <marshallerType>.GetManagedValuesSource(<managedIdentifer>).Length)
                copyDestination = InvocationExpression(
                    MemberAccessExpression(
                        SyntaxKind.SimpleMemberAccessExpression,
                        ParseName(TypeNames.System_Runtime_InteropServices_MemoryMarshal),
                        IdentifierName("CreateSpan")),
                    ArgumentList(
                        SeparatedList(new[]
                        {
                            Argument(
                                InvocationExpression(
                                    MemberAccessExpression(SyntaxKind.SimpleMemberAccessExpression,
                                        ParseName(TypeNames.System_Runtime_InteropServices_MemoryMarshal),
                                        IdentifierName("GetReference")),
                                    ArgumentList(SingletonSeparatedList(
                                        Argument(
                                            InvocationExpression(
                                                MemberAccessExpression(
                                                    SyntaxKind.SimpleMemberAccessExpression,
                                                    _marshallerTypeSyntax,
                                                    IdentifierName(ShapeMemberNames.LinearCollection.Stateless.GetManagedValuesSource)),
                                                ArgumentList(SingletonSeparatedList(
                                                    Argument(IdentifierName(managedIdentifier))))))))))
                                .WithRefKindKeyword(
                                    Token(SyntaxKind.RefKeyword)),
                            Argument(
                                MemberAccessExpression(SyntaxKind.SimpleMemberAccessExpression,
                                    InvocationExpression(
                                        MemberAccessExpression(
                                            SyntaxKind.SimpleMemberAccessExpression,
                                            _marshallerTypeSyntax,
                                            IdentifierName(ShapeMemberNames.LinearCollection.Stateless.GetManagedValuesSource)),
                                        ArgumentList(SingletonSeparatedList(
                                            Argument(IdentifierName(managedIdentifier))))),
                                    IdentifierName("Length")))
                        })));

            }
            else
            {
                yield return ExpressionStatement(
                    AssignmentExpression(
                        SyntaxKind.SimpleAssignmentExpression,
                        IdentifierName(numElementsIdentifier),
                        _numElementsExpression));

                // <managedIdentifier> = <marshallerType>.AllocateContainerForManagedElements(<nativeIdentifier>, <numElements>);
                yield return ExpressionStatement(
                    AssignmentExpression(
                        SyntaxKind.SimpleAssignmentExpression,
                        IdentifierName(managedIdentifier),
                        InvocationExpression(
                            MemberAccessExpression(SyntaxKind.SimpleMemberAccessExpression,
                                _marshallerTypeSyntax,
                                IdentifierName(ShapeMemberNames.LinearCollection.Stateless.AllocateContainerForManagedElements)),
                            ArgumentList(SeparatedList(new ArgumentSyntax[]
                            {
                                Argument(IdentifierName(nativeIdentifier)),
                                Argument(IdentifierName(numElementsIdentifier))
                            })))));

                // <marshallerType>.GetUnmanagedValuesSource(<nativeIdentifier>, <numElements>)
                copySource = InvocationExpression(
                    MemberAccessExpression(
                        SyntaxKind.SimpleMemberAccessExpression,
                        _marshallerTypeSyntax,
                        IdentifierName(ShapeMemberNames.LinearCollection.Stateless.GetUnmanagedValuesSource)),
                    ArgumentList(SeparatedList(new ArgumentSyntax[]
                    {
                        Argument(IdentifierName(nativeIdentifier)),
                        Argument(IdentifierName(numElementsIdentifier))
                    })));

                // <marshallerType>.GetManagedValuesDestination(<managedIdentifier>)
                copyDestination = InvocationExpression(
                    MemberAccessExpression(
                        SyntaxKind.SimpleMemberAccessExpression,
                        _marshallerTypeSyntax,
                        IdentifierName(ShapeMemberNames.LinearCollection.Stateless.GetManagedValuesDestination)),
                    ArgumentList(SingletonSeparatedList(Argument(IdentifierName(managedIdentifier)))));
            }

            // Skip the cast if the managed and unmanaged element types are the same
            if (!_unmanagedElementType.IsEquivalentTo(_managedElementType))
            {
                // MemoryMarshal.Cast<<unmanagedElementType>, <elementType>>(<copySource>)
                copySource = InvocationExpression(
                    MemberAccessExpression(
                        SyntaxKind.SimpleMemberAccessExpression,
                        ParseTypeName(TypeNames.System_Runtime_InteropServices_MemoryMarshal),
                        GenericName(
                            Identifier("Cast"),
                            TypeArgumentList(SeparatedList(
                                new[]
                                {
                                    _unmanagedElementType,
                                    _managedElementType
                                })))),
                    ArgumentList(SingletonSeparatedList(
                        Argument(copySource))));
            }

            // <copySource>.CopyTo(<copyDestination>);
            yield return ExpressionStatement(
                InvocationExpression(
                    MemberAccessExpression(
                        SyntaxKind.SimpleMemberAccessExpression,
                        copySource,
                        IdentifierName("CopyTo")))
                .AddArgumentListArguments(
                    Argument(copyDestination)));
        }

        public bool UsesNativeIdentifier(TypePositionInfo info, StubCodeContext context) => true;

        private static string GetNumElementsIdentifier(TypePositionInfo info, StubCodeContext context)
            => context.GetAdditionalIdentifier(info, "numElements");
    }

    /// <summary>
    /// Marshaller that enables support for marshalling non-blittable elements of a collection via a native type that implements the LinearCollection marshalling spec.
    /// </summary>
    internal sealed class StatelessLinearCollectionNonBlittableElementsMarshalling : NonBlittableElementsMarshalling, ICustomTypeMarshallingStrategy
    {
        private readonly TypeSyntax _marshallerTypeSyntax;
        private readonly TypeSyntax _nativeTypeSyntax;
        private readonly MarshallerShape _shape;
        private readonly TypeSyntax _unmanagedElementType;
        private readonly IMarshallingGenerator _elementMarshaller;
        private readonly TypePositionInfo _elementInfo;
        private readonly ExpressionSyntax _numElementsExpression;

        public StatelessLinearCollectionNonBlittableElementsMarshalling(
            TypeSyntax marshallerTypeSyntax,
            TypeSyntax nativeTypeSyntax,
            MarshallerShape shape,
            TypeSyntax unmanagedElementType,
            IMarshallingGenerator elementMarshaller,
            TypePositionInfo elementInfo,
            ExpressionSyntax numElementsExpression)
            : base (unmanagedElementType, elementMarshaller, elementInfo)
        {
            _marshallerTypeSyntax = marshallerTypeSyntax;
            _nativeTypeSyntax = nativeTypeSyntax;
            _shape = shape;
            _unmanagedElementType = unmanagedElementType;
            _elementMarshaller = elementMarshaller;
            _elementInfo = elementInfo;
            _numElementsExpression = numElementsExpression;
        }

        public TypeSyntax AsNativeType(TypePositionInfo info) => _nativeTypeSyntax;

        public IEnumerable<StatementSyntax> GenerateCleanupStatements(TypePositionInfo info, StubCodeContext context) => Array.Empty<StatementSyntax>();
        public IEnumerable<StatementSyntax> GenerateGuaranteedUnmarshalStatements(TypePositionInfo info, StubCodeContext context) => Array.Empty<StatementSyntax>();

        public IEnumerable<StatementSyntax> GenerateMarshalStatements(TypePositionInfo info, StubCodeContext context)
        {
            if (!_shape.HasFlag(MarshallerShape.ToUnmanaged))
                yield break;

            (string managedIdentifier, string nativeIdentifier) = context.GetIdentifiers(info);
            string numElementsIdentifier = MarshallerHelpers.GetNumElementsIdentifier(info, context);

            // <nativeIdentifier> = <marshallerType>.AllocateContainerForUnmanagedElements(<managedIdentifier>, out <numElements>);
            yield return ExpressionStatement(
                AssignmentExpression(
                    SyntaxKind.SimpleAssignmentExpression,
                    IdentifierName(nativeIdentifier),
                    InvocationExpression(
                        MemberAccessExpression(SyntaxKind.SimpleMemberAccessExpression,
                            _marshallerTypeSyntax,
                            IdentifierName(ShapeMemberNames.LinearCollection.Stateless.AllocateContainerForUnmanagedElements)),
                        ArgumentList(SeparatedList(new ArgumentSyntax[]
                        {
                            Argument(IdentifierName(managedIdentifier)),
                            Argument(IdentifierName(numElementsIdentifier))
                                .WithRefOrOutKeyword(Token(SyntaxKind.OutKeyword))
                        })))));

            if (!info.IsByRef && info.ByValueContentsMarshalKind == ByValueContentsMarshalKind.Out)
            {
                yield return GenerateByValueOutMarshalStatement(info, context);
                yield break;
            }

            yield return GenerateMarshalStatement(info, context);
        }

        public IEnumerable<StatementSyntax> GenerateNotifyForSuccessfulInvokeStatements(TypePositionInfo info, StubCodeContext context) => Array.Empty<StatementSyntax>();
        public IEnumerable<StatementSyntax> GeneratePinnedMarshalStatements(TypePositionInfo info, StubCodeContext context) => Array.Empty<StatementSyntax>();
        public IEnumerable<StatementSyntax> GeneratePinStatements(TypePositionInfo info, StubCodeContext context) => Array.Empty<StatementSyntax>();

        public IEnumerable<StatementSyntax> GenerateSetupStatements(TypePositionInfo info, StubCodeContext context)
        {
            yield return LocalDeclarationStatement(
                VariableDeclaration(
                    PredefinedType(Token(SyntaxKind.IntKeyword)),
                    SingletonSeparatedList(
                        VariableDeclarator(MarshallerHelpers.GetNumElementsIdentifier(info, context)))));
        }

        public IEnumerable<StatementSyntax> GenerateUnmarshalCaptureStatements(TypePositionInfo info, StubCodeContext context) => Array.Empty<StatementSyntax>();

        public IEnumerable<StatementSyntax> GenerateUnmarshalStatements(TypePositionInfo info, StubCodeContext context)
        {
            if (!_shape.HasFlag(MarshallerShape.ToManaged))
                yield break;

            (string managedIdentifier, string nativeIdentifier) = context.GetIdentifiers(info);
            string numElementsIdentifier = MarshallerHelpers.GetNumElementsIdentifier(info, context);

            if (!info.IsByRef && info.ByValueContentsMarshalKind.HasFlag(ByValueContentsMarshalKind.Out))
            {
                // <numElements> = <GetManagedValuesSource.Length;
                yield return ExpressionStatement(
                    AssignmentExpression(
                        SyntaxKind.SimpleAssignmentExpression,
                        IdentifierName(numElementsIdentifier),
                        MemberAccessExpression(
                            SyntaxKind.SimpleMemberAccessExpression,
                            GetManagedValuesSource(info, context),
                            IdentifierName("Length"))));
                yield return GenerateByValueOutUnmarshalStatement(info, context);
            }
            else
            {
                // <numElements> = <numElementsExpression>;
                yield return ExpressionStatement(
                    AssignmentExpression(
                        SyntaxKind.SimpleAssignmentExpression,
                        IdentifierName(numElementsIdentifier),
                        _numElementsExpression));

                // <managedIdentifier> = <marshallerType>.AllocateContainerForManagedElements(<nativeIdentifier>, <numElements>);
                yield return ExpressionStatement(
                    AssignmentExpression(
                        SyntaxKind.SimpleAssignmentExpression,
                        IdentifierName(managedIdentifier),
                        InvocationExpression(
                            MemberAccessExpression(SyntaxKind.SimpleMemberAccessExpression,
                                _marshallerTypeSyntax,
                                IdentifierName(ShapeMemberNames.LinearCollection.Stateless.AllocateContainerForManagedElements)),
                            ArgumentList(SeparatedList(new ArgumentSyntax[]
                            {
                                Argument(IdentifierName(nativeIdentifier)),
                                Argument(IdentifierName(numElementsIdentifier))
                            })))));

                // ReadOnlySpan<TUnmanagedElement> <nativeSpan> = <marshallerType>.GetUnmanagedValuesSource(<nativeIdentifier>, <numElements>)
                // Span<T> <managedSpan> = <marshallerType>.GetManagedValuesDestination(<managedIdentifier>)
                // << unmarshal contents >>
                yield return GenerateUnmarshalStatement(info, context);
            }
        }

        public bool UsesNativeIdentifier(TypePositionInfo info, StubCodeContext context) => true;

        protected override InvocationExpressionSyntax GetUnmanagedValuesDestination(TypePositionInfo info, StubCodeContext context)
        {
            string numElementsIdentifier = MarshallerHelpers.GetNumElementsIdentifier(info, context);
            string nativeIdentifier = context.GetIdentifiers(info).native;

            // <marshallerType>.GetUnmanagedValuesDestination(<nativeIdentifier>, <numElements>)
            return InvocationExpression(
                MemberAccessExpression(
                    SyntaxKind.SimpleMemberAccessExpression,
                    _marshallerTypeSyntax,
                    IdentifierName(ShapeMemberNames.LinearCollection.Stateless.GetUnmanagedValuesDestination)),
                ArgumentList(SeparatedList(new ArgumentSyntax[]
                {
                    Argument(IdentifierName(nativeIdentifier)),
                    Argument(IdentifierName(numElementsIdentifier)),
                })));
        }

        protected override InvocationExpressionSyntax GetManagedValuesSource(TypePositionInfo info, StubCodeContext context)
        {
            // <marshallerType>.GetManagedValuesSource(<managedIdentifer>)
            string managedIdentifier = context.GetIdentifiers(info).managed;
            return InvocationExpression(
                MemberAccessExpression(
                    SyntaxKind.SimpleMemberAccessExpression,
                    _marshallerTypeSyntax,
                    IdentifierName(ShapeMemberNames.LinearCollection.Stateless.GetManagedValuesSource)),
                ArgumentList(SingletonSeparatedList(
                    Argument(IdentifierName(managedIdentifier)))));
        }

        protected override InvocationExpressionSyntax GetUnmanagedValuesSource(TypePositionInfo info, StubCodeContext context)
        {
            string numElementsIdentifier = MarshallerHelpers.GetNumElementsIdentifier(info, context);
            string nativeIdentifier = context.GetIdentifiers(info).native;

            // <marshallerType>.GetUnmanagedValuesSource(<nativeIdentifier>, <numElements>)
            return InvocationExpression(
                MemberAccessExpression(
                    SyntaxKind.SimpleMemberAccessExpression,
                    _marshallerTypeSyntax,
                    IdentifierName(ShapeMemberNames.LinearCollection.Stateless.GetUnmanagedValuesSource)),
                ArgumentList(SeparatedList(new ArgumentSyntax[]
                {
                        Argument(IdentifierName(nativeIdentifier)),
                        Argument(IdentifierName(numElementsIdentifier))
                })));
        }

        protected override InvocationExpressionSyntax GetManagedValuesDestination(TypePositionInfo info, StubCodeContext context)
        {
            string managedIdentifier = context.GetIdentifiers(info).managed;

            // <marshallerType>.GetManagedValuesDestination(<managedIdentifier>)
            return InvocationExpression(
                MemberAccessExpression(
                    SyntaxKind.SimpleMemberAccessExpression,
                    _marshallerTypeSyntax,
                    IdentifierName(ShapeMemberNames.LinearCollection.Stateless.GetManagedValuesDestination)),
                ArgumentList(SingletonSeparatedList(Argument(IdentifierName(managedIdentifier)))));
        }
<<<<<<< HEAD

        private StatementSyntax GenerateContentsMarshallingStatement(TypePositionInfo info, StubCodeContext context, ExpressionSyntax lengthExpression, params StubCodeContext.Stage[] stagesToGeneratePerElement)
        {
            string managedSpanIdentifier = MarshallerHelpers.GetManagedSpanIdentifier(info, context);
            string nativeSpanIdentifier = MarshallerHelpers.GetNativeSpanIdentifier(info, context);
            var elementSetupSubContext = new LinearCollectionElementMarshallingCodeContext(
                StubCodeContext.Stage.Setup,
                managedSpanIdentifier,
                nativeSpanIdentifier,
                context);

            TypePositionInfo localElementInfo = _elementInfo with
            {
                InstanceIdentifier = info.InstanceIdentifier,
                RefKind = info.IsByRef ? info.RefKind : info.ByValueContentsMarshalKind.GetRefKindForByValueContentsKind(),
                ManagedIndex = info.ManagedIndex,
                NativeIndex = info.NativeIndex
            };

            List<StatementSyntax> elementStatements = new();
            foreach (var stage in stagesToGeneratePerElement)
            {
                var elementSubContext = elementSetupSubContext with { CurrentStage = stage };
                elementStatements.AddRange(_elementMarshaller.Generate(localElementInfo, elementSubContext));
            }

            if (elementStatements.Any())
            {
                StatementSyntax marshallingStatement = Block(
                    List(_elementMarshaller.Generate(localElementInfo, elementSetupSubContext)
                        .Concat(elementStatements)));

                if (_elementMarshaller.AsNativeType(_elementInfo) is PointerTypeSyntax elementNativeType)
                {
                    PointerNativeTypeAssignmentRewriter rewriter = new(elementSetupSubContext.GetIdentifiers(localElementInfo).native, elementNativeType);
                    marshallingStatement = (StatementSyntax)rewriter.Visit(marshallingStatement);
                }

                // Iterate through the elements of the native collection to marshal them
                return MarshallerHelpers.GetForLoop(lengthExpression, elementSetupSubContext.IndexerIdentifier)
                    .WithStatement(marshallingStatement);
            }

            return EmptyStatement();
        }

        private StatementSyntax GenerateByValueUnmarshalStatement(TypePositionInfo info, StubCodeContext context)
        {
            // Use ManagedSource and NativeDestination spans for by-value marshalling since we're just marshalling back the contents,
            // not the array itself.
            // This code is ugly since we're now enforcing readonly safety with ReadOnlySpan for all other scenarios,
            // but this is an uncommon case so we don't want to design the API around enabling just it.
            string numElementsIdentifier = context.GetAdditionalIdentifier(info, "numElements");

            // <numElements> = <marshallerType>.GetManagedValuesSource(<managedIdentifier>).Length;
            ExpressionStatementSyntax numElementsStatement = ExpressionStatement(
                AssignmentExpression(
                    SyntaxKind.SimpleAssignmentExpression,
                    IdentifierName(numElementsIdentifier),
                    MemberAccessExpression(
                        SyntaxKind.SimpleMemberAccessExpression,
                        GetManagedValuesSource(info, context),
                        IdentifierName("Length"))));

            string managedSpanIdentifier = MarshallerHelpers.GetManagedSpanIdentifier(info, context);

            // Span<TElement> <managedSpan> = MemoryMarshal.CreateSpan(ref Unsafe.AsRef(in <marshallerType>.GetManagedValuesSource(<managedIdentifier>).GetPinnableReference(), <numElements>));
            LocalDeclarationStatementSyntax managedValuesDeclaration = LocalDeclarationStatement(VariableDeclaration(
                GenericName(
                    Identifier(TypeNames.System_Span),
                    TypeArgumentList(
                        SingletonSeparatedList(_elementInfo.ManagedType.Syntax))
                ),
                SingletonSeparatedList(VariableDeclarator(managedSpanIdentifier).WithInitializer(EqualsValueClause(
                    InvocationExpression(
                        MemberAccessExpression(
                            SyntaxKind.SimpleMemberAccessExpression,
                            ParseName(TypeNames.System_Runtime_InteropServices_MemoryMarshal),
                            IdentifierName("CreateSpan")))
                    .WithArgumentList(
                        ArgumentList(
                            SeparatedList(
                                new[]
                                {
                                    Argument(
                                        InvocationExpression(
                                            MemberAccessExpression(SyntaxKind.SimpleMemberAccessExpression,
                                                ParseName(TypeNames.System_Runtime_CompilerServices_Unsafe),
                                                IdentifierName("AsRef")),
                                            ArgumentList(SingletonSeparatedList(
                                                Argument(
                                                    InvocationExpression(
                                                        MemberAccessExpression(
                                                            SyntaxKind.SimpleMemberAccessExpression,
                                                            GetManagedValuesSource(info, context),
                                                            IdentifierName("GetPinnableReference")),
                                                            ArgumentList()))
                                                .WithRefKindKeyword(
                                                    Token(SyntaxKind.InKeyword))))))
                                    .WithRefKindKeyword(
                                        Token(SyntaxKind.RefKeyword)),
                                    Argument(
                                        IdentifierName(numElementsIdentifier))
                                }))))))));

            // Span<TUnmanagedElement> <nativeSpan> = <marshallerType>.GetUnmanagedValuesDestination(<nativeIdentifier>, <numElements>)
            string nativeSpanIdentifier = MarshallerHelpers.GetNativeSpanIdentifier(info, context);
            LocalDeclarationStatementSyntax unmanagedValuesDeclaration = LocalDeclarationStatement(VariableDeclaration(
                GenericName(
                    Identifier(TypeNames.System_Span),
                    TypeArgumentList(SingletonSeparatedList(_unmanagedElementType))),
                SingletonSeparatedList(
                    VariableDeclarator(
                        Identifier(nativeSpanIdentifier))
                    .WithInitializer(EqualsValueClause(
                        GetUnmanagedValuesDestination(info, context))))));

            return Block(
                numElementsStatement,
                managedValuesDeclaration,
                unmanagedValuesDeclaration,
                GenerateContentsMarshallingStatement(info, context,
                    IdentifierName(numElementsIdentifier),
                    StubCodeContext.Stage.UnmarshalCapture,
                    StubCodeContext.Stage.Unmarshal));
        }

        /// <summary>
        /// Rewrite assignment expressions to the native identifier to cast to IntPtr.
        /// This handles the case where the native type of a non-blittable managed type is a pointer,
        /// which are unsupported in generic type parameters.
        /// </summary>
        private sealed class PointerNativeTypeAssignmentRewriter : CSharpSyntaxRewriter
        {
            private readonly string _nativeIdentifier;
            private readonly PointerTypeSyntax _nativeType;

            public PointerNativeTypeAssignmentRewriter(string nativeIdentifier, PointerTypeSyntax nativeType)
            {
                _nativeIdentifier = nativeIdentifier;
                _nativeType = nativeType;
            }

            public override SyntaxNode VisitAssignmentExpression(AssignmentExpressionSyntax node)
            {
                if (node.Left.ToString() == _nativeIdentifier)
                {
                    return node.WithRight(
                        CastExpression(MarshallerHelpers.SystemIntPtrType, node.Right));
                }

                if (node.Right.ToString() == _nativeIdentifier)
                {
                    return node.WithRight(CastExpression(_nativeType, node.Right));
                }

                return base.VisitAssignmentExpression(node);
            }

            public override SyntaxNode? VisitArgument(ArgumentSyntax node)
            {
                if (node.Expression.ToString() == _nativeIdentifier)
                {
                    return node.WithExpression(
                        CastExpression(_nativeType, node.Expression));
                }

                return base.VisitArgument(node);
            }
        }
=======
>>>>>>> 2f7fdb99
    }
}<|MERGE_RESOLUTION|>--- conflicted
+++ resolved
@@ -723,178 +723,5 @@
                     IdentifierName(ShapeMemberNames.LinearCollection.Stateless.GetManagedValuesDestination)),
                 ArgumentList(SingletonSeparatedList(Argument(IdentifierName(managedIdentifier)))));
         }
-<<<<<<< HEAD
-
-        private StatementSyntax GenerateContentsMarshallingStatement(TypePositionInfo info, StubCodeContext context, ExpressionSyntax lengthExpression, params StubCodeContext.Stage[] stagesToGeneratePerElement)
-        {
-            string managedSpanIdentifier = MarshallerHelpers.GetManagedSpanIdentifier(info, context);
-            string nativeSpanIdentifier = MarshallerHelpers.GetNativeSpanIdentifier(info, context);
-            var elementSetupSubContext = new LinearCollectionElementMarshallingCodeContext(
-                StubCodeContext.Stage.Setup,
-                managedSpanIdentifier,
-                nativeSpanIdentifier,
-                context);
-
-            TypePositionInfo localElementInfo = _elementInfo with
-            {
-                InstanceIdentifier = info.InstanceIdentifier,
-                RefKind = info.IsByRef ? info.RefKind : info.ByValueContentsMarshalKind.GetRefKindForByValueContentsKind(),
-                ManagedIndex = info.ManagedIndex,
-                NativeIndex = info.NativeIndex
-            };
-
-            List<StatementSyntax> elementStatements = new();
-            foreach (var stage in stagesToGeneratePerElement)
-            {
-                var elementSubContext = elementSetupSubContext with { CurrentStage = stage };
-                elementStatements.AddRange(_elementMarshaller.Generate(localElementInfo, elementSubContext));
-            }
-
-            if (elementStatements.Any())
-            {
-                StatementSyntax marshallingStatement = Block(
-                    List(_elementMarshaller.Generate(localElementInfo, elementSetupSubContext)
-                        .Concat(elementStatements)));
-
-                if (_elementMarshaller.AsNativeType(_elementInfo) is PointerTypeSyntax elementNativeType)
-                {
-                    PointerNativeTypeAssignmentRewriter rewriter = new(elementSetupSubContext.GetIdentifiers(localElementInfo).native, elementNativeType);
-                    marshallingStatement = (StatementSyntax)rewriter.Visit(marshallingStatement);
-                }
-
-                // Iterate through the elements of the native collection to marshal them
-                return MarshallerHelpers.GetForLoop(lengthExpression, elementSetupSubContext.IndexerIdentifier)
-                    .WithStatement(marshallingStatement);
-            }
-
-            return EmptyStatement();
-        }
-
-        private StatementSyntax GenerateByValueUnmarshalStatement(TypePositionInfo info, StubCodeContext context)
-        {
-            // Use ManagedSource and NativeDestination spans for by-value marshalling since we're just marshalling back the contents,
-            // not the array itself.
-            // This code is ugly since we're now enforcing readonly safety with ReadOnlySpan for all other scenarios,
-            // but this is an uncommon case so we don't want to design the API around enabling just it.
-            string numElementsIdentifier = context.GetAdditionalIdentifier(info, "numElements");
-
-            // <numElements> = <marshallerType>.GetManagedValuesSource(<managedIdentifier>).Length;
-            ExpressionStatementSyntax numElementsStatement = ExpressionStatement(
-                AssignmentExpression(
-                    SyntaxKind.SimpleAssignmentExpression,
-                    IdentifierName(numElementsIdentifier),
-                    MemberAccessExpression(
-                        SyntaxKind.SimpleMemberAccessExpression,
-                        GetManagedValuesSource(info, context),
-                        IdentifierName("Length"))));
-
-            string managedSpanIdentifier = MarshallerHelpers.GetManagedSpanIdentifier(info, context);
-
-            // Span<TElement> <managedSpan> = MemoryMarshal.CreateSpan(ref Unsafe.AsRef(in <marshallerType>.GetManagedValuesSource(<managedIdentifier>).GetPinnableReference(), <numElements>));
-            LocalDeclarationStatementSyntax managedValuesDeclaration = LocalDeclarationStatement(VariableDeclaration(
-                GenericName(
-                    Identifier(TypeNames.System_Span),
-                    TypeArgumentList(
-                        SingletonSeparatedList(_elementInfo.ManagedType.Syntax))
-                ),
-                SingletonSeparatedList(VariableDeclarator(managedSpanIdentifier).WithInitializer(EqualsValueClause(
-                    InvocationExpression(
-                        MemberAccessExpression(
-                            SyntaxKind.SimpleMemberAccessExpression,
-                            ParseName(TypeNames.System_Runtime_InteropServices_MemoryMarshal),
-                            IdentifierName("CreateSpan")))
-                    .WithArgumentList(
-                        ArgumentList(
-                            SeparatedList(
-                                new[]
-                                {
-                                    Argument(
-                                        InvocationExpression(
-                                            MemberAccessExpression(SyntaxKind.SimpleMemberAccessExpression,
-                                                ParseName(TypeNames.System_Runtime_CompilerServices_Unsafe),
-                                                IdentifierName("AsRef")),
-                                            ArgumentList(SingletonSeparatedList(
-                                                Argument(
-                                                    InvocationExpression(
-                                                        MemberAccessExpression(
-                                                            SyntaxKind.SimpleMemberAccessExpression,
-                                                            GetManagedValuesSource(info, context),
-                                                            IdentifierName("GetPinnableReference")),
-                                                            ArgumentList()))
-                                                .WithRefKindKeyword(
-                                                    Token(SyntaxKind.InKeyword))))))
-                                    .WithRefKindKeyword(
-                                        Token(SyntaxKind.RefKeyword)),
-                                    Argument(
-                                        IdentifierName(numElementsIdentifier))
-                                }))))))));
-
-            // Span<TUnmanagedElement> <nativeSpan> = <marshallerType>.GetUnmanagedValuesDestination(<nativeIdentifier>, <numElements>)
-            string nativeSpanIdentifier = MarshallerHelpers.GetNativeSpanIdentifier(info, context);
-            LocalDeclarationStatementSyntax unmanagedValuesDeclaration = LocalDeclarationStatement(VariableDeclaration(
-                GenericName(
-                    Identifier(TypeNames.System_Span),
-                    TypeArgumentList(SingletonSeparatedList(_unmanagedElementType))),
-                SingletonSeparatedList(
-                    VariableDeclarator(
-                        Identifier(nativeSpanIdentifier))
-                    .WithInitializer(EqualsValueClause(
-                        GetUnmanagedValuesDestination(info, context))))));
-
-            return Block(
-                numElementsStatement,
-                managedValuesDeclaration,
-                unmanagedValuesDeclaration,
-                GenerateContentsMarshallingStatement(info, context,
-                    IdentifierName(numElementsIdentifier),
-                    StubCodeContext.Stage.UnmarshalCapture,
-                    StubCodeContext.Stage.Unmarshal));
-        }
-
-        /// <summary>
-        /// Rewrite assignment expressions to the native identifier to cast to IntPtr.
-        /// This handles the case where the native type of a non-blittable managed type is a pointer,
-        /// which are unsupported in generic type parameters.
-        /// </summary>
-        private sealed class PointerNativeTypeAssignmentRewriter : CSharpSyntaxRewriter
-        {
-            private readonly string _nativeIdentifier;
-            private readonly PointerTypeSyntax _nativeType;
-
-            public PointerNativeTypeAssignmentRewriter(string nativeIdentifier, PointerTypeSyntax nativeType)
-            {
-                _nativeIdentifier = nativeIdentifier;
-                _nativeType = nativeType;
-            }
-
-            public override SyntaxNode VisitAssignmentExpression(AssignmentExpressionSyntax node)
-            {
-                if (node.Left.ToString() == _nativeIdentifier)
-                {
-                    return node.WithRight(
-                        CastExpression(MarshallerHelpers.SystemIntPtrType, node.Right));
-                }
-
-                if (node.Right.ToString() == _nativeIdentifier)
-                {
-                    return node.WithRight(CastExpression(_nativeType, node.Right));
-                }
-
-                return base.VisitAssignmentExpression(node);
-            }
-
-            public override SyntaxNode? VisitArgument(ArgumentSyntax node)
-            {
-                if (node.Expression.ToString() == _nativeIdentifier)
-                {
-                    return node.WithExpression(
-                        CastExpression(_nativeType, node.Expression));
-                }
-
-                return base.VisitArgument(node);
-            }
-        }
-=======
->>>>>>> 2f7fdb99
     }
 }