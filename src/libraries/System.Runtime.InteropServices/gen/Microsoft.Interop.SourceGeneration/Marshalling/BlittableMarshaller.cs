--- conflicted
+++ resolved
@@ -66,11 +66,7 @@
                 yield break;
             }
 
-<<<<<<< HEAD
-            MarshalDirection elementMarshalling = MarshallerHelpers.GetElementMarshalDirection(info, context);
-=======
             MarshalDirection elementMarshalling = MarshallerHelpers.GetMarshalDirection(info, context);
->>>>>>> d6826606
 
             switch (context.CurrentStage)
             {
