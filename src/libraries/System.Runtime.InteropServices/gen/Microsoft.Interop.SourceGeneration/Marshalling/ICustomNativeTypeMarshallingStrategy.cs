--- conflicted
+++ resolved
@@ -191,11 +191,7 @@
                         ArgumentList())));
         }
 
-<<<<<<< HEAD
-        private static StatementSyntax GenerateValuePropertyAssignment(TypePositionInfo info, StubCodeContext context, CustomNativeTypeWithValuePropertyStubContext subContext)
-=======
-        private StatementSyntax GenerateFromNativeValueInvocation(TypePositionInfo info, StubCodeContext context, CustomNativeTypeWithToFromNativeValueContext subContext)
->>>>>>> 0e35b8d3
+        private static StatementSyntax GenerateFromNativeValueInvocation(TypePositionInfo info, StubCodeContext context, CustomNativeTypeWithToFromNativeValueContext subContext)
         {
             // <marshalerIdentifier>.FromNativeValue(<nativeIdentifier>);
             return ExpressionStatement(
@@ -512,11 +508,7 @@
             }
         }
 
-<<<<<<< HEAD
-        private static StatementSyntax GenerateValuePropertyAssignment(TypePositionInfo info, StubCodeContext context, CustomNativeTypeWithValuePropertyStubContext subContext)
-=======
-        private StatementSyntax GenerateFromNativeValueInvocation(TypePositionInfo info, StubCodeContext context, CustomNativeTypeWithToFromNativeValueContext subContext)
->>>>>>> 0e35b8d3
+        private static StatementSyntax GenerateFromNativeValueInvocation(TypePositionInfo info, StubCodeContext context, CustomNativeTypeWithToFromNativeValueContext subContext)
         {
             // <marshalerIdentifier>.FromNativeValue(<nativeIdentifier>);
             return ExpressionStatement(
