--- conflicted
+++ resolved
@@ -111,11 +111,7 @@
     /// <summary>
     /// A context that redefines the 'native' identifier for a TypePositionInfo to be the marshaller identifier.
     /// </summary>
-<<<<<<< HEAD
     internal sealed record CustomNativeTypeWithToFromNativeValueContext : StubCodeContext
-=======
-    internal sealed class CustomNativeTypeWithToFromNativeValueContext : StubCodeContext
->>>>>>> 5d47558f
     {
         public CustomNativeTypeWithToFromNativeValueContext(StubCodeContext parentContext)
         {
