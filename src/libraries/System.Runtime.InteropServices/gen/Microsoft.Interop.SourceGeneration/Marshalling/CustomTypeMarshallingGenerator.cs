﻿// Licensed to the .NET Foundation under one or more agreements.
// The .NET Foundation licenses this file to you under the MIT license.

using System;
using System.Collections.Generic;
using Microsoft.CodeAnalysis;
using Microsoft.CodeAnalysis.CSharp.Syntax;
using static Microsoft.CodeAnalysis.CSharp.SyntaxFactory;

namespace Microsoft.Interop
{
    /// <summary>
    /// Implements generating code for an <see cref="ICustomTypeMarshallingStrategy"/> instance.
    /// </summary>
    internal sealed class CustomTypeMarshallingGenerator : IMarshallingGenerator
    {
        private readonly ICustomTypeMarshallingStrategy _nativeTypeMarshaller;
        private readonly bool _enableByValueContentsMarshalling;

        public CustomTypeMarshallingGenerator(ICustomTypeMarshallingStrategy nativeTypeMarshaller, bool enableByValueContentsMarshalling)
        {
            _nativeTypeMarshaller = nativeTypeMarshaller;
            _enableByValueContentsMarshalling = enableByValueContentsMarshalling;
        }

        public bool IsSupported(TargetFramework target, Version version)
        {
            return target is TargetFramework.Net && version.Major >= 6;
        }

        public ValueBoundaryBehavior GetValueBoundaryBehavior(TypePositionInfo info, StubCodeContext context)
        {
            return info.IsByRef ? ValueBoundaryBehavior.AddressOfNativeIdentifier : ValueBoundaryBehavior.NativeIdentifier;
        }

        public ManagedTypeInfo AsNativeType(TypePositionInfo info)
        {
            return _nativeTypeMarshaller.AsNativeType(info);
        }

        public SignatureBehavior GetNativeSignatureBehavior(TypePositionInfo info)
        {
            return info.IsByRef ? SignatureBehavior.PointerToNativeType : SignatureBehavior.NativeType;
        }

        public IEnumerable<StatementSyntax> Generate(TypePositionInfo info, StubCodeContext context)
        {
<<<<<<< HEAD
            MarshalDirection elementMarshalDirection = MarshallerHelpers.GetElementMarshalDirection(info, context);
=======
            MarshalDirection elementMarshalDirection = MarshallerHelpers.GetMarshalDirection(info, context);
>>>>>>> d6826606
            // Although custom native type marshalling doesn't support [In] or [Out] by value marshalling,
            // other marshallers that wrap this one might, so we handle the correct cases here.
            switch (context.CurrentStage)
            {
                case StubCodeContext.Stage.Setup:
                    return _nativeTypeMarshaller.GenerateSetupStatements(info, context);
                case StubCodeContext.Stage.Marshal:
                    if (elementMarshalDirection is MarshalDirection.ManagedToUnmanaged or MarshalDirection.Bidirectional)
                    {
                        return _nativeTypeMarshaller.GenerateMarshalStatements(info, context);
                    }
                    break;
                case StubCodeContext.Stage.Pin:
                    if (context.SingleFrameSpansNativeContext && elementMarshalDirection is MarshalDirection.ManagedToUnmanaged)
                    {
                        return _nativeTypeMarshaller.GeneratePinStatements(info, context);
                    }
                    break;
                case StubCodeContext.Stage.PinnedMarshal:
                    if (elementMarshalDirection is MarshalDirection.ManagedToUnmanaged or MarshalDirection.Bidirectional)
                    {
                        return _nativeTypeMarshaller.GeneratePinnedMarshalStatements(info, context);
                    }
                    break;
                case StubCodeContext.Stage.NotifyForSuccessfulInvoke:
                    if (elementMarshalDirection is MarshalDirection.ManagedToUnmanaged or MarshalDirection.Bidirectional)
                    {
                        return _nativeTypeMarshaller.GenerateNotifyForSuccessfulInvokeStatements(info, context);
                    }
                    break;
                case StubCodeContext.Stage.UnmarshalCapture:
                    if (elementMarshalDirection is MarshalDirection.UnmanagedToManaged or MarshalDirection.Bidirectional)
                    {
                        return _nativeTypeMarshaller.GenerateUnmarshalCaptureStatements(info, context);
                    }
                    break;
                case StubCodeContext.Stage.Unmarshal:
                    if (elementMarshalDirection is MarshalDirection.UnmanagedToManaged or MarshalDirection.Bidirectional
                        || (_enableByValueContentsMarshalling && !info.IsByRef && info.ByValueContentsMarshalKind.HasFlag(ByValueContentsMarshalKind.Out)))
                    {
                        return _nativeTypeMarshaller.GenerateUnmarshalStatements(info, context);
                    }
                    break;
                case StubCodeContext.Stage.GuaranteedUnmarshal:
                    if (elementMarshalDirection is MarshalDirection.UnmanagedToManaged or MarshalDirection.Bidirectional
                        || (_enableByValueContentsMarshalling && !info.IsByRef && info.ByValueContentsMarshalKind.HasFlag(ByValueContentsMarshalKind.Out)))
                    {
                        return _nativeTypeMarshaller.GenerateGuaranteedUnmarshalStatements(info, context);
                    }
                    break;
                case StubCodeContext.Stage.Cleanup:
                    return _nativeTypeMarshaller.GenerateCleanupStatements(info, context);
                default:
                    break;
            }

            return Array.Empty<StatementSyntax>();
        }

        public bool SupportsByValueMarshalKind(ByValueContentsMarshalKind marshalKind, StubCodeContext context)
        {
            return _enableByValueContentsMarshalling;
        }

        public bool UsesNativeIdentifier(TypePositionInfo info, StubCodeContext context)
        {
            return _nativeTypeMarshaller.UsesNativeIdentifier(info, context);
        }
    }
}<|MERGE_RESOLUTION|>--- conflicted
+++ resolved
@@ -45,11 +45,7 @@
 
         public IEnumerable<StatementSyntax> Generate(TypePositionInfo info, StubCodeContext context)
         {
-<<<<<<< HEAD
-            MarshalDirection elementMarshalDirection = MarshallerHelpers.GetElementMarshalDirection(info, context);
-=======
             MarshalDirection elementMarshalDirection = MarshallerHelpers.GetMarshalDirection(info, context);
->>>>>>> d6826606
             // Although custom native type marshalling doesn't support [In] or [Out] by value marshalling,
             // other marshallers that wrap this one might, so we handle the correct cases here.
             switch (context.CurrentStage)
