﻿// Licensed to the .NET Foundation under one or more agreements.
// The .NET Foundation licenses this file to you under the MIT license.

using System;
using System.Collections.Generic;
using System.Linq;
using Microsoft.CodeAnalysis;
using Microsoft.CodeAnalysis.CSharp;
using Microsoft.CodeAnalysis.CSharp.Syntax;
using static Microsoft.CodeAnalysis.CSharp.SyntaxFactory;
using static Microsoft.Interop.SyntaxFactoryExtensions;

namespace Microsoft.Interop
{
    internal interface IElementsMarshallingCollectionSource
    {
        InvocationExpressionSyntax GetUnmanagedValuesDestination(TypePositionInfo info, StubCodeContext context);
        InvocationExpressionSyntax GetManagedValuesSource(TypePositionInfo info, StubCodeContext context);
        InvocationExpressionSyntax GetUnmanagedValuesSource(TypePositionInfo info, StubCodeContext context);
        InvocationExpressionSyntax GetManagedValuesDestination(TypePositionInfo info, StubCodeContext context);
    }

    internal abstract class ElementsMarshalling
    {
        protected IElementsMarshallingCollectionSource CollectionSource { get; }

        protected ElementsMarshalling(IElementsMarshallingCollectionSource collectionSource)
        {
            CollectionSource = collectionSource;
        }

<<<<<<< HEAD
        /// <summary>
        /// <code>
        /// &lt; GetUnmanagedValuesDestination &gt;.Clear();
        /// </code>
        /// </summary>
        public StatementSyntax GenerateClearUnmanagedValuesDestination(TypePositionInfo info, StubCodeContext context)
=======
        public StatementSyntax GenerateClearUnmanagedDestination(TypePositionInfo info, StubCodeContext context)
>>>>>>> bd4afceb
        {
            // <GetUnmanagedValuesDestination>.Clear();
            return MethodInvocationStatement(
                        CollectionSource.GetUnmanagedValuesDestination(info, context),
                        IdentifierName("Clear"));
        }
        /// <summary>
        /// <code>
        /// &lt; GetManagedValuesDestination &gt;.Clear();
        /// </code>
        /// </summary>
        public StatementSyntax GenerateClearManagedValuesDestination(TypePositionInfo info, StubCodeContext context)
        {
            // <GetManagedValuedDestination>.Clear();
            return MethodInvocationStatement(
                        CollectionSource.GetManagedValuesDestination(info, context),
                        IdentifierName("Clear"));
        }

        public abstract StatementSyntax GenerateSetupStatement(TypePositionInfo info, StubCodeContext context);
        public abstract StatementSyntax GenerateUnmanagedToManagedByValueOutMarshalStatement(TypePositionInfo info, StubCodeContext context);
        public abstract StatementSyntax GenerateMarshalStatement(TypePositionInfo info, StubCodeContext context);
        public abstract StatementSyntax GenerateManagedToUnmanagedByValueOutUnmarshalStatement(TypePositionInfo info, StubCodeContext context);

        public abstract StatementSyntax GenerateUnmarshalStatement(TypePositionInfo info, StubCodeContext context);
        public abstract StatementSyntax GenerateElementCleanupStatement(TypePositionInfo info, StubCodeContext context);
    }

#pragma warning disable SA1400 // Access modifier should be declared https://github.com/DotNetAnalyzers/StyleCopAnalyzers/issues/3659
    file static class ElementsMarshallingCollectionSourceExtensions
#pragma warning restore SA1400 // Access modifier should be declared
    {
        public static StatementSyntax GetNumElementsAssignmentFromManagedValuesSource(this IElementsMarshallingCollectionSource source, TypePositionInfo info, StubCodeContext context)
        {
            var numElementsIdentifier = MarshallerHelpers.GetNumElementsIdentifier(info, context);
            // <numElements> = <GetManagedValuesSource>.Length;
            return ExpressionStatement(
                AssignmentExpression(
                    SyntaxKind.SimpleAssignmentExpression,
                    IdentifierName(numElementsIdentifier),
                    MemberAccessExpression(
                        SyntaxKind.SimpleMemberAccessExpression,
                        source.GetManagedValuesSource(info, context),
                        IdentifierName("Length"))));
        }

        public static StatementSyntax GetNumElementsAssignmentFromManagedValuesDestination(this IElementsMarshallingCollectionSource source, TypePositionInfo info, StubCodeContext context)
        {
            var numElementsIdentifier = MarshallerHelpers.GetNumElementsIdentifier(info, context);
            // <numElements> = <GetManagedValuesDestination>.Length;
            return ExpressionStatement(
                AssignmentExpression(
                    SyntaxKind.SimpleAssignmentExpression,
                    IdentifierName(numElementsIdentifier),
                    MemberAccessExpression(
                        SyntaxKind.SimpleMemberAccessExpression,
                        source.GetManagedValuesDestination(info, context),
                        IdentifierName("Length"))));
        }
    }

    /// <summary>
    /// Support for marshalling blittable elements
    /// </summary>
    internal sealed class BlittableElementsMarshalling : ElementsMarshalling
    {
        private readonly TypeSyntax _managedElementType;
        private readonly TypeSyntax _unmanagedElementType;

        public BlittableElementsMarshalling(TypeSyntax managedElementType, TypeSyntax unmanagedElementType, IElementsMarshallingCollectionSource collectionSource)
            : base(collectionSource)
        {
            _managedElementType = managedElementType;
            _unmanagedElementType = unmanagedElementType;
        }

        public override StatementSyntax GenerateUnmanagedToManagedByValueOutMarshalStatement(TypePositionInfo info, StubCodeContext context)
        {
            // MemoryMarshal.CreateSpan(ref MemoryMarshal.GetReference(<GetUnmanagedValuesSource>), <GetUnmanagedValuesSource>.Length)
            ExpressionSyntax destination = CastToManagedIfNecessary(
                MethodInvocation(
                    TypeSyntaxes.System_Runtime_InteropServices_MemoryMarshal,
                    IdentifierName("CreateSpan"),
                    RefArgument(
                        MethodInvocation(
                            TypeSyntaxes.System_Runtime_InteropServices_MemoryMarshal,
                            IdentifierName("GetReference"),
                            Argument(CollectionSource.GetUnmanagedValuesSource(info, context)))),
                    Argument(
                        MemberAccessExpression(SyntaxKind.SimpleMemberAccessExpression,
                            CollectionSource.GetUnmanagedValuesSource(info, context),
                            IdentifierName("Length")))));

            // <GetManagedValuesDestination>.CopyTo(<source>);
            return MethodInvocationStatement(
                    CollectionSource.GetManagedValuesDestination(info, context),
                    IdentifierName("CopyTo"),
                    Argument(destination));
        }

        public override StatementSyntax GenerateMarshalStatement(TypePositionInfo info, StubCodeContext context)
        {
            ExpressionSyntax destination = CastToManagedIfNecessary(CollectionSource.GetUnmanagedValuesDestination(info, context));

            // <GetManagedValuesSource>.CopyTo(<destination>);
            return MethodInvocationStatement(
                    CollectionSource.GetManagedValuesSource(info, context),
                    IdentifierName("CopyTo"),
                    Argument(destination));
        }

        public override StatementSyntax GenerateManagedToUnmanagedByValueOutUnmarshalStatement(TypePositionInfo info, StubCodeContext context)
        {
            ExpressionSyntax source = CastToManagedIfNecessary(CollectionSource.GetUnmanagedValuesDestination(info, context));

            // MemoryMarshal.CreateSpan(ref MemoryMarshal.GetReference(<GetManagedValuesSource>), <GetManagedValuesSource>.Length)
            ExpressionSyntax destination = MethodInvocation(
                    TypeSyntaxes.System_Runtime_InteropServices_MemoryMarshal,
                    IdentifierName("CreateSpan"),
                        RefArgument(
                            MethodInvocation(
                                TypeSyntaxes.System_Runtime_InteropServices_MemoryMarshal,
                                IdentifierName("GetReference"),
                                Argument(CollectionSource.GetManagedValuesSource(info, context)))),
                        Argument(
                            MemberAccessExpression(SyntaxKind.SimpleMemberAccessExpression,
                                CollectionSource.GetManagedValuesSource(info, context),
                                IdentifierName("Length"))));

            // <source>.CopyTo(<destination>);
            return ExpressionStatement(
                InvocationExpression(
                    MemberAccessExpression(
                        SyntaxKind.SimpleMemberAccessExpression,
                        source,
                        IdentifierName("CopyTo")))
                .AddArgumentListArguments(
                    Argument(destination)));
        }

        public override StatementSyntax GenerateUnmarshalStatement(TypePositionInfo info, StubCodeContext context)
        {
            ExpressionSyntax source = CastToManagedIfNecessary(CollectionSource.GetUnmanagedValuesSource(info, context));

            // <source>.CopyTo(<GetManagedValuesDestination>);
            return MethodInvocationStatement(
                    source,
                    IdentifierName("CopyTo"),
                    Argument(CollectionSource.GetManagedValuesDestination(info, context)));
        }

        private ExpressionSyntax CastToManagedIfNecessary(ExpressionSyntax expression)
        {
            // Skip the cast if the managed and unmanaged element types are the same
            if (_unmanagedElementType.IsEquivalentTo(_managedElementType))
                return expression;

            // MemoryMarshal.Cast<<unmanagedElementType>, <elementType>>(<expression>)
            return MethodInvocation(
                    TypeSyntaxes.System_Runtime_InteropServices_MemoryMarshal,
                    GenericName(
                        Identifier("Cast"),
                        TypeArgumentList(SeparatedList(new[]
                            {
                                _unmanagedElementType,
                                _managedElementType
                            }))),
                    Argument(expression));
        }

        public override StatementSyntax GenerateElementCleanupStatement(TypePositionInfo info, StubCodeContext context) => EmptyStatement();
        public override StatementSyntax GenerateSetupStatement(TypePositionInfo info, StubCodeContext context) => EmptyStatement();
    }

    /// <summary>
    /// Support for marshalling non-blittable elements
    /// </summary>
    internal sealed class NonBlittableElementsMarshalling : ElementsMarshalling
    {
        private readonly TypeSyntax _unmanagedElementType;
        private readonly IMarshallingGenerator _elementMarshaller;
        private readonly TypePositionInfo _elementInfo;

        public NonBlittableElementsMarshalling(
            TypeSyntax unmanagedElementType,
            IMarshallingGenerator elementMarshaller,
            TypePositionInfo elementInfo,
            IElementsMarshallingCollectionSource collectionSource)
            : base(collectionSource)
        {
            _unmanagedElementType = unmanagedElementType;
            _elementMarshaller = elementMarshaller;
            _elementInfo = elementInfo;
        }

        public override StatementSyntax GenerateMarshalStatement(TypePositionInfo info, StubCodeContext context)
        {
            string managedSpanIdentifier = MarshallerHelpers.GetManagedSpanIdentifier(info, context);
            string nativeSpanIdentifier = MarshallerHelpers.GetNativeSpanIdentifier(info, context);

            // ReadOnlySpan<T> <managedSpan> = <GetManagedValuesSource>
            // Span<TUnmanagedElement> <nativeSpan> = <GetUnmanagedValuesDestination>
            // <if multidimensional collection> <nativeSpan>.Clear()
            // << marshal contents >>
            var statements = new List<StatementSyntax>()
            {
                Declare(
                    ReadOnlySpanOf(_elementInfo.ManagedType.Syntax),
                    managedSpanIdentifier,
                    CollectionSource.GetManagedValuesSource(info, context)),
                Declare(
                    SpanOf(_unmanagedElementType),
                    nativeSpanIdentifier,
                    CollectionSource.GetUnmanagedValuesDestination(info, context))
            };
            // If it is a multidimensional array, we will just clear each allocated span.
            if (ShouldCleanUpAllElements(info, context))
            {
                // <nativeSpanIdentifier>.Clear()
                statements.Add(MethodInvocationStatement(
                            IdentifierName(nativeSpanIdentifier),
                            IdentifierName("Clear")));
            }
            statements.Add(GenerateContentsMarshallingStatement(
                    info,
                    context,
                    MemberAccessExpression(SyntaxKind.SimpleMemberAccessExpression,
                        IdentifierName(MarshallerHelpers.GetManagedSpanIdentifier(info, context)),
                        IdentifierName("Length")),
                     _elementInfo, _elementMarshaller, StubCodeContext.Stage.Marshal));
            return Block(statements);
        }

        public override StatementSyntax GenerateUnmarshalStatement(TypePositionInfo info, StubCodeContext context)
        {
            string managedSpanIdentifier = MarshallerHelpers.GetManagedSpanIdentifier(info, context);
            string nativeSpanIdentifier = MarshallerHelpers.GetNativeSpanIdentifier(info, context);
            string numElementsIdentifier = MarshallerHelpers.GetNumElementsIdentifier(info, context);

            // ReadOnlySpan<TUnmanagedElement> <nativeSpan> = <GetUnmanagedValuesSource>
            // Span<T> <managedSpan> = <GetManagedValuesDestination>
            // << unmarshal contents >>
            return Block(
                Declare(
                    ReadOnlySpanOf(_unmanagedElementType),
                    nativeSpanIdentifier,
                    CollectionSource.GetUnmanagedValuesSource(info, context)),
                Declare(
                    SpanOf(_elementInfo.ManagedType.Syntax),
                    managedSpanIdentifier,
                    CollectionSource.GetManagedValuesDestination(info, context)),
                GenerateContentsMarshallingStatement(
                    info,
                    context,
                    IdentifierName(numElementsIdentifier),
                    _elementInfo, _elementMarshaller, StubCodeContext.Stage.UnmarshalCapture,
                    StubCodeContext.Stage.Unmarshal));
        }

        public override StatementSyntax GenerateManagedToUnmanagedByValueOutUnmarshalStatement(TypePositionInfo info, StubCodeContext context)
        {
            // Use ManagedSource and NativeDestination spans for by-value marshalling since we're just marshalling back the contents,
            // not the array itself.
            // This code is ugly since we're now enforcing readonly safety with ReadOnlySpan for all other scenarios,
            // but this is an uncommon case so we don't want to design the API around enabling just it.
            string numElementsIdentifier = MarshallerHelpers.GetNumElementsIdentifier(info, context);
            string managedSpanIdentifier = MarshallerHelpers.GetManagedSpanIdentifier(info, context);

            var setNumElements = CollectionSource.GetNumElementsAssignmentFromManagedValuesSource(info, context);

            // Span<TElement> <managedSpan> = MemoryMarshal.CreateSpan(ref Unsafe.AsRef(in <GetManagedValuesSource>.GetPinnableReference(), <numElements>));
            LocalDeclarationStatementSyntax managedValuesDeclaration = Declare(SpanOf(_elementInfo.ManagedType.Syntax),
            managedSpanIdentifier,
            MethodInvocation(
                TypeSyntaxes.System_Runtime_InteropServices_MemoryMarshal,
                IdentifierName("CreateSpan"),
                RefArgument(
                    MethodInvocation(
                        TypeSyntaxes.System_Runtime_CompilerServices_Unsafe,
                        IdentifierName("AsRef"),
                        InArgument(
                            MethodInvocation(
                                CollectionSource.GetManagedValuesSource(info, context),
                                IdentifierName("GetPinnableReference"))))),
                Argument(IdentifierName(numElementsIdentifier))));

            // Span<TUnmanagedElement> <nativeSpan> = <GetUnmanagedValuesDestination>
            string nativeSpanIdentifier = MarshallerHelpers.GetNativeSpanIdentifier(info, context);
            LocalDeclarationStatementSyntax unmanagedValuesDeclaration = Declare(
                SpanOf(_unmanagedElementType),
                nativeSpanIdentifier,
                CollectionSource.GetUnmanagedValuesDestination(info, context));

            return Block(
                setNumElements,
                managedValuesDeclaration,
                unmanagedValuesDeclaration,
                GenerateContentsMarshallingStatement(
                    info,
                    context,
                    IdentifierName(numElementsIdentifier),
                    _elementInfo, _elementMarshaller, StubCodeContext.Stage.UnmarshalCapture,
                    StubCodeContext.Stage.Unmarshal));
        }

        public override StatementSyntax GenerateElementCleanupStatement(TypePositionInfo info, StubCodeContext context)
        {
            string nativeSpanIdentifier = MarshallerHelpers.GetNativeSpanIdentifier(info, context);
            ExpressionSyntax indexConstraintName;
            if (!UsesLastIndexMarshalled(info, context))
            {
                indexConstraintName = MemberAccessExpression(SyntaxKind.SimpleMemberAccessExpression,
                        IdentifierName(nativeSpanIdentifier),
                        IdentifierName("Length"));
            }
            else
            {
                indexConstraintName = IdentifierName(MarshallerHelpers.GetLastIndexMarshalledIdentifier(info, context));
            }
            StatementSyntax contentsCleanupStatements = GenerateContentsMarshallingStatement(
                info,
                context,
                indexConstraintName,
                _elementInfo,
                _elementMarshaller,
                context.CurrentStage);

            if (contentsCleanupStatements.IsKind(SyntaxKind.EmptyStatement))
            {
                if (UsesLastIndexMarshalled(info, context))
                {
                    return AssignmentStatement(
                            IdentifierName("_"),
                            IdentifierName(MarshallerHelpers.GetLastIndexMarshalledIdentifier(info, context)));
                }
                return EmptyStatement();
            }

            return Block(
                Declare(
                    ReadOnlySpanOf(_unmanagedElementType),
                    nativeSpanIdentifier,
                    MarshallerHelpers.GetMarshalDirection(info, context) == MarshalDirection.ManagedToUnmanaged
                        ? CollectionSource.GetUnmanagedValuesDestination(info, context)
                        : CollectionSource.GetUnmanagedValuesSource(info, context)),
                contentsCleanupStatements);
        }

        public override StatementSyntax GenerateUnmanagedToManagedByValueOutMarshalStatement(TypePositionInfo info, StubCodeContext context)
        {
            // Use ManagedSource and NativeDestination spans for by-value marshalling since we're just marshalling back the contents,
            // not the array itself.
            // This code is ugly since we're now enforcing readonly safety with ReadOnlySpan for all other scenarios,
            // but this is an uncommon case so we don't want to design the API around enabling just it.
            string numElementsIdentifier = MarshallerHelpers.GetNumElementsIdentifier(info, context);
            string managedSpanIdentifier = MarshallerHelpers.GetManagedSpanIdentifier(info, context);
            string nativeSpanIdentifier = MarshallerHelpers.GetNativeSpanIdentifier(info, context);

            var setNumElements = CollectionSource.GetNumElementsAssignmentFromManagedValuesDestination(info, context);

            // Span<TUnmanagedElement> <nativeSpan> = MemoryMarshal.CreateSpan(ref Unsafe.AsRef(in <GetUnmanagedValuesSource>.GetPinnableReference()), <numElements>);
            LocalDeclarationStatementSyntax unmanagedValuesSource = Declare(
                SpanOf(_unmanagedElementType),
                nativeSpanIdentifier,
                MethodInvocation(
                    TypeSyntaxes.System_Runtime_InteropServices_MemoryMarshal,
                    IdentifierName("CreateSpan"),
                    RefArgument(
                        MethodInvocation(
                            TypeSyntaxes.System_Runtime_CompilerServices_Unsafe,
                            IdentifierName("AsRef"),
                            InArgument(
                                MethodInvocation(
                                    CollectionSource.GetUnmanagedValuesSource(info, context),
                                    IdentifierName("GetPinnableReference"))))),
                    Argument(IdentifierName(numElementsIdentifier))));

            // Span<TElement> <managedSpan> = <GetManagedValuesDestination>
            LocalDeclarationStatementSyntax managedValuesDestination = LocalDeclarationStatement(VariableDeclaration(
                GenericName(
                    Identifier(TypeNames.System_Span),
                    TypeArgumentList(SingletonSeparatedList(_elementInfo.ManagedType.Syntax))),
                SingletonSeparatedList(
                    VariableDeclarator(
                        Identifier(managedSpanIdentifier))
                    .WithInitializer(EqualsValueClause(
                        CollectionSource.GetManagedValuesDestination(info, context))))));

            StubCodeContext.Stage[] stagesToGenerate;

            // Until we separate CalleeAllocated cleanup and CallerAllocated cleanup in unmanaged to managed, we'll need this hack
            if (context.Direction is MarshalDirection.UnmanagedToManaged && info.ByValueContentsMarshalKind is ByValueContentsMarshalKind.Out)
            {
                stagesToGenerate = new[] { StubCodeContext.Stage.Marshal, StubCodeContext.Stage.PinnedMarshal };
            }
            else
            {
                stagesToGenerate = new[] { StubCodeContext.Stage.Marshal, StubCodeContext.Stage.PinnedMarshal, StubCodeContext.Stage.CleanupCallerAllocated, StubCodeContext.Stage.CleanupCalleeAllocated };
            }

            return Block(
                setNumElements,
                unmanagedValuesSource,
                managedValuesDestination,
                GenerateContentsMarshallingStatement(
                    info,
                    context,
                    IdentifierName(numElementsIdentifier),
                    _elementInfo,
                    new FreeAlwaysOwnedOriginalValueGenerator(_elementMarshaller),
                    stagesToGenerate));
        }

        private static List<StatementSyntax> GenerateElementStages(
            TypePositionInfo info,
            StubCodeContext context,
            IMarshallingGenerator elementMarshaller,
            TypePositionInfo elementInfo,
            out LinearCollectionElementMarshallingCodeContext elementSetupSubContext,
            out TypePositionInfo localElementInfo,
            params StubCodeContext.Stage[] stagesToGeneratePerElement)
        {
            string managedSpanIdentifier = MarshallerHelpers.GetManagedSpanIdentifier(info, context);
            string nativeSpanIdentifier = MarshallerHelpers.GetNativeSpanIdentifier(info, context);
            elementSetupSubContext = new LinearCollectionElementMarshallingCodeContext(
                StubCodeContext.Stage.Setup,
                managedSpanIdentifier,
                nativeSpanIdentifier,
                context);

            localElementInfo = elementInfo with
            {
                InstanceIdentifier = info.InstanceIdentifier,
                RefKind = info.IsByRef ? info.RefKind : info.ByValueContentsMarshalKind.GetRefKindForByValueContentsKind(),
                ManagedIndex = info.ManagedIndex,
                NativeIndex = info.NativeIndex
            };

            List<StatementSyntax> elementStatements = new();
            foreach (StubCodeContext.Stage stage in stagesToGeneratePerElement)
            {
                var elementSubContext = elementSetupSubContext with { CurrentStage = stage };
                elementStatements.AddRange(elementMarshaller.Generate(localElementInfo, elementSubContext));
            }
            return elementStatements;
        }

        private static StatementSyntax GenerateContentsMarshallingStatement(
            TypePositionInfo info,
            StubCodeContext context,
            ExpressionSyntax lengthExpression,
            TypePositionInfo elementInfo,
            IMarshallingGenerator elementMarshaller,
            params StubCodeContext.Stage[] stagesToGeneratePerElement)
        {
            var elementStatements = GenerateElementStages(info, context, elementMarshaller, elementInfo, out var elementSetupSubContext, out var localElementInfo, stagesToGeneratePerElement);

            if (elementStatements.Count != 0)
            {
                StatementSyntax marshallingStatement = Block(
                    List(elementMarshaller.Generate(localElementInfo, elementSetupSubContext)
                        .Concat(elementStatements)));

                if (elementMarshaller.AsNativeType(elementInfo).Syntax is PointerTypeSyntax elementNativeType)
                {
                    PointerNativeTypeAssignmentRewriter rewriter = new(elementSetupSubContext.GetIdentifiers(localElementInfo).native, elementNativeType);
                    marshallingStatement = (StatementSyntax)rewriter.Visit(marshallingStatement);
                }

                // Iterate through the elements of the native collection to marshal them
                var forLoop = ForLoop(elementSetupSubContext.IndexerIdentifier, lengthExpression)
                    .WithStatement(marshallingStatement);
                // If we're tracking LastIndexMarshalled, increment that each iteration as well.
                if (UsesLastIndexMarshalled(info, context) && stagesToGeneratePerElement.Contains(StubCodeContext.Stage.Marshal))
                {
                    forLoop = forLoop.AddIncrementors(
                        PrefixUnaryExpression(SyntaxKind.PreIncrementExpression,
                            IdentifierName(MarshallerHelpers.GetLastIndexMarshalledIdentifier(info, context))));
                }
                return forLoop;
            }

            return EmptyStatement();
        }

        private static bool UsesLastIndexMarshalled(TypePositionInfo info, StubCodeContext context)
        {
            bool shouldCleanupAllElements = ShouldCleanUpAllElements(info, context);
            if (shouldCleanupAllElements)
            {
                return false;
            }
            bool onlyUnmarshals = MarshallerHelpers.GetMarshalDirection(info, context) == MarshalDirection.UnmanagedToManaged;
            if (onlyUnmarshals)
            {
                return false;
            }
            return true;
        }

        private static bool ShouldCleanUpAllElements(TypePositionInfo info, StubCodeContext context)
        {
            _ = info;
            _ = context;
            // AdditionalTemporaryStateLivesAcrossStages implies that it is an outer collection
            // Out parameters means that the contents are created by the P/Invoke and assumed to have successfully created all elements
            return !context.AdditionalTemporaryStateLivesAcrossStages || info.ByValueContentsMarshalKind == ByValueContentsMarshalKind.Out || info.RefKind == RefKind.Out || info.IsNativeReturnPosition;
        }

        public override StatementSyntax GenerateSetupStatement(TypePositionInfo info, StubCodeContext context)
            => UsesLastIndexMarshalled(info, context)
                ? LocalDeclarationStatement(
                    VariableDeclaration(
                        PredefinedType(Token(SyntaxKind.IntKeyword)),
                    SingletonSeparatedList(
                        VariableDeclarator(
                            Identifier(MarshallerHelpers.GetLastIndexMarshalledIdentifier(info, context)),
                            null,
                            EqualsValueClause(LiteralExpression(SyntaxKind.NumericLiteralExpression, Literal(0)))))))
                : EmptyStatement();
    }
}<|MERGE_RESOLUTION|>--- conflicted
+++ resolved
@@ -29,16 +29,13 @@
             CollectionSource = collectionSource;
         }
 
-<<<<<<< HEAD
         /// <summary>
         /// <code>
         /// &lt; GetUnmanagedValuesDestination &gt;.Clear();
         /// </code>
         /// </summary>
-        public StatementSyntax GenerateClearUnmanagedValuesDestination(TypePositionInfo info, StubCodeContext context)
-=======
         public StatementSyntax GenerateClearUnmanagedDestination(TypePositionInfo info, StubCodeContext context)
->>>>>>> bd4afceb
+
         {
             // <GetUnmanagedValuesDestination>.Clear();
             return MethodInvocationStatement(
