﻿// Licensed to the .NET Foundation under one or more agreements.
// The .NET Foundation licenses this file to you under the MIT license.

using System;
using System.Collections.Generic;
using System.Linq;
using Microsoft.CodeAnalysis;
using Microsoft.CodeAnalysis.CSharp;
using Microsoft.CodeAnalysis.CSharp.Syntax;
using static Microsoft.CodeAnalysis.CSharp.SyntaxFactory;

namespace Microsoft.Interop
{
    /// <summary>
    /// Support for marshalling blittable elements
    /// </summary>
    internal abstract class BlittableElementsMarshalling
    {
        private readonly TypeSyntax _managedElementType;
        private readonly TypeSyntax _unmanagedElementType;

        public BlittableElementsMarshalling(TypeSyntax managedElementType, TypeSyntax unmanagedElementType)
        {
            _managedElementType = managedElementType;
            _unmanagedElementType = unmanagedElementType;
        }

        protected abstract InvocationExpressionSyntax GetUnmanagedValuesDestination(TypePositionInfo info, StubCodeContext context);
        protected abstract InvocationExpressionSyntax GetManagedValuesSource(TypePositionInfo info, StubCodeContext context);
        protected abstract InvocationExpressionSyntax GetUnmanagedValuesSource(TypePositionInfo info, StubCodeContext context);
        protected abstract InvocationExpressionSyntax GetManagedValuesDestination(TypePositionInfo info, StubCodeContext context);

        protected StatementSyntax GenerateByValueOutMarshalStatement(TypePositionInfo info, StubCodeContext context)
        {
            // If the parameter is marshalled by-value [Out], then we don't marshal the contents of the collection.
            // We do clear the span, so that if the invoke target doesn't fill it, we aren't left with undefined content.
            // <GetUnmanagedValuesDestination>.Clear();
            return ExpressionStatement(
                InvocationExpression(
                    MemberAccessExpression(
                        SyntaxKind.SimpleMemberAccessExpression,
                        GetUnmanagedValuesDestination(info, context),
                        IdentifierName("Clear"))));
        }

        protected StatementSyntax GenerateMarshalStatement(TypePositionInfo info, StubCodeContext context)
        {
            ExpressionSyntax destination = CastToManagedIfNecessary(GetUnmanagedValuesDestination(info, context));

            // <GetManagedValuesSource>.CopyTo(<destination>);
            return ExpressionStatement(
                InvocationExpression(
                    MemberAccessExpression(
                        SyntaxKind.SimpleMemberAccessExpression,
                        GetManagedValuesSource(info, context),
                        IdentifierName("CopyTo")))
                .AddArgumentListArguments(
                    Argument(destination)));
        }

        protected StatementSyntax GenerateByValueOutUnmarshalStatement(TypePositionInfo info, StubCodeContext context)
        {
            ExpressionSyntax source = CastToManagedIfNecessary(GetUnmanagedValuesDestination(info, context));

            // MemoryMarshal.CreateSpan(ref MemoryMarshal.GetReference(<GetManagedValuesSource>), <GetManagedValuesSource>.Length)
            ExpressionSyntax destination = InvocationExpression(
                MemberAccessExpression(
                    SyntaxKind.SimpleMemberAccessExpression,
                    ParseName(TypeNames.System_Runtime_InteropServices_MemoryMarshal),
                    IdentifierName("CreateSpan")),
                ArgumentList(
                    SeparatedList(new[]
                    {
                        Argument(
                            InvocationExpression(
                                MemberAccessExpression(SyntaxKind.SimpleMemberAccessExpression,
                                    ParseName(TypeNames.System_Runtime_InteropServices_MemoryMarshal),
                                    IdentifierName("GetReference")),
                                ArgumentList(SingletonSeparatedList(
                                    Argument(GetManagedValuesSource(info, context))))))
                            .WithRefKindKeyword(
                                Token(SyntaxKind.RefKeyword)),
                        Argument(
                            MemberAccessExpression(SyntaxKind.SimpleMemberAccessExpression,
                                GetManagedValuesSource(info, context),
                                IdentifierName("Length")))
                    })));

            // <source>.CopyTo(<destination>);
            return ExpressionStatement(
                InvocationExpression(
                    MemberAccessExpression(
                        SyntaxKind.SimpleMemberAccessExpression,
                        source,
                        IdentifierName("CopyTo")))
                .AddArgumentListArguments(
                    Argument(destination)));
        }

        public StatementSyntax GenerateUnmarshalStatement(TypePositionInfo info, StubCodeContext context)
        {
            ExpressionSyntax source = CastToManagedIfNecessary(GetUnmanagedValuesSource(info, context));

            // <source>.CopyTo(<GetManagedValuesDestination>);
            return ExpressionStatement(
                InvocationExpression(
                    MemberAccessExpression(
                        SyntaxKind.SimpleMemberAccessExpression,
                        source,
                        IdentifierName("CopyTo")))
                .AddArgumentListArguments(
                    Argument(GetManagedValuesDestination(info, context))));
        }

        private ExpressionSyntax CastToManagedIfNecessary(ExpressionSyntax expression)
        {
            // Skip the cast if the managed and unmanaged element types are the same
            if (_unmanagedElementType.IsEquivalentTo(_managedElementType))
                return expression;

            // MemoryMarshal.Cast<<unmanagedElementType>, <elementType>>(<expression>)
            return InvocationExpression(
                MemberAccessExpression(
                    SyntaxKind.SimpleMemberAccessExpression,
                    ParseTypeName(TypeNames.System_Runtime_InteropServices_MemoryMarshal),
                    GenericName(
                        Identifier("Cast"),
                        TypeArgumentList(SeparatedList(
                            new[]
                            {
                                _unmanagedElementType,
                                _managedElementType
                            })))),
                ArgumentList(SingletonSeparatedList(
                    Argument(expression))));
        }
    }

    /// <summary>
    /// Support for marshalling non-blittable elements
    /// </summary>
    internal abstract class NonBlittableElementsMarshalling
    {
        private readonly TypeSyntax _unmanagedElementType;
        private readonly IMarshallingGenerator _elementMarshaller;
        private readonly TypePositionInfo _elementInfo;

        public NonBlittableElementsMarshalling(
            TypeSyntax unmanagedElementType,
            IMarshallingGenerator elementMarshaller,
            TypePositionInfo elementInfo)
        {
            _unmanagedElementType = unmanagedElementType;
            _elementMarshaller = elementMarshaller;
            _elementInfo = elementInfo;
        }

        protected abstract InvocationExpressionSyntax GetUnmanagedValuesDestination(TypePositionInfo info, StubCodeContext context);
        protected abstract InvocationExpressionSyntax GetManagedValuesSource(TypePositionInfo info, StubCodeContext context);
        protected abstract InvocationExpressionSyntax GetUnmanagedValuesSource(TypePositionInfo info, StubCodeContext context);
        protected abstract InvocationExpressionSyntax GetManagedValuesDestination(TypePositionInfo info, StubCodeContext context);

        protected StatementSyntax GenerateByValueOutMarshalStatement(TypePositionInfo info, StubCodeContext context)
        {
            // If the parameter is marshalled by-value [Out], then we don't marshal the contents of the collection.
            // We do clear the span, so that if the invoke target doesn't fill it, we aren't left with undefined content.
            // <GetUnmanagedValuesDestination>.Clear();
            return ExpressionStatement(
                InvocationExpression(
                    MemberAccessExpression(
                        SyntaxKind.SimpleMemberAccessExpression,
                        GetUnmanagedValuesDestination(info, context),
                        IdentifierName("Clear"))));
        }

        protected StatementSyntax GenerateMarshalStatement(TypePositionInfo info, StubCodeContext context)
        {
            string managedSpanIdentifier = MarshallerHelpers.GetManagedSpanIdentifier(info, context);
            string nativeSpanIdentifier = MarshallerHelpers.GetNativeSpanIdentifier(info, context);

            // ReadOnlySpan<T> <managedSpan> = <GetManagedValuesSource>
            // Span<TUnmanagedElement> <nativeSpan> = <GetUnmanagedValuesDestination>
            // << marshal contents >>
            return Block(
                LocalDeclarationStatement(VariableDeclaration(
                    GenericName(
                        Identifier(TypeNames.System_ReadOnlySpan),
                        TypeArgumentList(SingletonSeparatedList(_elementInfo.ManagedType.Syntax))),
                    SingletonSeparatedList(
                        VariableDeclarator(Identifier(managedSpanIdentifier))
                        .WithInitializer(EqualsValueClause(
                            GetManagedValuesSource(info, context)))))),
                LocalDeclarationStatement(VariableDeclaration(
                    GenericName(
                        Identifier(TypeNames.System_Span),
                        TypeArgumentList(SingletonSeparatedList(_unmanagedElementType))),
                    SingletonSeparatedList(
                        VariableDeclarator(
                            Identifier(nativeSpanIdentifier))
                        .WithInitializer(EqualsValueClause(
                            GetUnmanagedValuesDestination(info, context)))))),
                GenerateContentsMarshallingStatement(
                    info,
                    context,
                    MemberAccessExpression(SyntaxKind.SimpleMemberAccessExpression,
                        IdentifierName(MarshallerHelpers.GetManagedSpanIdentifier(info, context)),
                        IdentifierName("Length")),
                    StubCodeContext.Stage.Marshal));
        }

        public StatementSyntax GenerateUnmarshalStatement(TypePositionInfo info, StubCodeContext context)
        {
            string managedSpanIdentifier = MarshallerHelpers.GetManagedSpanIdentifier(info, context);
            string nativeSpanIdentifier = MarshallerHelpers.GetNativeSpanIdentifier(info, context);
            string numElementsIdentifier = MarshallerHelpers.GetNumElementsIdentifier(info, context);

            // ReadOnlySpan<TUnmanagedElement> <nativeSpan> = <GetUnmanagedValuesSource>
            // Span<T> <managedSpan> = <GetManagedValuesDestination>
            // << unmarshal contents >>
            return Block(
                LocalDeclarationStatement(VariableDeclaration(
                    GenericName(
                        Identifier(TypeNames.System_ReadOnlySpan),
                        TypeArgumentList(SingletonSeparatedList(_unmanagedElementType))),
                    SingletonSeparatedList(
                        VariableDeclarator(
                            Identifier(nativeSpanIdentifier))
                        .WithInitializer(EqualsValueClause(
                            GetUnmanagedValuesSource(info, context)))))),
                LocalDeclarationStatement(VariableDeclaration(
                    GenericName(
                        Identifier(TypeNames.System_Span),
                        TypeArgumentList(SingletonSeparatedList(_elementInfo.ManagedType.Syntax))),
                    SingletonSeparatedList(
                        VariableDeclarator(
                            Identifier(managedSpanIdentifier))
                        .WithInitializer(EqualsValueClause(
                            GetManagedValuesDestination(info, context)))))),
                GenerateContentsMarshallingStatement(
                    info,
                    context,
                    IdentifierName(numElementsIdentifier),
                    StubCodeContext.Stage.UnmarshalCapture,
                    StubCodeContext.Stage.Unmarshal));
        }

        protected StatementSyntax GenerateByValueOutUnmarshalStatement(TypePositionInfo info, StubCodeContext context)
        {
            // Use ManagedSource and NativeDestination spans for by-value marshalling since we're just marshalling back the contents,
            // not the array itself.
            // This code is ugly since we're now enforcing readonly safety with ReadOnlySpan for all other scenarios,
            // but this is an uncommon case so we don't want to design the API around enabling just it.
            string numElementsIdentifier = MarshallerHelpers.GetNumElementsIdentifier(info, context);
            string managedSpanIdentifier = MarshallerHelpers.GetManagedSpanIdentifier(info, context);

            // Span<TElement> <managedSpan> = MemoryMarshal.CreateSpan(ref Unsafe.AsRef(in <GetManagedValuesSource>.GetPinnableReference(), <numElements>));
            LocalDeclarationStatementSyntax managedValuesDeclaration = LocalDeclarationStatement(VariableDeclaration(
                GenericName(
                    Identifier(TypeNames.System_Span),
                    TypeArgumentList(
                        SingletonSeparatedList(_elementInfo.ManagedType.Syntax))
                ),
                SingletonSeparatedList(VariableDeclarator(managedSpanIdentifier).WithInitializer(EqualsValueClause(
                    InvocationExpression(
                        MemberAccessExpression(
                            SyntaxKind.SimpleMemberAccessExpression,
                            ParseName(TypeNames.System_Runtime_InteropServices_MemoryMarshal),
                            IdentifierName("CreateSpan")))
                    .WithArgumentList(
                        ArgumentList(
                            SeparatedList(
                                new[]
                                {
                                    Argument(
                                        InvocationExpression(
                                            MemberAccessExpression(SyntaxKind.SimpleMemberAccessExpression,
                                                ParseName(TypeNames.System_Runtime_CompilerServices_Unsafe),
                                                IdentifierName("AsRef")),
                                            ArgumentList(SingletonSeparatedList(
                                                Argument(
                                                    InvocationExpression(
                                                        MemberAccessExpression(
                                                            SyntaxKind.SimpleMemberAccessExpression,
                                                            GetManagedValuesSource(info, context),
                                                            IdentifierName("GetPinnableReference")),
                                                            ArgumentList()))
                                                .WithRefKindKeyword(
                                                    Token(SyntaxKind.InKeyword))))))
                                    .WithRefKindKeyword(
                                        Token(SyntaxKind.RefKeyword)),
                                    Argument(
                                        IdentifierName(numElementsIdentifier))
                                }))))))));

            // Span<TUnmanagedElement> <nativeSpan> = <GetUnmanagedValuesDestination>
            string nativeSpanIdentifier = MarshallerHelpers.GetNativeSpanIdentifier(info, context);
            LocalDeclarationStatementSyntax unmanagedValuesDeclaration = LocalDeclarationStatement(VariableDeclaration(
                GenericName(
                    Identifier(TypeNames.System_Span),
                    TypeArgumentList(SingletonSeparatedList(_unmanagedElementType))),
                SingletonSeparatedList(
                    VariableDeclarator(
                        Identifier(nativeSpanIdentifier))
                    .WithInitializer(EqualsValueClause(
                        GetUnmanagedValuesDestination(info, context))))));

            return Block(
                managedValuesDeclaration,
                unmanagedValuesDeclaration,
                GenerateContentsMarshallingStatement(
                    info,
                    context,
                    IdentifierName(numElementsIdentifier),
                    StubCodeContext.Stage.UnmarshalCapture,
                    StubCodeContext.Stage.Unmarshal));
        }

        protected StatementSyntax GenerateElementCleanupStatement(TypePositionInfo info, StubCodeContext context)
        {
            string nativeSpanIdentifier = MarshallerHelpers.GetNativeSpanIdentifier(info, context);
            StatementSyntax contentsCleanupStatements = GenerateContentsMarshallingStatement(info, context,
                    MemberAccessExpression(SyntaxKind.SimpleMemberAccessExpression,
                        IdentifierName(MarshallerHelpers.GetNativeSpanIdentifier(info, context)),
                        IdentifierName("Length")),
                        StubCodeContext.Stage.Cleanup);

            if (contentsCleanupStatements.IsKind(SyntaxKind.EmptyStatement))
            {
                return EmptyStatement();
            }

            return Block(
                LocalDeclarationStatement(VariableDeclaration(
                GenericName(
                    Identifier(TypeNames.System_Span),
                    TypeArgumentList(SingletonSeparatedList(_unmanagedElementType))),
                SingletonSeparatedList(
                    VariableDeclarator(
                        Identifier(nativeSpanIdentifier))
                    .WithInitializer(EqualsValueClause(
                        GetUnmanagedValuesDestination(info, context)))))),
                contentsCleanupStatements);
        }

        protected StatementSyntax GenerateContentsMarshallingStatement(
            TypePositionInfo info,
            StubCodeContext context,
            ExpressionSyntax lengthExpression,
            params StubCodeContext.Stage[] stagesToGeneratePerElement)
        {
            string managedSpanIdentifier = MarshallerHelpers.GetManagedSpanIdentifier(info, context);
            string nativeSpanIdentifier = MarshallerHelpers.GetNativeSpanIdentifier(info, context);
            var elementSetupSubContext = new LinearCollectionElementMarshallingCodeContext(
                StubCodeContext.Stage.Setup,
                managedSpanIdentifier,
                nativeSpanIdentifier,
                context);

            TypePositionInfo localElementInfo = _elementInfo with
            {
                InstanceIdentifier = info.InstanceIdentifier,
                RefKind = info.IsByRef ? info.RefKind : info.ByValueContentsMarshalKind.GetRefKindForByValueContentsKind(),
                ManagedIndex = info.ManagedIndex,
                NativeIndex = info.NativeIndex
            };

            List<StatementSyntax> elementStatements = new();
            foreach (StubCodeContext.Stage stage in stagesToGeneratePerElement)
            {
                var elementSubContext = elementSetupSubContext with { CurrentStage = stage };
                elementStatements.AddRange(_elementMarshaller.Generate(localElementInfo, elementSubContext));
            }

            if (elementStatements.Count != 0)
            {
                StatementSyntax marshallingStatement = Block(
                    List(_elementMarshaller.Generate(localElementInfo, elementSetupSubContext)
                        .Concat(elementStatements)));

                if (_elementMarshaller.AsNativeType(_elementInfo).Syntax is PointerTypeSyntax elementNativeType)
                {
                    PointerNativeTypeAssignmentRewriter rewriter = new(elementSetupSubContext.GetIdentifiers(localElementInfo).native, elementNativeType);
                    marshallingStatement = (StatementSyntax)rewriter.Visit(marshallingStatement);
                }

                // Iterate through the elements of the native collection to marshal them
                return MarshallerHelpers.GetForLoop(lengthExpression, elementSetupSubContext.IndexerIdentifier)
                    .WithStatement(marshallingStatement);
            }

            return EmptyStatement();
        }
<<<<<<< HEAD

        /// <summary>
        /// Rewrite assignment expressions to the native identifier to cast to IntPtr.
        /// This handles the case where the native type of a non-blittable managed type is a pointer,
        /// which are unsupported in generic type parameters.
        /// </summary>
        internal sealed class PointerNativeTypeAssignmentRewriter : CSharpSyntaxRewriter
        {
            private readonly string _nativeIdentifier;
            private readonly PointerTypeSyntax _nativeType;

            public PointerNativeTypeAssignmentRewriter(string nativeIdentifier, PointerTypeSyntax nativeType)
            {
                _nativeIdentifier = nativeIdentifier;
                _nativeType = nativeType;
            }

            public override SyntaxNode VisitAssignmentExpression(AssignmentExpressionSyntax node)
            {
                if (node.Left.ToString() == _nativeIdentifier)
                {
                    return node.WithRight(
                        CastExpression(MarshallerHelpers.SystemIntPtrType, node.Right));
                }
                if (node.Right.ToString() == _nativeIdentifier)
                {
                    return node.WithRight(CastExpression(_nativeType, node.Right));
                }

                return base.VisitAssignmentExpression(node);
            }

            public override SyntaxNode? VisitArgument(ArgumentSyntax node)
            {
                if (node.Expression.ToString() == _nativeIdentifier)
                {
                    return node.WithExpression(
                        CastExpression(_nativeType, node.Expression));
                }
                return base.VisitArgument(node);
            }
        }
=======
>>>>>>> 1819cb18
    }
}<|MERGE_RESOLUTION|>--- conflicted
+++ resolved
@@ -390,50 +390,5 @@
 
             return EmptyStatement();
         }
-<<<<<<< HEAD
-
-        /// <summary>
-        /// Rewrite assignment expressions to the native identifier to cast to IntPtr.
-        /// This handles the case where the native type of a non-blittable managed type is a pointer,
-        /// which are unsupported in generic type parameters.
-        /// </summary>
-        internal sealed class PointerNativeTypeAssignmentRewriter : CSharpSyntaxRewriter
-        {
-            private readonly string _nativeIdentifier;
-            private readonly PointerTypeSyntax _nativeType;
-
-            public PointerNativeTypeAssignmentRewriter(string nativeIdentifier, PointerTypeSyntax nativeType)
-            {
-                _nativeIdentifier = nativeIdentifier;
-                _nativeType = nativeType;
-            }
-
-            public override SyntaxNode VisitAssignmentExpression(AssignmentExpressionSyntax node)
-            {
-                if (node.Left.ToString() == _nativeIdentifier)
-                {
-                    return node.WithRight(
-                        CastExpression(MarshallerHelpers.SystemIntPtrType, node.Right));
-                }
-                if (node.Right.ToString() == _nativeIdentifier)
-                {
-                    return node.WithRight(CastExpression(_nativeType, node.Right));
-                }
-
-                return base.VisitAssignmentExpression(node);
-            }
-
-            public override SyntaxNode? VisitArgument(ArgumentSyntax node)
-            {
-                if (node.Expression.ToString() == _nativeIdentifier)
-                {
-                    return node.WithExpression(
-                        CastExpression(_nativeType, node.Expression));
-                }
-                return base.VisitArgument(node);
-            }
-        }
-=======
->>>>>>> 1819cb18
     }
 }