--- conflicted
+++ resolved
@@ -164,34 +164,6 @@
 
         public override StatementSyntax GenerateUnmanagedToManagedByValueOutMarshalStatement(TypePositionInfo info, StubCodeContext context)
         {
-<<<<<<< HEAD
-            ExpressionSyntax destination;
-            if (MarshallerHelpers.MarshalsOutToLocal(info, context))
-            {
-                destination = StackAllocArrayCreationExpression(
-                    ArrayType(_unmanagedElementType,
-                        SingletonList(ArrayRankSpecifier(SingletonSeparatedList<ExpressionSyntax>(
-                            MemberAccessExpression(SyntaxKind.SimpleMemberAccessExpression,
-                                CollectionSource.GetManagedValuesSource(info, context),
-                                IdentifierName("Length")))))));
-            }
-            else
-            {
-                destination = CastToManagedIfNecessary(CollectionSource.GetUnmanagedValuesSource(info, context));
-            }
-
-            // MemoryMarshal.CreateSpan(ref MemoryMarshal.GetReference(<GetManagedValuesSource>), <GetManagedValuesSource>.Length)
-            ExpressionSyntax source = InvocationExpression(
-                MemberAccessExpression(
-                    SyntaxKind.SimpleMemberAccessExpression,
-                    ParseName(TypeNames.System_Runtime_InteropServices_MemoryMarshal),
-                    IdentifierName("CreateSpan")),
-                ArgumentList(
-                    SeparatedList(new[]
-                    {
-                        Argument(
-                            InvocationExpression(
-=======
             // MemoryMarshal.CreateSpan(ref MemoryMarshal.GetReference(<GetUnmanagedValuesSource>), <GetUnmanagedValuesSource>.Length)
             ExpressionSyntax destination = CastToManagedIfNecessary(
                 InvocationExpression(
@@ -212,7 +184,6 @@
                                 .WithRefKindKeyword(
                                     Token(SyntaxKind.RefKeyword)),
                             Argument(
->>>>>>> 4a8a0eea
                                 MemberAccessExpression(SyntaxKind.SimpleMemberAccessExpression,
                                     CollectionSource.GetUnmanagedValuesSource(info, context),
                                     IdentifierName("Length")))
@@ -248,39 +219,41 @@
         {
             ExpressionSyntax source = CastToManagedIfNecessary(CollectionSource.GetUnmanagedValuesDestination(info, context));
 
+            var assignLength = CollectionSource.GetNumElementsAssignmentFromManagedValuesDestination(info, context);
             // MemoryMarshal.CreateSpan(ref MemoryMarshal.GetReference(<GetManagedValuesSource>), <GetManagedValuesSource>.Length)
-            ExpressionSyntax destination = InvocationExpression(
-                MemberAccessExpression(
-                    SyntaxKind.SimpleMemberAccessExpression,
-                    ParseName(TypeNames.System_Runtime_InteropServices_MemoryMarshal),
-                    IdentifierName("CreateSpan")),
-                ArgumentList(
-                    SeparatedList(new[]
-                    {
-                        Argument(
-                            InvocationExpression(
-                                MemberAccessExpression(SyntaxKind.SimpleMemberAccessExpression,
-                                    ParseName(TypeNames.System_Runtime_InteropServices_MemoryMarshal),
-                                    IdentifierName("GetReference")),
-                                ArgumentList(SingletonSeparatedList(
-                                    Argument(CollectionSource.GetManagedValuesSource(info, context))))))
-                            .WithRefKindKeyword(
-                                Token(SyntaxKind.RefKeyword)),
-                        Argument(
-                            MemberAccessExpression(SyntaxKind.SimpleMemberAccessExpression,
-                                CollectionSource.GetManagedValuesSource(info, context),
-                                IdentifierName("Length")))
-                    })));
+            ExpressionSyntax destination =GetUnmanagedValuesDestinationFromUnmanagedValuesSource(info, context);
+                // InvocationExpression(
+                // MemberAccessExpression(
+                //     SyntaxKind.SimpleMemberAccessExpression,
+                //     ParseName(TypeNames.System_Runtime_InteropServices_MemoryMarshal),
+                //     IdentifierName("CreateSpan")),
+                // ArgumentList(
+                //     SeparatedList(new[]
+                //     {
+                //         Argument(
+                //             InvocationExpression(
+                //                 MemberAccessExpression(SyntaxKind.SimpleMemberAccessExpression,
+                //                     ParseName(TypeNames.System_Runtime_InteropServices_MemoryMarshal),
+                //                     IdentifierName("GetReference")),
+                //                 ArgumentList(SingletonSeparatedList(
+                //                     Argument(CollectionSource.GetManagedValuesSource(info, context))))))
+                //             .WithRefKindKeyword(
+                //                 Token(SyntaxKind.RefKeyword)),
+                //         Argument(
+                //             MemberAccessExpression(SyntaxKind.SimpleMemberAccessExpression,
+                //                 CollectionSource.GetManagedValuesSource(info, context),
+                //                 IdentifierName("Length")))
+                //     })));
 
             // <source>.CopyTo(<destination>);
-            return ExpressionStatement(
+            return Block(assignLength, ExpressionStatement(
                 InvocationExpression(
                     MemberAccessExpression(
                         SyntaxKind.SimpleMemberAccessExpression,
                         source,
                         IdentifierName("CopyTo")))
                 .AddArgumentListArguments(
-                    Argument(destination)));
+                    Argument(destination))));
         }
 
         public override StatementSyntax GenerateUnmarshalStatement(TypePositionInfo info, StubCodeContext context)
