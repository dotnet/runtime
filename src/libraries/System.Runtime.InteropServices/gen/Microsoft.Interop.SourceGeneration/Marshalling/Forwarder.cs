--- conflicted
+++ resolved
@@ -20,11 +20,7 @@
             return info.ManagedType.Syntax;
         }
 
-<<<<<<< HEAD
-        private static bool TryRehydrateMarshalAsAttribute(TypePositionInfo info, out AttributeSyntax marshalAsAttribute)
-=======
         public SignatureBehavior GetNativeSignatureBehavior(TypePositionInfo info)
->>>>>>> 0e35b8d3
         {
             return SignatureBehavior.ManagedTypeAndAttributes;
         }
