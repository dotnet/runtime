﻿// Licensed to the .NET Foundation under one or more agreements.
// The .NET Foundation licenses this file to you under the MIT license.

using System;
using System.Collections.Generic;
using System.Collections.Immutable;
using System.Linq;
using Microsoft.CodeAnalysis;
using Microsoft.CodeAnalysis.CSharp;
using Microsoft.CodeAnalysis.CSharp.Syntax;
using static Microsoft.CodeAnalysis.CSharp.SyntaxFactory;

namespace Microsoft.Interop
{
    public readonly record struct AttributedMarshallingModelOptions(bool RuntimeMarshallingDisabled, MarshalMode ManagedToUnmanagedMode, MarshalMode BidirectionalMode, MarshalMode UnmanagedToManagedMode);

    public class AttributedMarshallingModelGeneratorFactory : IMarshallingGeneratorFactory
    {
        private static readonly ImmutableDictionary<string, string> AddDisableRuntimeMarshallingAttributeProperties =
            ImmutableDictionary<string, string>.Empty.Add(GeneratorDiagnosticProperties.AddDisableRuntimeMarshallingAttribute, GeneratorDiagnosticProperties.AddDisableRuntimeMarshallingAttribute);

        private static readonly BlittableMarshaller s_blittable = new BlittableMarshaller();
        private static readonly Forwarder s_forwarder = new Forwarder();

        private readonly IMarshallingGeneratorFactory _innerMarshallingGenerator;
        private readonly IMarshallingGeneratorFactory _elementMarshallingGenerator;

        public AttributedMarshallingModelGeneratorFactory(
            IMarshallingGeneratorFactory innerMarshallingGenerator,
            AttributedMarshallingModelOptions options)
        {
            Options = options;
            _innerMarshallingGenerator = innerMarshallingGenerator;
            // Unless overridden, default to using this generator factory for creating generators for collection elements.
            _elementMarshallingGenerator = this;
        }

        public AttributedMarshallingModelGeneratorFactory(
            IMarshallingGeneratorFactory innerMarshallingGenerator,
            IMarshallingGeneratorFactory elementMarshallingGenerator,
            AttributedMarshallingModelOptions options)
        {
            Options = options;
            _innerMarshallingGenerator = innerMarshallingGenerator;

            _elementMarshallingGenerator = elementMarshallingGenerator;
        }

        private AttributedMarshallingModelOptions Options { get; }

        public ResolvedGenerator Create(TypePositionInfo info, StubCodeContext context)
        {
            if (info.MarshallingAttributeInfo is NativeMarshallingAttributeInfo marshalInfo)
            {
                return CreateCustomNativeTypeMarshaller(info, context, marshalInfo);
            }

            if (info.MarshallingAttributeInfo is UnmanagedBlittableMarshallingInfo blittableInfo)
            {
                if (Options.RuntimeMarshallingDisabled || blittableInfo.IsStrictlyBlittable)
                {
                    return ResolvedGenerator.Resolved(s_blittable);
                }

                return ResolvedGenerator.NotSupported(
                    new GeneratorDiagnostic.NotSupported(info, context)
                {
                    NotSupportedDetails = SR.RuntimeMarshallingMustBeDisabled,
                    DiagnosticProperties = AddDisableRuntimeMarshallingAttributeProperties
                    });
            }

            if (info.MarshallingAttributeInfo is MissingSupportMarshallingInfo)
            {
                return ResolvedGenerator.Resolved(s_forwarder);
            }

            return _innerMarshallingGenerator.Create(info, context);
        }

        private record struct ExpressionOrNotSupported(ExpressionSyntax? Expression, GeneratorDiagnostic.NotSupported? NotSupported)
        {
            public ExpressionOrNotSupported(ExpressionSyntax expression)
                : this(expression, null)
            {
            }
            public ExpressionOrNotSupported(GeneratorDiagnostic.NotSupported notSupportedDiagnostic)
                : this(null, notSupportedDiagnostic)
            {
            }
        }

        private ExpressionOrNotSupported GetNumElementsExpressionFromMarshallingInfo(TypePositionInfo info, CountInfo count, StubCodeContext context)
        {
            switch (count)
            {
                case SizeAndParamIndexInfo(int size, SizeAndParamIndexInfo.UnspecifiedParam):
                    return new(GetConstSizeExpression(size));
                case ConstSizeCountInfo(int size):
                    return new(GetConstSizeExpression(size));
                case SizeAndParamIndexInfo(SizeAndParamIndexInfo.UnspecifiedConstSize, TypePositionInfo param):
<<<<<<< HEAD
                    {
                        ExpressionSyntax expr = GetExpressionForParam(param, out bool isIntType);
                        return isIntType ? expr : CheckedExpression(SyntaxKind.CheckedExpression, expr);
                    }
=======
                {
                        return GetExpressionForParam(param, out bool isIntType) switch
                        {
                            (ExpressionSyntax expr, null) => new(isIntType ? expr : CheckedExpression(SyntaxKind.CheckedExpression, expr)),
                            (null, GeneratorDiagnostic.NotSupported notSupported) => new(notSupported),
                            (not null, not null) => throw new UnreachableException()
                        };
                }
>>>>>>> f0b4bb9c
                case SizeAndParamIndexInfo(int size, TypePositionInfo param):
                    return GetExpressionForParam(param, out bool _) switch
                    {
                        (ExpressionSyntax expr, null) => new(
                            CheckedExpression(SyntaxKind.CheckedExpression,
                        BinaryExpression(SyntaxKind.AddExpression,
                            GetConstSizeExpression(size),
                                    expr))),
                        (null, GeneratorDiagnostic.NotSupported notSupported) => new(notSupported),
                        (not null, not null) => throw new UnreachableException()
                    };
                case CountElementCountInfo(TypePositionInfo elementInfo):
<<<<<<< HEAD
                    {
                        ExpressionSyntax expr = GetExpressionForParam(elementInfo, out bool isIntType);
                        return isIntType ? expr : CheckedExpression(SyntaxKind.CheckedExpression, expr);
                    }
=======
                {
                        return GetExpressionForParam(elementInfo, out bool isIntType) switch
                        {
                            (ExpressionSyntax expr, null) => new(isIntType ? expr : CheckedExpression(SyntaxKind.CheckedExpression, expr)),
                            (null, GeneratorDiagnostic.NotSupported notSupported) => new(notSupported),
                            (not null, not null) => throw new UnreachableException()
                        };
                }
>>>>>>> f0b4bb9c
                default:
                    return new(new GeneratorDiagnostic.NotSupported(info, context)
                    {
                        NotSupportedDetails = SR.ArraySizeMustBeSpecified
                    });
            }

            static LiteralExpressionSyntax GetConstSizeExpression(int size)
            {
                return LiteralExpression(SyntaxKind.NumericLiteralExpression, Literal(size));
            }

            ExpressionOrNotSupported GetExpressionForParam(TypePositionInfo paramInfo, out bool isIntType)
            {
                ExpressionSyntax numElementsExpression = GetIndexedNumElementsExpression(
                           context,
                           paramInfo,
                           out int numIndirectionLevels);

                ManagedTypeInfo type = paramInfo.ManagedType;
                MarshallingInfo marshallingInfo = paramInfo.MarshallingAttributeInfo;

                for (int i = 0; i < numIndirectionLevels; i++)
                {
                    if (marshallingInfo is NativeLinearCollectionMarshallingInfo collectionInfo)
                    {
                        CustomTypeMarshallerData marshallerData = GetMarshallerDataForTypePositionInfo(collectionInfo.Marshallers, info, context);
                        type = marshallerData.CollectionElementType;
                        marshallingInfo = marshallerData.CollectionElementMarshallingInfo;
                    }
                    else
                    {
                        isIntType = false;
                        return new(new GeneratorDiagnostic.NotSupported(info, context)
                        {
                            NotSupportedDetails = SR.CollectionSizeParamTypeMustBeIntegral
                        });
                    }
                }

                if (type is not SpecialTypeInfo specialType || !specialType.SpecialType.IsIntegralType())
                {
                    isIntType = false;
                    return new(new GeneratorDiagnostic.NotSupported(info, context)
                    {
                        NotSupportedDetails = SR.CollectionSizeParamTypeMustBeIntegral
                    });
                }

                isIntType = specialType.SpecialType == SpecialType.System_Int32;
                return new(isIntType
                    ? numElementsExpression
                    : CastExpression(
                        PredefinedType(Token(SyntaxKind.IntKeyword)),
                        ParenthesizedExpression(numElementsExpression)));
            }

            static ExpressionSyntax GetIndexedNumElementsExpression(StubCodeContext context, TypePositionInfo numElementsInfo, out int numIndirectionLevels)
            {
                Stack<string> indexerStack = new();

                StubCodeContext? currentContext = context;
                StubCodeContext lastContext = null!;

                while (currentContext is not null)
                {
                    if (currentContext is LinearCollectionElementMarshallingCodeContext collectionContext)
                    {
                        indexerStack.Push(collectionContext.IndexerIdentifier);
                    }
                    lastContext = currentContext;
                    currentContext = currentContext.ParentContext;
                }

                numIndirectionLevels = indexerStack.Count;

                ExpressionSyntax indexedNumElements = IdentifierName(lastContext.GetIdentifiers(numElementsInfo).managed);
                while (indexerStack.Count > 0)
                {
                    NameSyntax indexer = IdentifierName(indexerStack.Pop());
                    indexedNumElements = ElementAccessExpression(indexedNumElements)
                        .AddArgumentListArguments(Argument(indexer));
                }

                return indexedNumElements;
            }
        }

        private bool ValidateRuntimeMarshallingOptions(CustomTypeMarshallerData marshallerData)
        {
            if (Options.RuntimeMarshallingDisabled || marshallerData.IsStrictlyBlittable)
                return true;

            if (marshallerData.NativeType is SpecialTypeInfo specialType && specialType.SpecialType.IsAlwaysBlittable())
                return true;

            if (marshallerData.NativeType is PointerTypeInfo)
                return true;

            return false;
        }

        private CustomTypeMarshallerData GetMarshallerDataForTypePositionInfo(CustomTypeMarshallers marshallers, TypePositionInfo info, StubCodeContext context)
        {
            MarshalDirection elementDirection = MarshallerHelpers.GetMarshalDirection(info, context);

            return elementDirection switch
            {
                MarshalDirection.ManagedToUnmanaged => marshallers.GetModeOrDefault(Options.ManagedToUnmanagedMode),
                MarshalDirection.Bidirectional => marshallers.GetModeOrDefault(Options.BidirectionalMode),
                MarshalDirection.UnmanagedToManaged => marshallers.GetModeOrDefault(Options.UnmanagedToManagedMode),
                _ => throw new UnreachableException()
            };
        }

        private ResolvedGenerator CreateCustomNativeTypeMarshaller(TypePositionInfo info, StubCodeContext context, NativeMarshallingAttributeInfo marshalInfo)
        {
            if (ValidateCustomNativeTypeMarshallingSupported(info, context, marshalInfo) is GeneratorDiagnostic.NotSupported diagnostic)
            {
                return ResolvedGenerator.NotSupported(diagnostic);
            }

            CustomTypeMarshallerData marshallerData = GetMarshallerDataForTypePositionInfo(marshalInfo.Marshallers, info, context);
            if (!ValidateRuntimeMarshallingOptions(marshallerData))
            {
                return ResolvedGenerator.NotSupported(new(info, context)
                {
                    NotSupportedDetails = SR.RuntimeMarshallingMustBeDisabled,
                    DiagnosticProperties = AddDisableRuntimeMarshallingAttributeProperties
                });
            }

            // Collections have extra configuration, so handle them separately.
            if (marshalInfo is NativeLinearCollectionMarshallingInfo collectionMarshallingInfo)
                return CreateNativeCollectionMarshaller(info, context, marshallerData, collectionMarshallingInfo);

            ICustomTypeMarshallingStrategy marshallingStrategy;
            if (marshallerData.HasState)
            {
                marshallingStrategy = new StatefulValueMarshalling(marshallerData.MarshallerType, marshallerData.NativeType, marshallerData.Shape);
                if (marshallerData.Shape.HasFlag(MarshallerShape.CallerAllocatedBuffer))
                    marshallingStrategy = new StatefulCallerAllocatedBufferMarshalling(marshallingStrategy, marshallerData.MarshallerType.Syntax, marshallerData.BufferElementType.Syntax);
            }
            else
            {
                marshallingStrategy = new StatelessValueMarshalling(marshallerData.MarshallerType.Syntax, marshallerData.NativeType, marshallerData.Shape);
                if (marshallerData.Shape.HasFlag(MarshallerShape.CallerAllocatedBuffer))
                    marshallingStrategy = new StatelessCallerAllocatedBufferMarshalling(marshallingStrategy, marshallerData.MarshallerType.Syntax, marshallerData.BufferElementType.Syntax, isLinearCollectionMarshalling: false);

                FreeStrategy freeStrategy = GetFreeStrategy(info, context);

                if (freeStrategy == FreeStrategy.FreeOriginal)
                {
                    marshallingStrategy = new UnmanagedToManagedOwnershipTrackingStrategy(marshallingStrategy);
                }

                if (freeStrategy != FreeStrategy.NoFree && marshallerData.Shape.HasFlag(MarshallerShape.Free))
                {
                    marshallingStrategy = new StatelessFreeMarshalling(marshallingStrategy, marshallerData.MarshallerType.Syntax);
                }

                if (freeStrategy == FreeStrategy.FreeOriginal)
                {
                    marshallingStrategy = new CleanupOwnedOriginalValueMarshalling(marshallingStrategy);
                }
            }

            IMarshallingGenerator marshallingGenerator = new CustomTypeMarshallingGenerator(marshallingStrategy, enableByValueContentsMarshalling: false);

            if (marshallerData.Shape.HasFlag(MarshallerShape.StatelessPinnableReference))
            {
                marshallingGenerator = new StaticPinnableManagedValueMarshaller(marshallingGenerator, marshallerData.MarshallerType.Syntax);
            }

            return ResolvedGenerator.Resolved(marshallingGenerator);
        }

        private ResolvedGenerator CreateNativeCollectionMarshaller(
            TypePositionInfo info,
            StubCodeContext context,
            CustomTypeMarshallerData marshallerData,
            NativeLinearCollectionMarshallingInfo marshalInfo)
        {
            var elementInfo = new TypePositionInfo(marshallerData.CollectionElementType, marshallerData.CollectionElementMarshallingInfo)
            {
                InstanceIdentifier = info.InstanceIdentifier,
                ManagedIndex = info.ManagedIndex,
                RefKind = CreateElementRefKind(info.RefKind, info.ByValueContentsMarshalKind)
            };
            ResolvedGenerator resolvedElementMarshaller = _elementMarshallingGenerator.Create(
                elementInfo,
                new LinearCollectionElementMarshallingCodeContext(StubCodeContext.Stage.Setup, string.Empty, string.Empty, context));

            if (!resolvedElementMarshaller.ResolvedSuccessfully)
            {
                return resolvedElementMarshaller;
            }
            IMarshallingGenerator elementMarshaller = resolvedElementMarshaller.Generator;

            ExpressionSyntax numElementsExpression = LiteralExpression(SyntaxKind.NumericLiteralExpression, Literal(0));
            if (MarshallerHelpers.GetMarshalDirection(info, context) != MarshalDirection.ManagedToUnmanaged)
            {
                // In this case, we need a numElementsExpression supplied from metadata, so we'll calculate it here.
                ExpressionOrNotSupported numElementsExpressionResult = GetNumElementsExpressionFromMarshallingInfo(info, marshalInfo.ElementCountInfo, context);
                if (numElementsExpressionResult is (_, GeneratorDiagnostic.NotSupported notSupportedDiagnostic))
                {
                    return ResolvedGenerator.NotSupported(notSupportedDiagnostic);
            }
                numElementsExpression = numElementsExpressionResult.Expression;
            }

            // Insert the unmanaged element type into the marshaller type
            TypeSyntax unmanagedElementType = elementMarshaller.AsNativeType(elementInfo).Syntax.GetCompatibleGenericTypeParameterSyntax();
            ManagedTypeInfo marshallerType = marshallerData.MarshallerType;
            TypeSyntax marshallerTypeSyntax = ReplacePlaceholderSyntaxWithUnmanagedTypeSyntax(marshallerType.Syntax, marshalInfo, unmanagedElementType);
            marshallerType = marshallerType with
            {
                FullTypeName = marshallerTypeSyntax.ToString(),
                DiagnosticFormattedName = marshallerTypeSyntax.ToString(),
            };
            string newNativeTypeName = ReplacePlaceholderSyntaxWithUnmanagedTypeSyntax(marshallerData.NativeType.Syntax, marshalInfo, unmanagedElementType).ToFullString();
            ManagedTypeInfo nativeType = marshallerData.NativeType with
            {
                FullTypeName = newNativeTypeName,
                DiagnosticFormattedName = newNativeTypeName
            };

            ICustomTypeMarshallingStrategy marshallingStrategy;
            bool elementIsBlittable = elementMarshaller is BlittableMarshaller;

            if (marshallerData.HasState)
            {
                marshallingStrategy = new StatefulValueMarshalling(marshallerType, nativeType, marshallerData.Shape);
                if (marshallerData.Shape.HasFlag(MarshallerShape.CallerAllocatedBuffer))
                {
                    // Check if the buffer element type is actually the unmanaged element type
                    TypeSyntax bufferElementTypeSyntax = marshallerData.BufferElementType.Syntax.IsEquivalentTo(marshalInfo.PlaceholderTypeParameter.Syntax)
                        ? unmanagedElementType
                        : marshallerData.BufferElementType.Syntax;
                    marshallingStrategy = new StatefulCallerAllocatedBufferMarshalling(marshallingStrategy, marshallerTypeSyntax, bufferElementTypeSyntax);
                }

                var freeStrategy = GetFreeStrategy(info, context);
                IElementsMarshallingCollectionSource collectionSource = new StatefulLinearCollectionSource();
                ElementsMarshalling elementsMarshalling = CreateElementsMarshalling(marshallerData, elementInfo, elementMarshaller, unmanagedElementType, collectionSource);

                if (freeStrategy == FreeStrategy.FreeOriginal)
                {
                    marshallingStrategy = new UnmanagedToManagedOwnershipTrackingStrategy(marshallingStrategy);
                }

                marshallingStrategy = new StatefulLinearCollectionMarshalling(marshallingStrategy, marshallerData.Shape, numElementsExpression, elementsMarshalling, freeStrategy != FreeStrategy.NoFree);

                if (freeStrategy == FreeStrategy.FreeOriginal)
                {
                    marshallingStrategy = new CleanupOwnedOriginalValueMarshalling(marshallingStrategy);
                }

                if (marshallerData.Shape.HasFlag(MarshallerShape.Free))
                {
                    marshallingStrategy = new StatefulFreeMarshalling(marshallingStrategy);
                }
            }
            else
            {
                marshallingStrategy = new StatelessLinearCollectionSpaceAllocator(marshallerTypeSyntax, nativeType, marshallerData.Shape, numElementsExpression);

                var freeStrategy = GetFreeStrategy(info, context);

                IElementsMarshallingCollectionSource collectionSource = new StatelessLinearCollectionSource(marshallerTypeSyntax);
                if (freeStrategy == FreeStrategy.FreeOriginal)
                {
                    marshallingStrategy = new UnmanagedToManagedOwnershipTrackingStrategy(marshallingStrategy);
                }

                ElementsMarshalling elementsMarshalling = CreateElementsMarshalling(marshallerData, elementInfo, elementMarshaller, unmanagedElementType, collectionSource);

                marshallingStrategy = new StatelessLinearCollectionMarshalling(marshallingStrategy, elementsMarshalling, nativeType, marshallerData.Shape, numElementsExpression, freeStrategy != FreeStrategy.NoFree);

                if (marshallerData.Shape.HasFlag(MarshallerShape.CallerAllocatedBuffer))
                {
                    // Check if the buffer element type is actually the unmanaged element type
                    TypeSyntax bufferElementTypeSyntax = marshallerData.BufferElementType.Syntax.IsEquivalentTo(marshalInfo.PlaceholderTypeParameter.Syntax)
                        ? unmanagedElementType
                        : marshallerData.BufferElementType.Syntax;
                    marshallingStrategy = new StatelessCallerAllocatedBufferMarshalling(marshallingStrategy, marshallerTypeSyntax, bufferElementTypeSyntax, isLinearCollectionMarshalling: true);
                }

                if (freeStrategy != FreeStrategy.NoFree && marshallerData.Shape.HasFlag(MarshallerShape.Free))
                {
                    marshallingStrategy = new StatelessFreeMarshalling(marshallingStrategy, marshallerTypeSyntax);
                }

                if (freeStrategy == FreeStrategy.FreeOriginal)
                {
                    marshallingStrategy = new CleanupOwnedOriginalValueMarshalling(marshallingStrategy);
                }
            }

            IMarshallingGenerator marshallingGenerator = new CustomTypeMarshallingGenerator(
                marshallingStrategy,
                enableByValueContentsMarshalling: info.ManagedType is SzArrayType && (!elementIsBlittable || ElementTypeIsSometimesNonBlittable(elementInfo)));

            // Elements in the collection must be blittable to use the pinnable marshaller.
            if (marshallerData.Shape.HasFlag(MarshallerShape.StatelessPinnableReference) && elementIsBlittable)
            {
                marshallingGenerator = new StaticPinnableManagedValueMarshaller(marshallingGenerator, marshallerTypeSyntax);
            }

            return ResolvedGenerator.Resolved(marshallingGenerator);
        }

        private enum FreeStrategy
        {
            /// <summary>
            /// Free the unmanaged value stored in the native identifier.
            /// </summary>
            FreeNative,
            /// <summary>
            /// Free the unmanaged value originally passed into the stub.
            /// </summary>
            FreeOriginal,
            /// <summary>
            /// Do not free the unmanaged value, we don't own it.
            /// </summary>
            NoFree
        }

        private static FreeStrategy GetFreeStrategy(TypePositionInfo info, StubCodeContext context)
        {
            // When marshalling from managed to unmanaged, we always own the value in the native identifier.
            if (context.Direction == MarshalDirection.ManagedToUnmanaged)
            {
                return FreeStrategy.FreeNative;
            }

            // When we're in a case where we don't have state across stages, the parent stub context that can track the state
            // will only call our Cleanup stage when we own the value in the native identifier.
            if (!context.AdditionalTemporaryStateLivesAcrossStages)
            {
                return FreeStrategy.FreeNative;
            }

            // In an unmanaged-to-managed stub where a value is passed by 'ref',
            // we own the original value once we replace it with the new value we're passing out to the caller.
            if (info.RefKind == RefKind.Ref)
            {
                return FreeStrategy.FreeOriginal;
            }

            // In an unmanaged-to-managed stub, we don't take ownership of the value when it isn't passed by 'ref'.
            return FreeStrategy.NoFree;
        }

        private static ElementsMarshalling CreateElementsMarshalling(CustomTypeMarshallerData marshallerData, TypePositionInfo elementInfo, IMarshallingGenerator elementMarshaller, TypeSyntax unmanagedElementType, IElementsMarshallingCollectionSource collectionSource)
        {
            ElementsMarshalling elementsMarshalling;

            bool elementIsBlittable = elementMarshaller is BlittableMarshaller;
            if (elementIsBlittable)
            {
                elementsMarshalling = new BlittableElementsMarshalling(marshallerData.CollectionElementType.Syntax, unmanagedElementType, collectionSource);
            }
            else
            {
                elementsMarshalling = new NonBlittableElementsMarshalling(unmanagedElementType, elementMarshaller, elementInfo, collectionSource);
            }

            return elementsMarshalling;
        }

        private static bool ElementTypeIsSometimesNonBlittable(TypePositionInfo elementInfo)
        {
            if (elementInfo.MarshallingAttributeInfo is NoMarshallingInfo
                || elementInfo.MarshallingAttributeInfo is UnmanagedBlittableMarshallingInfo { IsStrictlyBlittable: true })
            {
                return false;
            }
            return true;
        }

        private static TypeSyntax ReplacePlaceholderSyntaxWithUnmanagedTypeSyntax(
            TypeSyntax originalTypeSyntax,
            NativeLinearCollectionMarshallingInfo marshalInfo,
            TypeSyntax unmanagedElementType)
            => originalTypeSyntax.ReplaceNodes(
                    originalTypeSyntax.DescendantNodesAndSelf().OfType<TypeSyntax>().Where(t => t.IsEquivalentTo(marshalInfo.PlaceholderTypeParameter.Syntax)),
                    (_, _) => unmanagedElementType);

        private GeneratorDiagnostic.NotSupported? ValidateCustomNativeTypeMarshallingSupported(TypePositionInfo info, StubCodeContext context, NativeMarshallingAttributeInfo marshalInfo)
        {
            MarshalDirection elementDirection = MarshallerHelpers.GetMarshalDirection(info, context);
            // Marshalling out or return parameter, but no out marshaller is specified
            if (elementDirection == MarshalDirection.UnmanagedToManaged
                && !marshalInfo.Marshallers.IsDefinedOrDefault(Options.UnmanagedToManagedMode))
            {
                return new(info, context)
                {
                    NotSupportedDetails = SR.Format(SR.UnmanagedToManagedMissingRequiredMarshaller, marshalInfo.EntryPointType.FullTypeName)
                };
            }

            // Marshalling ref parameter, but no ref marshaller is specified
            if (elementDirection == MarshalDirection.Bidirectional
                && !marshalInfo.Marshallers.IsDefinedOrDefault(Options.BidirectionalMode))
            {
                return new(info, context)
                {
                    NotSupportedDetails = SR.Format(SR.BidirectionalMissingRequiredMarshaller, marshalInfo.EntryPointType.FullTypeName)
                };
            }

            // Marshalling in parameter, but no in marshaller is specified
            if (elementDirection == MarshalDirection.ManagedToUnmanaged
                && !marshalInfo.Marshallers.IsDefinedOrDefault(Options.ManagedToUnmanagedMode))
            {
                return new(info, context)
                {
                    NotSupportedDetails = SR.Format(SR.ManagedToUnmanagedMissingRequiredMarshaller, marshalInfo.EntryPointType.FullTypeName)
                };
            }

            return null;
        }

        private static RefKind CreateElementRefKind(RefKind refKind, ByValueContentsMarshalKind byValueContentsMarshalKind)
        {
            if (refKind == RefKind.None)
            {
                return byValueContentsMarshalKind.GetRefKindForByValueContentsKind();
            }
            return refKind;
        }
    }
}<|MERGE_RESOLUTION|>--- conflicted
+++ resolved
@@ -99,12 +99,6 @@
                 case ConstSizeCountInfo(int size):
                     return new(GetConstSizeExpression(size));
                 case SizeAndParamIndexInfo(SizeAndParamIndexInfo.UnspecifiedConstSize, TypePositionInfo param):
-<<<<<<< HEAD
-                    {
-                        ExpressionSyntax expr = GetExpressionForParam(param, out bool isIntType);
-                        return isIntType ? expr : CheckedExpression(SyntaxKind.CheckedExpression, expr);
-                    }
-=======
                 {
                         return GetExpressionForParam(param, out bool isIntType) switch
                         {
@@ -113,7 +107,6 @@
                             (not null, not null) => throw new UnreachableException()
                         };
                 }
->>>>>>> f0b4bb9c
                 case SizeAndParamIndexInfo(int size, TypePositionInfo param):
                     return GetExpressionForParam(param, out bool _) switch
                     {
@@ -126,12 +119,6 @@
                         (not null, not null) => throw new UnreachableException()
                     };
                 case CountElementCountInfo(TypePositionInfo elementInfo):
-<<<<<<< HEAD
-                    {
-                        ExpressionSyntax expr = GetExpressionForParam(elementInfo, out bool isIntType);
-                        return isIntType ? expr : CheckedExpression(SyntaxKind.CheckedExpression, expr);
-                    }
-=======
                 {
                         return GetExpressionForParam(elementInfo, out bool isIntType) switch
                         {
@@ -140,7 +127,6 @@
                             (not null, not null) => throw new UnreachableException()
                         };
                 }
->>>>>>> f0b4bb9c
                 default:
                     return new(new GeneratorDiagnostic.NotSupported(info, context)
                     {
