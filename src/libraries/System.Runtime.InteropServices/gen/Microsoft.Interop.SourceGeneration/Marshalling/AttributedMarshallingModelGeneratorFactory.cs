﻿// Licensed to the .NET Foundation under one or more agreements.
// The .NET Foundation licenses this file to you under the MIT license.

using System;
using System.Collections.Generic;
using System.Collections.Immutable;
using System.Runtime.InteropServices;
using Microsoft.CodeAnalysis;
using Microsoft.CodeAnalysis.CSharp;
using Microsoft.CodeAnalysis.CSharp.Syntax;
using static Microsoft.CodeAnalysis.CSharp.SyntaxFactory;

namespace Microsoft.Interop
{
    public readonly record struct AttributedMarshallingModelOptions(bool RuntimeMarshallingDisabled);

    public class AttributedMarshallingModelGeneratorFactory : IMarshallingGeneratorFactory
    {
        private static readonly ImmutableDictionary<string, string> AddDisableRuntimeMarshallingAttributeProperties =
            ImmutableDictionary<string, string>.Empty.Add(GeneratorDiagnosticProperties.AddDisableRuntimeMarshallingAttribute, GeneratorDiagnosticProperties.AddDisableRuntimeMarshallingAttribute);

        private static readonly BlittableMarshaller s_blittable = new BlittableMarshaller();
        private static readonly Forwarder s_forwarder = new Forwarder();

        private readonly IMarshallingGeneratorFactory _innerMarshallingGenerator;
        private readonly IMarshallingGeneratorFactory _elementMarshallingGenerator;

        public AttributedMarshallingModelGeneratorFactory(
            IMarshallingGeneratorFactory innerMarshallingGenerator,
            AttributedMarshallingModelOptions options)
        {
            Options = options;
            _innerMarshallingGenerator = innerMarshallingGenerator;
            // Unless overridden, default to using this generator factory for creating generators for collection elements.
            _elementMarshallingGenerator = this;
        }

        public AttributedMarshallingModelGeneratorFactory(
            IMarshallingGeneratorFactory innerMarshallingGenerator,
            IMarshallingGeneratorFactory elementMarshallingGenerator,
            AttributedMarshallingModelOptions options)
        {
            Options = options;
            _innerMarshallingGenerator = innerMarshallingGenerator;

            _elementMarshallingGenerator = elementMarshallingGenerator;
        }

        private AttributedMarshallingModelOptions Options { get; }

        public IMarshallingGenerator Create(TypePositionInfo info, StubCodeContext context)
        {
            return info.MarshallingAttributeInfo switch
            {
                NativeMarshallingAttributeInfo marshalInfo when Options.RuntimeMarshallingDisabled => CreateCustomNativeTypeMarshaller(info, context, marshalInfo),
                NativeMarshallingAttributeInfo { NativeValueType: SpecialTypeInfo specialType } marshalInfo when specialType.SpecialType.IsAlwaysBlittable() => CreateCustomNativeTypeMarshaller(info, context, marshalInfo),
                NativeMarshallingAttributeInfo { NativeValueType: PointerTypeInfo } marshalInfo => CreateCustomNativeTypeMarshaller(info, context, marshalInfo),
                UnmanagedBlittableMarshallingInfo when Options.RuntimeMarshallingDisabled => s_blittable,
                UnmanagedBlittableMarshallingInfo or NativeMarshallingAttributeInfo when !Options.RuntimeMarshallingDisabled =>
                    throw new MarshallingNotSupportedException(info, context)
                    {
<<<<<<< HEAD
                        NotSupportedDetails = Resources.RuntimeMarshallingMustBeDisabled,
                        DiagnosticProperties = AddDisableRuntimeMarshallingAttributeProperties
=======
                        NotSupportedDetails = SR.RuntimeMarshallingMustBeDisabled
>>>>>>> ccda82b0
                    },
                GeneratedNativeMarshallingAttributeInfo => s_forwarder,
                MissingSupportMarshallingInfo => s_forwarder,
                _ => _innerMarshallingGenerator.Create(info, context)
            };
        }

        private static ExpressionSyntax GetNumElementsExpressionFromMarshallingInfo(TypePositionInfo info, CountInfo count, StubCodeContext context)
        {
            return count switch
            {
                SizeAndParamIndexInfo(int size, SizeAndParamIndexInfo.UnspecifiedParam) => GetConstSizeExpression(size),
                ConstSizeCountInfo(int size) => GetConstSizeExpression(size),
                SizeAndParamIndexInfo(SizeAndParamIndexInfo.UnspecifiedConstSize, TypePositionInfo param) => CheckedExpression(SyntaxKind.CheckedExpression, GetExpressionForParam(param)),
                SizeAndParamIndexInfo(int size, TypePositionInfo param) => CheckedExpression(SyntaxKind.CheckedExpression, BinaryExpression(SyntaxKind.AddExpression, GetConstSizeExpression(size), GetExpressionForParam(param))),
                CountElementCountInfo(TypePositionInfo elementInfo) => CheckedExpression(SyntaxKind.CheckedExpression, GetExpressionForParam(elementInfo)),
                _ => throw new MarshallingNotSupportedException(info, context)
                {
                    NotSupportedDetails = SR.ArraySizeMustBeSpecified
                },
            };

            static LiteralExpressionSyntax GetConstSizeExpression(int size)
            {
                return LiteralExpression(SyntaxKind.NumericLiteralExpression, Literal(size));
            }

            ExpressionSyntax GetExpressionForParam(TypePositionInfo paramInfo)
            {
                ExpressionSyntax numElementsExpression = GetIndexedNumElementsExpression(
                           context,
                           paramInfo,
                           out int numIndirectionLevels);

                ManagedTypeInfo type = paramInfo.ManagedType;
                MarshallingInfo marshallingInfo = paramInfo.MarshallingAttributeInfo;

                for (int i = 0; i < numIndirectionLevels; i++)
                {
                    if (marshallingInfo is NativeLinearCollectionMarshallingInfo collectionInfo)
                    {
                        type = collectionInfo.ElementType;
                        marshallingInfo = collectionInfo.ElementMarshallingInfo;
                    }
                    else
                    {
                        throw new MarshallingNotSupportedException(info, context)
                        {
                            NotSupportedDetails = SR.CollectionSizeParamTypeMustBeIntegral
                        };
                    }
                }

                if (type is not SpecialTypeInfo specialType || !specialType.SpecialType.IsIntegralType())
                {
                    throw new MarshallingNotSupportedException(info, context)
                    {
                        NotSupportedDetails = SR.CollectionSizeParamTypeMustBeIntegral
                    };
                }

                return CastExpression(
                        PredefinedType(Token(SyntaxKind.IntKeyword)),
                        ParenthesizedExpression(numElementsExpression));
            }

            static ExpressionSyntax GetIndexedNumElementsExpression(StubCodeContext context, TypePositionInfo numElementsInfo, out int numIndirectionLevels)
            {
                Stack<string> indexerStack = new();

                StubCodeContext? currentContext = context;
                StubCodeContext lastContext = null!;

                while (currentContext is not null)
                {
                    if (currentContext is LinearCollectionElementMarshallingCodeContext collectionContext)
                    {
                        indexerStack.Push(collectionContext.IndexerIdentifier);
                    }
                    lastContext = currentContext;
                    currentContext = currentContext.ParentContext;
                }

                numIndirectionLevels = indexerStack.Count;

                ExpressionSyntax indexedNumElements = IdentifierName(lastContext.GetIdentifiers(numElementsInfo).managed);
                while (indexerStack.Count > 0)
                {
                    NameSyntax indexer = IdentifierName(indexerStack.Pop());
                    indexedNumElements = ElementAccessExpression(indexedNumElements)
                        .AddArgumentListArguments(Argument(indexer));
                }

                return indexedNumElements;
            }
        }

        private IMarshallingGenerator CreateCustomNativeTypeMarshaller(TypePositionInfo info, StubCodeContext context, NativeMarshallingAttributeInfo marshalInfo)
        {
            ValidateCustomNativeTypeMarshallingSupported(info, context, marshalInfo);

            ICustomNativeTypeMarshallingStrategy marshallingStrategy = new SimpleCustomNativeTypeMarshalling(marshalInfo.NativeMarshallingType.Syntax);

            if ((marshalInfo.MarshallingFeatures & CustomTypeMarshallerFeatures.CallerAllocatedBuffer) != 0)
            {
                if (marshalInfo.BufferSize is null)
                {
                    throw new MarshallingNotSupportedException(info, context);
                }
                marshallingStrategy = new StackallocOptimizationMarshalling(marshallingStrategy, marshalInfo.BufferElementType.Syntax, marshalInfo.BufferSize.Value);
            }

            if ((marshalInfo.MarshallingFeatures & CustomTypeMarshallerFeatures.UnmanagedResources) != 0)
            {
                marshallingStrategy = new FreeNativeCleanupStrategy(marshallingStrategy);
            }

            // Collections have extra configuration, so handle them here.
            if (marshalInfo is NativeLinearCollectionMarshallingInfo collectionMarshallingInfo)
            {
                return CreateNativeCollectionMarshaller(info, context, collectionMarshallingInfo, marshallingStrategy);
            }

            if (marshalInfo.NativeValueType is not null)
            {
                marshallingStrategy = DecorateWithTwoStageMarshallingStrategy(marshalInfo, marshallingStrategy);
            }

            IMarshallingGenerator marshallingGenerator = new CustomNativeTypeMarshallingGenerator(marshallingStrategy, enableByValueContentsMarshalling: false);

            if (marshalInfo.PinningFeatures.HasFlag(CustomTypeMarshallerPinning.ManagedType))
            {
                return new PinnableManagedValueMarshaller(marshallingGenerator);
            }

            return marshallingGenerator;
        }

        private static void ValidateCustomNativeTypeMarshallingSupported(TypePositionInfo info, StubCodeContext context, NativeMarshallingAttributeInfo marshalInfo)
        {
            // The marshalling method for this type doesn't support marshalling from native to managed,
            // but our scenario requires marshalling from native to managed.
            if ((info.RefKind == RefKind.Ref || info.RefKind == RefKind.Out || info.IsManagedReturnPosition)
                && !marshalInfo.Direction.HasFlag(CustomTypeMarshallerDirection.Out))
            {
                throw new MarshallingNotSupportedException(info, context)
                {
                    NotSupportedDetails = string.Format(SR.CustomTypeMarshallingNativeToManagedUnsupported, marshalInfo.NativeMarshallingType.FullTypeName)
                };
            }
            // The marshalling method for this type doesn't support marshalling from managed to native by value,
            // but our scenario requires marshalling from managed to native by value.
            else if (!info.IsByRef
                && context.SingleFrameSpansNativeContext
                && !(marshalInfo.PinningFeatures.HasFlag(CustomTypeMarshallerPinning.ManagedType)
                    || marshalInfo.MarshallingFeatures.HasFlag(CustomTypeMarshallerFeatures.CallerAllocatedBuffer)
                    || marshalInfo.Direction.HasFlag(CustomTypeMarshallerDirection.In)))
            {
                throw new MarshallingNotSupportedException(info, context)
                {
                    NotSupportedDetails = string.Format(SR.CustomTypeMarshallingManagedToNativeUnsupported, marshalInfo.NativeMarshallingType.FullTypeName)
                };
            }
            // The marshalling method for this type doesn't support marshalling from managed to native by reference,
            // but our scenario requires marshalling from managed to native by reference.
            // "in" byref supports stack marshalling.
            else if (info.RefKind == RefKind.In
                && !(context.SingleFrameSpansNativeContext && marshalInfo.MarshallingFeatures.HasFlag(CustomTypeMarshallerFeatures.CallerAllocatedBuffer))
                && !marshalInfo.Direction.HasFlag(CustomTypeMarshallerDirection.In))
            {
                throw new MarshallingNotSupportedException(info, context)
                {
                    NotSupportedDetails = string.Format(SR.CustomTypeMarshallingManagedToNativeUnsupported, marshalInfo.NativeMarshallingType.FullTypeName)
                };
            }
            // The marshalling method for this type doesn't support marshalling from managed to native by reference,
            // but our scenario requires marshalling from managed to native by reference.
            // "ref" byref marshalling doesn't support stack marshalling
            // The "Out" direction for "ref" was checked above
            else if (info.RefKind == RefKind.Ref
                && !marshalInfo.Direction.HasFlag(CustomTypeMarshallerDirection.In))
            {
                throw new MarshallingNotSupportedException(info, context)
                {
                    NotSupportedDetails = string.Format(SR.CustomTypeMarshallingManagedToNativeUnsupported, marshalInfo.NativeMarshallingType.FullTypeName)
                };
            }
        }

        private static ICustomNativeTypeMarshallingStrategy DecorateWithTwoStageMarshallingStrategy(NativeMarshallingAttributeInfo marshalInfo, ICustomNativeTypeMarshallingStrategy nativeTypeMarshaller)
        {
            TypeSyntax valuePropertyTypeSyntax = marshalInfo.NativeValueType!.Syntax;

            if (marshalInfo.PinningFeatures.HasFlag(CustomTypeMarshallerPinning.NativeType) && marshalInfo.MarshallingFeatures.HasFlag(CustomTypeMarshallerFeatures.TwoStageMarshalling))
            {
                return new PinnableMarshallerTypeMarshalling(nativeTypeMarshaller, valuePropertyTypeSyntax);
            }

            return new CustomNativeTypeWithToFromNativeValueMarshalling(nativeTypeMarshaller, valuePropertyTypeSyntax);
        }

        private IMarshallingGenerator CreateNativeCollectionMarshaller(
            TypePositionInfo info,
            StubCodeContext context,
            NativeLinearCollectionMarshallingInfo collectionInfo,
            ICustomNativeTypeMarshallingStrategy marshallingStrategy)
        {
            var elementInfo = new TypePositionInfo(collectionInfo.ElementType, collectionInfo.ElementMarshallingInfo) { ManagedIndex = info.ManagedIndex };
            IMarshallingGenerator elementMarshaller = _elementMarshallingGenerator.Create(
                elementInfo,
                new LinearCollectionElementMarshallingCodeContext(StubCodeContext.Stage.Setup, string.Empty, string.Empty, context));
            TypeSyntax elementType = elementMarshaller.AsNativeType(elementInfo);


            ExpressionSyntax numElementsExpression = LiteralExpression(SyntaxKind.NumericLiteralExpression, Literal(0));
            if (info.IsManagedReturnPosition || (info.IsByRef && info.RefKind != RefKind.In))
            {
                // In this case, we need a numElementsExpression supplied from metadata, so we'll calculate it here.
                numElementsExpression = GetNumElementsExpressionFromMarshallingInfo(info, collectionInfo.ElementCountInfo, context);
            }

            bool isBlittable = elementMarshaller is BlittableMarshaller;

            if (isBlittable)
            {
                marshallingStrategy = new LinearCollectionWithBlittableElementsMarshalling(marshallingStrategy, collectionInfo.ElementType.Syntax, numElementsExpression);
            }
            else
            {
                marshallingStrategy = new LinearCollectionWithNonBlittableElementsMarshalling(marshallingStrategy, elementMarshaller, elementInfo, numElementsExpression);
            }

            // Explicitly insert the Value property handling here (before numElements handling) so that the numElements handling will be emitted before the Value property handling in unmarshalling.
            if (collectionInfo.NativeValueType is not null)
            {
                marshallingStrategy = DecorateWithTwoStageMarshallingStrategy(collectionInfo, marshallingStrategy);
            }

            marshallingStrategy = new SizeOfElementMarshalling(
                marshallingStrategy,
                SizeOfExpression(elementType));

            if (collectionInfo.UseDefaultMarshalling && info.ManagedType is SzArrayType)
            {
                return new ArrayMarshaller(
                    new CustomNativeTypeMarshallingGenerator(marshallingStrategy, enableByValueContentsMarshalling: true),
                    elementType,
                    isBlittable);
            }

            IMarshallingGenerator marshallingGenerator = new CustomNativeTypeMarshallingGenerator(marshallingStrategy, enableByValueContentsMarshalling: false);

            if (collectionInfo.PinningFeatures.HasFlag(CustomTypeMarshallerPinning.ManagedType))
            {
                return new PinnableManagedValueMarshaller(marshallingGenerator);
            }

            return marshallingGenerator;
        }
    }
}<|MERGE_RESOLUTION|>--- conflicted
+++ resolved
@@ -59,12 +59,8 @@
                 UnmanagedBlittableMarshallingInfo or NativeMarshallingAttributeInfo when !Options.RuntimeMarshallingDisabled =>
                     throw new MarshallingNotSupportedException(info, context)
                     {
-<<<<<<< HEAD
-                        NotSupportedDetails = Resources.RuntimeMarshallingMustBeDisabled,
+                        NotSupportedDetails = SR.RuntimeMarshallingMustBeDisabled,
                         DiagnosticProperties = AddDisableRuntimeMarshallingAttributeProperties
-=======
-                        NotSupportedDetails = SR.RuntimeMarshallingMustBeDisabled
->>>>>>> ccda82b0
                     },
                 GeneratedNativeMarshallingAttributeInfo => s_forwarder,
                 MissingSupportMarshallingInfo => s_forwarder,
