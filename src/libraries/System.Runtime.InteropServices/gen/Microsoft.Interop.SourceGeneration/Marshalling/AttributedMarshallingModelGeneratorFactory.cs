--- conflicted
+++ resolved
@@ -398,31 +398,14 @@
             }
 
             // Marshalling in parameter, but no in marshaller is specified
-<<<<<<< HEAD
             if (elementDirection == MarshalDirection.ManagedToUnmanaged
                 && !marshalInfo.Marshallers.IsDefinedOrDefault(Options.ManagedToUnmanagedMode))
-=======
-            if (info.RefKind == RefKind.In
-                && !marshalInfo.Marshallers.IsDefinedOrDefault(Options.InMode))
             {
                 throw new MarshallingNotSupportedException(info, context)
                 {
                     NotSupportedDetails = SR.Format(SR.ManagedToUnmanagedMissingRequiredMarshaller, marshalInfo.EntryPointType.FullTypeName)
                 };
             }
-
-            // Marshalling by value, but no in marshaller is specified
-            if (!info.IsByRef
-                && !info.IsManagedReturnPosition
-                && context.SingleFrameSpansNativeContext
-                && !marshalInfo.Marshallers.IsDefinedOrDefault(Options.InMode))
->>>>>>> 2b1f57e0
-            {
-                throw new MarshallingNotSupportedException(info, context)
-                {
-                    NotSupportedDetails = SR.Format(SR.ManagedToUnmanagedMissingRequiredMarshaller, marshalInfo.EntryPointType.FullTypeName)
-                };
-            }
         }
 
         private static RefKind CreateElementRefKind(RefKind refKind, ByValueContentsMarshalKind byValueContentsMarshalKind)
