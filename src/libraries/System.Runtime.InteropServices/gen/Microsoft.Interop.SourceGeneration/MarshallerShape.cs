--- conflicted
+++ resolved
@@ -514,23 +514,12 @@
                 {
                     shape |= MarshallerShape.ToManaged;
                 }
-<<<<<<< HEAD
-=======
-                methods = methods with
-                {
-                    FromUnmanaged = fromUnmanaged,
-                    ToManaged = toManaged,
-                    ToManagedGuaranteed = toManagedFinally,
-                    ManagedValuesDestination = managedDestination,
-                    UnmanagedValuesSource = unmanagedSource
-                };
->>>>>>> 309ab38a
             }
             methods = methods with
             {
                 FromUnmanaged = fromUnmanaged,
                 ToManaged = toManaged,
-                ToManagedGuranteed = toManagedFinally,
+                ToManagedGuaranteed = toManagedFinally,
                 ManagedValuesDestination = managedDestination,
                 UnmanagedValuesSource = unmanagedSource
             };
