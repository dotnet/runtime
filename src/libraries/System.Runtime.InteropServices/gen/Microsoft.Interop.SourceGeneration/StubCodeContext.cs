﻿// Licensed to the .NET Foundation under one or more agreements.
// The .NET Foundation licenses this file to you under the MIT license.

using System;
using System.Collections.Generic;

namespace Microsoft.Interop
{
    public abstract record StubCodeContext
    {
        /// <summary>
        /// Code generation stage
        /// </summary>
        public enum Stage
        {
            /// <summary>
            /// Invalid stage
            /// </summary>
            Invalid,

            /// <summary>
            /// Perform any setup required
            /// </summary>
            Setup,

            /// <summary>
            /// Convert managed data to native data
            /// </summary>
            Marshal,

            /// <summary>
            /// Pin data in preparation for calling the generated P/Invoke
            /// </summary>
            Pin,

            /// <summary>
            /// Call the generated P/Invoke
            /// </summary>
            /// <remarks>
            /// <see cref="IMarshallingGenerator.AsArgument(TypePositionInfo)"/> should provide the
            /// argument to pass to the P/Invoke
            /// </remarks>
            Invoke,

            /// <summary>
            /// Convert native data to managed data
            /// </summary>
            Unmarshal,

            /// <summary>
            /// Perform any cleanup required
            /// </summary>
            Cleanup,

            /// <summary>
            /// Keep alive any managed objects that need to stay alive across the call.
            /// </summary>
            KeepAlive,

            /// <summary>
            /// Convert native data to managed data even in the case of an exception during
            /// the non-cleanup phases.
            /// </summary>
            GuaranteedUnmarshal
        }

        /// <summary>
        /// The current stage being generated.
        /// </summary>
        public Stage CurrentStage { get; init; } = Stage.Invalid;

        /// <summary>
        /// Gets the currently targeted framework and version for stub code generation.
        /// </summary>
        /// <returns>A framework value and version.</returns>
        public abstract (TargetFramework framework, Version version) GetTargetFramework();

        /// <summary>
        /// The stub emits code that runs in a single stack frame and the frame spans over the native context.
        /// </summary>
        /// <remarks>
        /// Stubs that emit code into a single frame that spans the native context can do two things:
        /// <list type="bullet">
        /// <item> A <c>fixed</c> statement can be used on an individual value in the <see cref="Stage.Pin"/> stage and the pointer can be passed to native code.</item>
        /// <item>Memory can be allocated via the <c>stackalloc</c> keyword and will live through the full native context of the call.</item>
        /// </list>
        /// </remarks>
        public abstract bool SingleFrameSpansNativeContext { get; }

        /// <summary>
        /// Additional variables other than the {managedIdentifier} and {nativeIdentifier} variables can be added to the stub to track additional state for the marshaller in the stub in the Setup phase, and they will live across all phases of the stub.
        /// </summary>
        /// <remarks>
        /// When this property is <c>false</c>, any additional variables can only be considered to have the state they had immediately after the Setup phase.
        /// </remarks>
        public abstract bool AdditionalTemporaryStateLivesAcrossStages { get; }

        /// <summary>
        /// If this context is a nested context, return the parent context. Otherwise, return <c>null</c>.
        /// </summary>
        public StubCodeContext? ParentContext { get; protected init; }

<<<<<<< HEAD
        /// <summary>
        /// Suffix for all generated native identifiers.
        /// </summary>
        public const string GeneratedNativeIdentifierSuffix = "_gen_native";
=======
        public const string GeneratedNativeIdentifierSuffix = "_native";
>>>>>>> 0864cc55

        /// <summary>
        /// Get managed and native instance identifiers for the <paramref name="info"/>
        /// </summary>
        /// <param name="info">Object for which to get identifiers</param>
        /// <returns>Managed and native identifiers</returns>
        public virtual (string managed, string native) GetIdentifiers(TypePositionInfo info)
        {
            return (info.InstanceIdentifier, $"__{info.InstanceIdentifier.TrimStart('@')}{GeneratedNativeIdentifierSuffix}");
        }

        /// <summary>
        /// Compute identifiers that are unique for this generator
        /// </summary>
        /// <param name="info">TypePositionInfo the new identifier is used in service of.</param>
        /// <param name="name">Name of variable.</param>
        /// <returns>New identifier name for use.</returns>
        public virtual string GetAdditionalIdentifier(TypePositionInfo info, string name)
        {
            return $"{GetIdentifiers(info).native}__{name}";
        }
    }
}<|MERGE_RESOLUTION|>--- conflicted
+++ resolved
@@ -100,14 +100,10 @@
         /// </summary>
         public StubCodeContext? ParentContext { get; protected init; }
 
-<<<<<<< HEAD
         /// <summary>
         /// Suffix for all generated native identifiers.
         /// </summary>
-        public const string GeneratedNativeIdentifierSuffix = "_gen_native";
-=======
         public const string GeneratedNativeIdentifierSuffix = "_native";
->>>>>>> 0864cc55
 
         /// <summary>
         /// Get managed and native instance identifiers for the <paramref name="info"/>
