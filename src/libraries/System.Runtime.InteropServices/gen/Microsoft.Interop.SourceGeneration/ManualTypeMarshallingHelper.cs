// Licensed to the .NET Foundation under one or more agreements.
// The .NET Foundation licenses this file to you under the MIT license.

using System;
using System.Collections.Generic;
using System.Collections.Immutable;
using System.Diagnostics;
using System.Linq;
using System.Linq.Expressions;
using System.Runtime.CompilerServices;
using System.Runtime.InteropServices;
using Microsoft.CodeAnalysis;

namespace Microsoft.Interop
{
    public readonly record struct CustomTypeMarshallerData(
        ManagedTypeInfo MarshallerType,
        ManagedTypeInfo NativeType,
        bool HasState,
        MarshallerShape Shape,
        bool IsStrictlyBlittable,
        ManagedTypeInfo? BufferElementType);

    public readonly record struct CustomTypeMarshallers(
        ImmutableDictionary<Scenario, CustomTypeMarshallerData> Scenarios)
    {
        public CustomTypeMarshallerData GetScenarioOrDefault(Scenario scenario)
        {
            CustomTypeMarshallerData data;
            if (Scenarios.TryGetValue(scenario, out data))
                return data;

            if (Scenarios.TryGetValue(Scenario.Default, out data))
                return data;

            // TODO: Hard failure based on previous implementation
            throw new InvalidOperationException();
        }

        public bool TryGetScenarioOrDefault(Scenario scenario, out CustomTypeMarshallerData data)
        {
            if (Scenarios.TryGetValue(scenario, out data))
                return true;

            return Scenarios.TryGetValue(Scenario.Default, out data);
        }

        public bool IsDefinedOrDefault(Scenario scenario)
        {
            return Scenarios.ContainsKey(scenario) || Scenarios.ContainsKey(Scenario.Default);
        }
    }

    public static class ManualTypeMarshallingHelper
    {
        public static class MarshalUsingProperties
        {
            public const string ElementIndirectionDepth = nameof(ElementIndirectionDepth);
            public const string CountElementName = nameof(CountElementName);
            public const string ConstantElementCount = nameof(ConstantElementCount);
        }

        [Flags]
        private enum MarshallingDirection
        {
            ManagedToUnmanaged = 0x1,
            UnmanagedToManaged = 0x2,
            Bidirectional = ManagedToUnmanaged | UnmanagedToManaged
        }

        public static bool IsLinearCollectionEntryPoint(ITypeSymbol entryPointType)
        {
            // TODO: Check for linear collection marshaller - ElementUnmanagedType attribute on last generic parameter
            return false;
        }

<<<<<<< HEAD
        public static bool HasEntryPointMarshallerAttribute(ITypeSymbol entryPointType)
        {
            return entryPointType.GetAttributes().Any(attr => attr.AttributeClass.ToDisplayString() == TypeNames.ManagedToUnmanagedMarshallersAttribute);
        }

        public static bool TryGetMarshallers(ITypeSymbol entryPointType, ITypeSymbol managedType, bool isLinearCollectionMarshalling, Compilation compilation, out CustomTypeMarshallers? marshallers)
=======
        public static bool TryGetMarshallersFromEntryType(
            INamedTypeSymbol entryPointType,
            ITypeSymbol managedType,
            bool isLinearCollectionMarshalling,
            Compilation compilation,
            out CustomTypeMarshallers? marshallers)
>>>>>>> 6c10d0e7
        {
            marshallers = null;
            var attrs = entryPointType.GetAttributes().Where(attr => attr.AttributeClass.ToDisplayString() == TypeNames.CustomMarshallerAttribute).ToArray();
            if (attrs is null || attrs.Length == 0)
                return false;

            Dictionary<Scenario, CustomTypeMarshallerData> scenarios = new();
            foreach (AttributeData attr in attrs)
            {
                Debug.Assert(attr.ConstructorArguments.Length == 3);

                // Verify the defined marshaller is for the managed type.
                ITypeSymbol? managedTypeOnAttr = attr.ConstructorArguments[0].Value as ITypeSymbol;
                if (!SymbolEqualityComparer.Default.Equals(managedType, managedTypeOnAttr)
                    && !compilation.HasImplicitConversion(managedType, managedTypeOnAttr))
                {
                    continue;
                }

                // Verify any instantiation of Generic parameters is provided by entry point.
                // TODO: Hard failure based on previous implementation
                ITypeSymbol? managedTypeInst = ResolveManagedType(managedTypeOnAttr, entryPointType, compilation);
                if (managedTypeInst is null)
                    return false;

                // Verify any instantiated managed types are derived properly.
                // TODO: Hard failure based on previous implementation
                if (!TypeSymbolsConstructedFromEqualTypes(managedType, managedTypeInst))
                    return false;

                var marshallerScenario = (Scenario)attr.ConstructorArguments[1].Value!;

                ITypeSymbol? marshallerTypeOnAttr = attr.ConstructorArguments[2].Value as ITypeSymbol;
                if (marshallerTypeOnAttr is null)
                    continue;

                // TODO: We can probably get rid of MarshallingDirection and just use Scenario instead
                MarshallingDirection direction = marshallerScenario switch
                {
                    Scenario.Default
                        => MarshallingDirection.Bidirectional,

                    Scenario.ManagedToUnmanagedIn
                    or Scenario.UnmanagedToManagedOut
                        => MarshallingDirection.ManagedToUnmanaged,

                    Scenario.ManagedToUnmanagedOut
                    or Scenario.UnmanagedToManagedIn
                        => MarshallingDirection.UnmanagedToManaged,

                    Scenario.ManagedToUnmanagedRef
                    or Scenario.UnmanagedToManagedRef
                        => MarshallingDirection.Bidirectional,

                    Scenario.ElementIn
                    or Scenario.ElementRef
                    or Scenario.ElementOut
                        => MarshallingDirection.Bidirectional,

                    _ => throw new UnreachableException()
                };

                // TODO: Report invalid shape for scenario
                //       Skip checking for bidirectional support for Default scenario - always take / store marshaller data
                CustomTypeMarshallerData? data = GetMarshallerDataForType(marshallerTypeOnAttr, direction, managedTypeOnAttr, compilation);

                // TODO: Should we fire a diagnostic for duplicated scenarios or just take the last one?
                if (data is null
                    || scenarios.ContainsKey(marshallerScenario))
                {
                    continue;
                }

                scenarios.Add(marshallerScenario, data.Value);
            }

            if (scenarios.Count == 0)
                return false;

            marshallers = new CustomTypeMarshallers()
            {
                Scenarios = scenarios.ToImmutableDictionary()
            };

            return true;

            static bool TypeSymbolsConstructedFromEqualTypes(ITypeSymbol left, ITypeSymbol right)
            {
                return (left, right) switch
                {
                    (INamedTypeSymbol namedLeft, INamedTypeSymbol namedRight) => SymbolEqualityComparer.Default.Equals(namedLeft.ConstructedFrom, namedRight.ConstructedFrom),
                    _ => SymbolEqualityComparer.Default.Equals(left, right)
                };
            }
        }

        /// <summary>
        /// Resolve a non-<see cref="INamedTypeSymbol"/> <paramref name="managedType"/> to the correct
        /// managed type if <paramref name="entryType"/> is generic and <paramref name="managedType"/>
        /// is using any placeholder types.
        /// </summary>
        /// <param name="managedType">The non-named managed type.</param>
        /// <param name="entryType">The marshaller type.</param>
        /// <param name="compilation">The compilation to use to make new type symbols.</param>
        /// <returns>The resolved managed type, or <paramref name="managedType"/> if the provided type did not have any placeholders.</returns>
        public static ITypeSymbol? ResolveManagedType(ITypeSymbol? managedType, INamedTypeSymbol entryType, Compilation compilation)
        {
            if (managedType is null || !entryType.IsGenericType)
            {
                return managedType;
            }
            Stack<ITypeSymbol> typeStack = new();
            ITypeSymbol? innerType = managedType;
            while (innerType.TypeKind is TypeKind.Array or TypeKind.Pointer)
            {
                if (innerType is IArrayTypeSymbol array)
                {
                    typeStack.Push(innerType);
                    innerType = array.ElementType;
                }
                else if (innerType is IPointerTypeSymbol pointerType)
                {
                    typeStack.Push(innerType);
                    innerType = pointerType.PointedAtType;
                }
            }

            if (innerType.ToDisplayString() != TypeNames.CustomTypeMarshallerAttributeGenericPlaceholder)
            {
                return managedType;
            }

            ITypeSymbol resultType = entryType.TypeArguments[0];

            while (typeStack.Count > 0)
            {
                ITypeSymbol wrapperType = typeStack.Pop();
                if (wrapperType.TypeKind == TypeKind.Pointer)
                {
                    resultType = compilation.CreatePointerTypeSymbol(resultType);
                }
                else if (wrapperType.TypeKind == TypeKind.Array)
                {
                    IArrayTypeSymbol arrayType = (IArrayTypeSymbol)wrapperType;
                    if (arrayType.IsSZArray)
                    {
                        resultType = compilation.CreateArrayTypeSymbol(resultType, arrayType.Rank);
                    }
                }
            }
            return resultType;
        }

        /// <summary>
        /// Get the managed type's defined marshaller entry type.
        /// </summary>
        /// <param name="managedType">The managed type.</param>
        /// <returns>The attribute data and entry type for marshalling.</returns>
        public static (AttributeData? attribute, INamedTypeSymbol? entryType) GetDefaultMarshallerEntryType(ITypeSymbol managedType)
        {
            AttributeData? attr = managedType.GetAttributes().FirstOrDefault(attr => attr.AttributeClass.ToDisplayString() == TypeNames.NativeMarshallingAttribute);
            if (attr is null || attr.ConstructorArguments.Length == 0)
            {
                return (attr, null);
            }

            INamedTypeSymbol? entryType = attr.ConstructorArguments[0].Value as INamedTypeSymbol;
            if (managedType is not INamedTypeSymbol namedType || entryType is null)
            {
                return (attr, null);
            }

            // Non-generic types involved, return the entry defined in the attribute.
            if (namedType.TypeArguments.Length == 0)
            {
                return (attr, entryType);
            }

            // Mismatch of generic type arguments between the type and entry.
            if (namedType.TypeArguments.Length != entryType.TypeArguments.Length)
            {
                return (attr, null);
            }

            // If the marshaller is generic, instantiate it based on the type.
            if (entryType.IsGenericType)
            {
                // Construct the marshaler type around the same type arguments as the managed type.
                return (attr, entryType.ConstructedFrom.Construct(namedType.TypeArguments, namedType.TypeArgumentNullableAnnotations));
            }

            // Entry isn't generic, just return it.
            return (attr, entryType);
        }

        public static IMethodSymbol? FindGetPinnableReference(ITypeSymbol type)
        {
            // Lookup a GetPinnableReference method based on the spec for the pattern-based
            // fixed statement. We aren't supporting a GetPinnableReference extension method
            // (which is apparently supported in the compiler).
            // https://docs.microsoft.com/en-us/dotnet/csharp/language-reference/proposals/csharp-7.3/pattern-based-fixed
            return type.GetMembers(ShapeMemberNames.GetPinnableReference)
                .OfType<IMethodSymbol>()
                .FirstOrDefault(m => m is { Parameters.Length: 0 } and
                    ({ ReturnsByRef: true } or { ReturnsByRefReadonly: true }));
        }

        private static CustomTypeMarshallerData? GetMarshallerDataForType(ITypeSymbol marshallerType, MarshallingDirection direction, ITypeSymbol managedType, Compilation compilation)
        {
            if (marshallerType is { IsStatic: true, TypeKind: TypeKind.Class })
            {
                return GetStatelessMarshallerDataForType(marshallerType, direction, managedType, compilation);
            }
            if (marshallerType.IsValueType)
            {
                return GetStatefulMarshallerDataForType(marshallerType, direction, managedType, compilation);
            }
            return null;
        }

        private static CustomTypeMarshallerData? GetStatelessMarshallerDataForType(ITypeSymbol marshallerType, MarshallingDirection direction, ITypeSymbol managedType, Compilation compilation)
        {
            (MarshallerShape shape, Dictionary<MarshallerShape, IMethodSymbol> methodsByShape) = StatelessMarshallerShapeHelper.GetShapeForType(marshallerType, managedType, compilation);

            ITypeSymbol? nativeType = null;
            if (direction.HasFlag(MarshallingDirection.ManagedToUnmanaged))
            {
                if (!shape.HasFlag(MarshallerShape.CallerAllocatedBuffer) && !shape.HasFlag(MarshallerShape.ToUnmanaged))
                    return null;

                IMethodSymbol method;
                if (methodsByShape.TryGetValue(MarshallerShape.CallerAllocatedBuffer, out method))
                {
                    nativeType = method.ReturnType;
                }
                else if (methodsByShape.TryGetValue(MarshallerShape.ToUnmanaged, out method))
                {
                    nativeType = method.ReturnType;
                }
            }

            if (direction.HasFlag(MarshallingDirection.UnmanagedToManaged))
            {
                if (!shape.HasFlag(MarshallerShape.GuaranteedUnmarshal) && !shape.HasFlag(MarshallerShape.ToManaged))
                    return null;

                IMethodSymbol method;
                if (methodsByShape.TryGetValue(MarshallerShape.GuaranteedUnmarshal, out method))
                {
                    nativeType = method.Parameters[0].Type;
                }
                else if (methodsByShape.TryGetValue(MarshallerShape.ToManaged, out method))
                {
                    nativeType = method.Parameters[0].Type;
                }
            }

            // Bidirectional requires ToUnmanaged without the caller-allocated buffer
            if (direction.HasFlag(MarshallingDirection.Bidirectional) && !shape.HasFlag(MarshallerShape.ToUnmanaged))
                return null;

            if (nativeType is null)
                return null;

            ManagedTypeInfo bufferElementType = null;
            if (methodsByShape.TryGetValue(MarshallerShape.CallerAllocatedBuffer, out IMethodSymbol methodWithBuffer))
            {
                bufferElementType = ManagedTypeInfo.CreateTypeInfoForTypeSymbol(((INamedTypeSymbol)methodWithBuffer.Parameters[1].Type).TypeArguments[0]);
            }

            return new CustomTypeMarshallerData(
                ManagedTypeInfo.CreateTypeInfoForTypeSymbol(marshallerType),
                ManagedTypeInfo.CreateTypeInfoForTypeSymbol(nativeType),
                HasState: false,
                shape,
                nativeType.IsStrictlyBlittable(),
                bufferElementType);
        }

        private static CustomTypeMarshallerData? GetStatefulMarshallerDataForType(ITypeSymbol marshallerType, MarshallingDirection direction, ITypeSymbol managedType, Compilation compilation)
        {
            (MarshallerShape shape, StatefulMarshallerShapeHelper.MarshallerMethods methods) = StatefulMarshallerShapeHelper.GetShapeForType(marshallerType, managedType, compilation);

            ITypeSymbol? nativeType = null;
            if (direction.HasFlag(MarshallingDirection.ManagedToUnmanaged))
            {
                if (!shape.HasFlag(MarshallerShape.CallerAllocatedBuffer) && !shape.HasFlag(MarshallerShape.ToUnmanaged))
                    return null;

                if (methods.ToUnmanaged is not null)
                {
                    nativeType = methods.ToUnmanaged.ReturnType;
                }
            }

            if (nativeType is null && direction.HasFlag(MarshallingDirection.UnmanagedToManaged))
            {
                if (!shape.HasFlag(MarshallerShape.GuaranteedUnmarshal) && !shape.HasFlag(MarshallerShape.ToManaged))
                    return null;

                if (methods.FromUnmanaged is not null)
                {
                    nativeType = methods.FromUnmanaged.Parameters[0].Type;
                }
            }

            // Bidirectional requires ToUnmanaged without the caller-allocated buffer
            if (direction.HasFlag(MarshallingDirection.Bidirectional) && !shape.HasFlag(MarshallerShape.ToUnmanaged))
                return null;

            if (nativeType is null)
                return null;

            ManagedTypeInfo bufferElementType = null;
            if (methods.FromManagedWithBuffer is not null)
            {
                bufferElementType = ManagedTypeInfo.CreateTypeInfoForTypeSymbol(((INamedTypeSymbol)methods.FromManagedWithBuffer.Parameters[1].Type).TypeArguments[0]);
            }

            return new CustomTypeMarshallerData(
                ManagedTypeInfo.CreateTypeInfoForTypeSymbol(marshallerType),
                ManagedTypeInfo.CreateTypeInfoForTypeSymbol(nativeType),
                HasState: true,
                shape,
                nativeType.IsStrictlyBlittable(),
                bufferElementType);
        }
    }
}<|MERGE_RESOLUTION|>--- conflicted
+++ resolved
@@ -74,21 +74,17 @@
             return false;
         }
 
-<<<<<<< HEAD
         public static bool HasEntryPointMarshallerAttribute(ITypeSymbol entryPointType)
         {
-            return entryPointType.GetAttributes().Any(attr => attr.AttributeClass.ToDisplayString() == TypeNames.ManagedToUnmanagedMarshallersAttribute);
-        }
-
-        public static bool TryGetMarshallers(ITypeSymbol entryPointType, ITypeSymbol managedType, bool isLinearCollectionMarshalling, Compilation compilation, out CustomTypeMarshallers? marshallers)
-=======
+            return entryPointType.GetAttributes().Any(attr => attr.AttributeClass.ToDisplayString() == TypeNames.CustomMarshallerAttribute);
+        }
+
         public static bool TryGetMarshallersFromEntryType(
             INamedTypeSymbol entryPointType,
             ITypeSymbol managedType,
             bool isLinearCollectionMarshalling,
             Compilation compilation,
             out CustomTypeMarshallers? marshallers)
->>>>>>> 6c10d0e7
         {
             marshallers = null;
             var attrs = entryPointType.GetAttributes().Where(attr => attr.AttributeClass.ToDisplayString() == TypeNames.CustomMarshallerAttribute).ToArray();
