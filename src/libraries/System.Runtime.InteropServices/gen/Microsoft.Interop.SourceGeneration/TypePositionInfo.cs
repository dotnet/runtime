--- conflicted
+++ resolved
@@ -88,13 +88,9 @@
                 InstanceIdentifier = ParseToken(paramSymbol.Name).IsReservedKeyword() ? $"@{paramSymbol.Name}" : paramSymbol.Name,
                 RefKind = paramSymbol.RefKind,
                 RefKindSyntax = RefKindToSyntax(paramSymbol.RefKind),
-<<<<<<< HEAD
                 ByValueContentsMarshalKind = byValueContentsMarshalKind,
                 ByValueMarshalAttributeLocations = (inLocation, outLocation)
-=======
-                ByValueContentsMarshalKind = GetByValueContentsMarshalKind(paramSymbol.GetAttributes(), compilation),
                 ScopedKind = paramSymbol.ScopedKind
->>>>>>> 5e719213
             };
 
             return typeInfo;
