﻿// Licensed to the .NET Foundation under one or more agreements.
// The .NET Foundation licenses this file to you under the MIT license.

namespace Microsoft.Interop
{
    public static class TypeNames
    {
        public const string DllImportAttribute = "System.Runtime.InteropServices.DllImportAttribute";
        public const string LibraryImportAttribute = "System.Runtime.InteropServices.LibraryImportAttribute";
        public const string StringMarshalling = "System.Runtime.InteropServices.StringMarshalling";

        public const string NativeMarshallingAttribute = "System.Runtime.InteropServices.Marshalling.NativeMarshallingAttribute";

        public const string MarshalUsingAttribute = "System.Runtime.InteropServices.Marshalling.MarshalUsingAttribute";

        public const string CustomMarshallerAttribute = "System.Runtime.InteropServices.Marshalling.CustomMarshallerAttribute";
        public const string CustomMarshallerAttributeGenericPlaceholder = CustomMarshallerAttribute + ".GenericPlaceholder";
        public const string ContiguousCollectionMarshallerAttribute = "System.Runtime.InteropServices.Marshalling.ContiguousCollectionMarshallerAttribute";

        public const string AnsiStringMarshaller = "System.Runtime.InteropServices.Marshalling.AnsiStringMarshaller";
        public const string BStrStringMarshaller = "System.Runtime.InteropServices.Marshalling.BStrStringMarshaller";
        public const string Utf16StringMarshaller = "System.Runtime.InteropServices.Marshalling.Utf16StringMarshaller";
        public const string Utf8StringMarshaller = "System.Runtime.InteropServices.Marshalling.Utf8StringMarshaller";
        public const string SwallowExceptionMarshaller = "System.Runtime.InteropServices.Marshalling.SwallowExceptionMarshaller";
        public const string ExceptionHResultMarshaller = "System.Runtime.InteropServices.Marshalling.ExceptionHResultMarshaller";
        public const string ExceptionNaNMarshaller = "System.Runtime.InteropServices.Marshalling.ExceptionNaNMarshaller";
        public const string ExceptionDefaultMarshaller = "System.Runtime.InteropServices.Marshalling.ExceptionDefaultMarshaller";

        public const string LCIDConversionAttribute = "System.Runtime.InteropServices.LCIDConversionAttribute";

        public const string SuppressGCTransitionAttribute = "System.Runtime.InteropServices.SuppressGCTransitionAttribute";

        public const string UnmanagedCallConvAttribute = "System.Runtime.InteropServices.UnmanagedCallConvAttribute";

        public const string UnmanagedCallersOnlyAttribute = "System.Runtime.InteropServices.UnmanagedCallersOnlyAttribute";

        public const string VirtualMethodIndexAttribute = "System.Runtime.InteropServices.Marshalling.VirtualMethodIndexAttribute";

        public const string IUnmanagedVirtualMethodTableProvider = "System.Runtime.InteropServices.IUnmanagedVirtualMethodTableProvider";

        public const string IUnmanagedInterfaceType_Metadata = "System.Runtime.InteropServices.IUnmanagedInterfaceType`2";

        public const string System_Span_Metadata = "System.Span`1";
        public const string System_Span = "System.Span";
        public const string System_ReadOnlySpan_Metadata = "System.ReadOnlySpan`1";
        public const string System_ReadOnlySpan = "System.ReadOnlySpan";

        public const string System_IntPtr = "System.IntPtr";

        public const string System_Activator = "System.Activator";

        public const string System_Exception = "System.Exception";

        public const string System_Type = "System.Type";

        public const string System_Int16 = "System.Int16";
        public const string @short = "short";

        public const string System_Runtime_InteropServices_StructLayoutAttribute = "System.Runtime.InteropServices.StructLayoutAttribute";

        public const string System_Runtime_InteropServices_MarshalAsAttribute = "System.Runtime.InteropServices.MarshalAsAttribute";

        public const string System_Runtime_InteropServices_Marshal = "System.Runtime.InteropServices.Marshal";

        private const string System_Runtime_InteropServices_MarshalEx = "System.Runtime.InteropServices.MarshalEx";

        public static string MarshalEx(InteropGenerationOptions options)
        {
            return options.UseMarshalType ? System_Runtime_InteropServices_Marshal : System_Runtime_InteropServices_MarshalEx;
        }

        public const string System_Runtime_InteropServices_UnmanagedType = "System.Runtime.InteropServices.UnmanagedType";

        public const string System_Runtime_InteropServices_MemoryMarshal = "System.Runtime.InteropServices.MemoryMarshal";

        public const string System_Runtime_InteropServices_ArrayMarshaller_Metadata = "System.Runtime.InteropServices.Marshalling.ArrayMarshaller`2";

        public const string System_Runtime_InteropServices_PointerArrayMarshaller_Metadata = "System.Runtime.InteropServices.Marshalling.PointerArrayMarshaller`2";

        public const string System_Runtime_InteropServices_ArrayMarshaller = "System.Runtime.InteropServices.Marshalling.ArrayMarshaller";

        public const string System_Runtime_InteropServices_PointerArrayMarshaller = "System.Runtime.InteropServices.Marshalling.PointerArrayMarshaller";

        public const string System_Runtime_InteropServices_SafeHandle = "System.Runtime.InteropServices.SafeHandle";

        public const string System_Runtime_InteropServices_OutAttribute = "System.Runtime.InteropServices.OutAttribute";

        public const string System_Runtime_InteropServices_InAttribute = "System.Runtime.InteropServices.InAttribute";

        public const string System_Runtime_CompilerServices_SkipLocalsInitAttribute = "System.Runtime.CompilerServices.SkipLocalsInitAttribute";

        public const string System_Runtime_CompilerServices_Unsafe = "System.Runtime.CompilerServices.Unsafe";

        public const string System_Runtime_CompilerServices_DisableRuntimeMarshallingAttribute = "System.Runtime.CompilerServices.DisableRuntimeMarshallingAttribute";

        public const string DefaultDllImportSearchPathsAttribute = "System.Runtime.InteropServices.DefaultDllImportSearchPathsAttribute";

        public const string DllImportSearchPath = "System.Runtime.InteropServices.DllImportSearchPath";

        public const string System_CodeDom_Compiler_GeneratedCodeAttribute = "System.CodeDom.Compiler.GeneratedCodeAttribute";

        public const string System_Runtime_InteropServices_DynamicInterfaceCastableImplementationAttribute = "System.Runtime.InteropServices.DynamicInterfaceCastableImplementationAttribute";

<<<<<<< HEAD
        public const string GeneratedComInterfaceAttribute = "System.Runtime.InteropServices.Marshalling.GeneratedComInterfaceAttribute";
        public const string InterfaceTypeAttribute = "System.Runtime.InteropServices.InterfaceTypeAttribute";
        public const string ComInterfaceTypeAttribute = "System.Runtime.InteropServices.ComInterfaceType";
=======
        public const string System_Runtime_InteropServices_ComWrappers_ComInterfaceDispatch = "System.Runtime.InteropServices.ComWrappers.ComInterfaceDispatch";
>>>>>>> 41ae1aeb
    }
}<|MERGE_RESOLUTION|>--- conflicted
+++ resolved
@@ -101,12 +101,9 @@
 
         public const string System_Runtime_InteropServices_DynamicInterfaceCastableImplementationAttribute = "System.Runtime.InteropServices.DynamicInterfaceCastableImplementationAttribute";
 
-<<<<<<< HEAD
         public const string GeneratedComInterfaceAttribute = "System.Runtime.InteropServices.Marshalling.GeneratedComInterfaceAttribute";
         public const string InterfaceTypeAttribute = "System.Runtime.InteropServices.InterfaceTypeAttribute";
         public const string ComInterfaceTypeAttribute = "System.Runtime.InteropServices.ComInterfaceType";
-=======
         public const string System_Runtime_InteropServices_ComWrappers_ComInterfaceDispatch = "System.Runtime.InteropServices.ComWrappers.ComInterfaceDispatch";
->>>>>>> 41ae1aeb
     }
 }