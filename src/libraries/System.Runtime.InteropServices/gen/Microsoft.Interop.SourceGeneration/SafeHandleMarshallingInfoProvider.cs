--- conflicted
+++ resolved
@@ -59,17 +59,13 @@
                 }
             }
 
-<<<<<<< HEAD
-            // If we don't have the SafeHandleMarshaller<T> type, then we'll use the built-in support in the generator.
-            // This support will be removed when dotnet/runtime doesn't build any packages for platforms below .NET 8
-            // as the downlevel support is dotnet/runtime specific.
+            // If we don't have the SafeHandleMarshaller<T> type, then we'll return a MissingSupportMarshallingInfo
+            // indicating that we don't support marshalling SafeHandles with source-generated marshalling.
             if (_safeHandleMarshallerType is null)
             {
                 return new MissingSupportMarshallingInfo();
             }
 
-=======
->>>>>>> 1fde7db1
             INamedTypeSymbol entryPointType = _safeHandleMarshallerType.Construct(type);
             if (!ManualTypeMarshallingHelper.TryGetValueMarshallersFromEntryType(
                 entryPointType,
