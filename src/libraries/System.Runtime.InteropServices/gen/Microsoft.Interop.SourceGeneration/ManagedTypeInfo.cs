﻿// Licensed to the .NET Foundation under one or more agreements.
// The .NET Foundation licenses this file to you under the MIT license.

using Microsoft.CodeAnalysis;
using Microsoft.CodeAnalysis.CSharp;
using Microsoft.CodeAnalysis.CSharp.Syntax;
using System;
using System.Collections.Generic;
using System.Text;

namespace Microsoft.Interop
{
    /// <summary>
    /// A discriminated union that contains enough info about a managed type to determine a marshalling generator and generate code.
    /// </summary>
    public abstract record ManagedTypeInfo(string FullTypeName, string DiagnosticFormattedName)
    {
        public TypeSyntax Syntax { get; } = SyntaxFactory.ParseTypeName(FullTypeName);

        public static ManagedTypeInfo CreateTypeInfoForTypeSymbol(ITypeSymbol type)
        {
            string typeName = type.ToDisplayString(SymbolDisplayFormat.FullyQualifiedFormat);
            string diagonsticFormattedName = type.ToDisplayString();
            if (type.SpecialType != SpecialType.None)
            {
                return new SpecialTypeInfo(typeName, diagonsticFormattedName, type.SpecialType);
            }
            if (type.TypeKind == TypeKind.Enum)
            {
                return new EnumTypeInfo(typeName, diagonsticFormattedName, ((INamedTypeSymbol)type).EnumUnderlyingType!.SpecialType);
            }
            if (type.TypeKind == TypeKind.Pointer)
            {
                return new PointerTypeInfo(typeName, diagonsticFormattedName, IsFunctionPointer: false);
            }
            if (type.TypeKind == TypeKind.FunctionPointer)
            {
                return new PointerTypeInfo(typeName, diagonsticFormattedName, IsFunctionPointer: true);
            }
            if (type.TypeKind == TypeKind.Array && type is IArrayTypeSymbol { IsSZArray: true } arraySymbol)
            {
                return new SzArrayType(CreateTypeInfoForTypeSymbol(arraySymbol.ElementType));
            }
            if (type.TypeKind == TypeKind.Delegate)
            {
                return new DelegateTypeInfo(typeName, diagonsticFormattedName);
            }
            if (type.TypeKind == TypeKind.TypeParameter)
            {
                return new TypeParameterTypeInfo(typeName, diagonsticFormattedName);
            }
            if (type.IsValueType)
            {
                return new ValueTypeInfo(typeName, diagonsticFormattedName, type.IsRefLikeType);
            }
            return new ReferenceTypeInfo(typeName, diagonsticFormattedName);
        }
    }

    public sealed record SpecialTypeInfo(string FullTypeName, string DiagnosticFormattedName, SpecialType SpecialType) : ManagedTypeInfo(FullTypeName, DiagnosticFormattedName)
    {
        public static readonly SpecialTypeInfo Byte = new("byte", "byte", SpecialType.System_Byte);
        public static readonly SpecialTypeInfo Int32 = new("int", "int", SpecialType.System_Int32);
        public static readonly SpecialTypeInfo Void = new("void", "void", SpecialType.System_Void);
<<<<<<< HEAD
        public static readonly SpecialTypeInfo IntPtr = new("System.IntPtr", "System.IntPtr", SpecialType.System_IntPtr);
=======
        public static readonly SpecialTypeInfo String = new("string", "string", SpecialType.System_String);
        public static readonly SpecialTypeInfo Boolean = new("bool", "bool", SpecialType.System_Boolean);
>>>>>>> 69676aa1

        public bool Equals(SpecialTypeInfo? other)
        {
            return other is not null && SpecialType == other.SpecialType;
        }

        public override int GetHashCode()
        {
            return (int)SpecialType;
        }
    }

    public sealed record EnumTypeInfo(string FullTypeName, string DiagnosticFormattedName, SpecialType UnderlyingType) : ManagedTypeInfo(FullTypeName, DiagnosticFormattedName);

    public sealed record PointerTypeInfo(string FullTypeName, string DiagnosticFormattedName, bool IsFunctionPointer) : ManagedTypeInfo(FullTypeName, DiagnosticFormattedName);

    public sealed record SzArrayType(ManagedTypeInfo ElementTypeInfo) : ManagedTypeInfo($"{ElementTypeInfo.FullTypeName}[]", $"{ElementTypeInfo.DiagnosticFormattedName}[]");

    public sealed record DelegateTypeInfo(string FullTypeName, string DiagnosticFormattedName) : ManagedTypeInfo(FullTypeName, DiagnosticFormattedName);

    public sealed record TypeParameterTypeInfo(string FullTypeName, string DiagnosticFormattedName) : ManagedTypeInfo(FullTypeName, DiagnosticFormattedName);

    public sealed record ValueTypeInfo(string FullTypeName, string DiagnosticFormattedName, bool IsByRefLike) : ManagedTypeInfo(FullTypeName, DiagnosticFormattedName);

    public sealed record ReferenceTypeInfo(string FullTypeName, string DiagnosticFormattedName) : ManagedTypeInfo(FullTypeName, DiagnosticFormattedName);
}<|MERGE_RESOLUTION|>--- conflicted
+++ resolved
@@ -62,12 +62,9 @@
         public static readonly SpecialTypeInfo Byte = new("byte", "byte", SpecialType.System_Byte);
         public static readonly SpecialTypeInfo Int32 = new("int", "int", SpecialType.System_Int32);
         public static readonly SpecialTypeInfo Void = new("void", "void", SpecialType.System_Void);
-<<<<<<< HEAD
-        public static readonly SpecialTypeInfo IntPtr = new("System.IntPtr", "System.IntPtr", SpecialType.System_IntPtr);
-=======
         public static readonly SpecialTypeInfo String = new("string", "string", SpecialType.System_String);
         public static readonly SpecialTypeInfo Boolean = new("bool", "bool", SpecialType.System_Boolean);
->>>>>>> 69676aa1
+        public static readonly SpecialTypeInfo IntPtr = new("System.IntPtr", "System.IntPtr", SpecialType.System_IntPtr);
 
         public bool Equals(SpecialTypeInfo? other)
         {
