--- conflicted
+++ resolved
@@ -1,4 +1,4 @@
-﻿<Project Sdk="Microsoft.NET.Sdk">
+<Project Sdk="Microsoft.NET.Sdk">
   <PropertyGroup>
     <AllowUnsafeBlocks>true</AllowUnsafeBlocks>
     <DefineConstants>$(DefineConstants);INTERNAL_ASYMMETRIC_IMPLEMENTATIONS</DefineConstants>
@@ -441,34 +441,11 @@
     <Compile Include="$(CommonPath)System\Security\Cryptography\RSACng.SignVerify.cs"
              Link="Common\System\Security\Cryptography\RSACng.SignVerify.cs" />
   </ItemGroup>
-<<<<<<< HEAD
-  <ItemGroup Condition=" '$(TargetsUnix)' == 'true' and '$(TargetsOSX)' != 'true' and '$(TargetsMacCatalyst)' != 'true' and '$(TargetsiOS)' != 'true' and '$(TargetstvOS)' != 'true' and '$(TargetsAndroid)' != 'true' ">
-    <Compile Include="$(CommonPath)Interop\Unix\System.Security.Cryptography.Native\Interop.EVP.cs"
-             Link="Common\Interop\Unix\System.Security.Cryptography.Native\Interop.EVP.cs" />
-    <Compile Include="$(CommonPath)Interop\Unix\System.Security.Cryptography.Native\Interop.Rsa.cs"
-             Link="Common\Interop\Unix\System.Security.Cryptography.Native\Interop.Rsa.cs" />
-    <Compile Include="$(CommonPath)System\Security\Cryptography\RSAOpenSsl.cs"
-             Link="Common\System\Security\Cryptography\RSAOpenSsl.cs" />
-  </ItemGroup>
-  <ItemGroup Condition=" '$(TargetsUnix)' == 'true' and '$(TargetsOSX)' != 'true' and '$(TargetsMacCatalyst)' != 'true' and '$(TargetsiOS)' != 'true' and '$(TargetstvOS)' != 'true'">
-=======
   <ItemGroup Condition=" '$(TargetsUnix)' == 'true' and '$(UseAppleCrypto)' != 'true'">
->>>>>>> 99741fce
     <Compile Include="$(CommonPath)Interop\Unix\System.Security.Cryptography.Native\Interop.ASN1.cs"
              Link="Common\Interop\Unix\System.Security.Cryptography.Native\Interop.ASN1.cs" />
     <Compile Include="$(CommonPath)Interop\Unix\System.Security.Cryptography.Native\Interop.ASN1.Nid.cs"
              Link="Common\Interop\Unix\System.Security.Cryptography.Native\Interop.ASN1.Nid.cs" />
-<<<<<<< HEAD
-    <Compile Include="$(CommonPath)Interop\Unix\System.Security.Cryptography.Native\Interop.Bignum.cs"
-             Link="Common\Interop\Unix\System.Security.Cryptography.Native\Interop.Bignum.cs" />
-    <Compile Include="$(CommonPath)Interop\Unix\System.Security.Cryptography.Native\Interop.BIO.cs"
-             Link="Common\Interop\Unix\System.Security.Cryptography.Native\Interop.BIO.cs" />
-    <Compile Include="$(CommonPath)Interop\Unix\System.Security.Cryptography.Native\Interop.BIO.Rent.cs"
-             Link="Common\Interop\Unix\System.Security.Cryptography.Native\Interop.BIO.Rent.cs" />
-    <Compile Include="$(CommonPath)Interop\Unix\System.Security.Cryptography.Native\Interop.EcDsa.cs"
-             Link="Common\Interop\Unix\System.Security.Cryptography.Native\Interop.EcDsa.cs" />
-=======
->>>>>>> 99741fce
     <Compile Include="$(CommonPath)Interop\Unix\System.Security.Cryptography.Native\Interop.Dsa.cs"
              Link="Common\Interop\Unix\System.Security.Cryptography.Native\Interop.Dsa.cs" />
     <Compile Include="$(CommonPath)Interop\Unix\System.Security.Cryptography.Native\Interop.EvpPkey.cs"
@@ -487,13 +464,6 @@
              Link="Common\Interop\Unix\System.Security.Cryptography.Native\Interop.RAND.cs" />
     <Compile Include="$(CommonPath)Microsoft\Win32\SafeHandles\Asn1SafeHandles.Unix.cs"
              Link="Common\Microsoft\Win32\SafeHandles\Asn1SafeHandles.Unix.cs" />
-<<<<<<< HEAD
-    <Compile Include="$(CommonPath)Microsoft\Win32\SafeHandles\SafeBignumHandle.Unix.cs"
-             Link="Common\Microsoft\Win32\SafeHandles\SafeBignumHandle.Unix.cs" />
-    <Compile Include="$(CommonPath)Microsoft\Win32\SafeHandles\SafeBioHandle.Unix.cs"
-             Link="Common\Microsoft\Win32\SafeHandles\SafeBioHandle.Unix.cs" />
-=======
->>>>>>> 99741fce
     <Compile Include="$(CommonPath)Microsoft\Win32\SafeHandles\SafeDsaHandle.Unix.cs"
              Link="Common\Microsoft\Win32\SafeHandles\SafeDsaHandle.Unix.cs" />
     <Compile Include="$(CommonPath)Microsoft\Win32\SafeHandles\SafeEvpMdCtxHandle.Unix.cs"
@@ -508,23 +478,6 @@
              Link="Common\Microsoft\Win32\SafeHandles\SafeEvpPKeyHandle.Unix.cs" />
     <Compile Include="$(CommonPath)System\Security\Cryptography\DSAOpenSsl.cs"
              Link="Common\System\Security\Cryptography\DSAOpenSsl.cs" />
-<<<<<<< HEAD
-    <Compile Include="$(CommonPath)System\Security\Cryptography\ECDiffieHellmanOpenSsl.cs"
-             Link="Common\System\Security\Cryptography\ECDiffieHellmanOpenSsl.cs" />
-    <Compile Include="$(CommonPath)System\Security\Cryptography\ECDiffieHellmanOpenSsl.Derive.cs"
-             Link="Common\System\Security\Cryptography\ECDiffieHellmanOpenSsl.Derive.cs" />
-    <Compile Include="$(CommonPath)System\Security\Cryptography\ECDiffieHellmanOpenSslPublicKey.cs"
-             Link="Common\System\Security\Cryptography\ECDiffieHellmanOpenSslPublicKey.cs" />
-    <Compile Include="$(CommonPath)System\Security\Cryptography\ECDsaOpenSsl.cs"
-             Link="Common\System\Security\Cryptography\ECDsaOpenSsl.cs" />
-    <Compile Include="$(CommonPath)System\Security\Cryptography\ECOpenSsl.cs"
-             Link="Common\System\Security\Cryptography\ECOpenSsl.cs" />
-    <Compile Include="$(CommonPath)System\Security\Cryptography\ECOpenSsl.ImportExport.cs"
-             Link="Common\System\Security\Cryptography\ECOpenSsl.ImportExport.cs" />
-=======
-    <Compile Include="$(CommonPath)System\Security\Cryptography\RSAOpenSsl.cs"
-             Link="Common\System\Security\Cryptography\RSAOpenSsl.cs" />
->>>>>>> 99741fce
     <Compile Include="Internal\Cryptography\AesImplementation.Unix.cs" />
     <Compile Include="Internal\Cryptography\DesImplementation.Unix.cs" />
     <Compile Include="Internal\Cryptography\HashProviderDispenser.Unix.cs" />
@@ -625,16 +578,6 @@
     <Compile Include="System\Security\Cryptography\AesCcm.Unix.cs" />
     <Compile Include="System\Security\Cryptography\AesGcm.Unix.cs" />
   </ItemGroup>
-<<<<<<< HEAD
-  <ItemGroup Condition=" '$(TargetsAndroid)' == 'true'">
-    <Compile Include="$(CommonPath)Interop\Android\System.Security.Cryptography.Native.Android\Interop.EVP.cs"
-             Link="Common\Interop\Android\System.Security.Cryptography.Native.Android\Interop.EVP.cs" />
-    <Compile Include="$(CommonPath)Interop\Android\System.Security.Cryptography.Native.Android\Interop.Rsa.cs"
-             Link="Common\Interop\Android\System.Security.Cryptography.Native.Android\Interop.Rsa.cs" />
-    <Compile Include="$(CommonPath)Microsoft\Win32\SafeHandles\SafeRsaHandle.Unix.cs"
-             Link="Common\Microsoft\Win32\SafeHandles\SafeRsaHandle.Unix.cs" />
-    <Compile Include="System\Security\Cryptography\RSAAndroid.cs" />
-=======
   <ItemGroup Condition="'$(TargetsUnix)' == 'true' and '$(UseAndroidCrypto)' != 'true' and '$(UseAppleCrypto)' != 'true'">
     <Compile Include="System\Security\Cryptography\ECDsaOpenSsl.cs" />
     <Compile Include="$(CommonPath)System\Security\Cryptography\ECDsaOpenSsl.cs"
@@ -643,16 +586,28 @@
              Link="Common\System\Security\Cryptography\ECOpenSsl.cs" />
     <Compile Include="$(CommonPath)System\Security\Cryptography\ECOpenSsl.ImportExport.cs"
              Link="Common\System\Security\Cryptography\ECOpenSsl.ImportExport.cs" />
+    <Compile Include="$(CommonPath)System\Security\Cryptography\RSAOpenSsl.cs"
+             Link="Common\System\Security\Cryptography\RSAOpenSsl.cs" />
     <Compile Include="$(CommonPath)Interop\Unix\System.Security.Cryptography.Native\Interop.Bignum.cs"
              Link="Common\Interop\Unix\System.Security.Cryptography.Native\Interop.Bignum.cs" />
+    <Compile Include="$(CommonPath)Interop\Unix\System.Security.Cryptography.Native\Interop.BIO.cs"
+             Link="Common\Interop\Unix\System.Security.Cryptography.Native\Interop.BIO.cs" />
+    <Compile Include="$(CommonPath)Interop\Unix\System.Security.Cryptography.Native\Interop.BIO.Rent.cs"
+             Link="Common\Interop\Unix\System.Security.Cryptography.Native\Interop.BIO.Rent.cs" />
     <Compile Include="$(CommonPath)Interop\Unix\System.Security.Cryptography.Native\Interop.EcDsa.ImportExport.cs"
              Link="Common\Interop\Unix\System.Security.Cryptography.Native\Interop.EcDsa.ImportExport.cs" />
     <Compile Include="$(CommonPath)Interop\Unix\System.Security.Cryptography.Native\Interop.EcKey.cs"
              Link="Common\Interop\Unix\System.Security.Cryptography.Native\Interop.EcKey.cs" />
     <Compile Include="$(CommonPath)Interop\Unix\System.Security.Cryptography.Native\Interop.EcDsa.cs"
              Link="Common\Interop\Unix\System.Security.Cryptography.Native\Interop.EcDsa.cs" />
+    <Compile Include="$(CommonPath)Interop\Unix\System.Security.Cryptography.Native\Interop.EVP.cs"
+             Link="Common\Interop\Unix\System.Security.Cryptography.Native\Interop.EVP.cs" />
+    <Compile Include="$(CommonPath)Interop\Unix\System.Security.Cryptography.Native\Interop.Rsa.cs"
+             Link="Common\Interop\Unix\System.Security.Cryptography.Native\Interop.Rsa.cs" />
     <Compile Include="$(CommonPath)Microsoft\Win32\SafeHandles\SafeBignumHandle.Unix.cs"
              Link="Common\Microsoft\Win32\SafeHandles\SafeBignumHandle.Unix.cs" />
+    <Compile Include="$(CommonPath)Microsoft\Win32\SafeHandles\SafeBioHandle.Unix.cs"
+             Link="Common\Microsoft\Win32\SafeHandles\SafeBioHandle.Unix.cs" />
     <Compile Include="$(CommonPath)Microsoft\Win32\SafeHandles\SafeEcKeyHandle.Unix.cs"
              Link="Common\Microsoft\Win32\SafeHandles\SafeEcKeyHandle.Unix.cs" />
     <Compile Include="$(CommonPath)System\Security\Cryptography\ECDiffieHellmanOpenSsl.cs"
@@ -679,17 +634,23 @@
              Link="Common\Interop\Android\System.Security.Cryptography.Native.Android\Interop.EcDsa.cs" />
     <Compile Include="$(CommonPath)Interop\Android\System.Security.Cryptography.Native.Android\Interop.Ecdh.cs"
              Link="Common\Interop\Android\System.Security.Cryptography.Native.Android\Interop.Ecdh.cs" />
+    <Compile Include="$(CommonPath)Interop\Android\System.Security.Cryptography.Native.Android\Interop.EVP.cs"
+             Link="Common\Interop\Android\System.Security.Cryptography.Native.Android\Interop.EVP.cs" />
     <Compile Include="$(CommonPath)Interop\Android\System.Security.Cryptography.Native.Android\Interop.Cipher.cs"
              Link="Common\Interop\Android\System.Security.Cryptography.Native.Android\Interop.Cipher.cs" />
+    <Compile Include="$(CommonPath)Interop\Android\System.Security.Cryptography.Native.Android\Interop.Rsa.cs"
+             Link="Common\Interop\Android\System.Security.Cryptography.Native.Android\Interop.Rsa.cs" />
     <Compile Include="$(CommonPath)Microsoft\Win32\SafeHandles\SafeEcKeyHandle.Android.cs"
              Link="Common\Microsoft\Win32\SafeHandles\SafeEcKeyHandle.Android.cs" />
+    <Compile Include="$(CommonPath)Microsoft\Win32\SafeHandles\SafeRsaHandle.Unix.cs"
+             Link="Common\Microsoft\Win32\SafeHandles\SafeRsaHandle.Unix.cs" />
     <Compile Include="System\Security\Cryptography\ECDiffieHellmanAndroid.cs"/>
     <Compile Include="System\Security\Cryptography\ECDiffieHellmanAndroid.Derive.cs" />
     <Compile Include="System\Security\Cryptography\ECDiffieHellmanAndroidPublicKey.cs" />
     <Compile Include="System\Security\Cryptography\ECDiffieHellman.Create.Android.cs" />
     <Compile Include="System\Security\Cryptography\AesCcm.Android.cs" />
     <Compile Include="System\Security\Cryptography\AesGcm.Android.cs" />
->>>>>>> 99741fce
+    <Compile Include="System\Security\Cryptography\RSAAndroid.cs" />
   </ItemGroup>
   <ItemGroup Condition=" '$(TargetsBrowser)' == 'true'">
     <Compile Include="$(CommonPath)Internal\Cryptography\HashProvider.cs"
