﻿<Project Sdk="Microsoft.NET.Sdk">
  <PropertyGroup>
    <AllowUnsafeBlocks>true</AllowUnsafeBlocks>
    <DefineConstants>$(DefineConstants);INTERNAL_ASYMMETRIC_IMPLEMENTATIONS</DefineConstants>
    <NoWarn>$(NoWarn);CA5350;CA5351;CA5379;CA5384</NoWarn>
    <TargetFrameworks>$(NetCoreAppCurrent)-windows;$(NetCoreAppCurrent)-Unix;$(NetCoreAppCurrent)-Android;$(NetCoreAppCurrent)-OSX;$(NetCoreAppCurrent)-iOS;$(NetCoreAppCurrent)-tvOS;$(NetCoreAppCurrent)-Browser</TargetFrameworks>
    <Nullable>enable</Nullable>
  </PropertyGroup>
  <Import Project="$(CommonPath)System\Security\Cryptography\Asn1\AsnXml.targets" />
  <Import Project="$(CommonPath)System\Security\Cryptography\Asn1Reader\System.Security.Cryptography.Asn1Reader.Shared.projitems" />
  <PropertyGroup>
    <UseAndroidCrypto Condition="'$(TargetsAndroid)' == 'true' and '$(ANDROID_OPENSSL_AAR)' == ''">true</UseAndroidCrypto>
    <UseAppleCrypto Condition="'$(TargetsOSX)' == 'true' or '$(TargetsMacCatalyst)' == 'true' or '$(TargetsiOS)' == 'true' or '$(TargetstvOS)' == 'true'">true</UseAppleCrypto>
    <GeneratePlatformNotSupportedAssemblyMessage Condition="'$(TargetsBrowser)' == 'true'">SR.SystemSecurityCryptographyAlgorithms_PlatformNotSupported</GeneratePlatformNotSupportedAssemblyMessage>
    <ApiExclusionListPath Condition="'$(TargetsBrowser)' == 'true'">ExcludeApiList.PNSE.Browser.txt</ApiExclusionListPath>
  </PropertyGroup>
  <ItemGroup>
    <Compile Include="System\Security\Cryptography\CryptoConfig.Common.cs" />
  </ItemGroup>
  <ItemGroup Condition="'$(TargetsBrowser)' != 'true'">
    <Compile Include="Internal\Cryptography\AesImplementation.cs" />
    <Compile Include="Internal\Cryptography\DesImplementation.cs" />
    <Compile Include="Internal\Cryptography\Helpers.cs" />
    <Compile Include="Internal\Cryptography\HMACCommon.cs" />
    <Compile Include="Internal\Cryptography\HashAlgorithmNames.cs" />
    <Compile Include="Internal\Cryptography\RandomNumberGeneratorImplementation.cs" />
    <Compile Include="Internal\Cryptography\RC2Implementation.cs" />
    <Compile Include="Internal\Cryptography\RijndaelImplementation.cs" />
    <Compile Include="Internal\Cryptography\TripleDesImplementation.cs" />
    <Compile Include="System\Security\Cryptography\Aes.cs" />
    <Compile Include="System\Security\Cryptography\AesAEAD.cs" />
    <Compile Include="System\Security\Cryptography\AesCcm.cs" />
    <Compile Include="System\Security\Cryptography\AesGcm.cs" />
    <Compile Include="System\Security\Cryptography\AesManaged.cs" />
    <Compile Include="System\Security\Cryptography\AsymmetricKeyExchangeDeformatter.cs" />
    <Compile Include="System\Security\Cryptography\AsymmetricKeyExchangeFormatter.cs" />
    <Compile Include="System\Security\Cryptography\AsymmetricSignatureDeformatter.cs" />
    <Compile Include="System\Security\Cryptography\AsymmetricSignatureFormatter.cs" />
    <Compile Include="System\Security\Cryptography\CryptoConfig.cs" />
    <Compile Include="System\Security\Cryptography\DeriveBytes.cs" />
    <Compile Include="System\Security\Cryptography\DES.cs" />
    <Compile Include="System\Security\Cryptography\DSASignatureFormat.cs" />
    <Compile Include="System\Security\Cryptography\DSA.cs" />
    <Compile Include="System\Security\Cryptography\DSA.Xml.cs" />
    <Compile Include="System\Security\Cryptography\DSAParameters.cs" />
    <Compile Include="System\Security\Cryptography\DSASignatureDeformatter.cs" />
    <Compile Include="System\Security\Cryptography\DSASignatureFormatter.cs" />
    <Compile Include="System\Security\Cryptography\ECCurve.cs" />
    <Compile Include="System\Security\Cryptography\ECCurve.ECCurveType.cs" />
    <Compile Include="System\Security\Cryptography\ECCurve.NamedCurves.cs" />
    <Compile Include="System\Security\Cryptography\ECDiffieHellman.cs" />
    <Compile Include="System\Security\Cryptography\ECDiffieHellman.Xml.cs" />
    <Compile Include="System\Security\Cryptography\ECDiffieHellmanPublicKey.cs" />
    <Compile Include="System\Security\Cryptography\ECDiffieHellmanPublicKey.ExportParameters.cs" />
    <Compile Include="System\Security\Cryptography\ECDsa.cs" />
    <Compile Include="System\Security\Cryptography\ECDsa.Xml.cs" />
    <Compile Include="System\Security\Cryptography\ECParameters.cs" />
    <Compile Include="System\Security\Cryptography\ECPoint.cs" />
    <Compile Include="System\Security\Cryptography\HKDF.cs" />
    <Compile Include="System\Security\Cryptography\MaskGenerationMethod.cs" />
    <Compile Include="System\Security\Cryptography\MD5.cs" />
    <Compile Include="System\Security\Cryptography\SHA1.cs" />
    <Compile Include="System\Security\Cryptography\SHA1Managed.cs" />
    <Compile Include="System\Security\Cryptography\SHA256.cs" />
    <Compile Include="System\Security\Cryptography\SHA256Managed.cs" />
    <Compile Include="System\Security\Cryptography\SHA384.cs" />
    <Compile Include="System\Security\Cryptography\SHA384Managed.cs" />
    <Compile Include="System\Security\Cryptography\SHA512.cs" />
    <Compile Include="System\Security\Cryptography\SHA512Managed.cs" />
    <Compile Include="System\Security\Cryptography\HMACMD5.cs" />
    <Compile Include="System\Security\Cryptography\HMACSHA1.cs" />
    <Compile Include="System\Security\Cryptography\HMACSHA256.cs" />
    <Compile Include="System\Security\Cryptography\HMACSHA384.cs" />
    <Compile Include="System\Security\Cryptography\HMACSHA512.cs" />
    <Compile Include="System\Security\Cryptography\IncrementalHash.cs" />
    <Compile Include="System\Security\Cryptography\PKCS1MaskGenerationMethod.cs" />
    <Compile Include="System\Security\Cryptography\RandomNumberGenerator.cs" />
    <Compile Include="System\Security\Cryptography\RC2.cs" />
    <Compile Include="System\Security\Cryptography\Rijndael.cs" />
    <Compile Include="System\Security\Cryptography\RijndaelManaged.cs" />
    <Compile Include="System\Security\Cryptography\Rfc2898DeriveBytes.cs" />
    <Compile Include="System\Security\Cryptography\Rfc2898DeriveBytes.OneShot.cs" />
    <Compile Include="System\Security\Cryptography\RSA.cs" />
    <Compile Include="System\Security\Cryptography\RSA.Xml.cs" />
    <Compile Include="System\Security\Cryptography\RSAEncryptionPadding.cs" />
    <Compile Include="System\Security\Cryptography\RSAEncryptionPaddingMode.cs" />
    <Compile Include="System\Security\Cryptography\RSAOAEPKeyExchangeDeformatter.cs" />
    <Compile Include="System\Security\Cryptography\RSAOAEPKeyExchangeFormatter.cs" />
    <Compile Include="System\Security\Cryptography\RSAParameters.cs" />
    <Compile Include="System\Security\Cryptography\RSAPKCS1KeyExchangeDeformatter.cs" />
    <Compile Include="System\Security\Cryptography\RSAPKCS1KeyExchangeFormatter.cs" />
    <Compile Include="System\Security\Cryptography\RSAPKCS1SignatureDeformatter.cs" />
    <Compile Include="System\Security\Cryptography\RSAPKCS1SignatureFormatter.cs" />
    <Compile Include="System\Security\Cryptography\RSASignaturePadding.cs" />
    <Compile Include="System\Security\Cryptography\RSASignaturePaddingMode.cs" />
    <Compile Include="System\Security\Cryptography\SignatureDescription.cs" />
    <Compile Include="System\Security\Cryptography\TripleDES.cs" />
    <Compile Include="System\Security\Cryptography\XmlKeyHelper.cs" />
    <Compile Include="$(CommonPath)Internal\Cryptography\AsymmetricAlgorithmHelpers.Der.cs"
             Link="Common\Internal\Cryptography\AsymmetricAlgorithmHelpers.Der.cs" />
    <Compile Include="$(CommonPath)Internal\Cryptography\BasicSymmetricCipher.cs"
             Link="Internal\Cryptography\BasicSymmetricCipher.cs" />
    <Compile Include="$(CommonPath)Internal\Cryptography\Helpers.cs"
             Link="Internal\Cryptography\Helpers.cs" />
    <Compile Include="$(CommonPath)Internal\Cryptography\HashProvider.cs"
             Link="Internal\Cryptography\HashProvider.cs" />
    <Compile Include="$(CommonPath)Internal\Cryptography\PemKeyImportHelpers.cs"
             Link="Common\Internal\Cryptography\PemKeyImportHelpers.cs" />
    <Compile Include="$(CommonPath)Internal\Cryptography\UniversalCryptoTransform.cs"
             Link="Internal\Cryptography\UniversalCryptoTransform.cs" />
    <Compile Include="$(CommonPath)Internal\Cryptography\UniversalCryptoEncryptor.cs"
             Link="Internal\Cryptography\UniversalCryptoEncryptor.cs" />
    <Compile Include="$(CommonPath)Internal\Cryptography\UniversalCryptoDecryptor.cs"
             Link="Internal\Cryptography\UniversalCryptoDecryptor.cs" />
    <Compile Include="$(CommonPath)System\Memory\PointerMemoryManager.cs"
             Link="Common\System\Memory\PointerMemoryManager.cs" />
    <Compile Include="$(CommonPath)System\Security\Cryptography\CryptoPool.cs"
             Link="Common\System\Security\Cryptography\CryptoPool.cs" />
    <Compile Include="$(CommonPath)System\Security\Cryptography\DSAKeyFormatHelper.cs"
             Link="Common\System\Security\Cryptography\DSAKeyFormatHelper.cs" />
    <Compile Include="$(CommonPath)System\Security\Cryptography\EccKeyFormatHelper.cs"
             Link="Common\System\Security\Cryptography\EccKeyFormatHelper.cs" />
    <Compile Include="$(CommonPath)System\Security\Cryptography\KeyBlobHelpers.cs"
             Link="Common\System\Security\Cryptography\KeyBlobHelpers.cs" />
    <Compile Include="$(CommonPath)System\Security\Cryptography\KeyFormatHelper.cs"
             Link="Common\System\Security\Cryptography\KeyFormatHelper.cs" />
    <Compile Include="$(CommonPath)System\Security\Cryptography\KeySizeHelpers.cs"
             Link="Common\System\Security\Cryptography\KeySizeHelpers.cs" />
    <Compile Include="$(CommonPath)System\Security\Cryptography\Oids.cs"
             Link="Common\System\Security\Cryptography\Oids.cs" />
    <Compile Include="$(CommonPath)System\Security\Cryptography\Oids.Shared.cs"
             Link="Common\System\Security\Cryptography\Oids.Shared.cs" />
    <Compile Include="$(CommonPath)System\Security\Cryptography\PasswordBasedEncryption.cs"
             Link="Common\System\Security\Cryptography\PasswordBasedEncryption.cs" />
    <Compile Include="$(CommonPath)System\Security\Cryptography\PemLabels.cs"
             Link="Common\System\Security\Cryptography\PemLabels.cs" />
    <Compile Include="$(CommonPath)System\Security\Cryptography\Pkcs12Kdf.cs"
             Link="Common\System\Security\Cryptography\Pkcs12Kdf.cs" />
    <Compile Include="$(CommonPath)System\Security\Cryptography\RSAKeyFormatHelper.cs"
             Link="Common\System\Security\Cryptography\RSAKeyFormatHelper.cs" />
    <Compile Include="$(CommonPath)System\Security\Cryptography\RsaPaddingProcessor.cs"
             Link="Common\System\Security\Cryptography\RsaPaddingProcessor.cs" />
    <AsnXml Include="$(CommonPath)System\Security\Cryptography\Asn1\AlgorithmIdentifierAsn.xml">
      <Link>Common\System\Security\Cryptography\Asn1\AlgorithmIdentifierAsn.xml</Link>
    </AsnXml>
    <Compile Include="$(CommonPath)System\Security\Cryptography\Asn1\AlgorithmIdentifierAsn.xml.cs">
      <Link>Common\System\Security\Cryptography\Asn1\AlgorithmIdentifierAsn.xml.cs</Link>
      <DependentUpon>Common\System\Security\Cryptography\Asn1\AlgorithmIdentifierAsn.xml</DependentUpon>
    </Compile>
    <Compile Include="$(CommonPath)System\Security\Cryptography\Asn1\AlgorithmIdentifierAsn.manual.cs">
      <Link>Common\System\Security\Cryptography\Asn1\AlgorithmIdentifierAsn.manual.cs</Link>
      <DependentUpon>Common\System\Security\Cryptography\Asn1\AlgorithmIdentifierAsn.xml</DependentUpon>
    </Compile>
    <AsnXml Include="$(CommonPath)System\Security\Cryptography\Asn1\AttributeAsn.xml">
      <Link>Common\System\Security\Cryptography\Asn1\AttributeAsn.xml</Link>
    </AsnXml>
    <Compile Include="$(CommonPath)System\Security\Cryptography\Asn1\AttributeAsn.xml.cs">
      <Link>Common\System\Security\Cryptography\Asn1\AttributeAsn.xml.cs</Link>
      <DependentUpon>Common\System\Security\Cryptography\Asn1\AttributeAsn.xml</DependentUpon>
    </Compile>
    <AsnXml Include="$(CommonPath)System\Security\Cryptography\Asn1\CurveAsn.xml">
      <Link>Common\System\Security\Cryptography\Asn1\CurveAsn.xml</Link>
    </AsnXml>
    <Compile Include="$(CommonPath)System\Security\Cryptography\Asn1\CurveAsn.xml.cs">
      <Link>Common\System\Security\Cryptography\Asn1\CurveAsn.xml.cs</Link>
      <DependentUpon>Common\System\Security\Cryptography\Asn1\CurveAsn.xml</DependentUpon>
    </Compile>
    <AsnXml Include="$(CommonPath)System\Security\Cryptography\Asn1\DssParms.xml">
      <Link>Common\System\Security\Cryptography\Asn1\DssParms.xml</Link>
    </AsnXml>
    <Compile Include="$(CommonPath)System\Security\Cryptography\Asn1\DssParms.xml.cs">
      <Link>Common\System\Security\Cryptography\Asn1\DssParms.xml.cs</Link>
      <DependentUpon>Common\System\Security\Cryptography\Asn1\DssParms.xml</DependentUpon>
    </Compile>
    <AsnXml Include="$(CommonPath)System\Security\Cryptography\Asn1\ECDomainParameters.xml">
      <Link>Common\System\Security\Cryptography\Asn1\ECDomainParameters.xml</Link>
    </AsnXml>
    <Compile Include="$(CommonPath)System\Security\Cryptography\Asn1\ECDomainParameters.xml.cs">
      <Link>Common\System\Security\Cryptography\Asn1\ECDomainParameters.xml.cs</Link>
      <DependentUpon>Common\System\Security\Cryptography\Asn1\ECDomainParameters.xml</DependentUpon>
    </Compile>
    <AsnXml Include="$(CommonPath)System\Security\Cryptography\Asn1\ECPrivateKey.xml">
      <Link>Common\System\Security\Cryptography\Asn1\ECPrivateKey.xml</Link>
    </AsnXml>
    <Compile Include="$(CommonPath)System\Security\Cryptography\Asn1\ECPrivateKey.xml.cs">
      <Link>Common\System\Security\Cryptography\Asn1\ECPrivateKey.xml.cs</Link>
      <DependentUpon>Common\System\Security\Cryptography\Asn1\ECPrivateKey.xml</DependentUpon>
    </Compile>
    <AsnXml Include="$(CommonPath)System\Security\Cryptography\Asn1\EncryptedPrivateKeyInfoAsn.xml">
      <Link>Common\System\Security\Cryptography\Asn1\EncryptedPrivateKeyInfoAsn.xml</Link>
    </AsnXml>
    <Compile Include="$(CommonPath)System\Security\Cryptography\Asn1\EncryptedPrivateKeyInfoAsn.xml.cs">
      <Link>Common\System\Security\Cryptography\Asn1\EncryptedPrivateKeyInfoAsn.xml.cs</Link>
      <DependentUpon>Common\System\Security\Cryptography\Asn1\EncryptedPrivateKeyInfoAsn.xml</DependentUpon>
    </Compile>
    <AsnXml Include="$(CommonPath)System\Security\Cryptography\Asn1\FieldID.xml">
      <Link>Common\System\Security\Cryptography\Asn1\FieldID.xml</Link>
    </AsnXml>
    <Compile Include="$(CommonPath)System\Security\Cryptography\Asn1\FieldID.xml.cs">
      <Link>Common\System\Security\Cryptography\Asn1\FieldID.xml.cs</Link>
      <DependentUpon>Common\System\Security\Cryptography\Asn1\FieldID.xml</DependentUpon>
    </Compile>
    <AsnXml Include="$(CommonPath)System\Security\Cryptography\Asn1\PBEParameter.xml">
      <Link>Common\System\Security\Cryptography\Asn1\PBEParameter.xml</Link>
    </AsnXml>
    <Compile Include="$(CommonPath)System\Security\Cryptography\Asn1\PBEParameter.xml.cs">
      <Link>Common\System\Security\Cryptography\Asn1\PBEParameter.xml.cs</Link>
      <DependentUpon>Common\System\Security\Cryptography\Asn1\PBEParameter.xml</DependentUpon>
    </Compile>
    <AsnXml Include="$(CommonPath)System\Security\Cryptography\Asn1\PBES2Params.xml">
      <Link>Common\System\Security\Cryptography\Asn1\PBES2Params.xml</Link>
    </AsnXml>
    <Compile Include="$(CommonPath)System\Security\Cryptography\Asn1\PBES2Params.xml.cs">
      <Link>Common\System\Security\Cryptography\Asn1\PBES2Params.xml.cs</Link>
      <DependentUpon>Common\System\Security\Cryptography\Asn1\PBES2Params.xml</DependentUpon>
    </Compile>
    <AsnXml Include="$(CommonPath)System\Security\Cryptography\Asn1\Pbkdf2Params.xml">
      <Link>Common\System\Security\Cryptography\Asn1\Pbkdf2Params.xml</Link>
    </AsnXml>
    <Compile Include="$(CommonPath)System\Security\Cryptography\Asn1\Pbkdf2Params.xml.cs">
      <Link>Common\System\Security\Cryptography\Asn1\Pbkdf2Params.xml.cs</Link>
      <DependentUpon>Common\System\Security\Cryptography\Asn1\Pbkdf2Params.xml</DependentUpon>
    </Compile>
    <AsnXml Include="$(CommonPath)System\Security\Cryptography\Asn1\Pbkdf2SaltChoice.xml">
      <Link>Common\System\Security\Cryptography\Asn1\Pbkdf2SaltChoice.xml</Link>
    </AsnXml>
    <Compile Include="$(CommonPath)System\Security\Cryptography\Asn1\Pbkdf2SaltChoice.xml.cs">
      <Link>Common\System\Security\Cryptography\Asn1\Pbkdf2SaltChoice.xml.cs</Link>
      <DependentUpon>Common\System\Security\Cryptography\Asn1\Pbkdf2SaltChoice.xml</DependentUpon>
    </Compile>
    <AsnXml Include="$(CommonPath)System\Security\Cryptography\Asn1\PrivateKeyInfoAsn.xml">
      <Link>Common\System\Security\Cryptography\Asn1\PrivateKeyInfoAsn.xml</Link>
    </AsnXml>
    <Compile Include="$(CommonPath)System\Security\Cryptography\Asn1\PrivateKeyInfoAsn.xml.cs">
      <Link>Common\System\Security\Cryptography\Asn1\PrivateKeyInfoAsn.xml.cs</Link>
      <DependentUpon>Common\System\Security\Cryptography\Asn1\PrivateKeyInfoAsn.xml</DependentUpon>
    </Compile>
    <AsnXml Include="$(CommonPath)System\Security\Cryptography\Asn1\Rc2CbcParameters.xml">
      <Link>Common\System\Security\Cryptography\Asn1\Rc2CbcParameters.xml</Link>
    </AsnXml>
    <Compile Include="$(CommonPath)System\Security\Cryptography\Asn1\Rc2CbcParameters.xml.cs">
      <Link>Common\System\Security\Cryptography\Asn1\Rc2CbcParameters.xml.cs</Link>
      <DependentUpon>Common\System\Security\Cryptography\Asn1\Rc2CbcParameters.xml</DependentUpon>
    </Compile>
    <Compile Include="$(CommonPath)System\Security\Cryptography\Asn1\Rc2CbcParameters.manual.cs">
      <Link>Common\System\Security\Cryptography\Asn1\Rc2CbcParameters.manual.cs</Link>
      <DependentUpon>Common\System\Security\Cryptography\Asn1\Rc2CbcParameters.xml</DependentUpon>
    </Compile>
    <AsnXml Include="$(CommonPath)System\Security\Cryptography\Asn1\RSAPrivateKeyAsn.xml">
      <Link>Common\System\Security\Cryptography\Asn1\RSAPrivateKeyAsn.xml</Link>
    </AsnXml>
    <Compile Include="$(CommonPath)System\Security\Cryptography\Asn1\RSAPrivateKeyAsn.xml.cs">
      <Link>Common\System\Security\Cryptography\Asn1\RSAPrivateKeyAsn.xml.cs</Link>
      <DependentUpon>Common\System\Security\Cryptography\Asn1\RSAPrivateKeyAsn.xml</DependentUpon>
    </Compile>
    <AsnXml Include="$(CommonPath)System\Security\Cryptography\Asn1\RSAPublicKeyAsn.xml">
      <Link>Common\System\Security\Cryptography\Asn1\RSAPublicKeyAsn.xml</Link>
    </AsnXml>
    <Compile Include="$(CommonPath)System\Security\Cryptography\Asn1\RSAPublicKeyAsn.xml.cs">
      <Link>Common\System\Security\Cryptography\Asn1\RSAPublicKeyAsn.xml.cs</Link>
      <DependentUpon>Common\System\Security\Cryptography\Asn1\RSAPublicKeyAsn.xml</DependentUpon>
    </Compile>
    <AsnXml Include="$(CommonPath)System\Security\Cryptography\Asn1\SpecifiedECDomain.xml">
      <Link>Common\System\Security\Cryptography\Asn1\SpecifiedECDomain.xml</Link>
    </AsnXml>
    <Compile Include="$(CommonPath)System\Security\Cryptography\Asn1\SpecifiedECDomain.xml.cs">
      <Link>Common\System\Security\Cryptography\Asn1\SpecifiedECDomain.xml.cs</Link>
      <DependentUpon>Common\System\Security\Cryptography\Asn1\SpecifiedECDomain.xml</DependentUpon>
    </Compile>
    <AsnXml Include="$(CommonPath)System\Security\Cryptography\Asn1\SubjectPublicKeyInfoAsn.xml">
      <Link>Common\System\Security\Cryptography\Asn1\SubjectPublicKeyInfoAsn.xml</Link>
    </AsnXml>
    <Compile Include="$(CommonPath)System\Security\Cryptography\Asn1\SubjectPublicKeyInfoAsn.xml.cs">
      <Link>Common\System\Security\Cryptography\Asn1\SubjectPublicKeyInfoAsn.xml.cs</Link>
      <DependentUpon>Common\System\Security\Cryptography\Asn1\SubjectPublicKeyInfoAsn.xml</DependentUpon>
    </Compile>
  </ItemGroup>
  <ItemGroup Condition="'$(TargetsWindows)' == 'true'">
    <Compile Include="System\Security\Cryptography\AesGcm.Windows.cs" />
    <Compile Include="System\Security\Cryptography\AesCcm.Windows.cs" />
    <Compile Include="System\Security\Cryptography\AesAEAD.Windows.cs" />
    <Compile Include="System\Security\Cryptography\CngKeyLite.cs" />
    <Compile Include="System\Security\Cryptography\CngPkcs8.cs" />
    <Compile Include="System\Security\Cryptography\DSACng.cs" />
    <Compile Include="System\Security\Cryptography\ECCngKey.cs" />
    <Compile Include="System\Security\Cryptography\ECDsaCng.cs" />
    <Compile Include="System\Security\Cryptography\ECDsaCng.Key.cs" />
    <Compile Include="System\Security\Cryptography\ECDiffieHellman.Create.Cng.cs" />
    <Compile Include="System\Security\Cryptography\ECDiffieHellmanCng.cs" />
    <Compile Include="System\Security\Cryptography\ECDiffieHellmanCng.Derive.cs" />
    <Compile Include="System\Security\Cryptography\ECDiffieHellmanCng.Key.cs" />
    <Compile Include="System\Security\Cryptography\ECDiffieHellmanCngPublicKey.cs" />
    <Compile Include="System\Security\Cryptography\RSACng.cs" />
    <Compile Include="Internal\Cryptography\AesImplementation.Windows.cs" />
    <Compile Include="Internal\Cryptography\DesImplementation.Windows.cs" />
    <Compile Include="Internal\Cryptography\HashProviderDispenser.Windows.cs" />
    <Compile Include="Internal\Cryptography\RandomNumberGeneratorImplementation.Windows.cs" />
    <Compile Include="Internal\Cryptography\Pbkdf2Implementation.Windows.cs" />
    <Compile Include="Internal\Cryptography\RC2Implementation.Windows.cs" />
    <Compile Include="Internal\Cryptography\TripleDesImplementation.Windows.cs" />
    <Compile Include="$(CommonPath)Internal\Cryptography\BasicSymmetricCipherBCrypt.cs"
             Link="Internal\Cryptography\BasicSymmetricCipherBCrypt.cs" />
    <Compile Include="$(CommonPath)Interop\Windows\Interop.Libraries.cs"
             Link="Common\Interop\Windows\Interop.Libraries.cs" />
    <Compile Include="$(CommonPath)Interop\Windows\BCrypt\AesBCryptModes.cs"
             Link="Common\Interop\Windows\BCrypt\AesBCryptModes.cs" />
    <Compile Include="$(CommonPath)Interop\Windows\BCrypt\Cng.cs"
             Link="Common\Interop\Windows\BCrypt\Cng.cs" />
    <Compile Include="$(CommonPath)\Interop\Windows\BCrypt\Interop.BCryptImportKey.cs"
             Link="Common\Interop\Windows\BCrypt\Interop.BCryptImportKey.cs" />
    <Compile Include="$(CommonPath)\Interop\Windows\BCrypt\Interop.BCryptEncryptDecrypt.cs"
             Link="Common\Interop\Windows\BCrypt\Interop.BCryptEncryptDecrypt.cs" />
    <Compile Include="$(CommonPath)Interop\Windows\BCrypt\Interop.BCryptGenRandom.cs"
             Link="Common\Interop\Windows\BCrypt\Interop.BCryptGenRandom.cs" />
    <Compile Include="$(CommonPath)Interop\Windows\BCrypt\Interop.NTSTATUS.cs"
             Link="Common\Interop\Windows\BCrypt\Interop.NTSTATUS.cs" />
    <Compile Include="$(CommonPath)Interop\Windows\BCrypt\Interop.AsymmetricEncryption.Types.cs"
             Link="Common\Interop\Windows\BCrypt\Interop.AsymmetricEncryption.Types.cs" />
    <Compile Include="$(CommonPath)Interop\Windows\BCrypt\Interop.Blobs.cs"
             Link="Common\Interop\Windows\BCrypt\Interop.Blobs.cs" />
    <Compile Include="$(CommonPath)Interop\Windows\BCrypt\Interop.CreateCryptographicException.cs"
             Link="Common\Interop\Windows\BCrypt\Interop.CreateCryptographicException.cs" />
    <Compile Include="$(CommonPath)Interop\Windows\BCrypt\Interop.BCryptOpenAlgorithmProvider.cs"
             Link="Common\Interop\Windows\BCrypt\Interop.BCryptOpenAlgorithmProvider.cs" />
    <Compile Include="$(CommonPath)Interop\Windows\BCrypt\Interop.BCryptCloseAlgorithmProvider.cs"
             Link="Common\Interop\Windows\BCrypt\Interop.BCryptCloseAlgorithmProvider.cs" />
    <Compile Include="$(CommonPath)Interop\Windows\BCrypt\Interop.BCryptCreateHash.cs"
             Link="Common\Interop\Windows\BCrypt\Interop.BCryptCreateHash.cs" />
    <Compile Include="$(CommonPath)Interop\Windows\BCrypt\Interop.BCryptDestroyHash.cs"
             Link="Common\Interop\Windows\BCrypt\Interop.BCryptDestroyHash.cs" />
    <Compile Include="$(CommonPath)Interop\Windows\BCrypt\Interop.BCryptDuplicateHash.cs"
             Link="Common\Interop\Windows\BCrypt\Interop.BCryptDuplicateHash.cs" />
    <Compile Include="$(CommonPath)Interop\Windows\BCrypt\Interop.BCryptHash.cs"
             Link="Common\Interop\Windows\BCrypt\Interop.BCryptHash.cs" />
    <Compile Include="$(CommonPath)Interop\Windows\BCrypt\Interop.BCryptAlgPseudoHandle.cs"
             Link="Common\Interop\Windows\BCrypt\Interop.BCryptAlgPseudoHandle.cs" />
    <Compile Include="$(CommonPath)Interop\Windows\BCrypt\Interop.BCryptDeriveKeyPBKDF2.cs"
             Link="Common\Interop\Windows\BCrypt\Interop.BCryptDeriveKeyPBKDF2.cs" />
    <Compile Include="$(CommonPath)Interop\Windows\BCrypt\Interop.BCryptDestroyKey.cs"
             Link="Common\Interop\Windows\BCrypt\Interop.BCryptDestroyKey.cs" />
    <Compile Include="$(CommonPath)Interop\Windows\BCrypt\Interop.BCryptHashData.cs"
             Link="Common\Interop\Windows\BCrypt\Interop.BCryptHashData.cs" />
    <Compile Include="$(CommonPath)Interop\Windows\BCrypt\Interop.BCryptFinishHash.cs"
             Link="Common\Interop\Windows\BCrypt\Interop.BCryptFinishHash.cs" />
    <Compile Include="$(CommonPath)Interop\Windows\BCrypt\Interop.BCryptGetProperty.cs"
             Link="Common\Interop\Windows\BCrypt\Interop.BCryptGetProperty.cs" />
    <Compile Include="$(CommonPath)Interop\Windows\BCrypt\Interop.BCryptGenerateSymmetricKey.cs"
             Link="Common\Interop\Windows\BCrypt\Interop.BCryptGenerateSymmetricKey.cs" />
    <Compile Include="$(CommonPath)Interop\Windows\BCrypt\Interop.BCryptKeyDerivation.cs"
             Link="Common\Interop\Windows\BCrypt\Interop.BCryptKeyDerivation.cs" />
    <Compile Include="$(CommonPath)Interop\Windows\BCrypt\Interop.BCryptPropertyStrings.cs"
             Link="Common\Interop\Windows\BCrypt\Interop.BCryptPropertyStrings.cs" />
    <Compile Include="$(CommonPath)Interop\Windows\NCrypt\Interop.NCryptDeriveKeyMaterial.cs"
             Link="Internal\Windows\NCrypt\Interop.NCryptDeriveKeyMaterial.cs" />
    <Compile Include="$(CommonPath)Interop\Windows\NCrypt\Interop.NCryptDeriveSecretAgreement.cs"
             Link="Internal\Windows\NCrypt\Interop.NCryptDeriveSecretAgreement.cs" />
    <Compile Include="$(CommonPath)Interop\Windows\NCrypt\Interop.NCryptBuffer.cs"
             Link="Internal\Windows\NCrypt\Interop.NCryptBuffer.cs" />
    <Compile Include="$(CommonPath)Interop\Windows\BCrypt\BCryptAlgorithmCache.cs"
             Link="Internal\Windows\BCrypt\BCryptAlgorithmCache.cs" />
    <Compile Include="$(CommonPath)Interop\Windows\BCrypt\DESBCryptModes.cs"
             Link="Common\Interop\Windows\BCrypt\DESBCryptModes.cs" />
    <Compile Include="$(CommonPath)Interop\Windows\BCrypt\RC2BCryptModes.cs"
             Link="Common\Interop\Windows\BCrypt\RC2BCryptModes.cs" />
    <Compile Include="$(CommonPath)Interop\Windows\BCrypt\TripleDesBCryptModes.cs"
             Link="Common\Interop\Windows\BCrypt\TripleDesBCryptModes.cs" />
    <Compile Include="$(CommonPath)Interop\Windows\Crypt32\Interop.FindOidInfo.cs"
             Link="Common\Interop\Windows\Crypt32\Interop.FindOidInfo.cs" />
    <Compile Include="$(CommonPath)Interop\Windows\Crypt32\Interop.HashIdAlg.cs"
             Link="Common\Interop\Windows\Crypt32\Interop.HashIdAlg.cs" />
    <Compile Include="$(CommonPath)Interop\Windows\NCrypt\Interop.AsymmetricPaddingMode.cs"
             Link="Common\Interop\Windows\NCrypt\Interop.AsymmetricPaddingMode.cs" />
    <Compile Include="$(CommonPath)Interop\Windows\NCrypt\Interop.ErrorCode.cs"
             Link="Common\Interop\Windows\NCrypt\Interop.ErrorCode.cs" />
    <Compile Include="$(CommonPath)Interop\Windows\NCrypt\Interop.EncryptDecrypt.cs"
             Link="Common\Interop\Windows\NCrypt\Interop.EncryptDecrypt.cs" />
    <Compile Include="$(CommonPath)Interop\Windows\NCrypt\Interop.Keys.cs"
             Link="Common\Interop\Windows\NCrypt\Interop.Keys.cs" />
    <Compile Include="$(CommonPath)Interop\Windows\NCrypt\Interop.NCryptFreeObject.cs"
             Link="Common\Interop\Windows\NCrypt\Interop.NCryptFreeObject.cs" />
    <Compile Include="$(CommonPath)Interop\Windows\NCrypt\Interop.NCryptOpenStorageProvider.cs"
             Link="Common\Interop\Windows\NCrypt\Interop.NCryptOpenStorageProvider.cs" />
    <Compile Include="$(CommonPath)Interop\Windows\NCrypt\Interop.Properties.cs"
             Link="Common\Interop\Windows\NCrypt\Interop.ErrorCode.cs" />
    <Compile Include="$(CommonPath)Interop\Windows\NCrypt\Interop.SignVerify.cs"
             Link="Common\Interop\Windows\NCrypt\Interop.SignVerify.cs" />
    <Compile Include="$(CommonPath)Microsoft\Win32\SafeHandles\SafeBCryptHandle.cs"
             Link="Microsoft\Win32\SafeHandles\SafeBCryptHandle.cs" />
    <Compile Include="$(CommonPath)Microsoft\Win32\SafeHandles\SafeBCryptAlgorithmHandle.cs"
             Link="Microsoft\Win32\SafeHandles\SafeBCryptAlgorithmHandle.cs" />
    <Compile Include="$(CommonPath)Microsoft\Win32\SafeHandles\SafeBCryptHashHandle.cs"
             Link="Microsoft\Win32\SafeHandles\SafeBCryptHashHandle.cs" />
    <Compile Include="$(CommonPath)Microsoft\Win32\SafeHandles\SafeBCryptKeyHandle.cs"
             Link="Microsoft\Win32\SafeHandles\SafeBCryptKeyHandle.cs" />
    <Compile Include="$(CommonPath)Microsoft\Win32\SafeHandles\SafeUnicodeStringHandle.cs"
             Link="Microsoft\Win32\SafeHandles\SafeUnicodeStringHandle.cs" />
    <Compile Include="$(CommonPath)Internal\Cryptography\CngCommon.Hash.cs"
             Link="Internal\Cryptography\CngCommon.Hash.cs" />
    <Compile Include="$(CommonPath)Internal\Cryptography\CngCommon.SignVerify.cs"
             Link="Internal\Cryptography\CngCommon.SignVerify.cs" />
    <Compile Include="$(CommonPath)Internal\Cryptography\HashProviderCng.cs"
             Link="Internal\Cryptography\HashProviderCng.cs" />
    <Compile Include="$(CommonPath)Internal\Cryptography\Windows\CryptoThrowHelper.cs"
             Link="Internal\Cryptography\Windows\CryptoThrowHelper.cs" />
    <Compile Include="$(CommonPath)Internal\Cryptography\Windows\ErrorCodeHelper.cs"
             Link="Internal\Cryptography\Windows\ErrorCodeHelper.cs" />
    <Compile Include="$(CommonPath)Interop\Windows\Kernel32\Interop.FormatMessage.cs"
             Link="Internal\Windows\kernel32\Interop.FormatMessage.cs" />
    <Compile Include="$(CommonPath)System\Security\Cryptography\CngPkcs8.cs"
             Link="Common\System\Security\Cryptography\CngPkcs8.cs" />
    <Compile Include="$(CommonPath)System\Security\Cryptography\DSACng.cs"
             Link="Common\System\Security\Cryptography\DSACng.cs" />
    <Compile Include="$(CommonPath)System\Security\Cryptography\DSACng.ImportExport.cs"
             Link="Common\System\Security\Cryptography\DSACng.ImportExport.cs" />
    <Compile Include="$(CommonPath)System\Security\Cryptography\DSACng.SignVerify.cs"
             Link="Common\System\Security\Cryptography\DSACng.SignVerify.cs" />
    <Compile Include="$(CommonPath)System\Security\Cryptography\ECCng.HashAlgorithm.cs"
             Link="Common\System\Security\Cryptography\ECCng.HashAlgorithm.cs" />
    <Compile Include="$(CommonPath)System\Security\Cryptography\ECCng.ImportExport.cs"
             Link="Common\System\Security\Cryptography\ECCng.ImportExport.cs" />
    <Compile Include="$(CommonPath)System\Security\Cryptography\ECDiffieHellmanCng.cs"
             Link="Common\System\Security\Cryptography\ECDsaCng.cs" />
    <Compile Include="$(CommonPath)System\Security\Cryptography\ECDiffieHellmanCng.ImportExport.cs"
             Link="Common\System\Security\Cryptography\ECDsaCng.ImportExport.cs" />
    <Compile Include="$(CommonPath)System\Security\Cryptography\ECDsaCng.cs"
             Link="Common\System\Security\Cryptography\ECDsaCng.cs" />
    <Compile Include="$(CommonPath)System\Security\Cryptography\ECDsaCng.HashData.cs"
             Link="Common\System\Security\Cryptography\ECDsaCng.HashData.cs" />
    <Compile Include="$(CommonPath)System\Security\Cryptography\ECDsaCng.ImportExport.cs"
             Link="Common\System\Security\Cryptography\ECDsaCng.ImportExport.cs" />
    <Compile Include="$(CommonPath)System\Security\Cryptography\ECDsaCng.SignVerify.cs"
             Link="Common\System\Security\Cryptography\ECDsaCng.SignVerify.cs" />
    <Compile Include="$(CommonPath)System\Security\Cryptography\RSACng.cs"
             Link="Common\System\Security\Cryptography\RSACng.cs" />
    <Compile Include="$(CommonPath)System\Security\Cryptography\RSACng.EncryptDecrypt.cs"
             Link="Common\System\Security\Cryptography\RSACng.EncryptDecrypt.cs" />
    <Compile Include="$(CommonPath)System\Security\Cryptography\RSACng.ImportExport.cs"
             Link="Common\System\Security\Cryptography\RSACng.ImportExport.cs" />
    <Compile Include="$(CommonPath)System\Security\Cryptography\RSACng.SignVerify.cs"
             Link="Common\System\Security\Cryptography\RSACng.SignVerify.cs" />
  </ItemGroup>
<<<<<<< HEAD
  <ItemGroup Condition=" '$(TargetsUnix)' == 'true' and '$(UseAppleCrypto)' != 'true'">
=======
  <ItemGroup Condition=" '$(TargetsUnix)' == 'true' and '$(TargetsOSX)' != 'true' and '$(TargetsiOS)' != 'true' and '$(TargetstvOS)' != 'true'">
>>>>>>> e4727784
    <Compile Include="$(CommonPath)Interop\Unix\System.Security.Cryptography.Native\Interop.ASN1.cs"
             Link="Common\Interop\Unix\System.Security.Cryptography.Native\Interop.ASN1.cs" />
    <Compile Include="$(CommonPath)Interop\Unix\System.Security.Cryptography.Native\Interop.ASN1.Nid.cs"
             Link="Common\Interop\Unix\System.Security.Cryptography.Native\Interop.ASN1.Nid.cs" />
    <Compile Include="$(CommonPath)Interop\Unix\System.Security.Cryptography.Native\Interop.Bignum.cs"
             Link="Common\Interop\Unix\System.Security.Cryptography.Native\Interop.Bignum.cs" />
    <Compile Include="$(CommonPath)Interop\Unix\System.Security.Cryptography.Native\Interop.Dsa.cs"
             Link="Common\Interop\Unix\System.Security.Cryptography.Native\Interop.Dsa.cs" />
    <Compile Include="$(CommonPath)Interop\Unix\System.Security.Cryptography.Native\Interop.EvpPkey.cs"
             Link="Common\Interop\Unix\System.Security.Cryptography.Native\Interop.EvpPkey.cs" />
    <Compile Include="$(CommonPath)Interop\Unix\System.Security.Cryptography.Native\Interop.EvpPkey.EcKey.cs"
             Link="Common\Interop\Unix\System.Security.Cryptography.Native\Interop.EvpPkey.EcKey.cs" />
    <Compile Include="$(CommonPath)Interop\Unix\System.Security.Cryptography.Native\Interop.EvpPkey.Ecdh.cs"
             Link="Common\Interop\Unix\System.Security.Cryptography.Native\Interop.EvpPkey.Ecdh.cs" />
    <Compile Include="$(CommonPath)Interop\Unix\System.Security.Cryptography.Native\Interop.EVP.cs"
             Link="Common\Interop\Unix\System.Security.Cryptography.Native\Interop.EVP.cs" />
    <Compile Include="$(CommonPath)Interop\Unix\System.Security.Cryptography.Native\Interop.Hmac.cs"
             Link="Common\Interop\Unix\System.Security.Cryptography.Native\Interop.Hmac.cs" />
    <Compile Include="$(CommonPath)Interop\Unix\System.Security.Cryptography.Native\Interop.RAND.cs"
             Link="Common\Interop\Unix\System.Security.Cryptography.Native\Interop.RAND.cs" />
    <Compile Include="$(CommonPath)Interop\Unix\System.Security.Cryptography.Native\Interop.Rsa.cs"
             Link="Common\Interop\Unix\System.Security.Cryptography.Native\Interop.Rsa.cs" />
    <Compile Include="$(CommonPath)Microsoft\Win32\SafeHandles\Asn1SafeHandles.Unix.cs"
             Link="Common\Microsoft\Win32\SafeHandles\Asn1SafeHandles.Unix.cs" />
    <Compile Include="$(CommonPath)Microsoft\Win32\SafeHandles\SafeBignumHandle.Unix.cs"
             Link="Common\Microsoft\Win32\SafeHandles\SafeBignumHandle.Unix.cs" />
    <Compile Include="$(CommonPath)Microsoft\Win32\SafeHandles\SafeDsaHandle.Unix.cs"
             Link="Common\Microsoft\Win32\SafeHandles\SafeDsaHandle.Unix.cs" />
    <Compile Include="$(CommonPath)Microsoft\Win32\SafeHandles\SafeEcKeyHandle.Unix.cs"
             Link="Common\Microsoft\Win32\SafeHandles\SafeEcKeyHandle.Unix.cs" />
    <Compile Include="$(CommonPath)Microsoft\Win32\SafeHandles\SafeEvpMdCtxHandle.Unix.cs"
             Link="Common\Microsoft\Win32\SafeHandles\SafeEvpMdCtxHandle.Unix.cs" />
    <Compile Include="$(CommonPath)Microsoft\Win32\SafeHandles\SafeEvpPkeyCtxHandle.Unix.cs"
             Link="Common\Microsoft\Win32\SafeHandles\SafeEvpPkeyCtxHandle.Unix.cs" />
    <Compile Include="$(CommonPath)Microsoft\Win32\SafeHandles\SafeHmacCtxHandle.Unix.cs"
             Link="Common\Microsoft\Win32\SafeHandles\SafeHmacCtxHandle.Unix.cs" />
    <Compile Include="$(CommonPath)Microsoft\Win32\SafeHandles\SafeInteriorHandle.cs"
             Link="Common\Microsoft\Win32\SafeHandles\SafeInteriorHandle.cs" />
    <Compile Include="$(CommonPath)Microsoft\Win32\SafeHandles\SafeEvpPKeyHandle.Unix.cs"
             Link="Common\Microsoft\Win32\SafeHandles\SafeEvpPKeyHandle.Unix.cs" />
    <Compile Include="$(CommonPath)Microsoft\Win32\SafeHandles\SafeRsaHandle.Unix.cs"
             Link="Common\Microsoft\Win32\SafeHandles\SafeRsaHandle.Unix.cs" />
    <Compile Include="$(CommonPath)System\Security\Cryptography\DSAOpenSsl.cs"
             Link="Common\System\Security\Cryptography\DSAOpenSsl.cs" />
    <Compile Include="$(CommonPath)System\Security\Cryptography\RSAOpenSsl.cs"
             Link="Common\System\Security\Cryptography\RSAOpenSsl.cs" />
    <Compile Include="Internal\Cryptography\AesImplementation.Unix.cs" />
    <Compile Include="Internal\Cryptography\DesImplementation.Unix.cs" />
    <Compile Include="Internal\Cryptography\HashProviderDispenser.Unix.cs" />
    <Compile Include="Internal\Cryptography\OpenSslCipher.cs" />
    <Compile Condition="'$(TargetsBrowser)' != 'true'" Include="Internal\Cryptography\RandomNumberGeneratorImplementation.Unix.cs" />
    <Compile Condition="'$(TargetsBrowser)' != 'true'" Include="Internal\Cryptography\Pbkdf2Implementation.Unix.cs" />
    <Compile Include="Internal\Cryptography\RC2Implementation.Unix.cs" />
    <Compile Include="Internal\Cryptography\TripleDesImplementation.Unix.cs" />
  </ItemGroup>
<<<<<<< HEAD
  <ItemGroup Condition="'$(UseAppleCrypto)' == 'true'">
=======
  <ItemGroup Condition=" '$(TargetsOSX)' == 'true' or '$(TargetsiOS)' == 'true' or '$(TargetstvOS)' == 'true'">
>>>>>>> e4727784
    <Compile Include="$(CommonPath)Interop\OSX\Interop.CoreFoundation.cs"
             Link="Common\Interop\OSX\Interop.CoreFoundation.cs" />
    <Compile Include="$(CommonPath)Interop\OSX\Interop.CoreFoundation.CFArray.cs"
             Link="Common\Interop\OSX\Interop.CoreFoundation.CFArray.cs" />
    <Compile Include="$(CommonPath)Interop\OSX\Interop.CoreFoundation.CFData.cs"
             Link="Common\Interop\OSX\Interop.CoreFoundation.CFData.cs" />
    <Compile Include="$(CommonPath)Interop\OSX\Interop.CoreFoundation.CFError.cs"
             Link="Common\Interop\OSX\Interop.CoreFoundation.CFError.cs" />
    <Compile Include="$(CommonPath)Interop\OSX\Interop.CoreFoundation.CFString.cs"
             Link="Common\Interop\OSX\Interop.CoreFoundation.CFString.cs" />
    <Compile Include="$(CommonPath)Interop\OSX\Interop.Libraries.cs"
             Link="Common\Interop\OSX\Interop.Libraries.cs" />
    <Compile Include="$(CommonPath)Interop\OSX\System.Security.Cryptography.Native.Apple\Interop.Digest.cs"
             Link="Common\Interop\OSX\System.Security.Cryptography.Native.Apple\Interop.Digest.cs" />
    <Compile Include="$(CommonPath)Interop\OSX\System.Security.Cryptography.Native.Apple\Interop.Ecc.cs"
             Link="Common\Interop\OSX\System.Security.Cryptography.Native.Apple\Interop.Ecc.cs" />
    <Compile Include="$(CommonPath)Interop\OSX\System.Security.Cryptography.Native.Apple\Interop.Err.cs"
             Link="Common\Interop\OSX\System.Security.Cryptography.Native.Apple\Interop.Err.cs" />
    <Compile Include="$(CommonPath)Interop\OSX\System.Security.Cryptography.Native.Apple\Interop.Hmac.cs"
             Link="Common\Interop\OSX\System.Security.Cryptography.Native.Apple\Interop.Hmac.cs" />
    <Compile Include="$(CommonPath)Interop\OSX\System.Security.Cryptography.Native.Apple\Interop.KeyAgree.cs"
             Link="Common\Interop\OSX\System.Security.Cryptography.Native.Apple\Interop.KeyAgree.cs" />
    <Compile Include="$(CommonPath)Interop\OSX\System.Security.Cryptography.Native.Apple\Interop.Keychain.cs"
             Link="Common\Interop\OSX\System.Security.Cryptography.Native.Apple\Interop.Keychain.cs" />
    <Compile Include="$(CommonPath)Interop\OSX\System.Security.Cryptography.Native.Apple\Interop.PAL_HashAlgorithm.cs"
             Link="Common\Interop\OSX\System.Security.Cryptography.Native.Apple\Interop.PAL_HashAlgorithm.cs" />
    <Compile Include="$(CommonPath)Interop\OSX\System.Security.Cryptography.Native.Apple\Interop.Random.cs"
             Link="Common\Interop\OSX\System.Security.Cryptography.Native.Apple\Interop.Random.cs" />
    <Compile Include="$(CommonPath)Interop\OSX\System.Security.Cryptography.Native.Apple\Interop.RSA.cs"
             Link="Common\Interop\OSX\System.Security.Cryptography.Native.Apple\Interop.RSA.cs" />
    <Compile Include="$(CommonPath)Interop\OSX\System.Security.Cryptography.Native.Apple\Interop.SecErr.cs"
             Link="Common\Interop\OSX\System.Security.Cryptography.Native.Apple\Interop.SecErr.cs" />
    <Compile Include="$(CommonPath)Interop\OSX\System.Security.Cryptography.Native.Apple\Interop.SecErrMessage.cs"
             Link="Common\Interop\OSX\System.Security.Cryptography.Native.Apple\Interop.SecErrMessage.cs" />
    <Compile Include="$(CommonPath)Interop\OSX\System.Security.Cryptography.Native.Apple\Interop.SecKeyRef.cs"
             Link="Common\Interop\OSX\System.Security.Cryptography.Native.Apple\Interop.SecKeyRef.cs" />
    <Compile Include="$(CommonPath)Interop\OSX\System.Security.Cryptography.Native.Apple\Interop.SecKeyRef.Export.cs"
             Link="Common\Interop\OSX\System.Security.Cryptography.Native.Apple\Interop.SecKeyRef.Export.cs" />
    <Compile Include="$(CommonPath)Interop\OSX\System.Security.Cryptography.Native.Apple\Interop.Symmetric.cs"
             Link="Common\Interop\OSX\System.Security.Cryptography.Native.Apple\Interop.Symmetric.cs" />
    <Compile Include="$(CommonPath)Interop\OSX\System.Security.Cryptography.Native.Apple\Interop.Pbkdf2.cs"
             Link="Common\Interop\OSX\System.Security.Cryptography.Native.Apple\Interop.Pbkdf2.cs" />
    <Compile Include="$(CommonPath)Microsoft\Win32\SafeHandles\SafeCreateHandle.OSX.cs"
             Link="Common\Microsoft\Win32\SafeHandles\SafeCreateHandle.OSX.cs" />
    <Compile Include="$(CommonPath)Microsoft\Win32\SafeHandles\SafeHandleCache.cs"
             Link="Common\Microsoft\Win32\SafeHandles\SafeHandleCache.cs" />
    <Compile Include="$(CommonPath)System\Security\Cryptography\DSASecurityTransforms.cs"
             Link="Common\System\Security\Cryptography\DSASecurityTransforms.cs" />
    <Compile Include="$(CommonPath)System\Security\Cryptography\EccSecurityTransforms.cs"
             Link="Common\System\Security\Cryptography\EccSecurityTransforms.cs" />
    <Compile Include="$(CommonPath)System\Security\Cryptography\ECDiffieHellmanSecurityTransforms.cs"
             Link="Common\System\Security\Cryptography\ECDiffieHellmanSecurityTransforms.cs" />
    <Compile Include="$(CommonPath)System\Security\Cryptography\ECDsaSecurityTransforms.cs"
             Link="Common\System\Security\Cryptography\ECDsaSecurityTransforms.cs" />
    <Compile Include="$(CommonPath)System\Security\Cryptography\RSASecurityTransforms.cs"
             Link="Common\System\Security\Cryptography\RSASecurityTransforms.cs" />
    <Compile Include="$(CommonPath)System\Security\Cryptography\SecKeyPair.cs"
             Link="Common\System\Security\Cryptography\SecKeyPair.cs" />
    <Compile Include="Internal\Cryptography\AesImplementation.OSX.cs" />
    <Compile Include="Internal\Cryptography\AppleCCCryptor.cs" />
    <Compile Include="Internal\Cryptography\DesImplementation.OSX.cs" />
    <Compile Include="Internal\Cryptography\HashProviderDispenser.OSX.cs" />
    <Compile Include="Internal\Cryptography\RandomNumberGeneratorImplementation.OSX.cs" />
    <Compile Include="Internal\Cryptography\Pbkdf2Implementation.OSX.cs" />
    <Compile Include="Internal\Cryptography\RC2Implementation.OSX.cs" />
    <Compile Include="Internal\Cryptography\TripleDesImplementation.OSX.cs" />
    <Compile Include="System\Security\Cryptography\ECDiffieHellman.Create.SecurityTransforms.cs" />
  </ItemGroup>
  <ItemGroup Condition=" '$(TargetsUnix)' == 'true'">
    <Compile Include="$(CommonPath)Interop\Unix\System.Security.Cryptography.Native\Interop.EVP.Cipher.cs"
             Link="Common\Interop\Unix\System.Security.Cryptography.Native\Interop.EVP.Cipher.cs" />
    <Compile Include="$(CommonPath)Interop\Unix\System.Security.Cryptography.Native\Interop.ERR.cs"
             Link="Common\Interop\Unix\System.Security.Cryptography.Native\Interop.ERR.cs" />
    <Compile Include="$(CommonPath)Interop\Unix\System.Security.Cryptography.Native\Interop.Initialization.cs"
             Link="Common\Interop\Unix\System.Security.Cryptography.Native\Interop.Initialization.cs" />
    <Compile Include="$(CommonPath)Interop\Unix\Interop.Libraries.cs"
             Link="Common\Interop\Unix\Interop.Libraries.cs" />
    <Compile Include="$(CommonPath)Internal\Cryptography\AsymmetricAlgorithmHelpers.Hash.cs"
             Link="Common\Internal\Cryptography\AsymmetricAlgorithmHelpers.Hash.cs" />
    <Compile Include="$(CommonPath)Microsoft\Win32\SafeHandles\SafeEvpCipherCtxHandle.Unix.cs"
             Link="Common\Microsoft\Win32\SafeHandles\SafeEvpCipherCtxHandle.Unix.cs" />
    <Compile Include="$(CommonPath)System\Security\Cryptography\ECDiffieHellmanDerivation.cs"
             Link="Common\System\Security\Cryptography\ECDiffieHellmanDerivation.cs" />
    <Compile Include="System\Security\Cryptography\AesCcm.Unix.cs" />
    <Compile Include="System\Security\Cryptography\AesGcm.Unix.cs" />
  </ItemGroup>
  <ItemGroup Condition="'$(TargetsUnix)' == 'true' and '$(UseAndroidCrypto)' != 'true' and '$(UseAppleCrypto)' != 'true'">
    <Compile Include="System\Security\Cryptography\ECDsaOpenSsl.cs" />
    <Compile Include="$(CommonPath)System\Security\Cryptography\ECDsaOpenSsl.cs"
             Link="Common\System\Security\Cryptography\ECDsaOpenSsl.cs" />
    <Compile Include="$(CommonPath)System\Security\Cryptography\ECOpenSsl.cs"
             Link="Common\System\Security\Cryptography\ECOpenSsl.cs" />
    <Compile Include="$(CommonPath)System\Security\Cryptography\ECOpenSsl.ImportExport.cs"
             Link="Common\System\Security\Cryptography\ECOpenSsl.ImportExport.cs" />
    <Compile Include="$(CommonPath)Interop\Unix\System.Security.Cryptography.Native\Interop.EcDsa.ImportExport.cs"
             Link="Common\Interop\Unix\System.Security.Cryptography.Native\Interop.EcDsa.ImportExport.cs" />
    <Compile Include="$(CommonPath)Interop\Unix\System.Security.Cryptography.Native\Interop.EcKey.cs"
             Link="Common\Interop\Unix\System.Security.Cryptography.Native\Interop.EcKey.cs" />
    <Compile Include="$(CommonPath)Interop\Unix\System.Security.Cryptography.Native\Interop.EcDsa.cs"
             Link="Common\Interop\Unix\System.Security.Cryptography.Native\Interop.EcDsa.cs" />
    <Compile Include="$(CommonPath)System\Security\Cryptography\ECDiffieHellmanOpenSsl.cs"
             Link="Common\System\Security\Cryptography\ECDiffieHellmanOpenSsl.cs" />
    <Compile Include="$(CommonPath)System\Security\Cryptography\ECDiffieHellmanOpenSsl.Derive.cs"
             Link="Common\System\Security\Cryptography\ECDiffieHellmanOpenSsl.Derive.cs" />
    <Compile Include="$(CommonPath)System\Security\Cryptography\ECDiffieHellmanOpenSslPublicKey.cs"
             Link="Common\System\Security\Cryptography\ECDiffieHellmanOpenSslPublicKey.cs" />
    <Compile Include="System\Security\Cryptography\ECDiffieHellman.Create.OpenSsl.cs" />
  </ItemGroup>
  <ItemGroup Condition="'$(TargetsUnix)' == 'true' and '$(UseAndroidCrypto)' == 'true'">
    <Compile Include="System\Security\Cryptography\ECDsaAndroid.cs" />
    <Compile Include="System\Security\Cryptography\ECAndroid.cs"/>
    <Compile Include="System\Security\Cryptography\ECAndroid.ImportExport.cs" />
    <Compile Include="$(CommonPath)Interop\Android\System.Security.Cryptography.Native.Android\Interop.EcDsa.ImportExport.cs"
             Link="Common\Interop\Android\System.Security.Cryptography.Native.Android\Interop.EcDsa.ImportExport.cs" />
    <Compile Include="$(CommonPath)Interop\Android\System.Security.Cryptography.Native.Android\Interop.EcKey.cs"
             Link="Common\Interop\Android\System.Security.Cryptography.Native.Android\Interop.EcKey.cs" />
    <Compile Include="$(CommonPath)Interop\Android\System.Security.Cryptography.Native.Android\Interop.EcDsa.cs"
             Link="Common\Interop\Android\System.Security.Cryptography.Native.Android\Interop.EcDsa.cs" />
    <Compile Include="$(CommonPath)Interop\Android\System.Security.Cryptography.Native.Android\Interop.Ecdh.cs"
             Link="Common\Interop\Android\System.Security.Cryptography.Native.Android\Interop.Ecdh.cs" />
    <Compile Include="System\Security\Cryptography\ECDiffieHellmanAndroid.cs"/>
    <Compile Include="System\Security\Cryptography\ECDiffieHellmanAndroid.Derive.cs" />
    <Compile Include="System\Security\Cryptography\ECDiffieHellmanAndroidPublicKey.cs" />
    <Compile Include="System\Security\Cryptography\ECDiffieHellman.Create.Android.cs" />
  </ItemGroup>
  <ItemGroup Condition=" '$(TargetsBrowser)' == 'true'">
    <Compile Include="$(CommonPath)Internal\Cryptography\HashProvider.cs"
             Link="Internal\Cryptography\HashProvider.cs" />
    <Compile Include="$(CommonPath)Interop\Unix\System.Native\Interop.GetRandomBytes.cs"
             Link="Common\Interop\Unix\System.Native\Interop.GetRandomBytes.cs" />
    <Compile Include="$(CommonPath)Interop\Unix\Interop.Libraries.cs"
             Link="Common\Interop\Unix\Interop.Libraries.cs" />
    <Compile Include="$(CommonPath)System\Sha1ForNonSecretPurposes.cs"
             Link="Common\System\Sha1ForNonSecretPurposes.cs" />
    <Compile Include="Internal\Cryptography\HashAlgorithmNames.cs" />
    <Compile Include="Internal\Cryptography\HashProviderDispenser.Browser.cs" />
    <Compile Include="Internal\Cryptography\HMACCommon.cs" />
    <Compile Include="Internal\Cryptography\RandomNumberGeneratorImplementation.cs" />
    <Compile Include="Internal\Cryptography\RandomNumberGeneratorImplementation.Browser.cs" />
    <Compile Include="Internal\Cryptography\SHAHashProvider.Browser.cs" />
    <Compile Include="System\Security\Cryptography\RandomNumberGenerator.cs" />
    <Compile Include="System\Security\Cryptography\IncrementalHash.cs" />
    <Compile Include="System\Security\Cryptography\SHA1.cs" />
    <Compile Include="System\Security\Cryptography\SHA1Managed.cs" />
    <Compile Include="System\Security\Cryptography\SHA256.cs" />
    <Compile Include="System\Security\Cryptography\SHA256Managed.cs" />
    <Compile Include="System\Security\Cryptography\SHA384.cs" />
    <Compile Include="System\Security\Cryptography\SHA384Managed.cs" />
    <Compile Include="System\Security\Cryptography\SHA512.cs" />
    <Compile Include="System\Security\Cryptography\SHA512Managed.cs" />
  </ItemGroup>
  <ItemGroup>
    <Reference Include="System.Collections" />
    <Reference Include="System.Collections.Concurrent" />
    <Reference Include="System.Formats.Asn1" />
    <Reference Include="System.Memory" />
    <Reference Include="System.Runtime" />
    <Reference Include="System.Runtime.Extensions" />
    <Reference Include="System.Runtime.InteropServices" />
    <Reference Include="System.Runtime.InteropServices.RuntimeInformation" />
    <Reference Include="System.Runtime.Numerics" />
    <Reference Include="System.Security.Cryptography.Encoding" />
    <Reference Include="System.Security.Cryptography.Primitives" />
    <Reference Include="System.Threading" />
    <Reference Include="System.Text.Encoding.Extensions" />
  </ItemGroup>
  <ItemGroup>
    <None Include="@(AsnXml)" />
  </ItemGroup>
</Project><|MERGE_RESOLUTION|>--- conflicted
+++ resolved
@@ -10,7 +10,7 @@
   <Import Project="$(CommonPath)System\Security\Cryptography\Asn1Reader\System.Security.Cryptography.Asn1Reader.Shared.projitems" />
   <PropertyGroup>
     <UseAndroidCrypto Condition="'$(TargetsAndroid)' == 'true' and '$(ANDROID_OPENSSL_AAR)' == ''">true</UseAndroidCrypto>
-    <UseAppleCrypto Condition="'$(TargetsOSX)' == 'true' or '$(TargetsMacCatalyst)' == 'true' or '$(TargetsiOS)' == 'true' or '$(TargetstvOS)' == 'true'">true</UseAppleCrypto>
+    <UseAppleCrypto Condition="'$(TargetsOSX)' == 'true' or '$(TargetsiOS)' == 'true' or '$(TargetstvOS)' == 'true'">true</UseAppleCrypto>
     <GeneratePlatformNotSupportedAssemblyMessage Condition="'$(TargetsBrowser)' == 'true'">SR.SystemSecurityCryptographyAlgorithms_PlatformNotSupported</GeneratePlatformNotSupportedAssemblyMessage>
     <ApiExclusionListPath Condition="'$(TargetsBrowser)' == 'true'">ExcludeApiList.PNSE.Browser.txt</ApiExclusionListPath>
   </PropertyGroup>
@@ -439,11 +439,7 @@
     <Compile Include="$(CommonPath)System\Security\Cryptography\RSACng.SignVerify.cs"
              Link="Common\System\Security\Cryptography\RSACng.SignVerify.cs" />
   </ItemGroup>
-<<<<<<< HEAD
   <ItemGroup Condition=" '$(TargetsUnix)' == 'true' and '$(UseAppleCrypto)' != 'true'">
-=======
-  <ItemGroup Condition=" '$(TargetsUnix)' == 'true' and '$(TargetsOSX)' != 'true' and '$(TargetsiOS)' != 'true' and '$(TargetstvOS)' != 'true'">
->>>>>>> e4727784
     <Compile Include="$(CommonPath)Interop\Unix\System.Security.Cryptography.Native\Interop.ASN1.cs"
              Link="Common\Interop\Unix\System.Security.Cryptography.Native\Interop.ASN1.cs" />
     <Compile Include="$(CommonPath)Interop\Unix\System.Security.Cryptography.Native\Interop.ASN1.Nid.cs"
@@ -499,11 +495,7 @@
     <Compile Include="Internal\Cryptography\RC2Implementation.Unix.cs" />
     <Compile Include="Internal\Cryptography\TripleDesImplementation.Unix.cs" />
   </ItemGroup>
-<<<<<<< HEAD
   <ItemGroup Condition="'$(UseAppleCrypto)' == 'true'">
-=======
-  <ItemGroup Condition=" '$(TargetsOSX)' == 'true' or '$(TargetsiOS)' == 'true' or '$(TargetstvOS)' == 'true'">
->>>>>>> e4727784
     <Compile Include="$(CommonPath)Interop\OSX\Interop.CoreFoundation.cs"
              Link="Common\Interop\OSX\Interop.CoreFoundation.cs" />
     <Compile Include="$(CommonPath)Interop\OSX\Interop.CoreFoundation.CFArray.cs"
