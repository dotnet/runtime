﻿<Project Sdk="Microsoft.NET.Sdk">
  <PropertyGroup>
    <AllowUnsafeBlocks>true</AllowUnsafeBlocks>
    <DefineConstants>$(DefineConstants);INTERNAL_ASYMMETRIC_IMPLEMENTATIONS</DefineConstants>
    <NoWarn>$(NoWarn);CA5350;CA5351;CA5379;CA5384</NoWarn>
    <TargetFrameworks>$(NetCoreAppCurrent)-windows;$(NetCoreAppCurrent)-Unix;$(NetCoreAppCurrent)-Android;$(NetCoreAppCurrent)-OSX;$(NetCoreAppCurrent)-iOS;$(NetCoreAppCurrent)-tvOS;$(NetCoreAppCurrent)-Browser</TargetFrameworks>
    <Nullable>enable</Nullable>
  </PropertyGroup>
  <Import Project="$(CommonPath)System\Security\Cryptography\Asn1\AsnXml.targets" />
  <Import Project="$(CommonPath)System\Security\Cryptography\Asn1Reader\System.Security.Cryptography.Asn1Reader.Shared.projitems" />
  <PropertyGroup>
    <!-- Use Android native crypto when ANDROID_OPENSSL_AAR is not defined.
         TODO: [AndroidCrypto] Remove ANDROID_OPENSSL_AAR check once Android native crypto is complete -->
    <UseAndroidCrypto Condition="'$(TargetsAndroid)' == 'true' and '$(ANDROID_OPENSSL_AAR)' == ''">true</UseAndroidCrypto>
    <UseAppleCrypto Condition="'$(TargetsOSX)' == 'true' or '$(TargetsiOS)' == 'true' or '$(TargetstvOS)' == 'true'">true</UseAppleCrypto>
    <GeneratePlatformNotSupportedAssemblyMessage Condition="'$(TargetsBrowser)' == 'true'">SR.SystemSecurityCryptographyAlgorithms_PlatformNotSupported</GeneratePlatformNotSupportedAssemblyMessage>
    <ApiExclusionListPath Condition="'$(TargetsBrowser)' == 'true'">ExcludeApiList.PNSE.Browser.txt</ApiExclusionListPath>
  </PropertyGroup>
  <ItemGroup>
    <Compile Include="System\Security\Cryptography\CryptoConfig.Common.cs" />
  </ItemGroup>
  <ItemGroup Condition="'$(TargetsBrowser)' != 'true'">
    <Compile Include="Internal\Cryptography\AesImplementation.cs" />
    <Compile Include="Internal\Cryptography\DesImplementation.cs" />
    <Compile Include="Internal\Cryptography\Helpers.cs" />
    <Compile Include="Internal\Cryptography\HMACCommon.cs" />
    <Compile Include="Internal\Cryptography\HashAlgorithmNames.cs" />
    <Compile Include="Internal\Cryptography\RandomNumberGeneratorImplementation.cs" />
    <Compile Include="Internal\Cryptography\RC2Implementation.cs" />
    <Compile Include="Internal\Cryptography\RijndaelImplementation.cs" />
    <Compile Include="Internal\Cryptography\TripleDesImplementation.cs" />
    <Compile Include="System\Security\Cryptography\Aes.cs" />
    <Compile Include="System\Security\Cryptography\AesAEAD.cs" />
    <Compile Include="System\Security\Cryptography\AesCcm.cs" />
    <Compile Include="System\Security\Cryptography\AesGcm.cs" />
    <Compile Include="System\Security\Cryptography\AesManaged.cs" />
    <Compile Include="System\Security\Cryptography\AsymmetricKeyExchangeDeformatter.cs" />
    <Compile Include="System\Security\Cryptography\AsymmetricKeyExchangeFormatter.cs" />
    <Compile Include="System\Security\Cryptography\AsymmetricSignatureDeformatter.cs" />
    <Compile Include="System\Security\Cryptography\AsymmetricSignatureFormatter.cs" />
    <Compile Include="System\Security\Cryptography\CryptoConfig.cs" />
    <Compile Include="System\Security\Cryptography\DeriveBytes.cs" />
    <Compile Include="System\Security\Cryptography\DES.cs" />
    <Compile Include="System\Security\Cryptography\DSASignatureFormat.cs" />
    <Compile Include="System\Security\Cryptography\DSA.cs" />
    <Compile Include="System\Security\Cryptography\DSA.Xml.cs" />
    <Compile Include="System\Security\Cryptography\DSAParameters.cs" />
    <Compile Include="System\Security\Cryptography\DSASignatureDeformatter.cs" />
    <Compile Include="System\Security\Cryptography\DSASignatureFormatter.cs" />
    <Compile Include="System\Security\Cryptography\ECCurve.cs" />
    <Compile Include="System\Security\Cryptography\ECCurve.ECCurveType.cs" />
    <Compile Include="System\Security\Cryptography\ECCurve.NamedCurves.cs" />
    <Compile Include="System\Security\Cryptography\ECDiffieHellman.cs" />
    <Compile Include="System\Security\Cryptography\ECDiffieHellman.Xml.cs" />
    <Compile Include="System\Security\Cryptography\ECDiffieHellmanPublicKey.cs" />
    <Compile Include="System\Security\Cryptography\ECDiffieHellmanPublicKey.ExportParameters.cs" />
    <Compile Include="System\Security\Cryptography\ECDsa.cs" />
    <Compile Include="System\Security\Cryptography\ECDsa.Xml.cs" />
    <Compile Include="System\Security\Cryptography\ECParameters.cs" />
    <Compile Include="System\Security\Cryptography\ECPoint.cs" />
    <Compile Include="System\Security\Cryptography\HKDF.cs" />
    <Compile Include="System\Security\Cryptography\MaskGenerationMethod.cs" />
    <Compile Include="System\Security\Cryptography\MD5.cs" />
    <Compile Include="System\Security\Cryptography\SHA1.cs" />
    <Compile Include="System\Security\Cryptography\SHA1Managed.cs" />
    <Compile Include="System\Security\Cryptography\SHA256.cs" />
    <Compile Include="System\Security\Cryptography\SHA256Managed.cs" />
    <Compile Include="System\Security\Cryptography\SHA384.cs" />
    <Compile Include="System\Security\Cryptography\SHA384Managed.cs" />
    <Compile Include="System\Security\Cryptography\SHA512.cs" />
    <Compile Include="System\Security\Cryptography\SHA512Managed.cs" />
    <Compile Include="System\Security\Cryptography\HMACMD5.cs" />
    <Compile Include="System\Security\Cryptography\HMACSHA1.cs" />
    <Compile Include="System\Security\Cryptography\HMACSHA256.cs" />
    <Compile Include="System\Security\Cryptography\HMACSHA384.cs" />
    <Compile Include="System\Security\Cryptography\HMACSHA512.cs" />
    <Compile Include="System\Security\Cryptography\IncrementalHash.cs" />
    <Compile Include="System\Security\Cryptography\PKCS1MaskGenerationMethod.cs" />
    <Compile Include="System\Security\Cryptography\RandomNumberGenerator.cs" />
    <Compile Include="System\Security\Cryptography\RC2.cs" />
    <Compile Include="System\Security\Cryptography\Rijndael.cs" />
    <Compile Include="System\Security\Cryptography\RijndaelManaged.cs" />
    <Compile Include="System\Security\Cryptography\Rfc2898DeriveBytes.cs" />
    <Compile Include="System\Security\Cryptography\Rfc2898DeriveBytes.OneShot.cs" />
    <Compile Include="System\Security\Cryptography\RSA.cs" />
    <Compile Include="System\Security\Cryptography\RSA.Xml.cs" />
    <Compile Include="System\Security\Cryptography\RSAEncryptionPadding.cs" />
    <Compile Include="System\Security\Cryptography\RSAEncryptionPaddingMode.cs" />
    <Compile Include="System\Security\Cryptography\RSAOAEPKeyExchangeDeformatter.cs" />
    <Compile Include="System\Security\Cryptography\RSAOAEPKeyExchangeFormatter.cs" />
    <Compile Include="System\Security\Cryptography\RSAParameters.cs" />
    <Compile Include="System\Security\Cryptography\RSAPKCS1KeyExchangeDeformatter.cs" />
    <Compile Include="System\Security\Cryptography\RSAPKCS1KeyExchangeFormatter.cs" />
    <Compile Include="System\Security\Cryptography\RSAPKCS1SignatureDeformatter.cs" />
    <Compile Include="System\Security\Cryptography\RSAPKCS1SignatureFormatter.cs" />
    <Compile Include="System\Security\Cryptography\RSASignaturePadding.cs" />
    <Compile Include="System\Security\Cryptography\RSASignaturePaddingMode.cs" />
    <Compile Include="System\Security\Cryptography\SignatureDescription.cs" />
    <Compile Include="System\Security\Cryptography\TripleDES.cs" />
    <Compile Include="System\Security\Cryptography\XmlKeyHelper.cs" />
    <Compile Include="$(CommonPath)Internal\Cryptography\AsymmetricAlgorithmHelpers.Der.cs"
             Link="Common\Internal\Cryptography\AsymmetricAlgorithmHelpers.Der.cs" />
    <Compile Include="$(CommonPath)Internal\Cryptography\BasicSymmetricCipher.cs"
             Link="Internal\Cryptography\BasicSymmetricCipher.cs" />
    <Compile Include="$(CommonPath)Internal\Cryptography\Helpers.cs"
             Link="Internal\Cryptography\Helpers.cs" />
    <Compile Include="$(CommonPath)Internal\Cryptography\HashProvider.cs"
             Link="Internal\Cryptography\HashProvider.cs" />
    <Compile Include="$(CommonPath)Internal\Cryptography\PemKeyImportHelpers.cs"
             Link="Common\Internal\Cryptography\PemKeyImportHelpers.cs" />
    <Compile Include="$(CommonPath)Internal\Cryptography\UniversalCryptoTransform.cs"
             Link="Internal\Cryptography\UniversalCryptoTransform.cs" />
    <Compile Include="$(CommonPath)Internal\Cryptography\UniversalCryptoEncryptor.cs"
             Link="Internal\Cryptography\UniversalCryptoEncryptor.cs" />
    <Compile Include="$(CommonPath)Internal\Cryptography\UniversalCryptoDecryptor.cs"
             Link="Internal\Cryptography\UniversalCryptoDecryptor.cs" />
    <Compile Include="$(CommonPath)System\Memory\PointerMemoryManager.cs"
             Link="Common\System\Memory\PointerMemoryManager.cs" />
    <Compile Include="$(CommonPath)System\Security\Cryptography\CryptoPool.cs"
             Link="Common\System\Security\Cryptography\CryptoPool.cs" />
    <Compile Include="$(CommonPath)System\Security\Cryptography\DSAKeyFormatHelper.cs"
             Link="Common\System\Security\Cryptography\DSAKeyFormatHelper.cs" />
    <Compile Include="$(CommonPath)System\Security\Cryptography\EccKeyFormatHelper.cs"
             Link="Common\System\Security\Cryptography\EccKeyFormatHelper.cs" />
    <Compile Include="$(CommonPath)System\Security\Cryptography\KeyBlobHelpers.cs"
             Link="Common\System\Security\Cryptography\KeyBlobHelpers.cs" />
    <Compile Include="$(CommonPath)System\Security\Cryptography\KeyFormatHelper.cs"
             Link="Common\System\Security\Cryptography\KeyFormatHelper.cs" />
    <Compile Include="$(CommonPath)System\Security\Cryptography\KeySizeHelpers.cs"
             Link="Common\System\Security\Cryptography\KeySizeHelpers.cs" />
    <Compile Include="$(CommonPath)System\Security\Cryptography\Oids.cs"
             Link="Common\System\Security\Cryptography\Oids.cs" />
    <Compile Include="$(CommonPath)System\Security\Cryptography\Oids.Shared.cs"
             Link="Common\System\Security\Cryptography\Oids.Shared.cs" />
    <Compile Include="$(CommonPath)System\Security\Cryptography\PasswordBasedEncryption.cs"
             Link="Common\System\Security\Cryptography\PasswordBasedEncryption.cs" />
    <Compile Include="$(CommonPath)System\Security\Cryptography\PemLabels.cs"
             Link="Common\System\Security\Cryptography\PemLabels.cs" />
    <Compile Include="$(CommonPath)System\Security\Cryptography\Pkcs12Kdf.cs"
             Link="Common\System\Security\Cryptography\Pkcs12Kdf.cs" />
    <Compile Include="$(CommonPath)System\Security\Cryptography\RSAKeyFormatHelper.cs"
             Link="Common\System\Security\Cryptography\RSAKeyFormatHelper.cs" />
    <Compile Include="$(CommonPath)System\Security\Cryptography\RsaPaddingProcessor.cs"
             Link="Common\System\Security\Cryptography\RsaPaddingProcessor.cs" />
    <AsnXml Include="$(CommonPath)System\Security\Cryptography\Asn1\AlgorithmIdentifierAsn.xml">
      <Link>Common\System\Security\Cryptography\Asn1\AlgorithmIdentifierAsn.xml</Link>
    </AsnXml>
    <Compile Include="$(CommonPath)System\Security\Cryptography\Asn1\AlgorithmIdentifierAsn.xml.cs">
      <Link>Common\System\Security\Cryptography\Asn1\AlgorithmIdentifierAsn.xml.cs</Link>
      <DependentUpon>Common\System\Security\Cryptography\Asn1\AlgorithmIdentifierAsn.xml</DependentUpon>
    </Compile>
    <Compile Include="$(CommonPath)System\Security\Cryptography\Asn1\AlgorithmIdentifierAsn.manual.cs">
      <Link>Common\System\Security\Cryptography\Asn1\AlgorithmIdentifierAsn.manual.cs</Link>
      <DependentUpon>Common\System\Security\Cryptography\Asn1\AlgorithmIdentifierAsn.xml</DependentUpon>
    </Compile>
    <AsnXml Include="$(CommonPath)System\Security\Cryptography\Asn1\AttributeAsn.xml">
      <Link>Common\System\Security\Cryptography\Asn1\AttributeAsn.xml</Link>
    </AsnXml>
    <Compile Include="$(CommonPath)System\Security\Cryptography\Asn1\AttributeAsn.xml.cs">
      <Link>Common\System\Security\Cryptography\Asn1\AttributeAsn.xml.cs</Link>
      <DependentUpon>Common\System\Security\Cryptography\Asn1\AttributeAsn.xml</DependentUpon>
    </Compile>
    <AsnXml Include="$(CommonPath)System\Security\Cryptography\Asn1\CurveAsn.xml">
      <Link>Common\System\Security\Cryptography\Asn1\CurveAsn.xml</Link>
    </AsnXml>
    <Compile Include="$(CommonPath)System\Security\Cryptography\Asn1\CurveAsn.xml.cs">
      <Link>Common\System\Security\Cryptography\Asn1\CurveAsn.xml.cs</Link>
      <DependentUpon>Common\System\Security\Cryptography\Asn1\CurveAsn.xml</DependentUpon>
    </Compile>
    <AsnXml Include="$(CommonPath)System\Security\Cryptography\Asn1\DssParms.xml">
      <Link>Common\System\Security\Cryptography\Asn1\DssParms.xml</Link>
    </AsnXml>
    <Compile Include="$(CommonPath)System\Security\Cryptography\Asn1\DssParms.xml.cs">
      <Link>Common\System\Security\Cryptography\Asn1\DssParms.xml.cs</Link>
      <DependentUpon>Common\System\Security\Cryptography\Asn1\DssParms.xml</DependentUpon>
    </Compile>
    <AsnXml Include="$(CommonPath)System\Security\Cryptography\Asn1\ECDomainParameters.xml">
      <Link>Common\System\Security\Cryptography\Asn1\ECDomainParameters.xml</Link>
    </AsnXml>
    <Compile Include="$(CommonPath)System\Security\Cryptography\Asn1\ECDomainParameters.xml.cs">
      <Link>Common\System\Security\Cryptography\Asn1\ECDomainParameters.xml.cs</Link>
      <DependentUpon>Common\System\Security\Cryptography\Asn1\ECDomainParameters.xml</DependentUpon>
    </Compile>
    <AsnXml Include="$(CommonPath)System\Security\Cryptography\Asn1\ECPrivateKey.xml">
      <Link>Common\System\Security\Cryptography\Asn1\ECPrivateKey.xml</Link>
    </AsnXml>
    <Compile Include="$(CommonPath)System\Security\Cryptography\Asn1\ECPrivateKey.xml.cs">
      <Link>Common\System\Security\Cryptography\Asn1\ECPrivateKey.xml.cs</Link>
      <DependentUpon>Common\System\Security\Cryptography\Asn1\ECPrivateKey.xml</DependentUpon>
    </Compile>
    <AsnXml Include="$(CommonPath)System\Security\Cryptography\Asn1\EncryptedPrivateKeyInfoAsn.xml">
      <Link>Common\System\Security\Cryptography\Asn1\EncryptedPrivateKeyInfoAsn.xml</Link>
    </AsnXml>
    <Compile Include="$(CommonPath)System\Security\Cryptography\Asn1\EncryptedPrivateKeyInfoAsn.xml.cs">
      <Link>Common\System\Security\Cryptography\Asn1\EncryptedPrivateKeyInfoAsn.xml.cs</Link>
      <DependentUpon>Common\System\Security\Cryptography\Asn1\EncryptedPrivateKeyInfoAsn.xml</DependentUpon>
    </Compile>
    <AsnXml Include="$(CommonPath)System\Security\Cryptography\Asn1\FieldID.xml">
      <Link>Common\System\Security\Cryptography\Asn1\FieldID.xml</Link>
    </AsnXml>
    <Compile Include="$(CommonPath)System\Security\Cryptography\Asn1\FieldID.xml.cs">
      <Link>Common\System\Security\Cryptography\Asn1\FieldID.xml.cs</Link>
      <DependentUpon>Common\System\Security\Cryptography\Asn1\FieldID.xml</DependentUpon>
    </Compile>
    <AsnXml Include="$(CommonPath)System\Security\Cryptography\Asn1\PBEParameter.xml">
      <Link>Common\System\Security\Cryptography\Asn1\PBEParameter.xml</Link>
    </AsnXml>
    <Compile Include="$(CommonPath)System\Security\Cryptography\Asn1\PBEParameter.xml.cs">
      <Link>Common\System\Security\Cryptography\Asn1\PBEParameter.xml.cs</Link>
      <DependentUpon>Common\System\Security\Cryptography\Asn1\PBEParameter.xml</DependentUpon>
    </Compile>
    <AsnXml Include="$(CommonPath)System\Security\Cryptography\Asn1\PBES2Params.xml">
      <Link>Common\System\Security\Cryptography\Asn1\PBES2Params.xml</Link>
    </AsnXml>
    <Compile Include="$(CommonPath)System\Security\Cryptography\Asn1\PBES2Params.xml.cs">
      <Link>Common\System\Security\Cryptography\Asn1\PBES2Params.xml.cs</Link>
      <DependentUpon>Common\System\Security\Cryptography\Asn1\PBES2Params.xml</DependentUpon>
    </Compile>
    <AsnXml Include="$(CommonPath)System\Security\Cryptography\Asn1\Pbkdf2Params.xml">
      <Link>Common\System\Security\Cryptography\Asn1\Pbkdf2Params.xml</Link>
    </AsnXml>
    <Compile Include="$(CommonPath)System\Security\Cryptography\Asn1\Pbkdf2Params.xml.cs">
      <Link>Common\System\Security\Cryptography\Asn1\Pbkdf2Params.xml.cs</Link>
      <DependentUpon>Common\System\Security\Cryptography\Asn1\Pbkdf2Params.xml</DependentUpon>
    </Compile>
    <AsnXml Include="$(CommonPath)System\Security\Cryptography\Asn1\Pbkdf2SaltChoice.xml">
      <Link>Common\System\Security\Cryptography\Asn1\Pbkdf2SaltChoice.xml</Link>
    </AsnXml>
    <Compile Include="$(CommonPath)System\Security\Cryptography\Asn1\Pbkdf2SaltChoice.xml.cs">
      <Link>Common\System\Security\Cryptography\Asn1\Pbkdf2SaltChoice.xml.cs</Link>
      <DependentUpon>Common\System\Security\Cryptography\Asn1\Pbkdf2SaltChoice.xml</DependentUpon>
    </Compile>
    <AsnXml Include="$(CommonPath)System\Security\Cryptography\Asn1\PrivateKeyInfoAsn.xml">
      <Link>Common\System\Security\Cryptography\Asn1\PrivateKeyInfoAsn.xml</Link>
    </AsnXml>
    <Compile Include="$(CommonPath)System\Security\Cryptography\Asn1\PrivateKeyInfoAsn.xml.cs">
      <Link>Common\System\Security\Cryptography\Asn1\PrivateKeyInfoAsn.xml.cs</Link>
      <DependentUpon>Common\System\Security\Cryptography\Asn1\PrivateKeyInfoAsn.xml</DependentUpon>
    </Compile>
    <AsnXml Include="$(CommonPath)System\Security\Cryptography\Asn1\Rc2CbcParameters.xml">
      <Link>Common\System\Security\Cryptography\Asn1\Rc2CbcParameters.xml</Link>
    </AsnXml>
    <Compile Include="$(CommonPath)System\Security\Cryptography\Asn1\Rc2CbcParameters.xml.cs">
      <Link>Common\System\Security\Cryptography\Asn1\Rc2CbcParameters.xml.cs</Link>
      <DependentUpon>Common\System\Security\Cryptography\Asn1\Rc2CbcParameters.xml</DependentUpon>
    </Compile>
    <Compile Include="$(CommonPath)System\Security\Cryptography\Asn1\Rc2CbcParameters.manual.cs">
      <Link>Common\System\Security\Cryptography\Asn1\Rc2CbcParameters.manual.cs</Link>
      <DependentUpon>Common\System\Security\Cryptography\Asn1\Rc2CbcParameters.xml</DependentUpon>
    </Compile>
    <AsnXml Include="$(CommonPath)System\Security\Cryptography\Asn1\RSAPrivateKeyAsn.xml">
      <Link>Common\System\Security\Cryptography\Asn1\RSAPrivateKeyAsn.xml</Link>
    </AsnXml>
    <Compile Include="$(CommonPath)System\Security\Cryptography\Asn1\RSAPrivateKeyAsn.xml.cs">
      <Link>Common\System\Security\Cryptography\Asn1\RSAPrivateKeyAsn.xml.cs</Link>
      <DependentUpon>Common\System\Security\Cryptography\Asn1\RSAPrivateKeyAsn.xml</DependentUpon>
    </Compile>
    <AsnXml Include="$(CommonPath)System\Security\Cryptography\Asn1\RSAPublicKeyAsn.xml">
      <Link>Common\System\Security\Cryptography\Asn1\RSAPublicKeyAsn.xml</Link>
    </AsnXml>
    <Compile Include="$(CommonPath)System\Security\Cryptography\Asn1\RSAPublicKeyAsn.xml.cs">
      <Link>Common\System\Security\Cryptography\Asn1\RSAPublicKeyAsn.xml.cs</Link>
      <DependentUpon>Common\System\Security\Cryptography\Asn1\RSAPublicKeyAsn.xml</DependentUpon>
    </Compile>
    <AsnXml Include="$(CommonPath)System\Security\Cryptography\Asn1\SpecifiedECDomain.xml">
      <Link>Common\System\Security\Cryptography\Asn1\SpecifiedECDomain.xml</Link>
    </AsnXml>
    <Compile Include="$(CommonPath)System\Security\Cryptography\Asn1\SpecifiedECDomain.xml.cs">
      <Link>Common\System\Security\Cryptography\Asn1\SpecifiedECDomain.xml.cs</Link>
      <DependentUpon>Common\System\Security\Cryptography\Asn1\SpecifiedECDomain.xml</DependentUpon>
    </Compile>
    <AsnXml Include="$(CommonPath)System\Security\Cryptography\Asn1\SubjectPublicKeyInfoAsn.xml">
      <Link>Common\System\Security\Cryptography\Asn1\SubjectPublicKeyInfoAsn.xml</Link>
    </AsnXml>
    <Compile Include="$(CommonPath)System\Security\Cryptography\Asn1\SubjectPublicKeyInfoAsn.xml.cs">
      <Link>Common\System\Security\Cryptography\Asn1\SubjectPublicKeyInfoAsn.xml.cs</Link>
      <DependentUpon>Common\System\Security\Cryptography\Asn1\SubjectPublicKeyInfoAsn.xml</DependentUpon>
    </Compile>
  </ItemGroup>
  <ItemGroup Condition="'$(TargetsWindows)' == 'true'">
    <Compile Include="System\Security\Cryptography\AesGcm.Windows.cs" />
    <Compile Include="System\Security\Cryptography\AesCcm.Windows.cs" />
    <Compile Include="System\Security\Cryptography\AesAEAD.Windows.cs" />
    <Compile Include="System\Security\Cryptography\CngKeyLite.cs" />
    <Compile Include="System\Security\Cryptography\CngPkcs8.cs" />
    <Compile Include="System\Security\Cryptography\DSACng.cs" />
    <Compile Include="System\Security\Cryptography\ECCngKey.cs" />
    <Compile Include="System\Security\Cryptography\ECDsaCng.cs" />
    <Compile Include="System\Security\Cryptography\ECDsaCng.Key.cs" />
    <Compile Include="System\Security\Cryptography\ECDiffieHellman.Create.Cng.cs" />
    <Compile Include="System\Security\Cryptography\ECDiffieHellmanCng.cs" />
    <Compile Include="System\Security\Cryptography\ECDiffieHellmanCng.Derive.cs" />
    <Compile Include="System\Security\Cryptography\ECDiffieHellmanCng.Key.cs" />
    <Compile Include="System\Security\Cryptography\ECDiffieHellmanCngPublicKey.cs" />
    <Compile Include="System\Security\Cryptography\RSACng.cs" />
    <Compile Include="Internal\Cryptography\AesImplementation.Windows.cs" />
    <Compile Include="Internal\Cryptography\DesImplementation.Windows.cs" />
    <Compile Include="Internal\Cryptography\HashProviderDispenser.Windows.cs" />
    <Compile Include="Internal\Cryptography\RandomNumberGeneratorImplementation.Windows.cs" />
    <Compile Include="Internal\Cryptography\Pbkdf2Implementation.Windows.cs" />
    <Compile Include="Internal\Cryptography\RC2Implementation.Windows.cs" />
    <Compile Include="Internal\Cryptography\TripleDesImplementation.Windows.cs" />
    <Compile Include="$(CommonPath)Internal\Cryptography\BasicSymmetricCipherBCrypt.cs"
             Link="Internal\Cryptography\BasicSymmetricCipherBCrypt.cs" />
    <Compile Include="$(CommonPath)Interop\Windows\Interop.Libraries.cs"
             Link="Common\Interop\Windows\Interop.Libraries.cs" />
    <Compile Include="$(CommonPath)Interop\Windows\BCrypt\AesBCryptModes.cs"
             Link="Common\Interop\Windows\BCrypt\AesBCryptModes.cs" />
    <Compile Include="$(CommonPath)Interop\Windows\BCrypt\Cng.cs"
             Link="Common\Interop\Windows\BCrypt\Cng.cs" />
    <Compile Include="$(CommonPath)\Interop\Windows\BCrypt\Interop.BCryptImportKey.cs"
             Link="Common\Interop\Windows\BCrypt\Interop.BCryptImportKey.cs" />
    <Compile Include="$(CommonPath)\Interop\Windows\BCrypt\Interop.BCryptEncryptDecrypt.cs"
             Link="Common\Interop\Windows\BCrypt\Interop.BCryptEncryptDecrypt.cs" />
    <Compile Include="$(CommonPath)Interop\Windows\BCrypt\Interop.BCryptGenRandom.cs"
             Link="Common\Interop\Windows\BCrypt\Interop.BCryptGenRandom.cs" />
    <Compile Include="$(CommonPath)Interop\Windows\BCrypt\Interop.NTSTATUS.cs"
             Link="Common\Interop\Windows\BCrypt\Interop.NTSTATUS.cs" />
    <Compile Include="$(CommonPath)Interop\Windows\BCrypt\Interop.AsymmetricEncryption.Types.cs"
             Link="Common\Interop\Windows\BCrypt\Interop.AsymmetricEncryption.Types.cs" />
    <Compile Include="$(CommonPath)Interop\Windows\BCrypt\Interop.Blobs.cs"
             Link="Common\Interop\Windows\BCrypt\Interop.Blobs.cs" />
    <Compile Include="$(CommonPath)Interop\Windows\BCrypt\Interop.CreateCryptographicException.cs"
             Link="Common\Interop\Windows\BCrypt\Interop.CreateCryptographicException.cs" />
    <Compile Include="$(CommonPath)Interop\Windows\BCrypt\Interop.BCryptOpenAlgorithmProvider.cs"
             Link="Common\Interop\Windows\BCrypt\Interop.BCryptOpenAlgorithmProvider.cs" />
    <Compile Include="$(CommonPath)Interop\Windows\BCrypt\Interop.BCryptCloseAlgorithmProvider.cs"
             Link="Common\Interop\Windows\BCrypt\Interop.BCryptCloseAlgorithmProvider.cs" />
    <Compile Include="$(CommonPath)Interop\Windows\BCrypt\Interop.BCryptCreateHash.cs"
             Link="Common\Interop\Windows\BCrypt\Interop.BCryptCreateHash.cs" />
    <Compile Include="$(CommonPath)Interop\Windows\BCrypt\Interop.BCryptDestroyHash.cs"
             Link="Common\Interop\Windows\BCrypt\Interop.BCryptDestroyHash.cs" />
    <Compile Include="$(CommonPath)Interop\Windows\BCrypt\Interop.BCryptDuplicateHash.cs"
             Link="Common\Interop\Windows\BCrypt\Interop.BCryptDuplicateHash.cs" />
    <Compile Include="$(CommonPath)Interop\Windows\BCrypt\Interop.BCryptHash.cs"
             Link="Common\Interop\Windows\BCrypt\Interop.BCryptHash.cs" />
    <Compile Include="$(CommonPath)Interop\Windows\BCrypt\Interop.BCryptAlgPseudoHandle.cs"
             Link="Common\Interop\Windows\BCrypt\Interop.BCryptAlgPseudoHandle.cs" />
    <Compile Include="$(CommonPath)Interop\Windows\BCrypt\Interop.BCryptDeriveKeyPBKDF2.cs"
             Link="Common\Interop\Windows\BCrypt\Interop.BCryptDeriveKeyPBKDF2.cs" />
    <Compile Include="$(CommonPath)Interop\Windows\BCrypt\Interop.BCryptDestroyKey.cs"
             Link="Common\Interop\Windows\BCrypt\Interop.BCryptDestroyKey.cs" />
    <Compile Include="$(CommonPath)Interop\Windows\BCrypt\Interop.BCryptHashData.cs"
             Link="Common\Interop\Windows\BCrypt\Interop.BCryptHashData.cs" />
    <Compile Include="$(CommonPath)Interop\Windows\BCrypt\Interop.BCryptFinishHash.cs"
             Link="Common\Interop\Windows\BCrypt\Interop.BCryptFinishHash.cs" />
    <Compile Include="$(CommonPath)Interop\Windows\BCrypt\Interop.BCryptGetProperty.cs"
             Link="Common\Interop\Windows\BCrypt\Interop.BCryptGetProperty.cs" />
    <Compile Include="$(CommonPath)Interop\Windows\BCrypt\Interop.BCryptGenerateSymmetricKey.cs"
             Link="Common\Interop\Windows\BCrypt\Interop.BCryptGenerateSymmetricKey.cs" />
    <Compile Include="$(CommonPath)Interop\Windows\BCrypt\Interop.BCryptKeyDerivation.cs"
             Link="Common\Interop\Windows\BCrypt\Interop.BCryptKeyDerivation.cs" />
    <Compile Include="$(CommonPath)Interop\Windows\BCrypt\Interop.BCryptPropertyStrings.cs"
             Link="Common\Interop\Windows\BCrypt\Interop.BCryptPropertyStrings.cs" />
    <Compile Include="$(CommonPath)Interop\Windows\NCrypt\Interop.NCryptDeriveKeyMaterial.cs"
             Link="Internal\Windows\NCrypt\Interop.NCryptDeriveKeyMaterial.cs" />
    <Compile Include="$(CommonPath)Interop\Windows\NCrypt\Interop.NCryptDeriveSecretAgreement.cs"
             Link="Internal\Windows\NCrypt\Interop.NCryptDeriveSecretAgreement.cs" />
    <Compile Include="$(CommonPath)Interop\Windows\NCrypt\Interop.NCryptBuffer.cs"
             Link="Internal\Windows\NCrypt\Interop.NCryptBuffer.cs" />
    <Compile Include="$(CommonPath)Interop\Windows\BCrypt\BCryptAlgorithmCache.cs"
             Link="Internal\Windows\BCrypt\BCryptAlgorithmCache.cs" />
    <Compile Include="$(CommonPath)Interop\Windows\BCrypt\DESBCryptModes.cs"
             Link="Common\Interop\Windows\BCrypt\DESBCryptModes.cs" />
    <Compile Include="$(CommonPath)Interop\Windows\BCrypt\RC2BCryptModes.cs"
             Link="Common\Interop\Windows\BCrypt\RC2BCryptModes.cs" />
    <Compile Include="$(CommonPath)Interop\Windows\BCrypt\TripleDesBCryptModes.cs"
             Link="Common\Interop\Windows\BCrypt\TripleDesBCryptModes.cs" />
    <Compile Include="$(CommonPath)Interop\Windows\Crypt32\Interop.FindOidInfo.cs"
             Link="Common\Interop\Windows\Crypt32\Interop.FindOidInfo.cs" />
    <Compile Include="$(CommonPath)Interop\Windows\Crypt32\Interop.HashIdAlg.cs"
             Link="Common\Interop\Windows\Crypt32\Interop.HashIdAlg.cs" />
    <Compile Include="$(CommonPath)Interop\Windows\NCrypt\Interop.AsymmetricPaddingMode.cs"
             Link="Common\Interop\Windows\NCrypt\Interop.AsymmetricPaddingMode.cs" />
    <Compile Include="$(CommonPath)Interop\Windows\NCrypt\Interop.ErrorCode.cs"
             Link="Common\Interop\Windows\NCrypt\Interop.ErrorCode.cs" />
    <Compile Include="$(CommonPath)Interop\Windows\NCrypt\Interop.EncryptDecrypt.cs"
             Link="Common\Interop\Windows\NCrypt\Interop.EncryptDecrypt.cs" />
    <Compile Include="$(CommonPath)Interop\Windows\NCrypt\Interop.Keys.cs"
             Link="Common\Interop\Windows\NCrypt\Interop.Keys.cs" />
    <Compile Include="$(CommonPath)Interop\Windows\NCrypt\Interop.NCryptFreeObject.cs"
             Link="Common\Interop\Windows\NCrypt\Interop.NCryptFreeObject.cs" />
    <Compile Include="$(CommonPath)Interop\Windows\NCrypt\Interop.NCryptOpenStorageProvider.cs"
             Link="Common\Interop\Windows\NCrypt\Interop.NCryptOpenStorageProvider.cs" />
    <Compile Include="$(CommonPath)Interop\Windows\NCrypt\Interop.Properties.cs"
             Link="Common\Interop\Windows\NCrypt\Interop.ErrorCode.cs" />
    <Compile Include="$(CommonPath)Interop\Windows\NCrypt\Interop.SignVerify.cs"
             Link="Common\Interop\Windows\NCrypt\Interop.SignVerify.cs" />
    <Compile Include="$(CommonPath)Microsoft\Win32\SafeHandles\SafeBCryptHandle.cs"
             Link="Microsoft\Win32\SafeHandles\SafeBCryptHandle.cs" />
    <Compile Include="$(CommonPath)Microsoft\Win32\SafeHandles\SafeBCryptAlgorithmHandle.cs"
             Link="Microsoft\Win32\SafeHandles\SafeBCryptAlgorithmHandle.cs" />
    <Compile Include="$(CommonPath)Microsoft\Win32\SafeHandles\SafeBCryptHashHandle.cs"
             Link="Microsoft\Win32\SafeHandles\SafeBCryptHashHandle.cs" />
    <Compile Include="$(CommonPath)Microsoft\Win32\SafeHandles\SafeBCryptKeyHandle.cs"
             Link="Microsoft\Win32\SafeHandles\SafeBCryptKeyHandle.cs" />
    <Compile Include="$(CommonPath)Microsoft\Win32\SafeHandles\SafeUnicodeStringHandle.cs"
             Link="Microsoft\Win32\SafeHandles\SafeUnicodeStringHandle.cs" />
    <Compile Include="$(CommonPath)Internal\Cryptography\CngCommon.Hash.cs"
             Link="Internal\Cryptography\CngCommon.Hash.cs" />
    <Compile Include="$(CommonPath)Internal\Cryptography\CngCommon.SignVerify.cs"
             Link="Internal\Cryptography\CngCommon.SignVerify.cs" />
    <Compile Include="$(CommonPath)Internal\Cryptography\HashProviderCng.cs"
             Link="Internal\Cryptography\HashProviderCng.cs" />
    <Compile Include="$(CommonPath)Internal\Cryptography\Windows\CryptoThrowHelper.cs"
             Link="Internal\Cryptography\Windows\CryptoThrowHelper.cs" />
    <Compile Include="$(CommonPath)Internal\Cryptography\Windows\ErrorCodeHelper.cs"
             Link="Internal\Cryptography\Windows\ErrorCodeHelper.cs" />
    <Compile Include="$(CommonPath)Interop\Windows\Kernel32\Interop.FormatMessage.cs"
             Link="Internal\Windows\kernel32\Interop.FormatMessage.cs" />
    <Compile Include="$(CommonPath)System\Security\Cryptography\CngPkcs8.cs"
             Link="Common\System\Security\Cryptography\CngPkcs8.cs" />
    <Compile Include="$(CommonPath)System\Security\Cryptography\DSACng.cs"
             Link="Common\System\Security\Cryptography\DSACng.cs" />
    <Compile Include="$(CommonPath)System\Security\Cryptography\DSACng.ImportExport.cs"
             Link="Common\System\Security\Cryptography\DSACng.ImportExport.cs" />
    <Compile Include="$(CommonPath)System\Security\Cryptography\DSACng.SignVerify.cs"
             Link="Common\System\Security\Cryptography\DSACng.SignVerify.cs" />
    <Compile Include="$(CommonPath)System\Security\Cryptography\ECCng.HashAlgorithm.cs"
             Link="Common\System\Security\Cryptography\ECCng.HashAlgorithm.cs" />
    <Compile Include="$(CommonPath)System\Security\Cryptography\ECCng.ImportExport.cs"
             Link="Common\System\Security\Cryptography\ECCng.ImportExport.cs" />
    <Compile Include="$(CommonPath)System\Security\Cryptography\ECDiffieHellmanCng.cs"
             Link="Common\System\Security\Cryptography\ECDsaCng.cs" />
    <Compile Include="$(CommonPath)System\Security\Cryptography\ECDiffieHellmanCng.ImportExport.cs"
             Link="Common\System\Security\Cryptography\ECDsaCng.ImportExport.cs" />
    <Compile Include="$(CommonPath)System\Security\Cryptography\ECDsaCng.cs"
             Link="Common\System\Security\Cryptography\ECDsaCng.cs" />
    <Compile Include="$(CommonPath)System\Security\Cryptography\ECDsaCng.HashData.cs"
             Link="Common\System\Security\Cryptography\ECDsaCng.HashData.cs" />
    <Compile Include="$(CommonPath)System\Security\Cryptography\ECDsaCng.ImportExport.cs"
             Link="Common\System\Security\Cryptography\ECDsaCng.ImportExport.cs" />
    <Compile Include="$(CommonPath)System\Security\Cryptography\ECDsaCng.SignVerify.cs"
             Link="Common\System\Security\Cryptography\ECDsaCng.SignVerify.cs" />
    <Compile Include="$(CommonPath)System\Security\Cryptography\RSACng.cs"
             Link="Common\System\Security\Cryptography\RSACng.cs" />
    <Compile Include="$(CommonPath)System\Security\Cryptography\RSACng.EncryptDecrypt.cs"
             Link="Common\System\Security\Cryptography\RSACng.EncryptDecrypt.cs" />
    <Compile Include="$(CommonPath)System\Security\Cryptography\RSACng.ImportExport.cs"
             Link="Common\System\Security\Cryptography\RSACng.ImportExport.cs" />
    <Compile Include="$(CommonPath)System\Security\Cryptography\RSACng.SignVerify.cs"
             Link="Common\System\Security\Cryptography\RSACng.SignVerify.cs" />
  </ItemGroup>
  <ItemGroup Condition=" '$(TargetsUnix)' == 'true' and '$(UseAppleCrypto)' != 'true'">
    <Compile Include="$(CommonPath)Interop\Unix\System.Security.Cryptography.Native\Interop.ASN1.cs"
             Link="Common\Interop\Unix\System.Security.Cryptography.Native\Interop.ASN1.cs" />
    <Compile Include="$(CommonPath)Interop\Unix\System.Security.Cryptography.Native\Interop.ASN1.Nid.cs"
             Link="Common\Interop\Unix\System.Security.Cryptography.Native\Interop.ASN1.Nid.cs" />
    <Compile Include="$(CommonPath)Interop\Unix\System.Security.Cryptography.Native\Interop.EvpPkey.cs"
             Link="Common\Interop\Unix\System.Security.Cryptography.Native\Interop.EvpPkey.cs" />
    <Compile Include="$(CommonPath)Interop\Unix\System.Security.Cryptography.Native\Interop.EvpPkey.EcKey.cs"
             Link="Common\Interop\Unix\System.Security.Cryptography.Native\Interop.EvpPkey.EcKey.cs" />
    <Compile Include="$(CommonPath)Interop\Unix\System.Security.Cryptography.Native\Interop.EvpPkey.Ecdh.cs"
             Link="Common\Interop\Unix\System.Security.Cryptography.Native\Interop.EvpPkey.Ecdh.cs" />
    <Compile Include="$(CommonPath)Interop\Unix\System.Security.Cryptography.Native\Interop.EVP.cs"
             Link="Common\Interop\Unix\System.Security.Cryptography.Native\Interop.EVP.cs" />
    <Compile Include="$(CommonPath)Interop\Unix\System.Security.Cryptography.Native\Interop.Hmac.cs"
             Link="Common\Interop\Unix\System.Security.Cryptography.Native\Interop.Hmac.cs" />
    <Compile Include="$(CommonPath)Interop\Unix\System.Security.Cryptography.Native\Interop.RAND.cs"
             Link="Common\Interop\Unix\System.Security.Cryptography.Native\Interop.RAND.cs" />
    <Compile Include="$(CommonPath)Microsoft\Win32\SafeHandles\Asn1SafeHandles.Unix.cs"
             Link="Common\Microsoft\Win32\SafeHandles\Asn1SafeHandles.Unix.cs" />
    <Compile Include="$(CommonPath)Microsoft\Win32\SafeHandles\SafeEvpMdCtxHandle.Unix.cs"
             Link="Common\Microsoft\Win32\SafeHandles\SafeEvpMdCtxHandle.Unix.cs" />
    <Compile Include="$(CommonPath)Microsoft\Win32\SafeHandles\SafeEvpPkeyCtxHandle.Unix.cs"
             Link="Common\Microsoft\Win32\SafeHandles\SafeEvpPkeyCtxHandle.Unix.cs" />
    <Compile Include="$(CommonPath)Microsoft\Win32\SafeHandles\SafeHmacCtxHandle.Unix.cs"
             Link="Common\Microsoft\Win32\SafeHandles\SafeHmacCtxHandle.Unix.cs" />
    <Compile Include="$(CommonPath)Microsoft\Win32\SafeHandles\SafeInteriorHandle.cs"
             Link="Common\Microsoft\Win32\SafeHandles\SafeInteriorHandle.cs" />
    <Compile Include="$(CommonPath)Microsoft\Win32\SafeHandles\SafeEvpPKeyHandle.Unix.cs"
             Link="Common\Microsoft\Win32\SafeHandles\SafeEvpPKeyHandle.Unix.cs" />
    <Compile Include="Internal\Cryptography\AesImplementation.Unix.cs" />
    <Compile Include="Internal\Cryptography\DesImplementation.Unix.cs" />
    <Compile Include="Internal\Cryptography\HashProviderDispenser.Unix.cs" />
    <Compile Include="Internal\Cryptography\OpenSslCipher.cs" />
    <Compile Condition="'$(TargetsBrowser)' != 'true'" Include="Internal\Cryptography\RandomNumberGeneratorImplementation.Unix.cs" />
    <Compile Include="Internal\Cryptography\TripleDesImplementation.Unix.cs" />
  </ItemGroup>
  <ItemGroup Condition="'$(UseAppleCrypto)' == 'true'">
    <Compile Include="$(CommonPath)Interop\OSX\Interop.CoreFoundation.cs"
             Link="Common\Interop\OSX\Interop.CoreFoundation.cs" />
    <Compile Include="$(CommonPath)Interop\OSX\Interop.CoreFoundation.CFArray.cs"
             Link="Common\Interop\OSX\Interop.CoreFoundation.CFArray.cs" />
    <Compile Include="$(CommonPath)Interop\OSX\Interop.CoreFoundation.CFData.cs"
             Link="Common\Interop\OSX\Interop.CoreFoundation.CFData.cs" />
    <Compile Include="$(CommonPath)Interop\OSX\Interop.CoreFoundation.CFError.cs"
             Link="Common\Interop\OSX\Interop.CoreFoundation.CFError.cs" />
    <Compile Include="$(CommonPath)Interop\OSX\Interop.CoreFoundation.CFString.cs"
             Link="Common\Interop\OSX\Interop.CoreFoundation.CFString.cs" />
    <Compile Include="$(CommonPath)Interop\OSX\Interop.Libraries.cs"
             Link="Common\Interop\OSX\Interop.Libraries.cs" />
    <Compile Include="$(CommonPath)Interop\OSX\System.Security.Cryptography.Native.Apple\Interop.Digest.cs"
             Link="Common\Interop\OSX\System.Security.Cryptography.Native.Apple\Interop.Digest.cs" />
    <Compile Include="$(CommonPath)Interop\OSX\System.Security.Cryptography.Native.Apple\Interop.Ecc.cs"
             Link="Common\Interop\OSX\System.Security.Cryptography.Native.Apple\Interop.Ecc.cs" />
    <Compile Include="$(CommonPath)Interop\OSX\System.Security.Cryptography.Native.Apple\Interop.Err.cs"
             Link="Common\Interop\OSX\System.Security.Cryptography.Native.Apple\Interop.Err.cs" />
    <Compile Include="$(CommonPath)Interop\OSX\System.Security.Cryptography.Native.Apple\Interop.Hmac.cs"
             Link="Common\Interop\OSX\System.Security.Cryptography.Native.Apple\Interop.Hmac.cs" />
    <Compile Include="$(CommonPath)Interop\OSX\System.Security.Cryptography.Native.Apple\Interop.KeyAgree.cs"
             Link="Common\Interop\OSX\System.Security.Cryptography.Native.Apple\Interop.KeyAgree.cs" />
    <Compile Include="$(CommonPath)Interop\OSX\System.Security.Cryptography.Native.Apple\Interop.Keychain.cs"
             Link="Common\Interop\OSX\System.Security.Cryptography.Native.Apple\Interop.Keychain.cs" />
    <Compile Include="$(CommonPath)Interop\OSX\System.Security.Cryptography.Native.Apple\Interop.PAL_HashAlgorithm.cs"
             Link="Common\Interop\OSX\System.Security.Cryptography.Native.Apple\Interop.PAL_HashAlgorithm.cs" />
    <Compile Include="$(CommonPath)Interop\OSX\System.Security.Cryptography.Native.Apple\Interop.Random.cs"
             Link="Common\Interop\OSX\System.Security.Cryptography.Native.Apple\Interop.Random.cs" />
    <Compile Include="$(CommonPath)Interop\OSX\System.Security.Cryptography.Native.Apple\Interop.RSA.cs"
             Link="Common\Interop\OSX\System.Security.Cryptography.Native.Apple\Interop.RSA.cs" />
    <Compile Include="$(CommonPath)Interop\OSX\System.Security.Cryptography.Native.Apple\Interop.SecErr.cs"
             Link="Common\Interop\OSX\System.Security.Cryptography.Native.Apple\Interop.SecErr.cs" />
    <Compile Include="$(CommonPath)Interop\OSX\System.Security.Cryptography.Native.Apple\Interop.SecErrMessage.cs"
             Link="Common\Interop\OSX\System.Security.Cryptography.Native.Apple\Interop.SecErrMessage.cs" />
    <Compile Include="$(CommonPath)Interop\OSX\System.Security.Cryptography.Native.Apple\Interop.SecKeyRef.cs"
             Link="Common\Interop\OSX\System.Security.Cryptography.Native.Apple\Interop.SecKeyRef.cs" />
    <Compile Include="$(CommonPath)Interop\OSX\System.Security.Cryptography.Native.Apple\Interop.SecKeyRef.Export.cs"
             Link="Common\Interop\OSX\System.Security.Cryptography.Native.Apple\Interop.SecKeyRef.Export.cs" />
    <Compile Include="$(CommonPath)Interop\OSX\System.Security.Cryptography.Native.Apple\Interop.Symmetric.cs"
             Link="Common\Interop\OSX\System.Security.Cryptography.Native.Apple\Interop.Symmetric.cs" />
    <Compile Include="$(CommonPath)Interop\OSX\System.Security.Cryptography.Native.Apple\Interop.Pbkdf2.cs"
             Link="Common\Interop\OSX\System.Security.Cryptography.Native.Apple\Interop.Pbkdf2.cs" />
    <Compile Include="$(CommonPath)Microsoft\Win32\SafeHandles\SafeCreateHandle.OSX.cs"
             Link="Common\Microsoft\Win32\SafeHandles\SafeCreateHandle.OSX.cs" />
    <Compile Include="$(CommonPath)Microsoft\Win32\SafeHandles\SafeHandleCache.cs"
             Link="Common\Microsoft\Win32\SafeHandles\SafeHandleCache.cs" />
    <Compile Include="$(CommonPath)System\Security\Cryptography\DSASecurityTransforms.cs"
             Link="Common\System\Security\Cryptography\DSASecurityTransforms.cs" />
    <Compile Include="$(CommonPath)System\Security\Cryptography\EccSecurityTransforms.cs"
             Link="Common\System\Security\Cryptography\EccSecurityTransforms.cs" />
    <Compile Include="$(CommonPath)System\Security\Cryptography\ECDiffieHellmanSecurityTransforms.cs"
             Link="Common\System\Security\Cryptography\ECDiffieHellmanSecurityTransforms.cs" />
    <Compile Include="$(CommonPath)System\Security\Cryptography\ECDsaSecurityTransforms.cs"
             Link="Common\System\Security\Cryptography\ECDsaSecurityTransforms.cs" />
    <Compile Include="$(CommonPath)System\Security\Cryptography\RSASecurityTransforms.cs"
             Link="Common\System\Security\Cryptography\RSASecurityTransforms.cs" />
    <Compile Include="$(CommonPath)System\Security\Cryptography\SecKeyPair.cs"
             Link="Common\System\Security\Cryptography\SecKeyPair.cs" />
    <Compile Include="Internal\Cryptography\AesImplementation.OSX.cs" />
    <Compile Include="Internal\Cryptography\AppleCCCryptor.cs" />
    <Compile Include="Internal\Cryptography\DesImplementation.OSX.cs" />
    <Compile Include="Internal\Cryptography\HashProviderDispenser.OSX.cs" />
    <Compile Include="Internal\Cryptography\RandomNumberGeneratorImplementation.OSX.cs" />
    <Compile Include="Internal\Cryptography\Pbkdf2Implementation.OSX.cs" />
    <Compile Include="Internal\Cryptography\RC2Implementation.OSX.cs" />
    <Compile Include="Internal\Cryptography\TripleDesImplementation.OSX.cs" />
    <Compile Include="System\Security\Cryptography\ECDiffieHellman.Create.SecurityTransforms.cs" />
  </ItemGroup>
  <ItemGroup Condition=" '$(TargetsUnix)' == 'true'">
    <Compile Include="$(CommonPath)Interop\Unix\System.Security.Cryptography.Native\Interop.ERR.cs"
             Link="Common\Interop\Unix\System.Security.Cryptography.Native\Interop.ERR.cs" />
    <Compile Include="$(CommonPath)Interop\Unix\System.Security.Cryptography.Native\Interop.Initialization.cs"
             Link="Common\Interop\Unix\System.Security.Cryptography.Native\Interop.Initialization.cs" />
    <Compile Include="$(CommonPath)Interop\Unix\Interop.Libraries.cs"
             Link="Common\Interop\Unix\Interop.Libraries.cs" />
    <Compile Include="$(CommonPath)Internal\Cryptography\AsymmetricAlgorithmHelpers.Hash.cs"
             Link="Common\Internal\Cryptography\AsymmetricAlgorithmHelpers.Hash.cs" />
    <Compile Include="$(CommonPath)Microsoft\Win32\SafeHandles\SafeEvpCipherCtxHandle.Unix.cs"
             Link="Common\Microsoft\Win32\SafeHandles\SafeEvpCipherCtxHandle.Unix.cs" />
    <Compile Include="$(CommonPath)System\Security\Cryptography\ECDiffieHellmanDerivation.cs"
             Link="Common\System\Security\Cryptography\ECDiffieHellmanDerivation.cs" />
  </ItemGroup>
  <ItemGroup Condition="'$(TargetsUnix)' == 'true' and '$(UseAndroidCrypto)' != 'true'">
    <Compile Include="$(CommonPath)Interop\Unix\System.Security.Cryptography.Native\Interop.EVP.Cipher.cs"
             Link="Common\Interop\Unix\System.Security.Cryptography.Native\Interop.EVP.Cipher.cs" />
    <Compile Include="System\Security\Cryptography\AesCcm.Unix.cs" />
    <Compile Include="System\Security\Cryptography\AesGcm.Unix.cs" />
  </ItemGroup>
  <ItemGroup Condition="'$(TargetsUnix)' == 'true' and '$(UseAndroidCrypto)' != 'true' and '$(UseAppleCrypto)' != 'true'">
    <Compile Include="System\Security\Cryptography\ECDsaOpenSsl.cs" />
    <Compile Include="$(CommonPath)System\Security\Cryptography\ECDsaOpenSsl.cs"
             Link="Common\System\Security\Cryptography\ECDsaOpenSsl.cs" />
    <Compile Include="$(CommonPath)System\Security\Cryptography\ECOpenSsl.cs"
             Link="Common\System\Security\Cryptography\ECOpenSsl.cs" />
    <Compile Include="$(CommonPath)System\Security\Cryptography\ECOpenSsl.ImportExport.cs"
             Link="Common\System\Security\Cryptography\ECOpenSsl.ImportExport.cs" />
    <Compile Include="$(CommonPath)Interop\Unix\System.Security.Cryptography.Native\Interop.Bignum.cs"
             Link="Common\Interop\Unix\System.Security.Cryptography.Native\Interop.Bignum.cs" />
    <Compile Include="$(CommonPath)Interop\Unix\System.Security.Cryptography.Native\Interop.EcDsa.ImportExport.cs"
             Link="Common\Interop\Unix\System.Security.Cryptography.Native\Interop.EcDsa.ImportExport.cs" />
    <Compile Include="$(CommonPath)Interop\Unix\System.Security.Cryptography.Native\Interop.EcKey.cs"
             Link="Common\Interop\Unix\System.Security.Cryptography.Native\Interop.EcKey.cs" />
    <Compile Include="$(CommonPath)Interop\Unix\System.Security.Cryptography.Native\Interop.EcDsa.cs"
             Link="Common\Interop\Unix\System.Security.Cryptography.Native\Interop.EcDsa.cs" />
    <Compile Include="$(CommonPath)Microsoft\Win32\SafeHandles\SafeBignumHandle.Unix.cs"
             Link="Common\Microsoft\Win32\SafeHandles\SafeBignumHandle.Unix.cs" />
    <Compile Include="$(CommonPath)Microsoft\Win32\SafeHandles\SafeEcKeyHandle.Unix.cs"
             Link="Common\Microsoft\Win32\SafeHandles\SafeEcKeyHandle.Unix.cs" />
    <Compile Include="$(CommonPath)System\Security\Cryptography\ECDiffieHellmanOpenSsl.cs"
             Link="Common\System\Security\Cryptography\ECDiffieHellmanOpenSsl.cs" />
    <Compile Include="$(CommonPath)System\Security\Cryptography\ECDiffieHellmanOpenSsl.Derive.cs"
             Link="Common\System\Security\Cryptography\ECDiffieHellmanOpenSsl.Derive.cs" />
    <Compile Include="$(CommonPath)System\Security\Cryptography\ECDiffieHellmanOpenSslPublicKey.cs"
             Link="Common\System\Security\Cryptography\ECDiffieHellmanOpenSslPublicKey.cs" />
    <Compile Include="$(CommonPath)Interop\Unix\System.Security.Cryptography.Native\Interop.Rsa.cs"
             Link="Common\Interop\Unix\System.Security.Cryptography.Native\Interop.Rsa.cs" />
    <Compile Include="$(CommonPath)Microsoft\Win32\SafeHandles\SafeRsaHandle.Unix.cs"
             Link="Common\Microsoft\Win32\SafeHandles\SafeRsaHandle.Unix.cs" />
    <Compile Include="$(CommonPath)System\Security\Cryptography\RSAOpenSsl.cs"
             Link="Common\System\Security\Cryptography\RSAOpenSsl.cs" />
    <Compile Include="Internal\Cryptography\RC2Implementation.Unix.cs" />
    <Compile Include="System\Security\Cryptography\ECDiffieHellman.Create.OpenSsl.cs" />
<<<<<<< HEAD
    <Compile Condition="'$(TargetsBrowser)' != 'true'" Include="Internal\Cryptography\Pbkdf2Implementation.Unix.cs" />
=======
    <Compile Include="$(CommonPath)Interop\Unix\System.Security.Cryptography.Native\Interop.Dsa.cs"
             Link="Common\Interop\Unix\System.Security.Cryptography.Native\Interop.Dsa.cs" />
    <Compile Include="$(CommonPath)System\Security\Cryptography\DSAOpenSsl.cs"
             Link="Common\System\Security\Cryptography\DSAOpenSsl.cs" />
    <Compile Include="$(CommonPath)Microsoft\Win32\SafeHandles\SafeDsaHandle.Unix.cs"
             Link="Common\Microsoft\Win32\SafeHandles\SafeDsaHandle.Unix.cs" />
>>>>>>> 4c79d45e
  </ItemGroup>
  <ItemGroup Condition="'$(TargetsUnix)' == 'true' and '$(UseAndroidCrypto)' == 'true'">
    <Compile Include="$(CommonPath)Interop\Android\Interop.JObjectLifetime.cs"
             Link="Common\Interop\Android\Interop.JObjectLifetime.cs" />
    <Compile Include="$(CommonPath)Interop\Android\System.Security.Cryptography.Native.Android\Interop.Bignum.cs"
             Link="Common\Interop\Android\System.Security.Cryptography.Native.Android\Interop.Bignum.cs" />
    <Compile Include="$(CommonPath)Interop\Android\System.Security.Cryptography.Native.Android\Interop.Dsa.cs"
             Link="Common\Interop\Android\System.Security.Cryptography.Native.Android\Interop.Dsa.cs" />
    <Compile Include="$(CommonPath)Interop\Android\System.Security.Cryptography.Native.Android\Interop.Cipher.cs"
             Link="Common\Interop\Android\System.Security.Cryptography.Native.Android\Interop.Cipher.cs" />
    <Compile Include="$(CommonPath)Interop\Android\System.Security.Cryptography.Native.Android\Interop.EcDsa.ImportExport.cs"
             Link="Common\Interop\Android\System.Security.Cryptography.Native.Android\Interop.EcDsa.ImportExport.cs" />
    <Compile Include="$(CommonPath)Interop\Android\System.Security.Cryptography.Native.Android\Interop.EcKey.cs"
             Link="Common\Interop\Android\System.Security.Cryptography.Native.Android\Interop.EcKey.cs" />
    <Compile Include="$(CommonPath)Interop\Android\System.Security.Cryptography.Native.Android\Interop.EcDsa.cs"
             Link="Common\Interop\Android\System.Security.Cryptography.Native.Android\Interop.EcDsa.cs" />
    <Compile Include="$(CommonPath)Interop\Android\System.Security.Cryptography.Native.Android\Interop.Ecdh.cs"
             Link="Common\Interop\Android\System.Security.Cryptography.Native.Android\Interop.Ecdh.cs" />
    <Compile Include="$(CommonPath)Interop\Android\System.Security.Cryptography.Native.Android\Interop.Rsa.cs"
             Link="Common\Interop\Android\System.Security.Cryptography.Native.Android\Interop.Rsa.cs" />
    <Compile Include="$(CommonPath)Interop\Android\System.Security.Cryptography.Native.Android\SafeKeyHandle.cs"
             Link="Common\Interop\Android\System.Security.Cryptography.Native.Android\SafeKeyHandle.cs" />
    <Compile Include="$(CommonPath)System\Security\Cryptography\DSAAndroid.cs"
             Link="Common\System\Security\Cryptography\DSAAndroid.cs" />
    <Compile Include="System\Security\Cryptography\DSA.Create.Android.cs" />
    <Compile Include="$(CommonPath)System\Security\Cryptography\ECAndroid.cs"
             Link="Common\System\Security\Cryptography\ECAndroid.cs" />
    <Compile Include="$(CommonPath)System\Security\Cryptography\ECAndroid.ImportExport.cs"
             Link="Common\System\Security\Cryptography\ECAndroid.ImportExport.cs" />
    <Compile Include="$(CommonPath)System\Security\Cryptography\ECDiffieHellmanAndroid.cs"
             Link="Common\System\Security\Cryptography\ECDiffieHellmanAndroid.cs" />
    <Compile Include="$(CommonPath)System\Security\Cryptography\ECDiffieHellmanAndroidPublicKey.cs"
             Link="Common\System\Security\Cryptography\ECDiffieHellmanAndroidPublicKey.cs" />
    <Compile Include="$(CommonPath)System\Security\Cryptography\ECDsaAndroid.cs"
             Link="Common\System\Security\Cryptography\ECDsaAndroid.cs" />
    <Compile Include="$(CommonPath)System\Security\Cryptography\RSAAndroid.cs"
             Link="Common\System\Security\Cryptography\RSAAndroid.cs" />
    <Compile Include="Internal\Cryptography\RC2Implementation.Android.cs" />
    <Compile Include="System\Security\Cryptography\AesCcm.Android.cs" />
    <Compile Include="System\Security\Cryptography\AesGcm.Android.cs" />
    <Compile Include="System\Security\Cryptography\ECDiffieHellmanAndroid.Derive.cs" />
    <Compile Include="System\Security\Cryptography\ECDiffieHellman.Create.Android.cs" />
    <Compile Include="System\Security\Cryptography\ECDsa.Create.Android.cs" />
    <Compile Include="System\Security\Cryptography\RSA.Create.Android.cs" />
    <Compile Include="Internal\Cryptography\Pbkdf2Implementation.Android.cs" />
  </ItemGroup>
  <ItemGroup Condition=" '$(TargetsBrowser)' == 'true'">
    <Compile Include="$(CommonPath)Internal\Cryptography\HashProvider.cs"
             Link="Internal\Cryptography\HashProvider.cs" />
    <Compile Include="$(CommonPath)Interop\Unix\System.Native\Interop.GetRandomBytes.cs"
             Link="Common\Interop\Unix\System.Native\Interop.GetRandomBytes.cs" />
    <Compile Include="$(CommonPath)Interop\Unix\Interop.Libraries.cs"
             Link="Common\Interop\Unix\Interop.Libraries.cs" />
    <Compile Include="$(CommonPath)System\Sha1ForNonSecretPurposes.cs"
             Link="Common\System\Sha1ForNonSecretPurposes.cs" />
    <Compile Include="Internal\Cryptography\HashAlgorithmNames.cs" />
    <Compile Include="Internal\Cryptography\HashProviderDispenser.Browser.cs" />
    <Compile Include="Internal\Cryptography\HMACCommon.cs" />
    <Compile Include="Internal\Cryptography\RandomNumberGeneratorImplementation.cs" />
    <Compile Include="Internal\Cryptography\RandomNumberGeneratorImplementation.Browser.cs" />
    <Compile Include="Internal\Cryptography\SHAHashProvider.Browser.cs" />
    <Compile Include="System\Security\Cryptography\RandomNumberGenerator.cs" />
    <Compile Include="System\Security\Cryptography\IncrementalHash.cs" />
    <Compile Include="System\Security\Cryptography\SHA1.cs" />
    <Compile Include="System\Security\Cryptography\SHA1Managed.cs" />
    <Compile Include="System\Security\Cryptography\SHA256.cs" />
    <Compile Include="System\Security\Cryptography\SHA256Managed.cs" />
    <Compile Include="System\Security\Cryptography\SHA384.cs" />
    <Compile Include="System\Security\Cryptography\SHA384Managed.cs" />
    <Compile Include="System\Security\Cryptography\SHA512.cs" />
    <Compile Include="System\Security\Cryptography\SHA512Managed.cs" />
  </ItemGroup>
  <ItemGroup>
    <Reference Include="System.Collections" />
    <Reference Include="System.Collections.Concurrent" />
    <Reference Include="System.Formats.Asn1" />
    <Reference Include="System.Memory" />
    <Reference Include="System.Runtime" />
    <Reference Include="System.Runtime.Extensions" />
    <Reference Include="System.Runtime.InteropServices" />
    <Reference Include="System.Runtime.InteropServices.RuntimeInformation" />
    <Reference Include="System.Runtime.Numerics" />
    <Reference Include="System.Security.Cryptography.Encoding" />
    <Reference Include="System.Security.Cryptography.Primitives" />
    <Reference Include="System.Threading" />
    <Reference Include="System.Text.Encoding.Extensions" />
  </ItemGroup>
  <ItemGroup>
    <None Include="@(AsnXml)" />
  </ItemGroup>
</Project><|MERGE_RESOLUTION|>--- conflicted
+++ resolved
@@ -600,16 +600,13 @@
              Link="Common\System\Security\Cryptography\RSAOpenSsl.cs" />
     <Compile Include="Internal\Cryptography\RC2Implementation.Unix.cs" />
     <Compile Include="System\Security\Cryptography\ECDiffieHellman.Create.OpenSsl.cs" />
-<<<<<<< HEAD
     <Compile Condition="'$(TargetsBrowser)' != 'true'" Include="Internal\Cryptography\Pbkdf2Implementation.Unix.cs" />
-=======
     <Compile Include="$(CommonPath)Interop\Unix\System.Security.Cryptography.Native\Interop.Dsa.cs"
              Link="Common\Interop\Unix\System.Security.Cryptography.Native\Interop.Dsa.cs" />
     <Compile Include="$(CommonPath)System\Security\Cryptography\DSAOpenSsl.cs"
              Link="Common\System\Security\Cryptography\DSAOpenSsl.cs" />
     <Compile Include="$(CommonPath)Microsoft\Win32\SafeHandles\SafeDsaHandle.Unix.cs"
              Link="Common\Microsoft\Win32\SafeHandles\SafeDsaHandle.Unix.cs" />
->>>>>>> 4c79d45e
   </ItemGroup>
   <ItemGroup Condition="'$(TargetsUnix)' == 'true' and '$(UseAndroidCrypto)' == 'true'">
     <Compile Include="$(CommonPath)Interop\Android\Interop.JObjectLifetime.cs"
