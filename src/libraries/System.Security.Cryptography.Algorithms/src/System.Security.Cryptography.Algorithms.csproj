﻿<Project Sdk="Microsoft.NET.Sdk">
  <PropertyGroup>
    <AllowUnsafeBlocks>true</AllowUnsafeBlocks>
    <DefineConstants>$(DefineConstants);INTERNAL_ASYMMETRIC_IMPLEMENTATIONS</DefineConstants>
    <NoWarn>$(NoWarn);CA5350;CA5351;CA5379;CA5384</NoWarn>
    <TargetFrameworks>$(NetCoreAppCurrent)-windows;$(NetCoreAppCurrent)-Unix;$(NetCoreAppCurrent)-Android;$(NetCoreAppCurrent)-OSX;$(NetCoreAppCurrent)-iOS;$(NetCoreAppCurrent)-tvOS;$(NetCoreAppCurrent)-Browser</TargetFrameworks>
    <Nullable>enable</Nullable>
  </PropertyGroup>
  <Import Project="$(CommonPath)System\Security\Cryptography\Asn1\AsnXml.targets" />
  <Import Project="$(CommonPath)System\Security\Cryptography\Asn1Reader\System.Security.Cryptography.Asn1Reader.Shared.projitems" />
  <PropertyGroup>
    <UseAndroidCrypto Condition="'$(TargetsAndroid)' == 'true'">true</UseAndroidCrypto>
    <UseAppleCrypto Condition="'$(TargetsOSX)' == 'true' or '$(TargetsiOS)' == 'true' or '$(TargetstvOS)' == 'true'">true</UseAppleCrypto>
    <GeneratePlatformNotSupportedAssemblyMessage Condition="'$(TargetsBrowser)' == 'true'">SR.SystemSecurityCryptographyAlgorithms_PlatformNotSupported</GeneratePlatformNotSupportedAssemblyMessage>
    <ApiExclusionListPath Condition="'$(TargetsBrowser)' == 'true'">ExcludeApiList.PNSE.Browser.txt</ApiExclusionListPath>
  </PropertyGroup>
  <ItemGroup>
    <Compile Include="System\Security\Cryptography\CryptoConfig.Common.cs" />
    <Compile Include="Internal\Cryptography\HashAlgorithmNames.cs" />
    <Compile Include="Internal\Cryptography\HMACCommon.cs" />
    <Compile Include="Internal\Cryptography\RandomNumberGeneratorImplementation.cs" />
    <Compile Include="System\Security\Cryptography\IncrementalHash.cs" />
    <Compile Include="System\Security\Cryptography\RandomNumberGenerator.cs" />
    <Compile Include="System\Security\Cryptography\SHA1.cs" />
    <Compile Include="System\Security\Cryptography\SHA1Managed.cs" />
    <Compile Include="System\Security\Cryptography\SHA256.cs" />
    <Compile Include="System\Security\Cryptography\SHA256Managed.cs" />
    <Compile Include="System\Security\Cryptography\SHA384.cs" />
    <Compile Include="System\Security\Cryptography\SHA384Managed.cs" />
    <Compile Include="System\Security\Cryptography\SHA512.cs" />
    <Compile Include="System\Security\Cryptography\SHA512Managed.cs" />
    <Compile Include="$(CommonPath)Internal\Cryptography\HashProvider.cs"
             Link="Internal\Cryptography\HashProvider.cs" />
    <Compile Include="$(CommonPath)System\Obsoletions.cs"
             Link="Common\System\Obsoletions.cs" />
  </ItemGroup>
  <ItemGroup Condition="'$(TargetsBrowser)' != 'true'">
    <Compile Include="Internal\Cryptography\AesImplementation.cs" />
    <Compile Include="Internal\Cryptography\DesImplementation.cs" />
    <Compile Include="Internal\Cryptography\Helpers.cs" />
    <Compile Include="Internal\Cryptography\RC2Implementation.cs" />
    <Compile Include="Internal\Cryptography\RijndaelImplementation.cs" />
    <Compile Include="Internal\Cryptography\TripleDesImplementation.cs" />
    <Compile Include="System\Security\Cryptography\AeadCommon.cs" />
    <Compile Include="System\Security\Cryptography\Aes.cs" />
    <Compile Include="System\Security\Cryptography\AesAEAD.cs" />
    <Compile Include="System\Security\Cryptography\AesCcm.cs" />
    <Compile Include="System\Security\Cryptography\AesGcm.cs" />
    <Compile Include="System\Security\Cryptography\AesManaged.cs" />
    <Compile Include="System\Security\Cryptography\AsymmetricKeyExchangeDeformatter.cs" />
    <Compile Include="System\Security\Cryptography\AsymmetricKeyExchangeFormatter.cs" />
    <Compile Include="System\Security\Cryptography\AsymmetricSignatureDeformatter.cs" />
    <Compile Include="System\Security\Cryptography\AsymmetricSignatureFormatter.cs" />
    <Compile Include="System\Security\Cryptography\ChaCha20Poly1305.cs" />
    <Compile Include="System\Security\Cryptography\CryptoConfig.cs" />
    <Compile Include="System\Security\Cryptography\DeriveBytes.cs" />
    <Compile Include="System\Security\Cryptography\DES.cs" />
    <Compile Include="System\Security\Cryptography\DSASignatureFormat.cs" />
    <Compile Include="System\Security\Cryptography\DSA.cs" />
    <Compile Include="System\Security\Cryptography\DSA.Xml.cs" />
    <Compile Include="System\Security\Cryptography\DSAParameters.cs" />
    <Compile Include="System\Security\Cryptography\DSASignatureDeformatter.cs" />
    <Compile Include="System\Security\Cryptography\DSASignatureFormatter.cs" />
    <Compile Include="System\Security\Cryptography\ECCurve.cs" />
    <Compile Include="System\Security\Cryptography\ECCurve.ECCurveType.cs" />
    <Compile Include="System\Security\Cryptography\ECCurve.NamedCurves.cs" />
    <Compile Include="System\Security\Cryptography\ECDiffieHellman.cs" />
    <Compile Include="System\Security\Cryptography\ECDiffieHellman.Xml.cs" />
    <Compile Include="System\Security\Cryptography\ECDiffieHellmanPublicKey.cs" />
    <Compile Include="System\Security\Cryptography\ECDiffieHellmanPublicKey.ExportParameters.cs" />
    <Compile Include="System\Security\Cryptography\ECDsa.cs" />
    <Compile Include="System\Security\Cryptography\ECDsa.Xml.cs" />
    <Compile Include="System\Security\Cryptography\ECParameters.cs" />
    <Compile Include="System\Security\Cryptography\ECPoint.cs" />
    <Compile Include="System\Security\Cryptography\HKDF.cs" />
    <Compile Include="System\Security\Cryptography\MaskGenerationMethod.cs" />
    <Compile Include="System\Security\Cryptography\MD5.cs" />
    <Compile Include="System\Security\Cryptography\HMACMD5.cs" />
    <Compile Include="System\Security\Cryptography\HMACSHA1.cs" />
    <Compile Include="System\Security\Cryptography\HMACSHA256.cs" />
    <Compile Include="System\Security\Cryptography\HMACSHA384.cs" />
    <Compile Include="System\Security\Cryptography\HMACSHA512.cs" />
    <Compile Include="System\Security\Cryptography\PKCS1MaskGenerationMethod.cs" />
    <Compile Include="System\Security\Cryptography\RC2.cs" />
    <Compile Include="System\Security\Cryptography\Rijndael.cs" />
    <Compile Include="System\Security\Cryptography\RijndaelManaged.cs" />
    <Compile Include="System\Security\Cryptography\Rfc2898DeriveBytes.cs" />
    <Compile Include="System\Security\Cryptography\Rfc2898DeriveBytes.OneShot.cs" />
    <Compile Include="System\Security\Cryptography\RSA.cs" />
    <Compile Include="System\Security\Cryptography\RSA.Xml.cs" />
    <Compile Include="System\Security\Cryptography\RSAEncryptionPadding.cs" />
    <Compile Include="System\Security\Cryptography\RSAEncryptionPaddingMode.cs" />
    <Compile Include="System\Security\Cryptography\RSAOAEPKeyExchangeDeformatter.cs" />
    <Compile Include="System\Security\Cryptography\RSAOAEPKeyExchangeFormatter.cs" />
    <Compile Include="System\Security\Cryptography\RSAParameters.cs" />
    <Compile Include="System\Security\Cryptography\RSAPKCS1KeyExchangeDeformatter.cs" />
    <Compile Include="System\Security\Cryptography\RSAPKCS1KeyExchangeFormatter.cs" />
    <Compile Include="System\Security\Cryptography\RSAPKCS1SignatureDeformatter.cs" />
    <Compile Include="System\Security\Cryptography\RSAPKCS1SignatureFormatter.cs" />
    <Compile Include="System\Security\Cryptography\RSASignaturePadding.cs" />
    <Compile Include="System\Security\Cryptography\RSASignaturePaddingMode.cs" />
    <Compile Include="System\Security\Cryptography\SignatureDescription.cs" />
    <Compile Include="System\Security\Cryptography\TripleDES.cs" />
    <Compile Include="System\Security\Cryptography\XmlKeyHelper.cs" />
    <Compile Include="$(CommonPath)Internal\Cryptography\AsymmetricAlgorithmHelpers.Der.cs"
             Link="Common\Internal\Cryptography\AsymmetricAlgorithmHelpers.Der.cs" />
    <Compile Include="$(CommonPath)Internal\Cryptography\BasicSymmetricCipher.cs"
             Link="Internal\Cryptography\BasicSymmetricCipher.cs" />
    <Compile Include="$(CommonPath)Internal\Cryptography\Helpers.cs"
             Link="Internal\Cryptography\Helpers.cs" />
    <Compile Include="$(CommonPath)Internal\Cryptography\PemKeyImportHelpers.cs"
             Link="Common\Internal\Cryptography\PemKeyImportHelpers.cs" />
    <Compile Include="$(CommonPath)Internal\Cryptography\UniversalCryptoTransform.cs"
             Link="Internal\Cryptography\UniversalCryptoTransform.cs" />
    <Compile Include="$(CommonPath)Internal\Cryptography\UniversalCryptoEncryptor.cs"
             Link="Internal\Cryptography\UniversalCryptoEncryptor.cs" />
    <Compile Include="$(CommonPath)Internal\Cryptography\UniversalCryptoDecryptor.cs"
             Link="Internal\Cryptography\UniversalCryptoDecryptor.cs" />
    <Compile Include="$(CommonPath)System\Memory\PointerMemoryManager.cs"
             Link="Common\System\Memory\PointerMemoryManager.cs" />
    <Compile Include="$(CommonPath)System\Security\Cryptography\CryptoPool.cs"
             Link="Common\System\Security\Cryptography\CryptoPool.cs" />
    <Compile Include="$(CommonPath)System\Security\Cryptography\DSAKeyFormatHelper.cs"
             Link="Common\System\Security\Cryptography\DSAKeyFormatHelper.cs" />
    <Compile Include="$(CommonPath)System\Security\Cryptography\EccKeyFormatHelper.cs"
             Link="Common\System\Security\Cryptography\EccKeyFormatHelper.cs" />
    <Compile Include="$(CommonPath)System\Security\Cryptography\KeyBlobHelpers.cs"
             Link="Common\System\Security\Cryptography\KeyBlobHelpers.cs" />
    <Compile Include="$(CommonPath)System\Security\Cryptography\KeyFormatHelper.cs"
             Link="Common\System\Security\Cryptography\KeyFormatHelper.cs" />
    <Compile Include="$(CommonPath)System\Security\Cryptography\KeySizeHelpers.cs"
             Link="Common\System\Security\Cryptography\KeySizeHelpers.cs" />
    <Compile Include="$(CommonPath)System\Security\Cryptography\Oids.cs"
             Link="Common\System\Security\Cryptography\Oids.cs" />
    <Compile Include="$(CommonPath)System\Security\Cryptography\Oids.Shared.cs"
             Link="Common\System\Security\Cryptography\Oids.Shared.cs" />
    <Compile Include="$(CommonPath)System\Security\Cryptography\PasswordBasedEncryption.cs"
             Link="Common\System\Security\Cryptography\PasswordBasedEncryption.cs" />
    <Compile Include="$(CommonPath)System\Security\Cryptography\PemLabels.cs"
             Link="Common\System\Security\Cryptography\PemLabels.cs" />
    <Compile Include="$(CommonPath)System\Security\Cryptography\Pkcs12Kdf.cs"
             Link="Common\System\Security\Cryptography\Pkcs12Kdf.cs" />
    <Compile Include="$(CommonPath)System\Security\Cryptography\RSAKeyFormatHelper.cs"
             Link="Common\System\Security\Cryptography\RSAKeyFormatHelper.cs" />
    <Compile Include="$(CommonPath)System\Security\Cryptography\RsaPaddingProcessor.cs"
             Link="Common\System\Security\Cryptography\RsaPaddingProcessor.cs" />
    <AsnXml Include="$(CommonPath)System\Security\Cryptography\Asn1\AlgorithmIdentifierAsn.xml">
      <Link>Common\System\Security\Cryptography\Asn1\AlgorithmIdentifierAsn.xml</Link>
    </AsnXml>
    <Compile Include="$(CommonPath)System\Security\Cryptography\Asn1\AlgorithmIdentifierAsn.xml.cs">
      <Link>Common\System\Security\Cryptography\Asn1\AlgorithmIdentifierAsn.xml.cs</Link>
      <DependentUpon>Common\System\Security\Cryptography\Asn1\AlgorithmIdentifierAsn.xml</DependentUpon>
    </Compile>
    <Compile Include="$(CommonPath)System\Security\Cryptography\Asn1\AlgorithmIdentifierAsn.manual.cs">
      <Link>Common\System\Security\Cryptography\Asn1\AlgorithmIdentifierAsn.manual.cs</Link>
      <DependentUpon>Common\System\Security\Cryptography\Asn1\AlgorithmIdentifierAsn.xml</DependentUpon>
    </Compile>
    <AsnXml Include="$(CommonPath)System\Security\Cryptography\Asn1\AttributeAsn.xml">
      <Link>Common\System\Security\Cryptography\Asn1\AttributeAsn.xml</Link>
    </AsnXml>
    <Compile Include="$(CommonPath)System\Security\Cryptography\Asn1\AttributeAsn.xml.cs">
      <Link>Common\System\Security\Cryptography\Asn1\AttributeAsn.xml.cs</Link>
      <DependentUpon>Common\System\Security\Cryptography\Asn1\AttributeAsn.xml</DependentUpon>
    </Compile>
    <AsnXml Include="$(CommonPath)System\Security\Cryptography\Asn1\CurveAsn.xml">
      <Link>Common\System\Security\Cryptography\Asn1\CurveAsn.xml</Link>
    </AsnXml>
    <Compile Include="$(CommonPath)System\Security\Cryptography\Asn1\CurveAsn.xml.cs">
      <Link>Common\System\Security\Cryptography\Asn1\CurveAsn.xml.cs</Link>
      <DependentUpon>Common\System\Security\Cryptography\Asn1\CurveAsn.xml</DependentUpon>
    </Compile>
    <AsnXml Include="$(CommonPath)System\Security\Cryptography\Asn1\DssParms.xml">
      <Link>Common\System\Security\Cryptography\Asn1\DssParms.xml</Link>
    </AsnXml>
    <Compile Include="$(CommonPath)System\Security\Cryptography\Asn1\DssParms.xml.cs">
      <Link>Common\System\Security\Cryptography\Asn1\DssParms.xml.cs</Link>
      <DependentUpon>Common\System\Security\Cryptography\Asn1\DssParms.xml</DependentUpon>
    </Compile>
    <AsnXml Include="$(CommonPath)System\Security\Cryptography\Asn1\ECDomainParameters.xml">
      <Link>Common\System\Security\Cryptography\Asn1\ECDomainParameters.xml</Link>
    </AsnXml>
    <Compile Include="$(CommonPath)System\Security\Cryptography\Asn1\ECDomainParameters.xml.cs">
      <Link>Common\System\Security\Cryptography\Asn1\ECDomainParameters.xml.cs</Link>
      <DependentUpon>Common\System\Security\Cryptography\Asn1\ECDomainParameters.xml</DependentUpon>
    </Compile>
    <AsnXml Include="$(CommonPath)System\Security\Cryptography\Asn1\ECPrivateKey.xml">
      <Link>Common\System\Security\Cryptography\Asn1\ECPrivateKey.xml</Link>
    </AsnXml>
    <Compile Include="$(CommonPath)System\Security\Cryptography\Asn1\ECPrivateKey.xml.cs">
      <Link>Common\System\Security\Cryptography\Asn1\ECPrivateKey.xml.cs</Link>
      <DependentUpon>Common\System\Security\Cryptography\Asn1\ECPrivateKey.xml</DependentUpon>
    </Compile>
    <AsnXml Include="$(CommonPath)System\Security\Cryptography\Asn1\EncryptedPrivateKeyInfoAsn.xml">
      <Link>Common\System\Security\Cryptography\Asn1\EncryptedPrivateKeyInfoAsn.xml</Link>
    </AsnXml>
    <Compile Include="$(CommonPath)System\Security\Cryptography\Asn1\EncryptedPrivateKeyInfoAsn.xml.cs">
      <Link>Common\System\Security\Cryptography\Asn1\EncryptedPrivateKeyInfoAsn.xml.cs</Link>
      <DependentUpon>Common\System\Security\Cryptography\Asn1\EncryptedPrivateKeyInfoAsn.xml</DependentUpon>
    </Compile>
    <AsnXml Include="$(CommonPath)System\Security\Cryptography\Asn1\FieldID.xml">
      <Link>Common\System\Security\Cryptography\Asn1\FieldID.xml</Link>
    </AsnXml>
    <Compile Include="$(CommonPath)System\Security\Cryptography\Asn1\FieldID.xml.cs">
      <Link>Common\System\Security\Cryptography\Asn1\FieldID.xml.cs</Link>
      <DependentUpon>Common\System\Security\Cryptography\Asn1\FieldID.xml</DependentUpon>
    </Compile>
    <AsnXml Include="$(CommonPath)System\Security\Cryptography\Asn1\PBEParameter.xml">
      <Link>Common\System\Security\Cryptography\Asn1\PBEParameter.xml</Link>
    </AsnXml>
    <Compile Include="$(CommonPath)System\Security\Cryptography\Asn1\PBEParameter.xml.cs">
      <Link>Common\System\Security\Cryptography\Asn1\PBEParameter.xml.cs</Link>
      <DependentUpon>Common\System\Security\Cryptography\Asn1\PBEParameter.xml</DependentUpon>
    </Compile>
    <AsnXml Include="$(CommonPath)System\Security\Cryptography\Asn1\PBES2Params.xml">
      <Link>Common\System\Security\Cryptography\Asn1\PBES2Params.xml</Link>
    </AsnXml>
    <Compile Include="$(CommonPath)System\Security\Cryptography\Asn1\PBES2Params.xml.cs">
      <Link>Common\System\Security\Cryptography\Asn1\PBES2Params.xml.cs</Link>
      <DependentUpon>Common\System\Security\Cryptography\Asn1\PBES2Params.xml</DependentUpon>
    </Compile>
    <AsnXml Include="$(CommonPath)System\Security\Cryptography\Asn1\Pbkdf2Params.xml">
      <Link>Common\System\Security\Cryptography\Asn1\Pbkdf2Params.xml</Link>
    </AsnXml>
    <Compile Include="$(CommonPath)System\Security\Cryptography\Asn1\Pbkdf2Params.xml.cs">
      <Link>Common\System\Security\Cryptography\Asn1\Pbkdf2Params.xml.cs</Link>
      <DependentUpon>Common\System\Security\Cryptography\Asn1\Pbkdf2Params.xml</DependentUpon>
    </Compile>
    <AsnXml Include="$(CommonPath)System\Security\Cryptography\Asn1\Pbkdf2SaltChoice.xml">
      <Link>Common\System\Security\Cryptography\Asn1\Pbkdf2SaltChoice.xml</Link>
    </AsnXml>
    <Compile Include="$(CommonPath)System\Security\Cryptography\Asn1\Pbkdf2SaltChoice.xml.cs">
      <Link>Common\System\Security\Cryptography\Asn1\Pbkdf2SaltChoice.xml.cs</Link>
      <DependentUpon>Common\System\Security\Cryptography\Asn1\Pbkdf2SaltChoice.xml</DependentUpon>
    </Compile>
    <AsnXml Include="$(CommonPath)System\Security\Cryptography\Asn1\PrivateKeyInfoAsn.xml">
      <Link>Common\System\Security\Cryptography\Asn1\PrivateKeyInfoAsn.xml</Link>
    </AsnXml>
    <Compile Include="$(CommonPath)System\Security\Cryptography\Asn1\PrivateKeyInfoAsn.xml.cs">
      <Link>Common\System\Security\Cryptography\Asn1\PrivateKeyInfoAsn.xml.cs</Link>
      <DependentUpon>Common\System\Security\Cryptography\Asn1\PrivateKeyInfoAsn.xml</DependentUpon>
    </Compile>
    <AsnXml Include="$(CommonPath)System\Security\Cryptography\Asn1\Rc2CbcParameters.xml">
      <Link>Common\System\Security\Cryptography\Asn1\Rc2CbcParameters.xml</Link>
    </AsnXml>
    <Compile Include="$(CommonPath)System\Security\Cryptography\Asn1\Rc2CbcParameters.xml.cs">
      <Link>Common\System\Security\Cryptography\Asn1\Rc2CbcParameters.xml.cs</Link>
      <DependentUpon>Common\System\Security\Cryptography\Asn1\Rc2CbcParameters.xml</DependentUpon>
    </Compile>
    <Compile Include="$(CommonPath)System\Security\Cryptography\Asn1\Rc2CbcParameters.manual.cs">
      <Link>Common\System\Security\Cryptography\Asn1\Rc2CbcParameters.manual.cs</Link>
      <DependentUpon>Common\System\Security\Cryptography\Asn1\Rc2CbcParameters.xml</DependentUpon>
    </Compile>
    <AsnXml Include="$(CommonPath)System\Security\Cryptography\Asn1\RSAPrivateKeyAsn.xml">
      <Link>Common\System\Security\Cryptography\Asn1\RSAPrivateKeyAsn.xml</Link>
    </AsnXml>
    <Compile Include="$(CommonPath)System\Security\Cryptography\Asn1\RSAPrivateKeyAsn.xml.cs">
      <Link>Common\System\Security\Cryptography\Asn1\RSAPrivateKeyAsn.xml.cs</Link>
      <DependentUpon>Common\System\Security\Cryptography\Asn1\RSAPrivateKeyAsn.xml</DependentUpon>
    </Compile>
    <AsnXml Include="$(CommonPath)System\Security\Cryptography\Asn1\RSAPublicKeyAsn.xml">
      <Link>Common\System\Security\Cryptography\Asn1\RSAPublicKeyAsn.xml</Link>
    </AsnXml>
    <Compile Include="$(CommonPath)System\Security\Cryptography\Asn1\RSAPublicKeyAsn.xml.cs">
      <Link>Common\System\Security\Cryptography\Asn1\RSAPublicKeyAsn.xml.cs</Link>
      <DependentUpon>Common\System\Security\Cryptography\Asn1\RSAPublicKeyAsn.xml</DependentUpon>
    </Compile>
    <AsnXml Include="$(CommonPath)System\Security\Cryptography\Asn1\SpecifiedECDomain.xml">
      <Link>Common\System\Security\Cryptography\Asn1\SpecifiedECDomain.xml</Link>
    </AsnXml>
    <Compile Include="$(CommonPath)System\Security\Cryptography\Asn1\SpecifiedECDomain.xml.cs">
      <Link>Common\System\Security\Cryptography\Asn1\SpecifiedECDomain.xml.cs</Link>
      <DependentUpon>Common\System\Security\Cryptography\Asn1\SpecifiedECDomain.xml</DependentUpon>
    </Compile>
    <AsnXml Include="$(CommonPath)System\Security\Cryptography\Asn1\SubjectPublicKeyInfoAsn.xml">
      <Link>Common\System\Security\Cryptography\Asn1\SubjectPublicKeyInfoAsn.xml</Link>
    </AsnXml>
    <Compile Include="$(CommonPath)System\Security\Cryptography\Asn1\SubjectPublicKeyInfoAsn.xml.cs">
      <Link>Common\System\Security\Cryptography\Asn1\SubjectPublicKeyInfoAsn.xml.cs</Link>
      <DependentUpon>Common\System\Security\Cryptography\Asn1\SubjectPublicKeyInfoAsn.xml</DependentUpon>
    </Compile>
  </ItemGroup>
  <ItemGroup Condition="'$(TargetsWindows)' == 'true'">
    <Compile Include="System\Security\Cryptography\AeadCommon.Windows.cs" />
    <Compile Include="System\Security\Cryptography\AesGcm.Windows.cs" />
    <Compile Include="System\Security\Cryptography\AesCcm.Windows.cs" />
    <Compile Include="System\Security\Cryptography\ChaCha20Poly1305.Windows.cs" />
    <Compile Include="System\Security\Cryptography\CngKeyLite.cs" />
    <Compile Include="System\Security\Cryptography\CngPkcs8.cs" />
    <Compile Include="System\Security\Cryptography\DSACng.cs" />
    <Compile Include="System\Security\Cryptography\ECCngKey.cs" />
    <Compile Include="System\Security\Cryptography\ECDsaCng.cs" />
    <Compile Include="System\Security\Cryptography\ECDsaCng.Key.cs" />
    <Compile Include="System\Security\Cryptography\ECDiffieHellman.Create.Cng.cs" />
    <Compile Include="System\Security\Cryptography\ECDiffieHellmanCng.cs" />
    <Compile Include="System\Security\Cryptography\ECDiffieHellmanCng.Derive.cs" />
    <Compile Include="System\Security\Cryptography\ECDiffieHellmanCng.Key.cs" />
    <Compile Include="System\Security\Cryptography\ECDiffieHellmanCngPublicKey.cs" />
    <Compile Include="System\Security\Cryptography\RSACng.cs" />
    <Compile Include="Internal\Cryptography\AesImplementation.Windows.cs" />
    <Compile Include="Internal\Cryptography\DesImplementation.Windows.cs" />
    <Compile Include="Internal\Cryptography\HashProviderDispenser.Windows.cs" />
    <Compile Include="Internal\Cryptography\RandomNumberGeneratorImplementation.Windows.cs" />
    <Compile Include="Internal\Cryptography\Pbkdf2Implementation.Windows.cs" />
    <Compile Include="Internal\Cryptography\RC2Implementation.Windows.cs" />
    <Compile Include="Internal\Cryptography\TripleDesImplementation.Windows.cs" />
    <Compile Include="$(CommonPath)Internal\Cryptography\BasicSymmetricCipherBCrypt.cs"
             Link="Internal\Cryptography\BasicSymmetricCipherBCrypt.cs" />
    <Compile Include="$(CommonPath)Interop\Windows\Interop.Libraries.cs"
             Link="Common\Interop\Windows\Interop.Libraries.cs" />
    <Compile Include="$(CommonPath)Interop\Windows\BCrypt\AesBCryptModes.cs"
             Link="Common\Interop\Windows\BCrypt\AesBCryptModes.cs" />
    <Compile Include="$(CommonPath)Interop\Windows\BCrypt\BCryptAeadHandleCache.cs"
             Link="Common\Interop\Windows\BCrypt\BCryptAeadHandleCache.cs" />
    <Compile Include="$(CommonPath)Interop\Windows\BCrypt\Cng.cs"
             Link="Common\Interop\Windows\BCrypt\Cng.cs" />
    <Compile Include="$(CommonPath)\Interop\Windows\BCrypt\Interop.BCryptImportKey.cs"
             Link="Common\Interop\Windows\BCrypt\Interop.BCryptImportKey.cs" />
    <Compile Include="$(CommonPath)\Interop\Windows\BCrypt\Interop.BCryptEncryptDecrypt.cs"
             Link="Common\Interop\Windows\BCrypt\Interop.BCryptEncryptDecrypt.cs" />
    <Compile Include="$(CommonPath)Interop\Windows\BCrypt\Interop.BCryptGenRandom.cs"
             Link="Common\Interop\Windows\BCrypt\Interop.BCryptGenRandom.cs" />
    <Compile Include="$(CommonPath)Interop\Windows\BCrypt\Interop.NTSTATUS.cs"
             Link="Common\Interop\Windows\BCrypt\Interop.NTSTATUS.cs" />
    <Compile Include="$(CommonPath)Interop\Windows\BCrypt\Interop.AsymmetricEncryption.Types.cs"
             Link="Common\Interop\Windows\BCrypt\Interop.AsymmetricEncryption.Types.cs" />
    <Compile Include="$(CommonPath)Interop\Windows\BCrypt\Interop.Blobs.cs"
             Link="Common\Interop\Windows\BCrypt\Interop.Blobs.cs" />
    <Compile Include="$(CommonPath)Interop\Windows\BCrypt\Interop.CreateCryptographicException.cs"
             Link="Common\Interop\Windows\BCrypt\Interop.CreateCryptographicException.cs" />
    <Compile Include="$(CommonPath)Interop\Windows\BCrypt\Interop.BCryptOpenAlgorithmProvider.cs"
             Link="Common\Interop\Windows\BCrypt\Interop.BCryptOpenAlgorithmProvider.cs" />
    <Compile Include="$(CommonPath)Interop\Windows\BCrypt\Interop.BCryptCloseAlgorithmProvider.cs"
             Link="Common\Interop\Windows\BCrypt\Interop.BCryptCloseAlgorithmProvider.cs" />
    <Compile Include="$(CommonPath)Interop\Windows\BCrypt\Interop.BCryptCreateHash.cs"
             Link="Common\Interop\Windows\BCrypt\Interop.BCryptCreateHash.cs" />
    <Compile Include="$(CommonPath)Interop\Windows\BCrypt\Interop.BCryptDestroyHash.cs"
             Link="Common\Interop\Windows\BCrypt\Interop.BCryptDestroyHash.cs" />
    <Compile Include="$(CommonPath)Interop\Windows\BCrypt\Interop.BCryptDuplicateHash.cs"
             Link="Common\Interop\Windows\BCrypt\Interop.BCryptDuplicateHash.cs" />
    <Compile Include="$(CommonPath)Interop\Windows\BCrypt\Interop.BCryptHash.cs"
             Link="Common\Interop\Windows\BCrypt\Interop.BCryptHash.cs" />
    <Compile Include="$(CommonPath)Interop\Windows\BCrypt\Interop.BCryptAlgPseudoHandle.cs"
             Link="Common\Interop\Windows\BCrypt\Interop.BCryptAlgPseudoHandle.cs" />
    <Compile Include="$(CommonPath)Interop\Windows\BCrypt\Interop.BCryptDeriveKeyPBKDF2.cs"
             Link="Common\Interop\Windows\BCrypt\Interop.BCryptDeriveKeyPBKDF2.cs" />
    <Compile Include="$(CommonPath)Interop\Windows\BCrypt\Interop.BCryptDestroyKey.cs"
             Link="Common\Interop\Windows\BCrypt\Interop.BCryptDestroyKey.cs" />
    <Compile Include="$(CommonPath)Interop\Windows\BCrypt\Interop.BCryptHashData.cs"
             Link="Common\Interop\Windows\BCrypt\Interop.BCryptHashData.cs" />
    <Compile Include="$(CommonPath)Interop\Windows\BCrypt\Interop.BCryptFinishHash.cs"
             Link="Common\Interop\Windows\BCrypt\Interop.BCryptFinishHash.cs" />
    <Compile Include="$(CommonPath)Interop\Windows\BCrypt\Interop.BCryptGetProperty.cs"
             Link="Common\Interop\Windows\BCrypt\Interop.BCryptGetProperty.cs" />
    <Compile Include="$(CommonPath)Interop\Windows\BCrypt\Interop.BCryptGenerateSymmetricKey.cs"
             Link="Common\Interop\Windows\BCrypt\Interop.BCryptGenerateSymmetricKey.cs" />
    <Compile Include="$(CommonPath)Interop\Windows\BCrypt\Interop.BCryptKeyDerivation.cs"
             Link="Common\Interop\Windows\BCrypt\Interop.BCryptKeyDerivation.cs" />
    <Compile Include="$(CommonPath)Interop\Windows\BCrypt\Interop.BCryptPropertyStrings.cs"
             Link="Common\Interop\Windows\BCrypt\Interop.BCryptPropertyStrings.cs" />
    <Compile Include="$(CommonPath)Interop\Windows\NCrypt\Interop.NCryptDeriveKeyMaterial.cs"
             Link="Internal\Windows\NCrypt\Interop.NCryptDeriveKeyMaterial.cs" />
    <Compile Include="$(CommonPath)Interop\Windows\NCrypt\Interop.NCryptDeriveSecretAgreement.cs"
             Link="Internal\Windows\NCrypt\Interop.NCryptDeriveSecretAgreement.cs" />
    <Compile Include="$(CommonPath)Interop\Windows\NCrypt\Interop.NCryptBuffer.cs"
             Link="Internal\Windows\NCrypt\Interop.NCryptBuffer.cs" />
    <Compile Include="$(CommonPath)Interop\Windows\BCrypt\BCryptAlgorithmCache.cs"
             Link="Internal\Windows\BCrypt\BCryptAlgorithmCache.cs" />
    <Compile Include="$(CommonPath)Interop\Windows\BCrypt\DESBCryptModes.cs"
             Link="Common\Interop\Windows\BCrypt\DESBCryptModes.cs" />
    <Compile Include="$(CommonPath)Interop\Windows\BCrypt\RC2BCryptModes.cs"
             Link="Common\Interop\Windows\BCrypt\RC2BCryptModes.cs" />
    <Compile Include="$(CommonPath)Interop\Windows\BCrypt\TripleDesBCryptModes.cs"
             Link="Common\Interop\Windows\BCrypt\TripleDesBCryptModes.cs" />
    <Compile Include="$(CommonPath)Interop\Windows\Crypt32\Interop.FindOidInfo.cs"
             Link="Common\Interop\Windows\Crypt32\Interop.FindOidInfo.cs" />
    <Compile Include="$(CommonPath)Interop\Windows\Crypt32\Interop.HashIdAlg.cs"
             Link="Common\Interop\Windows\Crypt32\Interop.HashIdAlg.cs" />
    <Compile Include="$(CommonPath)Interop\Windows\NCrypt\Interop.AsymmetricPaddingMode.cs"
             Link="Common\Interop\Windows\NCrypt\Interop.AsymmetricPaddingMode.cs" />
    <Compile Include="$(CommonPath)Interop\Windows\NCrypt\Interop.ErrorCode.cs"
             Link="Common\Interop\Windows\NCrypt\Interop.ErrorCode.cs" />
    <Compile Include="$(CommonPath)Interop\Windows\NCrypt\Interop.EncryptDecrypt.cs"
             Link="Common\Interop\Windows\NCrypt\Interop.EncryptDecrypt.cs" />
    <Compile Include="$(CommonPath)Interop\Windows\NCrypt\Interop.Keys.cs"
             Link="Common\Interop\Windows\NCrypt\Interop.Keys.cs" />
    <Compile Include="$(CommonPath)Interop\Windows\NCrypt\Interop.NCryptFreeObject.cs"
             Link="Common\Interop\Windows\NCrypt\Interop.NCryptFreeObject.cs" />
    <Compile Include="$(CommonPath)Interop\Windows\NCrypt\Interop.NCryptOpenStorageProvider.cs"
             Link="Common\Interop\Windows\NCrypt\Interop.NCryptOpenStorageProvider.cs" />
    <Compile Include="$(CommonPath)Interop\Windows\NCrypt\Interop.Properties.cs"
             Link="Common\Interop\Windows\NCrypt\Interop.ErrorCode.cs" />
    <Compile Include="$(CommonPath)Interop\Windows\NCrypt\Interop.SignVerify.cs"
             Link="Common\Interop\Windows\NCrypt\Interop.SignVerify.cs" />
    <Compile Include="$(CommonPath)Microsoft\Win32\SafeHandles\SafeBCryptHandle.cs"
             Link="Microsoft\Win32\SafeHandles\SafeBCryptHandle.cs" />
    <Compile Include="$(CommonPath)Microsoft\Win32\SafeHandles\SafeBCryptAlgorithmHandle.cs"
             Link="Microsoft\Win32\SafeHandles\SafeBCryptAlgorithmHandle.cs" />
    <Compile Include="$(CommonPath)Microsoft\Win32\SafeHandles\SafeBCryptHashHandle.cs"
             Link="Microsoft\Win32\SafeHandles\SafeBCryptHashHandle.cs" />
    <Compile Include="$(CommonPath)Microsoft\Win32\SafeHandles\SafeBCryptKeyHandle.cs"
             Link="Microsoft\Win32\SafeHandles\SafeBCryptKeyHandle.cs" />
    <Compile Include="$(CommonPath)Microsoft\Win32\SafeHandles\SafeUnicodeStringHandle.cs"
             Link="Microsoft\Win32\SafeHandles\SafeUnicodeStringHandle.cs" />
    <Compile Include="$(CommonPath)Internal\Cryptography\CngCommon.Hash.cs"
             Link="Internal\Cryptography\CngCommon.Hash.cs" />
    <Compile Include="$(CommonPath)Internal\Cryptography\CngCommon.SignVerify.cs"
             Link="Internal\Cryptography\CngCommon.SignVerify.cs" />
    <Compile Include="$(CommonPath)Internal\Cryptography\HashProviderCng.cs"
             Link="Internal\Cryptography\HashProviderCng.cs" />
    <Compile Include="$(CommonPath)Internal\Cryptography\Windows\CryptoThrowHelper.cs"
             Link="Internal\Cryptography\Windows\CryptoThrowHelper.cs" />
    <Compile Include="$(CommonPath)Internal\Cryptography\Windows\ErrorCodeHelper.cs"
             Link="Internal\Cryptography\Windows\ErrorCodeHelper.cs" />
    <Compile Include="$(CommonPath)Interop\Windows\Kernel32\Interop.FormatMessage.cs"
             Link="Internal\Windows\kernel32\Interop.FormatMessage.cs" />
    <Compile Include="$(CommonPath)System\Security\Cryptography\CngPkcs8.cs"
             Link="Common\System\Security\Cryptography\CngPkcs8.cs" />
    <Compile Include="$(CommonPath)System\Security\Cryptography\DSACng.cs"
             Link="Common\System\Security\Cryptography\DSACng.cs" />
    <Compile Include="$(CommonPath)System\Security\Cryptography\DSACng.ImportExport.cs"
             Link="Common\System\Security\Cryptography\DSACng.ImportExport.cs" />
    <Compile Include="$(CommonPath)System\Security\Cryptography\DSACng.SignVerify.cs"
             Link="Common\System\Security\Cryptography\DSACng.SignVerify.cs" />
    <Compile Include="$(CommonPath)System\Security\Cryptography\ECCng.HashAlgorithm.cs"
             Link="Common\System\Security\Cryptography\ECCng.HashAlgorithm.cs" />
    <Compile Include="$(CommonPath)System\Security\Cryptography\ECCng.ImportExport.cs"
             Link="Common\System\Security\Cryptography\ECCng.ImportExport.cs" />
    <Compile Include="$(CommonPath)System\Security\Cryptography\ECDiffieHellmanCng.cs"
             Link="Common\System\Security\Cryptography\ECDsaCng.cs" />
    <Compile Include="$(CommonPath)System\Security\Cryptography\ECDiffieHellmanCng.ImportExport.cs"
             Link="Common\System\Security\Cryptography\ECDsaCng.ImportExport.cs" />
    <Compile Include="$(CommonPath)System\Security\Cryptography\ECDsaCng.cs"
             Link="Common\System\Security\Cryptography\ECDsaCng.cs" />
    <Compile Include="$(CommonPath)System\Security\Cryptography\ECDsaCng.HashData.cs"
             Link="Common\System\Security\Cryptography\ECDsaCng.HashData.cs" />
    <Compile Include="$(CommonPath)System\Security\Cryptography\ECDsaCng.ImportExport.cs"
             Link="Common\System\Security\Cryptography\ECDsaCng.ImportExport.cs" />
    <Compile Include="$(CommonPath)System\Security\Cryptography\ECDsaCng.SignVerify.cs"
             Link="Common\System\Security\Cryptography\ECDsaCng.SignVerify.cs" />
    <Compile Include="$(CommonPath)System\Security\Cryptography\RSACng.cs"
             Link="Common\System\Security\Cryptography\RSACng.cs" />
    <Compile Include="$(CommonPath)System\Security\Cryptography\RSACng.EncryptDecrypt.cs"
             Link="Common\System\Security\Cryptography\RSACng.EncryptDecrypt.cs" />
    <Compile Include="$(CommonPath)System\Security\Cryptography\RSACng.ImportExport.cs"
             Link="Common\System\Security\Cryptography\RSACng.ImportExport.cs" />
    <Compile Include="$(CommonPath)System\Security\Cryptography\RSACng.SignVerify.cs"
             Link="Common\System\Security\Cryptography\RSACng.SignVerify.cs" />
  </ItemGroup>
  <ItemGroup Condition=" '$(TargetsUnix)' == 'true' and '$(UseAppleCrypto)' != 'true'">
    <Compile Include="$(CommonPath)Interop\Unix\System.Security.Cryptography.Native\Interop.ASN1.cs"
             Link="Common\Interop\Unix\System.Security.Cryptography.Native\Interop.ASN1.cs" />
    <Compile Include="$(CommonPath)Interop\Unix\System.Security.Cryptography.Native\Interop.ASN1.Nid.cs"
             Link="Common\Interop\Unix\System.Security.Cryptography.Native\Interop.ASN1.Nid.cs" />
    <Compile Include="$(CommonPath)Interop\Unix\System.Security.Cryptography.Native\Interop.EvpPkey.cs"
             Link="Common\Interop\Unix\System.Security.Cryptography.Native\Interop.EvpPkey.cs" />
    <Compile Include="$(CommonPath)Interop\Unix\System.Security.Cryptography.Native\Interop.EvpPkey.EcKey.cs"
             Link="Common\Interop\Unix\System.Security.Cryptography.Native\Interop.EvpPkey.EcKey.cs" />
    <Compile Include="$(CommonPath)Interop\Unix\System.Security.Cryptography.Native\Interop.EvpPkey.Ecdh.cs"
             Link="Common\Interop\Unix\System.Security.Cryptography.Native\Interop.EvpPkey.Ecdh.cs" />
    <Compile Include="$(CommonPath)Interop\Unix\System.Security.Cryptography.Native\Interop.EVP.cs"
             Link="Common\Interop\Unix\System.Security.Cryptography.Native\Interop.EVP.cs" />
    <Compile Include="$(CommonPath)Interop\Unix\System.Security.Cryptography.Native\Interop.EVP.DigestAlgs.cs"
             Link="Common\Interop\Unix\System.Security.Cryptography.Native\Interop.EVP.DigestAlgs.cs" />
    <Compile Include="$(CommonPath)Interop\Unix\System.Security.Cryptography.Native\Interop.Hmac.cs"
             Link="Common\Interop\Unix\System.Security.Cryptography.Native\Interop.Hmac.cs" />
    <Compile Include="$(CommonPath)Interop\Unix\System.Security.Cryptography.Native\Interop.RAND.cs"
             Link="Common\Interop\Unix\System.Security.Cryptography.Native\Interop.RAND.cs" />
    <Compile Include="$(CommonPath)Microsoft\Win32\SafeHandles\Asn1SafeHandles.Unix.cs"
             Link="Common\Microsoft\Win32\SafeHandles\Asn1SafeHandles.Unix.cs" />
    <Compile Include="$(CommonPath)Microsoft\Win32\SafeHandles\SafeEvpMdCtxHandle.Unix.cs"
             Link="Common\Microsoft\Win32\SafeHandles\SafeEvpMdCtxHandle.Unix.cs" />
    <Compile Include="$(CommonPath)Microsoft\Win32\SafeHandles\SafeEvpPkeyCtxHandle.Unix.cs"
             Link="Common\Microsoft\Win32\SafeHandles\SafeEvpPkeyCtxHandle.Unix.cs" />
    <Compile Include="$(CommonPath)Microsoft\Win32\SafeHandles\SafeHmacCtxHandle.Unix.cs"
             Link="Common\Microsoft\Win32\SafeHandles\SafeHmacCtxHandle.Unix.cs" />
    <Compile Include="$(CommonPath)Microsoft\Win32\SafeHandles\SafeInteriorHandle.cs"
             Link="Common\Microsoft\Win32\SafeHandles\SafeInteriorHandle.cs" />
    <Compile Include="$(CommonPath)Microsoft\Win32\SafeHandles\SafeEvpPKeyHandle.Unix.cs"
             Link="Common\Microsoft\Win32\SafeHandles\SafeEvpPKeyHandle.Unix.cs" />
    <Compile Include="Internal\Cryptography\AesImplementation.Unix.cs" />
    <Compile Include="Internal\Cryptography\HashProviderDispenser.Unix.cs" />
    <Compile Include="Internal\Cryptography\OpenSslCipher.cs" />
    <Compile Include="Internal\Cryptography\RandomNumberGeneratorImplementation.Unix.cs" />
    <Compile Include="Internal\Cryptography\TripleDesImplementation.Unix.cs" />
  </ItemGroup>
  <ItemGroup Condition="'$(UseAppleCrypto)' == 'true'">
    <Compile Include="$(CommonPath)Internal\Cryptography\AsymmetricAlgorithmHelpers.Ansi.cs"
             Link="Common\Internal\Cryptography\AsymmetricAlgorithmHelpers.Ansi.cs" />
    <Compile Include="$(CommonPath)Interop\OSX\Interop.CoreFoundation.cs"
             Link="Common\Interop\OSX\Interop.CoreFoundation.cs" />
    <Compile Include="$(CommonPath)Interop\OSX\Interop.CoreFoundation.CFArray.cs"
             Link="Common\Interop\OSX\Interop.CoreFoundation.CFArray.cs" />
    <Compile Include="$(CommonPath)Interop\OSX\Interop.CoreFoundation.CFData.cs"
             Link="Common\Interop\OSX\Interop.CoreFoundation.CFData.cs" />
    <Compile Include="$(CommonPath)Interop\OSX\Interop.CoreFoundation.CFError.cs"
             Link="Common\Interop\OSX\Interop.CoreFoundation.CFError.cs" />
    <Compile Include="$(CommonPath)Interop\OSX\Interop.CoreFoundation.CFString.cs"
             Link="Common\Interop\OSX\Interop.CoreFoundation.CFString.cs" />
    <Compile Include="$(CommonPath)Interop\OSX\Interop.Libraries.cs"
             Link="Common\Interop\OSX\Interop.Libraries.cs" />
    <Compile Include="$(CommonPath)Interop\OSX\System.Security.Cryptography.Native.Apple\Interop.Digest.cs"
             Link="Common\Interop\OSX\System.Security.Cryptography.Native.Apple\Interop.Digest.cs" />
    <Compile Include="$(CommonPath)Interop\OSX\System.Security.Cryptography.Native.Apple\Interop.Ecc.cs"
             Link="Common\Interop\OSX\System.Security.Cryptography.Native.Apple\Interop.Ecc.cs" />
    <Compile Include="$(CommonPath)Interop\OSX\System.Security.Cryptography.Native.Apple\Interop.Err.cs"
             Link="Common\Interop\OSX\System.Security.Cryptography.Native.Apple\Interop.Err.cs" />
    <Compile Include="$(CommonPath)Interop\OSX\System.Security.Cryptography.Native.Apple\Interop.Hmac.cs"
             Link="Common\Interop\OSX\System.Security.Cryptography.Native.Apple\Interop.Hmac.cs" />
    <Compile Include="$(CommonPath)Interop\OSX\System.Security.Cryptography.Native.Apple\Interop.KeyAgree.cs"
             Link="Common\Interop\OSX\System.Security.Cryptography.Native.Apple\Interop.KeyAgree.cs" />
    <Compile Include="$(CommonPath)Interop\OSX\System.Security.Cryptography.Native.Apple\Interop.PAL_HashAlgorithm.cs"
             Link="Common\Interop\OSX\System.Security.Cryptography.Native.Apple\Interop.PAL_HashAlgorithm.cs" />
    <Compile Include="$(CommonPath)Interop\OSX\System.Security.Cryptography.Native.Apple\Interop.Random.cs"
             Link="Common\Interop\OSX\System.Security.Cryptography.Native.Apple\Interop.Random.cs" />
    <Compile Include="$(CommonPath)Interop\OSX\System.Security.Cryptography.Native.Apple\Interop.RSA.cs"
             Link="Common\Interop\OSX\System.Security.Cryptography.Native.Apple\Interop.RSA.cs" />
    <Compile Include="$(CommonPath)Interop\OSX\System.Security.Cryptography.Native.Apple\Interop.SecErr.cs"
             Link="Common\Interop\OSX\System.Security.Cryptography.Native.Apple\Interop.SecErr.cs" />
    <Compile Include="$(CommonPath)Interop\OSX\System.Security.Cryptography.Native.Apple\Interop.SecErrMessage.cs"
             Link="Common\Interop\OSX\System.Security.Cryptography.Native.Apple\Interop.SecErrMessage.cs" />
    <Compile Include="$(CommonPath)Interop\OSX\System.Security.Cryptography.Native.Apple\Interop.SecKeyRef.cs"
             Link="Common\Interop\OSX\System.Security.Cryptography.Native.Apple\Interop.SecKeyRef.cs" />
    <Compile Include="$(CommonPath)Interop\OSX\System.Security.Cryptography.Native.Apple\Interop.SignVerify.cs"
             Link="Common\Interop\OSX\System.Security.Cryptography.Native.Apple\Interop.SignVerify.cs" />
    <Compile Include="$(CommonPath)Interop\OSX\System.Security.Cryptography.Native.Apple\Interop.Symmetric.cs"
             Link="Common\Interop\OSX\System.Security.Cryptography.Native.Apple\Interop.Symmetric.cs" />
    <Compile Include="$(CommonPath)Microsoft\Win32\SafeHandles\SafeCreateHandle.OSX.cs"
             Link="Common\Microsoft\Win32\SafeHandles\SafeCreateHandle.OSX.cs" />
    <Compile Include="$(CommonPath)Microsoft\Win32\SafeHandles\SafeHandleCache.cs"
             Link="Common\Microsoft\Win32\SafeHandles\SafeHandleCache.cs" />
    <Compile Include="$(CommonPath)System\Security\Cryptography\DSASecurityTransforms.cs"
             Link="Common\System\Security\Cryptography\DSASecurityTransforms.cs" />
    <Compile Include="$(CommonPath)System\Security\Cryptography\EccSecurityTransforms.cs"
             Link="Common\System\Security\Cryptography\EccSecurityTransforms.cs" />
    <Compile Include="$(CommonPath)System\Security\Cryptography\ECDiffieHellmanSecurityTransforms.cs"
             Link="Common\System\Security\Cryptography\ECDiffieHellmanSecurityTransforms.cs" />
    <Compile Include="$(CommonPath)System\Security\Cryptography\ECDsaSecurityTransforms.cs"
             Link="Common\System\Security\Cryptography\ECDsaSecurityTransforms.cs" />
    <Compile Include="$(CommonPath)System\Security\Cryptography\RSASecurityTransforms.cs"
             Link="Common\System\Security\Cryptography\RSASecurityTransforms.cs" />
    <Compile Include="$(CommonPath)System\Security\Cryptography\SecKeyPair.cs"
             Link="Common\System\Security\Cryptography\SecKeyPair.cs" />
    <Compile Include="Internal\Cryptography\AesImplementation.OSX.cs" />
    <Compile Include="Internal\Cryptography\AppleCCCryptor.cs" />
    <Compile Include="Internal\Cryptography\DesImplementation.OSX.cs" />
    <Compile Include="Internal\Cryptography\HashProviderDispenser.OSX.cs" />
    <Compile Include="Internal\Cryptography\RandomNumberGeneratorImplementation.OSX.cs" />
    <Compile Include="Internal\Cryptography\RC2Implementation.OSX.cs" />
    <Compile Include="Internal\Cryptography\TripleDesImplementation.OSX.cs" />
    <Compile Include="System\Security\Cryptography\ECDiffieHellman.Create.SecurityTransforms.cs" />
  </ItemGroup>
  <ItemGroup Condition="'$(UseAppleCrypto)' == 'true' AND '$(TargetsOSX)' == 'true'">
    <Compile Include="$(CommonPath)Interop\OSX\System.Security.Cryptography.Native.Apple\Interop.Pbkdf2.cs"
             Link="Common\Interop\OSX\System.Security.Cryptography.Native.Apple\Interop.Pbkdf2.cs" />
    <Compile Include="$(CommonPath)Interop\OSX\System.Security.Cryptography.Native.Apple\Interop.SecKeyRef.macOS.cs"
             Link="Common\Interop\OSX\System.Security.Cryptography.Native.Apple\Interop.SecKeyRef.macOS.cs" />
    <Compile Include="$(CommonPath)System\Security\Cryptography\DSASecurityTransforms.macOS.cs"
             Link="Common\System\Security\Cryptography\DSASecurityTransforms.macOS.cs" />
    <Compile Include="$(CommonPath)System\Security\Cryptography\EccSecurityTransforms.macOS.cs"
             Link="Common\System\Security\Cryptography\EccSecurityTransforms.macOS.cs" />
    <Compile Include="$(CommonPath)System\Security\Cryptography\RSASecurityTransforms.macOS.cs"
             Link="Common\System\Security\Cryptography\RSASecurityTransforms.macOS.cs" />
    <Compile Include="Internal\Cryptography\Pbkdf2Implementation.OSX.cs" />
  </ItemGroup>
  <ItemGroup Condition="'$(UseAppleCrypto)' == 'true' AND '$(TargetsOSX)' != 'true'">
    <Compile Include="$(CommonPath)System\Security\Cryptography\DSASecurityTransforms.iOS.cs"
             Link="Common\System\Security\Cryptography\DSASecurityTransforms.iOS.cs" />
    <Compile Include="$(CommonPath)System\Security\Cryptography\EccSecurityTransforms.iOS.cs"
             Link="Common\System\Security\Cryptography\EccSecurityTransforms.iOS.cs" />
    <Compile Include="$(CommonPath)System\Security\Cryptography\RSASecurityTransforms.iOS.cs"
             Link="Common\System\Security\Cryptography\RSASecurityTransforms.iOS.cs" />
    <Compile Include="Internal\Cryptography\Pbkdf2Implementation.Managed.cs" />
  </ItemGroup>
  <ItemGroup Condition=" '$(TargetsUnix)' == 'true'">
    <Compile Include="$(CommonPath)Interop\Unix\System.Security.Cryptography.Native\Interop.ERR.cs"
             Link="Common\Interop\Unix\System.Security.Cryptography.Native\Interop.ERR.cs" />
    <Compile Include="$(CommonPath)Interop\Unix\System.Security.Cryptography.Native\Interop.Initialization.cs"
             Link="Common\Interop\Unix\System.Security.Cryptography.Native\Interop.Initialization.cs" />
    <Compile Include="$(CommonPath)Interop\Unix\Interop.Libraries.cs"
             Link="Common\Interop\Unix\Interop.Libraries.cs" />
    <Compile Include="$(CommonPath)Internal\Cryptography\AsymmetricAlgorithmHelpers.Hash.cs"
             Link="Common\Internal\Cryptography\AsymmetricAlgorithmHelpers.Hash.cs" />
    <Compile Include="$(CommonPath)Microsoft\Win32\SafeHandles\SafeEvpCipherCtxHandle.Unix.cs"
             Link="Common\Microsoft\Win32\SafeHandles\SafeEvpCipherCtxHandle.Unix.cs" />
    <Compile Include="$(CommonPath)System\Security\Cryptography\ECDiffieHellmanDerivation.cs"
             Link="Common\System\Security\Cryptography\ECDiffieHellmanDerivation.cs" />
  </ItemGroup>
  <ItemGroup Condition="'$(TargetsUnix)' == 'true' and '$(UseAndroidCrypto)' != 'true'">
    <Compile Include="$(CommonPath)Interop\Unix\System.Security.Cryptography.Native\Interop.EVP.Cipher.cs"
             Link="Common\Interop\Unix\System.Security.Cryptography.Native\Interop.EVP.Cipher.cs" />
    <Compile Include="System\Security\Cryptography\AesCcm.Unix.cs" />
    <Compile Include="System\Security\Cryptography\AesGcm.Unix.cs" />
    <Compile Include="System\Security\Cryptography\ChaCha20Poly1305.NotSupported.cs" />
  </ItemGroup>
  <ItemGroup Condition="'$(TargetsUnix)' == 'true' and '$(UseAndroidCrypto)' != 'true' and '$(UseAppleCrypto)' != 'true'">
    <Compile Include="Internal\Cryptography\DesImplementation.Unix.cs" />
    <Compile Include="System\Security\Cryptography\ECDsaOpenSsl.cs" />
    <Compile Include="$(CommonPath)System\Security\Cryptography\ECDsaOpenSsl.cs"
             Link="Common\System\Security\Cryptography\ECDsaOpenSsl.cs" />
    <Compile Include="$(CommonPath)System\Security\Cryptography\ECOpenSsl.cs"
             Link="Common\System\Security\Cryptography\ECOpenSsl.cs" />
    <Compile Include="$(CommonPath)System\Security\Cryptography\ECOpenSsl.ImportExport.cs"
             Link="Common\System\Security\Cryptography\ECOpenSsl.ImportExport.cs" />
    <Compile Include="$(CommonPath)Interop\Unix\System.Security.Cryptography.Native\Interop.Bignum.cs"
             Link="Common\Interop\Unix\System.Security.Cryptography.Native\Interop.Bignum.cs" />
    <Compile Include="$(CommonPath)Interop\Unix\System.Security.Cryptography.Native\Interop.EcDsa.ImportExport.cs"
             Link="Common\Interop\Unix\System.Security.Cryptography.Native\Interop.EcDsa.ImportExport.cs" />
    <Compile Include="$(CommonPath)Interop\Unix\System.Security.Cryptography.Native\Interop.EcKey.cs"
             Link="Common\Interop\Unix\System.Security.Cryptography.Native\Interop.EcKey.cs" />
    <Compile Include="$(CommonPath)Interop\Unix\System.Security.Cryptography.Native\Interop.EcDsa.cs"
             Link="Common\Interop\Unix\System.Security.Cryptography.Native\Interop.EcDsa.cs" />
    <Compile Include="$(CommonPath)Interop\Unix\System.Security.Cryptography.Native\Interop.EvpPkey.Rsa.cs"
             Link="Common\Interop\Unix\System.Security.Cryptography.Native\Interop.EvpPkey.Rsa.cs" />
    <Compile Include="$(CommonPath)Interop\Unix\System.Security.Cryptography.Native\Interop.LegacyAlgorithms.cs"
             Link="Common\Interop\Unix\System.Security.Cryptography.Native\Interop.LegacyAlgorithms.cs" />
    <Compile Include="$(CommonPath)Microsoft\Win32\SafeHandles\SafeBignumHandle.Unix.cs"
             Link="Common\Microsoft\Win32\SafeHandles\SafeBignumHandle.Unix.cs" />
    <Compile Include="$(CommonPath)Microsoft\Win32\SafeHandles\SafeEcKeyHandle.Unix.cs"
             Link="Common\Microsoft\Win32\SafeHandles\SafeEcKeyHandle.Unix.cs" />
    <Compile Include="$(CommonPath)System\Security\Cryptography\ECDiffieHellmanOpenSsl.cs"
             Link="Common\System\Security\Cryptography\ECDiffieHellmanOpenSsl.cs" />
    <Compile Include="$(CommonPath)System\Security\Cryptography\ECDiffieHellmanOpenSsl.Derive.cs"
             Link="Common\System\Security\Cryptography\ECDiffieHellmanOpenSsl.Derive.cs" />
    <Compile Include="$(CommonPath)System\Security\Cryptography\ECDiffieHellmanOpenSslPublicKey.cs"
             Link="Common\System\Security\Cryptography\ECDiffieHellmanOpenSslPublicKey.cs" />
    <Compile Include="$(CommonPath)Interop\Unix\System.Security.Cryptography.Native\Interop.Rsa.cs"
             Link="Common\Interop\Unix\System.Security.Cryptography.Native\Interop.Rsa.cs" />
    <Compile Include="$(CommonPath)Microsoft\Win32\SafeHandles\SafeRsaHandle.Unix.cs"
             Link="Common\Microsoft\Win32\SafeHandles\SafeRsaHandle.Unix.cs" />
    <Compile Include="$(CommonPath)System\Security\Cryptography\RSAOpenSsl.cs"
             Link="Common\System\Security\Cryptography\RSAOpenSsl.cs" />
    <Compile Include="Internal\Cryptography\RC2Implementation.Unix.cs" />
    <Compile Include="System\Security\Cryptography\ECDiffieHellman.Create.OpenSsl.cs" />
    <Compile Include="Internal\Cryptography\Pbkdf2Implementation.Unix.cs" />
    <Compile Include="$(CommonPath)Interop\Unix\System.Security.Cryptography.Native\Interop.Dsa.cs"
             Link="Common\Interop\Unix\System.Security.Cryptography.Native\Interop.Dsa.cs" />
    <Compile Include="$(CommonPath)System\Security\Cryptography\DSAOpenSsl.cs"
             Link="Common\System\Security\Cryptography\DSAOpenSsl.cs" />
    <Compile Include="$(CommonPath)Microsoft\Win32\SafeHandles\SafeDsaHandle.Unix.cs"
             Link="Common\Microsoft\Win32\SafeHandles\SafeDsaHandle.Unix.cs" />
  </ItemGroup>
  <ItemGroup Condition="'$(TargetsUnix)' == 'true' and '$(UseAndroidCrypto)' == 'true'">
    <Compile Include="$(CommonPath)Interop\Android\Interop.JObjectLifetime.cs"
             Link="Common\Interop\Android\Interop.JObjectLifetime.cs" />
    <Compile Include="$(CommonPath)Interop\Android\System.Security.Cryptography.Native.Android\Interop.Bignum.cs"
             Link="Common\Interop\Android\System.Security.Cryptography.Native.Android\Interop.Bignum.cs" />
    <Compile Include="$(CommonPath)Interop\Android\System.Security.Cryptography.Native.Android\Interop.Dsa.cs"
             Link="Common\Interop\Android\System.Security.Cryptography.Native.Android\Interop.Dsa.cs" />
    <Compile Include="$(CommonPath)Interop\Android\System.Security.Cryptography.Native.Android\Interop.Cipher.cs"
             Link="Common\Interop\Android\System.Security.Cryptography.Native.Android\Interop.Cipher.cs" />
    <Compile Include="$(CommonPath)Interop\Android\System.Security.Cryptography.Native.Android\Interop.EcDsa.ImportExport.cs"
             Link="Common\Interop\Android\System.Security.Cryptography.Native.Android\Interop.EcDsa.ImportExport.cs" />
    <Compile Include="$(CommonPath)Interop\Android\System.Security.Cryptography.Native.Android\Interop.EcKey.cs"
             Link="Common\Interop\Android\System.Security.Cryptography.Native.Android\Interop.EcKey.cs" />
    <Compile Include="$(CommonPath)Interop\Android\System.Security.Cryptography.Native.Android\Interop.EcDsa.cs"
             Link="Common\Interop\Android\System.Security.Cryptography.Native.Android\Interop.EcDsa.cs" />
    <Compile Include="$(CommonPath)Interop\Android\System.Security.Cryptography.Native.Android\Interop.Ecdh.cs"
             Link="Common\Interop\Android\System.Security.Cryptography.Native.Android\Interop.Ecdh.cs" />
    <Compile Include="$(CommonPath)Interop\Android\System.Security.Cryptography.Native.Android\Interop.Rsa.cs"
             Link="Common\Interop\Android\System.Security.Cryptography.Native.Android\Interop.Rsa.cs" />
    <Compile Include="$(CommonPath)Interop\Android\System.Security.Cryptography.Native.Android\SafeKeyHandle.cs"
             Link="Common\Interop\Android\System.Security.Cryptography.Native.Android\SafeKeyHandle.cs" />
    <Compile Include="$(CommonPath)System\Security\Cryptography\DSAAndroid.cs"
             Link="Common\System\Security\Cryptography\DSAAndroid.cs" />
    <Compile Include="System\Security\Cryptography\DSA.Create.Android.cs" />
    <Compile Include="$(CommonPath)System\Security\Cryptography\ECAndroid.cs"
             Link="Common\System\Security\Cryptography\ECAndroid.cs" />
    <Compile Include="$(CommonPath)System\Security\Cryptography\ECAndroid.ImportExport.cs"
             Link="Common\System\Security\Cryptography\ECAndroid.ImportExport.cs" />
    <Compile Include="$(CommonPath)System\Security\Cryptography\ECDiffieHellmanAndroid.cs"
             Link="Common\System\Security\Cryptography\ECDiffieHellmanAndroid.cs" />
    <Compile Include="$(CommonPath)System\Security\Cryptography\ECDiffieHellmanAndroid.Derive.cs"
             Link="Common\System\Security\Cryptography\ECDiffieHellmanAndroid.Derive.cs" />
    <Compile Include="$(CommonPath)System\Security\Cryptography\ECDiffieHellmanAndroidPublicKey.cs"
             Link="Common\System\Security\Cryptography\ECDiffieHellmanAndroidPublicKey.cs" />
    <Compile Include="$(CommonPath)System\Security\Cryptography\ECDsaAndroid.cs"
             Link="Common\System\Security\Cryptography\ECDsaAndroid.cs" />
    <Compile Include="$(CommonPath)System\Security\Cryptography\RSAAndroid.cs"
             Link="Common\System\Security\Cryptography\RSAAndroid.cs" />
    <Compile Include="Internal\Cryptography\DesImplementation.Android.cs" />
    <Compile Include="Internal\Cryptography\RC2Implementation.Android.cs" />
    <Compile Include="System\Security\Cryptography\AesCcm.Android.cs" />
    <Compile Include="System\Security\Cryptography\AesGcm.Android.cs" />
    <Compile Include="System\Security\Cryptography\ChaCha20Poly1305.NotSupported.cs" />
    <Compile Include="System\Security\Cryptography\ECDiffieHellman.Create.Android.cs" />
    <Compile Include="System\Security\Cryptography\ECDsa.Create.Android.cs" />
    <Compile Include="System\Security\Cryptography\RSA.Create.Android.cs" />
    <Compile Include="Internal\Cryptography\Pbkdf2Implementation.Managed.cs" />
  </ItemGroup>
  <ItemGroup Condition=" '$(TargetsBrowser)' == 'true'">
<<<<<<< HEAD
    <Compile Include="$(CommonPath)Internal\Cryptography\HashProvider.cs"
             Link="Internal\Cryptography\HashProvider.cs" />
    <!-- GetRandomBytes is identical on Unix and Browser -->
=======
>>>>>>> b306268b
    <Compile Include="$(CommonPath)Interop\Unix\System.Native\Interop.GetRandomBytes.cs"
             Link="Common\Interop\Unix\System.Native\Interop.GetRandomBytes.cs" />
    <Compile Include="$(CommonPath)Interop\Browser\Interop.Libraries.cs"
             Link="Common\Interop\Browser\Interop.Libraries.cs" />
    <Compile Include="$(CommonPath)System\Sha1ForNonSecretPurposes.cs"
             Link="Common\System\Sha1ForNonSecretPurposes.cs" />
<<<<<<< HEAD
    <Compile Include="$(CommonPath)Interop\Browser\System.Security.Cryptography.Native.Browser\Interop.SimpleDigestHash.cs"
             Link="Common\Interop\Browser\System.Security.Cryptography.Native.Browser\Interop.SimpleDigestHash.cs" />
    <Compile Include="Internal\Cryptography\HashAlgorithmNames.cs" />
=======
>>>>>>> b306268b
    <Compile Include="Internal\Cryptography\HashProviderDispenser.Browser.cs" />
    <Compile Include="Internal\Cryptography\RandomNumberGeneratorImplementation.Browser.cs" />
    <Compile Include="Internal\Cryptography\SHAHashProvider.Browser.cs" />
    <Compile Include="System\Security\Cryptography\AesCcm.NotSupported.cs" />
    <Compile Include="System\Security\Cryptography\AesGcm.NotSupported.cs" />
    <Compile Include="System\Security\Cryptography\ChaCha20Poly1305.NotSupported.cs" />
    <Compile Include="System\Security\Cryptography\CryptoConfig.Browser.cs" />
  </ItemGroup>
  <ItemGroup>
    <Reference Include="System.Collections" />
    <Reference Include="System.Collections.Concurrent" />
    <Reference Include="System.Formats.Asn1" />
    <Reference Include="System.Memory" />
    <Reference Include="System.Runtime" />
    <Reference Include="System.Runtime.CompilerServices.Unsafe" />
    <Reference Include="System.Runtime.Extensions" />
    <Reference Include="System.Runtime.InteropServices" />
    <Reference Include="System.Runtime.InteropServices.RuntimeInformation" />
    <Reference Include="System.Runtime.Numerics" />
    <Reference Include="System.Security.Cryptography.Encoding" />
    <Reference Include="System.Security.Cryptography.Primitives" />
    <Reference Include="System.Threading" />
    <Reference Include="System.Text.Encoding.Extensions" />
  </ItemGroup>
  <ItemGroup>
    <None Include="@(AsnXml)" />
  </ItemGroup>
</Project><|MERGE_RESOLUTION|>--- conflicted
+++ resolved
@@ -688,24 +688,15 @@
     <Compile Include="Internal\Cryptography\Pbkdf2Implementation.Managed.cs" />
   </ItemGroup>
   <ItemGroup Condition=" '$(TargetsBrowser)' == 'true'">
-<<<<<<< HEAD
-    <Compile Include="$(CommonPath)Internal\Cryptography\HashProvider.cs"
-             Link="Internal\Cryptography\HashProvider.cs" />
     <!-- GetRandomBytes is identical on Unix and Browser -->
-=======
->>>>>>> b306268b
     <Compile Include="$(CommonPath)Interop\Unix\System.Native\Interop.GetRandomBytes.cs"
              Link="Common\Interop\Unix\System.Native\Interop.GetRandomBytes.cs" />
     <Compile Include="$(CommonPath)Interop\Browser\Interop.Libraries.cs"
              Link="Common\Interop\Browser\Interop.Libraries.cs" />
     <Compile Include="$(CommonPath)System\Sha1ForNonSecretPurposes.cs"
              Link="Common\System\Sha1ForNonSecretPurposes.cs" />
-<<<<<<< HEAD
     <Compile Include="$(CommonPath)Interop\Browser\System.Security.Cryptography.Native.Browser\Interop.SimpleDigestHash.cs"
              Link="Common\Interop\Browser\System.Security.Cryptography.Native.Browser\Interop.SimpleDigestHash.cs" />
-    <Compile Include="Internal\Cryptography\HashAlgorithmNames.cs" />
-=======
->>>>>>> b306268b
     <Compile Include="Internal\Cryptography\HashProviderDispenser.Browser.cs" />
     <Compile Include="Internal\Cryptography\RandomNumberGeneratorImplementation.Browser.cs" />
     <Compile Include="Internal\Cryptography\SHAHashProvider.Browser.cs" />
