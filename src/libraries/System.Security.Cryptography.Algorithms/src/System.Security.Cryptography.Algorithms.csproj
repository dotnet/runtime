--- conflicted
+++ resolved
@@ -9,13 +9,12 @@
   <Import Project="$(CommonPath)System\Security\Cryptography\Asn1\AsnXml.targets" />
   <Import Project="$(CommonPath)System\Security\Cryptography\Asn1Reader\System.Security.Cryptography.Asn1Reader.Shared.projitems" />
   <PropertyGroup>
+    <!-- Use Android native crypto when ANDROID_OPENSSL_AAR is not defined.
+         TODO: [AndroidCrypto] Remove ANDROID_OPENSSL_AAR check once Android native crypto is complete -->
     <UseAndroidCrypto Condition="'$(TargetsAndroid)' == 'true' and '$(ANDROID_OPENSSL_AAR)' == ''">true</UseAndroidCrypto>
     <UseAppleCrypto Condition="'$(TargetsOSX)' == 'true' or '$(TargetsiOS)' == 'true' or '$(TargetstvOS)' == 'true'">true</UseAppleCrypto>
     <GeneratePlatformNotSupportedAssemblyMessage Condition="'$(TargetsBrowser)' == 'true'">SR.SystemSecurityCryptographyAlgorithms_PlatformNotSupported</GeneratePlatformNotSupportedAssemblyMessage>
     <ApiExclusionListPath Condition="'$(TargetsBrowser)' == 'true'">ExcludeApiList.PNSE.Browser.txt</ApiExclusionListPath>
-    <!-- Use Android native crypto when ANDROID_OPENSSL_AAR is not defined.
-         TODO: [AndroidCrypto] Remove ANDROID_OPENSSL_AAR check once Android native crypto is complete -->
-    <UseAndroidCrypto Condition="'$(TargetsAndroid)' == 'true' and '$(ANDROID_OPENSSL_AAR)' == ''">true</UseAndroidCrypto>
   </PropertyGroup>
   <ItemGroup>
     <Compile Include="System\Security\Cryptography\CryptoConfig.Common.cs" />
@@ -585,7 +584,6 @@
     <Compile Include="System\Security\Cryptography\AesCcm.Unix.cs" />
     <Compile Include="System\Security\Cryptography\AesGcm.Unix.cs" />
   </ItemGroup>
-<<<<<<< HEAD
   <ItemGroup Condition="'$(TargetsUnix)' == 'true' and '$(UseAndroidCrypto)' != 'true' and '$(UseAppleCrypto)' != 'true'">
     <Compile Include="System\Security\Cryptography\ECDsaOpenSsl.cs" />
     <Compile Include="$(CommonPath)System\Security\Cryptography\ECDsaOpenSsl.cs"
@@ -622,19 +620,16 @@
              Link="Common\Interop\Android\System.Security.Cryptography.Native.Android\Interop.EcDsa.cs" />
     <Compile Include="$(CommonPath)Interop\Android\System.Security.Cryptography.Native.Android\Interop.Ecdh.cs"
              Link="Common\Interop\Android\System.Security.Cryptography.Native.Android\Interop.Ecdh.cs" />
+    <Compile Include="$(CommonPath)Interop\Android\System.Security.Cryptography.Native.Android\Interop.Cipher.cs"
+             Link="Common\Interop\Android\System.Security.Cryptography.Native.Android\Interop.Cipher.cs" />
     <Compile Include="$(CommonPath)Microsoft\Win32\SafeHandles\SafeEcKeyHandle.Android.cs"
              Link="Common\Microsoft\Win32\SafeHandles\SafeEcKeyHandle.Android.cs" />
     <Compile Include="System\Security\Cryptography\ECDiffieHellmanAndroid.cs"/>
     <Compile Include="System\Security\Cryptography\ECDiffieHellmanAndroid.Derive.cs" />
     <Compile Include="System\Security\Cryptography\ECDiffieHellmanAndroidPublicKey.cs" />
     <Compile Include="System\Security\Cryptography\ECDiffieHellman.Create.Android.cs" />
-=======
-  <ItemGroup Condition="'$(TargetsUnix)' == 'true' and '$(UseAndroidCrypto)' == 'true'">
-    <Compile Include="$(CommonPath)Interop\Android\System.Security.Cryptography.Native.Android\Interop.Cipher.cs"
-             Link="Common\Interop\Android\System.Security.Cryptography.Native.Android\Interop.Cipher.cs" />
     <Compile Include="System\Security\Cryptography\AesCcm.Android.cs" />
     <Compile Include="System\Security\Cryptography\AesGcm.Android.cs" />
->>>>>>> 8468909a
   </ItemGroup>
   <ItemGroup Condition=" '$(TargetsBrowser)' == 'true'">
     <Compile Include="$(CommonPath)Internal\Cryptography\HashProvider.cs"
