// Licensed to the .NET Foundation under one or more agreements.
// The .NET Foundation licenses this file to you under the MIT license.
// ------------------------------------------------------------------------------
// Changes to this file must follow the https://aka.ms/api-review process.
// ------------------------------------------------------------------------------

namespace System.Reflection.Emit
{
    public partial class CustomAttributeBuilder
    {
        public CustomAttributeBuilder(System.Reflection.ConstructorInfo con, object?[] constructorArgs) { }
        public CustomAttributeBuilder(System.Reflection.ConstructorInfo con, object?[] constructorArgs, System.Reflection.FieldInfo[] namedFields, object?[] fieldValues) { }
        public CustomAttributeBuilder(System.Reflection.ConstructorInfo con, object?[] constructorArgs, System.Reflection.PropertyInfo[] namedProperties, object?[] propertyValues) { }
        public CustomAttributeBuilder(System.Reflection.ConstructorInfo con, object?[] constructorArgs, System.Reflection.PropertyInfo[] namedProperties, object?[] propertyValues, System.Reflection.FieldInfo[] namedFields, object?[] fieldValues) { }
    }
    public abstract class ILGenerator
    {
        protected ILGenerator() { }
        public abstract int ILOffset { get; }
        public abstract void BeginCatchBlock(System.Type? exceptionType);
        public abstract void BeginExceptFilterBlock();
        public abstract System.Reflection.Emit.Label BeginExceptionBlock();
        public abstract void BeginFaultBlock();
        public abstract void BeginFinallyBlock();
        public abstract void BeginScope();
<<<<<<< HEAD
        protected static Label CreateLabel(int id) { throw null; }
=======
        protected Label CreateLabel(int id) { throw null; }
>>>>>>> dc6a3ae8
        public virtual System.Reflection.Emit.LocalBuilder DeclareLocal(System.Type localType) { throw null; }
        public abstract System.Reflection.Emit.LocalBuilder DeclareLocal(System.Type localType, bool pinned);
        public abstract System.Reflection.Emit.Label DefineLabel();
        public abstract void Emit(System.Reflection.Emit.OpCode opcode);
        public abstract void Emit(System.Reflection.Emit.OpCode opcode, byte arg);
        public abstract void Emit(System.Reflection.Emit.OpCode opcode, double arg);
        public abstract void Emit(System.Reflection.Emit.OpCode opcode, short arg);
        public abstract void Emit(System.Reflection.Emit.OpCode opcode, int arg);
        public abstract void Emit(System.Reflection.Emit.OpCode opcode, long arg);
        public abstract void Emit(System.Reflection.Emit.OpCode opcode, System.Reflection.ConstructorInfo con);
        public abstract void Emit(System.Reflection.Emit.OpCode opcode, System.Reflection.Emit.Label label);
        public abstract void Emit(System.Reflection.Emit.OpCode opcode, System.Reflection.Emit.Label[] labels);
        public abstract void Emit(System.Reflection.Emit.OpCode opcode, System.Reflection.Emit.LocalBuilder local);
        public abstract void Emit(System.Reflection.Emit.OpCode opcode, System.Reflection.Emit.SignatureHelper signature);
        public abstract void Emit(System.Reflection.Emit.OpCode opcode, System.Reflection.FieldInfo field);
        public abstract void Emit(System.Reflection.Emit.OpCode opcode, System.Reflection.MethodInfo meth);
        [System.CLSCompliantAttribute(false)]
        public void Emit(System.Reflection.Emit.OpCode opcode, sbyte arg) { }
        public abstract void Emit(System.Reflection.Emit.OpCode opcode, float arg);
        public abstract void Emit(System.Reflection.Emit.OpCode opcode, string str);
        public abstract void Emit(System.Reflection.Emit.OpCode opcode, System.Type cls);
        public abstract void EmitCall(System.Reflection.Emit.OpCode opcode, System.Reflection.MethodInfo methodInfo, System.Type[]? optionalParameterTypes);
        public abstract void EmitCalli(System.Reflection.Emit.OpCode opcode, System.Reflection.CallingConventions callingConvention, System.Type? returnType, System.Type[]? parameterTypes, System.Type[]? optionalParameterTypes);
        public abstract void EmitCalli(System.Reflection.Emit.OpCode opcode, System.Runtime.InteropServices.CallingConvention unmanagedCallConv, System.Type? returnType, System.Type[]? parameterTypes);
        public virtual void EmitWriteLine(System.Reflection.Emit.LocalBuilder localBuilder) { }
        public virtual void EmitWriteLine(System.Reflection.FieldInfo fld) { }
        public virtual void EmitWriteLine(string value) { }
        public abstract void EndExceptionBlock();
        public abstract void EndScope();
        public abstract void MarkLabel(System.Reflection.Emit.Label loc);
        public virtual void ThrowException([System.Diagnostics.CodeAnalysis.DynamicallyAccessedMembersAttribute(System.Diagnostics.CodeAnalysis.DynamicallyAccessedMemberTypes.PublicParameterlessConstructor)] System.Type excType) { }
        public abstract void UsingNamespace(string usingNamespace);
    }
    public readonly partial struct Label : System.IEquatable<System.Reflection.Emit.Label>
    {
        private readonly int _dummyPrimitive;
        public override bool Equals([System.Diagnostics.CodeAnalysis.NotNullWhenAttribute(true)] object? obj) { throw null; }
        public bool Equals(System.Reflection.Emit.Label obj) { throw null; }
        public int Id { get { throw null; } }
        public override int GetHashCode() { throw null; }
        public static bool operator ==(System.Reflection.Emit.Label a, System.Reflection.Emit.Label b) { throw null; }
        public static bool operator !=(System.Reflection.Emit.Label a, System.Reflection.Emit.Label b) { throw null; }
    }
    public sealed partial class LocalBuilder : System.Reflection.LocalVariableInfo
    {
        internal LocalBuilder() { }
        public override bool IsPinned { get { throw null; } }
        public override int LocalIndex { get { throw null; } }
        public override System.Type LocalType { get { throw null; } }
    }
    public abstract partial class ParameterBuilder
    {
        protected ParameterBuilder() { }
        public virtual int Attributes { get { throw null; } }
        public bool IsIn { get { throw null; } }
        public bool IsOptional { get { throw null; } }
        public bool IsOut { get { throw null; } }
        public virtual string? Name { get { throw null; } }
        public virtual int Position { get { throw null; } }
        public virtual void SetConstant(object? defaultValue) { }
        public void SetCustomAttribute(System.Reflection.ConstructorInfo con, byte[] binaryAttribute) { }
        public void SetCustomAttribute(System.Reflection.Emit.CustomAttributeBuilder customBuilder) { }
        protected abstract void SetCustomAttributeCore(System.Reflection.ConstructorInfo con, System.ReadOnlySpan<byte> binaryAttribute);
    }
    public sealed partial class SignatureHelper
    {
        internal SignatureHelper() { }
        public void AddArgument(System.Type clsArgument) { }
        public void AddArgument(System.Type argument, bool pinned) { }
        public void AddArgument(System.Type argument, System.Type[]? requiredCustomModifiers, System.Type[]? optionalCustomModifiers) { }
        public void AddArguments(System.Type[]? arguments, System.Type[][]? requiredCustomModifiers, System.Type[][]? optionalCustomModifiers) { }
        public void AddSentinel() { }
        public override bool Equals(object? obj) { throw null; }
        public static System.Reflection.Emit.SignatureHelper GetFieldSigHelper(System.Reflection.Module? mod) { throw null; }
        public override int GetHashCode() { throw null; }
        public static System.Reflection.Emit.SignatureHelper GetLocalVarSigHelper() { throw null; }
        public static System.Reflection.Emit.SignatureHelper GetLocalVarSigHelper(System.Reflection.Module? mod) { throw null; }
        public static System.Reflection.Emit.SignatureHelper GetMethodSigHelper(System.Reflection.CallingConventions callingConvention, System.Type? returnType) { throw null; }
        public static System.Reflection.Emit.SignatureHelper GetMethodSigHelper(System.Reflection.Module? mod, System.Reflection.CallingConventions callingConvention, System.Type? returnType) { throw null; }
        public static System.Reflection.Emit.SignatureHelper GetMethodSigHelper(System.Reflection.Module? mod, System.Type? returnType, System.Type[]? parameterTypes) { throw null; }
        public static System.Reflection.Emit.SignatureHelper GetPropertySigHelper(System.Reflection.Module? mod, System.Reflection.CallingConventions callingConvention, System.Type? returnType, System.Type[]? requiredReturnTypeCustomModifiers, System.Type[]? optionalReturnTypeCustomModifiers, System.Type[]? parameterTypes, System.Type[][]? requiredParameterTypeCustomModifiers, System.Type[][]? optionalParameterTypeCustomModifiers) { throw null; }
        public static System.Reflection.Emit.SignatureHelper GetPropertySigHelper(System.Reflection.Module? mod, System.Type? returnType, System.Type[]? parameterTypes) { throw null; }
        public static System.Reflection.Emit.SignatureHelper GetPropertySigHelper(System.Reflection.Module? mod, System.Type? returnType, System.Type[]? requiredReturnTypeCustomModifiers, System.Type[]? optionalReturnTypeCustomModifiers, System.Type[]? parameterTypes, System.Type[][]? requiredParameterTypeCustomModifiers, System.Type[][]? optionalParameterTypeCustomModifiers) { throw null; }
        public byte[] GetSignature() { throw null; }
        public override string ToString() { throw null; }
    }
}<|MERGE_RESOLUTION|>--- conflicted
+++ resolved
@@ -23,11 +23,7 @@
         public abstract void BeginFaultBlock();
         public abstract void BeginFinallyBlock();
         public abstract void BeginScope();
-<<<<<<< HEAD
         protected static Label CreateLabel(int id) { throw null; }
-=======
-        protected Label CreateLabel(int id) { throw null; }
->>>>>>> dc6a3ae8
         public virtual System.Reflection.Emit.LocalBuilder DeclareLocal(System.Type localType) { throw null; }
         public abstract System.Reflection.Emit.LocalBuilder DeclareLocal(System.Type localType, bool pinned);
         public abstract System.Reflection.Emit.Label DefineLabel();
@@ -66,8 +62,8 @@
         private readonly int _dummyPrimitive;
         public override bool Equals([System.Diagnostics.CodeAnalysis.NotNullWhenAttribute(true)] object? obj) { throw null; }
         public bool Equals(System.Reflection.Emit.Label obj) { throw null; }
+        public override int GetHashCode() { throw null; }
         public int Id { get { throw null; } }
-        public override int GetHashCode() { throw null; }
         public static bool operator ==(System.Reflection.Emit.Label a, System.Reflection.Emit.Label b) { throw null; }
         public static bool operator !=(System.Reflection.Emit.Label a, System.Reflection.Emit.Label b) { throw null; }
     }
