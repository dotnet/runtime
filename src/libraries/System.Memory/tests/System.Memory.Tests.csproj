<Project Sdk="Microsoft.NET.Sdk">
  <PropertyGroup>
    <AllowUnsafeBlocks>true</AllowUnsafeBlocks>
    <TestRuntime>true</TestRuntime>
    <IncludeRemoteExecutor>true</IncludeRemoteExecutor>
    <TargetFrameworks>$(NetCoreAppCurrent)</TargetFrameworks>
  </PropertyGroup>
  <ItemGroup>
    <Compile Include="ArrayBufferWriter\ArrayBufferWriterTests.Byte.cs" />
    <Compile Include="ArrayBufferWriter\ArrayBufferWriterTests.Char.cs" />
    <Compile Include="ArrayBufferWriter\ArrayBufferWriterTests.String.cs" />
    <Compile Include="ArrayBufferWriter\ArrayBufferWriterTests.T.cs" />
    <Compile Include="MemoryMarshal\AsRef.cs" />
    <Compile Include="MemoryMarshal\AsReadOnlyRef.cs" />
    <Compile Include="MemoryMarshal\CreateSpan.cs" />
    <Compile Include="MemoryMarshal\CreateReadOnlySpan.cs" />
    <Compile Include="MemoryMarshal\CreateReadOnlySpanFromNullTerminated.cs" />
    <Compile Include="$(CommonPath)..\tests\System\RealFormatterTestsBase.cs"
             Link="ParsersAndFormatters\Formatter\RealFormatterTestsBase.cs" />
    <Compile Include="ParsersAndFormatters\Formatter\RealFormatterTests.cs" />
    <Compile Include="$(CommonPath)..\tests\System\RealParserTestsBase.cs"
             Link="ParsersAndFormatters\Parser\RealParserTestsBase.cs" />
    <Compile Include="ParsersAndFormatters\Parser\RealParserTests.cs" />
    <Compile Include="ReadOnlySpan\Contains.byte.cs" />
    <Compile Include="ReadOnlySpan\Contains.T.cs" />
    <Compile Include="Span\Reflection.cs" />
    <Compile Include="SequenceReader\Advance.cs" />
    <Compile Include="SequenceReader\BasicTests.cs" />
    <Compile Include="SequenceReader\BinaryExtensions.cs" />
    <Compile Include="SequenceReader\CopyTo.cs" />
    <Compile Include="SequenceReader\IsNext.cs" />
    <Compile Include="SequenceReader\OwnedArray.cs" />
    <Compile Include="SequenceReader\ReadTo.cs" />
    <Compile Include="SequenceReader\Rewind.cs" />
    <Compile Include="SequenceReader\SequenceSegment.cs" />
    <Compile Include="SequenceReader\SequenceFactory.cs" />
    <Compile Include="SequenceReader\SkipDelimiter.cs" />
    <Compile Include="SequenceReader\SpanLiteralExtensions.cs" />
  </ItemGroup>
  <ItemGroup>
    <Compile Include="AllocationHelper.cs" />
    <Compile Include="TInt.cs" />
    <Compile Include="TestException.cs" />
    <Compile Include="TestHelpers.cs" />
    <Compile Include="TestMemory.cs" />
  </ItemGroup>
  <ItemGroup>
    <Compile Include="BuffersExtensions\BuffersExtensionsTests.cs" />
  </ItemGroup>
  <ItemGroup>
    <Compile Include="EncodingExtensions\EncodingExtensionsTests.cs" />
  </ItemGroup>
  <ItemGroup>
    <Compile Include="Span\AsSpan.cs" />
    <Compile Include="Span\Fill.cs" />
    <Compile Include="Span\Clear.cs" />
    <Compile Include="Span\Contains.T.cs" />
    <Compile Include="Span\CopyTo.cs" />
    <Compile Include="Span\CtorArray.cs" />
    <Compile Include="Span\CtorArrayIntInt.cs" />
    <Compile Include="Span\CtorPointerInt.cs" />
    <Compile Include="Span\Empty.cs" />
    <Compile Include="Span\EndsWith.byte.cs" />
    <Compile Include="Span\EndsWith.char.cs" />
    <Compile Include="Span\EndsWith.long.cs" />
    <Compile Include="Span\EndsWith.T.cs" />
<<<<<<< HEAD
    <Compile Include="Span\EnumerateLines.cs" />
=======
    <Compile Include="Span\EnumerateRunes.cs" />
>>>>>>> 5a1b8223
    <Compile Include="Span\Equality.cs" />
    <Compile Include="Span\GcReporting.cs" />
    <Compile Include="Span\GetEnumerator.cs" />
    <Compile Include="Span\GetHashCode.cs" />
    <Compile Include="Span\GetPinnableReference.cs" />
    <Compile Include="Span\ImplicitConversion.cs" />
    <Compile Include="Span\Indexer.cs" />
    <Compile Include="Span\IndexOf.byte.cs" />
    <Compile Include="Span\IndexOf.char.cs" />
    <Compile Include="Span\IndexOf.T.cs" />
    <Compile Include="Span\IndexOfAny.AlgorithmicComplexity.cs" />
    <Compile Include="Span\IndexOfAny.byte.cs" />
    <Compile Include="Span\IndexOfAny.char.cs" />
    <Compile Include="Span\IndexOfAny.T.cs" />
    <Compile Include="Span\IndexOfSequence.byte.cs" />
    <Compile Include="Span\IndexOfSequence.char.cs" />
    <Compile Include="Span\IndexOfSequence.T.cs" />
    <Compile Include="Span\LastIndexOfAny.byte.cs" />
    <Compile Include="Span\LastIndexOfAny.T.cs" />
    <Compile Include="Span\LastIndexOf.byte.cs" />
    <Compile Include="Span\LastIndexOf.char.cs" />
    <Compile Include="Span\LastIndexOf.T.cs" />
    <Compile Include="Span\LastIndexOfSequence.byte.cs" />
    <Compile Include="Span\LastIndexOfSequence.char.cs" />
    <Compile Include="Span\LastIndexOfSequence.T.cs" />
    <Compile Include="Span\Overflow.cs" />
    <Compile Include="Span\Overlaps.cs" />
    <Compile Include="Span\Reverse.cs" />
    <Compile Include="Span\SequenceCompareTo.bool.cs" />
    <Compile Include="Span\SequenceCompareTo.byte.cs" />
    <Compile Include="Span\SequenceCompareTo.char.cs" />
    <Compile Include="Span\SequenceCompareTo.int.cs" />
    <Compile Include="Span\SequenceCompareTo.long.cs" />
    <Compile Include="Span\SequenceCompareTo.T.cs" />
    <Compile Include="Span\SequenceEqual.byte.cs" />
    <Compile Include="Span\SequenceEqual.char.cs" />
    <Compile Include="Span\SequenceEqual.long.cs" />
    <Compile Include="Span\SequenceEqual.T.cs" />
    <Compile Include="Span\Slice.cs" />
    <Compile Include="Span\Sort.cs" />
    <Compile Include="Span\StartsWith.byte.cs" />
    <Compile Include="Span\StartsWith.char.cs" />
    <Compile Include="Span\StartsWith.long.cs" />
    <Compile Include="Span\StartsWith.T.cs" />
    <Compile Include="Span\ToArray.cs" />
    <Compile Include="Span\ToString.cs" />
  </ItemGroup>
  <ItemGroup>
    <Compile Include="ReadOnlyBuffer\ReadOnlySequenceTests.Common.char.cs" />
    <Compile Include="ReadOnlyBuffer\ReadOnlySequenceTests.Common.byte.cs" />
    <Compile Include="ReadOnlyBuffer\ReadOnlySequenceTests.Default.cs" />
    <Compile Include="ReadOnlyBuffer\ReadOnlySequenceTests.Empty.cs" />
    <Compile Include="ReadOnlyBuffer\BufferSegment.cs" />
    <Compile Include="ReadOnlyBuffer\ReadOnlySequenceFactory.byte.cs" />
    <Compile Include="ReadOnlyBuffer\ReadOnlySequenceFactory.char.cs" />
    <Compile Include="ReadOnlyBuffer\ReadOnlySequenceTests.byte.cs" />
    <Compile Include="ReadOnlyBuffer\ReadOnlySequenceTests.char.cs" />
    <Compile Include="ReadOnlyBuffer\ReadOnlySequenceTests.Common.cs" />
    <Compile Include="ReadOnlyBuffer\ReadOnlySequenceTests.TryGet.cs" />
    <Compile Include="ReadOnlyBuffer\SequencePosition.cs" />
  </ItemGroup>
  <ItemGroup>
    <Compile Include="ReadOnlySpan\AsSpan.cs" />
    <Compile Include="ReadOnlySpan\BinarySearch.cs" />
    <Compile Include="ReadOnlySpan\CopyTo.cs" />
    <Compile Include="ReadOnlySpan\CtorArray.cs" />
    <Compile Include="ReadOnlySpan\CtorArrayIntInt.cs" />
    <Compile Include="ReadOnlySpan\CtorPointerInt.cs" />
    <Compile Include="ReadOnlySpan\Empty.cs" />
    <Compile Include="ReadOnlySpan\EndsWith.byte.cs" />
    <Compile Include="ReadOnlySpan\EndsWith.long.cs" />
    <Compile Include="ReadOnlySpan\EndsWith.T.cs" />
    <Compile Include="ReadOnlySpan\Equality.cs" />
    <Compile Include="ReadOnlySpan\Equals.cs" />
    <Compile Include="ReadOnlySpan\GetEnumerator.cs" />
    <Compile Include="ReadOnlySpan\GetHashCode.cs" />
    <Compile Include="ReadOnlySpan\GetPinnableReference.cs" />
    <Compile Include="ReadOnlySpan\ImplicitConversion.cs" />
    <Compile Include="ReadOnlySpan\IndexOf.byte.cs" />
    <Compile Include="ReadOnlySpan\IndexOf.T.cs" />
    <Compile Include="ReadOnlySpan\IndexOfAny.byte.cs" />
    <Compile Include="ReadOnlySpan\IndexOfAny.char.cs" />
    <Compile Include="ReadOnlySpan\IndexOfAny.T.cs" />
    <Compile Include="ReadOnlySpan\IndexOfSequence.byte.cs" />
    <Compile Include="ReadOnlySpan\IndexOfSequence.T.cs" />
    <Compile Include="ReadOnlySpan\LastIndexOfAny.byte.cs" />
    <Compile Include="ReadOnlySpan\LastIndexOfAny.T.cs" />
    <Compile Include="ReadOnlySpan\LastIndexOf.byte.cs" />
    <Compile Include="ReadOnlySpan\LastIndexOf.T.cs" />
    <Compile Include="ReadOnlySpan\LastIndexOfSequence.byte.cs" />
    <Compile Include="ReadOnlySpan\LastIndexOfSequence.T.cs" />
    <Compile Include="ReadOnlySpan\Overflow.cs" />
    <Compile Include="ReadOnlySpan\Overlaps.cs" />
    <Compile Include="ReadOnlySpan\SequenceCompareTo.bool.cs" />
    <Compile Include="ReadOnlySpan\SequenceCompareTo.byte.cs" />
    <Compile Include="ReadOnlySpan\SequenceCompareTo.int.cs" />
    <Compile Include="ReadOnlySpan\SequenceCompareTo.long.cs" />
    <Compile Include="ReadOnlySpan\SequenceCompareTo.T.cs" />
    <Compile Include="ReadOnlySpan\SequenceEqual.byte.cs" />
    <Compile Include="ReadOnlySpan\SequenceEqual.long.cs" />
    <Compile Include="ReadOnlySpan\SequenceEqual.T.cs" />
    <Compile Include="ReadOnlySpan\Slice.cs" />
    <Compile Include="ReadOnlySpan\StartsWith.byte.cs" />
    <Compile Include="ReadOnlySpan\StartsWith.long.cs" />
    <Compile Include="ReadOnlySpan\StartsWith.T.cs" />
    <Compile Include="ReadOnlySpan\ToArray.cs" />
    <Compile Include="ReadOnlySpan\ToString.cs" />
    <Compile Include="ReadOnlySpan\ToUpperLower.cs" />
  </ItemGroup>
  <ItemGroup>
    <Compile Include="Memory\AsMemory.cs" />
    <Compile Include="Memory\CopyTo.cs" />
    <Compile Include="Memory\CtorArray.cs" />
    <Compile Include="Memory\CtorArrayIntInt.cs" />
    <Compile Include="Memory\CustomMemoryForTest.cs" />
    <Compile Include="Memory\Empty.cs" />
    <Compile Include="Memory\Equality.cs" />
    <Compile Include="Memory\GetHashCode.cs" />
    <Compile Include="Memory\ImplicitConversion.cs" />
    <Compile Include="Memory\IndexAndRange.cs" />
    <Compile Include="Memory\MemoryManager.cs" />
    <Compile Include="Memory\Pin.cs" />
    <Compile Include="Memory\Slice.cs" />
    <Compile Include="Memory\Span.cs" />
    <Compile Include="Memory\Strings.cs" />
    <Compile Include="Memory\ToArray.cs" />
    <Compile Include="Memory\ToString.cs" />
    <Compile Include="Memory\Trim.cs" />
  </ItemGroup>
  <ItemGroup>
    <Compile Include="MemoryMarshal\AsBytesReadOnlySpan.cs" />
    <Compile Include="MemoryMarshal\AsBytesSpan.cs" />
    <Compile Include="MemoryMarshal\AsMemory.cs" />
    <Compile Include="MemoryMarshal\CastReadOnlySpan.cs" />
    <Compile Include="MemoryMarshal\CastSpan.cs" />
    <Compile Include="MemoryMarshal\CreateFromPinnedArray.cs" />
    <Compile Include="MemoryMarshal\GetArrayDataReference.cs" />
    <Compile Include="MemoryMarshal\GetReference.cs" />
    <Compile Include="MemoryMarshal\TryGetArray.cs" />
    <Compile Include="MemoryMarshal\TryGetMemoryManager.cs" />
    <Compile Include="MemoryMarshal\TryGetString.cs" />
    <Compile Include="MemoryMarshal\ToEnumerable.cs" />
  </ItemGroup>
  <ItemGroup>
    <Compile Include="MemoryPool\MemoryPool.cs" />
  </ItemGroup>
  <ItemGroup>
    <Compile Include="ReadOnlyMemory\CopyTo.cs" />
    <Compile Include="ReadOnlyMemory\CtorArray.cs" />
    <Compile Include="ReadOnlyMemory\CtorArrayIntInt.cs" />
    <Compile Include="ReadOnlyMemory\Empty.cs" />
    <Compile Include="ReadOnlyMemory\Equality.cs" />
    <Compile Include="ReadOnlyMemory\GetHashCode.cs" />
    <Compile Include="ReadOnlyMemory\ImplicitConversion.cs" />
    <Compile Include="ReadOnlyMemory\Pin.cs" />
    <Compile Include="ReadOnlyMemory\Slice.cs" />
    <Compile Include="ReadOnlyMemory\Span.cs" />
    <Compile Include="ReadOnlyMemory\Strings.cs" />
    <Compile Include="ReadOnlyMemory\ToArray.cs" />
    <Compile Include="ReadOnlyMemory\ToString.cs" />
  </ItemGroup>
  <ItemGroup>
    <Compile Include="Binary\BinaryReaderUnitTests.cs" />
    <Compile Include="Binary\BinaryWriterUnitTests.cs" />
    <Compile Include="Binary\ReverseEndiannessUnitTests.cs" />
  </ItemGroup>
  <ItemGroup>
    <Compile Include="ParsersAndFormatters\Formatter\FormatterTestData.cs" />
    <Compile Include="ParsersAndFormatters\Formatter\FormatterTests.cs" />
    <Compile Include="ParsersAndFormatters\Formatter\FormatterTests.Negative.cs" />
    <Compile Include="ParsersAndFormatters\Formatter\TestData.Formatter.cs" />
    <Compile Include="ParsersAndFormatters\Formatter\ValidateFormatter.cs" />
    <Compile Include="ParsersAndFormatters\Parser\ParserTestData.cs" />
    <Compile Include="ParsersAndFormatters\Parser\ParserTests.2gbOverflow.cs" />
    <Compile Include="ParsersAndFormatters\Parser\ParserTests.cs" />
    <Compile Include="ParsersAndFormatters\Parser\ParserTests.Negative.cs" />
    <Compile Include="ParsersAndFormatters\Parser\TestData.Parser.cs" />
    <Compile Include="ParsersAndFormatters\Parser\TestData.Parser.Boolean.cs" />
    <Compile Include="ParsersAndFormatters\Parser\TestData.Parser.Integer.cs" />
    <Compile Include="ParsersAndFormatters\Parser\TestData.Parser.DecimalsAndFloats.cs" />
    <Compile Include="ParsersAndFormatters\Parser\TestData.Parser.Guid.cs" />
    <Compile Include="ParsersAndFormatters\Parser\TestData.Parser.Date.cs" />
    <Compile Include="ParsersAndFormatters\Parser\TestData.Parser.TimeSpan.cs" />
    <Compile Include="ParsersAndFormatters\Parser\ValidateParser.cs" />
    <Compile Include="ParsersAndFormatters\PseudoDateTime.cs" />
    <Compile Include="ParsersAndFormatters\StandardFormatTests.cs" />
    <Compile Include="ParsersAndFormatters\SupportedFormats.cs" />
    <Compile Include="ParsersAndFormatters\TestData.cs" />
    <Compile Include="ParsersAndFormatters\TestUtils.cs" />
  </ItemGroup>
  <ItemGroup>
    <Compile Include="Base64\Base64DecoderUnitTests.cs" />
    <Compile Include="Base64\Base64EncoderUnitTests.cs" />
    <Compile Include="Base64\Base64TestHelper.cs" />
  </ItemGroup>
  <ItemGroup>
    <Compile Include="$(CommonTestPath)System\Buffers\NativeMemoryManager.cs"
             Link="Common\System\Buffers\NativeMemoryManager.cs" />
    <Compile Include="$(CommonPath)System\MutableDecimal.cs"
             Link="Common\System\MutableDecimal.cs" />
  </ItemGroup>
</Project><|MERGE_RESOLUTION|>--- conflicted
+++ resolved
@@ -64,11 +64,8 @@
     <Compile Include="Span\EndsWith.char.cs" />
     <Compile Include="Span\EndsWith.long.cs" />
     <Compile Include="Span\EndsWith.T.cs" />
-<<<<<<< HEAD
     <Compile Include="Span\EnumerateLines.cs" />
-=======
     <Compile Include="Span\EnumerateRunes.cs" />
->>>>>>> 5a1b8223
     <Compile Include="Span\Equality.cs" />
     <Compile Include="Span\GcReporting.cs" />
     <Compile Include="Span\GetEnumerator.cs" />
