// Licensed to the .NET Foundation under one or more agreements.
// The .NET Foundation licenses this file to you under the MIT license.
// ------------------------------------------------------------------------------
// Changes to this file must follow the https://aka.ms/api-review process.
// ------------------------------------------------------------------------------

namespace System
{
    public static partial class MemoryExtensions
    {
        public static System.ReadOnlyMemory<char> AsMemory(this string? text) { throw null; }
        public static System.ReadOnlyMemory<char> AsMemory(this string? text, System.Index startIndex) { throw null; }
        public static System.ReadOnlyMemory<char> AsMemory(this string? text, int start) { throw null; }
        public static System.ReadOnlyMemory<char> AsMemory(this string? text, int start, int length) { throw null; }
        public static System.ReadOnlyMemory<char> AsMemory(this string? text, System.Range range) { throw null; }
        public static System.Memory<T> AsMemory<T>(this System.ArraySegment<T> segment) { throw null; }
        public static System.Memory<T> AsMemory<T>(this System.ArraySegment<T> segment, int start) { throw null; }
        public static System.Memory<T> AsMemory<T>(this System.ArraySegment<T> segment, int start, int length) { throw null; }
        public static System.Memory<T> AsMemory<T>(this T[]? array) { throw null; }
        public static System.Memory<T> AsMemory<T>(this T[]? array, System.Index startIndex) { throw null; }
        public static System.Memory<T> AsMemory<T>(this T[]? array, int start) { throw null; }
        public static System.Memory<T> AsMemory<T>(this T[]? array, int start, int length) { throw null; }
        public static System.Memory<T> AsMemory<T>(this T[]? array, System.Range range) { throw null; }
        public static System.ReadOnlySpan<char> AsSpan(this string? text) { throw null; }
        public static System.ReadOnlySpan<char> AsSpan(this string? text, int start) { throw null; }
        public static System.ReadOnlySpan<char> AsSpan(this string? text, int start, int length) { throw null; }
        public static System.Span<T> AsSpan<T>(this System.ArraySegment<T> segment) { throw null; }
        public static System.Span<T> AsSpan<T>(this System.ArraySegment<T> segment, System.Index startIndex) { throw null; }
        public static System.Span<T> AsSpan<T>(this System.ArraySegment<T> segment, int start) { throw null; }
        public static System.Span<T> AsSpan<T>(this System.ArraySegment<T> segment, int start, int length) { throw null; }
        public static System.Span<T> AsSpan<T>(this System.ArraySegment<T> segment, System.Range range) { throw null; }
        public static System.Span<T> AsSpan<T>(this T[]? array) { throw null; }
        public static System.Span<T> AsSpan<T>(this T[]? array, System.Index startIndex) { throw null; }
        public static System.Span<T> AsSpan<T>(this T[]? array, int start) { throw null; }
        public static System.Span<T> AsSpan<T>(this T[]? array, int start, int length) { throw null; }
        public static System.Span<T> AsSpan<T>(this T[]? array, System.Range range) { throw null; }
        public static int BinarySearch<T>(this System.ReadOnlySpan<T> span, System.IComparable<T> comparable) { throw null; }
        public static int BinarySearch<T>(this System.Span<T> span, System.IComparable<T> comparable) { throw null; }
        public static int BinarySearch<T, TComparer>(this System.ReadOnlySpan<T> span, T value, TComparer comparer) where TComparer : System.Collections.Generic.IComparer<T> { throw null; }
        public static int BinarySearch<T, TComparable>(this System.ReadOnlySpan<T> span, TComparable comparable) where TComparable : System.IComparable<T> { throw null; }
        public static int BinarySearch<T, TComparer>(this System.Span<T> span, T value, TComparer comparer) where TComparer : System.Collections.Generic.IComparer<T> { throw null; }
        public static int BinarySearch<T, TComparable>(this System.Span<T> span, TComparable comparable) where TComparable : System.IComparable<T> { throw null; }
        public static int CommonPrefixLength<T>(this System.Span<T> span, System.ReadOnlySpan<T> other) { throw null; }
        public static int CommonPrefixLength<T>(this System.Span<T> span, System.ReadOnlySpan<T> other, System.Collections.Generic.IEqualityComparer<T>? comparer) { throw null; }
        public static int CommonPrefixLength<T>(this System.ReadOnlySpan<T> span, System.ReadOnlySpan<T> other) { throw null; }
        public static int CommonPrefixLength<T>(this System.ReadOnlySpan<T> span, System.ReadOnlySpan<T> other, System.Collections.Generic.IEqualityComparer<T>? comparer) { throw null; }
        public static int CompareTo(this System.ReadOnlySpan<char> span, System.ReadOnlySpan<char> other, System.StringComparison comparisonType) { throw null; }
        public static bool Contains(this System.ReadOnlySpan<char> span, System.ReadOnlySpan<char> value, System.StringComparison comparisonType) { throw null; }
        public static bool Contains<T>(this System.ReadOnlySpan<T> span, T value) where T : System.IEquatable<T> { throw null; }
        public static bool Contains<T>(this System.Span<T> span, T value) where T : System.IEquatable<T> { throw null; }
        public static void CopyTo<T>(this T[]? source, System.Memory<T> destination) { }
        public static void CopyTo<T>(this T[]? source, System.Span<T> destination) { }
        public static bool EndsWith(this System.ReadOnlySpan<char> span, System.ReadOnlySpan<char> value, System.StringComparison comparisonType) { throw null; }
        public static bool EndsWith<T>(this System.ReadOnlySpan<T> span, System.ReadOnlySpan<T> value) where T : System.IEquatable<T> { throw null; }
        public static bool EndsWith<T>(this System.Span<T> span, System.ReadOnlySpan<T> value) where T : System.IEquatable<T> { throw null; }
        public static System.Text.SpanLineEnumerator EnumerateLines(this System.ReadOnlySpan<char> span) { throw null; }
        public static System.Text.SpanLineEnumerator EnumerateLines(this System.Span<char> span) { throw null; }
        public static System.Text.SpanRuneEnumerator EnumerateRunes(this System.ReadOnlySpan<char> span) { throw null; }
        public static System.Text.SpanRuneEnumerator EnumerateRunes(this System.Span<char> span) { throw null; }
        public static bool Equals(this System.ReadOnlySpan<char> span, System.ReadOnlySpan<char> other, System.StringComparison comparisonType) { throw null; }
        public static int IndexOf(this System.ReadOnlySpan<char> span, System.ReadOnlySpan<char> value, System.StringComparison comparisonType) { throw null; }
        public static int IndexOfAny<T>(this System.ReadOnlySpan<T> span, System.ReadOnlySpan<T> values) where T : System.IEquatable<T> { throw null; }
        public static int IndexOfAny<T>(this System.ReadOnlySpan<T> span, T value0, T value1) where T : System.IEquatable<T> { throw null; }
        public static int IndexOfAny<T>(this System.ReadOnlySpan<T> span, T value0, T value1, T value2) where T : System.IEquatable<T> { throw null; }
        public static int IndexOfAny<T>(this System.Span<T> span, System.ReadOnlySpan<T> values) where T : System.IEquatable<T> { throw null; }
        public static int IndexOfAny<T>(this System.Span<T> span, T value0, T value1) where T : System.IEquatable<T> { throw null; }
        public static int IndexOfAny<T>(this System.Span<T> span, T value0, T value1, T value2) where T : System.IEquatable<T> { throw null; }
        public static int IndexOfAnyExcept<T>(this System.Span<T> span, T value) where T : System.IEquatable<T> { throw null; }
        public static int IndexOfAnyExcept<T>(this System.Span<T> span, T value0, T value1) where T : System.IEquatable<T> { throw null; }
        public static int IndexOfAnyExcept<T>(this System.Span<T> span, T value0, T value1, T value2) where T : System.IEquatable<T> { throw null; }
        public static int IndexOfAnyExcept<T>(this System.Span<T> span, System.ReadOnlySpan<T> values) where T : System.IEquatable<T> { throw null; }
        public static int IndexOfAnyExcept<T>(this System.ReadOnlySpan<T> span, T value) where T : System.IEquatable<T> { throw null; }
        public static int IndexOfAnyExcept<T>(this System.ReadOnlySpan<T> span, T value0, T value1) where T : System.IEquatable<T> { throw null; }
        public static int IndexOfAnyExcept<T>(this System.ReadOnlySpan<T> span, T value0, T value1, T value2) where T : System.IEquatable<T> { throw null; }
        public static int IndexOfAnyExcept<T>(this System.ReadOnlySpan<T> span, System.ReadOnlySpan<T> values) where T : System.IEquatable<T> { throw null; }
        public static int IndexOf<T>(this System.ReadOnlySpan<T> span, System.ReadOnlySpan<T> value) where T : System.IEquatable<T> { throw null; }
        public static int IndexOf<T>(this System.ReadOnlySpan<T> span, T value) where T : System.IEquatable<T> { throw null; }
        public static int IndexOf<T>(this System.Span<T> span, System.ReadOnlySpan<T> value) where T : System.IEquatable<T> { throw null; }
        public static int IndexOf<T>(this System.Span<T> span, T value) where T : System.IEquatable<T> { throw null; }
        public static bool IsWhiteSpace(this System.ReadOnlySpan<char> span) { throw null; }
        public static int LastIndexOf(this System.ReadOnlySpan<char> span, System.ReadOnlySpan<char> value, System.StringComparison comparisonType) { throw null; }
        public static int LastIndexOfAny<T>(this System.ReadOnlySpan<T> span, System.ReadOnlySpan<T> values) where T : System.IEquatable<T> { throw null; }
        public static int LastIndexOfAny<T>(this System.ReadOnlySpan<T> span, T value0, T value1) where T : System.IEquatable<T> { throw null; }
        public static int LastIndexOfAny<T>(this System.ReadOnlySpan<T> span, T value0, T value1, T value2) where T : System.IEquatable<T> { throw null; }
        public static int LastIndexOfAny<T>(this System.Span<T> span, System.ReadOnlySpan<T> values) where T : System.IEquatable<T> { throw null; }
        public static int LastIndexOfAny<T>(this System.Span<T> span, T value0, T value1) where T : System.IEquatable<T> { throw null; }
        public static int LastIndexOfAny<T>(this System.Span<T> span, T value0, T value1, T value2) where T : System.IEquatable<T> { throw null; }
        public static int LastIndexOfAnyExcept<T>(this System.Span<T> span, T value) where T : System.IEquatable<T> { throw null; }
        public static int LastIndexOfAnyExcept<T>(this System.Span<T> span, T value0, T value1) where T : System.IEquatable<T> { throw null; }
        public static int LastIndexOfAnyExcept<T>(this System.Span<T> span, T value0, T value1, T value2) where T : System.IEquatable<T> { throw null; }
        public static int LastIndexOfAnyExcept<T>(this System.Span<T> span, System.ReadOnlySpan<T> values) where T : System.IEquatable<T> { throw null; }
        public static int LastIndexOfAnyExcept<T>(this System.ReadOnlySpan<T> span, T value) where T : System.IEquatable<T> { throw null; }
        public static int LastIndexOfAnyExcept<T>(this System.ReadOnlySpan<T> span, T value0, T value1) where T : System.IEquatable<T> { throw null; }
        public static int LastIndexOfAnyExcept<T>(this System.ReadOnlySpan<T> span, T value0, T value1, T value2) where T : System.IEquatable<T> { throw null; }
        public static int LastIndexOfAnyExcept<T>(this System.ReadOnlySpan<T> span, System.ReadOnlySpan<T> values) where T : System.IEquatable<T> { throw null; }
        public static int LastIndexOf<T>(this System.ReadOnlySpan<T> span, System.ReadOnlySpan<T> value) where T : System.IEquatable<T> { throw null; }
        public static int LastIndexOf<T>(this System.ReadOnlySpan<T> span, T value) where T : System.IEquatable<T> { throw null; }
        public static int LastIndexOf<T>(this System.Span<T> span, System.ReadOnlySpan<T> value) where T : System.IEquatable<T> { throw null; }
        public static int LastIndexOf<T>(this System.Span<T> span, T value) where T : System.IEquatable<T> { throw null; }
        public static bool Overlaps<T>(this System.ReadOnlySpan<T> span, System.ReadOnlySpan<T> other) { throw null; }
        public static bool Overlaps<T>(this System.ReadOnlySpan<T> span, System.ReadOnlySpan<T> other, out int elementOffset) { throw null; }
        public static bool Overlaps<T>(this System.Span<T> span, System.ReadOnlySpan<T> other) { throw null; }
        public static bool Overlaps<T>(this System.Span<T> span, System.ReadOnlySpan<T> other, out int elementOffset) { throw null; }
        public static void Reverse<T>(this System.Span<T> span) { }
        public static int SequenceCompareTo<T>(this System.ReadOnlySpan<T> span, System.ReadOnlySpan<T> other) where T : System.IComparable<T> { throw null; }
        public static int SequenceCompareTo<T>(this System.Span<T> span, System.ReadOnlySpan<T> other) where T : System.IComparable<T> { throw null; }
        public static bool SequenceEqual<T>(this System.ReadOnlySpan<T> span, System.ReadOnlySpan<T> other) where T : System.IEquatable<T> { throw null; }
        public static bool SequenceEqual<T>(this System.Span<T> span, System.ReadOnlySpan<T> other) where T : System.IEquatable<T> { throw null; }
        public static bool SequenceEqual<T>(this System.ReadOnlySpan<T> span, System.ReadOnlySpan<T> other, System.Collections.Generic.IEqualityComparer<T>? comparer = null) { throw null; }
        public static bool SequenceEqual<T>(this System.Span<T> span, System.ReadOnlySpan<T> other, System.Collections.Generic.IEqualityComparer<T>? comparer = null) { throw null; }
        public static void Sort<T>(this System.Span<T> span) { }
        public static void Sort<T>(this System.Span<T> span, System.Comparison<T> comparison) { }
        public static void Sort<TKey, TValue>(this System.Span<TKey> keys, System.Span<TValue> items) { }
        public static void Sort<TKey, TValue>(this System.Span<TKey> keys, System.Span<TValue> items, System.Comparison<TKey> comparison) { }
        public static void Sort<T, TComparer>(this System.Span<T> span, TComparer comparer) where TComparer : System.Collections.Generic.IComparer<T>? { }
        public static void Sort<TKey, TValue, TComparer>(this System.Span<TKey> keys, System.Span<TValue> items, TComparer comparer) where TComparer : System.Collections.Generic.IComparer<TKey>? { }
        public static bool StartsWith(this System.ReadOnlySpan<char> span, System.ReadOnlySpan<char> value, System.StringComparison comparisonType) { throw null; }
        public static bool StartsWith<T>(this System.ReadOnlySpan<T> span, System.ReadOnlySpan<T> value) where T : System.IEquatable<T> { throw null; }
        public static bool StartsWith<T>(this System.Span<T> span, System.ReadOnlySpan<T> value) where T : System.IEquatable<T> { throw null; }
        public static int ToLower(this System.ReadOnlySpan<char> source, System.Span<char> destination, System.Globalization.CultureInfo? culture) { throw null; }
        public static int ToLowerInvariant(this System.ReadOnlySpan<char> source, System.Span<char> destination) { throw null; }
        public static int ToUpper(this System.ReadOnlySpan<char> source, System.Span<char> destination, System.Globalization.CultureInfo? culture) { throw null; }
        public static int ToUpperInvariant(this System.ReadOnlySpan<char> source, System.Span<char> destination) { throw null; }
        public static System.Memory<char> Trim(this System.Memory<char> memory) { throw null; }
        public static System.ReadOnlyMemory<char> Trim(this System.ReadOnlyMemory<char> memory) { throw null; }
        public static System.ReadOnlySpan<char> Trim(this System.ReadOnlySpan<char> span) { throw null; }
        public static System.ReadOnlySpan<char> Trim(this System.ReadOnlySpan<char> span, char trimChar) { throw null; }
        public static System.ReadOnlySpan<char> Trim(this System.ReadOnlySpan<char> span, System.ReadOnlySpan<char> trimChars) { throw null; }
        public static System.Span<char> Trim(this System.Span<char> span) { throw null; }
        public static System.Memory<char> TrimEnd(this System.Memory<char> memory) { throw null; }
        public static System.ReadOnlyMemory<char> TrimEnd(this System.ReadOnlyMemory<char> memory) { throw null; }
        public static System.ReadOnlySpan<char> TrimEnd(this System.ReadOnlySpan<char> span) { throw null; }
        public static System.ReadOnlySpan<char> TrimEnd(this System.ReadOnlySpan<char> span, char trimChar) { throw null; }
        public static System.ReadOnlySpan<char> TrimEnd(this System.ReadOnlySpan<char> span, System.ReadOnlySpan<char> trimChars) { throw null; }
        public static System.Span<char> TrimEnd(this System.Span<char> span) { throw null; }
        public static System.Memory<T> TrimEnd<T>(this System.Memory<T> memory, System.ReadOnlySpan<T> trimElements) where T : System.IEquatable<T> { throw null; }
        public static System.Memory<T> TrimEnd<T>(this System.Memory<T> memory, T trimElement) where T : System.IEquatable<T> { throw null; }
        public static System.ReadOnlyMemory<T> TrimEnd<T>(this System.ReadOnlyMemory<T> memory, System.ReadOnlySpan<T> trimElements) where T : System.IEquatable<T> { throw null; }
        public static System.ReadOnlyMemory<T> TrimEnd<T>(this System.ReadOnlyMemory<T> memory, T trimElement) where T : System.IEquatable<T> { throw null; }
        public static System.ReadOnlySpan<T> TrimEnd<T>(this System.ReadOnlySpan<T> span, System.ReadOnlySpan<T> trimElements) where T : System.IEquatable<T> { throw null; }
        public static System.ReadOnlySpan<T> TrimEnd<T>(this System.ReadOnlySpan<T> span, T trimElement) where T : System.IEquatable<T> { throw null; }
        public static System.Span<T> TrimEnd<T>(this System.Span<T> span, System.ReadOnlySpan<T> trimElements) where T : System.IEquatable<T> { throw null; }
        public static System.Span<T> TrimEnd<T>(this System.Span<T> span, T trimElement) where T : System.IEquatable<T> { throw null; }
        public static System.Memory<char> TrimStart(this System.Memory<char> memory) { throw null; }
        public static System.ReadOnlyMemory<char> TrimStart(this System.ReadOnlyMemory<char> memory) { throw null; }
        public static System.ReadOnlySpan<char> TrimStart(this System.ReadOnlySpan<char> span) { throw null; }
        public static System.ReadOnlySpan<char> TrimStart(this System.ReadOnlySpan<char> span, char trimChar) { throw null; }
        public static System.ReadOnlySpan<char> TrimStart(this System.ReadOnlySpan<char> span, System.ReadOnlySpan<char> trimChars) { throw null; }
        public static System.Span<char> TrimStart(this System.Span<char> span) { throw null; }
        public static System.Memory<T> TrimStart<T>(this System.Memory<T> memory, System.ReadOnlySpan<T> trimElements) where T : System.IEquatable<T> { throw null; }
        public static System.Memory<T> TrimStart<T>(this System.Memory<T> memory, T trimElement) where T : System.IEquatable<T> { throw null; }
        public static System.ReadOnlyMemory<T> TrimStart<T>(this System.ReadOnlyMemory<T> memory, System.ReadOnlySpan<T> trimElements) where T : System.IEquatable<T> { throw null; }
        public static System.ReadOnlyMemory<T> TrimStart<T>(this System.ReadOnlyMemory<T> memory, T trimElement) where T : System.IEquatable<T> { throw null; }
        public static System.ReadOnlySpan<T> TrimStart<T>(this System.ReadOnlySpan<T> span, System.ReadOnlySpan<T> trimElements) where T : System.IEquatable<T> { throw null; }
        public static System.ReadOnlySpan<T> TrimStart<T>(this System.ReadOnlySpan<T> span, T trimElement) where T : System.IEquatable<T> { throw null; }
        public static System.Span<T> TrimStart<T>(this System.Span<T> span, System.ReadOnlySpan<T> trimElements) where T : System.IEquatable<T> { throw null; }
        public static System.Span<T> TrimStart<T>(this System.Span<T> span, T trimElement) where T : System.IEquatable<T> { throw null; }
        public static System.Memory<T> Trim<T>(this System.Memory<T> memory, System.ReadOnlySpan<T> trimElements) where T : System.IEquatable<T> { throw null; }
        public static System.Memory<T> Trim<T>(this System.Memory<T> memory, T trimElement) where T : System.IEquatable<T> { throw null; }
        public static System.ReadOnlyMemory<T> Trim<T>(this System.ReadOnlyMemory<T> memory, System.ReadOnlySpan<T> trimElements) where T : System.IEquatable<T> { throw null; }
        public static System.ReadOnlyMemory<T> Trim<T>(this System.ReadOnlyMemory<T> memory, T trimElement) where T : System.IEquatable<T> { throw null; }
        public static System.ReadOnlySpan<T> Trim<T>(this System.ReadOnlySpan<T> span, System.ReadOnlySpan<T> trimElements) where T : System.IEquatable<T> { throw null; }
        public static System.ReadOnlySpan<T> Trim<T>(this System.ReadOnlySpan<T> span, T trimElement) where T : System.IEquatable<T> { throw null; }
        public static System.Span<T> Trim<T>(this System.Span<T> span, System.ReadOnlySpan<T> trimElements) where T : System.IEquatable<T> { throw null; }
        public static System.Span<T> Trim<T>(this System.Span<T> span, T trimElement) where T : System.IEquatable<T> { throw null; }
        public static bool TryWrite(this System.Span<char> destination, [System.Runtime.CompilerServices.InterpolatedStringHandlerArgumentAttribute("destination")] ref System.MemoryExtensions.TryWriteInterpolatedStringHandler handler, out int charsWritten) { throw null; }
        public static bool TryWrite(this System.Span<char> destination, IFormatProvider? provider, [System.Runtime.CompilerServices.InterpolatedStringHandlerArgumentAttribute("destination", "provider")] ref System.MemoryExtensions.TryWriteInterpolatedStringHandler handler, out int charsWritten) { throw null; }
        [System.ComponentModel.EditorBrowsable(System.ComponentModel.EditorBrowsableState.Never)]
        [System.Runtime.CompilerServices.InterpolatedStringHandlerAttribute]
        public ref struct TryWriteInterpolatedStringHandler
        {
            private readonly object _dummy;
            private readonly int _dummyPrimitive;
            public TryWriteInterpolatedStringHandler(int literalLength, int formattedCount, System.Span<char> destination, out bool shouldAppend) { throw null; }
            public TryWriteInterpolatedStringHandler(int literalLength, int formattedCount, System.Span<char> destination, IFormatProvider? provider, out bool shouldAppend) { throw null; }
            public bool AppendLiteral(string value) { throw null; }
            public bool AppendFormatted(System.ReadOnlySpan<char> value) { throw null; }
            public bool AppendFormatted(System.ReadOnlySpan<char> value, int alignment = 0, string? format = null) { throw null; }
            public bool AppendFormatted<T>(T value) { throw null; }
            public bool AppendFormatted<T>(T value, string? format) { throw null; }
            public bool AppendFormatted<T>(T value, int alignment) { throw null; }
            public bool AppendFormatted<T>(T value, int alignment, string? format) { throw null; }
            public bool AppendFormatted(object? value, int alignment = 0, string? format = null) { throw null; }
            public bool AppendFormatted(string? value) { throw null; }
            public bool AppendFormatted(string? value, int alignment = 0, string? format = null) { throw null; }
        }
    }
    public readonly partial struct SequencePosition : System.IEquatable<System.SequencePosition>
    {
        private readonly object _dummy;
        private readonly int _dummyPrimitive;
        public SequencePosition(object? @object, int integer) { throw null; }
        [System.ComponentModel.EditorBrowsableAttribute(System.ComponentModel.EditorBrowsableState.Never)]
        public override bool Equals([System.Diagnostics.CodeAnalysis.NotNullWhenAttribute(true)] object? obj) { throw null; }
        public bool Equals(System.SequencePosition other) { throw null; }
        [System.ComponentModel.EditorBrowsableAttribute(System.ComponentModel.EditorBrowsableState.Never)]
        public override int GetHashCode() { throw null; }
        [System.ComponentModel.EditorBrowsableAttribute(System.ComponentModel.EditorBrowsableState.Never)]
        public int GetInteger() { throw null; }
        [System.ComponentModel.EditorBrowsableAttribute(System.ComponentModel.EditorBrowsableState.Never)]
        public object? GetObject() { throw null; }
    }
}
namespace System.Buffers
{
    public sealed partial class ArrayBufferWriter<T> : System.Buffers.IBufferWriter<T>
    {
        public ArrayBufferWriter() { }
        public ArrayBufferWriter(int initialCapacity) { }
        public int Capacity { get { throw null; } }
        public int FreeCapacity { get { throw null; } }
        public int WrittenCount { get { throw null; } }
        public System.ReadOnlyMemory<T> WrittenMemory { get { throw null; } }
        public System.ReadOnlySpan<T> WrittenSpan { get { throw null; } }
        public void Advance(int count) { }
        public void Clear() { }
        public System.Memory<T> GetMemory(int sizeHint = 0) { throw null; }
        public System.Span<T> GetSpan(int sizeHint = 0) { throw null; }
    }
    public static partial class BuffersExtensions
    {
        public static void CopyTo<T>(this in System.Buffers.ReadOnlySequence<T> source, System.Span<T> destination) { }
        public static System.SequencePosition? PositionOf<T>(this in System.Buffers.ReadOnlySequence<T> source, T value) where T : System.IEquatable<T> { throw null; }
        public static T[] ToArray<T>(this in System.Buffers.ReadOnlySequence<T> sequence) { throw null; }
        public static void Write<T>(this System.Buffers.IBufferWriter<T> writer, System.ReadOnlySpan<T> value) { }
    }
    public partial interface IBufferWriter<T>
    {
        void Advance(int count);
        System.Memory<T> GetMemory(int sizeHint = 0);
        System.Span<T> GetSpan(int sizeHint = 0);
    }
    public abstract partial class MemoryPool<T> : System.IDisposable
    {
        protected MemoryPool() { }
        public abstract int MaxBufferSize { get; }
        public static System.Buffers.MemoryPool<T> Shared { get { throw null; } }
        public void Dispose() { }
        protected abstract void Dispose(bool disposing);
        public abstract System.Buffers.IMemoryOwner<T> Rent(int minBufferSize = -1);
    }
    public abstract partial class ReadOnlySequenceSegment<T>
    {
        protected ReadOnlySequenceSegment() { }
        public System.ReadOnlyMemory<T> Memory { get { throw null; } protected set { } }
        public System.Buffers.ReadOnlySequenceSegment<T>? Next { get { throw null; } protected set { } }
        public long RunningIndex { get { throw null; } protected set { } }
    }
    public readonly partial struct ReadOnlySequence<T>
    {
        private readonly object _dummy;
        private readonly int _dummyPrimitive;
        public static readonly System.Buffers.ReadOnlySequence<T> Empty;
        public ReadOnlySequence(System.Buffers.ReadOnlySequenceSegment<T> startSegment, int startIndex, System.Buffers.ReadOnlySequenceSegment<T> endSegment, int endIndex) { throw null; }
        public ReadOnlySequence(System.ReadOnlyMemory<T> memory) { throw null; }
        public ReadOnlySequence(T[] array) { throw null; }
        public ReadOnlySequence(T[] array, int start, int length) { throw null; }
        public System.SequencePosition End { get { throw null; } }
        public System.ReadOnlyMemory<T> First { get { throw null; } }
        public System.ReadOnlySpan<T> FirstSpan { get { throw null; } }
        public bool IsEmpty { get { throw null; } }
        public bool IsSingleSegment { get { throw null; } }
        public long Length { get { throw null; } }
        public System.SequencePosition Start { get { throw null; } }
        public System.Buffers.ReadOnlySequence<T>.Enumerator GetEnumerator() { throw null; }
        public long GetOffset(System.SequencePosition position) { throw null; }
        public System.SequencePosition GetPosition(long offset) { throw null; }
        public System.SequencePosition GetPosition(long offset, System.SequencePosition origin) { throw null; }
        public System.Buffers.ReadOnlySequence<T> Slice(int start, int length) { throw null; }
        public System.Buffers.ReadOnlySequence<T> Slice(int start, System.SequencePosition end) { throw null; }
        public System.Buffers.ReadOnlySequence<T> Slice(long start) { throw null; }
        public System.Buffers.ReadOnlySequence<T> Slice(long start, long length) { throw null; }
        public System.Buffers.ReadOnlySequence<T> Slice(long start, System.SequencePosition end) { throw null; }
        public System.Buffers.ReadOnlySequence<T> Slice(System.SequencePosition start) { throw null; }
        public System.Buffers.ReadOnlySequence<T> Slice(System.SequencePosition start, int length) { throw null; }
        public System.Buffers.ReadOnlySequence<T> Slice(System.SequencePosition start, long length) { throw null; }
        public System.Buffers.ReadOnlySequence<T> Slice(System.SequencePosition start, System.SequencePosition end) { throw null; }
        public override string ToString() { throw null; }
        public bool TryGet(ref System.SequencePosition position, out System.ReadOnlyMemory<T> memory, bool advance = true) { throw null; }
        public partial struct Enumerator
        {
            private object _dummy;
            private int _dummyPrimitive;
            public Enumerator(in System.Buffers.ReadOnlySequence<T> sequence) { throw null; }
            public System.ReadOnlyMemory<T> Current { get { throw null; } }
            public bool MoveNext() { throw null; }
        }
    }
    public static partial class SequenceReaderExtensions
    {
        public static bool TryReadBigEndian(this ref System.Buffers.SequenceReader<byte> reader, out short value) { throw null; }
        public static bool TryReadBigEndian(this ref System.Buffers.SequenceReader<byte> reader, out int value) { throw null; }
        public static bool TryReadBigEndian(this ref System.Buffers.SequenceReader<byte> reader, out long value) { throw null; }
        public static bool TryReadLittleEndian(this ref System.Buffers.SequenceReader<byte> reader, out short value) { throw null; }
        public static bool TryReadLittleEndian(this ref System.Buffers.SequenceReader<byte> reader, out int value) { throw null; }
        public static bool TryReadLittleEndian(this ref System.Buffers.SequenceReader<byte> reader, out long value) { throw null; }
    }
    public ref partial struct SequenceReader<T> where T : unmanaged, System.IEquatable<T>
    {
        private object _dummy;
        private int _dummyPrimitive;
        public SequenceReader(System.Buffers.ReadOnlySequence<T> sequence) { throw null; }
        public readonly long Consumed { get { throw null; } }
        public readonly System.ReadOnlySpan<T> CurrentSpan { get { throw null; } }
        public readonly int CurrentSpanIndex { get { throw null; } }
        public readonly bool End { get { throw null; } }
        public readonly long Length { get { throw null; } }
        public readonly System.SequencePosition Position { get { throw null; } }
        public readonly long Remaining { get { throw null; } }
        public readonly System.Buffers.ReadOnlySequence<T> Sequence { get { throw null; } }
        public readonly System.Buffers.ReadOnlySequence<T> UnreadSequence { get { throw null; } }
        public readonly System.ReadOnlySpan<T> UnreadSpan { get { throw null; } }
        public void Advance(long count) { }
        public long AdvancePast(T value) { throw null; }
        public long AdvancePastAny(System.ReadOnlySpan<T> values) { throw null; }
        public long AdvancePastAny(T value0, T value1) { throw null; }
        public long AdvancePastAny(T value0, T value1, T value2) { throw null; }
        public long AdvancePastAny(T value0, T value1, T value2, T value3) { throw null; }
        public void AdvanceToEnd() { throw null; }
        public bool IsNext(System.ReadOnlySpan<T> next, bool advancePast = false) { throw null; }
        public bool IsNext(T next, bool advancePast = false) { throw null; }
        public void Rewind(long count) { }
        public bool TryAdvanceTo(T delimiter, bool advancePastDelimiter = true) { throw null; }
        public bool TryAdvanceToAny(System.ReadOnlySpan<T> delimiters, bool advancePastDelimiter = true) { throw null; }
        public readonly bool TryCopyTo(System.Span<T> destination) { throw null; }
        public readonly bool TryPeek(out T value) { throw null; }
        public readonly bool TryPeek(long offset, out T value) { throw null; }
        public bool TryRead(out T value) { throw null; }
        public bool TryReadTo(out System.Buffers.ReadOnlySequence<T> sequence, System.ReadOnlySpan<T> delimiter, bool advancePastDelimiter = true) { throw null; }
        public bool TryReadTo(out System.Buffers.ReadOnlySequence<T> sequence, T delimiter, bool advancePastDelimiter = true) { throw null; }
        public bool TryReadTo(out System.Buffers.ReadOnlySequence<T> sequence, T delimiter, T delimiterEscape, bool advancePastDelimiter = true) { throw null; }
        public bool TryReadTo(out System.ReadOnlySpan<T> span, System.ReadOnlySpan<T> delimiter, bool advancePastDelimiter = true) { throw null; }
        public bool TryReadTo(out System.ReadOnlySpan<T> span, T delimiter, bool advancePastDelimiter = true) { throw null; }
        public bool TryReadTo(out System.ReadOnlySpan<T> span, T delimiter, T delimiterEscape, bool advancePastDelimiter = true) { throw null; }
        public bool TryReadToAny(out System.Buffers.ReadOnlySequence<T> sequence, System.ReadOnlySpan<T> delimiters, bool advancePastDelimiter = true) { throw null; }
        public bool TryReadToAny(out System.ReadOnlySpan<T> span, System.ReadOnlySpan<T> delimiters, bool advancePastDelimiter = true) { throw null; }
        public bool TryReadExact(int count, out System.Buffers.ReadOnlySequence<T> sequence) { throw null; }
    }
    public readonly partial struct StandardFormat : System.IEquatable<System.Buffers.StandardFormat>
    {
        private readonly int _dummyPrimitive;
        public const byte MaxPrecision = (byte)99;
        public const byte NoPrecision = (byte)255;
        public StandardFormat(char symbol, byte precision = (byte)255) { throw null; }
        public bool HasPrecision { get { throw null; } }
        public bool IsDefault { get { throw null; } }
        public byte Precision { get { throw null; } }
        public char Symbol { get { throw null; } }
        public bool Equals(System.Buffers.StandardFormat other) { throw null; }
        public override bool Equals([System.Diagnostics.CodeAnalysis.NotNullWhenAttribute(true)] object? obj) { throw null; }
        public override int GetHashCode() { throw null; }
        public static bool operator ==(System.Buffers.StandardFormat left, System.Buffers.StandardFormat right) { throw null; }
        public static implicit operator System.Buffers.StandardFormat (char symbol) { throw null; }
        public static bool operator !=(System.Buffers.StandardFormat left, System.Buffers.StandardFormat right) { throw null; }
        public static System.Buffers.StandardFormat Parse([System.Diagnostics.CodeAnalysis.StringSyntaxAttribute("NumericFormat")] System.ReadOnlySpan<char> format) { throw null; }
        public static System.Buffers.StandardFormat Parse([System.Diagnostics.CodeAnalysis.StringSyntaxAttribute("NumericFormat")] string? format) { throw null; }
        public override string ToString() { throw null; }
        public static bool TryParse([System.Diagnostics.CodeAnalysis.StringSyntaxAttribute("NumericFormat")] System.ReadOnlySpan<char> format, out System.Buffers.StandardFormat result) { throw null; }
    }
}
namespace System.Buffers.Binary
{
    public static partial class BinaryPrimitives
    {
        public static double ReadDoubleBigEndian(System.ReadOnlySpan<byte> source) { throw null; }
        public static double ReadDoubleLittleEndian(System.ReadOnlySpan<byte> source) { throw null; }
        public static System.Half ReadHalfBigEndian(System.ReadOnlySpan<byte> source) { throw null; }
        public static System.Half ReadHalfLittleEndian(System.ReadOnlySpan<byte> source) { throw null; }
        public static short ReadInt16BigEndian(System.ReadOnlySpan<byte> source) { throw null; }
        public static short ReadInt16LittleEndian(System.ReadOnlySpan<byte> source) { throw null; }
        public static int ReadInt32BigEndian(System.ReadOnlySpan<byte> source) { throw null; }
        public static int ReadInt32LittleEndian(System.ReadOnlySpan<byte> source) { throw null; }
        public static long ReadInt64BigEndian(System.ReadOnlySpan<byte> source) { throw null; }
        public static long ReadInt64LittleEndian(System.ReadOnlySpan<byte> source) { throw null; }
        public static float ReadSingleBigEndian(System.ReadOnlySpan<byte> source) { throw null; }
        public static float ReadSingleLittleEndian(System.ReadOnlySpan<byte> source) { throw null; }
        [System.CLSCompliantAttribute(false)]
        public static ushort ReadUInt16BigEndian(System.ReadOnlySpan<byte> source) { throw null; }
        [System.CLSCompliantAttribute(false)]
        public static ushort ReadUInt16LittleEndian(System.ReadOnlySpan<byte> source) { throw null; }
        [System.CLSCompliantAttribute(false)]
        public static uint ReadUInt32BigEndian(System.ReadOnlySpan<byte> source) { throw null; }
        [System.CLSCompliantAttribute(false)]
        public static uint ReadUInt32LittleEndian(System.ReadOnlySpan<byte> source) { throw null; }
        [System.CLSCompliantAttribute(false)]
        public static ulong ReadUInt64BigEndian(System.ReadOnlySpan<byte> source) { throw null; }
        [System.CLSCompliantAttribute(false)]
        public static ulong ReadUInt64LittleEndian(System.ReadOnlySpan<byte> source) { throw null; }
        public static byte ReverseEndianness(byte value) { throw null; }
        public static short ReverseEndianness(short value) { throw null; }
        public static int ReverseEndianness(int value) { throw null; }
        public static long ReverseEndianness(long value) { throw null; }
        [System.CLSCompliantAttribute(false)]
        public static sbyte ReverseEndianness(sbyte value) { throw null; }
        [System.CLSCompliantAttribute(false)]
        public static ushort ReverseEndianness(ushort value) { throw null; }
        [System.CLSCompliantAttribute(false)]
        public static uint ReverseEndianness(uint value) { throw null; }
        [System.CLSCompliantAttribute(false)]
        public static ulong ReverseEndianness(ulong value) { throw null; }
        public static bool TryReadDoubleBigEndian(System.ReadOnlySpan<byte> source, out double value) { throw null; }
        public static bool TryReadDoubleLittleEndian(System.ReadOnlySpan<byte> source, out double value) { throw null; }
        public static bool TryReadHalfBigEndian(System.ReadOnlySpan<byte> source, out System.Half value) { throw null; }
        public static bool TryReadHalfLittleEndian(System.ReadOnlySpan<byte> source, out System.Half value) { throw null; }
        public static bool TryReadInt16BigEndian(System.ReadOnlySpan<byte> source, out short value) { throw null; }
        public static bool TryReadInt16LittleEndian(System.ReadOnlySpan<byte> source, out short value) { throw null; }
        public static bool TryReadInt32BigEndian(System.ReadOnlySpan<byte> source, out int value) { throw null; }
        public static bool TryReadInt32LittleEndian(System.ReadOnlySpan<byte> source, out int value) { throw null; }
        public static bool TryReadInt64BigEndian(System.ReadOnlySpan<byte> source, out long value) { throw null; }
        public static bool TryReadInt64LittleEndian(System.ReadOnlySpan<byte> source, out long value) { throw null; }
        public static bool TryReadSingleBigEndian(System.ReadOnlySpan<byte> source, out float value) { throw null; }
        public static bool TryReadSingleLittleEndian(System.ReadOnlySpan<byte> source, out float value) { throw null; }
        [System.CLSCompliantAttribute(false)]
        public static bool TryReadUInt16BigEndian(System.ReadOnlySpan<byte> source, out ushort value) { throw null; }
        [System.CLSCompliantAttribute(false)]
        public static bool TryReadUInt16LittleEndian(System.ReadOnlySpan<byte> source, out ushort value) { throw null; }
        [System.CLSCompliantAttribute(false)]
        public static bool TryReadUInt32BigEndian(System.ReadOnlySpan<byte> source, out uint value) { throw null; }
        [System.CLSCompliantAttribute(false)]
        public static bool TryReadUInt32LittleEndian(System.ReadOnlySpan<byte> source, out uint value) { throw null; }
        [System.CLSCompliantAttribute(false)]
        public static bool TryReadUInt64BigEndian(System.ReadOnlySpan<byte> source, out ulong value) { throw null; }
        [System.CLSCompliantAttribute(false)]
        public static bool TryReadUInt64LittleEndian(System.ReadOnlySpan<byte> source, out ulong value) { throw null; }
        public static bool TryWriteDoubleBigEndian(System.Span<byte> destination, double value) { throw null; }
        public static bool TryWriteDoubleLittleEndian(System.Span<byte> destination, double value) { throw null; }
        public static bool TryWriteHalfBigEndian(System.Span<byte> destination, System.Half value) { throw null; }
        public static bool TryWriteHalfLittleEndian(System.Span<byte> destination, System.Half value) { throw null; }
        public static bool TryWriteInt16BigEndian(System.Span<byte> destination, short value) { throw null; }
        public static bool TryWriteInt16LittleEndian(System.Span<byte> destination, short value) { throw null; }
        public static bool TryWriteInt32BigEndian(System.Span<byte> destination, int value) { throw null; }
        public static bool TryWriteInt32LittleEndian(System.Span<byte> destination, int value) { throw null; }
        public static bool TryWriteInt64BigEndian(System.Span<byte> destination, long value) { throw null; }
        public static bool TryWriteInt64LittleEndian(System.Span<byte> destination, long value) { throw null; }
        public static bool TryWriteSingleBigEndian(System.Span<byte> destination, float value) { throw null; }
        public static bool TryWriteSingleLittleEndian(System.Span<byte> destination, float value) { throw null; }
        [System.CLSCompliantAttribute(false)]
        public static bool TryWriteUInt16BigEndian(System.Span<byte> destination, ushort value) { throw null; }
        [System.CLSCompliantAttribute(false)]
        public static bool TryWriteUInt16LittleEndian(System.Span<byte> destination, ushort value) { throw null; }
        [System.CLSCompliantAttribute(false)]
        public static bool TryWriteUInt32BigEndian(System.Span<byte> destination, uint value) { throw null; }
        [System.CLSCompliantAttribute(false)]
        public static bool TryWriteUInt32LittleEndian(System.Span<byte> destination, uint value) { throw null; }
        [System.CLSCompliantAttribute(false)]
        public static bool TryWriteUInt64BigEndian(System.Span<byte> destination, ulong value) { throw null; }
        [System.CLSCompliantAttribute(false)]
        public static bool TryWriteUInt64LittleEndian(System.Span<byte> destination, ulong value) { throw null; }
        public static void WriteDoubleBigEndian(System.Span<byte> destination, double value) { }
        public static void WriteDoubleLittleEndian(System.Span<byte> destination, double value) { }
        public static void WriteHalfBigEndian(System.Span<byte> destination, System.Half value) { }
        public static void WriteHalfLittleEndian(System.Span<byte> destination, System.Half value) { }
        public static void WriteInt16BigEndian(System.Span<byte> destination, short value) { }
        public static void WriteInt16LittleEndian(System.Span<byte> destination, short value) { }
        public static void WriteInt32BigEndian(System.Span<byte> destination, int value) { }
        public static void WriteInt32LittleEndian(System.Span<byte> destination, int value) { }
        public static void WriteInt64BigEndian(System.Span<byte> destination, long value) { }
        public static void WriteInt64LittleEndian(System.Span<byte> destination, long value) { }
        public static void WriteSingleBigEndian(System.Span<byte> destination, float value) { }
        public static void WriteSingleLittleEndian(System.Span<byte> destination, float value) { }
        [System.CLSCompliantAttribute(false)]
        public static void WriteUInt16BigEndian(System.Span<byte> destination, ushort value) { }
        [System.CLSCompliantAttribute(false)]
        public static void WriteUInt16LittleEndian(System.Span<byte> destination, ushort value) { }
        [System.CLSCompliantAttribute(false)]
        public static void WriteUInt32BigEndian(System.Span<byte> destination, uint value) { }
        [System.CLSCompliantAttribute(false)]
        public static void WriteUInt32LittleEndian(System.Span<byte> destination, uint value) { }
        [System.CLSCompliantAttribute(false)]
        public static void WriteUInt64BigEndian(System.Span<byte> destination, ulong value) { }
        [System.CLSCompliantAttribute(false)]
        public static void WriteUInt64LittleEndian(System.Span<byte> destination, ulong value) { }
    }
}
namespace System.Buffers.Text
{
    public static partial class Base64
    {
        public static System.Buffers.OperationStatus DecodeFromUtf8(System.ReadOnlySpan<byte> utf8, System.Span<byte> bytes, out int bytesConsumed, out int bytesWritten, bool isFinalBlock = true) { throw null; }
        public static System.Buffers.OperationStatus DecodeFromUtf8InPlace(System.Span<byte> buffer, out int bytesWritten) { throw null; }
        public static System.Buffers.OperationStatus EncodeToUtf8(System.ReadOnlySpan<byte> bytes, System.Span<byte> utf8, out int bytesConsumed, out int bytesWritten, bool isFinalBlock = true) { throw null; }
        public static System.Buffers.OperationStatus EncodeToUtf8InPlace(System.Span<byte> buffer, int dataLength, out int bytesWritten) { throw null; }
        public static int GetMaxDecodedFromUtf8Length(int length) { throw null; }
        public static int GetMaxEncodedToUtf8Length(int length) { throw null; }
    }
    public static partial class Utf8Formatter
    {
        public static bool TryFormat(bool value, System.Span<byte> destination, out int bytesWritten, System.Buffers.StandardFormat format = default(System.Buffers.StandardFormat)) { throw null; }
        public static bool TryFormat(byte value, System.Span<byte> destination, out int bytesWritten, System.Buffers.StandardFormat format = default(System.Buffers.StandardFormat)) { throw null; }
        public static bool TryFormat(System.DateTime value, System.Span<byte> destination, out int bytesWritten, System.Buffers.StandardFormat format = default(System.Buffers.StandardFormat)) { throw null; }
        public static bool TryFormat(System.DateTimeOffset value, System.Span<byte> destination, out int bytesWritten, System.Buffers.StandardFormat format = default(System.Buffers.StandardFormat)) { throw null; }
        public static bool TryFormat(decimal value, System.Span<byte> destination, out int bytesWritten, System.Buffers.StandardFormat format = default(System.Buffers.StandardFormat)) { throw null; }
        public static bool TryFormat(double value, System.Span<byte> destination, out int bytesWritten, System.Buffers.StandardFormat format = default(System.Buffers.StandardFormat)) { throw null; }
        public static bool TryFormat(System.Guid value, System.Span<byte> destination, out int bytesWritten, System.Buffers.StandardFormat format = default(System.Buffers.StandardFormat)) { throw null; }
        public static bool TryFormat(short value, System.Span<byte> destination, out int bytesWritten, System.Buffers.StandardFormat format = default(System.Buffers.StandardFormat)) { throw null; }
        public static bool TryFormat(int value, System.Span<byte> destination, out int bytesWritten, System.Buffers.StandardFormat format = default(System.Buffers.StandardFormat)) { throw null; }
        public static bool TryFormat(long value, System.Span<byte> destination, out int bytesWritten, System.Buffers.StandardFormat format = default(System.Buffers.StandardFormat)) { throw null; }
        [System.CLSCompliantAttribute(false)]
        public static bool TryFormat(sbyte value, System.Span<byte> destination, out int bytesWritten, System.Buffers.StandardFormat format = default(System.Buffers.StandardFormat)) { throw null; }
        public static bool TryFormat(float value, System.Span<byte> destination, out int bytesWritten, System.Buffers.StandardFormat format = default(System.Buffers.StandardFormat)) { throw null; }
        public static bool TryFormat(System.TimeSpan value, System.Span<byte> destination, out int bytesWritten, System.Buffers.StandardFormat format = default(System.Buffers.StandardFormat)) { throw null; }
        [System.CLSCompliantAttribute(false)]
        public static bool TryFormat(ushort value, System.Span<byte> destination, out int bytesWritten, System.Buffers.StandardFormat format = default(System.Buffers.StandardFormat)) { throw null; }
        [System.CLSCompliantAttribute(false)]
        public static bool TryFormat(uint value, System.Span<byte> destination, out int bytesWritten, System.Buffers.StandardFormat format = default(System.Buffers.StandardFormat)) { throw null; }
        [System.CLSCompliantAttribute(false)]
        public static bool TryFormat(ulong value, System.Span<byte> destination, out int bytesWritten, System.Buffers.StandardFormat format = default(System.Buffers.StandardFormat)) { throw null; }
    }
    public static partial class Utf8Parser
    {
        public static bool TryParse(System.ReadOnlySpan<byte> source, out bool value, out int bytesConsumed, char standardFormat = '\0') { throw null; }
        public static bool TryParse(System.ReadOnlySpan<byte> source, out byte value, out int bytesConsumed, char standardFormat = '\0') { throw null; }
        public static bool TryParse(System.ReadOnlySpan<byte> source, out System.DateTime value, out int bytesConsumed, char standardFormat = '\0') { throw null; }
        public static bool TryParse(System.ReadOnlySpan<byte> source, out System.DateTimeOffset value, out int bytesConsumed, char standardFormat = '\0') { throw null; }
        public static bool TryParse(System.ReadOnlySpan<byte> source, out decimal value, out int bytesConsumed, char standardFormat = '\0') { throw null; }
        public static bool TryParse(System.ReadOnlySpan<byte> source, out double value, out int bytesConsumed, char standardFormat = '\0') { throw null; }
        public static bool TryParse(System.ReadOnlySpan<byte> source, out System.Guid value, out int bytesConsumed, char standardFormat = '\0') { throw null; }
        public static bool TryParse(System.ReadOnlySpan<byte> source, out short value, out int bytesConsumed, char standardFormat = '\0') { throw null; }
        public static bool TryParse(System.ReadOnlySpan<byte> source, out int value, out int bytesConsumed, char standardFormat = '\0') { throw null; }
        public static bool TryParse(System.ReadOnlySpan<byte> source, out long value, out int bytesConsumed, char standardFormat = '\0') { throw null; }
        [System.CLSCompliantAttribute(false)]
        public static bool TryParse(System.ReadOnlySpan<byte> source, out sbyte value, out int bytesConsumed, char standardFormat = '\0') { throw null; }
        public static bool TryParse(System.ReadOnlySpan<byte> source, out float value, out int bytesConsumed, char standardFormat = '\0') { throw null; }
        public static bool TryParse(System.ReadOnlySpan<byte> source, out System.TimeSpan value, out int bytesConsumed, char standardFormat = '\0') { throw null; }
        [System.CLSCompliantAttribute(false)]
        public static bool TryParse(System.ReadOnlySpan<byte> source, out ushort value, out int bytesConsumed, char standardFormat = '\0') { throw null; }
        [System.CLSCompliantAttribute(false)]
        public static bool TryParse(System.ReadOnlySpan<byte> source, out uint value, out int bytesConsumed, char standardFormat = '\0') { throw null; }
        [System.CLSCompliantAttribute(false)]
        public static bool TryParse(System.ReadOnlySpan<byte> source, out ulong value, out int bytesConsumed, char standardFormat = '\0') { throw null; }
    }
}
namespace System.Runtime.CompilerServices
{
    // See src\libraries\System.Private.CoreLib\src\System\Runtime\CompilerServices\LifetimeAnnotationAttribute.cs
    [System.AttributeUsageAttribute(System.AttributeTargets.Parameter, AllowMultiple = false, Inherited = false)]
    internal sealed class LifetimeAnnotationAttribute : System.Attribute
    {
        public LifetimeAnnotationAttribute(bool isRefScoped, bool isValueScoped) { throw null; }
        public bool IsRefScoped { get { throw null; } }
        public bool IsValueScoped { get { throw null; } }
    }
}
namespace System.Runtime.InteropServices
{
    public static partial class MemoryMarshal
    {
        public static System.ReadOnlySpan<byte> AsBytes<T>(System.ReadOnlySpan<T> span) where T : struct { throw null; }
        public static System.Span<byte> AsBytes<T>(System.Span<T> span) where T : struct { throw null; }
        public static System.Memory<T> AsMemory<T>(System.ReadOnlyMemory<T> memory) { throw null; }
        public static ref readonly T AsRef<T>(System.ReadOnlySpan<byte> span) where T : struct { throw null; }
        public static ref T AsRef<T>(System.Span<byte> span) where T : struct { throw null; }
        public static System.ReadOnlySpan<TTo> Cast<TFrom, TTo>(System.ReadOnlySpan<TFrom> span) where TFrom : struct where TTo : struct { throw null; }
        public static System.Span<TTo> Cast<TFrom, TTo>(System.Span<TFrom> span) where TFrom : struct where TTo : struct { throw null; }
        public static System.Memory<T> CreateFromPinnedArray<T>(T[]? array, int start, int length) { throw null; }
<<<<<<< HEAD
        public static System.ReadOnlySpan<T> CreateReadOnlySpan<T>(scoped ref T reference, int length) { throw null; }
=======
        public static System.ReadOnlySpan<T> CreateReadOnlySpan<T>([System.Runtime.CompilerServices.LifetimeAnnotation(true, false)] ref T reference, int length) { throw null; }
>>>>>>> 04025505
        [System.CLSCompliant(false)]
        public static unsafe ReadOnlySpan<byte> CreateReadOnlySpanFromNullTerminated(byte* value) { throw null; }
        [System.CLSCompliant(false)]
        public static unsafe ReadOnlySpan<char> CreateReadOnlySpanFromNullTerminated(char* value) { throw null; }
<<<<<<< HEAD
        public static System.Span<T> CreateSpan<T>(scoped ref T reference, int length) { throw null; }
=======
        public static System.Span<T> CreateSpan<T>([System.Runtime.CompilerServices.LifetimeAnnotation(true, false)] ref T reference, int length) { throw null; }
>>>>>>> 04025505
        public static ref T GetArrayDataReference<T>(T[] array) { throw null; }
        public static ref byte GetArrayDataReference(System.Array array) { throw null; }
        public static ref T GetReference<T>([System.Runtime.CompilerServices.LifetimeAnnotation(false, true)] System.ReadOnlySpan<T> span) { throw null; }
        public static ref T GetReference<T>([System.Runtime.CompilerServices.LifetimeAnnotation(false, true)] System.Span<T> span) { throw null; }
        public static T Read<T>(System.ReadOnlySpan<byte> source) where T : struct { throw null; }
        public static System.Collections.Generic.IEnumerable<T> ToEnumerable<T>(System.ReadOnlyMemory<T> memory) { throw null; }
        public static bool TryGetArray<T>(System.ReadOnlyMemory<T> memory, out System.ArraySegment<T> segment) { throw null; }
        public static bool TryGetMemoryManager<T, TManager>(System.ReadOnlyMemory<T> memory, [System.Diagnostics.CodeAnalysis.NotNullWhenAttribute(true)] out TManager? manager) where TManager : System.Buffers.MemoryManager<T> { throw null; }
        public static bool TryGetMemoryManager<T, TManager>(System.ReadOnlyMemory<T> memory, [System.Diagnostics.CodeAnalysis.NotNullWhenAttribute(true)] out TManager? manager, out int start, out int length) where TManager : System.Buffers.MemoryManager<T> { throw null; }
        public static bool TryGetString(System.ReadOnlyMemory<char> memory, [System.Diagnostics.CodeAnalysis.NotNullWhenAttribute(true)] out string? text, out int start, out int length) { throw null; }
        public static bool TryRead<T>(System.ReadOnlySpan<byte> source, out T value) where T : struct { throw null; }
        public static bool TryWrite<T>(System.Span<byte> destination, ref T value) where T : struct { throw null; }
        public static void Write<T>(System.Span<byte> destination, ref T value) where T : struct { }
    }
    public static partial class SequenceMarshal
    {
        public static bool TryGetArray<T>(System.Buffers.ReadOnlySequence<T> sequence, out System.ArraySegment<T> segment) { throw null; }
        public static bool TryGetReadOnlyMemory<T>(System.Buffers.ReadOnlySequence<T> sequence, out System.ReadOnlyMemory<T> memory) { throw null; }
        public static bool TryGetReadOnlySequenceSegment<T>(System.Buffers.ReadOnlySequence<T> sequence, [System.Diagnostics.CodeAnalysis.NotNullWhenAttribute(true)] out System.Buffers.ReadOnlySequenceSegment<T>? startSegment, out int startIndex, [System.Diagnostics.CodeAnalysis.NotNullWhenAttribute(true)] out System.Buffers.ReadOnlySequenceSegment<T>? endSegment, out int endIndex) { throw null; }
        public static bool TryRead<T>(ref System.Buffers.SequenceReader<byte> reader, out T value) where T : unmanaged { throw null; }
    }
}
namespace System.Text
{
    public static partial class EncodingExtensions
    {
        public static void Convert(this System.Text.Decoder decoder, in System.Buffers.ReadOnlySequence<byte> bytes, System.Buffers.IBufferWriter<char> writer, bool flush, out long charsUsed, out bool completed) { throw null; }
        public static void Convert(this System.Text.Decoder decoder, System.ReadOnlySpan<byte> bytes, System.Buffers.IBufferWriter<char> writer, bool flush, out long charsUsed, out bool completed) { throw null; }
        public static void Convert(this System.Text.Encoder encoder, in System.Buffers.ReadOnlySequence<char> chars, System.Buffers.IBufferWriter<byte> writer, bool flush, out long bytesUsed, out bool completed) { throw null; }
        public static void Convert(this System.Text.Encoder encoder, System.ReadOnlySpan<char> chars, System.Buffers.IBufferWriter<byte> writer, bool flush, out long bytesUsed, out bool completed) { throw null; }
        public static byte[] GetBytes(this System.Text.Encoding encoding, in System.Buffers.ReadOnlySequence<char> chars) { throw null; }
        public static long GetBytes(this System.Text.Encoding encoding, in System.Buffers.ReadOnlySequence<char> chars, System.Buffers.IBufferWriter<byte> writer) { throw null; }
        public static int GetBytes(this System.Text.Encoding encoding, in System.Buffers.ReadOnlySequence<char> chars, System.Span<byte> bytes) { throw null; }
        public static long GetBytes(this System.Text.Encoding encoding, System.ReadOnlySpan<char> chars, System.Buffers.IBufferWriter<byte> writer) { throw null; }
        public static long GetChars(this System.Text.Encoding encoding, in System.Buffers.ReadOnlySequence<byte> bytes, System.Buffers.IBufferWriter<char> writer) { throw null; }
        public static int GetChars(this System.Text.Encoding encoding, in System.Buffers.ReadOnlySequence<byte> bytes, System.Span<char> chars) { throw null; }
        public static long GetChars(this System.Text.Encoding encoding, System.ReadOnlySpan<byte> bytes, System.Buffers.IBufferWriter<char> writer) { throw null; }
        public static string GetString(this System.Text.Encoding encoding, in System.Buffers.ReadOnlySequence<byte> bytes) { throw null; }
    }
    public ref partial struct SpanLineEnumerator
    {
        private object _dummy;
        private int _dummyPrimitive;
        public System.ReadOnlySpan<char> Current { get { throw null; } }
        public System.Text.SpanLineEnumerator GetEnumerator() { throw null; }
        public bool MoveNext() { throw null; }
    }
    public ref partial struct SpanRuneEnumerator
    {
        private object _dummy;
        private int _dummyPrimitive;
        public System.Text.Rune Current { get { throw null; } }
        public System.Text.SpanRuneEnumerator GetEnumerator() { throw null; }
        public bool MoveNext() { throw null; }
    }
}<|MERGE_RESOLUTION|>--- conflicted
+++ resolved
@@ -530,17 +530,7 @@
         public static bool TryParse(System.ReadOnlySpan<byte> source, out ulong value, out int bytesConsumed, char standardFormat = '\0') { throw null; }
     }
 }
-namespace System.Runtime.CompilerServices
-{
-    // See src\libraries\System.Private.CoreLib\src\System\Runtime\CompilerServices\LifetimeAnnotationAttribute.cs
-    [System.AttributeUsageAttribute(System.AttributeTargets.Parameter, AllowMultiple = false, Inherited = false)]
-    internal sealed class LifetimeAnnotationAttribute : System.Attribute
-    {
-        public LifetimeAnnotationAttribute(bool isRefScoped, bool isValueScoped) { throw null; }
-        public bool IsRefScoped { get { throw null; } }
-        public bool IsValueScoped { get { throw null; } }
-    }
-}
+
 namespace System.Runtime.InteropServices
 {
     public static partial class MemoryMarshal
@@ -553,24 +543,16 @@
         public static System.ReadOnlySpan<TTo> Cast<TFrom, TTo>(System.ReadOnlySpan<TFrom> span) where TFrom : struct where TTo : struct { throw null; }
         public static System.Span<TTo> Cast<TFrom, TTo>(System.Span<TFrom> span) where TFrom : struct where TTo : struct { throw null; }
         public static System.Memory<T> CreateFromPinnedArray<T>(T[]? array, int start, int length) { throw null; }
-<<<<<<< HEAD
         public static System.ReadOnlySpan<T> CreateReadOnlySpan<T>(scoped ref T reference, int length) { throw null; }
-=======
-        public static System.ReadOnlySpan<T> CreateReadOnlySpan<T>([System.Runtime.CompilerServices.LifetimeAnnotation(true, false)] ref T reference, int length) { throw null; }
->>>>>>> 04025505
         [System.CLSCompliant(false)]
         public static unsafe ReadOnlySpan<byte> CreateReadOnlySpanFromNullTerminated(byte* value) { throw null; }
         [System.CLSCompliant(false)]
         public static unsafe ReadOnlySpan<char> CreateReadOnlySpanFromNullTerminated(char* value) { throw null; }
-<<<<<<< HEAD
         public static System.Span<T> CreateSpan<T>(scoped ref T reference, int length) { throw null; }
-=======
-        public static System.Span<T> CreateSpan<T>([System.Runtime.CompilerServices.LifetimeAnnotation(true, false)] ref T reference, int length) { throw null; }
->>>>>>> 04025505
         public static ref T GetArrayDataReference<T>(T[] array) { throw null; }
         public static ref byte GetArrayDataReference(System.Array array) { throw null; }
-        public static ref T GetReference<T>([System.Runtime.CompilerServices.LifetimeAnnotation(false, true)] System.ReadOnlySpan<T> span) { throw null; }
-        public static ref T GetReference<T>([System.Runtime.CompilerServices.LifetimeAnnotation(false, true)] System.Span<T> span) { throw null; }
+        public static ref T GetReference<T>(System.ReadOnlySpan<T> span) { throw null; }
+        public static ref T GetReference<T>(System.Span<T> span) { throw null; }
         public static T Read<T>(System.ReadOnlySpan<byte> source) where T : struct { throw null; }
         public static System.Collections.Generic.IEnumerable<T> ToEnumerable<T>(System.ReadOnlyMemory<T> memory) { throw null; }
         public static bool TryGetArray<T>(System.ReadOnlyMemory<T> memory, out System.ArraySegment<T> segment) { throw null; }
