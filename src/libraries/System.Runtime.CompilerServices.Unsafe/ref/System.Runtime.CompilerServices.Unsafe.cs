// Licensed to the .NET Foundation under one or more agreements.
// The .NET Foundation licenses this file to you under the MIT license.
// ------------------------------------------------------------------------------
// Changes to this file must follow the https://aka.ms/api-review process.
// ------------------------------------------------------------------------------

namespace System.Runtime.CompilerServices
{
    public static partial class Unsafe
    {
        public static ref T AddByteOffset<T>(ref T source, System.IntPtr byteOffset) { throw null; }
        public static ref T AddByteOffset<T>(ref T source, nuint byteOffset) { throw null; }
        public unsafe static void* Add<T>(void* source, int elementOffset) { throw null; }
        public static ref T Add<T>(ref T source, int elementOffset) { throw null; }
        public static ref T Add<T>(ref T source, System.IntPtr elementOffset) { throw null; }
<<<<<<< HEAD
        public static ref T Add<T>(ref T source, nuint elementOffset) { throw null; }
        public static bool AreSame<T>(ref T left, ref T right) { throw null; }
=======
        public static bool AreSame<T>([System.Diagnostics.CodeAnalysis.AllowNull] ref T left, [System.Diagnostics.CodeAnalysis.AllowNull] ref T right) { throw null; }
>>>>>>> 4b80546f
        public unsafe static void* AsPointer<T>(ref T value) { throw null; }
        public unsafe static ref T AsRef<T>(void* source) { throw null; }
        public static ref T AsRef<T>(in T source) { throw null; }
#if NETSTANDARD2_1
        [return: System.Diagnostics.CodeAnalysis.NotNullIfNotNull("o")]
#endif
        public static T? As<T>(object? o) where T : class? { throw null; }
        public static ref TTo As<TFrom, TTo>(ref TFrom source) { throw null; }
        public static System.IntPtr ByteOffset<T>([System.Diagnostics.CodeAnalysis.AllowNull] ref T origin, [System.Diagnostics.CodeAnalysis.AllowNull] ref T target) { throw null; }
        public static void CopyBlock(ref byte destination, ref byte source, uint byteCount) { }
        public unsafe static void CopyBlock(void* destination, void* source, uint byteCount) { }
        public static void CopyBlockUnaligned(ref byte destination, ref byte source, uint byteCount) { }
        public unsafe static void CopyBlockUnaligned(void* destination, void* source, uint byteCount) { }
        public unsafe static void Copy<T>(void* destination, ref T source) { }
        public unsafe static void Copy<T>(ref T destination, void* source) { }
        public static void InitBlock(ref byte startAddress, byte value, uint byteCount) { }
        public unsafe static void InitBlock(void* startAddress, byte value, uint byteCount) { }
        public static void InitBlockUnaligned(ref byte startAddress, byte value, uint byteCount) { }
        public unsafe static void InitBlockUnaligned(void* startAddress, byte value, uint byteCount) { }
        public static bool IsAddressGreaterThan<T>([System.Diagnostics.CodeAnalysis.AllowNull] ref T left, [System.Diagnostics.CodeAnalysis.AllowNull] ref T right) { throw null; }
        public static bool IsAddressLessThan<T>([System.Diagnostics.CodeAnalysis.AllowNull] ref T left, [System.Diagnostics.CodeAnalysis.AllowNull] ref T right) { throw null; }
        public static bool IsNullRef<T>(ref T source) { throw null; }
        public static ref T NullRef<T>() { throw null; }
        public static T ReadUnaligned<T>(ref byte source) { throw null; }
        public unsafe static T ReadUnaligned<T>(void* source) { throw null; }
        public unsafe static T Read<T>(void* source) { throw null; }
        public static void SkipInit<T>(out T value) { throw null; }
        public static int SizeOf<T>() { throw null; }
        public static ref T SubtractByteOffset<T>(ref T source, System.IntPtr byteOffset) { throw null; }
        public static ref T SubtractByteOffset<T>(ref T source, nuint byteOffset) { throw null; }
        public unsafe static void* Subtract<T>(void* source, int elementOffset) { throw null; }
        public static ref T Subtract<T>(ref T source, int elementOffset) { throw null; }
        public static ref T Subtract<T>(ref T source, System.IntPtr elementOffset) { throw null; }
        public static ref T Subtract<T>(ref T source, nuint elementOffset) { throw null; }
        public static ref T Unbox<T>(object box) where T : struct { throw null; }
        public static void WriteUnaligned<T>(ref byte destination, T value) { }
        public unsafe static void WriteUnaligned<T>(void* destination, T value) { }
        public unsafe static void Write<T>(void* destination, T value) { }
    }
}<|MERGE_RESOLUTION|>--- conflicted
+++ resolved
@@ -13,12 +13,8 @@
         public unsafe static void* Add<T>(void* source, int elementOffset) { throw null; }
         public static ref T Add<T>(ref T source, int elementOffset) { throw null; }
         public static ref T Add<T>(ref T source, System.IntPtr elementOffset) { throw null; }
-<<<<<<< HEAD
         public static ref T Add<T>(ref T source, nuint elementOffset) { throw null; }
-        public static bool AreSame<T>(ref T left, ref T right) { throw null; }
-=======
         public static bool AreSame<T>([System.Diagnostics.CodeAnalysis.AllowNull] ref T left, [System.Diagnostics.CodeAnalysis.AllowNull] ref T right) { throw null; }
->>>>>>> 4b80546f
         public unsafe static void* AsPointer<T>(ref T value) { throw null; }
         public unsafe static ref T AsRef<T>(void* source) { throw null; }
         public static ref T AsRef<T>(in T source) { throw null; }
