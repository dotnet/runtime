--- conflicted
+++ resolved
@@ -3,7 +3,6 @@
 
 using System;
 using System.Diagnostics;
-using System.Diagnostics.CodeAnalysis;
 using System.IO;
 using System.Threading;
 using Microsoft.Extensions.Primitives;
@@ -26,11 +25,11 @@
     public class PollingFileChangeToken : IPollingChangeToken
     {
         private readonly FileInfo _fileInfo;
-        private DateTime? _previousWriteTimeUtc;
+        private DateTime _previousWriteTimeUtc;
         private DateTime _lastCheckedTimeUtc;
         private bool _hasChanged;
-        private CancellationTokenSource? _tokenSource;
-        private CancellationChangeToken? _changeToken;
+        private CancellationTokenSource _tokenSource;
+        private CancellationChangeToken _changeToken;
 
         /// <summary>
         /// Initializes a new instance of <see cref="PollingFileChangeToken" /> that polls the specified file for changes as
@@ -46,7 +45,7 @@
         // Internal for unit testing
         internal static TimeSpan PollingInterval { get; set; } = PhysicalFilesWatcher.DefaultPollingInterval;
 
-        private DateTime? GetLastWriteTimeUtc()
+        private DateTime GetLastWriteTimeUtc()
         {
             _fileInfo.Refresh();
 
@@ -66,11 +65,7 @@
                 catch (IOException) { } // https://github.com/dotnet/runtime/issues/57221
             }
 
-<<<<<<< HEAD
-            return lastWriteTimeUtc;
-=======
             return lastWriteTimeUtc ?? DateTime.MinValue;
->>>>>>> cb61f933
         }
 
         /// <summary>
@@ -78,8 +73,7 @@
         /// </summary>
         public bool ActiveChangeCallbacks { get; internal set; }
 
-        [DisallowNull]
-        internal CancellationTokenSource? CancellationTokenSource
+        internal CancellationTokenSource CancellationTokenSource
         {
             get => _tokenSource;
             set
@@ -91,7 +85,7 @@
             }
         }
 
-        CancellationTokenSource? IPollingChangeToken.CancellationTokenSource => CancellationTokenSource;
+        CancellationTokenSource IPollingChangeToken.CancellationTokenSource => CancellationTokenSource;
 
         /// <summary>
         /// True when the file has changed since the change token was created. Once the file changes, this value is always true
@@ -115,8 +109,8 @@
                     return _hasChanged;
                 }
 
-                DateTime? lastWriteTimeUtc = GetLastWriteTimeUtc();
-                if (lastWriteTimeUtc != null && _previousWriteTimeUtc != lastWriteTimeUtc)
+                DateTime lastWriteTimeUtc = GetLastWriteTimeUtc();
+                if (_previousWriteTimeUtc != lastWriteTimeUtc)
                 {
                     _previousWriteTimeUtc = lastWriteTimeUtc;
                     _hasChanged = true;
@@ -133,9 +127,9 @@
         /// <param name="callback">This parameter is ignored</param>
         /// <param name="state">This parameter is ignored</param>
         /// <returns>A disposable object that noops when disposed</returns>
-        public IDisposable RegisterChangeCallback(Action<object?> callback, object? state)
+        public IDisposable RegisterChangeCallback(Action<object> callback, object state)
         {
-            if (!ActiveChangeCallbacks || _changeToken == null)
+            if (!ActiveChangeCallbacks)
             {
                 return EmptyDisposable.Instance;
             }
