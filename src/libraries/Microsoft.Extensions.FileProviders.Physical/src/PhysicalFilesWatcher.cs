--- conflicted
+++ resolved
@@ -253,10 +253,6 @@
         /// <param name="disposing"><c>true</c> is invoked from <see cref="IDisposable.Dispose"/>.</param>
         protected virtual void Dispose(bool disposing)
         {
-<<<<<<< HEAD
-            _fileWatcher?.Dispose();
-            _timer?.Dispose();
-=======
             if (!_disposed)
             {
                 if (disposing)
@@ -266,7 +262,6 @@
                 }
                 _disposed = true;
             }
->>>>>>> 786548f0
         }
 
         private void OnRenamed(object sender, RenamedEventArgs e)
