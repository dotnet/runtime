// Licensed to the .NET Foundation under one or more agreements.
// The .NET Foundation licenses this file to you under the MIT license.

using System;
using System.Collections.Concurrent;
using System.IO;
using System.Linq;
using System.Threading;
using System.Threading.Tasks;
using Microsoft.Extensions.Primitives;
using Moq;
using Xunit;

namespace Microsoft.Extensions.FileProviders.Physical.Tests
{
    public class PhysicalFilesWatcherTests : FileCleanupTestBase
    {
        private const int WaitTimeForTokenToFire = 500;

        [Fact]
        [SkipOnPlatform(TestPlatforms.Browser | TestPlatforms.iOS | TestPlatforms.tvOS, "System.IO.FileSystem.Watcher is not supported on Browser/iOS/tvOS")]
        public void CreateFileChangeToken_DoesNotAllowPathsAboveRoot()
        {
            using (var root = new TempDirectory(GetTestFilePath()))
            using (var fileSystemWatcher = new MockFileSystemWatcher(root.Path))
            using (var physicalFilesWatcher = new PhysicalFilesWatcher(root.Path + Path.DirectorySeparatorChar, fileSystemWatcher, pollForChanges: false))
            {
                var token = physicalFilesWatcher.CreateFileChangeToken(Path.GetFullPath(Path.Combine(root.Path, "..")));
                Assert.IsType<NullChangeToken>(token);

                token = physicalFilesWatcher.CreateFileChangeToken(Path.GetFullPath(Path.Combine(root.Path, "../")));
                Assert.IsType<NullChangeToken>(token);

                token = physicalFilesWatcher.CreateFileChangeToken("..");
                Assert.IsType<NullChangeToken>(token);
            }
        }

        [Fact]
<<<<<<< HEAD
        [ActiveIssue("https://github.com/dotnet/runtime/issues/34582", TestPlatforms.Windows, TargetFrameworkMonikers.Netcoreapp, TestRuntimes.Mono)]
=======
>>>>>>> eb51b02b
        [SkipOnPlatform(TestPlatforms.Browser | TestPlatforms.iOS | TestPlatforms.tvOS, "System.IO.FileSystem.Watcher is not supported on Browser/iOS/tvOS")]
        public async Task HandlesOnRenamedEventsThatMatchRootPath()
        {
            using (var root = new TempDirectory(GetTestFilePath()))
            using (var fileSystemWatcher = new MockFileSystemWatcher(root.Path))
            using (var physicalFilesWatcher = new PhysicalFilesWatcher(root.Path + Path.DirectorySeparatorChar, fileSystemWatcher, pollForChanges: false))
            {
                var token = physicalFilesWatcher.CreateFileChangeToken("**");
                var called = false;
                token.RegisterChangeCallback(o => called = true, null);

                fileSystemWatcher.CallOnRenamed(new RenamedEventArgs(WatcherChangeTypes.Renamed, root.Path, string.Empty, string.Empty));
                await Task.Delay(WaitTimeForTokenToFire).ConfigureAwait(false);
                Assert.False(called, "Callback should not have been triggered");

                fileSystemWatcher.CallOnRenamed(new RenamedEventArgs(WatcherChangeTypes.Renamed, root.Path, "old.txt", "new.txt"));
                await Task.Delay(WaitTimeForTokenToFire).ConfigureAwait(false);
                Assert.True(called, "Callback should have been triggered");
            }
        }

        [Fact]
        public void RaiseChangeEvents_CancelsCancellationTokenSourceForExpiredTokens()
        {
            // Arrange
            var cts1 = new CancellationTokenSource();
            var cts2 = new CancellationTokenSource();
            var cts3 = new CancellationTokenSource();

            var token1 = new TestPollingChangeToken { Id = 1, CancellationTokenSource = cts1 };
            var token2 = new TestPollingChangeToken { Id = 2, HasChanged = true, CancellationTokenSource = cts2 };
            var token3 = new TestPollingChangeToken { Id = 3, CancellationTokenSource = cts3 };

            var tokens = new ConcurrentDictionary<IPollingChangeToken, IPollingChangeToken>
            {
                [token1] = token1,
                [token2] = token2,
                [token3] = token3,
            };

            // Act
            PhysicalFilesWatcher.RaiseChangeEvents(tokens);

            // Assert
            Assert.False(cts1.IsCancellationRequested);
            Assert.False(cts3.IsCancellationRequested);
            Assert.True(cts2.IsCancellationRequested);

            // Ensure token2 is removed from the collection.
            Assert.Equal(new[] { token1, token3, }, tokens.Keys.OfType<TestPollingChangeToken>().OrderBy(t => t.Id));
        }

        [Fact]
        public void RaiseChangeEvents_CancelsAndRemovesMultipleChangedTokens()
        {
            // Arrange
            var cts1 = new CancellationTokenSource();
            var cts2 = new CancellationTokenSource();
            var cts3 = new CancellationTokenSource();
            var cts4 = new CancellationTokenSource();
            var cts5 = new CancellationTokenSource();

            var token1 = new TestPollingChangeToken { Id = 1, HasChanged = true, CancellationTokenSource = cts1 };
            var token2 = new TestPollingChangeToken { Id = 2, CancellationTokenSource = cts2 };
            var token3 = new TestPollingChangeToken { Id = 3, CancellationTokenSource = cts3 };
            var token4 = new TestPollingChangeToken { Id = 4, HasChanged = true, CancellationTokenSource = cts4 };
            var token5 = new TestPollingChangeToken { Id = 5, HasChanged = true, CancellationTokenSource = cts5 };

            var tokens = new ConcurrentDictionary<IPollingChangeToken, IPollingChangeToken>
            {
                [token1] = token1,
                [token2] = token2,
                [token3] = token3,
                [token4] = token4,
                [token5] = token5,
            };

            // Act
            PhysicalFilesWatcher.RaiseChangeEvents(tokens);

            // Assert
            Assert.False(cts2.IsCancellationRequested);
            Assert.False(cts3.IsCancellationRequested);

            Assert.True(cts1.IsCancellationRequested);
            Assert.True(cts4.IsCancellationRequested);
            Assert.True(cts5.IsCancellationRequested);

            // Ensure changed tokens are removed
            Assert.Equal(new[] { token2, token3, }, tokens.Keys.OfType<TestPollingChangeToken>().OrderBy(t => t.Id));
        }

        [Fact]
        [SkipOnPlatform(TestPlatforms.Browser | TestPlatforms.iOS | TestPlatforms.tvOS, "System.IO.FileSystem.Watcher is not supported on Browser/iOS/tvOS")]
        public void GetOrAddFilePathChangeToken_AddsPollingChangeTokenWithCancellationToken_WhenActiveCallbackIsTrue()
        {
            using (var root = new TempDirectory(GetTestFilePath()))
            using (var fileSystemWatcher = new MockFileSystemWatcher(root.Path))
            using (var physicalFilesWatcher = new PhysicalFilesWatcher(root.Path + Path.DirectorySeparatorChar, fileSystemWatcher, pollForChanges: true))
            {
                physicalFilesWatcher.UseActivePolling = true;

                var changeToken = physicalFilesWatcher.GetOrAddFilePathChangeToken("some-path");

                var compositeChangeToken = Assert.IsType<CompositeChangeToken>(changeToken);
                Assert.Collection(
                    compositeChangeToken.ChangeTokens,
                    token => Assert.IsType<CancellationChangeToken>(token),
                    token =>
                    {
                        var pollingChangeToken = Assert.IsType<PollingFileChangeToken>(token);
                        Assert.NotNull(pollingChangeToken.CancellationTokenSource);
                        Assert.True(pollingChangeToken.ActiveChangeCallbacks);
                    });

                Assert.NotEmpty(physicalFilesWatcher.PollingChangeTokens);
            }
        }

        [Fact]
        [SkipOnPlatform(TestPlatforms.Browser | TestPlatforms.iOS | TestPlatforms.tvOS, "System.IO.FileSystem.Watcher is not supported on Browser/iOS/tvOS")]
        public void GetOrAddFilePathChangeToken_AddsPollingChangeTokenWhenPollingIsEnabled()
        {
            using (var root = new TempDirectory(GetTestFilePath()))
            using (var fileSystemWatcher = new MockFileSystemWatcher(root.Path))
            using (var physicalFilesWatcher = new PhysicalFilesWatcher(root.Path + Path.DirectorySeparatorChar, fileSystemWatcher, pollForChanges: true))
            {
                var changeToken = physicalFilesWatcher.GetOrAddFilePathChangeToken("some-path");

                var compositeChangeToken = Assert.IsType<CompositeChangeToken>(changeToken);
                Assert.Collection(
                    compositeChangeToken.ChangeTokens,
                    token => Assert.IsType<CancellationChangeToken>(token),
                    token =>
                    {
                        var pollingChangeToken = Assert.IsType<PollingFileChangeToken>(token);
                        Assert.Null(pollingChangeToken.CancellationTokenSource);
                        Assert.False(pollingChangeToken.ActiveChangeCallbacks);
                    });

                Assert.Empty(physicalFilesWatcher.PollingChangeTokens);
            }
        }

        [Fact]
        [SkipOnPlatform(TestPlatforms.Browser | TestPlatforms.iOS | TestPlatforms.tvOS, "System.IO.FileSystem.Watcher is not supported on Browser/iOS/tvOS")]
        public void GetOrAddFilePathChangeToken_DoesNotAddsPollingChangeTokenWhenCallbackIsDisabled()
        {
            using (var root = new TempDirectory(GetTestFilePath()))
            using (var fileSystemWatcher = new MockFileSystemWatcher(root.Path))
            using (var physicalFilesWatcher = new PhysicalFilesWatcher(root.Path + Path.DirectorySeparatorChar, fileSystemWatcher, pollForChanges: false))
            {
                var changeToken = physicalFilesWatcher.GetOrAddFilePathChangeToken("some-path");

                Assert.IsType<CancellationChangeToken>(changeToken);
                Assert.Empty(physicalFilesWatcher.PollingChangeTokens);
            }
        }

        [Fact]
        [SkipOnPlatform(TestPlatforms.Browser | TestPlatforms.iOS | TestPlatforms.tvOS, "System.IO.FileSystem.Watcher is not supported on Browser/iOS/tvOS")]
        public void GetOrAddWildcardChangeToken_AddsPollingChangeTokenWithCancellationToken_WhenActiveCallbackIsTrue()
        {
            using (var root = new TempDirectory(GetTestFilePath()))
            using (var fileSystemWatcher = new MockFileSystemWatcher(root.Path))
            using (var physicalFilesWatcher = new PhysicalFilesWatcher(root.Path + Path.DirectorySeparatorChar, fileSystemWatcher, pollForChanges: true))
            {
                physicalFilesWatcher.UseActivePolling = true;

                var changeToken = physicalFilesWatcher.GetOrAddWildcardChangeToken("*.cshtml");

                var compositeChangeToken = Assert.IsType<CompositeChangeToken>(changeToken);
                Assert.Collection(
                    compositeChangeToken.ChangeTokens,
                    token => Assert.IsType<CancellationChangeToken>(token),
                    token =>
                    {
                        var pollingChangeToken = Assert.IsType<PollingWildCardChangeToken>(token);
                        Assert.NotNull(pollingChangeToken.CancellationTokenSource);
                        Assert.True(pollingChangeToken.ActiveChangeCallbacks);
                    });

                Assert.NotEmpty(physicalFilesWatcher.PollingChangeTokens);
            }
        }

        private class TestPollingChangeToken : IPollingChangeToken
        {
            public int Id { get; set; }

            public CancellationTokenSource CancellationTokenSource { get; set; }

            public bool HasChanged { get; set; }

            public bool ActiveChangeCallbacks => throw new NotImplementedException();

            public IDisposable RegisterChangeCallback(Action<object> callback, object state)
            {
                throw new NotImplementedException();
            }
        }
    }
}<|MERGE_RESOLUTION|>--- conflicted
+++ resolved
@@ -37,10 +37,6 @@
         }
 
         [Fact]
-<<<<<<< HEAD
-        [ActiveIssue("https://github.com/dotnet/runtime/issues/34582", TestPlatforms.Windows, TargetFrameworkMonikers.Netcoreapp, TestRuntimes.Mono)]
-=======
->>>>>>> eb51b02b
         [SkipOnPlatform(TestPlatforms.Browser | TestPlatforms.iOS | TestPlatforms.tvOS, "System.IO.FileSystem.Watcher is not supported on Browser/iOS/tvOS")]
         public async Task HandlesOnRenamedEventsThatMatchRootPath()
         {
