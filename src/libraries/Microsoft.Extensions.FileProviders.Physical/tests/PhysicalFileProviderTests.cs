// Licensed to the .NET Foundation under one or more agreements.
// The .NET Foundation licenses this file to you under the MIT license.

using System;
using System.Collections.Generic;
using System.IO;
using System.Linq;
using System.Runtime.InteropServices;
using System.Threading;
using System.Threading.Tasks;
using Microsoft.Extensions.FileProviders.Internal;
using Microsoft.Extensions.FileProviders.Physical;
using Microsoft.Extensions.Primitives;
using Xunit;

namespace Microsoft.Extensions.FileProviders
{
    public partial class PhysicalFileProviderTests : FileCleanupTestBase
    {
        private const int WaitTimeForTokenToFire = 500;
        private const int WaitTimeForTokenCallback = 10000;

        [Fact]
        public void GetFileInfoReturnsNotFoundFileInfoForNullPath()
        {
            using (var provider = new PhysicalFileProvider(Path.GetTempPath()))
            {
                var info = provider.GetFileInfo(null);
                Assert.IsType<NotFoundFileInfo>(info);
            }
        }

        [Fact]
        public void GetFileInfoReturnsNotFoundFileInfoForEmptyPath()
        {
            using (var provider = new PhysicalFileProvider(Path.GetTempPath()))
            {
                var info = provider.GetFileInfo(string.Empty);
                Assert.IsType<NotFoundFileInfo>(info);
            }
        }

        [Theory]
        [InlineData("/")]
        [InlineData("///")]
        [InlineData("/\\/")]
        [InlineData("\\/\\/")]
        // Testing Windows specific behaviour on leading slashes.
        [PlatformSpecific(TestPlatforms.Windows)]
        public void GetFileInfoReturnsPhysicalFileInfoForValidPathsWithLeadingSlashes_Windows(string path)
        {
            GetFileInfoReturnsPhysicalFileInfoForValidPathsWithLeadingSlashes(path);
        }

        [Theory]
        [InlineData("/")]
        [InlineData("///")]
        // Testing Unix specific behaviour on leading slashes.
        [PlatformSpecific(TestPlatforms.AnyUnix)]
        public void GetFileInfoReturnsPhysicalFileInfoForValidPathsWithLeadingSlashes_Unix(string path)
        {
            GetFileInfoReturnsPhysicalFileInfoForValidPathsWithLeadingSlashes(path);
        }

        private void GetFileInfoReturnsPhysicalFileInfoForValidPathsWithLeadingSlashes(string path)
        {
            using (var provider = new PhysicalFileProvider(Path.GetTempPath()))
            {
                var info = provider.GetFileInfo(path);
                Assert.IsType<PhysicalFileInfo>(info);
            }
        }

        [Theory]
        [InlineData("/C:\\Windows\\System32")]
        [InlineData("/\0/")]
        // Testing Windows specific behaviour on leading slashes.
        [PlatformSpecific(TestPlatforms.Windows)]
        public void GetFileInfoReturnsNotFoundFileInfoForIllegalPathWithLeadingSlashes_Windows(string path)
        {
            GetFileInfoReturnsNotFoundFileInfoForIllegalPathWithLeadingSlashes(path);
        }

        [Theory]
        [InlineData("/\0/")]
        // Testing Unix specific behaviour on leading slashes.
        [PlatformSpecific(TestPlatforms.AnyUnix)]
        public void GetFileInfoReturnsNotFoundFileInfoForIllegalPathWithLeadingSlashes_Unix(string path)
        {
            GetFileInfoReturnsNotFoundFileInfoForIllegalPathWithLeadingSlashes(path);
        }

        [Fact]
        [PlatformSpecific(TestPlatforms.Linux)]
        public void PollingFileProviderShouldntConsumeINotifyInstances()
        {
            List<IDisposable> disposables = new List<IDisposable>();
            using (var root = new TempDirectory(GetTestFilePath()))
            {
                string maxInstancesFile = "/proc/sys/fs/inotify/max_user_instances";
                Assert.True(File.Exists(maxInstancesFile));
                int maxInstances = int.Parse(File.ReadAllText(maxInstancesFile));

                // choose an arbitrary number that exceeds max
                int instances = maxInstances + 16;

                AutoResetEvent are = new AutoResetEvent(false);

                var oldPollingInterval = PhysicalFilesWatcher.DefaultPollingInterval;
                try
                {
                    PhysicalFilesWatcher.DefaultPollingInterval = TimeSpan.FromMilliseconds(WaitTimeForTokenToFire);
                    for (int i = 0; i < instances; i++)
                    {
                        PhysicalFileProvider pfp = new PhysicalFileProvider(root.Path)
                        {
                            UsePollingFileWatcher = true,
                            UseActivePolling = true
                        };
                        disposables.Add(pfp);
                        disposables.Add(pfp.Watch("*").RegisterChangeCallback(_ => are.Set(), null));
                    }

                    // trigger an event
                    root.CreateFile("test.txt");

                    // wait for at least one event.
                    Assert.True(are.WaitOne(WaitTimeForTokenCallback));
                }
                finally
                {
                    PhysicalFilesWatcher.DefaultPollingInterval = oldPollingInterval;
                    foreach (var disposable in disposables)
                    {
                        disposable.Dispose();
                    }
                }
            }
        }

        private void GetFileInfoReturnsNotFoundFileInfoForIllegalPathWithLeadingSlashes(string path)
        {
            using (var provider = new PhysicalFileProvider(Path.GetTempPath()))
            {
                var info = provider.GetFileInfo(path);
                Assert.IsType<NotFoundFileInfo>(info);
            }
        }

        public static TheoryData<string> InvalidPaths
        {
            get
            {
                return new TheoryData<string>
                {
                    Path.Combine(". .", "file"),
                    Path.Combine(" ..", "file"),
                    Path.Combine(".. ", "file"),
                    Path.Combine(" .", "file"),
                    Path.Combine(". ", "file"),
                };
            }
        }

        [Theory]
        [MemberData(nameof(InvalidPaths))]
        public void GetFileInfoReturnsNonExistentFileInfoForIllegalPath(string path)
        {
            using (var provider = new PhysicalFileProvider(Path.GetTempPath()))
            {
                var info = provider.GetFileInfo(path);
                Assert.False(info.Exists);
            }
        }

        [Fact]
        // Paths starting with / are considered relative.
        [PlatformSpecific(TestPlatforms.Windows)]
        public void GetFileInfoReturnsNotFoundFileInfoForAbsolutePath()
        {
            using (var provider = new PhysicalFileProvider(Path.GetTempPath()))
            {
                var info = provider.GetFileInfo(Path.Combine(Path.GetTempPath(), Guid.NewGuid().ToString()));
                Assert.IsType<NotFoundFileInfo>(info);
            }
        }

        [Fact]
        public void GetFileInfoReturnsNotFoundFileInfoForRelativePathAboveRootPath()
        {
            using (var provider = new PhysicalFileProvider(Path.GetTempPath()))
            {
                var info = provider.GetFileInfo(Path.Combine("..", Guid.NewGuid().ToString()));
                Assert.IsType<NotFoundFileInfo>(info);
            }
        }

        [Fact]
        public void GetFileInfoReturnsNotFoundFileInfoForRelativePathThatNavigatesAboveRoot()
        {
            using (var root = new TempDirectory(GetTestFilePath()))
            {
                File.Create(Path.Combine(root.Path, "b"));

                using (var provider = new PhysicalFileProvider(root.Path))
                {
                    var info = provider.GetFileInfo(Path.Combine("a", "..", "..", root.GetName(), "b"));
                    Assert.IsType<NotFoundFileInfo>(info);
                }
            }
        }

        [Fact]
        public void GetFileInfoReturnsNotFoundFileInfoForRelativePathWithEmptySegmentsThatNavigates()
        {
            using (var root = new TempDirectory(GetTestFilePath()))
            {
                File.Create(Path.Combine(root.Path, "b"));

                using (var provider = new PhysicalFileProvider(root.Path))
                {
                    var info = provider.GetFileInfo("a///../../" + root.GetName() + "/b");
                    Assert.IsType<NotFoundFileInfo>(info);
                }
            }
        }

        [Fact]
        public void CreateReadStreamSucceedsOnEmptyFile()
        {
            using (var root = new TempDirectory(GetTestFilePath()))
            {
                using (var provider = new PhysicalFileProvider(root.Path))
                {
                    var fileName = Guid.NewGuid().ToString();
                    var filePath = Path.Combine(root.Path, fileName);
                    File.WriteAllBytes(filePath, new byte[0]);
                    var info = provider.GetFileInfo(fileName);
                    using (var stream = info.CreateReadStream())
                    {
                        Assert.NotNull(stream);
                    }
                }
            }
        }

        [Fact]
        // Hidden and system files only make sense on Windows.
        [PlatformSpecific(TestPlatforms.Windows)]
        public void GetFileInfoReturnsNotFoundFileInfoForHiddenFile()
        {
            using (var root = new TempDirectory(GetTestFilePath()))
            {
                using (var provider = new PhysicalFileProvider(root.Path))
                {
                    var fileName = Guid.NewGuid().ToString();
                    var filePath = Path.Combine(root.Path, fileName);
                    File.Create(filePath);
                    var fileInfo = new FileInfo(filePath);
                    File.SetAttributes(filePath, fileInfo.Attributes | FileAttributes.Hidden);

                    var info = provider.GetFileInfo(fileName);

                    Assert.IsType<NotFoundFileInfo>(info);
                }
            }
        }

        [Fact]
        // Hidden and system files only make sense on Windows.
        [PlatformSpecific(TestPlatforms.Windows)]
        public void GetFileInfoReturnsNotFoundFileInfoForSystemFile()
        {
            using (var root = new TempDirectory(GetTestFilePath()))
            {
                using (var provider = new PhysicalFileProvider(root.Path))
                {
                    var fileName = Guid.NewGuid().ToString();
                    var filePath = Path.Combine(root.Path, fileName);
                    File.Create(filePath);
                    var fileInfo = new FileInfo(filePath);
                    File.SetAttributes(filePath, fileInfo.Attributes | FileAttributes.System);

                    var info = provider.GetFileInfo(fileName);

                    Assert.IsType<NotFoundFileInfo>(info);
                }
            }
        }

        [Fact]
        public void GetFileInfoReturnsNotFoundFileInfoForFileNameStartingWithPeriod()
        {
            using (var root = new TempDirectory(GetTestFilePath()))
            {
                using (var provider = new PhysicalFileProvider(root.Path))
                {
                    var fileName = "." + Guid.NewGuid().ToString();
                    var filePath = Path.Combine(root.Path, fileName);

                    var info = provider.GetFileInfo(fileName);

                    Assert.IsType<NotFoundFileInfo>(info);
                }
            }
        }

        [Fact]
        public void GetFileInfoReturnsFileInfoWhenExclusionDisabled()
        {
            using (var root = new TempDirectory(GetTestFilePath()))
            {
                using (var provider = new PhysicalFileProvider(root.Path, ExclusionFilters.None))
                {
                    var fileName = "." + Guid.NewGuid().ToString();
                    var filePath = Path.Combine(root.Path, fileName);

                    var info = provider.GetFileInfo(fileName);

                    Assert.IsType<PhysicalFileInfo>(info);
                }
            }
        }

        [Fact]
<<<<<<< HEAD
        [ActiveIssue("https://github.com/dotnet/runtime/issues/34582", TestPlatforms.Windows, TargetFrameworkMonikers.Netcoreapp, TestRuntimes.Mono)]
=======
>>>>>>> eb51b02b
        [SkipOnPlatform(TestPlatforms.Browser | TestPlatforms.iOS | TestPlatforms.tvOS, "Browser/iOS/tvOS always uses Active Polling which doesn't return the same instance between multiple calls to Watch(string)")]
        public void TokenIsSameForSamePath()
        {
            using (var root = new TempDirectory(GetTestFilePath()))
            {
                var fileName = Guid.NewGuid().ToString();
                var fileLocation = Path.Combine(root.Path, fileName);

                using (var provider = new PhysicalFileProvider(root.Path))
                {
                    var fileInfo = provider.GetFileInfo(fileName);

                    var token1 = provider.Watch(fileName);
                    var token2 = provider.Watch(fileName);

                    Assert.NotNull(token1);
                    Assert.NotNull(token2);
                    Assert.Equal(token2, token1);
                }
            }
        }

        [Fact]
<<<<<<< HEAD
        [ActiveIssue("https://github.com/dotnet/runtime/issues/34582", TestPlatforms.Windows, TargetFrameworkMonikers.Netcoreapp, TestRuntimes.Mono)]
=======
>>>>>>> eb51b02b
        [SkipOnPlatform(TestPlatforms.Browser | TestPlatforms.iOS | TestPlatforms.tvOS, "System.IO.FileSystem.Watcher is not supported on Browser/iOS/tvOS")]
        public async Task TokensFiredOnFileChange()
        {
            using (var root = new TempDirectory(GetTestFilePath()))
            {
                var fileName = Guid.NewGuid().ToString();
                var fileLocation = Path.Combine(root.Path, fileName);

                using (var fileSystemWatcher = new MockFileSystemWatcher(root.Path))
                {
                    using (var physicalFilesWatcher = new PhysicalFilesWatcher(root.Path + Path.DirectorySeparatorChar, fileSystemWatcher, pollForChanges: false))
                    {
                        using (var provider = new PhysicalFileProvider(root.Path) { FileWatcher = physicalFilesWatcher })
                        {
                            var token = provider.Watch(fileName);
                            Assert.NotNull(token);
                            Assert.False(token.HasChanged);
                            Assert.True(token.ActiveChangeCallbacks);

                            fileSystemWatcher.CallOnChanged(new FileSystemEventArgs(WatcherChangeTypes.Changed, root.Path, fileName));
                            await Task.Delay(WaitTimeForTokenToFire);

                            Assert.True(token.HasChanged);
                        }
                    }
                }
            }
        }

        [Fact]
<<<<<<< HEAD
        [ActiveIssue("https://github.com/dotnet/runtime/issues/34582", TestPlatforms.Windows, TargetFrameworkMonikers.Netcoreapp, TestRuntimes.Mono)]
=======
>>>>>>> eb51b02b
        [SkipOnPlatform(TestPlatforms.Browser | TestPlatforms.iOS | TestPlatforms.tvOS, "System.IO.FileSystem.Watcher is not supported on Browser/iOS/tvOS")]
        public async Task TokenCallbackInvokedOnFileChange()
        {
            using (var root = new TempDirectory(GetTestFilePath()))
            {
                var fileName = Guid.NewGuid().ToString();
                var fileLocation = Path.Combine(root.Path, fileName);

                using (var fileSystemWatcher = new MockFileSystemWatcher(root.Path))
                {
                    using (var physicalFilesWatcher = new PhysicalFilesWatcher(root.Path + Path.DirectorySeparatorChar, fileSystemWatcher, pollForChanges: false))
                    {
                        using (var provider = new PhysicalFileProvider(root.Path) { FileWatcher = physicalFilesWatcher })
                        {
                            var token = provider.Watch(fileName);
                            Assert.NotNull(token);
                            Assert.False(token.HasChanged, "Token should not have changed yet");
                            Assert.True(token.ActiveChangeCallbacks, "Token should have active callbacks");

                            var callbackInvoked = false;
                            token.RegisterChangeCallback(state =>
                            {
                                callbackInvoked = true;
                            }, state: null);

                            fileSystemWatcher.CallOnChanged(new FileSystemEventArgs(WatcherChangeTypes.Changed, root.Path, fileName));
                            await Task.Delay(WaitTimeForTokenToFire);

                            Assert.True(callbackInvoked, "Callback should have been invoked");
                        }
                    }
                }
            }
        }

        [Fact]
<<<<<<< HEAD
        [ActiveIssue("https://github.com/dotnet/runtime/issues/34582", TestPlatforms.Windows, TargetFrameworkMonikers.Netcoreapp, TestRuntimes.Mono)]
=======
>>>>>>> eb51b02b
        [SkipOnPlatform(TestPlatforms.Browser | TestPlatforms.iOS | TestPlatforms.tvOS, "System.IO.FileSystem.Watcher is not supported on Browser/iOS/tvOS")]
        public async Task WatcherWithPolling_ReturnsTrueForFileChangedWhenFileSystemWatcherDoesNotRaiseEvents()
        {
            using (var root = new TempDirectory(GetTestFilePath()))
            {
                var fileName = Path.GetRandomFileName();
                var fileLocation = Path.Combine(root.Path, fileName);
                PollingFileChangeToken.PollingInterval = TimeSpan.FromMilliseconds(10);

                // emptyRoot is not used for creating and modifying files,
                // but is passed into the MockFileSystemWatcher so FileSystemWatcher events aren't triggered
                // during file changes in the test
                using (var emptyRoot = new TempDirectory(GetTestFilePath()))
                using (var fileSystemWatcher = new MockFileSystemWatcher(emptyRoot.Path))
                {
                    using (var physicalFilesWatcher = new PhysicalFilesWatcher(root.Path + Path.DirectorySeparatorChar, fileSystemWatcher, pollForChanges: true))
                    {
                        using (var provider = new PhysicalFileProvider(root.Path) { FileWatcher = physicalFilesWatcher })
                        {
                            var token = provider.Watch(fileName);
                            File.WriteAllText(fileLocation, "some-content");
                            await Task.Delay(WaitTimeForTokenToFire);
                            Assert.True(token.HasChanged);
                        }
                    }
                }
            }
        }

        [Fact]
<<<<<<< HEAD
        [ActiveIssue("https://github.com/dotnet/runtime/issues/34582", TestPlatforms.Windows, TargetFrameworkMonikers.Netcoreapp, TestRuntimes.Mono)]
=======
>>>>>>> eb51b02b
        [SkipOnPlatform(TestPlatforms.Browser | TestPlatforms.iOS | TestPlatforms.tvOS, "System.IO.FileSystem.Watcher is not supported on Browser/iOS/tvOS")]
        public async Task WatcherWithPolling_ReturnsTrueForFileRemovedWhenFileSystemWatcherDoesNotRaiseEvents()
        {
            using (var root = new TempDirectory(GetTestFilePath()))
            {
                var fileName = Path.GetRandomFileName();
                var fileLocation = Path.Combine(root.Path, fileName);
                PollingFileChangeToken.PollingInterval = TimeSpan.FromMilliseconds(10);

                // emptyRoot is not used for creating and modifying files,
                // but is passed into the MockFileSystemWatcher so FileSystemWatcher events aren't triggered
                // during file changes in the test
                using (var emptyRoot = new TempDirectory(GetTestFilePath()))
                using (var fileSystemWatcher = new MockFileSystemWatcher(emptyRoot.Path))
                {
                    using (var physicalFilesWatcher = new PhysicalFilesWatcher(root.Path + Path.DirectorySeparatorChar, fileSystemWatcher, pollForChanges: true))
                    {
                        using (var provider = new PhysicalFileProvider(root.Path) { FileWatcher = physicalFilesWatcher })
                        {
                            root.CreateFile(fileName);
                            var token = provider.Watch(fileName);
                            File.Delete(fileLocation);

                            await Task.Delay(WaitTimeForTokenToFire);
                            Assert.True(token.HasChanged);
                        }
                    }
                }
            }
        }

        [Fact]
<<<<<<< HEAD
        [ActiveIssue("https://github.com/dotnet/runtime/issues/34582", TestPlatforms.Windows, TargetFrameworkMonikers.Netcoreapp, TestRuntimes.Mono)]
=======
>>>>>>> eb51b02b
        [SkipOnPlatform(TestPlatforms.Browser | TestPlatforms.iOS | TestPlatforms.tvOS, "System.IO.FileSystem.Watcher is not supported on Browser/iOS/tvOS")]
        public async Task TokensFiredOnFileDeleted()
        {
            using (var root = new TempDirectory(GetTestFilePath()))
            {
                var fileName = Guid.NewGuid().ToString();
                var fileLocation = Path.Combine(root.Path, fileName);

                using (var fileSystemWatcher = new MockFileSystemWatcher(root.Path))
                {
                    using (var physicalFilesWatcher = new PhysicalFilesWatcher(root.Path + Path.DirectorySeparatorChar, fileSystemWatcher, pollForChanges: false))
                    {
                        using (var provider = new PhysicalFileProvider(root.Path) { FileWatcher = physicalFilesWatcher })
                        {
                            var token = provider.Watch(fileName);
                            Assert.NotNull(token);
                            Assert.False(token.HasChanged);
                            Assert.True(token.ActiveChangeCallbacks);

                            fileSystemWatcher.CallOnDeleted(new FileSystemEventArgs(WatcherChangeTypes.Deleted, root.Path, fileName));
                            await Task.Delay(WaitTimeForTokenToFire).ConfigureAwait(false);

                            Assert.True(token.HasChanged);
                        }
                    }
                }
            }
        }

        // On Unix the minimum invalid file path characters are / and \0
        [Theory]
        [InlineData("/test:test")]
        [InlineData("/dir/name\"")]
        [InlineData("/dir>/name")]
        [PlatformSpecific(TestPlatforms.Windows)]
        public void InvalidPath_DoesNotThrowWindows_GetFileInfo(string path)
        {
            InvalidPath_DoesNotThrowGeneric_GetFileInfo(path);
        }

        [Theory]
        [InlineData("/test:test\0")]
        [InlineData("/dir/\0name\"")]
        [InlineData("/dir>/name\0")]
        [PlatformSpecific(TestPlatforms.AnyUnix)]
        public void InvalidPath_DoesNotThrowUnix_GetFileInfo(string path)
        {
            InvalidPath_DoesNotThrowGeneric_GetFileInfo(path);
        }

        private void InvalidPath_DoesNotThrowGeneric_GetFileInfo(string path)
        {
            using (var provider = new PhysicalFileProvider(Directory.GetCurrentDirectory()))
            {
                var info = provider.GetFileInfo(path);
                Assert.NotNull(info);
                Assert.IsType<NotFoundFileInfo>(info);
            }
        }

        [Theory]
        [InlineData("/test:test")]
        [InlineData("/dir/name\"")]
        [InlineData("/dir>/name")]
        [PlatformSpecific(TestPlatforms.Windows)]
        public void InvalidPath_DoesNotThrowWindows_GetDirectoryContents(string path)
        {
            InvalidPath_DoesNotThrowGeneric_GetDirectoryContents(path);
        }

        [Theory]
        [InlineData("/test:test\0")]
        [InlineData("/dir/\0name\"")]
        [InlineData("/dir>/name\0")]
        [PlatformSpecific(TestPlatforms.AnyUnix)]
        public void InvalidPath_DoesNotThrowUnix_GetDirectoryContents(string path)
        {
            InvalidPath_DoesNotThrowGeneric_GetDirectoryContents(path);
        }

        private void InvalidPath_DoesNotThrowGeneric_GetDirectoryContents(string path)
        {
            using (var provider = new PhysicalFileProvider(Directory.GetCurrentDirectory()))
            {
                var info = provider.GetDirectoryContents(path);
                Assert.NotNull(info);
                Assert.IsType<NotFoundDirectoryContents>(info);
            }
        }

        [Fact]
        public void GetDirectoryContentsReturnsNotFoundDirectoryContentsForNullPath()
        {
            using (var provider = new PhysicalFileProvider(Path.GetTempPath()))
            {
                var contents = provider.GetDirectoryContents(null);
                Assert.IsType<NotFoundDirectoryContents>(contents);
            }
        }

        [Theory]
        [InlineData("/")]
        [InlineData("///")]
        [InlineData("/\\/")]
        [InlineData("\\/\\/")]
        // Testing Windows specific behaviour on leading slashes.
        [PlatformSpecific(TestPlatforms.Windows)]
        public void GetDirectoryContentsReturnsEnumerableDirectoryContentsForValidPathWithLeadingSlashes_Windows(string path)
        {
            GetDirectoryContentsReturnsEnumerableDirectoryContentsForValidPathWithLeadingSlashes(path);
        }

        [Theory]
        [InlineData("/")]
        [InlineData("///")]
        // Testing Unix specific behaviour on leading slashes.
        [PlatformSpecific(TestPlatforms.AnyUnix)]
        public void GetDirectoryContentsReturnsEnumerableDirectoryContentsForValidPathWithLeadingSlashes_Unix(string path)
        {
            GetDirectoryContentsReturnsEnumerableDirectoryContentsForValidPathWithLeadingSlashes(path);
        }

        private void GetDirectoryContentsReturnsEnumerableDirectoryContentsForValidPathWithLeadingSlashes(string path)
        {
            using (var provider = new PhysicalFileProvider(Path.GetTempPath()))
            {
                var contents = provider.GetDirectoryContents(path);
                Assert.IsType<PhysicalDirectoryContents>(contents);
            }
        }

        [Theory]
        [InlineData("/C:\\Windows\\System32")]
        [InlineData("/\0/")]
        [MemberData(nameof(InvalidPaths))]
        // Testing Windows specific behaviour on leading slashes.
        [PlatformSpecific(TestPlatforms.Windows)]
        public void GetDirectoryContentsReturnsNotFoundDirectoryContentsForInvalidPath_Windows(string path)
        {
            GetDirectoryContentsReturnsNotFoundDirectoryContentsForInvalidPath(path);
        }

        [Theory]
        [InlineData("/\0/")]
        [InlineData("/\\/")]
        [InlineData("\\/\\/")]
        [MemberData(nameof(InvalidPaths))]
        // Testing Unix specific behaviour on leading slashes.
        [PlatformSpecific(TestPlatforms.AnyUnix)]
        public void GetDirectoryContentsReturnsNotFoundDirectoryContentsForInvalidPath_Unix(string path)
        {
            GetDirectoryContentsReturnsNotFoundDirectoryContentsForInvalidPath(path);
        }

        private void GetDirectoryContentsReturnsNotFoundDirectoryContentsForInvalidPath(string path)
        {
            using (var provider = new PhysicalFileProvider(Path.GetTempPath()))
            {
                var contents = provider.GetDirectoryContents(path);
                Assert.IsType<NotFoundDirectoryContents>(contents);
            }
        }

        [Fact]
        public void GetDirectoryContentsReturnsNotFoundDirectoryContentsForAbsolutePath()
        {
            using (var provider = new PhysicalFileProvider(Path.GetTempPath()))
            {
                var contents = provider.GetDirectoryContents(Path.Combine(Path.GetTempPath(), Guid.NewGuid().ToString()));
                Assert.IsType<NotFoundDirectoryContents>(contents);
            }
        }

        [Fact]
        public void GetDirectoryContentsReturnsNotFoundDirectoryContentsForNonExistingDirectory()
        {
            using (var provider = new PhysicalFileProvider(Path.GetTempPath()))
            {
                var contents = provider.GetDirectoryContents(Guid.NewGuid().ToString());
                Assert.IsType<NotFoundDirectoryContents>(contents);
            }
        }

        [Fact]
        public void GetDirectoryContentsReturnsRootDirectoryContentsForEmptyPath()
        {
            using (var root = new TempDirectory(GetTestFilePath()))
            {
                File.Create(Path.Combine(root.Path, "File" + Guid.NewGuid().ToString()));
                Directory.CreateDirectory(Path.Combine(root.Path, "Dir" + Guid.NewGuid().ToString()));

                using (var provider = new PhysicalFileProvider(root.Path))
                {
                    var contents = provider.GetDirectoryContents(string.Empty);
                    Assert.Collection(contents.OrderBy(c => c.Name),
                        item => Assert.IsType<PhysicalDirectoryInfo>(item),
                        item => Assert.IsType<PhysicalFileInfo>(item));
                }
            }
        }

        [Fact]
        public void GetDirectoryContentsReturnsNotFoundDirectoryContentsForPathThatNavigatesAboveRoot()
        {
            using (var root = new TempDirectory(GetTestFilePath()))
            {
                Directory.CreateDirectory(Path.Combine(root.Path, "b"));

                using (var provider = new PhysicalFileProvider(root.Path))
                {
                    var contents = provider.GetDirectoryContents(Path.Combine("a", "..", "..", root.GetName(), "b"));
                    Assert.IsType<NotFoundDirectoryContents>(contents);
                }
            }
        }

        [Fact]
        // Hidden and system files only make sense on Windows.
        [PlatformSpecific(TestPlatforms.Windows)]
        public void GetDirectoryContentsDoesNotReturnFileInfoForHiddenFile()
        {
            using (var root = new TempDirectory(GetTestFilePath()))
            {
                var directoryName = Guid.NewGuid().ToString();
                var directoryPath = Path.Combine(root.Path, directoryName);
                Directory.CreateDirectory(directoryPath);

                var fileName = Guid.NewGuid().ToString();
                var filePath = Path.Combine(directoryPath, fileName);
                File.Create(filePath);
                var fileInfo = new FileInfo(filePath);
                File.SetAttributes(filePath, fileInfo.Attributes | FileAttributes.Hidden);

                using (var provider = new PhysicalFileProvider(root.Path))
                {
                    var contents = provider.GetDirectoryContents(directoryName);
                    Assert.Empty(contents);
                }
            }
        }

        [Fact]
        // Hidden and system files only make sense on Windows.
        [PlatformSpecific(TestPlatforms.Windows)]
        public void GetDirectoryContentsDoesNotReturnFileInfoForSystemFile()
        {
            using (var root = new TempDirectory(GetTestFilePath()))
            {
                var directoryName = Guid.NewGuid().ToString();
                var directoryPath = Path.Combine(root.Path, directoryName);
                Directory.CreateDirectory(directoryPath);

                var fileName = Guid.NewGuid().ToString();
                var filePath = Path.Combine(directoryPath, fileName);
                File.Create(filePath);
                var fileInfo = new FileInfo(filePath);
                File.SetAttributes(filePath, fileInfo.Attributes | FileAttributes.System);

                using (var provider = new PhysicalFileProvider(root.Path))
                {
                    var contents = provider.GetDirectoryContents(directoryName);
                    Assert.Empty(contents);
                }
            }
        }

        [Fact]
        public void GetDirectoryContentsDoesNotReturnFileInfoForFileNameStartingWithPeriodByDefault()
        {
            using (var root = new TempDirectory(GetTestFilePath()))
            {
                var directoryName = Guid.NewGuid().ToString();
                var directoryPath = Path.Combine(root.Path, directoryName);
                Directory.CreateDirectory(directoryPath);

                var fileName = "." + Guid.NewGuid().ToString();
                var filePath = Path.Combine(directoryPath, fileName);
                File.Create(filePath);

                using (var provider = new PhysicalFileProvider(root.Path))
                {
                    var contents = provider.GetDirectoryContents(directoryName);
                    Assert.Empty(contents);

                    Assert.IsType<NotFoundFileInfo>(provider.GetFileInfo(fileName));
                }
            }
        }

        [Fact]
        public void GetDirectoryContentsReturnsFilesWhenExclusionDisabled()
        {
            using (var root = new TempDirectory(GetTestFilePath()))
            {
                var directoryName = Guid.NewGuid().ToString();
                var directoryPath = Path.Combine(root.Path, directoryName);
                Directory.CreateDirectory(directoryPath);

                var fileName = "." + Guid.NewGuid().ToString();
                var filePath = Path.Combine(directoryPath, fileName);
                File.Create(filePath);

                using (var provider = new PhysicalFileProvider(root.Path, ExclusionFilters.None))
                {
                    var contents = provider.GetDirectoryContents(directoryName);
                    Assert.NotEmpty(contents);
                }
            }
        }

        [Fact]
<<<<<<< HEAD
        [ActiveIssue("https://github.com/dotnet/runtime/issues/34582", TestPlatforms.Windows, TargetFrameworkMonikers.Netcoreapp, TestRuntimes.Mono)]
=======
>>>>>>> eb51b02b
        [SkipOnPlatform(TestPlatforms.Browser | TestPlatforms.iOS | TestPlatforms.tvOS, "System.IO.FileSystem.Watcher is not supported on Browser/iOS/tvOS")]
        public async Task FileChangeTokenNotNotifiedAfterExpiry()
        {
            using (var root = new TempDirectory(GetTestFilePath()))
            {
                using (var fileSystemWatcher = new MockFileSystemWatcher(root.Path))
                {
                    using (var physicalFilesWatcher = new PhysicalFilesWatcher(root.Path + Path.DirectorySeparatorChar, fileSystemWatcher, pollForChanges: false))
                    {
                        using (var provider = new PhysicalFileProvider(root.Path) { FileWatcher = physicalFilesWatcher })
                        {
                            var fileName = Guid.NewGuid().ToString();
                            var changeToken = provider.Watch(fileName);
                            var invocationCount = 0;
                            changeToken.RegisterChangeCallback(_ => { invocationCount++; }, null);

                            // Callback expected.
                            fileSystemWatcher.CallOnChanged(new FileSystemEventArgs(WatcherChangeTypes.Changed, root.Path, fileName));
                            await Task.Delay(WaitTimeForTokenToFire);

                            // Callback not expected.
                            fileSystemWatcher.CallOnChanged(new FileSystemEventArgs(WatcherChangeTypes.Changed, root.Path, fileName));
                            await Task.Delay(WaitTimeForTokenToFire);

                            Assert.Equal(1, invocationCount);
                        }
                    }
                }
            }
        }

        [Fact]
<<<<<<< HEAD
        [ActiveIssue("https://github.com/dotnet/runtime/issues/34582", TestPlatforms.Windows, TargetFrameworkMonikers.Netcoreapp, TestRuntimes.Mono)]
=======
>>>>>>> eb51b02b
        [SkipOnPlatform(TestPlatforms.Browser | TestPlatforms.iOS | TestPlatforms.tvOS, "Browser/iOS/tvOS always uses Active Polling which doesn't return the same instance between multiple calls to Watch(string)")]
        public void TokenIsSameForSamePathCaseInsensitive()
        {
            using (var root = new TempDirectory(GetTestFilePath()))
            {
                using (var provider = new PhysicalFileProvider(root.Path))
                {
                    var fileName = Guid.NewGuid().ToString();
                    var token = provider.Watch(fileName);
                    var lowerCaseToken = provider.Watch(fileName.ToLowerInvariant());
                    Assert.Equal(token, lowerCaseToken);
                }
            }
        }

        [Fact]
<<<<<<< HEAD
        [ActiveIssue("https://github.com/dotnet/runtime/issues/34582", TestPlatforms.Windows, TargetFrameworkMonikers.Netcoreapp, TestRuntimes.Mono)]
=======
>>>>>>> eb51b02b
        [SkipOnPlatform(TestPlatforms.Browser | TestPlatforms.iOS | TestPlatforms.tvOS, "System.IO.FileSystem.Watcher is not supported on Browser/iOS/tvOS")]
        public async Task CorrectTokensFiredForMultipleFiles()
        {
            using (var root = new TempDirectory(GetTestFilePath()))
            {
                using (var fileSystemWatcher = new MockFileSystemWatcher(root.Path))
                {
                    using (var physicalFilesWatcher = new PhysicalFilesWatcher(root.Path + Path.DirectorySeparatorChar, fileSystemWatcher, pollForChanges: false))
                    {
                        using (var provider = new PhysicalFileProvider(root.Path) { FileWatcher = physicalFilesWatcher })
                        {
                            var fileName1 = Guid.NewGuid().ToString();
                            var token1 = provider.Watch(fileName1);
                            var fileName2 = Guid.NewGuid().ToString();
                            var token2 = provider.Watch(fileName2);

                            fileSystemWatcher.CallOnChanged(new FileSystemEventArgs(WatcherChangeTypes.Changed, root.Path, fileName1));
                            await Task.Delay(WaitTimeForTokenToFire);

                            Assert.True(token1.HasChanged);
                            Assert.False(token2.HasChanged);

                            fileSystemWatcher.CallOnChanged(new FileSystemEventArgs(WatcherChangeTypes.Changed, root.Path, fileName2));
                            await Task.Delay(WaitTimeForTokenToFire);

                            Assert.True(token2.HasChanged);
                        }
                    }
                }
            }
        }

        [Fact]
<<<<<<< HEAD
        [ActiveIssue("https://github.com/dotnet/runtime/issues/34582", TestPlatforms.Windows, TargetFrameworkMonikers.Netcoreapp, TestRuntimes.Mono)]
=======
>>>>>>> eb51b02b
        [SkipOnPlatform(TestPlatforms.Browser | TestPlatforms.iOS | TestPlatforms.tvOS, "System.IO.FileSystem.Watcher is not supported on Browser/iOS/tvOS")]
        public async Task TokenNotAffectedByExceptions()
        {
            using (var root = new TempDirectory(GetTestFilePath()))
            {
                using (var fileSystemWatcher = new MockFileSystemWatcher(root.Path))
                {
                    using (var physicalFilesWatcher = new PhysicalFilesWatcher(root.Path + Path.DirectorySeparatorChar, fileSystemWatcher, pollForChanges: false))
                    {
                        using (var provider = new PhysicalFileProvider(root.Path) { FileWatcher = physicalFilesWatcher })
                        {
                            var fileName = Guid.NewGuid().ToString();
                            var token = provider.Watch(fileName);

                            token.RegisterChangeCallback(_ =>
                            {
                                throw new Exception();
                            }, null);

                            fileSystemWatcher.CallOnChanged(new FileSystemEventArgs(WatcherChangeTypes.Changed, root.Path, fileName));
                            await Task.Delay(WaitTimeForTokenToFire);

                            Assert.True(token.HasChanged);
                        }
                    }
                }
            }
        }

        [Fact]
        public void NoopChangeTokenForNullFilter()
        {
            using (var root = new TempDirectory(GetTestFilePath()))
            {
                using (var provider = new PhysicalFileProvider(root.Path))
                {
                    var token = provider.Watch(null);

                    Assert.Same(NullChangeToken.Singleton, token);
                }
            }
        }

        [Fact]
        public void NoopChangeTokenForFilterThatNavigatesAboveRoot()
        {
            using (var root = new TempDirectory(GetTestFilePath()))
            {
                using (var provider = new PhysicalFileProvider(root.Path))
                {
                    var token = provider.Watch(Path.Combine("a", "..", "..", root.GetName(), "b"));

                    Assert.Same(NullChangeToken.Singleton, token);
                }
            }
        }

        [Fact]
<<<<<<< HEAD
        [ActiveIssue("https://github.com/dotnet/runtime/issues/34582", TestPlatforms.Windows, TargetFrameworkMonikers.Netcoreapp, TestRuntimes.Mono)]
=======
>>>>>>> eb51b02b
        [ActiveIssue("https://github.com/dotnet/runtime/issues/58584", TestPlatforms.iOS | TestPlatforms.MacCatalyst | TestPlatforms.tvOS)]
        public void TokenForEmptyFilter()
        {
            using (var root = new TempDirectory(GetTestFilePath()))
            {
                using (var provider = new PhysicalFileProvider(root.Path))
                {
                    var token = provider.Watch(string.Empty);

                    Assert.False(token.HasChanged);
                    Assert.True(token.ActiveChangeCallbacks);
                }
            }
        }

        [Fact]
        public void TokenForWhitespaceFilters()
        {
            using (var root = new TempDirectory(GetTestFilePath()))
            {
                using (var provider = new PhysicalFileProvider(root.Path))
                {
                    var token = provider.Watch("  ");

                    Assert.False(token.HasChanged);
                    Assert.True(token.ActiveChangeCallbacks);
                }
            }
        }

        [Fact]
        // We treat forward slash differently so rooted path can happen only on windows.
        [PlatformSpecific(TestPlatforms.Windows)]
        public void NoopChangeTokenForAbsolutePathFilters()
        {
            using (var root = new TempDirectory(GetTestFilePath()))
            {
                using (var provider = new PhysicalFileProvider(root.Path))
                {
                    var path = Path.Combine(root.Path, Guid.NewGuid().ToString());
                    var token = provider.Watch(path);

                    Assert.Same(NullChangeToken.Singleton, token);
                }
            }
        }

        [Fact]
<<<<<<< HEAD
        [ActiveIssue("https://github.com/dotnet/runtime/issues/34582", TestPlatforms.Windows, TargetFrameworkMonikers.Netcoreapp, TestRuntimes.Mono)]
=======
>>>>>>> eb51b02b
        [SkipOnPlatform(TestPlatforms.Browser | TestPlatforms.iOS | TestPlatforms.tvOS, "System.IO.FileSystem.Watcher is not supported on Browser/iOS/tvOS")]
        public async Task TokenFiredOnCreation()
        {
            using (var root = new TempDirectory(GetTestFilePath()))
            {
                using (var fileSystemWatcher = new MockFileSystemWatcher(root.Path))
                {
                    using (var physicalFilesWatcher = new PhysicalFilesWatcher(root.Path + Path.DirectorySeparatorChar, fileSystemWatcher, pollForChanges: false))
                    {
                        using (var provider = new PhysicalFileProvider(root.Path) { FileWatcher = physicalFilesWatcher })
                        {
                            var name = Guid.NewGuid().ToString();
                            var token = provider.Watch(name);

                            fileSystemWatcher.CallOnChanged(new FileSystemEventArgs(WatcherChangeTypes.Created, root.Path, name));
                            await Task.Delay(WaitTimeForTokenToFire);

                            Assert.True(token.HasChanged);
                        }
                    }
                }
            }
        }

        [Fact]
<<<<<<< HEAD
        [ActiveIssue("https://github.com/dotnet/runtime/issues/34582", TestPlatforms.Windows, TargetFrameworkMonikers.Netcoreapp, TestRuntimes.Mono)]
=======
>>>>>>> eb51b02b
        [SkipOnPlatform(TestPlatforms.Browser | TestPlatforms.iOS | TestPlatforms.tvOS, "System.IO.FileSystem.Watcher is not supported on Browser/iOS/tvOS")]
        public async Task TokenFiredOnDeletion()
        {
            using (var root = new TempDirectory(GetTestFilePath()))
            {
                using (var fileSystemWatcher = new MockFileSystemWatcher(root.Path))
                {
                    using (var physicalFilesWatcher = new PhysicalFilesWatcher(root.Path + Path.DirectorySeparatorChar, fileSystemWatcher, pollForChanges: false))
                    {
                        using (var provider = new PhysicalFileProvider(root.Path) { FileWatcher = physicalFilesWatcher })
                        {
                            var name = Guid.NewGuid().ToString();
                            var token = provider.Watch(name);

                            fileSystemWatcher.CallOnDeleted(new FileSystemEventArgs(WatcherChangeTypes.Deleted, root.Path, name));
                            await Task.Delay(WaitTimeForTokenToFire);

                            Assert.True(token.HasChanged);
                        }
                    }
                }
            }
        }

        [Fact]
<<<<<<< HEAD
        [ActiveIssue("https://github.com/dotnet/runtime/issues/34582", TestPlatforms.Windows, TargetFrameworkMonikers.Netcoreapp, TestRuntimes.Mono)]
=======
>>>>>>> eb51b02b
        [SkipOnPlatform(TestPlatforms.Browser | TestPlatforms.iOS | TestPlatforms.tvOS, "System.IO.FileSystem.Watcher is not supported on Browser/iOS/tvOS")]
        public async Task TokenFiredForFilesUnderPathEndingWithSlash()
        {
            using (var root = new TempDirectory(GetTestFilePath()))
            {
                using (var fileSystemWatcher = new MockFileSystemWatcher(root.Path))
                {
                    using (var physicalFilesWatcher = new PhysicalFilesWatcher(root.Path + Path.DirectorySeparatorChar, fileSystemWatcher, pollForChanges: false))
                    {
                        using (var provider = new PhysicalFileProvider(root.Path) { FileWatcher = physicalFilesWatcher })
                        {
                            var directoryName = Guid.NewGuid().ToString();
                            root.CreateFolder(directoryName);
                            root.CreateFile(Path.Combine(directoryName, "some-file"));
                            var newDirectory = GetTestFileName();

                            var token = provider.Watch(directoryName + Path.DirectorySeparatorChar);

                            Directory.Move(
                                Path.Combine(root.Path, directoryName),
                                Path.Combine(root.Path, newDirectory));

                            fileSystemWatcher.CallOnRenamed(new RenamedEventArgs(
                                WatcherChangeTypes.Renamed,
                                root.Path,
                                newDirectory,
                                directoryName));

                            await Task.Delay(WaitTimeForTokenToFire);

                            Assert.True(token.HasChanged);
                        }
                    }
                }
            }
        }

        [Theory]
        [InlineData("/")]
        [InlineData("///")]
        [InlineData("/\\/")]
        [InlineData("\\/\\/")]
        // Testing Windows specific behaviour on leading slashes.
        [PlatformSpecific(TestPlatforms.Windows)]
        public async Task TokenFiredForRelativePathStartingWithSlash_Windows(string slashes)
        {
            await TokenFiredForRelativePathStartingWithSlash(slashes);
        }

        [Theory]
        [InlineData("/")]
        [InlineData("///")]
        // Testing Unix specific behaviour on leading slashes.
        [PlatformSpecific(TestPlatforms.AnyUnix)]
        [SkipOnPlatform(TestPlatforms.Browser | TestPlatforms.iOS | TestPlatforms.tvOS, "System.IO.FileSystem.Watcher is not supported on Browser/iOS/tvOS")]
        public async Task TokenFiredForRelativePathStartingWithSlash_Unix(string slashes)
        {
            await TokenFiredForRelativePathStartingWithSlash(slashes);
        }

        private async Task TokenFiredForRelativePathStartingWithSlash(string slashes)
        {
            using (var root = new TempDirectory(GetTestFilePath()))
            {
                using (var fileSystemWatcher = new MockFileSystemWatcher(root.Path))
                {
                    using (var physicalFilesWatcher = new PhysicalFilesWatcher(root.Path + Path.DirectorySeparatorChar, fileSystemWatcher, pollForChanges: false))
                    {
                        using (var provider = new PhysicalFileProvider(root.Path) { FileWatcher = physicalFilesWatcher })
                        {
                            var fileName = Guid.NewGuid().ToString();
                            var token = provider.Watch(slashes + fileName);

                            fileSystemWatcher.CallOnChanged(new FileSystemEventArgs(WatcherChangeTypes.Changed, root.Path, fileName));
                            await Task.Delay(WaitTimeForTokenToFire);

                            Assert.True(token.HasChanged);
                        }
                    }
                }
            }
        }

        [Theory]
        [InlineData("/C:\\Windows\\System32")]
        [InlineData("/\0/")]
        // Testing Windows specific behaviour on leading slashes.
        [PlatformSpecific(TestPlatforms.Windows)]
        public async Task TokenNotFiredForInvalidPathStartingWithSlash_Windows(string slashes)
        {
            await TokenNotFiredForInvalidPathStartingWithSlash(slashes);
        }

        [ConditionalTheory(typeof(PlatformDetection), nameof(PlatformDetection.IsThreadingSupported))]
        [InlineData("/\0/")]
        // Testing Unix specific behaviour on leading slashes.
        [PlatformSpecific(TestPlatforms.AnyUnix)]
        [SkipOnPlatform(TestPlatforms.Browser | TestPlatforms.iOS | TestPlatforms.tvOS, "System.IO.FileSystem.Watcher is not supported on Browser/iOS/tvOS")]
        public async Task TokenNotFiredForInvalidPathStartingWithSlash_Unix(string slashes)
        {
            await TokenNotFiredForInvalidPathStartingWithSlash(slashes);
        }

        private async Task TokenNotFiredForInvalidPathStartingWithSlash(string slashes)
        {
            using (var root = new TempDirectory(GetTestFilePath()))
            {
                using (var fileSystemWatcher = new MockFileSystemWatcher(root.Path))
                {
                    using (var physicalFilesWatcher = new PhysicalFilesWatcher(root.Path + Path.DirectorySeparatorChar, fileSystemWatcher, pollForChanges: false))
                    {
                        using (var provider = new PhysicalFileProvider(root.Path) { FileWatcher = physicalFilesWatcher })
                        {
                            var fileName = Guid.NewGuid().ToString();
                            var token = provider.Watch(slashes + fileName);

                            fileSystemWatcher.CallOnChanged(new FileSystemEventArgs(WatcherChangeTypes.Changed, root.Path, fileName));
                            await Task.Delay(WaitTimeForTokenToFire);

                            Assert.IsType<NullChangeToken>(token);
                            Assert.False(token.HasChanged);
                        }
                    }
                }
            }
        }

        [Fact]
<<<<<<< HEAD
        [ActiveIssue("https://github.com/dotnet/runtime/issues/34582", TestPlatforms.Windows, TargetFrameworkMonikers.Netcoreapp, TestRuntimes.Mono)]
=======
>>>>>>> eb51b02b
        [SkipOnPlatform(TestPlatforms.Browser | TestPlatforms.iOS | TestPlatforms.tvOS, "System.IO.FileSystem.Watcher is not supported on Browser/iOS/tvOS")]
        public async Task TokenFiredForGlobbingPatternsPointingToSubDirectory()
        {
            using (var root = new TempDirectory(GetTestFilePath()))
            {
                using (var fileSystemWatcher = new MockFileSystemWatcher(root.Path))
                {
                    using (var physicalFilesWatcher = new PhysicalFilesWatcher(root.Path + Path.DirectorySeparatorChar, fileSystemWatcher, pollForChanges: false))
                    {
                        using (var provider = new PhysicalFileProvider(root.Path) { FileWatcher = physicalFilesWatcher })
                        {
                            var subDirectoryName = Guid.NewGuid().ToString();
                            var subSubDirectoryName = Guid.NewGuid().ToString();
                            var fileName = Guid.NewGuid().ToString() + ".cshtml";

                            root.CreateFolder(subDirectoryName);
                            root.CreateFolder(Path.Combine(subDirectoryName, subSubDirectoryName));
                            root.CreateFile(Path.Combine(subDirectoryName, subSubDirectoryName, fileName));

                            var pattern = string.Format(Path.Combine(subDirectoryName, "**", "*.cshtml"));
                            var token = provider.Watch(pattern);

                            fileSystemWatcher.CallOnChanged(new FileSystemEventArgs(WatcherChangeTypes.Changed, Path.Combine(root.Path, subDirectoryName, subSubDirectoryName), fileName));
                            await Task.Delay(WaitTimeForTokenToFire);

                            Assert.True(token.HasChanged);
                        }
                    }
                }
            }
        }

        [Fact]
<<<<<<< HEAD
        [ActiveIssue("https://github.com/dotnet/runtime/issues/34582", TestPlatforms.Windows, TargetFrameworkMonikers.Netcoreapp, TestRuntimes.Mono)]
=======
>>>>>>> eb51b02b
        [SkipOnPlatform(TestPlatforms.Browser | TestPlatforms.iOS | TestPlatforms.tvOS, "Browser/iOS/tvOS always uses Active Polling which doesn't return the same instance between multiple calls to Watch(string)")]
        public void TokensWithForwardAndBackwardSlashesAreSame()
        {
            using (var root = new TempDirectory(GetTestFilePath()))
            {
                using (var provider = new PhysicalFileProvider(root.Path))
                {
                    var token1 = provider.Watch(@"a/b\c");
                    var token2 = provider.Watch(@"a\b/c");

                    Assert.Equal(token1, token2);
                }
            }
        }

        [Fact]
<<<<<<< HEAD
        [ActiveIssue("https://github.com/dotnet/runtime/issues/34582", TestPlatforms.Windows, TargetFrameworkMonikers.Netcoreapp, TestRuntimes.Mono)]
=======
>>>>>>> eb51b02b
        [SkipOnPlatform(TestPlatforms.Browser | TestPlatforms.iOS | TestPlatforms.tvOS, "System.IO.FileSystem.Watcher is not supported on Browser/iOS/tvOS")]
        public async Task TokensFiredForOldAndNewNamesOnRename()
        {
            using (var root = new TempDirectory(GetTestFilePath()))
            {
                using (var fileSystemWatcher = new MockFileSystemWatcher(root.Path))
                {
                    using (var physicalFilesWatcher = new PhysicalFilesWatcher(root.Path + Path.DirectorySeparatorChar, fileSystemWatcher, pollForChanges: false))
                    {
                        using (var provider = new PhysicalFileProvider(root.Path) { FileWatcher = physicalFilesWatcher })
                        {
                            var oldFileName = Guid.NewGuid().ToString();
                            var oldToken = provider.Watch(oldFileName);

                            var newFileName = Guid.NewGuid().ToString();
                            var newToken = provider.Watch(newFileName);

                            fileSystemWatcher.CallOnRenamed(new RenamedEventArgs(WatcherChangeTypes.Renamed, root.Path, newFileName, oldFileName));
                            await Task.Delay(WaitTimeForTokenToFire);

                            Assert.True(oldToken.HasChanged);
                            Assert.True(newToken.HasChanged);
                        }
                    }
                }
            }
        }

        [Fact]
<<<<<<< HEAD
        [ActiveIssue("https://github.com/dotnet/runtime/issues/34582", TestPlatforms.Windows, TargetFrameworkMonikers.Netcoreapp, TestRuntimes.Mono)]
=======
>>>>>>> eb51b02b
        [SkipOnPlatform(TestPlatforms.Browser | TestPlatforms.iOS | TestPlatforms.tvOS, "System.IO.FileSystem.Watcher is not supported on Browser/iOS/tvOS")]
        public async Task TokensFiredForNewDirectoryContentsOnRename()
        {
            var tcsShouldNotFire = new TaskCompletionSource<object>();
            void Fail(object state)
            {
                tcsShouldNotFire.TrySetException(new InvalidOperationException("This token should not have fired"));
            }

            using (var root = new TempDirectory(GetTestFilePath()))
            using (var fileSystemWatcher = new MockFileSystemWatcher(root.Path))
            using (var physicalFilesWatcher = new PhysicalFilesWatcher(root.Path + Path.DirectorySeparatorChar, fileSystemWatcher, pollForChanges: false))
            using (var provider = new PhysicalFileProvider(root.Path) { FileWatcher = physicalFilesWatcher })
            {
                var oldDirectoryName = Guid.NewGuid().ToString();
                var oldSubDirectoryName = Guid.NewGuid().ToString();
                var oldSubDirectoryPath = Path.Combine(oldDirectoryName, oldSubDirectoryName);
                var oldFileName = Guid.NewGuid().ToString();
                var oldFilePath = Path.Combine(oldDirectoryName, oldSubDirectoryName, oldFileName);

                var newDirectoryName = Guid.NewGuid().ToString();
                var newSubDirectoryName = Guid.NewGuid().ToString();
                var newSubDirectoryPath = Path.Combine(newDirectoryName, newSubDirectoryName);
                var newFileName = Guid.NewGuid().ToString();
                var newFilePath = Path.Combine(newDirectoryName, newSubDirectoryName, newFileName);

                Directory.CreateDirectory(Path.Combine(root.Path, newDirectoryName));
                Directory.CreateDirectory(Path.Combine(root.Path, newDirectoryName, newSubDirectoryName));
                File.Create(Path.Combine(root.Path, newDirectoryName, newSubDirectoryName, newFileName));

                var oldDirectoryToken = provider.Watch(oldDirectoryName);
                var oldDirectoryTcs = new TaskCompletionSource<object>();
                oldDirectoryToken.RegisterChangeCallback(_ => oldDirectoryTcs.TrySetResult(true), null);
                var oldSubDirectoryToken = provider.Watch(oldSubDirectoryPath);
                oldSubDirectoryToken.RegisterChangeCallback(Fail, null);
                var oldFileToken = provider.Watch(oldFilePath);
                oldFileToken.RegisterChangeCallback(Fail, null);

                var newDirectoryToken = provider.Watch(newDirectoryName);
                var newDirectoryTcs = new TaskCompletionSource<object>();
                newDirectoryToken.RegisterChangeCallback(_ => newDirectoryTcs.TrySetResult(true), null);
                var newSubDirectoryToken = provider.Watch(newSubDirectoryPath);
                var newSubDirectoryTcs = new TaskCompletionSource<object>();
                newSubDirectoryToken.RegisterChangeCallback(_ => newSubDirectoryTcs.TrySetResult(true), null);
                var newFileToken = provider.Watch(newFilePath);
                var newFileTcs = new TaskCompletionSource<object>();
                newFileToken.RegisterChangeCallback(_ => newFileTcs.TrySetResult(true), null);

                Assert.False(oldDirectoryToken.HasChanged, "Old directory token should not have changed");
                Assert.False(oldSubDirectoryToken.HasChanged, "Old subdirectory token should not have changed");
                Assert.False(oldFileToken.HasChanged, "Old file token should not have changed");
                Assert.False(newDirectoryToken.HasChanged, "New directory token should not have changed");
                Assert.False(newSubDirectoryToken.HasChanged, "New subdirectory token should not have changed");
                Assert.False(newFileToken.HasChanged, "New file token should not have changed");

                fileSystemWatcher.CallOnRenamed(new RenamedEventArgs(WatcherChangeTypes.Renamed, root.Path, newDirectoryName, oldDirectoryName));

                await Task.WhenAll(oldDirectoryTcs.Task, newDirectoryTcs.Task, newSubDirectoryTcs.Task, newFileTcs.Task).WaitAsync(TimeSpan.FromSeconds(30));

                Assert.False(oldSubDirectoryToken.HasChanged, "Old subdirectory token should not have changed");
                Assert.False(oldFileToken.HasChanged, "Old file token should not have changed");
                Assert.True(oldDirectoryToken.HasChanged, "Old directory token should have changed");
                Assert.True(newDirectoryToken.HasChanged, "New directory token should have changed");
                Assert.True(newSubDirectoryToken.HasChanged, "New sub directory token should have changed");
                Assert.True(newFileToken.HasChanged, "New file token should have changed");
            }

            // wait a little to ensure these tokens don't fire even after disposing the watcher
            var delay = Task.Delay(3000);
            Assert.Same(delay, await Task.WhenAny(tcsShouldNotFire.Task, delay));
        }

        [Fact]
<<<<<<< HEAD
        [ActiveIssue("https://github.com/dotnet/runtime/issues/34582", TestPlatforms.Windows, TargetFrameworkMonikers.Netcoreapp, TestRuntimes.Mono)]
=======
>>>>>>> eb51b02b
        [SkipOnPlatform(TestPlatforms.Browser | TestPlatforms.iOS | TestPlatforms.tvOS, "System.IO.FileSystem.Watcher is not supported on Browser/iOS/tvOS")]
        public async Task TokenNotFiredForFileNameStartingWithPeriod()
        {
            using (var root = new TempDirectory(GetTestFilePath()))
            {
                using (var fileSystemWatcher = new MockFileSystemWatcher(root.Path))
                {
                    using (var physicalFilesWatcher = new PhysicalFilesWatcher(root.Path + Path.DirectorySeparatorChar, fileSystemWatcher, pollForChanges: false))
                    {
                        using (var provider = new PhysicalFileProvider(root.Path) { FileWatcher = physicalFilesWatcher })
                        {
                            var fileName = "." + Guid.NewGuid().ToString();
                            var token = provider.Watch(Path.GetFileName(fileName));

                            fileSystemWatcher.CallOnChanged(new FileSystemEventArgs(WatcherChangeTypes.Changed, root.Path, fileName));
                            await Task.Delay(WaitTimeForTokenToFire);

                            Assert.False(token.HasChanged);
                        }
                    }
                }
            }
        }

        [Fact]
        // Hidden and system files only make sense on Windows.
        [PlatformSpecific(TestPlatforms.Windows)]
        public async Task TokensNotFiredForHiddenAndSystemFiles()
        {
            using (var root = new TempDirectory(GetTestFilePath()))
            {
                var hiddenFileName = Guid.NewGuid().ToString();
                var hiddenFilePath = Path.Combine(root.Path, hiddenFileName);
                File.Create(hiddenFilePath);
                var fileInfo = new FileInfo(hiddenFilePath);
                File.SetAttributes(hiddenFilePath, fileInfo.Attributes | FileAttributes.Hidden);

                var systemFileName = Guid.NewGuid().ToString();
                var systemFilePath = Path.Combine(root.Path, systemFileName);
                File.Create(systemFilePath);
                fileInfo = new FileInfo(systemFilePath);
                File.SetAttributes(systemFilePath, fileInfo.Attributes | FileAttributes.System);

                using (var fileSystemWatcher = new MockFileSystemWatcher(root.Path))
                {
                    using (var physicalFilesWatcher = new PhysicalFilesWatcher(root.Path + Path.DirectorySeparatorChar, fileSystemWatcher, pollForChanges: false))
                    {
                        using (var provider = new PhysicalFileProvider(root.Path) { FileWatcher = physicalFilesWatcher })
                        {
                            var hiddenFiletoken = provider.Watch(Path.GetFileName(hiddenFileName));
                            var systemFiletoken = provider.Watch(Path.GetFileName(systemFileName));

                            fileSystemWatcher.CallOnChanged(new FileSystemEventArgs(WatcherChangeTypes.Changed, root.Path, hiddenFileName));
                            await Task.Delay(WaitTimeForTokenToFire);
                            Assert.False(hiddenFiletoken.HasChanged);

                            fileSystemWatcher.CallOnChanged(new FileSystemEventArgs(WatcherChangeTypes.Changed, root.Path, systemFileName));
                            await Task.Delay(WaitTimeForTokenToFire);
                            Assert.False(systemFiletoken.HasChanged);
                        }
                    }
                }
            }
        }

        [Fact]
<<<<<<< HEAD
        [ActiveIssue("https://github.com/dotnet/runtime/issues/34582", TestPlatforms.Windows, TargetFrameworkMonikers.Netcoreapp, TestRuntimes.Mono)]
=======
>>>>>>> eb51b02b
        [SkipOnPlatform(TestPlatforms.Browser | TestPlatforms.iOS | TestPlatforms.tvOS, "System.IO.FileSystem.Watcher is not supported on Browser/iOS/tvOS")]
        public async Task TokensFiredForAllEntriesOnError()
        {
            using (var root = new TempDirectory(GetTestFilePath()))
            {
                using (var fileSystemWatcher = new MockFileSystemWatcher(root.Path))
                {
                    using (var physicalFilesWatcher = new PhysicalFilesWatcher(root.Path + Path.DirectorySeparatorChar, fileSystemWatcher, pollForChanges: false))
                    {
                        using (var provider = new PhysicalFileProvider(root.Path) { FileWatcher = physicalFilesWatcher })
                        {
                            var token1 = provider.Watch(Guid.NewGuid().ToString());
                            var token2 = provider.Watch(Guid.NewGuid().ToString());
                            var token3 = provider.Watch(Guid.NewGuid().ToString());

                            fileSystemWatcher.CallOnError(new ErrorEventArgs(new Exception()));
                            await Task.Delay(WaitTimeForTokenToFire);

                            Assert.True(token1.HasChanged);
                            Assert.True(token2.HasChanged);
                            Assert.True(token3.HasChanged);
                        }
                    }
                }
            }
        }

        [Fact]
<<<<<<< HEAD
        [ActiveIssue("https://github.com/dotnet/runtime/issues/34582", TestPlatforms.Windows, TargetFrameworkMonikers.Netcoreapp, TestRuntimes.Mono)]
=======
>>>>>>> eb51b02b
        [SkipOnPlatform(TestPlatforms.Browser | TestPlatforms.iOS | TestPlatforms.tvOS, "System.IO.FileSystem.Watcher is not supported on Browser/iOS/tvOS")]
        public async Task WildCardToken_RaisesEventsForNewFilesAdded()
        {
            // Arrange
            using (var root = new TempDirectory(GetTestFilePath()))
            using (var fileSystemWatcher = new MockFileSystemWatcher(root.Path))
            using (var physicalFilesWatcher = new PhysicalFilesWatcher(
                root.Path + Path.DirectorySeparatorChar,
                fileSystemWatcher,
                pollForChanges: false))

            using (var provider = new PhysicalFileProvider(root.Path) { FileWatcher = physicalFilesWatcher })
            {
                var token = provider.Watch("**/*.txt");
                var directory = Path.Combine(root.Path, "subdir1", "subdir2");

                // Act
                fileSystemWatcher.CallOnCreated(new FileSystemEventArgs(WatcherChangeTypes.Created, directory, "a.txt"));
                await Task.Delay(WaitTimeForTokenToFire);

                // Assert
                Assert.True(token.HasChanged);
            }
        }

        [Fact]
<<<<<<< HEAD
        [ActiveIssue("https://github.com/dotnet/runtime/issues/34582", TestPlatforms.Windows, TargetFrameworkMonikers.Netcoreapp, TestRuntimes.Mono)]
=======
>>>>>>> eb51b02b
        [SkipOnPlatform(TestPlatforms.Browser | TestPlatforms.iOS | TestPlatforms.tvOS, "System.IO.FileSystem.Watcher is not supported on Browser/iOS/tvOS")]
        public async Task WildCardToken_RaisesEventsWhenFileSystemWatcherDoesNotFire()
        {
            // Arrange
            using (var root = new TempDirectory(GetTestFilePath()))
            using (var fileSystemWatcher = new MockFileSystemWatcher(root.Path))
            using (var physicalFilesWatcher = new PhysicalFilesWatcher(
                root.Path + Path.DirectorySeparatorChar,
                fileSystemWatcher,
                pollForChanges: true))

            using (var provider = new PhysicalFileProvider(root.Path) { FileWatcher = physicalFilesWatcher })
            {
                var filePath = Path.Combine(root.Path, "subdir1", "subdir2", "file.txt");
                Directory.CreateDirectory(Path.GetDirectoryName(filePath));
                File.WriteAllText(filePath, "some-content");
                var token = provider.Watch("**/*.txt");
                var compositeToken = Assert.IsType<CompositeChangeToken>(token);
                Assert.Equal(2, compositeToken.ChangeTokens.Count);
                var pollingChangeToken = Assert.IsType<PollingWildCardChangeToken>(compositeToken.ChangeTokens[1]);
                pollingChangeToken.PollingInterval = TimeSpan.FromMilliseconds(10);

                // Act
                fileSystemWatcher.EnableRaisingEvents = false;
                File.Delete(filePath);
                await Task.Delay(WaitTimeForTokenToFire);

                // Assert
                Assert.True(token.HasChanged);
            }
        }

        [Fact]
        public void UsePollingFileWatcher_FileWatcherNull_SetsSuccessfully()
        {
            // Arrange
            using (var root = new TempDirectory(GetTestFilePath()))
            {
                using (var provider = new PhysicalFileProvider(root.Path))
                {
                    Assert.False(provider.UsePollingFileWatcher);

                    // Act / Assert
                    provider.UsePollingFileWatcher = true;
                    Assert.True(provider.UsePollingFileWatcher);
                }
            }
        }

        [Fact]
        [SkipOnPlatform(TestPlatforms.Browser | TestPlatforms.iOS | TestPlatforms.tvOS, "System.IO.FileSystem.Watcher is not supported on Browser/iOS/tvOS")]
        public void UsePollingFileWatcher_FileWatcherNotNull_SetterThrows()
        {
            // Arrange
            using (var root = new TempDirectory(GetTestFilePath()))
            {
                using (var fileSystemWatcher = new MockFileSystemWatcher(root.Path))
                {
                    using (var physicalFilesWatcher = new PhysicalFilesWatcher(root.Path + Path.DirectorySeparatorChar, fileSystemWatcher, pollForChanges: false))
                    {
                        using (var provider = new PhysicalFileProvider(root.Path) { FileWatcher = physicalFilesWatcher })
                        {
                            // Act / Assert
                            Assert.Throws<InvalidOperationException>(() => { provider.UsePollingFileWatcher = true; });
                        }
                    }
                }
            }
        }

        [Fact]
        [SkipOnPlatform(TestPlatforms.Browser | TestPlatforms.iOS | TestPlatforms.tvOS, "System.IO.FileSystem.Watcher is not supported on Browser/iOS/tvOS")]
        public void UsePollingFileWatcher_FileWatcherNotNull_ReturnsFalse()
        {
            // Arrange
            using (var root = new TempDirectory(GetTestFilePath()))
            {
                using (var fileSystemWatcher = new MockFileSystemWatcher(root.Path))
                {
                    using (var physicalFilesWatcher = new PhysicalFilesWatcher(root.Path + Path.DirectorySeparatorChar, fileSystemWatcher, pollForChanges: false))
                    {
                        using (var provider = new PhysicalFileProvider(root.Path) { FileWatcher = physicalFilesWatcher })
                        {
                            // Act / Assert
                            Assert.False(provider.UsePollingFileWatcher);
                        }
                    }
                }
            }
        }

        [Theory]
        [InlineData(false)]
        [InlineData(true)]
        public async Task UsePollingFileWatcher_UseActivePolling_HasChanged(bool useWildcard)
        {
            // Arrange
            using var root = new TempDirectory(GetTestFilePath());
            string fileName = GetTestFileName();
            string filePath = Path.Combine(root.Path, fileName);
            File.WriteAllText(filePath, "v1.1");

            using var provider = new PhysicalFileProvider(root.Path) { UsePollingFileWatcher = true, UseActivePolling = true };
            IChangeToken changeToken = provider.Watch(useWildcard ? "*" : fileName);

            var tcs = new TaskCompletionSource<bool>();
            changeToken.RegisterChangeCallback(_ => { tcs.TrySetResult(true); }, null);

            var cts = new CancellationTokenSource(TimeSpan.FromSeconds(30));
            cts.Token.Register(() => tcs.TrySetCanceled());

            // Act
            await Task.Delay(1000); // Wait a second before writing again, see https://github.com/dotnet/runtime/issues/55951.
            File.WriteAllText(filePath, "v1.2");

            // Assert
            Assert.True(await tcs.Task,
                $"Change event was not raised - current time: {DateTime.UtcNow:O}, file LastWriteTimeUtc: {File.GetLastWriteTimeUtc(filePath):O}");
        }

        [Theory]
        [InlineData(false)]
        [InlineData(true)]
        public async Task UsePollingFileWatcher_UseActivePolling_HasChanged_FileDeleted(bool useWildcard)
        {
            // Arrange
            using var root = new TempDirectory(GetTestFilePath());
            string fileName = GetTestFileName();
            string filePath = Path.Combine(root.Path, fileName);
            File.WriteAllText(filePath, "v1.1");

            string filter = useWildcard ? "*" : fileName;
            using var provider = new PhysicalFileProvider(root.Path) { UsePollingFileWatcher = true, UseActivePolling = true };
            IChangeToken changeToken = provider.Watch(filter);

            var tcs = new TaskCompletionSource<bool>();
            changeToken.RegisterChangeCallback(_ => { tcs.TrySetResult(true); }, null);

            var cts = new CancellationTokenSource(TimeSpan.FromSeconds(30));
            cts.Token.Register(() => tcs.TrySetCanceled());

            // Act
            File.Delete(filePath);

            // Assert
            Assert.True(await tcs.Task,
                $"Change event was not raised - current time: {DateTime.UtcNow:O}, file Exists: {File.Exists(filePath)}.");
        }

        [Fact]
        public void CreateFileWatcher_CreatesWatcherWithPollingAndActiveFlags()
        {
            // Arrange
            using (var root = new TempDirectory(GetTestFilePath()))
            using (var provider = new PhysicalFileProvider(root.Path))
            {
                provider.UsePollingFileWatcher = true;
                provider.UseActivePolling = true;

                // Act
                var fileWatcher = provider.CreateFileWatcher();

                // Assert
                Assert.True(fileWatcher.PollForChanges);
                Assert.True(fileWatcher.UseActivePolling);
            }
        }

        [Theory]
        [InlineData(false)]
        [InlineData(true)]
<<<<<<< HEAD
        [ActiveIssue("https://github.com/dotnet/runtime/issues/34582", TestPlatforms.Windows, TargetFrameworkMonikers.Netcoreapp, TestRuntimes.Mono)]
=======
>>>>>>> eb51b02b
        [SkipOnPlatform(TestPlatforms.Browser | TestPlatforms.iOS | TestPlatforms.tvOS, "System.IO.FileSystem.Watcher is not supported on Browser/iOS/tvOS")]
        public async Task CanDeleteWatchedDirectory(bool useActivePolling)
        {
            using (var root = new TempDirectory(GetTestFilePath()))
            using (var provider = new PhysicalFileProvider(root.Path))
            {
                var fileName = GetTestFileName();
                PollingFileChangeToken.PollingInterval = TimeSpan.FromMilliseconds(10);

                provider.UsePollingFileWatcher = true;  // We must use polling due to https://github.com/dotnet/runtime/issues/44484
                provider.UseActivePolling = useActivePolling;

                root.CreateFile(fileName);
                var token = provider.Watch(fileName);
                Directory.Delete(root.Path, true);

                await Task.Delay(WaitTimeForTokenToFire).ConfigureAwait(false);

                Assert.True(token.HasChanged);
            }
        }
    }

    internal static class TempDirectoryExtensions
    {
        internal static void CreateFolder(this TempDirectory root, string path)
        {
            Directory.CreateDirectory(Path.Combine(root.Path, path));
        }

        internal static void CreateFile(this TempDirectory root, string path)
        {
            File.WriteAllText(Path.Combine(root.Path, path), "temp");
        }

        internal static string GetName(this TempDirectory root)
            => Path.GetFileName(root.Path);
    }
}<|MERGE_RESOLUTION|>--- conflicted
+++ resolved
@@ -323,10 +323,6 @@
         }
 
         [Fact]
-<<<<<<< HEAD
-        [ActiveIssue("https://github.com/dotnet/runtime/issues/34582", TestPlatforms.Windows, TargetFrameworkMonikers.Netcoreapp, TestRuntimes.Mono)]
-=======
->>>>>>> eb51b02b
         [SkipOnPlatform(TestPlatforms.Browser | TestPlatforms.iOS | TestPlatforms.tvOS, "Browser/iOS/tvOS always uses Active Polling which doesn't return the same instance between multiple calls to Watch(string)")]
         public void TokenIsSameForSamePath()
         {
@@ -350,10 +346,6 @@
         }
 
         [Fact]
-<<<<<<< HEAD
-        [ActiveIssue("https://github.com/dotnet/runtime/issues/34582", TestPlatforms.Windows, TargetFrameworkMonikers.Netcoreapp, TestRuntimes.Mono)]
-=======
->>>>>>> eb51b02b
         [SkipOnPlatform(TestPlatforms.Browser | TestPlatforms.iOS | TestPlatforms.tvOS, "System.IO.FileSystem.Watcher is not supported on Browser/iOS/tvOS")]
         public async Task TokensFiredOnFileChange()
         {
@@ -384,10 +376,6 @@
         }
 
         [Fact]
-<<<<<<< HEAD
-        [ActiveIssue("https://github.com/dotnet/runtime/issues/34582", TestPlatforms.Windows, TargetFrameworkMonikers.Netcoreapp, TestRuntimes.Mono)]
-=======
->>>>>>> eb51b02b
         [SkipOnPlatform(TestPlatforms.Browser | TestPlatforms.iOS | TestPlatforms.tvOS, "System.IO.FileSystem.Watcher is not supported on Browser/iOS/tvOS")]
         public async Task TokenCallbackInvokedOnFileChange()
         {
@@ -424,10 +412,6 @@
         }
 
         [Fact]
-<<<<<<< HEAD
-        [ActiveIssue("https://github.com/dotnet/runtime/issues/34582", TestPlatforms.Windows, TargetFrameworkMonikers.Netcoreapp, TestRuntimes.Mono)]
-=======
->>>>>>> eb51b02b
         [SkipOnPlatform(TestPlatforms.Browser | TestPlatforms.iOS | TestPlatforms.tvOS, "System.IO.FileSystem.Watcher is not supported on Browser/iOS/tvOS")]
         public async Task WatcherWithPolling_ReturnsTrueForFileChangedWhenFileSystemWatcherDoesNotRaiseEvents()
         {
@@ -458,10 +442,6 @@
         }
 
         [Fact]
-<<<<<<< HEAD
-        [ActiveIssue("https://github.com/dotnet/runtime/issues/34582", TestPlatforms.Windows, TargetFrameworkMonikers.Netcoreapp, TestRuntimes.Mono)]
-=======
->>>>>>> eb51b02b
         [SkipOnPlatform(TestPlatforms.Browser | TestPlatforms.iOS | TestPlatforms.tvOS, "System.IO.FileSystem.Watcher is not supported on Browser/iOS/tvOS")]
         public async Task WatcherWithPolling_ReturnsTrueForFileRemovedWhenFileSystemWatcherDoesNotRaiseEvents()
         {
@@ -494,10 +474,6 @@
         }
 
         [Fact]
-<<<<<<< HEAD
-        [ActiveIssue("https://github.com/dotnet/runtime/issues/34582", TestPlatforms.Windows, TargetFrameworkMonikers.Netcoreapp, TestRuntimes.Mono)]
-=======
->>>>>>> eb51b02b
         [SkipOnPlatform(TestPlatforms.Browser | TestPlatforms.iOS | TestPlatforms.tvOS, "System.IO.FileSystem.Watcher is not supported on Browser/iOS/tvOS")]
         public async Task TokensFiredOnFileDeleted()
         {
@@ -809,10 +785,6 @@
         }
 
         [Fact]
-<<<<<<< HEAD
-        [ActiveIssue("https://github.com/dotnet/runtime/issues/34582", TestPlatforms.Windows, TargetFrameworkMonikers.Netcoreapp, TestRuntimes.Mono)]
-=======
->>>>>>> eb51b02b
         [SkipOnPlatform(TestPlatforms.Browser | TestPlatforms.iOS | TestPlatforms.tvOS, "System.IO.FileSystem.Watcher is not supported on Browser/iOS/tvOS")]
         public async Task FileChangeTokenNotNotifiedAfterExpiry()
         {
@@ -845,10 +817,6 @@
         }
 
         [Fact]
-<<<<<<< HEAD
-        [ActiveIssue("https://github.com/dotnet/runtime/issues/34582", TestPlatforms.Windows, TargetFrameworkMonikers.Netcoreapp, TestRuntimes.Mono)]
-=======
->>>>>>> eb51b02b
         [SkipOnPlatform(TestPlatforms.Browser | TestPlatforms.iOS | TestPlatforms.tvOS, "Browser/iOS/tvOS always uses Active Polling which doesn't return the same instance between multiple calls to Watch(string)")]
         public void TokenIsSameForSamePathCaseInsensitive()
         {
@@ -865,10 +833,6 @@
         }
 
         [Fact]
-<<<<<<< HEAD
-        [ActiveIssue("https://github.com/dotnet/runtime/issues/34582", TestPlatforms.Windows, TargetFrameworkMonikers.Netcoreapp, TestRuntimes.Mono)]
-=======
->>>>>>> eb51b02b
         [SkipOnPlatform(TestPlatforms.Browser | TestPlatforms.iOS | TestPlatforms.tvOS, "System.IO.FileSystem.Watcher is not supported on Browser/iOS/tvOS")]
         public async Task CorrectTokensFiredForMultipleFiles()
         {
@@ -902,10 +866,6 @@
         }
 
         [Fact]
-<<<<<<< HEAD
-        [ActiveIssue("https://github.com/dotnet/runtime/issues/34582", TestPlatforms.Windows, TargetFrameworkMonikers.Netcoreapp, TestRuntimes.Mono)]
-=======
->>>>>>> eb51b02b
         [SkipOnPlatform(TestPlatforms.Browser | TestPlatforms.iOS | TestPlatforms.tvOS, "System.IO.FileSystem.Watcher is not supported on Browser/iOS/tvOS")]
         public async Task TokenNotAffectedByExceptions()
         {
@@ -964,10 +924,6 @@
         }
 
         [Fact]
-<<<<<<< HEAD
-        [ActiveIssue("https://github.com/dotnet/runtime/issues/34582", TestPlatforms.Windows, TargetFrameworkMonikers.Netcoreapp, TestRuntimes.Mono)]
-=======
->>>>>>> eb51b02b
         [ActiveIssue("https://github.com/dotnet/runtime/issues/58584", TestPlatforms.iOS | TestPlatforms.MacCatalyst | TestPlatforms.tvOS)]
         public void TokenForEmptyFilter()
         {
@@ -1016,10 +972,6 @@
         }
 
         [Fact]
-<<<<<<< HEAD
-        [ActiveIssue("https://github.com/dotnet/runtime/issues/34582", TestPlatforms.Windows, TargetFrameworkMonikers.Netcoreapp, TestRuntimes.Mono)]
-=======
->>>>>>> eb51b02b
         [SkipOnPlatform(TestPlatforms.Browser | TestPlatforms.iOS | TestPlatforms.tvOS, "System.IO.FileSystem.Watcher is not supported on Browser/iOS/tvOS")]
         public async Task TokenFiredOnCreation()
         {
@@ -1045,10 +997,6 @@
         }
 
         [Fact]
-<<<<<<< HEAD
-        [ActiveIssue("https://github.com/dotnet/runtime/issues/34582", TestPlatforms.Windows, TargetFrameworkMonikers.Netcoreapp, TestRuntimes.Mono)]
-=======
->>>>>>> eb51b02b
         [SkipOnPlatform(TestPlatforms.Browser | TestPlatforms.iOS | TestPlatforms.tvOS, "System.IO.FileSystem.Watcher is not supported on Browser/iOS/tvOS")]
         public async Task TokenFiredOnDeletion()
         {
@@ -1074,10 +1022,6 @@
         }
 
         [Fact]
-<<<<<<< HEAD
-        [ActiveIssue("https://github.com/dotnet/runtime/issues/34582", TestPlatforms.Windows, TargetFrameworkMonikers.Netcoreapp, TestRuntimes.Mono)]
-=======
->>>>>>> eb51b02b
         [SkipOnPlatform(TestPlatforms.Browser | TestPlatforms.iOS | TestPlatforms.tvOS, "System.IO.FileSystem.Watcher is not supported on Browser/iOS/tvOS")]
         public async Task TokenFiredForFilesUnderPathEndingWithSlash()
         {
@@ -1206,10 +1150,6 @@
         }
 
         [Fact]
-<<<<<<< HEAD
-        [ActiveIssue("https://github.com/dotnet/runtime/issues/34582", TestPlatforms.Windows, TargetFrameworkMonikers.Netcoreapp, TestRuntimes.Mono)]
-=======
->>>>>>> eb51b02b
         [SkipOnPlatform(TestPlatforms.Browser | TestPlatforms.iOS | TestPlatforms.tvOS, "System.IO.FileSystem.Watcher is not supported on Browser/iOS/tvOS")]
         public async Task TokenFiredForGlobbingPatternsPointingToSubDirectory()
         {
@@ -1243,10 +1183,6 @@
         }
 
         [Fact]
-<<<<<<< HEAD
-        [ActiveIssue("https://github.com/dotnet/runtime/issues/34582", TestPlatforms.Windows, TargetFrameworkMonikers.Netcoreapp, TestRuntimes.Mono)]
-=======
->>>>>>> eb51b02b
         [SkipOnPlatform(TestPlatforms.Browser | TestPlatforms.iOS | TestPlatforms.tvOS, "Browser/iOS/tvOS always uses Active Polling which doesn't return the same instance between multiple calls to Watch(string)")]
         public void TokensWithForwardAndBackwardSlashesAreSame()
         {
@@ -1263,10 +1199,6 @@
         }
 
         [Fact]
-<<<<<<< HEAD
-        [ActiveIssue("https://github.com/dotnet/runtime/issues/34582", TestPlatforms.Windows, TargetFrameworkMonikers.Netcoreapp, TestRuntimes.Mono)]
-=======
->>>>>>> eb51b02b
         [SkipOnPlatform(TestPlatforms.Browser | TestPlatforms.iOS | TestPlatforms.tvOS, "System.IO.FileSystem.Watcher is not supported on Browser/iOS/tvOS")]
         public async Task TokensFiredForOldAndNewNamesOnRename()
         {
@@ -1296,10 +1228,6 @@
         }
 
         [Fact]
-<<<<<<< HEAD
-        [ActiveIssue("https://github.com/dotnet/runtime/issues/34582", TestPlatforms.Windows, TargetFrameworkMonikers.Netcoreapp, TestRuntimes.Mono)]
-=======
->>>>>>> eb51b02b
         [SkipOnPlatform(TestPlatforms.Browser | TestPlatforms.iOS | TestPlatforms.tvOS, "System.IO.FileSystem.Watcher is not supported on Browser/iOS/tvOS")]
         public async Task TokensFiredForNewDirectoryContentsOnRename()
         {
@@ -1373,10 +1301,6 @@
         }
 
         [Fact]
-<<<<<<< HEAD
-        [ActiveIssue("https://github.com/dotnet/runtime/issues/34582", TestPlatforms.Windows, TargetFrameworkMonikers.Netcoreapp, TestRuntimes.Mono)]
-=======
->>>>>>> eb51b02b
         [SkipOnPlatform(TestPlatforms.Browser | TestPlatforms.iOS | TestPlatforms.tvOS, "System.IO.FileSystem.Watcher is not supported on Browser/iOS/tvOS")]
         public async Task TokenNotFiredForFileNameStartingWithPeriod()
         {
@@ -1443,10 +1367,6 @@
         }
 
         [Fact]
-<<<<<<< HEAD
-        [ActiveIssue("https://github.com/dotnet/runtime/issues/34582", TestPlatforms.Windows, TargetFrameworkMonikers.Netcoreapp, TestRuntimes.Mono)]
-=======
->>>>>>> eb51b02b
         [SkipOnPlatform(TestPlatforms.Browser | TestPlatforms.iOS | TestPlatforms.tvOS, "System.IO.FileSystem.Watcher is not supported on Browser/iOS/tvOS")]
         public async Task TokensFiredForAllEntriesOnError()
         {
@@ -1475,10 +1395,6 @@
         }
 
         [Fact]
-<<<<<<< HEAD
-        [ActiveIssue("https://github.com/dotnet/runtime/issues/34582", TestPlatforms.Windows, TargetFrameworkMonikers.Netcoreapp, TestRuntimes.Mono)]
-=======
->>>>>>> eb51b02b
         [SkipOnPlatform(TestPlatforms.Browser | TestPlatforms.iOS | TestPlatforms.tvOS, "System.IO.FileSystem.Watcher is not supported on Browser/iOS/tvOS")]
         public async Task WildCardToken_RaisesEventsForNewFilesAdded()
         {
@@ -1505,10 +1421,6 @@
         }
 
         [Fact]
-<<<<<<< HEAD
-        [ActiveIssue("https://github.com/dotnet/runtime/issues/34582", TestPlatforms.Windows, TargetFrameworkMonikers.Netcoreapp, TestRuntimes.Mono)]
-=======
->>>>>>> eb51b02b
         [SkipOnPlatform(TestPlatforms.Browser | TestPlatforms.iOS | TestPlatforms.tvOS, "System.IO.FileSystem.Watcher is not supported on Browser/iOS/tvOS")]
         public async Task WildCardToken_RaisesEventsWhenFileSystemWatcherDoesNotFire()
         {
@@ -1680,10 +1592,6 @@
         [Theory]
         [InlineData(false)]
         [InlineData(true)]
-<<<<<<< HEAD
-        [ActiveIssue("https://github.com/dotnet/runtime/issues/34582", TestPlatforms.Windows, TargetFrameworkMonikers.Netcoreapp, TestRuntimes.Mono)]
-=======
->>>>>>> eb51b02b
         [SkipOnPlatform(TestPlatforms.Browser | TestPlatforms.iOS | TestPlatforms.tvOS, "System.IO.FileSystem.Watcher is not supported on Browser/iOS/tvOS")]
         public async Task CanDeleteWatchedDirectory(bool useActivePolling)
         {
