﻿// Licensed to the .NET Foundation under one or more agreements.
// The .NET Foundation licenses this file to you under the MIT license.

using System;
using System.IO;
using System.Threading;
using System.Threading.Tasks;
using Microsoft.Extensions.Primitives;
using Xunit;

namespace Microsoft.Extensions.FileProviders
{
    public partial class PhysicalFileProviderTests : FileCleanupTestBase
    {
        [ConditionalTheory(typeof(PlatformDetection), nameof(PlatformDetection.IsSymLinkSupported))]
        [InlineData(false)]
        [InlineData(true)]
        public async Task UsePollingFileWatcher_UseActivePolling_HasChanged_SymbolicLink(bool useWildcard)
        {
            // Arrange
            using var rootOfFile = new TempDirectory(GetTestFilePath());
            string filePath = Path.Combine(rootOfFile.Path, GetTestFileName());
            File.WriteAllText(filePath, "v1.1");

            using var rootOfLink = new TempDirectory(GetTestFilePath());
            string linkName = GetTestFileName();
            string linkPath = Path.Combine(rootOfLink.Path, linkName);
            File.CreateSymbolicLink(linkPath, filePath);

            using var provider = new PhysicalFileProvider(rootOfLink.Path) { UsePollingFileWatcher = true, UseActivePolling = true };
            IChangeToken token = provider.Watch(useWildcard ? "*" : linkName);

            var tcs = new TaskCompletionSource<bool>();
            token.RegisterChangeCallback(_ => { tcs.TrySetResult(true); }, null);

            var cts = new CancellationTokenSource(TimeSpan.FromSeconds(30));
            cts.Token.Register(() => tcs.TrySetCanceled());

            // Act
            await Task.Delay(1000); // Wait a second before writing again, see https://github.com/dotnet/runtime/issues/55951.
            File.WriteAllText(filePath, "v1.2");

            // Assert
            Assert.True(await tcs.Task,
                $"Change event was not raised - current time: {DateTime.UtcNow:O}, file LastWriteTimeUtc: {File.GetLastWriteTimeUtc(filePath):O}.");
        }

<<<<<<< HEAD
        [ConditionalTheory(typeof(PlatformDetection), nameof(PlatformDetection.IsSymLinkSupported))]
=======
        [Theory]
        [OuterLoop]
>>>>>>> 7cd8f192
        [InlineData(false)]
        [InlineData(true)]
        public async Task UsePollingFileWatcher_UseActivePolling_HasChanged_SymbolicLink_TargetNotExists(bool useWildcard)
        {
            // Arrange
            using var rootOfLink = new TempDirectory(GetTestFilePath());
            string linkName = GetTestFileName();
            string linkPath = Path.Combine(rootOfLink.Path, linkName);
            File.CreateSymbolicLink(linkPath, "not-existent-file");

            // Act
            using var provider = new PhysicalFileProvider(rootOfLink.Path) { UsePollingFileWatcher = true, UseActivePolling = true };
            IChangeToken token = provider.Watch(useWildcard ? "*" : linkName);

            var tcs = new TaskCompletionSource();
            token.RegisterChangeCallback(_ => { Assert.True(false, "Change event was raised when it was not expected."); }, null);

            var cts = new CancellationTokenSource(TimeSpan.FromSeconds(30));
            cts.Token.Register(() => tcs.TrySetCanceled());

            await Assert.ThrowsAsync<TaskCanceledException>(() => tcs.Task);
        }

        [ConditionalTheory(typeof(PlatformDetection), nameof(PlatformDetection.IsSymLinkSupported))]
        [InlineData(false, false)]
        [InlineData(false, true)]
        [InlineData(true, false)]
        [InlineData(true, true)]
        public async Task UsePollingFileWatcher_UseActivePolling_HasChanged_SymbolicLink_TargetChanged(bool useWildcard, bool linkWasBroken)
        {
            // Arrange
            using var rootOfFile = new TempDirectory(GetTestFilePath());
            // Create file 2 first as we want to verify that the change is reported regardless of the timestamp being older.
            string file2Path = Path.Combine(rootOfFile.Path, GetTestFileName());
            File.WriteAllText(file2Path, "v2.1");

            string file1Path = Path.Combine(rootOfFile.Path, GetTestFileName());
            if (!linkWasBroken)
            {
                await Task.Delay(1000); // Wait a second before writing again, see https://github.com/dotnet/runtime/issues/55951.
                File.WriteAllText(file1Path, "v1.1");
            }

            using var rootOfLink = new TempDirectory(GetTestFilePath());
            string linkName = GetTestFileName();
            string linkPath = Path.Combine(rootOfLink.Path, linkName);
            File.CreateSymbolicLink(linkPath, file1Path);

            string filter = useWildcard ? "*" : linkName;
            using var provider = new PhysicalFileProvider(rootOfLink.Path) { UsePollingFileWatcher = true, UseActivePolling = true };
            IChangeToken token = provider.Watch(filter);

            var tcs = new TaskCompletionSource<bool>();
            token.RegisterChangeCallback(_ => { tcs.TrySetResult(true); }, null);

            var cts = new CancellationTokenSource(TimeSpan.FromSeconds(30));
            cts.Token.Register(() => tcs.TrySetCanceled());

            // Act - Change link target to file 2.
            File.Delete(linkPath);
            try
            {
                File.CreateSymbolicLink(linkPath, file2Path);

                // Assert - It should report the change regardless of the timestamp being older.
                Assert.True(await tcs.Task,
                    $"Change event was not raised - current time: {DateTime.UtcNow:O}, file1 LastWriteTimeUtc: {File.GetLastWriteTimeUtc(file1Path):O}, file2 LastWriteTime: {File.GetLastWriteTimeUtc(file2Path):O}.");
            }
            // https://github.com/dotnet/runtime/issues/56810
            catch (UnauthorizedAccessException) { }
        }

        [ConditionalTheory(typeof(PlatformDetection), nameof(PlatformDetection.IsSymLinkSupported))]
        [InlineData(false)]
        [InlineData(true)]
        public async Task UsePollingFileWatcher_UseActivePolling_HasChanged_SymbolicLink_TargetDeleted(bool useWildcard)
        {
            // Arrange
            using var rootOfFile = new TempDirectory(GetTestFilePath());

            string filePath = Path.Combine(rootOfFile.Path, GetTestFileName());
            File.WriteAllText(filePath, "v1.1");

            using var rootOfLink = new TempDirectory(GetTestFilePath());
            string linkName = GetTestFileName();
            string linkPath = Path.Combine(rootOfLink.Path, linkName);
            File.CreateSymbolicLink(linkPath, filePath);

            string filter = useWildcard ? "*" : linkName;
            using var provider = new PhysicalFileProvider(rootOfLink.Path) { UsePollingFileWatcher = true, UseActivePolling = true };
            IChangeToken token = provider.Watch(filter);

            var tcs = new TaskCompletionSource<bool>();
            token.RegisterChangeCallback(_ => { tcs.TrySetResult(true); }, null);

            var cts = new CancellationTokenSource(TimeSpan.FromSeconds(30));
            cts.Token.Register(() => tcs.TrySetCanceled());

            // Act
            File.Delete(linkPath);

            // Assert
            Assert.True(await tcs.Task,
                $"Change event was not raised - current time: {DateTime.UtcNow:O}, file LastWriteTimeUtc: {File.GetLastWriteTimeUtc(filePath):O}.");
        }
    }
}<|MERGE_RESOLUTION|>--- conflicted
+++ resolved
@@ -45,12 +45,8 @@
                 $"Change event was not raised - current time: {DateTime.UtcNow:O}, file LastWriteTimeUtc: {File.GetLastWriteTimeUtc(filePath):O}.");
         }
 
-<<<<<<< HEAD
         [ConditionalTheory(typeof(PlatformDetection), nameof(PlatformDetection.IsSymLinkSupported))]
-=======
-        [Theory]
         [OuterLoop]
->>>>>>> 7cd8f192
         [InlineData(false)]
         [InlineData(true)]
         public async Task UsePollingFileWatcher_UseActivePolling_HasChanged_SymbolicLink_TargetNotExists(bool useWildcard)
