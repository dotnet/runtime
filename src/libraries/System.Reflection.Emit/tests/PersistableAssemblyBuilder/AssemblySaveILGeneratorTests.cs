--- conflicted
+++ resolved
@@ -201,13 +201,8 @@
         {
             using (TempFile file = TempFile.Create())
             {
-<<<<<<< HEAD
                 AssemblyBuilder ab = AssemblySaveTools.PopulateAssemblyBuilderAndTypeBuilder(out TypeBuilder type);
                 MethodBuilder method1 = type.DefineMethod("Method1", MethodAttributes.Public, typeof(long), [typeof(int), typeof(long), typeof(short), typeof(byte)]);
-=======
-                AssemblyBuilder ab = AssemblySaveTools.PopulateAssemblyBuilderTypeBuilderAndSaveMethod(out TypeBuilder type, out MethodInfo saveMethod);
-                MethodBuilder method1 = type.DefineMethod("Method1", MethodAttributes.Public, typeof(long), new[] { typeof(int), typeof(long), typeof(short), typeof(byte) });
->>>>>>> 62d33ee4
                 ILGenerator il1 = method1.GetILGenerator();
 
                 // public int Method1(int x, int y, short z, byte r) =>
@@ -1387,15 +1382,9 @@
                 AssemblyBuilder ab = AssemblySaveTools.PopulateAssemblyBuilderAndTypeBuilder(out TypeBuilder tb);
                 MethodBuilder method = tb.DefineMethod("Method", MethodAttributes.Public | MethodAttributes.Static, typeof(int), [typeof(int), typeof(int)]);
                 Type overflowEType = typeof(OverflowException);
-<<<<<<< HEAD
                 ConstructorInfo myConstructorInfo = overflowEType.GetConstructor([typeof(string)]);
                 MethodInfo myExToStrMI = overflowEType.GetMethod("ToString");
                 MethodInfo myWriteLineMI = typeof(Console).GetMethod("WriteLine", [typeof(string), typeof(object)]);
-=======
-                ConstructorInfo myConstructorInfo = overflowEType.GetConstructor(new[] { typeof(string) });
-                MethodInfo myExToStrMI = overflowEType.GetMethod("ToString");
-                MethodInfo myWriteLineMI = typeof(Console).GetMethod("WriteLine", new[] { typeof(string), typeof(object) });
->>>>>>> 62d33ee4
                 ILGenerator ilGenerator = method.GetILGenerator();
                 LocalBuilder myLocalBuilder1 = ilGenerator.DeclareLocal(typeof(int));
                 LocalBuilder myLocalBuilder2 = ilGenerator.DeclareLocal(overflowEType);
@@ -1689,38 +1678,7 @@
             int a = 1, b = 1, result = 2;
             using (TempFile file = TempFile.Create())
             {
-<<<<<<< HEAD
-                int a = 1, b = 1, result = 2;
-                using (TempFile file = TempFile.Create())
-                {
-                    AssemblyBuilder ab = AssemblySaveTools.PopulateAssemblyBuilder(new AssemblyName("EmitCalliBlittable"));
-                    TypeBuilder tb = ab.DefineDynamicModule("MyModule").DefineType("MyType", TypeAttributes.Public | TypeAttributes.Class);
-                    Type returnType = typeof(int);
-                    MethodBuilder methodBuilder = tb.DefineMethod("F", MethodAttributes.Public | MethodAttributes.Static, returnType, [typeof(IntPtr), typeof(int), typeof(int)]);
-                    methodBuilder.SetImplementationFlags(MethodImplAttributes.NoInlining);
-                    ILGenerator il = methodBuilder.GetILGenerator();
-                    il.Emit(OpCodes.Ldarg_1);
-                    il.Emit(OpCodes.Ldarg_2);
-                    il.Emit(OpCodes.Ldarg_0);
-                    il.EmitCalli(OpCodes.Calli, CallingConvention.StdCall, returnType, [typeof(int), typeof(int)]);
-                    il.Emit(OpCodes.Ret);
-                    tb.CreateType();
-                    ab.Save(file.Path);
-
-                    Assembly assemblyFromDisk = Assembly.LoadFrom(file.Path);
-                    Type typeFromDisk = assemblyFromDisk.GetType("MyType");
-                    var del = new Int32SumStdCall(Int32Sum);
-                    IntPtr funcPtr = Marshal.GetFunctionPointerForDelegate(del);
-                    object resultValue = typeFromDisk.GetMethod("F", BindingFlags.Public | BindingFlags.Static).Invoke(null, [funcPtr, a, b]);
-                    GC.KeepAlive(del);
-
-                    Assert.IsType(returnType, resultValue);
-                    Assert.Equal(result, resultValue);
-                }
-                return RemoteExecutor.SuccessExitCode;
-            }).Dispose();
-=======
-                AssemblyBuilder ab = AssemblySaveTools.PopulateAssemblyBuilderAndSaveMethod(new AssemblyName("EmitCalliBlittable"), out MethodInfo saveMethod);
+                AssemblyBuilder ab = AssemblySaveTools.PopulateAssemblyBuilder(new AssemblyName("EmitCalliBlittable"));
                 TypeBuilder tb = ab.DefineDynamicModule("MyModule").DefineType("MyType", TypeAttributes.Public | TypeAttributes.Class);
                 Type returnType = typeof(int);
                 MethodBuilder methodBuilder = tb.DefineMethod("F", MethodAttributes.Public | MethodAttributes.Static, returnType, [typeof(IntPtr), typeof(int), typeof(int)]);
@@ -1732,7 +1690,7 @@
                 il.EmitCalli(OpCodes.Calli, CallingConvention.StdCall, returnType, [typeof(int), typeof(int)]);
                 il.Emit(OpCodes.Ret);
                 tb.CreateType();
-                saveMethod.Invoke(ab, [file.Path]);
+                ab.Save(file.Path);
 
                 TestAssemblyLoadContext tlc = new TestAssemblyLoadContext();
                 Assembly assemblyFromDisk = tlc.LoadFromAssemblyPath(file.Path);
@@ -1746,7 +1704,6 @@
                 Assert.Equal(result, resultValue);
                 tlc.Unload();
             }
->>>>>>> 62d33ee4
         }
 
         [Fact]
@@ -1755,37 +1712,7 @@
             int a = 1, b = 1, result = 2;
             using (TempFile file = TempFile.Create())
             {
-<<<<<<< HEAD
-                int a = 1, b = 1, result = 2;
-                using (TempFile file = TempFile.Create())
-                {
-                    AssemblyBuilder ab = AssemblySaveTools.PopulateAssemblyBuilder(new AssemblyName("EmitCalliManagedBlittable"));
-                    TypeBuilder tb = ab.DefineDynamicModule("MyModule").DefineType("MyType", TypeAttributes.Public | TypeAttributes.Class);
-                    Type returnType = typeof(int);
-                    MethodBuilder methodBuilder = tb.DefineMethod("F", MethodAttributes.Public | MethodAttributes.Static, returnType, [typeof(IntPtr), typeof(int), typeof(int)]);
-                    methodBuilder.SetImplementationFlags(MethodImplAttributes.NoInlining);
-                    MethodInfo method = typeof(AssemblySaveILGeneratorTests).GetMethod(nameof(Int32Sum), BindingFlags.NonPublic | BindingFlags.Static)!;
-                    IntPtr funcPtr = method.MethodHandle.GetFunctionPointer();
-                    ILGenerator il = methodBuilder.GetILGenerator();
-                    il.Emit(OpCodes.Ldarg_1);
-                    il.Emit(OpCodes.Ldarg_2);
-                    il.Emit(OpCodes.Ldarg_0);
-                    il.EmitCalli(OpCodes.Calli, CallingConventions.Standard, returnType, [typeof(int), typeof(int)], null);
-                    il.Emit(OpCodes.Ret);
-                    tb.CreateType();
-                    ab.Save(file.Path);
-
-                    Assembly assemblyFromDisk = Assembly.LoadFrom(file.Path);
-                    Type typeFromDisk = assemblyFromDisk.GetType("MyType");
-                    object resultValue = typeFromDisk.GetMethod("F", BindingFlags.Public | BindingFlags.Static).Invoke(null, [funcPtr, a, b]);
-
-                    Assert.IsType(returnType, resultValue);
-                    Assert.Equal(result, resultValue);
-                }
-                return RemoteExecutor.SuccessExitCode;
-            }).Dispose();
-=======
-                AssemblyBuilder ab = AssemblySaveTools.PopulateAssemblyBuilderAndSaveMethod(new AssemblyName("EmitCalliManagedBlittable"), out MethodInfo saveMethod);
+                AssemblyBuilder ab = AssemblySaveTools.PopulateAssemblyBuilder(new AssemblyName("EmitCalliManagedBlittable"));
                 TypeBuilder tb = ab.DefineDynamicModule("MyModule").DefineType("MyType", TypeAttributes.Public | TypeAttributes.Class);
                 Type returnType = typeof(int);
                 MethodBuilder methodBuilder = tb.DefineMethod("F", MethodAttributes.Public | MethodAttributes.Static, returnType, [typeof(IntPtr), typeof(int), typeof(int)]);
@@ -1799,7 +1726,7 @@
                 il.EmitCalli(OpCodes.Calli, CallingConventions.Standard, returnType, [typeof(int), typeof(int)], null);
                 il.Emit(OpCodes.Ret);
                 tb.CreateType();
-                saveMethod.Invoke(ab, [file.Path]);
+                ab.Save(file.Path);
 
                 TestAssemblyLoadContext tlc = new TestAssemblyLoadContext();
                 Assembly assemblyFromDisk = tlc.LoadFromAssemblyPath(file.Path);
@@ -1810,7 +1737,6 @@
                 Assert.Equal(result, resultValue);
                 tlc.Unload();
             }
->>>>>>> 62d33ee4
         }
 
         [UnmanagedFunctionPointer(CallingConvention.Cdecl)]
@@ -1821,40 +1747,10 @@
         [Fact]
         public void EmitCalliNonBlittable()
         {
-            string input = "Test string!", result = "!gnirts tseT";
-            using (TempFile file = TempFile.Create())
-            {
-<<<<<<< HEAD
                 string input = "Test string!", result = "!gnirts tseT";
-                using (TempFile file = TempFile.Create())
-                {
-                    AssemblyBuilder ab = AssemblySaveTools.PopulateAssemblyBuilder(new AssemblyName("EmitCalliNonBlittable"));
-                    TypeBuilder tb = ab.DefineDynamicModule("MyModule").DefineType("MyType", TypeAttributes.Public | TypeAttributes.Class);
-                    Type returnType = typeof(string);
-                    MethodBuilder methodBuilder = tb.DefineMethod("F", MethodAttributes.Public | MethodAttributes.Static, returnType, [typeof(IntPtr), typeof(string)]);
-                    methodBuilder.SetImplementationFlags(MethodImplAttributes.NoInlining);
-                    ILGenerator il = methodBuilder.GetILGenerator();
-                    il.Emit(OpCodes.Ldarg_1);
-                    il.Emit(OpCodes.Ldarg_0);
-                    il.EmitCalli(OpCodes.Calli, CallingConvention.Cdecl, returnType, [typeof(string)]);
-                    il.Emit(OpCodes.Ret);
-                    tb.CreateType();
-                    ab.Save(file.Path);
-
-                    Assembly assemblyFromDisk = Assembly.LoadFrom(file.Path);
-                    Type typeFromDisk = assemblyFromDisk.GetType("MyType");
-                    var del = new StringReverseCdecl(StringReverse);
-                    IntPtr funcPtr = Marshal.GetFunctionPointerForDelegate(del);
-                    object resultValue = typeFromDisk.GetMethod("F", BindingFlags.Public | BindingFlags.Static).Invoke(null, [funcPtr, input]);
-                    GC.KeepAlive(del);
-
-                    Assert.IsType(returnType, resultValue);
-                    Assert.Equal(result, resultValue);
-                }
-                return RemoteExecutor.SuccessExitCode;
-            }).Dispose();
-=======
-                AssemblyBuilder ab = AssemblySaveTools.PopulateAssemblyBuilderAndSaveMethod(new AssemblyName("EmitCalliNonBlittable"), out MethodInfo saveMethod);
+            using (TempFile file = TempFile.Create())
+            {
+                AssemblyBuilder ab = AssemblySaveTools.PopulateAssemblyBuilder(new AssemblyName("EmitCalliNonBlittable"));
                 TypeBuilder tb = ab.DefineDynamicModule("MyModule").DefineType("MyType", TypeAttributes.Public | TypeAttributes.Class);
                 Type returnType = typeof(string);
                 MethodBuilder methodBuilder = tb.DefineMethod("F", MethodAttributes.Public | MethodAttributes.Static, returnType, [typeof(IntPtr), typeof(string)]);
@@ -1865,7 +1761,7 @@
                 il.EmitCalli(OpCodes.Calli, CallingConvention.Cdecl, returnType, [typeof(string)]);
                 il.Emit(OpCodes.Ret);
                 tb.CreateType();
-                saveMethod.Invoke(ab, [file.Path]);
+                ab.Save(file.Path);
 
                 TestAssemblyLoadContext tlc = new TestAssemblyLoadContext();
                 Assembly assemblyFromDisk = tlc.LoadFromAssemblyPath(file.Path);
@@ -1879,7 +1775,6 @@
                 Assert.Equal(result, resultValue);
                 tlc.Unload();
             }
->>>>>>> 62d33ee4
         }
 
         [Fact]
@@ -2296,51 +2191,7 @@
         {
             using (TempFile file = TempFile.Create())
             {
-<<<<<<< HEAD
-                using (TempFile file = TempFile.Create())
-                {
-                    AssemblyBuilder ab = AssemblySaveTools.PopulateAssemblyBuilderAndTypeBuilder(out TypeBuilder tb);
-                    MethodBuilder mb2 = tb.DefineMethod("SumMethod", MethodAttributes.Public | MethodAttributes.Static, typeof(int), [typeof(int)]);
-                    ILGenerator il = mb2.GetILGenerator();
-                    LocalBuilder sum = il.DeclareLocal(typeof(int));
-                    LocalBuilder i = il.DeclareLocal(typeof(int));
-                    Label loopEnd = il.DefineLabel();
-                    Label loopStart = il.DefineLabel();
-                    il.Emit(OpCodes.Ldc_I4_0);
-                    il.Emit(OpCodes.Stloc_0);
-                    il.Emit(OpCodes.Ldc_I4_1);
-                    il.Emit(OpCodes.Stloc_1);
-                    il.MarkLabel(loopStart);
-                    il.Emit(OpCodes.Ldloc_1);
-                    il.Emit(OpCodes.Ldarg_0);
-                    il.Emit(OpCodes.Bgt, loopEnd);
-                    il.Emit(OpCodes.Ldloc_0);
-                    il.Emit(OpCodes.Ldloc_1);
-                    il.Emit(OpCodes.Add);
-                    il.Emit(OpCodes.Stloc_0);
-                    il.Emit(OpCodes.Ldloc_1);
-                    il.Emit(OpCodes.Ldc_I4_1);
-                    il.Emit(OpCodes.Add);
-                    il.Emit(OpCodes.Stloc_1);
-                    il.Emit(OpCodes.Br, loopStart);
-                    il.MarkLabel(loopEnd);
-                    il.Emit(OpCodes.Ldloc_0);
-                    il.Emit(OpCodes.Ret);
-                    tb.CreateType();
-                    ab.Save(file.Path);
-
-                    MethodInfo getMaxStackMethod = GetMaxStackMethod();
-                    Assert.Equal(2, getMaxStackMethod.Invoke(il, null));
-
-                    Assembly assemblyFromDisk = Assembly.LoadFrom(file.Path);
-                    Type typeFromDisk = assemblyFromDisk.GetType("MyType");
-                    MethodInfo sumMethodFromDisk = typeFromDisk.GetMethod("SumMethod");
-                    Assert.Equal(55, sumMethodFromDisk.Invoke(null, [10]));
-                }
-                return RemoteExecutor.SuccessExitCode;
-            }).Dispose();
-=======
-                AssemblyBuilder ab = AssemblySaveTools.PopulateAssemblyBuilderTypeBuilderAndSaveMethod(out TypeBuilder tb, out MethodInfo saveMethod);
+                AssemblyBuilder ab = AssemblySaveTools.PopulateAssemblyBuilderAndTypeBuilder(out TypeBuilder tb);
                 MethodBuilder mb2 = tb.DefineMethod("SumMethod", MethodAttributes.Public | MethodAttributes.Static, typeof(int), [typeof(int)]);
                 ILGenerator il = mb2.GetILGenerator();
                 LocalBuilder sum = il.DeclareLocal(typeof(int));
@@ -2368,7 +2219,7 @@
                 il.Emit(OpCodes.Ldloc_0);
                 il.Emit(OpCodes.Ret);
                 tb.CreateType();
-                saveMethod.Invoke(ab, [file.Path]);
+                ab.Save(file.Path);
 
                 MethodInfo getMaxStackMethod = GetMaxStackMethod();
                 Assert.Equal(2, getMaxStackMethod.Invoke(il, null));
@@ -2380,7 +2231,6 @@
                 Assert.Equal(55, sumMethodFromDisk.Invoke(null, [10]));
                 tlc.Unload();
             }
->>>>>>> 62d33ee4
         }
 
         [Fact]
@@ -2388,43 +2238,8 @@
         {
             using (TempFile file = TempFile.Create())
             {
-<<<<<<< HEAD
-                using (TempFile file = TempFile.Create())
-                {
-                    AssemblyBuilder ab = AssemblySaveTools.PopulateAssemblyBuilder(new AssemblyName("RecursiveSumTest"));
-                    TypeBuilder tb = ab.DefineDynamicModule("MyModule").DefineType("MyType", TypeAttributes.Public | TypeAttributes.Class);
-                    MethodBuilder mb2 = tb.DefineMethod("RecursiveMethod", MethodAttributes.Public | MethodAttributes.Static, typeof(int), [typeof(int)]);
-                    ILGenerator il = mb2.GetILGenerator();
-                    Label loopEnd = il.DefineLabel();
-                    il.Emit(OpCodes.Ldarg_0);
-                    il.Emit(OpCodes.Ldc_I4_0);
-                    il.Emit(OpCodes.Ble, loopEnd); // if (value1 <= value2)
-                    il.Emit(OpCodes.Ldarg_0);
-                    il.Emit(OpCodes.Ldarg_0);
-                    il.Emit(OpCodes.Ldc_I4_1);
-                    il.Emit(OpCodes.Sub);
-                    il.Emit(OpCodes.Call, mb2);
-                    il.Emit(OpCodes.Add);
-                    il.Emit(OpCodes.Ret);
-                    il.MarkLabel(loopEnd);
-                    il.Emit(OpCodes.Ldc_I4_0);
-                    il.Emit(OpCodes.Ret);
-                    tb.CreateType();
-                    ab.Save(file.Path);
-
-                    MethodInfo getMaxStackMethod = GetMaxStackMethod();
-                    Assert.Equal(3, getMaxStackMethod.Invoke(il, null));
-
-                    Assembly assemblyFromDisk = Assembly.LoadFrom(file.Path);
-                    Type typeFromDisk = assemblyFromDisk.GetType("MyType");
-                    MethodInfo recursiveMethodFromDisk = typeFromDisk.GetMethod("RecursiveMethod");
-                    Assert.NotNull(recursiveMethodFromDisk);
-                    Assert.Equal(55, recursiveMethodFromDisk.Invoke(null, [10]));
-                }
-                return RemoteExecutor.SuccessExitCode;
-            }).Dispose();
-=======
-                AssemblyBuilder ab = AssemblySaveTools.PopulateAssemblyBuilderTypeBuilderAndSaveMethod(out TypeBuilder tb, out MethodInfo saveMethod);
+                AssemblyBuilder ab = AssemblySaveTools.PopulateAssemblyBuilder(new AssemblyName("RecursiveSumTest"));
+                TypeBuilder tb = ab.DefineDynamicModule("MyModule").DefineType("MyType", TypeAttributes.Public | TypeAttributes.Class);
                 MethodBuilder mb2 = tb.DefineMethod("RecursiveMethod", MethodAttributes.Public | MethodAttributes.Static, typeof(int), [typeof(int)]);
                 ILGenerator il = mb2.GetILGenerator();
                 Label loopEnd = il.DefineLabel();
@@ -2442,7 +2257,7 @@
                 il.Emit(OpCodes.Ldc_I4_0);
                 il.Emit(OpCodes.Ret);
                 tb.CreateType();
-                saveMethod.Invoke(ab, [file.Path]);
+                ab.Save(file.Path);
 
                 MethodInfo getMaxStackMethod = GetMaxStackMethod();
                 Assert.Equal(3, getMaxStackMethod.Invoke(il, null));
@@ -2455,7 +2270,6 @@
                 Assert.Equal(55, recursiveMethodFromDisk.Invoke(null, [10]));
                 tlc.Unload();
             }
->>>>>>> 62d33ee4
         }
 
         [Fact]
@@ -2463,39 +2277,7 @@
         {
             using (TempFile file = TempFile.Create())
             {
-<<<<<<< HEAD
-                using (TempFile file = TempFile.Create())
-                {
-                    AssemblyBuilder ab = AssemblySaveTools.PopulateAssemblyBuilderAndTypeBuilder(out TypeBuilder type);
-                    MethodBuilder method = type.DefineMethod("M1", MethodAttributes.Public, typeof(string), null);
-
-                    ILGenerator ilGenerator = method.GetILGenerator();
-                    LocalBuilder span = ilGenerator.DeclareLocal(typeof(ReadOnlySpan<char>));
-                    LocalBuilder str = ilGenerator.DeclareLocal(typeof(string));
-
-                    ilGenerator.Emit(OpCodes.Ldstr, "hello");
-                    ilGenerator.Emit(OpCodes.Call, typeof(MemoryExtensions).GetMethod("AsSpan", [typeof(string)])!);
-                    ilGenerator.Emit(OpCodes.Stloc, span);
-                    ilGenerator.Emit(OpCodes.Ldloca_S, span);
-                    ilGenerator.Emit(OpCodes.Ldc_I4_1);
-                    ilGenerator.Emit(OpCodes.Call, typeof(ReadOnlySpan<char>).GetMethod("Slice", [typeof(int)])!);
-                    ilGenerator.Emit(OpCodes.Stloc, span);
-                    ilGenerator.Emit(OpCodes.Ldloca_S, span);
-                    ilGenerator.Emit(OpCodes.Constrained, typeof(ReadOnlySpan<char>));
-                    ilGenerator.Emit(OpCodes.Callvirt, typeof(object).GetMethod("ToString"));
-                    ilGenerator.Emit(OpCodes.Ret);
-
-                    type.CreateType();
-                    ab.Save(file.Path);
-
-                    Type typeFromDisk = Assembly.LoadFile(file.Path).GetType("MyType");
-                    string result = (string)typeFromDisk.GetMethod("M1").Invoke(Activator.CreateInstance(typeFromDisk), null);
-                    Assert.Equal("ello", result);
-                }
-                return RemoteExecutor.SuccessExitCode;
-            }).Dispose();
-=======
-                AssemblyBuilder ab = AssemblySaveTools.PopulateAssemblyBuilderTypeBuilderAndSaveMethod(out TypeBuilder type, out MethodInfo saveMethod);
+                AssemblyBuilder ab = AssemblySaveTools.PopulateAssemblyBuilderAndTypeBuilder(out TypeBuilder type);
                 MethodBuilder method = type.DefineMethod("M1", MethodAttributes.Public, typeof(string), null);
 
                 ILGenerator ilGenerator = method.GetILGenerator();
@@ -2515,7 +2297,7 @@
                 ilGenerator.Emit(OpCodes.Ret);
 
                 type.CreateType();
-                saveMethod.Invoke(ab, [file.Path]);
+                ab.Save(file.Path);
 
                 TestAssemblyLoadContext tlc = new TestAssemblyLoadContext();
                 Type typeFromDisk = tlc.LoadFromAssemblyPath(file.Path).GetType("MyType");
@@ -2523,7 +2305,6 @@
                 Assert.Equal("ello", result);
                 tlc.Unload();
             }
->>>>>>> 62d33ee4
         }
     }
 }