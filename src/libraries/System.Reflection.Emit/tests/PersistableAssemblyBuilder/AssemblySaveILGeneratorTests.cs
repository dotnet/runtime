--- conflicted
+++ resolved
@@ -247,16 +247,127 @@
         }
 
         [Fact]
-<<<<<<< HEAD
+        public void Label_ConditionalBranching()
+        {
+            using (TempFile file = TempFile.Create())
+            {
+                AssemblyBuilder ab = AssemblySaveTools.PopulateAssemblyBuilderTypeBuilderAndSaveMethod(out TypeBuilder type, out MethodInfo saveMethod);
+                MethodBuilder methodBuilder = type.DefineMethod("Method1", MethodAttributes.Public, typeof(int), new[] { typeof(int), typeof(int) });
+                ILGenerator il = methodBuilder.GetILGenerator();
+                Label failed = il.DefineLabel();
+                Label endOfMethod = il.DefineLabel();
+
+                // public int Method1(int P_0, int P_1) => (P_0 > 100 || P_1 > 100) ? (-1) : (P_0 + P_1);
+                il.Emit(OpCodes.Ldarg_1);
+                il.Emit(OpCodes.Ldc_I4_S, 100);
+                il.Emit(OpCodes.Bgt_S, failed);
+
+                il.Emit(OpCodes.Ldarg_2);
+                il.Emit(OpCodes.Ldc_I4_S, 100);
+                il.Emit(OpCodes.Bgt_S, failed);
+
+                il.Emit(OpCodes.Ldarg_1);
+                il.Emit(OpCodes.Ldarg_2);
+                il.Emit(OpCodes.Add);
+                il.Emit(OpCodes.Br_S, endOfMethod);
+
+                il.MarkLabel(failed);
+                il.Emit(OpCodes.Ldc_I4_M1);
+                il.MarkLabel(endOfMethod);
+                il.Emit(OpCodes.Ret);
+
+                saveMethod.Invoke(ab, new object[] { file.Path });
+
+                MethodInfo getMaxStackSizeMethod = LoadILGenerator_GetMaxStackSizeMethod();
+                Assert.Equal(2, getMaxStackSizeMethod.Invoke(il, new object[0]));
+
+                Assembly assemblyFromDisk = AssemblySaveTools.LoadAssemblyFromPath(file.Path);
+                Type typeFromDisk = assemblyFromDisk.Modules.First().GetType("MyType");
+                byte[]? bodyBytes = typeFromDisk.GetMethod("Method1").GetMethodBody().GetILAsByteArray();
+                Assert.Equal(
+                [
+                    (byte)OpCodes.Ldarg_1.Value, (byte)OpCodes.Ldc_I4_S.Value, 100, 0, 0, 0,
+                    (byte)OpCodes.Bgt_S.Value, 13,
+                    (byte)OpCodes.Ldarg_2.Value, (byte)OpCodes.Ldc_I4_S.Value, 100, 0, 0, 0,
+                    (byte)OpCodes.Bgt_S.Value, 5,
+                    (byte)OpCodes.Ldarg_1.Value, (byte)OpCodes.Ldarg_2.Value, (byte)OpCodes.Add.Value,
+                    (byte)OpCodes.Br_S.Value, (byte)OpCodes.Break.Value,
+                    (byte)OpCodes.Ldc_I4_M1.Value, (byte)OpCodes.Ret.Value
+                ], bodyBytes);
+            }
+        }
+
+        [Fact]
+        public void Label_SwitchCase()
+        {
+            using (TempFile file = TempFile.Create())
+            {
+                AssemblyBuilder ab = AssemblySaveTools.PopulateAssemblyBuilderTypeBuilderAndSaveMethod(out TypeBuilder type, out MethodInfo saveMethod);
+                MethodBuilder methodBuilder = type.DefineMethod("Method1", MethodAttributes.Public, typeof(string), new[] { typeof(int) });
+                ILGenerator il = methodBuilder.GetILGenerator();
+                Label defaultCase = il.DefineLabel();
+                Label endOfMethod = il.DefineLabel();
+                Label[] jumpTable = [il.DefineLabel(), il.DefineLabel(), il.DefineLabel(), il.DefineLabel(), il.DefineLabel()];
+
+                // public string Method1(int P_0) => P_0 switch ...
+                il.Emit(OpCodes.Ldarg_1);
+                il.Emit(OpCodes.Switch, jumpTable);
+
+                // Branch on default case
+                il.Emit(OpCodes.Br_S, defaultCase);
+
+                // Case P_0 = 0
+                il.MarkLabel(jumpTable[0]);
+                il.Emit(OpCodes.Ldstr, "no bananas");
+                il.Emit(OpCodes.Br_S, endOfMethod);
+
+                // Case P_0 = 1
+                il.MarkLabel(jumpTable[1]);
+                il.Emit(OpCodes.Ldstr, "one banana");
+                il.Emit(OpCodes.Br_S, endOfMethod);
+
+                // Case P_0 = 2
+                il.MarkLabel(jumpTable[2]);
+                il.Emit(OpCodes.Ldstr, "two bananas");
+                il.Emit(OpCodes.Br_S, endOfMethod);
+
+                // Case P_0 = 3
+                il.MarkLabel(jumpTable[3]);
+                il.Emit(OpCodes.Ldstr, "three bananas");
+                il.Emit(OpCodes.Br_S, endOfMethod);
+
+                // Case P_0 = 4
+                il.MarkLabel(jumpTable[4]);
+                il.Emit(OpCodes.Ldstr, "four bananas");
+                il.Emit(OpCodes.Br_S, endOfMethod);
+
+                // Default case
+                il.MarkLabel(defaultCase);
+                il.Emit(OpCodes.Ldstr, "many bananas");
+                il.MarkLabel(endOfMethod);
+                il.Emit(OpCodes.Ret);
+
+                saveMethod.Invoke(ab, new object[] { file.Path });
+
+                MethodInfo getMaxStackSizeMethod = LoadILGenerator_GetMaxStackSizeMethod();
+                Assert.Equal(6, getMaxStackSizeMethod.Invoke(il, new object[0]));
+
+                Assembly assemblyFromDisk = AssemblySaveTools.LoadAssemblyFromPath(file.Path);
+                Type typeFromDisk = assemblyFromDisk.Modules.First().GetType("MyType");
+                byte[]? bodyBytes = typeFromDisk.GetMethod("Method1").GetMethodBody().GetILAsByteArray();
+                Assert.Equal((byte)OpCodes.Ldarg_1.Value, bodyBytes[0]);
+                Assert.Equal((byte)OpCodes.Switch.Value, bodyBytes[1]);
+                Assert.Equal(5, bodyBytes[2]); // case count
+                Assert.Equal(69, bodyBytes.Length);
+            }
+        }
+
+        [Fact]
         public void LocalBuilderMultipleLocalsUsage()
-=======
-        public void Label_ConditionalBranching()
->>>>>>> dd89eb7b
-        {
-            using (TempFile file = TempFile.Create())
-            {
-                AssemblyBuilder ab = AssemblySaveTools.PopulateAssemblyBuilderTypeBuilderAndSaveMethod(out TypeBuilder type, out MethodInfo saveMethod);
-<<<<<<< HEAD
+        {
+            using (TempFile file = TempFile.Create())
+            {
+                AssemblyBuilder ab = AssemblySaveTools.PopulateAssemblyBuilderTypeBuilderAndSaveMethod(out TypeBuilder type, out MethodInfo saveMethod);
                 MethodBuilder methodBuilder = type.DefineMethod("Method1", MethodAttributes.Public | MethodAttributes.Static, typeof(int), new[] { typeof(int), typeof(string) });
                 ILGenerator il = methodBuilder.GetILGenerator();
                 LocalBuilder intLocal = il.DeclareLocal(typeof(int));
@@ -329,64 +440,15 @@
                 Assert.Equal((byte)OpCodes.Stloc_3.Value, bodyBytes[36]);
                 Assert.Equal((byte)OpCodes.Ldloc_3.Value, bodyBytes[37]);
                 Assert.Equal(OpCodes.Ret.Value, bodyBytes[38]);
-=======
-                MethodBuilder methodBuilder = type.DefineMethod("Method1", MethodAttributes.Public, typeof(int), new[] { typeof(int), typeof(int) });
-                ILGenerator il = methodBuilder.GetILGenerator();
-                Label failed = il.DefineLabel();
-                Label endOfMethod = il.DefineLabel();
-
-                // public int Method1(int P_0, int P_1) => (P_0 > 100 || P_1 > 100) ? (-1) : (P_0 + P_1);
-                il.Emit(OpCodes.Ldarg_1);
-                il.Emit(OpCodes.Ldc_I4_S, 100);
-                il.Emit(OpCodes.Bgt_S, failed);
-
-                il.Emit(OpCodes.Ldarg_2);
-                il.Emit(OpCodes.Ldc_I4_S, 100);
-                il.Emit(OpCodes.Bgt_S, failed);
-
-                il.Emit(OpCodes.Ldarg_1);
-                il.Emit(OpCodes.Ldarg_2);
-                il.Emit(OpCodes.Add);
-                il.Emit(OpCodes.Br_S, endOfMethod);
-
-                il.MarkLabel(failed);
-                il.Emit(OpCodes.Ldc_I4_M1);
-                il.MarkLabel(endOfMethod);
-                il.Emit(OpCodes.Ret);
-
-                saveMethod.Invoke(ab, new object[] { file.Path });
-
-                MethodInfo getMaxStackSizeMethod = LoadILGenerator_GetMaxStackSizeMethod();
-                Assert.Equal(2, getMaxStackSizeMethod.Invoke(il, new object[0]));
-
-                Assembly assemblyFromDisk = AssemblySaveTools.LoadAssemblyFromPath(file.Path);
-                Type typeFromDisk = assemblyFromDisk.Modules.First().GetType("MyType");
-                byte[]? bodyBytes = typeFromDisk.GetMethod("Method1").GetMethodBody().GetILAsByteArray();
-                Assert.Equal(
-                [
-                    (byte)OpCodes.Ldarg_1.Value, (byte)OpCodes.Ldc_I4_S.Value, 100, 0, 0, 0,
-                    (byte)OpCodes.Bgt_S.Value, 13,
-                    (byte)OpCodes.Ldarg_2.Value, (byte)OpCodes.Ldc_I4_S.Value, 100, 0, 0, 0,
-                    (byte)OpCodes.Bgt_S.Value, 5,
-                    (byte)OpCodes.Ldarg_1.Value, (byte)OpCodes.Ldarg_2.Value, (byte)OpCodes.Add.Value,
-                    (byte)OpCodes.Br_S.Value, (byte)OpCodes.Break.Value,
-                    (byte)OpCodes.Ldc_I4_M1.Value, (byte)OpCodes.Ret.Value
-                ], bodyBytes);
->>>>>>> dd89eb7b
-            }
-        }
-
-        [Fact]
-<<<<<<< HEAD
+            }
+        }
+
+        [Fact]
         public void LocalBuilderMultipleTypesWithMultipleMethodsWithLocals()
-=======
-        public void Label_SwitchCase()
->>>>>>> dd89eb7b
-        {
-            using (TempFile file = TempFile.Create())
-            {
-                AssemblyBuilder ab = AssemblySaveTools.PopulateAssemblyBuilderTypeBuilderAndSaveMethod(out TypeBuilder type, out MethodInfo saveMethod);
-<<<<<<< HEAD
+        {
+            using (TempFile file = TempFile.Create())
+            {
+                AssemblyBuilder ab = AssemblySaveTools.PopulateAssemblyBuilderTypeBuilderAndSaveMethod(out TypeBuilder type, out MethodInfo saveMethod);
                 MethodBuilder methodBuilder = type.DefineMethod("Method1", MethodAttributes.Public | MethodAttributes.Static, typeof(string), new[] { typeof(int), typeof(string) });
                 ILGenerator il = methodBuilder.GetILGenerator();
                 LocalBuilder intLocal = il.DeclareLocal(typeof(int));
@@ -482,64 +544,6 @@
                 Assert.Throws<ArgumentNullException>(() => il.DeclareLocal(null!));
                 Assert.Throws<ArgumentNullException>(() => il.Emit(OpCodes.Ldloc, nullBuilder));
                 Assert.Throws<ArgumentException>(() => anotherIL.Emit(OpCodes.Ldloc, stringLocal));
-=======
-                MethodBuilder methodBuilder = type.DefineMethod("Method1", MethodAttributes.Public, typeof(string), new[] { typeof(int) });
-                ILGenerator il = methodBuilder.GetILGenerator();
-                Label defaultCase = il.DefineLabel();
-                Label endOfMethod = il.DefineLabel();
-                Label[] jumpTable = [ il.DefineLabel(), il.DefineLabel(), il.DefineLabel(), il.DefineLabel(), il.DefineLabel() ];
-
-                // public string Method1(int P_0) => P_0 switch ...
-                il.Emit(OpCodes.Ldarg_1);
-                il.Emit(OpCodes.Switch, jumpTable);
-
-                // Branch on default case
-                il.Emit(OpCodes.Br_S, defaultCase);
-
-                // Case P_0 = 0
-                il.MarkLabel(jumpTable[0]);
-                il.Emit(OpCodes.Ldstr, "no bananas");
-                il.Emit(OpCodes.Br_S, endOfMethod);
-
-                // Case P_0 = 1
-                il.MarkLabel(jumpTable[1]);
-                il.Emit(OpCodes.Ldstr, "one banana");
-                il.Emit(OpCodes.Br_S, endOfMethod);
-
-                // Case P_0 = 2
-                il.MarkLabel(jumpTable[2]);
-                il.Emit(OpCodes.Ldstr, "two bananas");
-                il.Emit(OpCodes.Br_S, endOfMethod);
-
-                // Case P_0 = 3
-                il.MarkLabel(jumpTable[3]);
-                il.Emit(OpCodes.Ldstr, "three bananas");
-                il.Emit(OpCodes.Br_S, endOfMethod);
-
-                // Case P_0 = 4
-                il.MarkLabel(jumpTable[4]);
-                il.Emit(OpCodes.Ldstr, "four bananas");
-                il.Emit(OpCodes.Br_S, endOfMethod);
-
-                // Default case
-                il.MarkLabel(defaultCase);
-                il.Emit(OpCodes.Ldstr, "many bananas");
-                il.MarkLabel(endOfMethod);
-                il.Emit(OpCodes.Ret);
-
-                saveMethod.Invoke(ab, new object[] { file.Path });
-
-                MethodInfo getMaxStackSizeMethod = LoadILGenerator_GetMaxStackSizeMethod();
-                Assert.Equal(6, getMaxStackSizeMethod.Invoke(il, new object[0]));
-
-                Assembly assemblyFromDisk = AssemblySaveTools.LoadAssemblyFromPath(file.Path);
-                Type typeFromDisk = assemblyFromDisk.Modules.First().GetType("MyType");
-                byte[]? bodyBytes = typeFromDisk.GetMethod("Method1").GetMethodBody().GetILAsByteArray();
-                Assert.Equal((byte)OpCodes.Ldarg_1.Value, bodyBytes[0]);
-                Assert.Equal((byte)OpCodes.Switch.Value, bodyBytes[1]);
-                Assert.Equal(5, bodyBytes[2]); // case count
-                Assert.Equal(69, bodyBytes.Length);
->>>>>>> dd89eb7b
             }
         }
     }
