--- conflicted
+++ resolved
@@ -20,11 +20,7 @@
         private readonly Dictionary<Type, EntityHandle> _typeReferences = new();
         private readonly Dictionary<object, EntityHandle> _memberReferences = new();
         private readonly List<TypeBuilderImpl> _typeDefinitions = new();
-<<<<<<< HEAD
-=======
-        private readonly Dictionary<ConstructorInfo, MemberReferenceHandle> _ctorReferences = new();
         private readonly Guid _moduleVersionId;
->>>>>>> 18f30897
         private Dictionary<string, ModuleReferenceHandle>? _moduleReferences;
         private List<CustomAttributeWrapper>? _customAttributes;
         private int _nextTypeDefRowId = 1;
