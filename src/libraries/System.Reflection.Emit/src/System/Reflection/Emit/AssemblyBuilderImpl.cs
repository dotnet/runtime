--- conflicted
+++ resolved
@@ -34,15 +34,7 @@
             }
         }
 
-<<<<<<< HEAD
-        private void WritePEImage(Stream peStream, BlobBuilder ilBuilder)
-=======
-        internal static AssemblyBuilderImpl DefinePersistedAssembly(AssemblyName name, Assembly coreAssembly,
-            IEnumerable<CustomAttributeBuilder>? assemblyAttributes)
-                => new AssemblyBuilderImpl(name, coreAssembly, assemblyAttributes);
-
         private void WritePEImage(Stream peStream, BlobBuilder ilBuilder, BlobBuilder fieldData)
->>>>>>> 62d33ee4
         {
             var peHeaderBuilder = new PEHeaderBuilder(
                 // For now only support DLL, DLL files are considered executable files
