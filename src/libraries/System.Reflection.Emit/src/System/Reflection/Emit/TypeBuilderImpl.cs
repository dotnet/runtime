--- conflicted
+++ resolved
@@ -196,13 +196,9 @@
         {
             foreach (Type interfaceType in _interfaces)
             {
-<<<<<<< HEAD
+#pragma warning disable IL2075 // Analyzer produces a different warning code than illink. The IL2065 suppression takes care of illink: https://github.com/dotnet/runtime/issues/96646
                 MethodInfo[] interfaceMethods = interfaceType.GetMethods(BindingFlags.Public | BindingFlags.NonPublic | BindingFlags.Instance | BindingFlags.Static);
-=======
-#pragma warning disable IL2075 // Analyzer produces a different warning code than illink. The IL2065 suppression takes care of illink: https://github.com/dotnet/runtime/issues/96646
-                MethodInfo[] interfaceMethods = interfaceType.GetMethods(BindingFlags.Public | BindingFlags.NonPublic | BindingFlags.Instance);
 #pragma warning restore IL2075
->>>>>>> 904c439d
                 for (int i = 0; i < interfaceMethods.Length; i++)
                 {
                     MethodInfo interfaceMethod = interfaceMethods[i];
