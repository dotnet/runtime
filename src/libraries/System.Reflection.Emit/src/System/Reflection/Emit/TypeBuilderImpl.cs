﻿// Licensed to the .NET Foundation under one or more agreements.
// The .NET Foundation licenses this file to you under the MIT license.

using System.Collections.Generic;
using System.Diagnostics.CodeAnalysis;
using System.Globalization;
<<<<<<< HEAD
using System.Runtime.InteropServices;
=======
using System.Reflection.Metadata;
using System.Reflection.Metadata.Ecma335;
>>>>>>> a3fd93a4

namespace System.Reflection.Emit
{
    internal sealed class TypeBuilderImpl : TypeBuilder
    {
        private readonly ModuleBuilderImpl _module;
        private readonly string _name;
        private readonly string? _namespace;
        internal readonly TypeDefinitionHandle _handle;
        [DynamicallyAccessedMembers(DynamicallyAccessedMemberTypes.All)]
        private Type? _typeParent;
        private TypeAttributes _attributes;
        private PackingSize _packingSize;
        private int _typeSize;

        internal readonly List<MethodBuilderImpl> _methodDefinitions = new();
        internal readonly List<FieldBuilderImpl> _fieldDefinitions = new();
        internal List<CustomAttributeWrapper>? _customAttributes;

        internal TypeBuilderImpl(string fullName, TypeAttributes typeAttributes,
<<<<<<< HEAD
            [DynamicallyAccessedMembers(DynamicallyAccessedMemberTypes.All)] Type? parent, ModuleBuilderImpl module, PackingSize packingSize, int typeSize)
=======
            [DynamicallyAccessedMembers(DynamicallyAccessedMemberTypes.All)] Type? parent, ModuleBuilderImpl module, TypeDefinitionHandle handle)
>>>>>>> a3fd93a4
        {
            _name = fullName;
            _module = module;
            _attributes = typeAttributes;
            _packingSize = packingSize;
            _typeSize = typeSize;
            SetParent(parent);
            _handle = handle;

            // Extract namespace from fullName
            int idx = _name.LastIndexOf('.');
            if (idx != -1)
            {
                _namespace = _name[..idx];
                _name = _name[(idx + 1)..];
            }
        }

        internal ModuleBuilderImpl GetModuleBuilder() => _module;
        protected override PackingSize PackingSizeCore => _packingSize;
        protected override int SizeCore => _typeSize;
        protected override void AddInterfaceImplementationCore([DynamicallyAccessedMembers((DynamicallyAccessedMemberTypes)(-1))] Type interfaceType) => throw new NotImplementedException();
        [return: DynamicallyAccessedMembers((DynamicallyAccessedMemberTypes)(-1))]
        protected override TypeInfo CreateTypeInfoCore() => throw new NotImplementedException();
        protected override ConstructorBuilder DefineConstructorCore(MethodAttributes attributes, CallingConventions callingConvention, Type[]? parameterTypes, Type[][]? requiredCustomModifiers, Type[][]? optionalCustomModifiers) => throw new NotImplementedException();
        protected override ConstructorBuilder DefineDefaultConstructorCore(MethodAttributes attributes) => throw new NotImplementedException();
        protected override EventBuilder DefineEventCore(string name, EventAttributes attributes, Type eventtype) => throw new NotImplementedException();
        protected override FieldBuilder DefineFieldCore(string fieldName, Type type, Type[]? requiredCustomModifiers, Type[]? optionalCustomModifiers, FieldAttributes attributes)
        {
            var field = new FieldBuilderImpl(this, fieldName, type, attributes);
            _fieldDefinitions.Add(field);
            return field;
        }
        protected override GenericTypeParameterBuilder[] DefineGenericParametersCore(params string[] names) => throw new NotImplementedException();
        protected override FieldBuilder DefineInitializedDataCore(string name, byte[] data, FieldAttributes attributes) => throw new NotImplementedException();
        protected override MethodBuilder DefineMethodCore(string name, MethodAttributes attributes, CallingConventions callingConvention, Type? returnType, Type[]? returnTypeRequiredCustomModifiers, Type[]? returnTypeOptionalCustomModifiers, Type[]? parameterTypes, Type[][]? parameterTypeRequiredCustomModifiers, Type[][]? parameterTypeOptionalCustomModifiers)
        {
            MethodBuilderImpl methodBuilder = new(name, attributes, callingConvention, returnType, parameterTypes, _module, this);
            _methodDefinitions.Add(methodBuilder);
            return methodBuilder;
        }

        protected override void DefineMethodOverrideCore(MethodInfo methodInfoBody, MethodInfo methodInfoDeclaration) => throw new NotImplementedException();
        protected override TypeBuilder DefineNestedTypeCore(string name, TypeAttributes attr, [DynamicallyAccessedMembers((DynamicallyAccessedMemberTypes)(-1))] Type? parent, Type[]? interfaces, Emit.PackingSize packSize, int typeSize) => throw new NotImplementedException();
        [RequiresUnreferencedCode("P/Invoke marshalling may dynamically access members that could be trimmed.")]
        protected override MethodBuilder DefinePInvokeMethodCore(string name, string dllName, string entryName, MethodAttributes attributes, CallingConventions callingConvention, Type? returnType, Type[]? returnTypeRequiredCustomModifiers, Type[]? returnTypeOptionalCustomModifiers, Type[]? parameterTypes, Type[][]? parameterTypeRequiredCustomModifiers, Type[][]? parameterTypeOptionalCustomModifiers, CallingConvention nativeCallConv, CharSet nativeCharSet) => throw new NotImplementedException();
        protected override PropertyBuilder DefinePropertyCore(string name, PropertyAttributes attributes, CallingConventions callingConvention, Type returnType, Type[]? returnTypeRequiredCustomModifiers, Type[]? returnTypeOptionalCustomModifiers, Type[]? parameterTypes, Type[][]? parameterTypeRequiredCustomModifiers, Type[][]? parameterTypeOptionalCustomModifiers) => throw new NotImplementedException();
        protected override ConstructorBuilder DefineTypeInitializerCore() => throw new NotImplementedException();
        protected override FieldBuilder DefineUninitializedDataCore(string name, int size, FieldAttributes attributes) => throw new NotImplementedException();
        protected override bool IsCreatedCore() => throw new NotImplementedException();
        protected override void SetCustomAttributeCore(ConstructorInfo con, ReadOnlySpan<byte> binaryAttribute)
        {
            if (!IsPseudoCustomAttribute(con.ReflectedType!.FullName!, con, binaryAttribute))
            {
                _customAttributes ??= new List<CustomAttributeWrapper>();
                _customAttributes.Add(new CustomAttributeWrapper(con, binaryAttribute));
            }
        }

        private bool IsPseudoCustomAttribute(string attributeName, ConstructorInfo con, ReadOnlySpan<byte> data)
        {
            switch (attributeName)
            {
                case "System.Runtime.InteropServices.StructLayoutAttribute":
                    ParseStructLayoutAttribute(con, data);
                    break;
                case "System.Runtime.CompilerServices.SpecialNameAttribute":
                    _attributes |= TypeAttributes.SpecialName;
                    break;
                case "System.SerializableAttribute":
#pragma warning disable SYSLIB0050 // 'TypeAttributes.Serializable' is obsolete: 'Formatter-based serialization is obsolete and should not be used'.
                    _attributes |= TypeAttributes.Serializable;
#pragma warning restore SYSLIB0050
                    break;
                case "System.Runtime.InteropServices.ComImportAttribute":
                    _attributes |= TypeAttributes.Import;
                    break;
                case "System.Runtime.InteropServices.WindowsRuntime.WindowsRuntimeImportAttribute":
                    _attributes |= TypeAttributes.WindowsRuntime;
                    break;
                case "System.Security.SuppressUnmanagedCodeSecurityAttribute": // It says has no effect in .NET Core, maybe remove?
                    _attributes |= TypeAttributes.HasSecurity;
                    return false;
                default: return false;
            }
            return true;
        }

        private void ParseStructLayoutAttribute(ConstructorInfo con, ReadOnlySpan<byte> data)
        {
            CustomAttributeInfo attributeInfo = CustomAttributeInfo.DecodeCustomAttribute(con, data);
            LayoutKind layoutKind = (LayoutKind)attributeInfo._ctorArgs[0]!;
            _attributes &= ~TypeAttributes.LayoutMask;
            _attributes |= layoutKind switch
            {
                LayoutKind.Auto => TypeAttributes.AutoLayout,
                LayoutKind.Explicit => TypeAttributes.ExplicitLayout,
                LayoutKind.Sequential => TypeAttributes.SequentialLayout,
                _ => TypeAttributes.AutoLayout,
            };

            for (int i = 0; i < attributeInfo._namedParamNames.Length; ++i)
            {
                string name = attributeInfo._namedParamNames[i];
                int value = (int)attributeInfo._namedParamValues[i]!;

                switch (name)
                {
                    case "CharSet":
                        switch ((CharSet)value)
                        {
                            case CharSet.None:
                            case CharSet.Ansi:
                                _attributes &= ~(TypeAttributes.UnicodeClass | TypeAttributes.AutoClass);
                                break;
                            case CharSet.Unicode:
                                _attributes &= ~TypeAttributes.AutoClass;
                                _attributes |= TypeAttributes.UnicodeClass;
                                break;
                            case CharSet.Auto:
                                _attributes &= ~TypeAttributes.UnicodeClass;
                                _attributes |= TypeAttributes.AutoClass;
                                break;
                        }
                        break;
                    case "Pack":
                        _packingSize = (PackingSize)value;
                        break;
                    case "Size":
                        _typeSize = value;
                        break;
                    default:
                        throw new InvalidOperationException(SR.Format(SR.InvalidOperation_UnknownNamedType, con.DeclaringType, name));
                }
            }
        }

        [UnconditionalSuppressMessage("ReflectionAnalysis", "IL2074:DynamicallyAccessedMembers",
            Justification = "TODO: Need to figure out how to preserve System.Object public constructor")]
        protected override void SetParentCore([DynamicallyAccessedMembers(DynamicallyAccessedMemberTypes.All)] Type? parent)
        {
            if (parent != null)
            {
                if (parent.IsInterface)
                {
                    throw new ArgumentException(SR.Argument_CannotSetParentToInterface);
                }

                _typeParent = parent;
            }
            else
            {
                if ((_attributes & TypeAttributes.Interface) != TypeAttributes.Interface)
                {
                    _typeParent = _module.GetTypeFromCoreAssembly(CoreTypeId.Object);
                }
                else
                {
                    if ((_attributes & TypeAttributes.Abstract) == 0)
                    {
                        throw new InvalidOperationException(SR.InvalidOperation_BadInterfaceNotAbstract);
                    }

                    // There is no extends for interface class.
                    _typeParent = null;
                }
            }
        }
        public override string Name => _name;
        public override bool IsDefined(Type attributeType, bool inherit) => throw new NotImplementedException();
        public override object[] GetCustomAttributes(bool inherit) => throw new NotImplementedException();
        public override object[] GetCustomAttributes(Type attributeType, bool inherit) => throw new NotImplementedException();
        public override Type GetElementType() => throw new NotSupportedException();
        public override string? AssemblyQualifiedName => throw new NotSupportedException();
        public override string? FullName => throw new NotSupportedException();
        public override string? Namespace => _namespace;
        public override Assembly Assembly => _module.Assembly;
        public override Module Module => _module;
        public override Type UnderlyingSystemType => this;
        public override Guid GUID => throw new NotSupportedException();
        public override Type? BaseType => _typeParent;
        public override int MetadataToken => MetadataTokens.GetToken(_handle);
        [DynamicallyAccessedMembers(DynamicallyAccessedMemberTypes.All)]
        public override object? InvokeMember(string name, BindingFlags invokeAttr, Binder? binder, object? target,
            object?[]? args, ParameterModifier[]? modifiers, CultureInfo? culture, string[]? namedParameters) => throw new NotSupportedException();
        protected override bool IsArrayImpl() => false;
        protected override bool IsByRefImpl() => false;
        protected override bool IsPointerImpl() => false;
        protected override bool IsPrimitiveImpl() => false;
        protected override bool HasElementTypeImpl() => false;
        protected override TypeAttributes GetAttributeFlagsImpl() => _attributes;
        protected override bool IsCOMObjectImpl()
        {
            return ((GetAttributeFlagsImpl() & TypeAttributes.Import) != 0) ? true : false;
        }
        [DynamicallyAccessedMembers(DynamicallyAccessedMemberTypes.PublicConstructors | DynamicallyAccessedMemberTypes.NonPublicConstructors)]
        protected override ConstructorInfo? GetConstructorImpl(BindingFlags bindingAttr, Binder? binder,
                CallingConventions callConvention, Type[] types, ParameterModifier[]? modifiers) => throw new NotSupportedException();
        [DynamicallyAccessedMembers(DynamicallyAccessedMemberTypes.PublicConstructors | DynamicallyAccessedMemberTypes.NonPublicConstructors)]
        public override ConstructorInfo[] GetConstructors(BindingFlags bindingAttr) => throw new NotSupportedException();
        [DynamicallyAccessedMembers(DynamicallyAccessedMemberTypes.PublicEvents)]
        public override EventInfo[] GetEvents() => throw new NotSupportedException();
        [DynamicallyAccessedMembers(DynamicallyAccessedMemberTypes.PublicEvents | DynamicallyAccessedMemberTypes.NonPublicEvents)]
        public override EventInfo[] GetEvents(BindingFlags bindingAttr) => throw new NotSupportedException();
        [DynamicallyAccessedMembers(DynamicallyAccessedMemberTypes.PublicEvents | DynamicallyAccessedMemberTypes.NonPublicEvents)]
        public override EventInfo? GetEvent(string name, BindingFlags bindingAttr) => throw new NotSupportedException();
        [DynamicallyAccessedMembers(DynamicallyAccessedMemberTypes.PublicMethods | DynamicallyAccessedMemberTypes.NonPublicMethods)]
        public override MethodInfo[] GetMethods(BindingFlags bindingAttr) => throw new NotSupportedException();
        [DynamicallyAccessedMembers(DynamicallyAccessedMemberTypes.PublicMethods | DynamicallyAccessedMemberTypes.NonPublicMethods)]
        protected override MethodInfo? GetMethodImpl(string name, BindingFlags bindingAttr, Binder? binder,
                CallingConventions callConvention, Type[]? types, ParameterModifier[]? modifiers) => throw new NotSupportedException();

        [DynamicallyAccessedMembers(DynamicallyAccessedMemberTypes.PublicFields | DynamicallyAccessedMemberTypes.NonPublicFields)]
        public override FieldInfo? GetField(string name, BindingFlags bindingAttr) => throw new NotSupportedException();

        [DynamicallyAccessedMembers(DynamicallyAccessedMemberTypes.PublicFields | DynamicallyAccessedMemberTypes.NonPublicFields)]
        public override FieldInfo[] GetFields(BindingFlags bindingAttr) => throw new NotSupportedException();

        [DynamicallyAccessedMembers(DynamicallyAccessedMemberTypes.Interfaces)]
        [return: DynamicallyAccessedMembers(DynamicallyAccessedMemberTypes.Interfaces)]
        public override Type? GetInterface(string name, bool ignoreCase) => throw new NotSupportedException();

        [DynamicallyAccessedMembers(DynamicallyAccessedMemberTypes.Interfaces)]
        public override Type[] GetInterfaces() => throw new NotSupportedException();
        [DynamicallyAccessedMembers(DynamicallyAccessedMemberTypes.PublicProperties | DynamicallyAccessedMemberTypes.NonPublicProperties)]
        public override PropertyInfo[] GetProperties(BindingFlags bindingAttr) => throw new NotSupportedException();
        [DynamicallyAccessedMembers(DynamicallyAccessedMemberTypes.PublicProperties | DynamicallyAccessedMemberTypes.NonPublicProperties)]
        protected override PropertyInfo GetPropertyImpl(string name, BindingFlags bindingAttr, Binder? binder,
                Type? returnType, Type[]? types, ParameterModifier[]? modifiers) => throw new NotSupportedException();

        [DynamicallyAccessedMembers(DynamicallyAccessedMemberTypes.PublicNestedTypes | DynamicallyAccessedMemberTypes.NonPublicNestedTypes)]
        public override Type[] GetNestedTypes(BindingFlags bindingAttr) => throw new NotSupportedException();

        [DynamicallyAccessedMembers(DynamicallyAccessedMemberTypes.PublicNestedTypes | DynamicallyAccessedMemberTypes.NonPublicNestedTypes)]
        public override Type? GetNestedType(string name, BindingFlags bindingAttr) => throw new NotSupportedException();

        [DynamicallyAccessedMembers(GetAllMembers)]
        public override MemberInfo[] GetMember(string name, MemberTypes type, BindingFlags bindingAttr) => throw new NotSupportedException();

        public override InterfaceMapping GetInterfaceMap([DynamicallyAccessedMembers(DynamicallyAccessedMemberTypes.PublicMethods | DynamicallyAccessedMemberTypes.NonPublicMethods)] Type interfaceType)
            => throw new NotSupportedException();
        [DynamicallyAccessedMembers(GetAllMembers)]
        public override MemberInfo[] GetMembers(BindingFlags bindingAttr) => throw new NotSupportedException();

        public override bool IsAssignableFrom([NotNullWhen(true)] Type? c) => throw new NotSupportedException();
        public override Type MakePointerType() => throw new NotSupportedException();
        public override Type MakeByRefType() => throw new NotSupportedException();
        [RequiresDynamicCode("The code for an array of the specified type might not be available.")]
        public override Type MakeArrayType() => throw new NotSupportedException();
        [RequiresDynamicCode("The code for an array of the specified type might not be available.")]
        public override Type MakeArrayType(int rank) => throw new NotSupportedException();

        internal const DynamicallyAccessedMemberTypes GetAllMembers = DynamicallyAccessedMemberTypes.PublicFields | DynamicallyAccessedMemberTypes.NonPublicFields |
            DynamicallyAccessedMemberTypes.PublicMethods | DynamicallyAccessedMemberTypes.NonPublicMethods |
            DynamicallyAccessedMemberTypes.PublicEvents | DynamicallyAccessedMemberTypes.NonPublicEvents |
            DynamicallyAccessedMemberTypes.PublicProperties | DynamicallyAccessedMemberTypes.NonPublicProperties |
            DynamicallyAccessedMemberTypes.PublicConstructors | DynamicallyAccessedMemberTypes.NonPublicConstructors |
            DynamicallyAccessedMemberTypes.PublicNestedTypes | DynamicallyAccessedMemberTypes.NonPublicNestedTypes;
    }
}<|MERGE_RESOLUTION|>--- conflicted
+++ resolved
@@ -4,12 +4,9 @@
 using System.Collections.Generic;
 using System.Diagnostics.CodeAnalysis;
 using System.Globalization;
-<<<<<<< HEAD
 using System.Runtime.InteropServices;
-=======
 using System.Reflection.Metadata;
 using System.Reflection.Metadata.Ecma335;
->>>>>>> a3fd93a4
 
 namespace System.Reflection.Emit
 {
@@ -30,11 +27,8 @@
         internal List<CustomAttributeWrapper>? _customAttributes;
 
         internal TypeBuilderImpl(string fullName, TypeAttributes typeAttributes,
-<<<<<<< HEAD
-            [DynamicallyAccessedMembers(DynamicallyAccessedMemberTypes.All)] Type? parent, ModuleBuilderImpl module, PackingSize packingSize, int typeSize)
-=======
-            [DynamicallyAccessedMembers(DynamicallyAccessedMemberTypes.All)] Type? parent, ModuleBuilderImpl module, TypeDefinitionHandle handle)
->>>>>>> a3fd93a4
+            [DynamicallyAccessedMembers(DynamicallyAccessedMemberTypes.All)] Type? parent, ModuleBuilderImpl module,
+            TypeDefinitionHandle handle, PackingSize packingSize, int typeSize)
         {
             _name = fullName;
             _module = module;
