﻿// Licensed to the .NET Foundation under one or more agreements.
// The .NET Foundation licenses this file to you under the MIT license.

using System.Reflection.Metadata;
using System.Reflection.Metadata.Ecma335;

namespace System.Reflection.Emit
{
    // TODO: Only support simple signatures. More complex signatures (generics, array, byref, pointers etc) will be added.
    internal static class MetadataSignatureHelper
    {
        internal static BlobBuilder FieldSignatureEncoder(Type fieldType, ModuleBuilderImpl module)
        {
            BlobBuilder fieldSignature = new();

            WriteSignatureForType(new BlobEncoder(fieldSignature).FieldSignature(), fieldType, module);

            return fieldSignature;
        }

        internal static BlobBuilder ConstructorSignatureEncoder(ParameterInfo[]? parameters, ModuleBuilderImpl module)
        {
            BlobBuilder constructorSignature = new();

            new BlobEncoder(constructorSignature).
                MethodSignature(isInstanceMethod: true).
                Parameters((parameters == null) ? 0 : parameters.Length, out ReturnTypeEncoder retType, out ParametersEncoder parameterEncoder);

            retType.Void();

            if (parameters != null)
            {
                Type[]? typeParameters = Array.ConvertAll(parameters, parameter => parameter.ParameterType);

                foreach (Type parameter in typeParameters)
                {
                    WriteSignatureTypeForReflectionType(parameterEncoder.AddParameter().Type(), parameter, module);
                }
            }

            return constructorSignature;
        }

        internal static BlobBuilder MethodSignatureEncoder(ModuleBuilderImpl module, Type[]? parameters, Type? returnType, bool isInstance)
        {
            // Encoding return type and parameters.
            BlobBuilder methodSignature = new();

            new BlobEncoder(methodSignature).
                MethodSignature(isInstanceMethod: isInstance).
                Parameters((parameters == null) ? 0 : parameters.Length, out ReturnTypeEncoder retEncoder, out ParametersEncoder parameterEncoder);

            if (returnType != null && returnType != module.GetTypeFromCoreAssembly(CoreTypeId.Void))
            {
                WriteSignatureForType(retEncoder.Type(), returnType, module);
            }
            else // If null mark ReturnTypeEncoder as void
            {
                retEncoder.Void();
            }

            if (parameters != null) // If parameters null, just keep the ParametersEncoder empty
            {
                foreach (Type parameter in parameters)
                {
<<<<<<< HEAD
                    WriteSignatureTypeForReflectionType(parameterEncoder.AddParameter().Type(), parameter, module);
=======
                    WriteSignatureForType(parEncoder.AddParameter().Type(), parameter, module);
>>>>>>> a3fd93a4
                }
            }

            return methodSignature;
        }

        private static void WriteSignatureForType(SignatureTypeEncoder signature, Type type, ModuleBuilderImpl module)
        {
            CoreTypeId? typeId = module.GetTypeIdFromCoreTypes(type);

            switch (typeId)
            {
                case CoreTypeId.Boolean:
                    signature.Boolean();
                    return;
                case CoreTypeId.Byte:
                    signature.Byte();
                    return;
                case CoreTypeId.SByte:
                    signature.SByte();
                    return;
                case CoreTypeId.Char:
                    signature.Char();
                    return;
                case CoreTypeId.Int16:
                    signature.Int16();
                    return;
                case CoreTypeId.UInt16:
                    signature.UInt16();
                    return;
                case CoreTypeId.Int32:
                    signature.Int32();
                    return;
                case CoreTypeId.UInt32:
                    signature.UInt32();
                    return;
                case CoreTypeId.Int64:
                    signature.Int64();
                    return;
                case CoreTypeId.UInt64:
                    signature.UInt64();
                    return;
                case CoreTypeId.Single:
                    signature.Single();
                    return;
                case CoreTypeId.Double:
                    signature.Double();
                    return;
                case CoreTypeId.IntPtr:
                    signature.IntPtr();
                    return;
                case CoreTypeId.UIntPtr:
                    signature.UIntPtr();
                    return;
                case CoreTypeId.Object:
                    signature.Object();
                    return;
                case CoreTypeId.String:
                    signature.String();
                    return;
                case CoreTypeId.TypedReference:
                    signature.Builder.WriteByte((byte)SignatureTypeCode.TypedReference);
                    return;
            }

            EntityHandle typeHandle = module.GetTypeHandle(type);
            signature.Type(typeHandle, type.IsValueType);
        }
    }

    internal enum CoreTypeId
    {
        Void,
        Object,
        Boolean,
        Char,
        SByte,
        Byte,
        Int16,
        UInt16,
        Int32,
        UInt32,
        Int64,
        UInt64,
        Single,
        Double,
        String,
        IntPtr,
        UIntPtr,
        TypedReference,
    }
}<|MERGE_RESOLUTION|>--- conflicted
+++ resolved
@@ -34,7 +34,7 @@
 
                 foreach (Type parameter in typeParameters)
                 {
-                    WriteSignatureTypeForReflectionType(parameterEncoder.AddParameter().Type(), parameter, module);
+                    WriteSignatureForType(parameterEncoder.AddParameter().Type(), parameter, module);
                 }
             }
 
@@ -48,7 +48,7 @@
 
             new BlobEncoder(methodSignature).
                 MethodSignature(isInstanceMethod: isInstance).
-                Parameters((parameters == null) ? 0 : parameters.Length, out ReturnTypeEncoder retEncoder, out ParametersEncoder parameterEncoder);
+                Parameters((parameters == null) ? 0 : parameters.Length, out ReturnTypeEncoder retEncoder, out ParametersEncoder parEncoder);
 
             if (returnType != null && returnType != module.GetTypeFromCoreAssembly(CoreTypeId.Void))
             {
@@ -63,11 +63,7 @@
             {
                 foreach (Type parameter in parameters)
                 {
-<<<<<<< HEAD
-                    WriteSignatureTypeForReflectionType(parameterEncoder.AddParameter().Type(), parameter, module);
-=======
                     WriteSignatureForType(parEncoder.AddParameter().Type(), parameter, module);
->>>>>>> a3fd93a4
                 }
             }
 
