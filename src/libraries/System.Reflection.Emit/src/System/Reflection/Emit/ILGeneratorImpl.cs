--- conflicted
+++ resolved
@@ -1,10 +1,7 @@
 ﻿// Licensed to the .NET Foundation under one or more agreements.
 // The .NET Foundation licenses this file to you under the MIT license.
 
-<<<<<<< HEAD
 using System.Collections.Generic;
-=======
->>>>>>> 5609ea5f
 using System.Reflection.Metadata;
 using System.Reflection.Metadata.Ecma335;
 using System.Runtime.InteropServices;
@@ -20,11 +17,8 @@
         private bool _hasDynamicStackAllocation;
         private int _maxStackSize;
         private int _currentStack;
-<<<<<<< HEAD
         private List<LocalBuilder>? _locals;
         private int _localCount;
-=======
->>>>>>> 5609ea5f
 
         internal ILGeneratorImpl(MethodBuilder methodBuilder, int size)
         {
@@ -66,11 +60,7 @@
 
         private void UpdateStackSize(OpCode opCode)
         {
-<<<<<<< HEAD
-            _currentStack += opCode.StackDifference();
-=======
             _currentStack += opCode.EvaluationStackDelta;
->>>>>>> 5609ea5f
             _maxStackSize = Math.Max(_maxStackSize, _currentStack);
         }
 
