﻿// Licensed to the .NET Foundation under one or more agreements.
// The .NET Foundation licenses this file to you under the MIT license.

<<<<<<< HEAD
using System.Collections.Generic;
=======
>>>>>>> db558253
using System.Reflection.Metadata;
using System.Reflection.Metadata.Ecma335;
using System.Runtime.InteropServices;

namespace System.Reflection.Emit
{
    internal sealed class ILGeneratorImpl : ILGenerator
    {
        private const int DefaultSize = 16;
        private readonly MethodBuilder _methodBuilder;
        private readonly BlobBuilder _builder;
        private readonly InstructionEncoder _il;
        private bool _hasDynamicStackAllocation;
        private int _maxStackSize;
        private int _currentStack;
<<<<<<< HEAD
        private Dictionary<Label, LabelHandle> _labelTable = new(2);
=======
>>>>>>> db558253

        internal ILGeneratorImpl(MethodBuilder methodBuilder, int size)
        {
            _methodBuilder = methodBuilder;
            // For compat, runtime implementation doesn't throw for negative or zero value.
            _builder = new BlobBuilder(Math.Max(size, DefaultSize));
            _il = new InstructionEncoder(_builder, new ControlFlowBuilder());
        }

        internal int GetMaxStackSize() => _maxStackSize;

        internal InstructionEncoder Instructions => _il;
        internal bool HasDynamicStackAllocation => _hasDynamicStackAllocation;

        public override int ILOffset => _il.Offset;

        public override void BeginCatchBlock(Type? exceptionType) => throw new NotImplementedException();
        public override void BeginExceptFilterBlock() => throw new NotImplementedException();
        public override Label BeginExceptionBlock() => throw new NotImplementedException();
        public override void BeginFaultBlock() => throw new NotImplementedException();
        public override void BeginFinallyBlock() => throw new NotImplementedException();
        public override void BeginScope() => throw new NotImplementedException();
        public override LocalBuilder DeclareLocal(Type localType, bool pinned) => throw new NotImplementedException();
        public override Label DefineLabel()
        {
            LabelHandle metadataLabel = _il.DefineLabel();
            Label emitLabel = CreateLabel(metadataLabel.Id);
            _labelTable.Add(emitLabel, metadataLabel);
            return emitLabel;
        }

        private static int GetStackChangeFor(StackBehaviour stackBehaviour) =>
            stackBehaviour switch
            {
                StackBehaviour.Pop0
                or StackBehaviour.Push0 => 0,
                StackBehaviour.Pop1
                or StackBehaviour.Popi
                or StackBehaviour.Popref
                or StackBehaviour.Varpop => -1,
                StackBehaviour.Pop1_pop1
                or StackBehaviour.Popi_pop1
                or StackBehaviour.Popi_popi
                or StackBehaviour.Popi_popi8
                or StackBehaviour.Popi_popr4
                or StackBehaviour.Popi_popr8
                or StackBehaviour.Popref_pop1
                or StackBehaviour.Popref_popi => -2,
                StackBehaviour.Popi_popi_popi
                or StackBehaviour.Popref_popi_pop1
                or StackBehaviour.Popref_popi_popi
                or StackBehaviour.Popref_popi_popi8
                or StackBehaviour.Popref_popi_popr4
                or StackBehaviour.Popref_popi_popr8
                or StackBehaviour.Popref_popi_popref => -3,
                StackBehaviour.Push1
                or StackBehaviour.Pushi
                or StackBehaviour.Pushi8
                or StackBehaviour.Pushr4
                or StackBehaviour.Pushr8
                or StackBehaviour.Pushref
                or StackBehaviour.Varpush => 1,
                StackBehaviour.Push1_push1 => 2,
                _ => throw new InvalidOperationException()
            };

        private void UpdateStackSize(OpCode opCode)
        {
<<<<<<< HEAD
            _currentStack += GetStackChangeFor(opCode.StackBehaviourPush) + GetStackChangeFor(opCode.StackBehaviourPop);

=======
            _currentStack += opCode.EvaluationStackDelta;
>>>>>>> db558253
            _maxStackSize = Math.Max(_maxStackSize, _currentStack);
        }

        public void EmitOpcode(OpCode opcode)
        {
            if (opcode == OpCodes.Localloc)
            {
                _hasDynamicStackAllocation = true;
            }

            _il.OpCode((ILOpCode)opcode.Value);
            UpdateStackSize(opcode);
        }

        public override void Emit(OpCode opcode) => EmitOpcode(opcode);

        public override void Emit(OpCode opcode, byte arg)
        {
            EmitOpcode(opcode);
            _builder.WriteByte(arg);
        }

        public override void Emit(OpCode opcode, double arg)
        {
            EmitOpcode(opcode);
            _builder.WriteDouble(arg);
        }

        public override void Emit(OpCode opcode, float arg)
        {
            EmitOpcode(opcode);
            _builder.WriteSingle(arg);
        }

        public override void Emit(OpCode opcode, short arg)
        {
            EmitOpcode(opcode);
            _builder.WriteInt16(arg);
        }

        public override void Emit(OpCode opcode, int arg)
        {
            // Special-case several opcodes that have shorter variants for common values.
            if (opcode.Equals(OpCodes.Ldc_I4))
            {
                if (arg >= -1 && arg <= 8)
                {
                    EmitOpcode(arg switch
                    {
                        -1 => OpCodes.Ldc_I4_M1,
                        0 => OpCodes.Ldc_I4_0,
                        1 => OpCodes.Ldc_I4_1,
                        2 => OpCodes.Ldc_I4_2,
                        3 => OpCodes.Ldc_I4_3,
                        4 => OpCodes.Ldc_I4_4,
                        5 => OpCodes.Ldc_I4_5,
                        6 => OpCodes.Ldc_I4_6,
                        7 => OpCodes.Ldc_I4_7,
                        _ => OpCodes.Ldc_I4_8
                    });
                    return;
                }

                if (arg >= -128 && arg <= 127)
                {
                    Emit(OpCodes.Ldc_I4_S, (sbyte)arg);
                    return;
                }
            }
            else if (opcode.Equals(OpCodes.Ldarg))
            {
                if ((uint)arg <= 3)
                {
                    EmitOpcode(arg switch
                    {
                        0 => OpCodes.Ldarg_0,
                        1 => OpCodes.Ldarg_1,
                        2 => OpCodes.Ldarg_2,
                        _ => OpCodes.Ldarg_3,
                    });
                    return;
                }

                if ((uint)arg <= byte.MaxValue)
                {
                    Emit(OpCodes.Ldarg_S, (byte)arg);
                    return;
                }

                if ((uint)arg <= ushort.MaxValue) // this will be true except on misuse of the opcode
                {
                    Emit(OpCodes.Ldarg, (short)arg);
                    return;
                }
            }
            else if (opcode.Equals(OpCodes.Ldarga))
            {
                if ((uint)arg <= byte.MaxValue)
                {
                    Emit(OpCodes.Ldarga_S, (byte)arg);
                    return;
                }

                if ((uint)arg <= ushort.MaxValue) // this will be true except on misuse of the opcode
                {
                    Emit(OpCodes.Ldarga, (short)arg);
                    return;
                }
            }
            else if (opcode.Equals(OpCodes.Starg))
            {
                if ((uint)arg <= byte.MaxValue)
                {
                    Emit(OpCodes.Starg_S, (byte)arg);
                    return;
                }

                if ((uint)arg <= ushort.MaxValue) // this will be true except on misuse of the opcode
                {
                    Emit(OpCodes.Starg, (short)arg);
                    return;
                }
            }

            // For everything else, put the opcode followed by the arg onto the stream of instructions.
            EmitOpcode(opcode);
            _builder.WriteInt32(arg);
        }

        public override void Emit(OpCode opcode, long arg)
        {
            EmitOpcode(opcode);
            _il.CodeBuilder.WriteInt64(arg);
        }

        public override void Emit(OpCode opcode, string str)
        {
            // Puts the opcode onto the IL stream followed by the metadata token
            // represented by str.
            ModuleBuilder modBuilder = (ModuleBuilder)_methodBuilder.Module;
            int tempVal = modBuilder.GetStringMetadataToken(str);
            EmitOpcode(opcode);
            _il.Token(tempVal);
        }

        public override void Emit(OpCode opcode, ConstructorInfo con) => throw new NotImplementedException();

        public override void Emit(OpCode opcode, Label label)
        {
            if (_labelTable.TryGetValue(label, out LabelHandle labelHandle))
            {
                _il.Branch((ILOpCode)opcode.Value, labelHandle);
                UpdateStackSize(opcode);
            }
            else
            {
                throw new ArgumentException(SR.Argument_InvalidLabel);
            }
        }

        public override void Emit(OpCode opcode, Label[] labels)
        {
            if (!opcode.Equals(OpCodes.Switch))
            {
                throw new ArgumentException(SR.Argument_MustBeSwitchOpCode, nameof(opcode));
            }

            SwitchInstructionEncoder switchEncoder = _il.Switch(labels.Length);
            UpdateStackSize(opcode);

            foreach (Label label in labels)
            {
                switchEncoder.Branch(_labelTable[label]);
            }
        }

        public override void Emit(OpCode opcode, LocalBuilder local) => throw new NotImplementedException();
        public override void Emit(OpCode opcode, SignatureHelper signature) => throw new NotImplementedException();
        public override void Emit(OpCode opcode, FieldInfo field) => throw new NotImplementedException();
        public override void Emit(OpCode opcode, MethodInfo meth) => throw new NotImplementedException();
        public override void Emit(OpCode opcode, Type cls) => throw new NotImplementedException();
        public override void EmitCall(OpCode opcode, MethodInfo methodInfo, Type[]? optionalParameterTypes) => throw new NotImplementedException();
        public override void EmitCalli(OpCode opcode, CallingConventions callingConvention, Type? returnType, Type[]? parameterTypes, Type[]? optionalParameterTypes) => throw new NotImplementedException();
        public override void EmitCalli(OpCode opcode, CallingConvention unmanagedCallConv, Type? returnType, Type[]? parameterTypes) => throw new NotImplementedException();
        public override void EndExceptionBlock() => throw new NotImplementedException();
        public override void EndScope() => throw new NotImplementedException();

        public override void MarkLabel(Label loc)
        {
            if (_labelTable.TryGetValue(loc, out LabelHandle labelHandle))
            {
                _il.MarkLabel(labelHandle);
            }
            else
            {
                throw new ArgumentException(SR.Argument_InvalidLabel);
            }
        }

        public override void UsingNamespace(string usingNamespace) => throw new NotImplementedException();
    }
}<|MERGE_RESOLUTION|>--- conflicted
+++ resolved
@@ -1,10 +1,7 @@
 ﻿// Licensed to the .NET Foundation under one or more agreements.
 // The .NET Foundation licenses this file to you under the MIT license.
 
-<<<<<<< HEAD
 using System.Collections.Generic;
-=======
->>>>>>> db558253
 using System.Reflection.Metadata;
 using System.Reflection.Metadata.Ecma335;
 using System.Runtime.InteropServices;
@@ -20,10 +17,7 @@
         private bool _hasDynamicStackAllocation;
         private int _maxStackSize;
         private int _currentStack;
-<<<<<<< HEAD
         private Dictionary<Label, LabelHandle> _labelTable = new(2);
-=======
->>>>>>> db558253
 
         internal ILGeneratorImpl(MethodBuilder methodBuilder, int size)
         {
@@ -47,6 +41,7 @@
         public override void BeginFinallyBlock() => throw new NotImplementedException();
         public override void BeginScope() => throw new NotImplementedException();
         public override LocalBuilder DeclareLocal(Type localType, bool pinned) => throw new NotImplementedException();
+
         public override Label DefineLabel()
         {
             LabelHandle metadataLabel = _il.DefineLabel();
@@ -54,50 +49,9 @@
             _labelTable.Add(emitLabel, metadataLabel);
             return emitLabel;
         }
-
-        private static int GetStackChangeFor(StackBehaviour stackBehaviour) =>
-            stackBehaviour switch
-            {
-                StackBehaviour.Pop0
-                or StackBehaviour.Push0 => 0,
-                StackBehaviour.Pop1
-                or StackBehaviour.Popi
-                or StackBehaviour.Popref
-                or StackBehaviour.Varpop => -1,
-                StackBehaviour.Pop1_pop1
-                or StackBehaviour.Popi_pop1
-                or StackBehaviour.Popi_popi
-                or StackBehaviour.Popi_popi8
-                or StackBehaviour.Popi_popr4
-                or StackBehaviour.Popi_popr8
-                or StackBehaviour.Popref_pop1
-                or StackBehaviour.Popref_popi => -2,
-                StackBehaviour.Popi_popi_popi
-                or StackBehaviour.Popref_popi_pop1
-                or StackBehaviour.Popref_popi_popi
-                or StackBehaviour.Popref_popi_popi8
-                or StackBehaviour.Popref_popi_popr4
-                or StackBehaviour.Popref_popi_popr8
-                or StackBehaviour.Popref_popi_popref => -3,
-                StackBehaviour.Push1
-                or StackBehaviour.Pushi
-                or StackBehaviour.Pushi8
-                or StackBehaviour.Pushr4
-                or StackBehaviour.Pushr8
-                or StackBehaviour.Pushref
-                or StackBehaviour.Varpush => 1,
-                StackBehaviour.Push1_push1 => 2,
-                _ => throw new InvalidOperationException()
-            };
-
         private void UpdateStackSize(OpCode opCode)
         {
-<<<<<<< HEAD
-            _currentStack += GetStackChangeFor(opCode.StackBehaviourPush) + GetStackChangeFor(opCode.StackBehaviourPop);
-
-=======
             _currentStack += opCode.EvaluationStackDelta;
->>>>>>> db558253
             _maxStackSize = Math.Max(_maxStackSize, _currentStack);
         }
 
