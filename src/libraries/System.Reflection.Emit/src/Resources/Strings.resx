--- conflicted
+++ resolved
@@ -228,10 +228,9 @@
   <data name="Arg_NotGenericMethodDefinition" xml:space="preserve">
     <value>{0} is not a GenericMethodDefinition. MakeGenericMethod may only be called on a method for which MethodBase.IsGenericMethodDefinition is true.</value>
   </data>
-<<<<<<< HEAD
   <data name="InvalidOperation_NotAVarArgCallingConvention" xml:space="preserve">
     <value>Calling convention must be VarArgs.</value>
-=======
+  </data>
   <data name="ArgumentException_BadMethodImplBody" xml:space="preserve">
     <value>MethodOverride's body must be from this type.</value>
   </data>
@@ -264,6 +263,5 @@
   </data>
   <data name="InvalidOperation_BadEmptyMethodBody" xml:space="preserve">
     <value>Method '{0}' does not have a method body.</value>
->>>>>>> 18f30897
   </data>
 </root>