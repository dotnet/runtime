--- conflicted
+++ resolved
@@ -186,15 +186,13 @@
   <data name="InvalidOperation_ShouldNotHaveMethodBody" xml:space="preserve">
     <value>Method body should not exist.</value>
   </data>
-<<<<<<< HEAD
   <data name="Argument_UnmatchedMethodForLocal" xml:space="preserve">
     <value>Local passed in does not belong to this ILGenerator.</value>
-=======
+  </data>
   <data name="Argument_InvalidLabel" xml:space="preserve">
     <value>Invalid Label.</value>
   </data>
   <data name="Argument_MustBeSwitchOpCode" xml:space="preserve">
     <value>Only 'OpCode.Switch' can be used.</value>
->>>>>>> dd89eb7b
   </data>
 </root>