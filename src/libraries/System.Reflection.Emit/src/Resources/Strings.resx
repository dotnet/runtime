﻿<?xml version="1.0" encoding="utf-8"?>
<root>
  <!-- 
    Microsoft ResX Schema 
    
    Version 2.0
    
    The primary goals of this format is to allow a simple XML format 
    that is mostly human readable. The generation and parsing of the 
    various data types are done through the TypeConverter classes 
    associated with the data types.
    
    Example:
    
    ... ado.net/XML headers & schema ...
    <resheader name="resmimetype">text/microsoft-resx</resheader>
    <resheader name="version">2.0</resheader>
    <resheader name="reader">System.Resources.ResXResourceReader, System.Windows.Forms, ...</resheader>
    <resheader name="writer">System.Resources.ResXResourceWriter, System.Windows.Forms, ...</resheader>
    <data name="Name1"><value>this is my long string</value><comment>this is a comment</comment></data>
    <data name="Color1" type="System.Drawing.Color, System.Drawing">Blue</data>
    <data name="Bitmap1" mimetype="application/x-microsoft.net.object.binary.base64">
        <value>[base64 mime encoded serialized .NET Framework object]</value>
    </data>
    <data name="Icon1" type="System.Drawing.Icon, System.Drawing" mimetype="application/x-microsoft.net.object.bytearray.base64">
        <value>[base64 mime encoded string representing a byte array form of the .NET Framework object]</value>
        <comment>This is a comment</comment>
    </data>
                
    There are any number of "resheader" rows that contain simple 
    name/value pairs.
    
    Each data row contains a name, and value. The row also contains a 
    type or mimetype. Type corresponds to a .NET class that support 
    text/value conversion through the TypeConverter architecture. 
    Classes that don't support this are serialized and stored with the 
    mimetype set.
    
    The mimetype is used for serialized objects, and tells the 
    ResXResourceReader how to depersist the object. This is currently not 
    extensible. For a given mimetype the value must be set accordingly:
    
    Note - application/x-microsoft.net.object.binary.base64 is the format 
    that the ResXResourceWriter will generate, however the reader can 
    read any of the formats listed below.
    
    mimetype: application/x-microsoft.net.object.binary.base64
    value   : The object must be serialized with 
            : System.Runtime.Serialization.Formatters.Binary.BinaryFormatter
            : and then encoded with base64 encoding.
    
    mimetype: application/x-microsoft.net.object.soap.base64
    value   : The object must be serialized with 
            : System.Runtime.Serialization.Formatters.Soap.SoapFormatter
            : and then encoded with base64 encoding.

    mimetype: application/x-microsoft.net.object.bytearray.base64
    value   : The object must be serialized into a byte array 
            : using a System.ComponentModel.TypeConverter
            : and then encoded with base64 encoding.
    -->
  <xsd:schema id="root" xmlns="" xmlns:xsd="http://www.w3.org/2001/XMLSchema" xmlns:msdata="urn:schemas-microsoft-com:xml-msdata">
    <xsd:import namespace="http://www.w3.org/XML/1998/namespace" />
    <xsd:element name="root" msdata:IsDataSet="true">
      <xsd:complexType>
        <xsd:choice maxOccurs="unbounded">
          <xsd:element name="metadata">
            <xsd:complexType>
              <xsd:sequence>
                <xsd:element name="value" type="xsd:string" minOccurs="0" />
              </xsd:sequence>
              <xsd:attribute name="name" use="required" type="xsd:string" />
              <xsd:attribute name="type" type="xsd:string" />
              <xsd:attribute name="mimetype" type="xsd:string" />
              <xsd:attribute ref="xml:space" />
            </xsd:complexType>
          </xsd:element>
          <xsd:element name="assembly">
            <xsd:complexType>
              <xsd:attribute name="alias" type="xsd:string" />
              <xsd:attribute name="name" type="xsd:string" />
            </xsd:complexType>
          </xsd:element>
          <xsd:element name="data">
            <xsd:complexType>
              <xsd:sequence>
                <xsd:element name="value" type="xsd:string" minOccurs="0" msdata:Ordinal="1" />
                <xsd:element name="comment" type="xsd:string" minOccurs="0" msdata:Ordinal="2" />
              </xsd:sequence>
              <xsd:attribute name="name" type="xsd:string" use="required" msdata:Ordinal="1" />
              <xsd:attribute name="type" type="xsd:string" msdata:Ordinal="3" />
              <xsd:attribute name="mimetype" type="xsd:string" msdata:Ordinal="4" />
              <xsd:attribute ref="xml:space" />
            </xsd:complexType>
          </xsd:element>
          <xsd:element name="resheader">
            <xsd:complexType>
              <xsd:sequence>
                <xsd:element name="value" type="xsd:string" minOccurs="0" msdata:Ordinal="1" />
              </xsd:sequence>
              <xsd:attribute name="name" type="xsd:string" use="required" />
            </xsd:complexType>
          </xsd:element>
        </xsd:choice>
      </xsd:complexType>
    </xsd:element>
  </xsd:schema>
  <resheader name="resmimetype">
    <value>text/microsoft-resx</value>
  </resheader>
  <resheader name="version">
    <value>2.0</value>
  </resheader>
  <resheader name="reader">
    <value>System.Resources.ResXResourceReader, System.Windows.Forms, Version=4.0.0.0, Culture=neutral, PublicKeyToken=b77a5c561934e089</value>
  </resheader>
  <resheader name="writer">
    <value>System.Resources.ResXResourceWriter, System.Windows.Forms, Version=4.0.0.0, Culture=neutral, PublicKeyToken=b77a5c561934e089</value>
  </resheader>
  <data name="InvalidOperation_CannotSaveMultipleTimes" xml:space="preserve">
    <value>Cannot save an assembly multiple times.</value>
  </data>
  <data name="Argument_CannotSetParentToInterface" xml:space="preserve">
    <value>Cannot set parent to an interface.</value>
  </data>
  <data name="InvalidOperation_BadInterfaceNotAbstract" xml:space="preserve">
    <value>Interface must be declared abstract.</value>
  </data>
  <data name="InvalidOperation_AModuleRequired" xml:space="preserve">
    <value>Assembly needs at least one module defined.</value>
  </data>
  <data name="InvalidOperation_NoMultiModuleAssembly" xml:space="preserve">
    <value>You cannot have more than one dynamic module in each dynamic assembly in this version of the runtime.</value>
  </data>
  <data name="NotSupported_DynamicModule" xml:space="preserve">
    <value>The invoked member is not supported in a dynamic module.</value>
  </data>
  <data name="Argument_InvalidTypeCodeForTypeArgument" xml:space="preserve">
    <value>The type code may not be used as a type argument of a custom attribute .</value>
  </data>
  <data name="NotSupported_UnmanagedTypeOnlyForFields" xml:space="preserve">
    <value> 'UnmanagedType.{0}' named parameter is only valid for fields.</value>
  </data>
  <data name="Argument_InvalidCustomAttributeLength" xml:space="preserve">
    <value>Custom attribute '{0}' data length is only '{1}'.</value>
  </data>
  <data name="Argument_InvalidProlog" xml:space="preserve">
    <value>Custom attribute '{0}' prolog invalid.</value>
  </data>
  <data name="Argument_UnknownNamedType" xml:space="preserve">
    <value>Custom attribute '{0}' has unknown named type '{1}'.</value>
  </data>
  <data name="NotImplemented_TypeForValue" xml:space="preserve">
    <value>Type '{0}' not handled in the custom attribute value decoder.</value>
  </data>
  <data name="Argument_DllNameCannotBeEmpty" xml:space="preserve">
    <value>DllName cannot be empty.</value>
  </data>
  <data name="ArgumentOutOfRange_ParamSequence" xml:space="preserve">
    <value>The specified parameter index is not in range.</value>
  </data>
  <data name="Argument_InvalidArgumentForAttribute" xml:space="preserve">
    <value>Invalid constructor argument {0} provided for MarshalAs atttribute.</value>
  </data>
  <data name="Argument_InvalidParameterForUnmanagedType" xml:space="preserve">
    <value>Named parameter {0} is not valid for UnmanagedType.{1} type.</value>
  </data>
  <data name="Argument_SizeConstMustBeSpecified" xml:space="preserve">
    <value>SizeConst parameter must be specified for UnmanagedType.ByValTStr type.</value>
  </data>
  <data name="InvalidOperation_GenericParametersAlreadySet" xml:space="preserve">
    <value>The generic parameters are already defined on this MethodBuilder.</value>
  </data>
  <data name="Argument_ShouldOnlySetVisibilityFlags" xml:space="preserve">
    <value>Should only set visibility flags when creating EnumBuilder.</value>
  </data>
  <data name="Argument_ConstantDoesntMatch" xml:space="preserve">
    <value>Constant does not match the defined type.</value>
  </data>
  <data name="Argument_ConstantNull" xml:space="preserve">
    <value>Null is not a valid constant value for this type.</value>
  </data>
  <data name="InvalidOperation_NoUnderlyingTypeOnEnum" xml:space="preserve">
    <value>Underlying type information on enumeration is not specified.</value>
  </data>
  <data name="InvalidOperation_ShouldNotHaveMethodBody" xml:space="preserve">
    <value>Method body should not exist.</value>
  </data>
<<<<<<< HEAD
  <data name="InvalidOperation_ConstructorNotAllowedOnInterface" xml:space="preserve">
    <value>Interface cannot have constructors.</value>
=======
  <data name="Argument_UnmatchedMethodForLocal" xml:space="preserve">
    <value>Local passed in does not belong to this ILGenerator.</value>
  </data>
  <data name="Argument_InvalidLabel" xml:space="preserve">
    <value>Invalid Label.</value>
  </data>
  <data name="Argument_MustBeSwitchOpCode" xml:space="preserve">
    <value>Only 'OpCode.Switch' can be used.</value>
  </data>
  <data name="Argument_NotMethodCallOpcode" xml:space="preserve">
    <value>The specified opcode cannot be passed to EmitCall.</value>
>>>>>>> 04218368
  </data>
</root><|MERGE_RESOLUTION|>--- conflicted
+++ resolved
@@ -186,10 +186,9 @@
   <data name="InvalidOperation_ShouldNotHaveMethodBody" xml:space="preserve">
     <value>Method body should not exist.</value>
   </data>
-<<<<<<< HEAD
   <data name="InvalidOperation_ConstructorNotAllowedOnInterface" xml:space="preserve">
     <value>Interface cannot have constructors.</value>
-=======
+  </data>
   <data name="Argument_UnmatchedMethodForLocal" xml:space="preserve">
     <value>Local passed in does not belong to this ILGenerator.</value>
   </data>
@@ -201,6 +200,5 @@
   </data>
   <data name="Argument_NotMethodCallOpcode" xml:space="preserve">
     <value>The specified opcode cannot be passed to EmitCall.</value>
->>>>>>> 04218368
   </data>
 </root>