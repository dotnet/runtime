--- conflicted
+++ resolved
@@ -111,13 +111,8 @@
         [return: System.Diagnostics.CodeAnalysis.DynamicallyAccessedMembersAttribute(System.Diagnostics.CodeAnalysis.DynamicallyAccessedMemberTypes.All)]
         public System.Type CreateType() { throw null; }
         [return: System.Diagnostics.CodeAnalysis.DynamicallyAccessedMembersAttribute(System.Diagnostics.CodeAnalysis.DynamicallyAccessedMemberTypes.All)]
-<<<<<<< HEAD
-        public abstract System.Reflection.TypeInfo? CreateTypeInfo();
+        public abstract System.Reflection.TypeInfo CreateTypeInfo();
         public abstract System.Reflection.Emit.FieldBuilder DefineLiteral(string literalName, object? literalValue);
-=======
-        public System.Reflection.TypeInfo CreateTypeInfo() { throw null; }
-        public System.Reflection.Emit.FieldBuilder DefineLiteral(string literalName, object? literalValue) { throw null; }
->>>>>>> 4a223c9d
         protected override System.Reflection.TypeAttributes GetAttributeFlagsImpl() { throw null; }
         [System.Diagnostics.CodeAnalysis.DynamicallyAccessedMembersAttribute(System.Diagnostics.CodeAnalysis.DynamicallyAccessedMemberTypes.NonPublicConstructors | System.Diagnostics.CodeAnalysis.DynamicallyAccessedMemberTypes.PublicConstructors)]
         protected override System.Reflection.ConstructorInfo? GetConstructorImpl(System.Reflection.BindingFlags bindingAttr, System.Reflection.Binder? binder, System.Reflection.CallingConventions callConvention, System.Type[] types, System.Reflection.ParameterModifier[]? modifiers) { throw null; }
@@ -501,11 +496,7 @@
         [return: System.Diagnostics.CodeAnalysis.DynamicallyAccessedMembersAttribute(System.Diagnostics.CodeAnalysis.DynamicallyAccessedMemberTypes.All)]
         public System.Type CreateType() { throw null; }
         [return: System.Diagnostics.CodeAnalysis.DynamicallyAccessedMembersAttribute(System.Diagnostics.CodeAnalysis.DynamicallyAccessedMemberTypes.All)]
-<<<<<<< HEAD
-        public abstract System.Reflection.TypeInfo? CreateTypeInfo();
-=======
-        public System.Reflection.TypeInfo CreateTypeInfo() { throw null; }
->>>>>>> 4a223c9d
+        public abstract System.Reflection.TypeInfo CreateTypeInfo();
         public System.Reflection.Emit.ConstructorBuilder DefineConstructor(System.Reflection.MethodAttributes attributes, System.Reflection.CallingConventions callingConvention, System.Type[]? parameterTypes) { throw null; }
         public abstract System.Reflection.Emit.ConstructorBuilder DefineConstructor(System.Reflection.MethodAttributes attributes, System.Reflection.CallingConventions callingConvention, System.Type[]? parameterTypes, System.Type[][]? requiredCustomModifiers, System.Type[][]? optionalCustomModifiers);
         public abstract System.Reflection.Emit.ConstructorBuilder DefineDefaultConstructor(System.Reflection.MethodAttributes attributes);
