--- conflicted
+++ resolved
@@ -2,12 +2,8 @@
   <PropertyGroup>
     <AssemblyName>System.Linq.Queryable</AssemblyName>
     <RootNamespace>System.Linq.Queryable</RootNamespace>
-<<<<<<< HEAD
     <TargetFrameworks>$(NetCoreAppCurrent);</TargetFrameworks>
-=======
-    <Configurations>$(NetCoreAppCurrent)-Debug;$(NetCoreAppCurrent)-Release</Configurations>
     <Nullable>enable</Nullable>
->>>>>>> ac68cdee
   </PropertyGroup>
   <ItemGroup>
     <Compile Include="System\Linq\CachedReflection.cs" />
