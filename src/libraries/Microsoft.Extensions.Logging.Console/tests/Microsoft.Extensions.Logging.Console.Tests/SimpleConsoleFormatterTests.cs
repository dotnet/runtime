// Licensed to the .NET Foundation under one or more agreements.
// The .NET Foundation licenses this file to you under the MIT license.

using System;
using Microsoft.Extensions.Logging.Test.Console;
using Xunit;

namespace Microsoft.Extensions.Logging.Console.Test
{
    public class SimpleConsoleFormatterTests : ConsoleFormatterTests
    {
        [ConditionalTheory(typeof(PlatformDetection), nameof(PlatformDetection.IsThreadingSupported))]
        [InlineData(LoggerColorBehavior.Default)]
        [InlineData(LoggerColorBehavior.Enabled)]
        [InlineData(LoggerColorBehavior.Disabled)]
<<<<<<< HEAD
        [ActiveIssue("https://github.com/dotnet/runtime/issues/50575", TestPlatforms.Android)]
        [ActiveIssue("https://github.com/dotnet/runtime/issues/51398", TestPlatforms.iOS | TestPlatforms.tvOS | TestPlatforms.MacCatalyst)]
=======
        [ActiveIssue("https://github.com/dotnet/runtime/issues/73436", typeof(PlatformDetection), nameof(PlatformDetection.IsNativeAot))]
>>>>>>> ad366f29
        public void Log_WritingScopes_LogsWithCorrectColorsWhenColorEnabled(LoggerColorBehavior colorBehavior)
        {
            // Arrange
            var t = SetUp(
                new ConsoleLoggerOptions { FormatterName = ConsoleFormatterNames.Simple },
                new SimpleConsoleFormatterOptions { IncludeScopes = true, ColorBehavior = colorBehavior }
                );
            var logger = t.Logger;
            var sink = t.Sink;
            var id = Guid.NewGuid();
            var scopeMessage = "RequestId: {RequestId}";

            // Act
            using (logger.BeginScope(scopeMessage, id))
            {
                logger.Log(LogLevel.Information, 0, _state, null, _defaultFormatter);
            }

            // For Android/iOS/tvOS/MacCatalyst default color behavior, enables the color
            colorBehavior = colorBehavior == LoggerColorBehavior.Default && (PlatformDetection.IsAndroid || PlatformDetection.IsAppleMobile) ? LoggerColorBehavior.Enabled : colorBehavior;

            // Assert
            switch (colorBehavior)
            {
                case LoggerColorBehavior.Enabled:
                    Assert.Equal(2, sink.Writes.Count);
                    var write = sink.Writes[0];
                    Assert.Equal(ConsoleColor.Black, write.BackgroundColor);
                    Assert.Equal(ConsoleColor.DarkGreen, write.ForegroundColor);
                    write = sink.Writes[1];
                    Assert.Equal(TestConsole.DefaultBackgroundColor, write.BackgroundColor);
                    Assert.Equal(TestConsole.DefaultForegroundColor, write.ForegroundColor);
                    break;
                case LoggerColorBehavior.Default:
                case LoggerColorBehavior.Disabled:
                    Assert.Equal(1, sink.Writes.Count);
                    write = sink.Writes[0];
                    Assert.Equal(TestConsole.DefaultBackgroundColor, write.BackgroundColor);
                    Assert.Equal(TestConsole.DefaultForegroundColor, write.ForegroundColor);
                    break;
            }
        }

        [ConditionalFact(typeof(PlatformDetection), nameof(PlatformDetection.IsThreadingSupported))]
        public void Log_NoLogScope_DoesNotWriteAnyScopeContentToOutput()
        {
            // Arrange
            var t = SetUp(
                new ConsoleLoggerOptions { FormatterName = ConsoleFormatterNames.Simple },
                new SimpleConsoleFormatterOptions { IncludeScopes = true, ColorBehavior = LoggerColorBehavior.Enabled }
            );
            var logger = t.Logger;
            var sink = t.Sink;

            // Act
            logger.Log(LogLevel.Warning, 0, _state, null, _defaultFormatter);

            // Assert
            Assert.Equal(2, sink.Writes.Count);
            var write = sink.Writes[0];
            Assert.Equal(ConsoleColor.Black, write.BackgroundColor);
            Assert.Equal(ConsoleColor.Yellow, write.ForegroundColor);
            write = sink.Writes[1];
            Assert.Equal(TestConsole.DefaultBackgroundColor, write.BackgroundColor);
            Assert.Equal(TestConsole.DefaultForegroundColor, write.ForegroundColor);
        }

        [ConditionalFact(typeof(PlatformDetection), nameof(PlatformDetection.IsThreadingSupported))]
        public void Log_SingleLine_LogsWhenMessageIsNotProvided()
        {
            // Arrange
            var t = SetUp(
                new ConsoleLoggerOptions { FormatterName = ConsoleFormatterNames.Simple },
                new SimpleConsoleFormatterOptions { SingleLine = true, ColorBehavior = LoggerColorBehavior.Enabled }
            );
            var logger = (ILogger)t.Logger;
            var sink = t.Sink;
            var exception = new InvalidOperationException("Invalid value");

            // Act
            logger.LogCritical(eventId: 0, exception: null, message: null);
            logger.LogCritical(eventId: 0, message: null);
            logger.LogCritical(eventId: 0, message: null, exception: exception);

            // Assert
            Assert.Equal(6, sink.Writes.Count);
            Assert.Equal(
                "crit: test[0]" + " " + "[null]" + Environment.NewLine,
                GetMessage(sink.Writes.GetRange(0 * t.WritesPerMsg, t.WritesPerMsg)));
            Assert.Equal(
                "crit: test[0]" + " " + "[null]" + Environment.NewLine,
                GetMessage(sink.Writes.GetRange(1 * t.WritesPerMsg, t.WritesPerMsg)));

            Assert.Equal(
                "crit: test[0]" + " " + "[null]" + " " + "System.InvalidOperationException: Invalid value" + Environment.NewLine,
                GetMessage(sink.Writes.GetRange(2 * t.WritesPerMsg, t.WritesPerMsg)));
        }

        [ConditionalFact(typeof(PlatformDetection), nameof(PlatformDetection.IsThreadingSupported))]
        public void Log_SingleLine_LogsWhenBothMessageAndExceptionProvided()
        {
            // Arrange
            var t = SetUp(
                new ConsoleLoggerOptions { FormatterName = ConsoleFormatterNames.Simple },
                new SimpleConsoleFormatterOptions { SingleLine = true, ColorBehavior = LoggerColorBehavior.Enabled }
            );
            var logger = (ILogger)t.Logger;
            var sink = t.Sink;
            var exception = new InvalidOperationException("Invalid value");

            // Act
            logger.LogCritical(eventId: 0, message: "exception happened");
            logger.LogCritical(eventId: 0, message: "exception happened", exception: exception);

            // Assert
            Assert.Equal(4, sink.Writes.Count);
            Assert.Equal(
                "crit: test[0]" + " " + "exception happened" + Environment.NewLine,
                GetMessage(sink.Writes.GetRange(0 * t.WritesPerMsg, t.WritesPerMsg)));

            Assert.Equal(
                "crit: test[0]" + " " + "exception happened" + " " + "System.InvalidOperationException: Invalid value" + Environment.NewLine,
                GetMessage(sink.Writes.GetRange(1 * t.WritesPerMsg, t.WritesPerMsg)));
        }
    }
}<|MERGE_RESOLUTION|>--- conflicted
+++ resolved
@@ -13,12 +13,6 @@
         [InlineData(LoggerColorBehavior.Default)]
         [InlineData(LoggerColorBehavior.Enabled)]
         [InlineData(LoggerColorBehavior.Disabled)]
-<<<<<<< HEAD
-        [ActiveIssue("https://github.com/dotnet/runtime/issues/50575", TestPlatforms.Android)]
-        [ActiveIssue("https://github.com/dotnet/runtime/issues/51398", TestPlatforms.iOS | TestPlatforms.tvOS | TestPlatforms.MacCatalyst)]
-=======
-        [ActiveIssue("https://github.com/dotnet/runtime/issues/73436", typeof(PlatformDetection), nameof(PlatformDetection.IsNativeAot))]
->>>>>>> ad366f29
         public void Log_WritingScopes_LogsWithCorrectColorsWhenColorEnabled(LoggerColorBehavior colorBehavior)
         {
             // Arrange
