--- conflicted
+++ resolved
@@ -180,14 +180,9 @@
     <ToolRuntimeRID Condition="'$(RuntimeOS)' == 'webassembly' and '$(TargetOS)' == 'Windows_NT'">win-x64</ToolRuntimeRID>
     <ToolRuntimeRID Condition="'$(RuntimeOS)' == 'webassembly' and '$(TargetOS)' != 'Windows_NT' and $(_buildingInOSX)">osx-x64</ToolRuntimeRID>
     <ToolRuntimeRID Condition="'$(RuntimeOS)' == 'webassembly' and '$(TargetOS)' != 'Windows_NT' and !$(_buildingInOSX)">linux-x64</ToolRuntimeRID>
-<<<<<<< HEAD
 
     <!-- There are no iOS tools and it can be built on OSX only, so use that -->
     <ToolRuntimeRID Condition="'$(RuntimeOS)' == 'ios'">osx-x64</ToolRuntimeRID>
-
-    <MicrosoftNetCoreIlasmPackageRuntimeId>$(ToolRuntimeRID)</MicrosoftNetCoreIlasmPackageRuntimeId>
-=======
->>>>>>> 74370b6e
 
     <!-- support cross-targeting by choosing a RID to restore when running on a different machine that what we're build for -->
     <_portableOS Condition="'$(TargetOS)' == 'Unix' and '$(_runtimeOSFamily)' != 'osx' and '$(_runtimeOSFamily)' != 'FreeBSD' and '$(_runtimeOS)' != 'linux-musl'">linux</_portableOS>
