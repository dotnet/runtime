<Project TreatAsLocalProperty="TargetOS">
  <PropertyGroup>
    <SkipImportArcadeSdkFromRoot>true</SkipImportArcadeSdkFromRoot>
  </PropertyGroup>
  <Import Project="..\..\Directory.Build.props" />

  <ItemGroup>
    <PortedExtensionsProject Include="$(MSBuildThisFileDirectory)Microsoft.Extensions.Primitives\**\*csproj" />
    <ProjectExclusions Include="$(MSBuildThisFileDirectory)*\tests\**\Microsoft.AspNetCore.Testing\**\*.csproj" Exclude="@(PortedExtensionsProject)" />
    <ProjectExclusions Include="$(MSBuildThisFileDirectory)*\ref\**\Microsoft.Extensions.*proj" Exclude="@(PortedExtensionsProject)" />
    <ProjectExclusions Include="$(MSBuildThisFileDirectory)*\src\**\Microsoft.Extensions.*proj" Exclude="@(PortedExtensionsProject)" />
    <ProjectExclusions Include="$(MSBuildThisFileDirectory)*\tests\**\Microsoft.Extensions.*.Tests.csproj" Exclude="@(PortedExtensionsProject)" />
  </ItemGroup>

  <PropertyGroup Condition="$(MSBuildProjectName.StartsWith('Microsoft.Extensions.'))">
    <StrongNameKeyId>MicrosoftAspNetCore</StrongNameKeyId>
    <IsAspNetCoreApp>true</IsAspNetCoreApp>
    <!-- Temporarily ignore nit warning/errors (e.g. extra whitespace) from Extensions projects -->
    <NoWarn Condition="!$(MSBuildProjectName.EndsWith('.Tests'))">$(NoWarn);SA1129;SA1028;SA1027;SA1121;CA1200</NoWarn>
  </PropertyGroup>

  <PropertyGroup>
    <ToolSetCommonDirectory>$(RepoRoot)artifacts\toolset\Common\</ToolSetCommonDirectory>
    <IsSourceProject>$([System.Text.RegularExpressions.Regex]::IsMatch($(MSBuildProjectDirectory), 'src%24'))</IsSourceProject>
    <LanguageTargets Condition="'$(MSBuildProjectExtension)' == '.depproj'">$(RepositoryEngineeringDir)depProj.common.targets</LanguageTargets>
    <RuntimePropsFile>$([MSBuild]::NormalizePath('$(ArtifactsDir)', 'tmp', '$(Configuration)', 'RuntimeOS.props'))</RuntimePropsFile>
    <RuntimeGraph>$([MSBuild]::NormalizePath('$(LibrariesProjectRoot)', 'pkg', 'Microsoft.NETCore.Platforms', 'runtime.json'))</RuntimeGraph> 
    <BuildTargetFramework>netcoreapp5.0</BuildTargetFramework>
    <ShouldUnsetParentConfigurationAndPlatform>false</ShouldUnsetParentConfigurationAndPlatform>
    <!-- TargetOS can be removed after renaming the property in arcade repo-->
    <BuildOS>$(TargetOS)</BuildOS>
<<<<<<< HEAD
    <AdditionalBuildTargetFrameworks Condition="'$(BuildingInsideVisualStudio)' == 'true'">$(AdditionalBuildTargetFrameworks);$(NetCoreAppCurrent)-win;$(NetCoreAppCurrent)-unix;$(NetCoreAppCurrent)-osx;$(NetCoreAppCurrent)-linux;$(NetCoreAppCurrent)-netbsd;$(NetCoreAppCurrent)-freebsd</AdditionalBuildTargetFrameworks>  
=======
    <AdditionalBuildTargetFrameworks Condition="'$(BuildingInsideVisualStudio)' == 'true'">$(AdditionalBuildTargetFrameworks);$(NetCoreAppCurrent)-Windows_NT;$(NetCoreAppCurrent)-Unix;$(NetCoreAppCurrent)-OSX;$(NetCoreAppCurrent)-Linux;$(NetCoreAppCurrent)-NetBSD;$(NetCoreAppCurrent)-FreeBSD</AdditionalBuildTargetFrameworks>
    <!-- Remove once is fixed: https://github.com/dotnet/roslyn/issues/42344 -->
    <GeneratePlatformNotSupportedAssemblyHeaderFile>$(RepositoryEngineeringDir)LicenseHeader.txt</GeneratePlatformNotSupportedAssemblyHeaderFile>
>>>>>>> 3567519a
  </PropertyGroup>

  <Import Project="$(RuntimePropsFile)" Condition="Exists('$(RuntimePropsFile)')"/>


  <Import Sdk="Microsoft.DotNet.Build.Tasks.TargetFramework.Sdk" Project="Sdk.props" />
  
  <PropertyGroup>
    <HostArch>$([System.Runtime.InteropServices.RuntimeInformation]::ProcessArchitecture.ToString().ToLowerInvariant)</HostArch>
    <ArchGroup Condition="'$(ArchGroup)' == '' and '$(HostArch)' == 'arm'">arm</ArchGroup>
    <ArchGroup Condition="'$(ArchGroup)' == '' and '$(HostArch)' == 'arm64'">arm64</ArchGroup>
    <ArchGroup Condition="'$(ArchGroup)' == '' and '$(TargetOS)' == 'WebAssembly'">wasm</ArchGroup>
    <ArchGroup Condition="'$(ArchGroup)' == '' and '$(TargetOS)' == 'iOS'">x64</ArchGroup>
    <ArchGroup Condition="'$(ArchGroup)' == ''">x64</ArchGroup>

    <!-- RuntimeOS is calculated based on the build system OS, however if building for WebAssembly or iOS we need to let
         the build system to use webassembly/ios as the RuntimeOS for produced package RIDs. -->
    <RuntimeOS Condition="'$(TargetOS)' == 'WebAssembly'">$(TargetOS.ToLowerInvariant())</RuntimeOS>
    <RuntimeOS Condition="'$(TargetOS)' == 'iOS'">$(TargetOS.ToLowerInvariant())</RuntimeOS>
 
    <!-- Initialize BuildSettings from the individual properties if it wasn't already explicitly set -->
    <Configuration Condition="'$(Configuration)'==''">Debug</Configuration>
    <BuildSettings Condition="'$(BuildSettings)' == ''">$(BuildTargetFramework)-$(TargetOS)-$(Configuration)-$(ArchGroup)</BuildSettings>
  </PropertyGroup>
  
<<<<<<< HEAD
  <PropertyGroup>
    <TargetsWebAssembly Condition="'$(TargetFrameworkSuffix)' == 'WebAssembly'">true</TargetsWebAssembly>
    <TargetsFreeBSD Condition="'$(TargetFrameworkSuffix)' == 'freebsd'">true</TargetsFreeBSD>
    <TargetsLinux Condition="'$(TargetFrameworkSuffix)' == 'linux' or '$(TargetsWebAssembly)' == 'true'">true</TargetsLinux>
    <TargetsNetBSD Condition="'$(TargetFrameworkSuffix)' == 'netbsd'">true</TargetsNetBSD>
    <TargetsOSX Condition="'$(TargetFrameworkSuffix)' == 'osx'">true</TargetsOSX>
    <TargetsWindows Condition="'$(TargetFrameworkSuffix)' == 'win'">true</TargetsWindows>
    <TargetsUnix Condition="'$(TargetFrameworkSuffix)' == 'unix' or '$(TargetsLinux)' == 'true' or '$(TargetsNetBSD)' == 'true' or '$(TargetsOSX)' == 'true' or '$(TargetsFreeBSD)' == 'true'">true</TargetsUnix>
    <TargetsAnyOS Condition="'$(TargetFrameworkSuffix)' == ''">true</TargetsAnyOS>  
    <PackageTargetRuntime Condition="'$(TargetFrameworkSuffix)' != ''">$(TargetFrameworkSuffix)</PackageTargetRuntime>
  </PropertyGroup>
=======
  <Choose>
    <When Condition="'$(TargetFrameworkSuffix)' == 'Windows_NT'">
      <PropertyGroup>
        <TargetsWindows>true</TargetsWindows>
        <PackageTargetRuntime>win</PackageTargetRuntime>
      </PropertyGroup>
    </When>
    <When Condition="'$(TargetFrameworkSuffix)' == 'Unix'">
      <PropertyGroup>
        <TargetsUnix>true</TargetsUnix>
        <PackageTargetRuntime>unix</PackageTargetRuntime>
      </PropertyGroup>
    </When>
    <When Condition="'$(TargetFrameworkSuffix)' == 'Linux'">
      <PropertyGroup>
        <TargetsUnix>true</TargetsUnix>
        <TargetsLinux>true</TargetsLinux>
        <PackageTargetRuntime>linux</PackageTargetRuntime>
      </PropertyGroup>
    </When>
    <When Condition="'$(TargetFrameworkSuffix)' == 'OSX'">
      <PropertyGroup>
        <TargetsUnix>true</TargetsUnix>
        <TargetsOSX>true</TargetsOSX>
        <PackageTargetRuntime>osx</PackageTargetRuntime>
      </PropertyGroup>
    </When>
    <When Condition="'$(TargetFrameworkSuffix)' == 'iOS'">
      <PropertyGroup>
        <TargetsUnix>true</TargetsUnix>
        <TargetsiOS>true</TargetsiOS>
        <PackageTargetRuntime>ios</PackageTargetRuntime>
      </PropertyGroup>
    </When>
    <When Condition="'$(TargetFrameworkSuffix)' == 'FreeBSD'">
      <PropertyGroup>
        <TargetsUnix>true</TargetsUnix>
        <TargetsFreeBSD>true</TargetsFreeBSD>
        <PackageTargetRuntime>freebsd</PackageTargetRuntime>
      </PropertyGroup>
    </When>
    <When Condition="'$(TargetFrameworkSuffix)' == 'NetBSD'">
      <PropertyGroup>
        <TargetsUnix>true</TargetsUnix>
        <TargetsNetBSD>true</TargetsNetBSD>
        <PackageTargetRuntime>netbsd</PackageTargetRuntime>
      </PropertyGroup>
    </When>
    <When Condition="'$(TargetFrameworkSuffix)' == 'WebAssembly'">
      <PropertyGroup>
        <TargetsLinux>true</TargetsLinux>
        <TargetsWebAssembly>true</TargetsWebAssembly>
      </PropertyGroup>
    </When>
    <When Condition="'$(TargetFrameworkSuffix)' == ''">
      <PropertyGroup>
        <TargetsAnyOS>true</TargetsAnyOS>
      </PropertyGroup>
    </When>
  </Choose>
>>>>>>> 3567519a

  <!-- Define test projects and companions -->
  <PropertyGroup>
    <IsTestProject>false</IsTestProject>
    <IsTestProject Condition="$(MSBuildProjectName.EndsWith('.UnitTests')) or $(MSBuildProjectName.EndsWith('.Tests'))">true</IsTestProject>

    <IsTestSupportProject>false</IsTestSupportProject>
    <IsTestSupportProject Condition="($(MSBuildProjectFullPath.Contains('\tests\')) or $(MSBuildProjectFullPath.Contains('/tests/'))) and '$(IsTestProject)' != 'true'">true</IsTestSupportProject>
    <IsTestProject Condition="'$(IsTestSupportProject)' == 'true'">true</IsTestProject>

    <!-- Treat test assemblies as non-shipping (do not publish or sign them). -->
    <IsShipping Condition="'$(IsTestProject)' == 'true'">false</IsShipping>
  </PropertyGroup>

  <PropertyGroup>
    <EnableProjectRestore Condition="'$(IsTestProject)' == 'true'">true</EnableProjectRestore>
  </PropertyGroup>

  <Import Condition="'$(EnableProjectRestore)' != 'true'" Project="$(RepositoryEngineeringDir)restore\repoRestore.props" />

  <!-- Common repo directories -->
  <PropertyGroup>
    <!-- Need to try and keep the same logic as the native builds as we need this for packaging -->
    <NativeBinDir>$([MSBuild]::NormalizePath('$(ArtifactsBinDir)', 'native', '$(BuildTargetFramework)-$(TargetOS)-$(Configuration)-$(ArchGroup)'))</NativeBinDir>

    <PkgDir>$([MSBuild]::NormalizeDirectory('$(LibrariesProjectRoot)', 'pkg'))</PkgDir>
  </PropertyGroup>

  <PropertyGroup>
    <!-- By default make all libraries to be AnyCPU but individual projects can override it if they need to -->
    <Platform>AnyCPU</Platform>
    <!-- Default any assembly not specifying a key to use the Open Key -->
    <StrongNameKeyId>Open</StrongNameKeyId>
  </PropertyGroup>

  <PropertyGroup>
    <RunApiCompatForSrc>$(IsSourceProject)</RunApiCompatForSrc>
    <RunMatchingRefApiCompat>$(IsSourceProject)</RunMatchingRefApiCompat>
    <ApiCompatExcludeAttributeList>$(RepositoryEngineeringDir)DefaultGenApiDocIds.txt,$(RepositoryEngineeringDir)ApiCompatExcludeAttributes.txt</ApiCompatExcludeAttributeList>
  </PropertyGroup>

  <PropertyGroup>
    <_runtimeOSVersionIndex>$(RuntimeOS.IndexOfAny(".-0123456789"))</_runtimeOSVersionIndex>
    <_runtimeOSFamily Condition="'$(_runtimeOSVersionIndex)' != '-1'">$(RuntimeOS.SubString(0, $(_runtimeOSVersionIndex)))</_runtimeOSFamily>
    <_portableOS>linux</_portableOS>
    <_portableOS Condition="'$(RuntimeOS)' == 'linux-musl'">linux-musl</_portableOS>
    <_portableOS Condition="'$(_runtimeOSFamily)' == 'win' or '$(TargetOS)' == 'win'">win</_portableOS>
    <_portableOS Condition="'$(_runtimeOSFamily)' == 'osx'">osx</_portableOS>
    <_portableOS Condition="'$(_runtimeOSFamily)' == 'freebsd'">freebsd</_portableOS>
    <_portableOS Condition="'$(RuntimeOS)' == 'WebAssembly'">webassembly</_portableOS>
    <_portableOS Condition="'$(RuntimeOS)' == 'ios'">ios</_portableOS>

    <_runtimeOS>$(RuntimeOS)</_runtimeOS>
    <_runtimeOS Condition="'$(_runtimeOS)' == 'tizen.4.0.0'">linux</_runtimeOS>
    <_runtimeOS Condition="'$(_runtimeOS)' == 'tizen.5.0.0'">linux</_runtimeOS>
    <_runtimeOS Condition="'$(PortableBuild)' == 'true'">$(_portableOS)</_runtimeOS>
    <ToolRuntimeRID Condition="'$(BuildingInsideVisualStudio)' == 'true'">$(_runtimeOS)-x64</ToolRuntimeRID>
    <ToolRuntimeRID Condition="'$(ToolRuntimeID)' == ''">$(_runtimeOS)-$(HostArch)</ToolRuntimeRID>
    <!-- We build linux-musl-arm on a ubuntu container, so we can't use the toolset build for alpine runtime. We need to use portable linux RID for our toolset in order to be able to use it. -->
    <ToolRuntimeRID Condition="'$(_runtimeOS)' == 'linux-musl' and $(ArchGroup.StartsWith('arm')) and !$(HostArch.StartsWith('arm'))">linux-x64</ToolRuntimeRID>

    <!-- There are no WebAssembly tools, so use the default ones -->
    <_buildingInOSX>$([MSBuild]::IsOSPlatform('OSX'))</_buildingInOSX>
    <ToolRuntimeRID Condition="'$(RuntimeOS)' == 'webassembly' and '$(TargetOS)' == 'win'">win-x64</ToolRuntimeRID>
    <ToolRuntimeRID Condition="'$(RuntimeOS)' == 'webassembly' and '$(TargetOS)' != 'win' and $(_buildingInOSX)">osx-x64</ToolRuntimeRID>
    <ToolRuntimeRID Condition="'$(RuntimeOS)' == 'webassembly' and '$(TargetOS)' != 'win' and !$(_buildingInOSX)">linux-x64</ToolRuntimeRID>

    <!-- There are no iOS tools and it can be built on OSX only, so use that -->
    <ToolRuntimeRID Condition="'$(RuntimeOS)' == 'ios'">osx-x64</ToolRuntimeRID>

    <!-- support cross-targeting by choosing a RID to restore when running on a different machine that what we're build for -->
    <_portableOS Condition="'$(TargetOS)' == 'unix' and '$(_runtimeOSFamily)' != 'osx' and '$(_runtimeOSFamily)' != 'freebsd' and '$(_runtimeOS)' != 'linux-musl'">linux</_portableOS>

    <!-- support cross-targeting by choosing a RID to restore when running on a different machine that what we're build for -->
    <_portableOS Condition="'$(TargetOS)' == 'unix' and '$(_runtimeOSFamily)' != 'osx' and '$(_runtimeOSFamily)' != 'freebsd' and '$(_runtimeOS)' != 'linux-musl'">linux</_portableOS>

    <_packageRID />
    <_packageRID Condition="'$(PortableBuild)' == 'true'">$(_portableOS)-$(ArchGroup)</_packageRID>
    <PackageRID Condition="'$(PackageRID)' == ''">$(_packageRID)</PackageRID>
    <PackageRID Condition="'$(PackageRID)' == ''">$(RuntimeOS)-$(ArchGroup)</PackageRID>
    <TargetArchitecture>$(ArchGroup)</TargetArchitecture>
  </PropertyGroup>

  <!-- Set some shortcuts for more terse conditions in project files -->
  <PropertyGroup>
    <TargetsNetCoreApp Condition="$(TargetFramework.StartsWith('netcoreapp'))">true</TargetsNetCoreApp>
    <TargetsNetStandard Condition="$(TargetFramework.StartsWith('netstandard'))">true</TargetsNetStandard>
    <TargetsNetFx Condition="$(TargetFramework.StartsWith('net4'))">true</TargetsNetFx>
  </PropertyGroup>

  <!-- set properties for each vertical -->
  <PropertyGroup>
    <BuildingNETCoreAppVertical Condition="'$(BuildingNETCoreAppVertical)' == '' and ('$(BuildTargetFramework)' == '$(NetCoreAppCurrent)' or '$(BuildAllConfigurations)' == 'true')">true</BuildingNETCoreAppVertical>
    <BuildingNETFxVertical Condition="'$(BuildingNETFxVertical)' == '' and ('$(BuildTargetFramework)' == '$(NetFrameworkCurrent)' or '$(BuildAllConfigurations)' == 'true')">true</BuildingNETFxVertical>
    <BinPlaceNETCoreAppPackage Condition="'$(BuildingNETCoreAppVertical)' == 'true'">true</BinPlaceNETCoreAppPackage>
  </PropertyGroup>

  <!--
    Import the arcade sdk with these requirements.
    After:
      Configuration setup

    Before:
      DebugType needs to be not be set to embedded at least for facades
      OutputPath setup
  -->
  <PropertyGroup>
    <DisableArcadeTestFramework>true</DisableArcadeTestFramework>
  </PropertyGroup>

  <Import Project="Sdk.props" Sdk="Microsoft.DotNet.Arcade.Sdk" />

  <!-- Import packaging props -->
  <Import Project="$(RepositoryEngineeringDir)packaging.props" />

  <PropertyGroup>
    <!-- Always pass portable to override arcade sdk which uses embedded for local builds -->
    <DebugType>portable</DebugType>

    <!-- Empty DebugType when building for netfx and in windows so that it is set to full or pdbonly later -->
    <DebugType Condition="'$(TargetsNetFx)' == 'true' and '$(TargetOS)' == 'win'" />

    <!-- Workaround for codecov issue https://github.com/tonerdo/coverlet/issues/312 -->
    <EnableSourceLink Condition="'$(ContinuousIntegrationBuild)' != 'true' and '$(OfficialBuildId)' == ''">false</EnableSourceLink>

    <!-- TODO-NULLABLE: Remove once netstandard has annotations for Debug.Assert, string.IsNullOrEmpty, etc. -->
    <NoWarn Condition="'$(TargetsNetFx)' == 'true' or '$(TargetsNetStandard)' == 'true'">$(NoWarn);nullable</NoWarn>
  </PropertyGroup>

  <!-- Set up Default symbol and optimization for Configuration -->
  <Choose>
    <When Condition="'$(Configuration)' == 'Debug'">
      <PropertyGroup>
        <DebugSymbols Condition="'$(DebugSymbols)' == ''">true</DebugSymbols>
        <Optimize Condition="'$(Optimize)' == ''">false</Optimize>
        <DebugType Condition="'$(DebugType)' == ''">full</DebugType>
        <DefineConstants>$(DefineConstants),TRACE,DEBUG</DefineConstants>
      </PropertyGroup>
    </When>
    <When Condition="'$(Configuration)' == 'Release'">
      <PropertyGroup>
        <DebugSymbols Condition="'$(DebugSymbols)' == ''">true</DebugSymbols>
        <Optimize Condition="'$(Optimize)' == ''">true</Optimize>
        <DebugType Condition="'$(DebugType)' == ''">pdbonly</DebugType>
        <DefineConstants>$(DefineConstants),TRACE</DefineConstants>
      </PropertyGroup>
    </When>
  </Choose>

  <!-- Disable some standard properties for building our projects -->
  <PropertyGroup>
    <NoStdLib>true</NoStdLib>
    <NoExplicitReferenceToStdLib>true</NoExplicitReferenceToStdLib>
    <AddAdditionalExplicitAssemblyReferences>false</AddAdditionalExplicitAssemblyReferences>
    <CopyNuGetImplementations>false</CopyNuGetImplementations>
    <DisableImplicitConfigurationDefines>true</DisableImplicitConfigurationDefines>
    <!-- Don't reference implicit framework packages, all projects in this repo must be explicit -->
    <DisableImplicitFrameworkReferences>true</DisableImplicitFrameworkReferences>
    <!-- We can't generate an apphost without restoring the targeting pack. -->
    <UseAppHost>false</UseAppHost>
  </PropertyGroup>

  <!-- Language configuration -->
  <PropertyGroup>
    <Features>strict;nullablePublicOnly</Features>
    <WarningLevel>4</WarningLevel>
    <TreatWarningsAsErrors>true</TreatWarningsAsErrors>
    <!-- We decided to keep this disabled by default to see some history of way have a look at https://github.com/dotnet/corefx/issues/3140 -->
    <CheckForOverflowUnderflow>false</CheckForOverflowUnderflow>
    <GenFacadesIgnoreBuildAndRevisionMismatch>true</GenFacadesIgnoreBuildAndRevisionMismatch>
    <EnableAnalyzers Condition="'$(EnableProjectRestore)' == 'true' and '$(IsSourceProject)' == 'true' and '$(MSBuildProjectExtension)' != '.ilproj'">true</EnableAnalyzers>
  </PropertyGroup>

  <!-- Set up some common paths -->
  <PropertyGroup>
    <CommonPathRoot>$([MSBuild]::NormalizeDirectory('$(LibrariesProjectRoot)', 'Common'))</CommonPathRoot>
    <CommonPath>$([MSBuild]::NormalizeDirectory('$(CommonPathRoot)', 'src'))</CommonPath>
    <CommonTestPath>$([MSBuild]::NormalizeDirectory('$(CommonPathRoot)', 'tests'))</CommonTestPath>
  </PropertyGroup>

  <!-- Set up the default output and intermediate paths -->
  <PropertyGroup>
    <!--
      Microsoft.NET.TargetFrameworkInference.targets appends the TargetFramework.
      We do this manually and use the Configuration instead.
    -->
    <AppendTargetFrameworkToOutputPath>false</AppendTargetFrameworkToOutputPath>

    <RuntimePath Condition="'$(RuntimePath)' == ''">$([MSBuild]::NormalizeDirectory('$(ArtifactsBinDir)', 'runtime', '$(BuildSettings)'))</RuntimePath>
    <RefRootPath>$([MSBuild]::NormalizeDirectory('$(ArtifactsBinDir)', 'ref'))</RefRootPath>
    <BuildTargetFrameworkRefPath>$([MSBuild]::NormalizeDirectory('$(RefRootPath)', '$(BuildTargetFramework)'))</BuildTargetFrameworkRefPath>
    <RefPath>$([MSBuild]::NormalizeDirectory('$(RefRootPath)', '$(TargetFramework)'))</RefPath>
    <NetStandard20RefPath>$([MSBuild]::NormalizeDirectory('$(RefRootPath)', 'netstandard2.0'))</NetStandard20RefPath>
    <NetStandard21RefPath>$([MSBuild]::NormalizeDirectory('$(RefRootPath)', 'netstandard2.1'))</NetStandard21RefPath>
    <NetFxRefPath>$([MSBuild]::NormalizeDirectory('$(RefRootPath)', '$(NetFrameworkCurrent)'))</NetFxRefPath>
    <ILAsmToolPath>$([MSBuild]::NormalizeDirectory('$(ArtifactsToolsetDir)', 'ilasm'))</ILAsmToolPath>

    <!-- Helix properties -->
    <OSPlatformConfig>$(TargetOS).$(Platform).$(Configuration)</OSPlatformConfig>
    <AnyOSPlatformConfig>AnyOS.AnyCPU.$(Configuration)</AnyOSPlatformConfig>
    <UnixPlatformConfig>unix.$(Platform).$(Configuration)</UnixPlatformConfig>
    <TestArchiveRoot>$(ArtifactsDir)helix/</TestArchiveRoot>
    <TestArchiveTestsRoot>$(TestArchiveRoot)tests/</TestArchiveTestsRoot>
    <TestArchiveTestsDir>$(TestArchiveTestsRoot)$(OSPlatformConfig)/</TestArchiveTestsDir>
    <TestArchiveRuntimeRoot>$(TestArchiveRoot)runtime/</TestArchiveRuntimeRoot>

    <!-- Paths to binplace package content -->
    <NETCoreAppPackageRefPath>$(ArtifactsBinDir)pkg\$(NetCoreAppCurrent)\ref</NETCoreAppPackageRefPath>
    <NETCoreAppPackageRuntimePath>$(ArtifactsBinDir)pkg\$(NetCoreAppCurrent)\lib</NETCoreAppPackageRuntimePath>
    
    <ASPNETCoreAppPackageRefPath>$(ArtifactsBinDir)pkg\aspnetcoreapp\ref</ASPNETCoreAppPackageRefPath>
    <ASPNETCoreAppPackageRuntimePath>$(ArtifactsBinDir)pkg\aspnetcoreapp\lib</ASPNETCoreAppPackageRuntimePath>

    <TestHostRootPath>$([MSBuild]::NormalizeDirectory('$(ArtifactsBinDir)', 'testhost', '$(BuildSettings)'))</TestHostRootPath>

    <!-- interop is not available on NETStandard1.0 -->
    <IncludeDllSafeSearchPathAttribute Condition="'$(TargetFramework)' == 'netstandard1.0'">false</IncludeDllSafeSearchPathAttribute>

    <VersionFileForPackages Condition="'$(VersionFileForPackages)' == ''">$(ArtifactsObjDir)version.txt</VersionFileForPackages>

    <!-- setting the output paths -->
    <OutputPath>$(BaseOutputPath)$(TargetFramework)-$(TargetFrameworkSuffix)-$(Configuration)\</OutputPath>
    <OutputPath Condition="'$(TargetFrameworkSuffix)' == ''">$(BaseOutputPath)$(TargetFramework)-$(Configuration)\</OutputPath>
    <BaseIntermediateOutputPath>$([MSBuild]::NormalizeDirectory('$(ArtifactsObjDir)', '$(MSBuildProjectName)'))</BaseIntermediateOutputPath>
    <IntermediateOutputPath>$(BaseIntermediateOutputPath)$(TargetFramework)-$(TargetFrameworkSuffix)-$(Configuration)\</IntermediateOutputPath>
    <IntermediateOutputPath Condition="'$(TargetFrameworkSuffix)' == ''">$(BaseIntermediateOutputPath)$(TargetFramework)-$(Configuration)\</IntermediateOutputPath>
    <AdditionalBuildTargetFrameworks Condition="'$(DotNetBuildFromSource)' == 'true' and '$(BuildAllProjects)' == 'true'">$(AdditionalBuildTargetFrameworks);netstandard2.0</AdditionalBuildTargetFrameworks>
  </PropertyGroup>

  <Import Project="$(RepositoryEngineeringDir)references.props" />

  <!-- Import it at the end of the props file to override the OutputPath for reference assemblies and use common directory props -->
  <Import Project="$(RepositoryEngineeringDir)referenceAssemblies.props" />

  <PropertyGroup>
    <EnableDefaultItems>false</EnableDefaultItems>
    <EmbedUntrackedSources>true</EmbedUntrackedSources>

    <!-- Workaround for https://github.com/microsoft/msbuild/issues/4474 -->
    <GenerateResourceUsePreserializedResources>false</GenerateResourceUsePreserializedResources>

    <!-- Set the documentation output file globally. -->
    <DocumentationFile Condition="'$(IsSourceProject)' == 'true' and '$(DocumentationFile)' == ''">$(OutputPath)$(MSBuildProjectName).xml</DocumentationFile>

    <!-- Clear the init locals flag on all src projects, except those in VB, where we can't use spans. -->
    <ILLinkClearInitLocals Condition="'$(IsSourceProject)' == 'true' and '$(Language)' != 'VB'">true</ILLinkClearInitLocals>
  </PropertyGroup>

  <PropertyGroup>
    <MonoRspFileName>mono.issues.rsp</MonoRspFileName>
  </PropertyGroup>

  <PropertyGroup Condition="'$(BuildAllConfigurations)' != 'true'">
    <!-- We add extra binplacing for the test shared framework until we can get hardlinking with the runtime directory working on all platforms -->
    <BinPlaceTestSharedFramework Condition="'$(BuildTargetFramework)' == '$(NetCoreAppCurrent)'">true</BinPlaceTestSharedFramework>
    <BinPlaceNETFXRuntime Condition="'$(BuildTargetFramework)' == '$(NetFrameworkCurrent)'">true</BinPlaceNETFXRuntime>

    <NETCoreAppTestSharedFrameworkPath>$([MSBuild]::NormalizeDirectory('$(TestHostRootPath)', 'shared', 'Microsoft.NETCore.App', '$(ProductVersion)'))</NETCoreAppTestSharedFrameworkPath>

    <TestHostRuntimePath Condition="'$(BinPlaceTestSharedFramework)' == 'true'">$(NETCoreAppTestSharedFrameworkPath)</TestHostRuntimePath>
    <TestHostRuntimePath Condition="'$(BinPlaceNETFXRuntime)' == 'true'">$(TestHostRootPath)</TestHostRuntimePath>

    <PlatformManifestFile Condition="'$(BinPlaceTestSharedFramework)' == 'true'">$(TestHostRuntimePath)PlatformManifest.txt</PlatformManifestFile>
  </PropertyGroup>

  <ItemGroup Condition="'$(PlatformManifestFile)' != '' and '$(IsTestProject)' == 'true'">
    <PackageConflictPlatformManifests Include="$(PlatformManifestFile)" />
  </ItemGroup>

  <ItemGroup Condition="'$(IsTestProject)' == 'true' and '$(IsTestSupportProject)' != 'true'">
    <ProjectReference Include="$(CommonTestPath)CoreFx.Private.TestUtilities\CoreFx.Private.TestUtilities.csproj" />
  </ItemGroup>

  <PropertyGroup Condition="'$(IsTestProject)' == 'true' and '$(IsTestSupportProject)' != 'true'">
    <EnableTestSupport>true</EnableTestSupport>
    <EnableCoverageSupport Condition="'$(Coverage)' == 'true' and '$(CoverageSupported)' != 'false'">true</EnableCoverageSupport>
    <EnableLaunchSettings Condition="'$(DotNetBuildFromSource)' != 'true'">true</EnableLaunchSettings>
  </PropertyGroup>

  <Import Project="$(RepositoryEngineeringDir)testing\tests.props" Condition="'$(EnableTestSupport)' == 'true'" />
  <Import Project="$(RepositoryEngineeringDir)testing\coverage.props" Condition="'$(EnableCoverageSupport)' == 'true'" />

  <!-- Use msbuild path functions as that property is used in bash scripts. -->
  <ItemGroup>
    <CoverageExcludeFile Include="$([MSBuild]::NormalizePath('$(LibrariesProjectRoot)', 'Common', 'src', 'System', 'SR.*'))" />
    <CoverageExcludeFile Include="$([MSBuild]::NormalizePath('$(LibrariesProjectRoot)', 'Common', 'src', 'System', 'NotImplemented.cs'))" />
  </ItemGroup>

  <ItemGroup>
    <!-- Link to the testhost folder to probe additional assemblies. -->
    <CoverageProbePath Include="shared\Microsoft.NETCore.App\$(ProductVersion)" />
  </ItemGroup>

  <ItemDefinitionGroup Condition="'$(IsTestProject)' != 'true'">
    <!-- Project references for non-test assemblies should never be copied to the output. -->
    <ProjectReference>
      <Private>false</Private>
    </ProjectReference>
  </ItemDefinitionGroup>

  <!--
    The Utf8String package is experimental. We don't want tests to inadvertently take a dependency on this
    feature unless they explicitly opt in to it. (Source projects explicitly reference their dependencies,
    so they can't inadvertently take a dependency on it.)
  -->
  <ItemGroup Condition="'$(IsTestProject)' == 'true' and '$(IncludeUtf8StringAsmRef)' != 'true'">
    <DefaultReferenceExclusions Include="System.Utf8String.Experimental" />
  </ItemGroup>

  <PropertyGroup>
    <CLSCompliant Condition="'$(CLSCompliant)' == '' and '$(IsTestProject)' == 'true'">false</CLSCompliant>
    <CLSCompliant Condition="'$(CLSCompliant)' == ''">true</CLSCompliant>
  </PropertyGroup>
</Project><|MERGE_RESOLUTION|>--- conflicted
+++ resolved
@@ -29,13 +29,9 @@
     <ShouldUnsetParentConfigurationAndPlatform>false</ShouldUnsetParentConfigurationAndPlatform>
     <!-- TargetOS can be removed after renaming the property in arcade repo-->
     <BuildOS>$(TargetOS)</BuildOS>
-<<<<<<< HEAD
     <AdditionalBuildTargetFrameworks Condition="'$(BuildingInsideVisualStudio)' == 'true'">$(AdditionalBuildTargetFrameworks);$(NetCoreAppCurrent)-win;$(NetCoreAppCurrent)-unix;$(NetCoreAppCurrent)-osx;$(NetCoreAppCurrent)-linux;$(NetCoreAppCurrent)-netbsd;$(NetCoreAppCurrent)-freebsd</AdditionalBuildTargetFrameworks>  
-=======
-    <AdditionalBuildTargetFrameworks Condition="'$(BuildingInsideVisualStudio)' == 'true'">$(AdditionalBuildTargetFrameworks);$(NetCoreAppCurrent)-Windows_NT;$(NetCoreAppCurrent)-Unix;$(NetCoreAppCurrent)-OSX;$(NetCoreAppCurrent)-Linux;$(NetCoreAppCurrent)-NetBSD;$(NetCoreAppCurrent)-FreeBSD</AdditionalBuildTargetFrameworks>
     <!-- Remove once is fixed: https://github.com/dotnet/roslyn/issues/42344 -->
     <GeneratePlatformNotSupportedAssemblyHeaderFile>$(RepositoryEngineeringDir)LicenseHeader.txt</GeneratePlatformNotSupportedAssemblyHeaderFile>
->>>>>>> 3567519a
   </PropertyGroup>
 
   <Import Project="$(RuntimePropsFile)" Condition="Exists('$(RuntimePropsFile)')"/>
@@ -61,80 +57,18 @@
     <BuildSettings Condition="'$(BuildSettings)' == ''">$(BuildTargetFramework)-$(TargetOS)-$(Configuration)-$(ArchGroup)</BuildSettings>
   </PropertyGroup>
   
-<<<<<<< HEAD
   <PropertyGroup>
     <TargetsWebAssembly Condition="'$(TargetFrameworkSuffix)' == 'WebAssembly'">true</TargetsWebAssembly>
     <TargetsFreeBSD Condition="'$(TargetFrameworkSuffix)' == 'freebsd'">true</TargetsFreeBSD>
     <TargetsLinux Condition="'$(TargetFrameworkSuffix)' == 'linux' or '$(TargetsWebAssembly)' == 'true'">true</TargetsLinux>
     <TargetsNetBSD Condition="'$(TargetFrameworkSuffix)' == 'netbsd'">true</TargetsNetBSD>
+    <TargetsiOS Condition="'$(TargetFrameworkSuffic)' == 'ios'">true</TargetsiOS>
     <TargetsOSX Condition="'$(TargetFrameworkSuffix)' == 'osx'">true</TargetsOSX>
     <TargetsWindows Condition="'$(TargetFrameworkSuffix)' == 'win'">true</TargetsWindows>
-    <TargetsUnix Condition="'$(TargetFrameworkSuffix)' == 'unix' or '$(TargetsLinux)' == 'true' or '$(TargetsNetBSD)' == 'true' or '$(TargetsOSX)' == 'true' or '$(TargetsFreeBSD)' == 'true'">true</TargetsUnix>
+    <TargetsUnix Condition="'$(TargetFrameworkSuffix)' == 'unix' or '$(TargetsLinux)' == 'true' or '$(TargetsNetBSD)' == 'true' or '$(TargetsOSX)' == 'true' or '$(TargetsFreeBSD)' == 'true' or '$(TargetsiOS)' == 'true'">true</TargetsUnix>
     <TargetsAnyOS Condition="'$(TargetFrameworkSuffix)' == ''">true</TargetsAnyOS>  
     <PackageTargetRuntime Condition="'$(TargetFrameworkSuffix)' != ''">$(TargetFrameworkSuffix)</PackageTargetRuntime>
   </PropertyGroup>
-=======
-  <Choose>
-    <When Condition="'$(TargetFrameworkSuffix)' == 'Windows_NT'">
-      <PropertyGroup>
-        <TargetsWindows>true</TargetsWindows>
-        <PackageTargetRuntime>win</PackageTargetRuntime>
-      </PropertyGroup>
-    </When>
-    <When Condition="'$(TargetFrameworkSuffix)' == 'Unix'">
-      <PropertyGroup>
-        <TargetsUnix>true</TargetsUnix>
-        <PackageTargetRuntime>unix</PackageTargetRuntime>
-      </PropertyGroup>
-    </When>
-    <When Condition="'$(TargetFrameworkSuffix)' == 'Linux'">
-      <PropertyGroup>
-        <TargetsUnix>true</TargetsUnix>
-        <TargetsLinux>true</TargetsLinux>
-        <PackageTargetRuntime>linux</PackageTargetRuntime>
-      </PropertyGroup>
-    </When>
-    <When Condition="'$(TargetFrameworkSuffix)' == 'OSX'">
-      <PropertyGroup>
-        <TargetsUnix>true</TargetsUnix>
-        <TargetsOSX>true</TargetsOSX>
-        <PackageTargetRuntime>osx</PackageTargetRuntime>
-      </PropertyGroup>
-    </When>
-    <When Condition="'$(TargetFrameworkSuffix)' == 'iOS'">
-      <PropertyGroup>
-        <TargetsUnix>true</TargetsUnix>
-        <TargetsiOS>true</TargetsiOS>
-        <PackageTargetRuntime>ios</PackageTargetRuntime>
-      </PropertyGroup>
-    </When>
-    <When Condition="'$(TargetFrameworkSuffix)' == 'FreeBSD'">
-      <PropertyGroup>
-        <TargetsUnix>true</TargetsUnix>
-        <TargetsFreeBSD>true</TargetsFreeBSD>
-        <PackageTargetRuntime>freebsd</PackageTargetRuntime>
-      </PropertyGroup>
-    </When>
-    <When Condition="'$(TargetFrameworkSuffix)' == 'NetBSD'">
-      <PropertyGroup>
-        <TargetsUnix>true</TargetsUnix>
-        <TargetsNetBSD>true</TargetsNetBSD>
-        <PackageTargetRuntime>netbsd</PackageTargetRuntime>
-      </PropertyGroup>
-    </When>
-    <When Condition="'$(TargetFrameworkSuffix)' == 'WebAssembly'">
-      <PropertyGroup>
-        <TargetsLinux>true</TargetsLinux>
-        <TargetsWebAssembly>true</TargetsWebAssembly>
-      </PropertyGroup>
-    </When>
-    <When Condition="'$(TargetFrameworkSuffix)' == ''">
-      <PropertyGroup>
-        <TargetsAnyOS>true</TargetsAnyOS>
-      </PropertyGroup>
-    </When>
-  </Choose>
->>>>>>> 3567519a
 
   <!-- Define test projects and companions -->
   <PropertyGroup>
