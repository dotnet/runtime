// Licensed to the .NET Foundation under one or more agreements.
// The .NET Foundation licenses this file to you under the MIT license.

using System;
using System.Collections.Generic;
using System.IO.Pipes;
using System.Linq;
using System.Text;
using System.Threading;
using System.Threading.Tasks;
using Microsoft.DotNet.XUnitExtensions;
using Xunit;

namespace System.IO.Tests
{
    public partial class StreamReaderTests
    {
        protected virtual Stream CreateStream()
        {
            return new MemoryStream();
        }

        protected virtual Stream GetSmallStream()
        {
            byte[] testData = new byte[] { 72, 69, 76, 76, 79 };
            return new MemoryStream(testData);
        }

        protected virtual Stream GetLargeStream()
        {
            byte[] testData = new byte[] { 72, 69, 76, 76, 79 };
            // System.Collections.Generic.

            List<byte> data = new List<byte>();
            for (int i = 0; i < 1000; i++)
            {
                data.AddRange(testData);
            }

            return new MemoryStream(data.ToArray());
        }

        protected Tuple<char[], StreamReader> GetCharArrayStream()
        {
            var chArr = TestDataProvider.CharData;
            var ms = CreateStream();
            var sw = new StreamWriter(ms);

            for (int i = 0; i < chArr.Length; i++)
                sw.Write(chArr[i]);
            sw.Flush();
            ms.Position = 0;

            return new Tuple<char[], StreamReader>(chArr, new StreamReader(ms));
        }

        [Fact]
        public void EndOfStream()
        {
            var sw = new StreamReader(GetSmallStream());

            var result = sw.ReadToEnd();

            Assert.Equal("HELLO", result);

            Assert.True(sw.EndOfStream, "End of Stream was not true after ReadToEnd");
        }

        [Fact]
        public void EndOfStreamSmallDataLargeBuffer()
        {
            var sw = new StreamReader(GetSmallStream(), Encoding.UTF8, true, 1024);

            var result = sw.ReadToEnd();

            Assert.Equal("HELLO", result);

            Assert.True(sw.EndOfStream, "End of Stream was not true after ReadToEnd");
        }

        [Fact]
        public void EndOfStreamLargeDataSmallBuffer()
        {
            var sw = new StreamReader(GetLargeStream(), Encoding.UTF8, true, 1);

            var result = sw.ReadToEnd();

            Assert.Equal(5000, result.Length);

            Assert.True(sw.EndOfStream, "End of Stream was not true after ReadToEnd");
        }

        [Fact]
        public void EndOfStreamLargeDataLargeBuffer()
        {
            var sw = new StreamReader(GetLargeStream(), Encoding.UTF8, true, 1 << 16);

            var result = sw.ReadToEnd();

            Assert.Equal(5000, result.Length);

            Assert.True(sw.EndOfStream, "End of Stream was not true after ReadToEnd");
        }

        [Fact]
        public async Task ReadToEndAsync()
        {
            var sw = new StreamReader(GetLargeStream());
            var result = await sw.ReadToEndAsync();

            Assert.Equal(5000, result.Length);
        }

        [Fact]
        public async Task ReadToEndAsync_WithCancellationToken()
        {
            using var sw = new StreamReader(GetLargeStream());
            var result = await sw.ReadToEndAsync(default);

            Assert.Equal(5000, result.Length);
        }

        [Fact]
        public async Task ReadToEndAsync_WithCanceledCancellationToken()
        {
            using var sw = new StreamReader(GetLargeStream());
            using var cts = new CancellationTokenSource();
            cts.Cancel();
            var token = cts.Token;

            var ex = await Assert.ThrowsAnyAsync<OperationCanceledException>(async () => await sw.ReadToEndAsync(token));
            Assert.Equal(token, ex.CancellationToken);
        }

        [Fact]
<<<<<<< HEAD
        [SkipOnPlatform(TestPlatforms.Browser, "Not supported on Browser.")]
        public async Task ReadToEndAsync_WithCancellation()
        {
            string path = GetTestFilePath();

            // create large (~100MB) file
            File.WriteAllLines(path, Enumerable.Repeat("A very large file used for testing StreamReader cancellation. 0123456789012345678901234567890123456789.", 1_000_000));

            using StreamReader reader = File.OpenText(path);
            using CancellationTokenSource cts = new (TimeSpan.FromMilliseconds(50));
            var token = cts.Token;

            var ex = await Assert.ThrowsAnyAsync<OperationCanceledException>(async () => await reader.ReadToEndAsync(token));
            Assert.Equal(token, ex.CancellationToken);
        }

        [Fact]
=======
>>>>>>> 96db5566
        public void GetBaseStream()
        {
            var ms = GetSmallStream();
            var sw = new StreamReader(ms);

            Assert.Same(sw.BaseStream, ms);
        }

        [Fact]
        public void TestRead()
        {
            var baseInfo = GetCharArrayStream();
            var sr = baseInfo.Item2;


            for (int i = 0; i < baseInfo.Item1.Length; i++)
            {
                int tmp = sr.Read();
                Assert.Equal((int)baseInfo.Item1[i], tmp);
            }

            sr.Dispose();
        }

        [Fact]
        public void TestPeek()
        {
            var baseInfo = GetCharArrayStream();
            var sr = baseInfo.Item2;

            for (int i = 0; i < baseInfo.Item1.Length; i++)
            {
                var peek = sr.Peek();
                Assert.Equal((int)baseInfo.Item1[i], peek);

                sr.Read();
            }
        }

        [Fact]
        public void ArgumentNullOnNullArray()
        {
            var baseInfo = GetCharArrayStream();
            var sr = baseInfo.Item2;

            Assert.Throws<ArgumentNullException>(() => sr.Read(null, 0, 0));
        }

        [Fact]
        public void ArgumentOutOfRangeOnInvalidOffset()
        {
            var sr = GetCharArrayStream().Item2;
            Assert.Throws<ArgumentOutOfRangeException>(() => sr.Read(new char[0], -1, 0));
        }

        [Fact]
        public void ArgumentOutOfRangeOnNegativCount()
        {
            var sr = GetCharArrayStream().Item2;
            AssertExtensions.Throws<ArgumentException>(null, () => sr.Read(new char[0], 0, 1));
        }

        [Fact]
        public void ArgumentExceptionOffsetAndCount()
        {
            var sr = GetCharArrayStream().Item2;
            AssertExtensions.Throws<ArgumentException>(null, () => sr.Read(new char[0], 2, 0));
        }

        [Fact]
        public void ObjectDisposedExceptionDisposedStream()
        {
            var sr = GetCharArrayStream().Item2;
            sr.Dispose();

            Assert.Throws<ObjectDisposedException>(() => sr.Read(new char[1], 0, 1));
        }

        [Fact]
        public void ObjectDisposedExceptionDisposedBaseStream()
        {
            var ms = GetSmallStream();
            var sr = new StreamReader(ms);
            ms.Dispose();

            Assert.Throws<ObjectDisposedException>(() => sr.Read(new char[1], 0, 1));
        }

        [Fact]
        public void EmptyStream()
        {
            var ms = CreateStream();
            var sr = new StreamReader(ms);

            var buffer = new char[10];
            int read = sr.Read(buffer, 0, 1);
            Assert.Equal(0, read);
        }

        [Fact]
        public void VanillaReads1()
        {
            var baseInfo = GetCharArrayStream();
            var sr = baseInfo.Item2;

            var chArr = new char[baseInfo.Item1.Length];

            var read = sr.Read(chArr, 0, chArr.Length);

            Assert.Equal(chArr.Length, read);
            for (int i = 0; i < baseInfo.Item1.Length; i++)
            {
                Assert.Equal(baseInfo.Item1[i], chArr[i]);
            }
        }

        [Fact]
        public async Task VanillaReads2WithAsync()
        {
            var baseInfo = GetCharArrayStream();

            var sr = baseInfo.Item2;

            var chArr = new char[baseInfo.Item1.Length];

            var read = await sr.ReadAsync(chArr, 4, 3);

            Assert.Equal(3, read);
            for (int i = 0; i < 3; i++)
            {
                Assert.Equal(baseInfo.Item1[i], chArr[i + 4]);
            }
        }

        [Fact]
        public void ObjectDisposedReadLine()
        {
            var baseInfo = GetCharArrayStream();
            var sr = baseInfo.Item2;

            sr.Dispose();
            Assert.Throws<ObjectDisposedException>(() => sr.ReadLine());
        }

        [Fact]
        public void ObjectDisposedReadLineBaseStream()
        {
            var ms = GetLargeStream();
            var sr = new StreamReader(ms);

            ms.Dispose();
            Assert.Throws<ObjectDisposedException>(() => sr.ReadLine());
        }

        [Fact]
        public void VanillaReadLines()
        {
            var baseInfo = GetCharArrayStream();
            var sr = baseInfo.Item2;

            string valueString = new string(baseInfo.Item1);


            var data = sr.ReadLine();
            Assert.Equal(valueString.Substring(0, valueString.IndexOf('\r')), data);

            data = sr.ReadLine();
            Assert.Equal(valueString.Substring(valueString.IndexOf('\r') + 1, 3), data);

            data = sr.ReadLine();
            Assert.Equal(valueString.Substring(valueString.IndexOf('\n') + 1, 2), data);

            data = sr.ReadLine();
            Assert.Equal((valueString.Substring(valueString.LastIndexOf('\n') + 1)), data);
        }

        [Fact]
        public void VanillaReadLines2()
        {
            var baseInfo = GetCharArrayStream();
            var sr = baseInfo.Item2;

            string valueString = new string(baseInfo.Item1);

            var temp = new char[10];
            sr.Read(temp, 0, 1);
            var data = sr.ReadLine();
            Assert.Equal(valueString.Substring(1, valueString.IndexOf('\r') - 1), data);
        }

        [Fact]
        public async Task VanillaReadLineAsync()
        {
            var baseInfo = GetCharArrayStream();
            var sr = baseInfo.Item2;

            string valueString = new string(baseInfo.Item1);

            var data = await sr.ReadLineAsync();
            Assert.Equal(valueString.Substring(0, valueString.IndexOf('\r')), data);

            data = await sr.ReadLineAsync(default);
            Assert.Equal(valueString.Substring(valueString.IndexOf('\r') + 1, 3), data);

            data = await sr.ReadLineAsync();
            Assert.Equal(valueString.Substring(valueString.IndexOf('\n') + 1, 2), data);

            data = await sr.ReadLineAsync(default);
            Assert.Equal((valueString.Substring(valueString.LastIndexOf('\n') + 1)), data);
        }

        [Fact]
        public async Task ContinuousNewLinesAndTabsAsync()
        {
            var ms = CreateStream();
            var sw = new StreamWriter(ms);
            sw.Write("\n\n\r\r\n");
            sw.Flush();

            ms.Position = 0;

            var sr = new StreamReader(ms);

            for (int i = 0; i < 4; i++)
            {
                var data = await sr.ReadLineAsync();
                Assert.Equal(string.Empty, data);
            }

            var eol = await sr.ReadLineAsync();
            Assert.Null(eol);
        }

        [Fact]
        public void CurrentEncoding()
        {
            var ms = CreateStream();

            var sr = new StreamReader(ms);
            Assert.Equal(Encoding.UTF8, sr.CurrentEncoding);

            sr = new StreamReader(ms, Encoding.Unicode);
            Assert.Equal(Encoding.Unicode, sr.CurrentEncoding);

        }

        [Theory]
        [InlineData(0)]
        [InlineData(10)]
        public async Task Read_EmptySpan_ReadsNothing(int length)
        {
            using (var r = new StreamReader(new MemoryStream(Enumerable.Repeat((byte)'s', length).ToArray())))
            {
                Assert.Equal(0, r.Read(Span<char>.Empty));
                Assert.Equal(0, r.ReadBlock(Span<char>.Empty));
                Assert.Equal(0, await r.ReadAsync(Memory<char>.Empty));
                Assert.Equal(0, await r.ReadBlockAsync(Memory<char>.Empty));
            }
        }

        [Theory]
        [InlineData(1, 100, 1)]
        [InlineData(1, 100, 101)]
        [InlineData(100, 50, 1)]
        [InlineData(100, 50, 101)]
        public void Read_ReadsExpectedData(int readLength, int totalLength, int bufferSize)
        {
            var data = new char[totalLength];
            var r = new Random(42);
            for (int i = 0; i < data.Length; i++)
            {
                data[i] = (char)('a' + r.Next(0, 26));
            }

            var result = new char[data.Length];
            Span<char> dst = result;

            using (var sr = new StreamReader(new MemoryStream(data.Select(i => (byte)i).ToArray()), Encoding.ASCII, false, bufferSize))
            {
                while (dst.Length > 0)
                {
                    int toRead = Math.Min(readLength, dst.Length);
                    int read = sr.Read(dst.Slice(0, toRead));
                    Assert.InRange(read, 1, dst.Length);
                    dst = dst.Slice(read);
                }
            }

            Assert.Equal<char>(data, result);
        }

        [Theory]
        [InlineData(1, 100, 1)]
        [InlineData(1, 100, 101)]
        [InlineData(100, 50, 1)]
        [InlineData(100, 50, 101)]
        public void ReadBlock_ReadsExpectedData(int readLength, int totalLength, int bufferSize)
        {
            var data = new char[totalLength];
            var r = new Random(42);
            for (int i = 0; i < data.Length; i++)
            {
                data[i] = (char)('a' + r.Next(0, 26));
            }

            var result = new char[data.Length];
            Span<char> dst = result;

            using (var sr = new StreamReader(new MemoryStream(data.Select(i => (byte)i).ToArray()), Encoding.ASCII, false, bufferSize))
            {
                while (dst.Length > 0)
                {
                    int toRead = Math.Min(readLength, dst.Length);
                    int read = sr.ReadBlock(dst.Slice(0, toRead));
                    Assert.InRange(read, 1, dst.Length);
                    dst = dst.Slice(read);
                }
            }

            Assert.Equal<char>(data, result);
        }

        [Theory]
        [InlineData(1, 100, 1)]
        [InlineData(1, 100, 101)]
        [InlineData(100, 50, 1)]
        [InlineData(100, 50, 101)]
        public async Task ReadAsync_ReadsExpectedData(int readLength, int totalLength, int bufferSize)
        {
            var data = new char[totalLength];
            var r = new Random(42);
            for (int i = 0; i < data.Length; i++)
            {
                data[i] = (char)('a' + r.Next(0, 26));
            }

            var result = new char[data.Length];
            Memory<char> dst = result;

            using (var sr = new StreamReader(new MemoryStream(data.Select(i => (byte)i).ToArray()), Encoding.ASCII, false, bufferSize))
            {
                while (dst.Length > 0)
                {
                    int toRead = Math.Min(readLength, dst.Length);
                    int read = await sr.ReadAsync(dst.Slice(0, toRead));
                    Assert.InRange(read, 1, dst.Length);
                    dst = dst.Slice(read);
                }
            }

            Assert.Equal<char>(data, result);
        }

        [Theory]
        [InlineData(1, 100, 1)]
        [InlineData(1, 100, 101)]
        [InlineData(100, 50, 1)]
        [InlineData(100, 50, 101)]
        public async Task ReadBlockAsync_ReadsExpectedData(int readLength, int totalLength, int bufferSize)
        {
            var data = new char[totalLength];
            var r = new Random(42);
            for (int i = 0; i < data.Length; i++)
            {
                data[i] = (char)('a' + r.Next(0, 26));
            }

            var result = new char[data.Length];
            Memory<char> dst = result;

            using (var sr = new StreamReader(new MemoryStream(data.Select(i => (byte)i).ToArray()), Encoding.ASCII, false, bufferSize))
            {
                while (dst.Length > 0)
                {
                    int toRead = Math.Min(readLength, dst.Length);
                    int read = await sr.ReadBlockAsync(dst.Slice(0, toRead));
                    Assert.InRange(read, 1, dst.Length);
                    dst = dst.Slice(read);
                }
            }

            Assert.Equal<char>(data, result);
        }

        [Fact]
        public void ReadBlock_RepeatsReadsUntilReadDesiredAmount()
        {
            char[] data = "hello world".ToCharArray();
            var ms = new MemoryStream(Encoding.UTF8.GetBytes(data));
            var s = new DelegateStream(
                canReadFunc: () => true,
                readFunc: (buffer, offset, count) => ms.Read(buffer, offset, 1)); // do actual reads a byte at a time
            using (var r = new StreamReader(s, Encoding.UTF8, false, 2))
            {
                var result = new char[data.Length];
                Assert.Equal(data.Length, r.ReadBlock((Span<char>)result));
                Assert.Equal<char>(data, result);
            }
        }

        [Fact]
        public async Task ReadBlockAsync_RepeatsReadsUntilReadDesiredAmount()
        {
            char[] data = "hello world".ToCharArray();
            var ms = new MemoryStream(Encoding.UTF8.GetBytes(data));
            var s = new DelegateStream(
                canReadFunc: () => true,
                readAsyncFunc: (buffer, offset, count, cancellationToken) => ms.ReadAsync(buffer, offset, 1)); // do actual reads a byte at a time
            using (var r = new StreamReader(s, Encoding.UTF8, false, 2))
            {
                var result = new char[data.Length];
                Assert.Equal(data.Length, await r.ReadBlockAsync((Memory<char>)result));
                Assert.Equal<char>(data, result);
            }
        }

        [Theory]
        [InlineData(0, false)]
        [InlineData(0, true)]
        [InlineData(1, false)]
        [InlineData(1, true)]
        [SkipOnPlatform(TestPlatforms.Browser, "Not supported on Browser.")]
        [ActiveIssue("https://github.com/dotnet/runtime/issues/51390", TestPlatforms.iOS | TestPlatforms.tvOS | TestPlatforms.MacCatalyst)]
        public async Task ReadAsync_Canceled_ThrowsException(int method, bool precanceled)
        {
            Func<StreamReader, CancellationToken, Task<int>> func = method switch
            {
                0 => (sr, ct) => sr.ReadAsync(new char[1], ct).AsTask(),
                1 => (sr, ct) => sr.ReadBlockAsync(new char[1], ct).AsTask(),
                _ => throw new Exception("unknown mode")
            };

            string pipeName = Guid.NewGuid().ToString("N");
            using (var serverStream = new NamedPipeServerStream(pipeName, PipeDirection.Out, 1, PipeTransmissionMode.Byte, PipeOptions.Asynchronous))
            using (var clientStream = new NamedPipeClientStream(".", pipeName, PipeDirection.In, PipeOptions.Asynchronous))
            {
                await Task.WhenAll(
                    serverStream.WaitForConnectionAsync(),
                    clientStream.ConnectAsync());

                using (var sr = new StreamReader(clientStream))
                {
                    var cts = new CancellationTokenSource();

                    if (precanceled)
                    {
                        cts.Cancel();
                    }

                    Task<int> t = func(sr, cts.Token);

                    if (!precanceled)
                    {
                        cts.Cancel();
                    }

                    await Assert.ThrowsAnyAsync<OperationCanceledException>(() => t);
                }
            }
        }

        [Fact]
        public async Task Read_SpanMemory_DisposedStream_ThrowsException()
        {
            var sr = new StreamReader(new MemoryStream());
            sr.Dispose();

            Assert.Throws<ObjectDisposedException>(() => sr.Read(Span<char>.Empty));
            Assert.Throws<ObjectDisposedException>(() => sr.ReadBlock(Span<char>.Empty));
            await Assert.ThrowsAsync<ObjectDisposedException>(() => sr.ReadAsync(Memory<char>.Empty).AsTask());
            await Assert.ThrowsAsync<ObjectDisposedException>(() => sr.ReadBlockAsync(Memory<char>.Empty).AsTask());
        }

        [Fact]
        public void StreamReader_WithOptionalArguments()
        {
            byte[] ByteOrderMaskUtf7 = new byte[] { 0x2B, 0x2F, 0x76, 0x38 };
            byte[] ByteOrderMaskUtf8 = new byte[] { 0xEF, 0xBB, 0xBF };
            byte[] ByteOrderMaskUtf16_BE = new byte[] { 0xFE, 0xFF, 0x20, 0x20 };
            byte[] ByteOrderMaskUtf16_LE = new byte[] { 0xFF, 0xFE, 0x20, 0x20 };
            byte[] ByteOrderMaskUtf32 = new byte[] { 0x00, 0x00, 0xFE, 0xFF };

            // check enabled leaveOpen and default encoding
            using (var tempStream = new MemoryStream())
            {
                using (var sr = new StreamReader(tempStream, leaveOpen: true))
                {
                    Assert.Equal(Encoding.UTF8, sr.CurrentEncoding);
                }
                Assert.True(tempStream.CanRead);
            }

            // check null encoding, default encoding, default leaveOpen
            using (var tempStream = new MemoryStream())
            {
                using (var sr = new StreamReader(tempStream, encoding: null))
                {
                    Assert.Equal(Encoding.UTF8, sr.CurrentEncoding);
                }
                Assert.False(tempStream.CanRead);
            }

            // check bufferSize, default BOM and default leaveOpen
            using (var tempStream = new MemoryStream(ByteOrderMaskUtf16_BE))
            {
                using (var sr = new StreamReader(tempStream, bufferSize: -1))
                {
                    sr.Read();
                    Assert.Equal(Encoding.BigEndianUnicode, sr.CurrentEncoding);
                }
                Assert.False(tempStream.CanRead);
            }

            // check BOM enabled/disabled encoding, enabled/disabled leaveOpen
            using (var tempStream = new MemoryStream(ByteOrderMaskUtf16_BE))
            {
                // check disabled BOM, default encoding
                using (var sr = new StreamReader(new MemoryStream(ByteOrderMaskUtf7), detectEncodingFromByteOrderMarks: false))
                {
                    sr.Read();
                    Assert.Equal(Encoding.UTF8, sr.CurrentEncoding);
                }

                // check disabled BOM, default enconding and leaveOpen
                tempStream.Seek(0, SeekOrigin.Begin);
                using (var sr = new StreamReader(tempStream, detectEncodingFromByteOrderMarks: false, leaveOpen: true))
                {
                    sr.Read();
                    Assert.Equal(Encoding.UTF8, sr.CurrentEncoding);
                }
                Assert.True(tempStream.CanRead);

                // check enabled BOM and leaveOpen
                tempStream.Seek(0, SeekOrigin.Begin);
                using (var sr = new StreamReader(tempStream, detectEncodingFromByteOrderMarks: true))
                {
                    sr.Read();
                    Assert.Equal(Encoding.BigEndianUnicode, sr.CurrentEncoding);
                }
                Assert.False(tempStream.CanRead);
            }
        }
    }
}<|MERGE_RESOLUTION|>--- conflicted
+++ resolved
@@ -133,26 +133,6 @@
         }
 
         [Fact]
-<<<<<<< HEAD
-        [SkipOnPlatform(TestPlatforms.Browser, "Not supported on Browser.")]
-        public async Task ReadToEndAsync_WithCancellation()
-        {
-            string path = GetTestFilePath();
-
-            // create large (~100MB) file
-            File.WriteAllLines(path, Enumerable.Repeat("A very large file used for testing StreamReader cancellation. 0123456789012345678901234567890123456789.", 1_000_000));
-
-            using StreamReader reader = File.OpenText(path);
-            using CancellationTokenSource cts = new (TimeSpan.FromMilliseconds(50));
-            var token = cts.Token;
-
-            var ex = await Assert.ThrowsAnyAsync<OperationCanceledException>(async () => await reader.ReadToEndAsync(token));
-            Assert.Equal(token, ex.CancellationToken);
-        }
-
-        [Fact]
-=======
->>>>>>> 96db5566
         public void GetBaseStream()
         {
             var ms = GetSmallStream();
@@ -570,6 +550,7 @@
         }
 
         [Theory]
+        [ActiveIssue("https://github.com/dotnet/runtime/issues/34583", TestPlatforms.Windows, TargetFrameworkMonikers.Netcoreapp, TestRuntimes.Mono)]
         [InlineData(0, false)]
         [InlineData(0, true)]
         [InlineData(1, false)]
