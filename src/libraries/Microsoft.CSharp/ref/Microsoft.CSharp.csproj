--- conflicted
+++ resolved
@@ -1,13 +1,6 @@
 <Project Sdk="Microsoft.NET.Sdk">
   <PropertyGroup>
-<<<<<<< HEAD
-    <!-- Must match version supported by frameworks which support 4.0.* inbox.
-         Can be removed when API is added and this assembly is versioned to 4.1.* -->
-    <AssemblyVersion>4.0.0.0</AssemblyVersion>
-    <TargetFrameworks>netstandard2.0</TargetFrameworks>
-=======
-    <Configurations>$(NetCoreAppCurrent)-Debug;$(NetCoreAppCurrent)-Release</Configurations>
->>>>>>> 25909470
+    <TargetFrameworks>$(NetCoreAppCurrent)</TargetFrameworks>
   </PropertyGroup>
   <ItemGroup>
     <Compile Include="Microsoft.CSharp.cs" />
