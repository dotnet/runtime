﻿<?xml version="1.0" encoding="utf-8"?>
<linker>
  <assembly fullname="System.Reflection.Context, Version=4.0.3.0, Culture=neutral, PublicKeyToken=b77a5c561934e089">
    <attribute fullname="System.Diagnostics.CodeAnalysis.UnconditionalSuppressMessageAttribute">
      <argument>ILLink</argument>
      <argument>IL2026</argument>
      <property name="Scope">member</property>
      <property name="Target">M:System.Reflection.Context.Delegation.DelegatingAssembly.GetExportedTypes</property>
    </attribute>
    <attribute fullname="System.Diagnostics.CodeAnalysis.UnconditionalSuppressMessageAttribute">
      <argument>ILLink</argument>
      <argument>IL2026</argument>
      <property name="Scope">member</property>
      <property name="Target">M:System.Reflection.Context.Delegation.DelegatingAssembly.GetReferencedAssemblies</property>
    </attribute>
    <attribute fullname="System.Diagnostics.CodeAnalysis.UnconditionalSuppressMessageAttribute">
      <argument>ILLink</argument>
      <argument>IL2026</argument>
      <property name="Scope">member</property>
      <property name="Target">M:System.Reflection.Context.Delegation.DelegatingAssembly.GetType(System.String,System.Boolean,System.Boolean)</property>
    </attribute>
    <attribute fullname="System.Diagnostics.CodeAnalysis.UnconditionalSuppressMessageAttribute">
      <argument>ILLink</argument>
      <argument>IL2026</argument>
      <property name="Scope">member</property>
      <property name="Target">M:System.Reflection.Context.Delegation.DelegatingAssembly.GetTypes</property>
    </attribute>
    <attribute fullname="System.Diagnostics.CodeAnalysis.UnconditionalSuppressMessageAttribute">
      <argument>ILLink</argument>
      <argument>IL2026</argument>
      <property name="Scope">member</property>
      <property name="Target">M:System.Reflection.Context.Delegation.DelegatingAssembly.LoadModule(System.String,System.Byte[],System.Byte[])</property>
    </attribute>
    <attribute fullname="System.Diagnostics.CodeAnalysis.UnconditionalSuppressMessageAttribute">
      <argument>ILLink</argument>
      <argument>IL2026</argument>
      <property name="Scope">member</property>
      <property name="Target">M:System.Reflection.Context.Delegation.DelegatingConstructorInfo.GetMethodBody</property>
    </attribute>
    <attribute fullname="System.Diagnostics.CodeAnalysis.UnconditionalSuppressMessageAttribute">
      <argument>ILLink</argument>
      <argument>IL2026</argument>
      <property name="Scope">member</property>
      <property name="Target">M:System.Reflection.Context.Delegation.DelegatingMethodInfo.GetMethodBody</property>
    </attribute>
    <attribute fullname="System.Diagnostics.CodeAnalysis.UnconditionalSuppressMessageAttribute">
      <argument>ILLink</argument>
      <argument>IL2026</argument>
      <property name="Scope">member</property>
      <property name="Target">M:System.Reflection.Context.Delegation.DelegatingModule.FindTypes(System.Reflection.TypeFilter,System.Object)</property>
    </attribute>
    <attribute fullname="System.Diagnostics.CodeAnalysis.UnconditionalSuppressMessageAttribute">
      <argument>ILLink</argument>
      <argument>IL2026</argument>
      <property name="Scope">member</property>
      <property name="Target">M:System.Reflection.Context.Delegation.DelegatingModule.GetField(System.String,System.Reflection.BindingFlags)</property>
    </attribute>
    <attribute fullname="System.Diagnostics.CodeAnalysis.UnconditionalSuppressMessageAttribute">
      <argument>ILLink</argument>
      <argument>IL2026</argument>
      <property name="Scope">member</property>
      <property name="Target">M:System.Reflection.Context.Delegation.DelegatingModule.GetFields(System.Reflection.BindingFlags)</property>
    </attribute>
    <attribute fullname="System.Diagnostics.CodeAnalysis.UnconditionalSuppressMessageAttribute">
      <argument>ILLink</argument>
      <argument>IL2026</argument>
      <property name="Scope">member</property>
      <property name="Target">M:System.Reflection.Context.Delegation.DelegatingModule.GetMethodImpl(System.String,System.Reflection.BindingFlags,System.Reflection.Binder,System.Reflection.CallingConventions,System.Type[],System.Reflection.ParameterModifier[])</property>
    </attribute>
    <attribute fullname="System.Diagnostics.CodeAnalysis.UnconditionalSuppressMessageAttribute">
      <argument>ILLink</argument>
      <argument>IL2026</argument>
      <property name="Scope">member</property>
      <property name="Target">M:System.Reflection.Context.Delegation.DelegatingModule.GetMethods(System.Reflection.BindingFlags)</property>
    </attribute>
    <attribute fullname="System.Diagnostics.CodeAnalysis.UnconditionalSuppressMessageAttribute">
      <argument>ILLink</argument>
      <argument>IL2026</argument>
      <property name="Scope">member</property>
      <property name="Target">M:System.Reflection.Context.Delegation.DelegatingModule.GetType(System.String,System.Boolean,System.Boolean)</property>
    </attribute>
    <attribute fullname="System.Diagnostics.CodeAnalysis.UnconditionalSuppressMessageAttribute">
      <argument>ILLink</argument>
      <argument>IL2026</argument>
      <property name="Scope">member</property>
      <property name="Target">M:System.Reflection.Context.Delegation.DelegatingModule.GetTypes</property>
    </attribute>
    <attribute fullname="System.Diagnostics.CodeAnalysis.UnconditionalSuppressMessageAttribute">
      <argument>ILLink</argument>
      <argument>IL2026</argument>
      <property name="Scope">member</property>
      <property name="Target">M:System.Reflection.Context.Delegation.DelegatingModule.ResolveField(System.Int32,System.Type[],System.Type[])</property>
    </attribute>
    <attribute fullname="System.Diagnostics.CodeAnalysis.UnconditionalSuppressMessageAttribute">
      <argument>ILLink</argument>
      <argument>IL2026</argument>
      <property name="Scope">member</property>
      <property name="Target">M:System.Reflection.Context.Delegation.DelegatingModule.ResolveMember(System.Int32,System.Type[],System.Type[])</property>
    </attribute>
    <attribute fullname="System.Diagnostics.CodeAnalysis.UnconditionalSuppressMessageAttribute">
      <argument>ILLink</argument>
      <argument>IL2026</argument>
      <property name="Scope">member</property>
      <property name="Target">M:System.Reflection.Context.Delegation.DelegatingModule.ResolveMethod(System.Int32,System.Type[],System.Type[])</property>
    </attribute>
    <attribute fullname="System.Diagnostics.CodeAnalysis.UnconditionalSuppressMessageAttribute">
      <argument>ILLink</argument>
      <argument>IL2026</argument>
      <property name="Scope">member</property>
      <property name="Target">M:System.Reflection.Context.Delegation.DelegatingModule.ResolveSignature(System.Int32)</property>
    </attribute>
    <attribute fullname="System.Diagnostics.CodeAnalysis.UnconditionalSuppressMessageAttribute">
      <argument>ILLink</argument>
      <argument>IL2026</argument>
      <property name="Scope">member</property>
      <property name="Target">M:System.Reflection.Context.Delegation.DelegatingModule.ResolveString(System.Int32)</property>
    </attribute>
    <attribute fullname="System.Diagnostics.CodeAnalysis.UnconditionalSuppressMessageAttribute">
      <argument>ILLink</argument>
      <argument>IL2026</argument>
      <property name="Scope">member</property>
      <property name="Target">M:System.Reflection.Context.Delegation.DelegatingModule.ResolveType(System.Int32,System.Type[],System.Type[])</property>
    </attribute>
    <attribute fullname="System.Diagnostics.CodeAnalysis.UnconditionalSuppressMessageAttribute">
      <argument>ILLink</argument>
      <argument>IL2046</argument>
      <property name="Scope">member</property>
      <property name="Target">M:System.Reflection.Context.Delegation.DelegatingAssembly.CreateInstance(System.String,System.Boolean,System.Reflection.BindingFlags,System.Reflection.Binder,System.Object[],System.Globalization.CultureInfo,System.Object[])</property>
    </attribute>
    <attribute fullname="System.Diagnostics.CodeAnalysis.UnconditionalSuppressMessageAttribute">
      <argument>ILLink</argument>
      <argument>IL2046</argument>
      <property name="Scope">member</property>
      <property name="Target">M:System.Reflection.Context.Delegation.DelegatingAssembly.GetExportedTypes</property>
    </attribute>
    <attribute fullname="System.Diagnostics.CodeAnalysis.UnconditionalSuppressMessageAttribute">
      <argument>ILLink</argument>
      <argument>IL2046</argument>
      <property name="Scope">member</property>
      <property name="Target">M:System.Reflection.Context.Delegation.DelegatingAssembly.GetReferencedAssemblies</property>
    </attribute>
    <attribute fullname="System.Diagnostics.CodeAnalysis.UnconditionalSuppressMessageAttribute">
      <argument>ILLink</argument>
      <argument>IL2046</argument>
      <property name="Scope">member</property>
      <property name="Target">M:System.Reflection.Context.Delegation.DelegatingAssembly.GetType(System.String,System.Boolean,System.Boolean)</property>
    </attribute>
    <attribute fullname="System.Diagnostics.CodeAnalysis.UnconditionalSuppressMessageAttribute">
      <argument>ILLink</argument>
      <argument>IL2046</argument>
      <property name="Scope">member</property>
      <property name="Target">M:System.Reflection.Context.Delegation.DelegatingAssembly.GetTypes</property>
    </attribute>
    <attribute fullname="System.Diagnostics.CodeAnalysis.UnconditionalSuppressMessageAttribute">
      <argument>ILLink</argument>
      <argument>IL2046</argument>
      <property name="Scope">member</property>
      <property name="Target">M:System.Reflection.Context.Delegation.DelegatingAssembly.LoadModule(System.String,System.Byte[],System.Byte[])</property>
    </attribute>
    <attribute fullname="System.Diagnostics.CodeAnalysis.UnconditionalSuppressMessageAttribute">
      <argument>ILLink</argument>
      <argument>IL2046</argument>
      <property name="Scope">member</property>
      <property name="Target">M:System.Reflection.Context.Delegation.DelegatingConstructorInfo.GetMethodBody</property>
    </attribute>
    <attribute fullname="System.Diagnostics.CodeAnalysis.UnconditionalSuppressMessageAttribute">
      <argument>ILLink</argument>
      <argument>IL2046</argument>
      <property name="Scope">member</property>
      <property name="Target">M:System.Reflection.Context.Delegation.DelegatingMethodInfo.GetMethodBody</property>
    </attribute>
    <attribute fullname="System.Diagnostics.CodeAnalysis.UnconditionalSuppressMessageAttribute">
      <argument>ILLink</argument>
      <argument>IL2046</argument>
      <property name="Scope">member</property>
      <property name="Target">M:System.Reflection.Context.Delegation.DelegatingModule.FindTypes(System.Reflection.TypeFilter,System.Object)</property>
    </attribute>
    <attribute fullname="System.Diagnostics.CodeAnalysis.UnconditionalSuppressMessageAttribute">
      <argument>ILLink</argument>
      <argument>IL2046</argument>
      <property name="Scope">member</property>
      <property name="Target">M:System.Reflection.Context.Delegation.DelegatingModule.GetField(System.String,System.Reflection.BindingFlags)</property>
    </attribute>
    <attribute fullname="System.Diagnostics.CodeAnalysis.UnconditionalSuppressMessageAttribute">
      <argument>ILLink</argument>
      <argument>IL2046</argument>
      <property name="Scope">member</property>
      <property name="Target">M:System.Reflection.Context.Delegation.DelegatingModule.GetFields(System.Reflection.BindingFlags)</property>
    </attribute>
    <attribute fullname="System.Diagnostics.CodeAnalysis.UnconditionalSuppressMessageAttribute">
      <argument>ILLink</argument>
      <argument>IL2046</argument>
      <property name="Scope">member</property>
      <property name="Target">M:System.Reflection.Context.Delegation.DelegatingModule.GetMethodImpl(System.String,System.Reflection.BindingFlags,System.Reflection.Binder,System.Reflection.CallingConventions,System.Type[],System.Reflection.ParameterModifier[])</property>
    </attribute>
    <attribute fullname="System.Diagnostics.CodeAnalysis.UnconditionalSuppressMessageAttribute">
      <argument>ILLink</argument>
      <argument>IL2046</argument>
      <property name="Scope">member</property>
      <property name="Target">M:System.Reflection.Context.Delegation.DelegatingModule.GetMethods(System.Reflection.BindingFlags)</property>
    </attribute>
    <attribute fullname="System.Diagnostics.CodeAnalysis.UnconditionalSuppressMessageAttribute">
      <argument>ILLink</argument>
      <argument>IL2046</argument>
      <property name="Scope">member</property>
      <property name="Target">M:System.Reflection.Context.Delegation.DelegatingModule.GetType(System.String,System.Boolean,System.Boolean)</property>
    </attribute>
    <attribute fullname="System.Diagnostics.CodeAnalysis.UnconditionalSuppressMessageAttribute">
      <argument>ILLink</argument>
      <argument>IL2046</argument>
      <property name="Scope">member</property>
      <property name="Target">M:System.Reflection.Context.Delegation.DelegatingModule.GetTypes</property>
    </attribute>
    <attribute fullname="System.Diagnostics.CodeAnalysis.UnconditionalSuppressMessageAttribute">
      <argument>ILLink</argument>
      <argument>IL2046</argument>
      <property name="Scope">member</property>
      <property name="Target">M:System.Reflection.Context.Delegation.DelegatingModule.ResolveField(System.Int32,System.Type[],System.Type[])</property>
    </attribute>
    <attribute fullname="System.Diagnostics.CodeAnalysis.UnconditionalSuppressMessageAttribute">
      <argument>ILLink</argument>
      <argument>IL2046</argument>
      <property name="Scope">member</property>
      <property name="Target">M:System.Reflection.Context.Delegation.DelegatingModule.ResolveMember(System.Int32,System.Type[],System.Type[])</property>
    </attribute>
    <attribute fullname="System.Diagnostics.CodeAnalysis.UnconditionalSuppressMessageAttribute">
      <argument>ILLink</argument>
      <argument>IL2046</argument>
      <property name="Scope">member</property>
      <property name="Target">M:System.Reflection.Context.Delegation.DelegatingModule.ResolveMethod(System.Int32,System.Type[],System.Type[])</property>
    </attribute>
    <attribute fullname="System.Diagnostics.CodeAnalysis.UnconditionalSuppressMessageAttribute">
      <argument>ILLink</argument>
      <argument>IL2046</argument>
      <property name="Scope">member</property>
      <property name="Target">M:System.Reflection.Context.Delegation.DelegatingModule.ResolveSignature(System.Int32)</property>
    </attribute>
    <attribute fullname="System.Diagnostics.CodeAnalysis.UnconditionalSuppressMessageAttribute">
      <argument>ILLink</argument>
      <argument>IL2046</argument>
      <property name="Scope">member</property>
      <property name="Target">M:System.Reflection.Context.Delegation.DelegatingModule.ResolveString(System.Int32)</property>
    </attribute>
    <attribute fullname="System.Diagnostics.CodeAnalysis.UnconditionalSuppressMessageAttribute">
      <argument>ILLink</argument>
      <argument>IL2046</argument>
      <property name="Scope">member</property>
      <property name="Target">M:System.Reflection.Context.Delegation.DelegatingModule.ResolveType(System.Int32,System.Type[],System.Type[])</property>
    </attribute>
    <attribute fullname="System.Diagnostics.CodeAnalysis.UnconditionalSuppressMessageAttribute">
      <argument>ILLink</argument>
      <argument>IL2055</argument>
      <property name="Scope">member</property>
      <property name="Target">M:System.Reflection.Context.Delegation.DelegatingType.MakeGenericType(System.Type[])</property>
    </attribute>
    <attribute fullname="System.Diagnostics.CodeAnalysis.UnconditionalSuppressMessageAttribute">
      <argument>ILLink</argument>
      <argument>IL2058</argument>
      <property name="Scope">member</property>
      <property name="Target">M:System.Reflection.Context.Delegation.DelegatingAssembly.CreateInstance(System.String,System.Boolean,System.Reflection.BindingFlags,System.Reflection.Binder,System.Object[],System.Globalization.CultureInfo,System.Object[])</property>
    </attribute>
    <attribute fullname="System.Diagnostics.CodeAnalysis.UnconditionalSuppressMessageAttribute">
      <argument>ILLink</argument>
      <argument>IL2060</argument>
      <property name="Scope">member</property>
      <property name="Target">M:System.Reflection.Context.Delegation.DelegatingMethodInfo.MakeGenericMethod(System.Type[])</property>
    </attribute>
    <attribute fullname="System.Diagnostics.CodeAnalysis.UnconditionalSuppressMessageAttribute">
      <argument>ILLink</argument>
      <argument>IL2080</argument>
      <property name="Scope">member</property>
      <property name="Target">M:System.Reflection.Context.Delegation.DelegatingType.GetConstructors(System.Reflection.BindingFlags)</property>
    </attribute>
    <attribute fullname="System.Diagnostics.CodeAnalysis.UnconditionalSuppressMessageAttribute">
      <argument>ILLink</argument>
      <argument>IL2080</argument>
      <property name="Scope">member</property>
      <property name="Target">M:System.Reflection.Context.Delegation.DelegatingType.GetDefaultMembers</property>
    </attribute>
    <attribute fullname="System.Diagnostics.CodeAnalysis.UnconditionalSuppressMessageAttribute">
      <argument>ILLink</argument>
      <argument>IL2080</argument>
      <property name="Scope">member</property>
      <property name="Target">M:System.Reflection.Context.Delegation.DelegatingType.GetEvents</property>
    </attribute>
    <attribute fullname="System.Diagnostics.CodeAnalysis.UnconditionalSuppressMessageAttribute">
      <argument>ILLink</argument>
      <argument>IL2080</argument>
      <property name="Scope">member</property>
      <property name="Target">M:System.Reflection.Context.Delegation.DelegatingType.GetEvents(System.Reflection.BindingFlags)</property>
    </attribute>
    <attribute fullname="System.Diagnostics.CodeAnalysis.UnconditionalSuppressMessageAttribute">
      <argument>ILLink</argument>
      <argument>IL2080</argument>
      <property name="Scope">member</property>
      <property name="Target">M:System.Reflection.Context.Delegation.DelegatingType.GetFields(System.Reflection.BindingFlags)</property>
    </attribute>
    <attribute fullname="System.Diagnostics.CodeAnalysis.UnconditionalSuppressMessageAttribute">
      <argument>ILLink</argument>
      <argument>IL2080</argument>
      <property name="Scope">member</property>
      <property name="Target">M:System.Reflection.Context.Delegation.DelegatingType.GetMember(System.String,System.Reflection.MemberTypes,System.Reflection.BindingFlags)</property>
    </attribute>
    <attribute fullname="System.Diagnostics.CodeAnalysis.UnconditionalSuppressMessageAttribute">
      <argument>ILLink</argument>
      <argument>IL2080</argument>
      <property name="Scope">member</property>
      <property name="Target">M:System.Reflection.Context.Delegation.DelegatingType.GetMembers(System.Reflection.BindingFlags)</property>
    </attribute>
    <attribute fullname="System.Diagnostics.CodeAnalysis.UnconditionalSuppressMessageAttribute">
      <argument>ILLink</argument>
      <argument>IL2080</argument>
      <property name="Scope">member</property>
      <property name="Target">M:System.Reflection.Context.Delegation.DelegatingType.GetMethods(System.Reflection.BindingFlags)</property>
    </attribute>
    <attribute fullname="System.Diagnostics.CodeAnalysis.UnconditionalSuppressMessageAttribute">
      <argument>ILLink</argument>
      <argument>IL2080</argument>
      <property name="Scope">member</property>
      <property name="Target">M:System.Reflection.Context.Delegation.DelegatingType.GetNestedTypes(System.Reflection.BindingFlags)</property>
    </attribute>
    <attribute fullname="System.Diagnostics.CodeAnalysis.UnconditionalSuppressMessageAttribute">
      <argument>ILLink</argument>
      <argument>IL2080</argument>
      <property name="Scope">member</property>
      <property name="Target">M:System.Reflection.Context.Delegation.DelegatingType.GetProperties(System.Reflection.BindingFlags)</property>
    </attribute>
    <attribute fullname="System.Diagnostics.CodeAnalysis.UnconditionalSuppressMessageAttribute">
      <argument>ILLink</argument>
      <argument>IL2080</argument>
      <property name="Scope">member</property>
      <property name="Target">M:System.Reflection.Context.Delegation.DelegatingType.GetPropertyImpl(System.String,System.Reflection.BindingFlags,System.Reflection.Binder,System.Type,System.Type[],System.Reflection.ParameterModifier[])</property>
    </attribute>
    <attribute fullname="System.Diagnostics.CodeAnalysis.UnconditionalSuppressMessageAttribute">
      <argument>ILLink</argument>
      <argument>IL2080</argument>
      <property name="Scope">member</property>
      <property name="Target">M:System.Reflection.Context.Delegation.DelegatingType.InvokeMember(System.String,System.Reflection.BindingFlags,System.Reflection.Binder,System.Object,System.Object[],System.Reflection.ParameterModifier[],System.Globalization.CultureInfo,System.String[])</property>
    </attribute>
    <attribute fullname="System.Diagnostics.CodeAnalysis.UnconditionalSuppressMessageAttribute">
      <argument>ILLink</argument>
      <argument>IL2085</argument>
      <property name="Scope">member</property>
      <property name="Target">M:System.Reflection.Context.Projection.ProjectingType.GetMember(System.String,System.Reflection.MemberTypes,System.Reflection.BindingFlags)</property>
    </attribute>
    <attribute fullname="System.Diagnostics.CodeAnalysis.UnconditionalSuppressMessageAttribute">
      <argument>ILLink</argument>
      <argument>IL2085</argument>
      <property name="Scope">member</property>
      <property name="Target">M:System.Reflection.Context.Projection.ProjectingType.GetMembers(System.Reflection.BindingFlags)</property>
    </attribute>
    <attribute fullname="System.Diagnostics.CodeAnalysis.UnconditionalSuppressMessageAttribute">
      <argument>ILLink</argument>
      <argument>IL2094</argument>
      <property name="Scope">member</property>
      <property name="Target">M:System.Reflection.Context.Delegation.DelegatingType.GetConstructorImpl(System.Reflection.BindingFlags,System.Reflection.Binder,System.Reflection.CallingConventions,System.Type[],System.Reflection.ParameterModifier[])</property>
    </attribute>
    <attribute fullname="System.Diagnostics.CodeAnalysis.UnconditionalSuppressMessageAttribute">
      <argument>ILLink</argument>
      <argument>IL2094</argument>
      <property name="Scope">member</property>
      <property name="Target">M:System.Reflection.Context.Delegation.DelegatingType.GetConstructors(System.Reflection.BindingFlags)</property>
    </attribute>
    <attribute fullname="System.Diagnostics.CodeAnalysis.UnconditionalSuppressMessageAttribute">
      <argument>ILLink</argument>
      <argument>IL2094</argument>
      <property name="Scope">member</property>
      <property name="Target">M:System.Reflection.Context.Delegation.DelegatingType.GetDefaultMembers</property>
    </attribute>
    <attribute fullname="System.Diagnostics.CodeAnalysis.UnconditionalSuppressMessageAttribute">
      <argument>ILLink</argument>
      <argument>IL2094</argument>
      <property name="Scope">member</property>
      <property name="Target">M:System.Reflection.Context.Delegation.DelegatingType.GetEvent(System.String,System.Reflection.BindingFlags)</property>
    </attribute>
    <attribute fullname="System.Diagnostics.CodeAnalysis.UnconditionalSuppressMessageAttribute">
      <argument>ILLink</argument>
      <argument>IL2094</argument>
      <property name="Scope">member</property>
      <property name="Target">M:System.Reflection.Context.Delegation.DelegatingType.GetEvents</property>
    </attribute>
    <attribute fullname="System.Diagnostics.CodeAnalysis.UnconditionalSuppressMessageAttribute">
      <argument>ILLink</argument>
      <argument>IL2094</argument>
      <property name="Scope">member</property>
      <property name="Target">M:System.Reflection.Context.Delegation.DelegatingType.GetEvents(System.Reflection.BindingFlags)</property>
    </attribute>
    <attribute fullname="System.Diagnostics.CodeAnalysis.UnconditionalSuppressMessageAttribute">
      <argument>ILLink</argument>
      <argument>IL2094</argument>
      <property name="Scope">member</property>
      <property name="Target">M:System.Reflection.Context.Delegation.DelegatingType.GetField(System.String,System.Reflection.BindingFlags)</property>
    </attribute>
    <attribute fullname="System.Diagnostics.CodeAnalysis.UnconditionalSuppressMessageAttribute">
      <argument>ILLink</argument>
      <argument>IL2094</argument>
      <property name="Scope">member</property>
      <property name="Target">M:System.Reflection.Context.Delegation.DelegatingType.GetFields(System.Reflection.BindingFlags)</property>
    </attribute>
    <attribute fullname="System.Diagnostics.CodeAnalysis.UnconditionalSuppressMessageAttribute">
      <argument>ILLink</argument>
      <argument>IL2094</argument>
      <property name="Scope">member</property>
      <property name="Target">M:System.Reflection.Context.Delegation.DelegatingType.GetMember(System.String,System.Reflection.MemberTypes,System.Reflection.BindingFlags)</property>
    </attribute>
    <attribute fullname="System.Diagnostics.CodeAnalysis.UnconditionalSuppressMessageAttribute">
      <argument>ILLink</argument>
      <argument>IL2094</argument>
      <property name="Scope">member</property>
      <property name="Target">M:System.Reflection.Context.Delegation.DelegatingType.GetMembers(System.Reflection.BindingFlags)</property>
    </attribute>
    <attribute fullname="System.Diagnostics.CodeAnalysis.UnconditionalSuppressMessageAttribute">
      <argument>ILLink</argument>
      <argument>IL2094</argument>
      <property name="Scope">member</property>
      <property name="Target">M:System.Reflection.Context.Delegation.DelegatingType.GetMethodImpl(System.String,System.Reflection.BindingFlags,System.Reflection.Binder,System.Reflection.CallingConventions,System.Type[],System.Reflection.ParameterModifier[])</property>
    </attribute>
    <attribute fullname="System.Diagnostics.CodeAnalysis.UnconditionalSuppressMessageAttribute">
      <argument>ILLink</argument>
      <argument>IL2094</argument>
      <property name="Scope">member</property>
      <property name="Target">M:System.Reflection.Context.Delegation.DelegatingType.GetMethods(System.Reflection.BindingFlags)</property>
    </attribute>
    <attribute fullname="System.Diagnostics.CodeAnalysis.UnconditionalSuppressMessageAttribute">
      <argument>ILLink</argument>
      <argument>IL2094</argument>
      <property name="Scope">member</property>
      <property name="Target">M:System.Reflection.Context.Delegation.DelegatingType.GetNestedType(System.String,System.Reflection.BindingFlags)</property>
    </attribute>
    <attribute fullname="System.Diagnostics.CodeAnalysis.UnconditionalSuppressMessageAttribute">
      <argument>ILLink</argument>
      <argument>IL2094</argument>
      <property name="Scope">member</property>
      <property name="Target">M:System.Reflection.Context.Delegation.DelegatingType.GetNestedTypes(System.Reflection.BindingFlags)</property>
    </attribute>
    <attribute fullname="System.Diagnostics.CodeAnalysis.UnconditionalSuppressMessageAttribute">
      <argument>ILLink</argument>
      <argument>IL2094</argument>
      <property name="Scope">member</property>
      <property name="Target">M:System.Reflection.Context.Delegation.DelegatingType.GetProperties(System.Reflection.BindingFlags)</property>
    </attribute>
    <attribute fullname="System.Diagnostics.CodeAnalysis.UnconditionalSuppressMessageAttribute">
      <argument>ILLink</argument>
      <argument>IL2094</argument>
      <property name="Scope">member</property>
      <property name="Target">M:System.Reflection.Context.Delegation.DelegatingType.GetPropertyImpl(System.String,System.Reflection.BindingFlags,System.Reflection.Binder,System.Type,System.Type[],System.Reflection.ParameterModifier[])</property>
    </attribute>
    <attribute fullname="System.Diagnostics.CodeAnalysis.UnconditionalSuppressMessageAttribute">
      <argument>ILLink</argument>
      <argument>IL2094</argument>
      <property name="Scope">member</property>
      <property name="Target">M:System.Reflection.Context.Delegation.DelegatingType.InvokeMember(System.String,System.Reflection.BindingFlags,System.Reflection.Binder,System.Object,System.Object[],System.Reflection.ParameterModifier[],System.Globalization.CultureInfo,System.String[])</property>
    </attribute>
    <attribute fullname="System.Diagnostics.CodeAnalysis.UnconditionalSuppressMessageAttribute">
      <argument>ILLink</argument>
<<<<<<< HEAD
      <argument>IL2067</argument>
      <property name="Scope">member</property>
      <property name="Target">M:System.Reflection.Context.Delegation.DelegatingType.GetInterfaceMap(System.Type)</property>
    </attribute>
    <attribute fullname="System.Diagnostics.CodeAnalysis.UnconditionalSuppressMessageAttribute">
      <argument>ILLink</argument>
      <argument>IL2092</argument>
      <property name="Scope">member</property>
      <property name="Target">M:System.Reflection.Context.Delegation.DelegatingType.GetInterfaceMap(System.Type)</property>
=======
      <argument>IL2080</argument>
      <property name="Scope">member</property>
      <property name="Target">M:System.Reflection.Context.Delegation.DelegatingType.GetInterface(System.String,System.Boolean)</property>
    </attribute>
    <attribute fullname="System.Diagnostics.CodeAnalysis.UnconditionalSuppressMessageAttribute">
      <argument>ILLink</argument>
      <argument>IL2080</argument>
      <property name="Scope">member</property>
      <property name="Target">M:System.Reflection.Context.Delegation.DelegatingType.GetInterfaces</property>
    </attribute>
    <attribute fullname="System.Diagnostics.CodeAnalysis.UnconditionalSuppressMessageAttribute">
      <argument>ILLink</argument>
      <argument>IL2094</argument>
      <property name="Scope">member</property>
      <property name="Target">M:System.Reflection.Context.Delegation.DelegatingType.GetInterface(System.String,System.Boolean)</property>
    </attribute>
    <attribute fullname="System.Diagnostics.CodeAnalysis.UnconditionalSuppressMessageAttribute">
      <argument>ILLink</argument>
      <argument>IL2094</argument>
      <property name="Scope">member</property>
      <property name="Target">M:System.Reflection.Context.Delegation.DelegatingType.GetInterfaces</property>
    </attribute>
    <attribute fullname="System.Diagnostics.CodeAnalysis.UnconditionalSuppressMessageAttribute">
      <argument>ILLink</argument>
      <argument>IL2093</argument>
      <property name="Scope">member</property>
      <property name="Target">M:System.Reflection.Context.Delegation.DelegatingType.GetInterface(System.String,System.Boolean)</property>
>>>>>>> 8b6f404b
    </attribute>
  </assembly>
</linker><|MERGE_RESOLUTION|>--- conflicted
+++ resolved
@@ -453,7 +453,6 @@
     </attribute>
     <attribute fullname="System.Diagnostics.CodeAnalysis.UnconditionalSuppressMessageAttribute">
       <argument>ILLink</argument>
-<<<<<<< HEAD
       <argument>IL2067</argument>
       <property name="Scope">member</property>
       <property name="Target">M:System.Reflection.Context.Delegation.DelegatingType.GetInterfaceMap(System.Type)</property>
@@ -463,7 +462,9 @@
       <argument>IL2092</argument>
       <property name="Scope">member</property>
       <property name="Target">M:System.Reflection.Context.Delegation.DelegatingType.GetInterfaceMap(System.Type)</property>
-=======
+    </attribute>
+    <attribute fullname="System.Diagnostics.CodeAnalysis.UnconditionalSuppressMessageAttribute">
+      <argument>ILLink</argument>
       <argument>IL2080</argument>
       <property name="Scope">member</property>
       <property name="Target">M:System.Reflection.Context.Delegation.DelegatingType.GetInterface(System.String,System.Boolean)</property>
@@ -491,7 +492,6 @@
       <argument>IL2093</argument>
       <property name="Scope">member</property>
       <property name="Target">M:System.Reflection.Context.Delegation.DelegatingType.GetInterface(System.String,System.Boolean)</property>
->>>>>>> 8b6f404b
     </attribute>
   </assembly>
 </linker>