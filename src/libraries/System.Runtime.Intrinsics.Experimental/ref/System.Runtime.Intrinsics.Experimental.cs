// Licensed to the .NET Foundation under one or more agreements.
// The .NET Foundation licenses this file to you under the MIT license.
// See the LICENSE file in the project root for more information.
// ------------------------------------------------------------------------------
// Changes to this file must follow the http://aka.ms/api-review process.
// ------------------------------------------------------------------------------

namespace System.Runtime.Intrinsics.Arm
{
    [System.CLSCompliantAttribute(false)]
    public abstract partial class AdvSimd : System.Runtime.Intrinsics.Arm.ArmBase
    {
        internal AdvSimd() { }
        public static new bool IsSupported { get { throw null; } }
        public static System.Runtime.Intrinsics.Vector128<ushort> Abs(System.Runtime.Intrinsics.Vector128<short> value) { throw null; }
        public static System.Runtime.Intrinsics.Vector128<uint> Abs(System.Runtime.Intrinsics.Vector128<int> value) { throw null; }
        public static System.Runtime.Intrinsics.Vector128<byte> Abs(System.Runtime.Intrinsics.Vector128<sbyte> value) { throw null; }
        public static System.Runtime.Intrinsics.Vector128<float> Abs(System.Runtime.Intrinsics.Vector128<float> value) { throw null; }
        public static System.Runtime.Intrinsics.Vector64<ushort> Abs(System.Runtime.Intrinsics.Vector64<short> value) { throw null; }
        public static System.Runtime.Intrinsics.Vector64<uint> Abs(System.Runtime.Intrinsics.Vector64<int> value) { throw null; }
        public static System.Runtime.Intrinsics.Vector64<byte> Abs(System.Runtime.Intrinsics.Vector64<sbyte> value) { throw null; }
        public static System.Runtime.Intrinsics.Vector64<float> Abs(System.Runtime.Intrinsics.Vector64<float> value) { throw null; }
        public static System.Runtime.Intrinsics.Vector64<float> AbsScalar(System.Runtime.Intrinsics.Vector64<float> value) { throw null; }
        public static System.Runtime.Intrinsics.Vector128<byte> Add(System.Runtime.Intrinsics.Vector128<byte> left, System.Runtime.Intrinsics.Vector128<byte> right) { throw null; }
        public static System.Runtime.Intrinsics.Vector128<short> Add(System.Runtime.Intrinsics.Vector128<short> left, System.Runtime.Intrinsics.Vector128<short> right) { throw null; }
        public static System.Runtime.Intrinsics.Vector128<int> Add(System.Runtime.Intrinsics.Vector128<int> left, System.Runtime.Intrinsics.Vector128<int> right) { throw null; }
        public static System.Runtime.Intrinsics.Vector128<long> Add(System.Runtime.Intrinsics.Vector128<long> left, System.Runtime.Intrinsics.Vector128<long> right) { throw null; }
        public static System.Runtime.Intrinsics.Vector128<sbyte> Add(System.Runtime.Intrinsics.Vector128<sbyte> left, System.Runtime.Intrinsics.Vector128<sbyte> right) { throw null; }
        public static System.Runtime.Intrinsics.Vector128<float> Add(System.Runtime.Intrinsics.Vector128<float> left, System.Runtime.Intrinsics.Vector128<float> right) { throw null; }
        public static System.Runtime.Intrinsics.Vector128<ushort> Add(System.Runtime.Intrinsics.Vector128<ushort> left, System.Runtime.Intrinsics.Vector128<ushort> right) { throw null; }
        public static System.Runtime.Intrinsics.Vector128<uint> Add(System.Runtime.Intrinsics.Vector128<uint> left, System.Runtime.Intrinsics.Vector128<uint> right) { throw null; }
        public static System.Runtime.Intrinsics.Vector128<ulong> Add(System.Runtime.Intrinsics.Vector128<ulong> left, System.Runtime.Intrinsics.Vector128<ulong> right) { throw null; }
        public static System.Runtime.Intrinsics.Vector64<byte> Add(System.Runtime.Intrinsics.Vector64<byte> left, System.Runtime.Intrinsics.Vector64<byte> right) { throw null; }
        public static System.Runtime.Intrinsics.Vector64<short> Add(System.Runtime.Intrinsics.Vector64<short> left, System.Runtime.Intrinsics.Vector64<short> right) { throw null; }
        public static System.Runtime.Intrinsics.Vector64<int> Add(System.Runtime.Intrinsics.Vector64<int> left, System.Runtime.Intrinsics.Vector64<int> right) { throw null; }
        public static System.Runtime.Intrinsics.Vector64<sbyte> Add(System.Runtime.Intrinsics.Vector64<sbyte> left, System.Runtime.Intrinsics.Vector64<sbyte> right) { throw null; }
        public static System.Runtime.Intrinsics.Vector64<float> Add(System.Runtime.Intrinsics.Vector64<float> left, System.Runtime.Intrinsics.Vector64<float> right) { throw null; }
        public static System.Runtime.Intrinsics.Vector64<ushort> Add(System.Runtime.Intrinsics.Vector64<ushort> left, System.Runtime.Intrinsics.Vector64<ushort> right) { throw null; }
        public static System.Runtime.Intrinsics.Vector64<uint> Add(System.Runtime.Intrinsics.Vector64<uint> left, System.Runtime.Intrinsics.Vector64<uint> right) { throw null; }
        public static System.Runtime.Intrinsics.Vector64<float> AddScalar(System.Runtime.Intrinsics.Vector64<float> left, System.Runtime.Intrinsics.Vector64<float> right) { throw null; }
        public static System.Runtime.Intrinsics.Vector128<byte> And(System.Runtime.Intrinsics.Vector128<byte> left, System.Runtime.Intrinsics.Vector128<byte> right) { throw null; }
        public static System.Runtime.Intrinsics.Vector128<double> And(System.Runtime.Intrinsics.Vector128<double> left, System.Runtime.Intrinsics.Vector128<double> right) { throw null; }
        public static System.Runtime.Intrinsics.Vector128<short> And(System.Runtime.Intrinsics.Vector128<short> left, System.Runtime.Intrinsics.Vector128<short> right) { throw null; }
        public static System.Runtime.Intrinsics.Vector128<int> And(System.Runtime.Intrinsics.Vector128<int> left, System.Runtime.Intrinsics.Vector128<int> right) { throw null; }
        public static System.Runtime.Intrinsics.Vector128<long> And(System.Runtime.Intrinsics.Vector128<long> left, System.Runtime.Intrinsics.Vector128<long> right) { throw null; }
        public static System.Runtime.Intrinsics.Vector128<sbyte> And(System.Runtime.Intrinsics.Vector128<sbyte> left, System.Runtime.Intrinsics.Vector128<sbyte> right) { throw null; }
        public static System.Runtime.Intrinsics.Vector128<float> And(System.Runtime.Intrinsics.Vector128<float> left, System.Runtime.Intrinsics.Vector128<float> right) { throw null; }
        public static System.Runtime.Intrinsics.Vector128<ushort> And(System.Runtime.Intrinsics.Vector128<ushort> left, System.Runtime.Intrinsics.Vector128<ushort> right) { throw null; }
        public static System.Runtime.Intrinsics.Vector128<uint> And(System.Runtime.Intrinsics.Vector128<uint> left, System.Runtime.Intrinsics.Vector128<uint> right) { throw null; }
        public static System.Runtime.Intrinsics.Vector128<ulong> And(System.Runtime.Intrinsics.Vector128<ulong> left, System.Runtime.Intrinsics.Vector128<ulong> right) { throw null; }
        public static System.Runtime.Intrinsics.Vector64<byte> And(System.Runtime.Intrinsics.Vector64<byte> left, System.Runtime.Intrinsics.Vector64<byte> right) { throw null; }
        public static System.Runtime.Intrinsics.Vector64<short> And(System.Runtime.Intrinsics.Vector64<short> left, System.Runtime.Intrinsics.Vector64<short> right) { throw null; }
        public static System.Runtime.Intrinsics.Vector64<int> And(System.Runtime.Intrinsics.Vector64<int> left, System.Runtime.Intrinsics.Vector64<int> right) { throw null; }
        public static System.Runtime.Intrinsics.Vector64<sbyte> And(System.Runtime.Intrinsics.Vector64<sbyte> left, System.Runtime.Intrinsics.Vector64<sbyte> right) { throw null; }
        public static System.Runtime.Intrinsics.Vector64<float> And(System.Runtime.Intrinsics.Vector64<float> left, System.Runtime.Intrinsics.Vector64<float> right) { throw null; }
        public static System.Runtime.Intrinsics.Vector64<ushort> And(System.Runtime.Intrinsics.Vector64<ushort> left, System.Runtime.Intrinsics.Vector64<ushort> right) { throw null; }
        public static System.Runtime.Intrinsics.Vector64<uint> And(System.Runtime.Intrinsics.Vector64<uint> left, System.Runtime.Intrinsics.Vector64<uint> right) { throw null; }
        public static System.Runtime.Intrinsics.Vector128<byte> AndNot(System.Runtime.Intrinsics.Vector128<byte> left, System.Runtime.Intrinsics.Vector128<byte> right) { throw null; }
        public static System.Runtime.Intrinsics.Vector128<double> AndNot(System.Runtime.Intrinsics.Vector128<double> left, System.Runtime.Intrinsics.Vector128<double> right) { throw null; }
        public static System.Runtime.Intrinsics.Vector128<short> AndNot(System.Runtime.Intrinsics.Vector128<short> left, System.Runtime.Intrinsics.Vector128<short> right) { throw null; }
        public static System.Runtime.Intrinsics.Vector128<int> AndNot(System.Runtime.Intrinsics.Vector128<int> left, System.Runtime.Intrinsics.Vector128<int> right) { throw null; }
        public static System.Runtime.Intrinsics.Vector128<long> AndNot(System.Runtime.Intrinsics.Vector128<long> left, System.Runtime.Intrinsics.Vector128<long> right) { throw null; }
        public static System.Runtime.Intrinsics.Vector128<sbyte> AndNot(System.Runtime.Intrinsics.Vector128<sbyte> left, System.Runtime.Intrinsics.Vector128<sbyte> right) { throw null; }
        public static System.Runtime.Intrinsics.Vector128<float> AndNot(System.Runtime.Intrinsics.Vector128<float> left, System.Runtime.Intrinsics.Vector128<float> right) { throw null; }
        public static System.Runtime.Intrinsics.Vector128<ushort> AndNot(System.Runtime.Intrinsics.Vector128<ushort> left, System.Runtime.Intrinsics.Vector128<ushort> right) { throw null; }
        public static System.Runtime.Intrinsics.Vector128<uint> AndNot(System.Runtime.Intrinsics.Vector128<uint> left, System.Runtime.Intrinsics.Vector128<uint> right) { throw null; }
        public static System.Runtime.Intrinsics.Vector128<ulong> AndNot(System.Runtime.Intrinsics.Vector128<ulong> left, System.Runtime.Intrinsics.Vector128<ulong> right) { throw null; }
        public static System.Runtime.Intrinsics.Vector64<byte> AndNot(System.Runtime.Intrinsics.Vector64<byte> left, System.Runtime.Intrinsics.Vector64<byte> right) { throw null; }
        public static System.Runtime.Intrinsics.Vector64<short> AndNot(System.Runtime.Intrinsics.Vector64<short> left, System.Runtime.Intrinsics.Vector64<short> right) { throw null; }
        public static System.Runtime.Intrinsics.Vector64<int> AndNot(System.Runtime.Intrinsics.Vector64<int> left, System.Runtime.Intrinsics.Vector64<int> right) { throw null; }
        public static System.Runtime.Intrinsics.Vector64<sbyte> AndNot(System.Runtime.Intrinsics.Vector64<sbyte> left, System.Runtime.Intrinsics.Vector64<sbyte> right) { throw null; }
        public static System.Runtime.Intrinsics.Vector64<float> AndNot(System.Runtime.Intrinsics.Vector64<float> left, System.Runtime.Intrinsics.Vector64<float> right) { throw null; }
        public static System.Runtime.Intrinsics.Vector64<ushort> AndNot(System.Runtime.Intrinsics.Vector64<ushort> left, System.Runtime.Intrinsics.Vector64<ushort> right) { throw null; }
        public static System.Runtime.Intrinsics.Vector64<uint> AndNot(System.Runtime.Intrinsics.Vector64<uint> left, System.Runtime.Intrinsics.Vector64<uint> right) { throw null; }
        public static System.Runtime.Intrinsics.Vector128<byte> BitwiseSelect(System.Runtime.Intrinsics.Vector128<byte> select, System.Runtime.Intrinsics.Vector128<byte> left, System.Runtime.Intrinsics.Vector128<byte> right) { throw null; }
        public static System.Runtime.Intrinsics.Vector128<double> BitwiseSelect(System.Runtime.Intrinsics.Vector128<double> select, System.Runtime.Intrinsics.Vector128<double> left, System.Runtime.Intrinsics.Vector128<double> right) { throw null; }
        public static System.Runtime.Intrinsics.Vector128<short> BitwiseSelect(System.Runtime.Intrinsics.Vector128<short> select, System.Runtime.Intrinsics.Vector128<short> left, System.Runtime.Intrinsics.Vector128<short> right) { throw null; }
        public static System.Runtime.Intrinsics.Vector128<int> BitwiseSelect(System.Runtime.Intrinsics.Vector128<int> select, System.Runtime.Intrinsics.Vector128<int> left, System.Runtime.Intrinsics.Vector128<int> right) { throw null; }
        public static System.Runtime.Intrinsics.Vector128<long> BitwiseSelect(System.Runtime.Intrinsics.Vector128<long> select, System.Runtime.Intrinsics.Vector128<long> left, System.Runtime.Intrinsics.Vector128<long> right) { throw null; }
        public static System.Runtime.Intrinsics.Vector128<sbyte> BitwiseSelect(System.Runtime.Intrinsics.Vector128<sbyte> select, System.Runtime.Intrinsics.Vector128<sbyte> left, System.Runtime.Intrinsics.Vector128<sbyte> right) { throw null; }
        public static System.Runtime.Intrinsics.Vector128<float> BitwiseSelect(System.Runtime.Intrinsics.Vector128<float> select, System.Runtime.Intrinsics.Vector128<float> left, System.Runtime.Intrinsics.Vector128<float> right) { throw null; }
        public static System.Runtime.Intrinsics.Vector128<ushort> BitwiseSelect(System.Runtime.Intrinsics.Vector128<ushort> select, System.Runtime.Intrinsics.Vector128<ushort> left, System.Runtime.Intrinsics.Vector128<ushort> right) { throw null; }
        public static System.Runtime.Intrinsics.Vector128<uint> BitwiseSelect(System.Runtime.Intrinsics.Vector128<uint> select, System.Runtime.Intrinsics.Vector128<uint> left, System.Runtime.Intrinsics.Vector128<uint> right) { throw null; }
        public static System.Runtime.Intrinsics.Vector128<ulong> BitwiseSelect(System.Runtime.Intrinsics.Vector128<ulong> select, System.Runtime.Intrinsics.Vector128<ulong> left, System.Runtime.Intrinsics.Vector128<ulong> right) { throw null; }
        public static System.Runtime.Intrinsics.Vector64<byte> BitwiseSelect(System.Runtime.Intrinsics.Vector64<byte> select, System.Runtime.Intrinsics.Vector64<byte> left, System.Runtime.Intrinsics.Vector64<byte> right) { throw null; }
        public static System.Runtime.Intrinsics.Vector64<short> BitwiseSelect(System.Runtime.Intrinsics.Vector64<short> select, System.Runtime.Intrinsics.Vector64<short> left, System.Runtime.Intrinsics.Vector64<short> right) { throw null; }
        public static System.Runtime.Intrinsics.Vector64<int> BitwiseSelect(System.Runtime.Intrinsics.Vector64<int> select, System.Runtime.Intrinsics.Vector64<int> left, System.Runtime.Intrinsics.Vector64<int> right) { throw null; }
        public static System.Runtime.Intrinsics.Vector64<sbyte> BitwiseSelect(System.Runtime.Intrinsics.Vector64<sbyte> select, System.Runtime.Intrinsics.Vector64<sbyte> left, System.Runtime.Intrinsics.Vector64<sbyte> right) { throw null; }
        public static System.Runtime.Intrinsics.Vector64<float> BitwiseSelect(System.Runtime.Intrinsics.Vector64<float> select, System.Runtime.Intrinsics.Vector64<float> left, System.Runtime.Intrinsics.Vector64<float> right) { throw null; }
        public static System.Runtime.Intrinsics.Vector64<ushort> BitwiseSelect(System.Runtime.Intrinsics.Vector64<ushort> select, System.Runtime.Intrinsics.Vector64<ushort> left, System.Runtime.Intrinsics.Vector64<ushort> right) { throw null; }
        public static System.Runtime.Intrinsics.Vector64<uint> BitwiseSelect(System.Runtime.Intrinsics.Vector64<uint> select, System.Runtime.Intrinsics.Vector64<uint> left, System.Runtime.Intrinsics.Vector64<uint> right) { throw null; }
        public static System.Runtime.Intrinsics.Vector128<byte> CompareEqual(System.Runtime.Intrinsics.Vector128<byte> left, System.Runtime.Intrinsics.Vector128<byte> right) { throw null; }
        public static System.Runtime.Intrinsics.Vector128<short> CompareEqual(System.Runtime.Intrinsics.Vector128<short> left, System.Runtime.Intrinsics.Vector128<short> right) { throw null; }
        public static System.Runtime.Intrinsics.Vector128<int> CompareEqual(System.Runtime.Intrinsics.Vector128<int> left, System.Runtime.Intrinsics.Vector128<int> right) { throw null; }
        public static System.Runtime.Intrinsics.Vector128<sbyte> CompareEqual(System.Runtime.Intrinsics.Vector128<sbyte> left, System.Runtime.Intrinsics.Vector128<sbyte> right) { throw null; }
        public static System.Runtime.Intrinsics.Vector128<float> CompareEqual(System.Runtime.Intrinsics.Vector128<float> left, System.Runtime.Intrinsics.Vector128<float> right) { throw null; }
        public static System.Runtime.Intrinsics.Vector128<ushort> CompareEqual(System.Runtime.Intrinsics.Vector128<ushort> left, System.Runtime.Intrinsics.Vector128<ushort> right) { throw null; }
        public static System.Runtime.Intrinsics.Vector128<uint> CompareEqual(System.Runtime.Intrinsics.Vector128<uint> left, System.Runtime.Intrinsics.Vector128<uint> right) { throw null; }
        public static System.Runtime.Intrinsics.Vector64<byte> CompareEqual(System.Runtime.Intrinsics.Vector64<byte> left, System.Runtime.Intrinsics.Vector64<byte> right) { throw null; }
        public static System.Runtime.Intrinsics.Vector64<short> CompareEqual(System.Runtime.Intrinsics.Vector64<short> left, System.Runtime.Intrinsics.Vector64<short> right) { throw null; }
        public static System.Runtime.Intrinsics.Vector64<int> CompareEqual(System.Runtime.Intrinsics.Vector64<int> left, System.Runtime.Intrinsics.Vector64<int> right) { throw null; }
        public static System.Runtime.Intrinsics.Vector64<sbyte> CompareEqual(System.Runtime.Intrinsics.Vector64<sbyte> left, System.Runtime.Intrinsics.Vector64<sbyte> right) { throw null; }
        public static System.Runtime.Intrinsics.Vector64<float> CompareEqual(System.Runtime.Intrinsics.Vector64<float> left, System.Runtime.Intrinsics.Vector64<float> right) { throw null; }
        public static System.Runtime.Intrinsics.Vector64<ushort> CompareEqual(System.Runtime.Intrinsics.Vector64<ushort> left, System.Runtime.Intrinsics.Vector64<ushort> right) { throw null; }
        public static System.Runtime.Intrinsics.Vector64<uint> CompareEqual(System.Runtime.Intrinsics.Vector64<uint> left, System.Runtime.Intrinsics.Vector64<uint> right) { throw null; }
        public static System.Runtime.Intrinsics.Vector128<byte> CompareGreaterThan(System.Runtime.Intrinsics.Vector128<byte> left, System.Runtime.Intrinsics.Vector128<byte> right) { throw null; }
        public static System.Runtime.Intrinsics.Vector128<short> CompareGreaterThan(System.Runtime.Intrinsics.Vector128<short> left, System.Runtime.Intrinsics.Vector128<short> right) { throw null; }
        public static System.Runtime.Intrinsics.Vector128<int> CompareGreaterThan(System.Runtime.Intrinsics.Vector128<int> left, System.Runtime.Intrinsics.Vector128<int> right) { throw null; }
        public static System.Runtime.Intrinsics.Vector128<sbyte> CompareGreaterThan(System.Runtime.Intrinsics.Vector128<sbyte> left, System.Runtime.Intrinsics.Vector128<sbyte> right) { throw null; }
        public static System.Runtime.Intrinsics.Vector128<float> CompareGreaterThan(System.Runtime.Intrinsics.Vector128<float> left, System.Runtime.Intrinsics.Vector128<float> right) { throw null; }
        public static System.Runtime.Intrinsics.Vector128<ushort> CompareGreaterThan(System.Runtime.Intrinsics.Vector128<ushort> left, System.Runtime.Intrinsics.Vector128<ushort> right) { throw null; }
        public static System.Runtime.Intrinsics.Vector128<uint> CompareGreaterThan(System.Runtime.Intrinsics.Vector128<uint> left, System.Runtime.Intrinsics.Vector128<uint> right) { throw null; }
        public static System.Runtime.Intrinsics.Vector64<byte> CompareGreaterThan(System.Runtime.Intrinsics.Vector64<byte> left, System.Runtime.Intrinsics.Vector64<byte> right) { throw null; }
        public static System.Runtime.Intrinsics.Vector64<short> CompareGreaterThan(System.Runtime.Intrinsics.Vector64<short> left, System.Runtime.Intrinsics.Vector64<short> right) { throw null; }
        public static System.Runtime.Intrinsics.Vector64<int> CompareGreaterThan(System.Runtime.Intrinsics.Vector64<int> left, System.Runtime.Intrinsics.Vector64<int> right) { throw null; }
        public static System.Runtime.Intrinsics.Vector64<sbyte> CompareGreaterThan(System.Runtime.Intrinsics.Vector64<sbyte> left, System.Runtime.Intrinsics.Vector64<sbyte> right) { throw null; }
        public static System.Runtime.Intrinsics.Vector64<float> CompareGreaterThan(System.Runtime.Intrinsics.Vector64<float> left, System.Runtime.Intrinsics.Vector64<float> right) { throw null; }
        public static System.Runtime.Intrinsics.Vector64<ushort> CompareGreaterThan(System.Runtime.Intrinsics.Vector64<ushort> left, System.Runtime.Intrinsics.Vector64<ushort> right) { throw null; }
        public static System.Runtime.Intrinsics.Vector64<uint> CompareGreaterThan(System.Runtime.Intrinsics.Vector64<uint> left, System.Runtime.Intrinsics.Vector64<uint> right) { throw null; }
        public static System.Runtime.Intrinsics.Vector128<byte> CompareGreaterThanOrEqual(System.Runtime.Intrinsics.Vector128<byte> left, System.Runtime.Intrinsics.Vector128<byte> right) { throw null; }
        public static System.Runtime.Intrinsics.Vector128<short> CompareGreaterThanOrEqual(System.Runtime.Intrinsics.Vector128<short> left, System.Runtime.Intrinsics.Vector128<short> right) { throw null; }
        public static System.Runtime.Intrinsics.Vector128<int> CompareGreaterThanOrEqual(System.Runtime.Intrinsics.Vector128<int> left, System.Runtime.Intrinsics.Vector128<int> right) { throw null; }
        public static System.Runtime.Intrinsics.Vector128<sbyte> CompareGreaterThanOrEqual(System.Runtime.Intrinsics.Vector128<sbyte> left, System.Runtime.Intrinsics.Vector128<sbyte> right) { throw null; }
        public static System.Runtime.Intrinsics.Vector128<float> CompareGreaterThanOrEqual(System.Runtime.Intrinsics.Vector128<float> left, System.Runtime.Intrinsics.Vector128<float> right) { throw null; }
        public static System.Runtime.Intrinsics.Vector128<ushort> CompareGreaterThanOrEqual(System.Runtime.Intrinsics.Vector128<ushort> left, System.Runtime.Intrinsics.Vector128<ushort> right) { throw null; }
        public static System.Runtime.Intrinsics.Vector128<uint> CompareGreaterThanOrEqual(System.Runtime.Intrinsics.Vector128<uint> left, System.Runtime.Intrinsics.Vector128<uint> right) { throw null; }
        public static System.Runtime.Intrinsics.Vector64<byte> CompareGreaterThanOrEqual(System.Runtime.Intrinsics.Vector64<byte> left, System.Runtime.Intrinsics.Vector64<byte> right) { throw null; }
        public static System.Runtime.Intrinsics.Vector64<short> CompareGreaterThanOrEqual(System.Runtime.Intrinsics.Vector64<short> left, System.Runtime.Intrinsics.Vector64<short> right) { throw null; }
        public static System.Runtime.Intrinsics.Vector64<int> CompareGreaterThanOrEqual(System.Runtime.Intrinsics.Vector64<int> left, System.Runtime.Intrinsics.Vector64<int> right) { throw null; }
        public static System.Runtime.Intrinsics.Vector64<sbyte> CompareGreaterThanOrEqual(System.Runtime.Intrinsics.Vector64<sbyte> left, System.Runtime.Intrinsics.Vector64<sbyte> right) { throw null; }
        public static System.Runtime.Intrinsics.Vector64<float> CompareGreaterThanOrEqual(System.Runtime.Intrinsics.Vector64<float> left, System.Runtime.Intrinsics.Vector64<float> right) { throw null; }
        public static System.Runtime.Intrinsics.Vector64<ushort> CompareGreaterThanOrEqual(System.Runtime.Intrinsics.Vector64<ushort> left, System.Runtime.Intrinsics.Vector64<ushort> right) { throw null; }
        public static System.Runtime.Intrinsics.Vector64<uint> CompareGreaterThanOrEqual(System.Runtime.Intrinsics.Vector64<uint> left, System.Runtime.Intrinsics.Vector64<uint> right) { throw null; }
        public static System.Runtime.Intrinsics.Vector128<byte> CompareLessThan(System.Runtime.Intrinsics.Vector128<byte> left, System.Runtime.Intrinsics.Vector128<byte> right) { throw null; }
        public static System.Runtime.Intrinsics.Vector128<short> CompareLessThan(System.Runtime.Intrinsics.Vector128<short> left, System.Runtime.Intrinsics.Vector128<short> right) { throw null; }
        public static System.Runtime.Intrinsics.Vector128<int> CompareLessThan(System.Runtime.Intrinsics.Vector128<int> left, System.Runtime.Intrinsics.Vector128<int> right) { throw null; }
        public static System.Runtime.Intrinsics.Vector128<sbyte> CompareLessThan(System.Runtime.Intrinsics.Vector128<sbyte> left, System.Runtime.Intrinsics.Vector128<sbyte> right) { throw null; }
        public static System.Runtime.Intrinsics.Vector128<float> CompareLessThan(System.Runtime.Intrinsics.Vector128<float> left, System.Runtime.Intrinsics.Vector128<float> right) { throw null; }
        public static System.Runtime.Intrinsics.Vector128<ushort> CompareLessThan(System.Runtime.Intrinsics.Vector128<ushort> left, System.Runtime.Intrinsics.Vector128<ushort> right) { throw null; }
        public static System.Runtime.Intrinsics.Vector128<uint> CompareLessThan(System.Runtime.Intrinsics.Vector128<uint> left, System.Runtime.Intrinsics.Vector128<uint> right) { throw null; }
        public static System.Runtime.Intrinsics.Vector64<byte> CompareLessThan(System.Runtime.Intrinsics.Vector64<byte> left, System.Runtime.Intrinsics.Vector64<byte> right) { throw null; }
        public static System.Runtime.Intrinsics.Vector64<short> CompareLessThan(System.Runtime.Intrinsics.Vector64<short> left, System.Runtime.Intrinsics.Vector64<short> right) { throw null; }
        public static System.Runtime.Intrinsics.Vector64<int> CompareLessThan(System.Runtime.Intrinsics.Vector64<int> left, System.Runtime.Intrinsics.Vector64<int> right) { throw null; }
        public static System.Runtime.Intrinsics.Vector64<sbyte> CompareLessThan(System.Runtime.Intrinsics.Vector64<sbyte> left, System.Runtime.Intrinsics.Vector64<sbyte> right) { throw null; }
        public static System.Runtime.Intrinsics.Vector64<float> CompareLessThan(System.Runtime.Intrinsics.Vector64<float> left, System.Runtime.Intrinsics.Vector64<float> right) { throw null; }
        public static System.Runtime.Intrinsics.Vector64<ushort> CompareLessThan(System.Runtime.Intrinsics.Vector64<ushort> left, System.Runtime.Intrinsics.Vector64<ushort> right) { throw null; }
        public static System.Runtime.Intrinsics.Vector64<uint> CompareLessThan(System.Runtime.Intrinsics.Vector64<uint> left, System.Runtime.Intrinsics.Vector64<uint> right) { throw null; }
        public static System.Runtime.Intrinsics.Vector128<byte> CompareLessThanOrEqual(System.Runtime.Intrinsics.Vector128<byte> left, System.Runtime.Intrinsics.Vector128<byte> right) { throw null; }
        public static System.Runtime.Intrinsics.Vector128<short> CompareLessThanOrEqual(System.Runtime.Intrinsics.Vector128<short> left, System.Runtime.Intrinsics.Vector128<short> right) { throw null; }
        public static System.Runtime.Intrinsics.Vector128<int> CompareLessThanOrEqual(System.Runtime.Intrinsics.Vector128<int> left, System.Runtime.Intrinsics.Vector128<int> right) { throw null; }
        public static System.Runtime.Intrinsics.Vector128<sbyte> CompareLessThanOrEqual(System.Runtime.Intrinsics.Vector128<sbyte> left, System.Runtime.Intrinsics.Vector128<sbyte> right) { throw null; }
        public static System.Runtime.Intrinsics.Vector128<float> CompareLessThanOrEqual(System.Runtime.Intrinsics.Vector128<float> left, System.Runtime.Intrinsics.Vector128<float> right) { throw null; }
        public static System.Runtime.Intrinsics.Vector128<ushort> CompareLessThanOrEqual(System.Runtime.Intrinsics.Vector128<ushort> left, System.Runtime.Intrinsics.Vector128<ushort> right) { throw null; }
        public static System.Runtime.Intrinsics.Vector128<uint> CompareLessThanOrEqual(System.Runtime.Intrinsics.Vector128<uint> left, System.Runtime.Intrinsics.Vector128<uint> right) { throw null; }
        public static System.Runtime.Intrinsics.Vector64<byte> CompareLessThanOrEqual(System.Runtime.Intrinsics.Vector64<byte> left, System.Runtime.Intrinsics.Vector64<byte> right) { throw null; }
        public static System.Runtime.Intrinsics.Vector64<short> CompareLessThanOrEqual(System.Runtime.Intrinsics.Vector64<short> left, System.Runtime.Intrinsics.Vector64<short> right) { throw null; }
        public static System.Runtime.Intrinsics.Vector64<int> CompareLessThanOrEqual(System.Runtime.Intrinsics.Vector64<int> left, System.Runtime.Intrinsics.Vector64<int> right) { throw null; }
        public static System.Runtime.Intrinsics.Vector64<sbyte> CompareLessThanOrEqual(System.Runtime.Intrinsics.Vector64<sbyte> left, System.Runtime.Intrinsics.Vector64<sbyte> right) { throw null; }
        public static System.Runtime.Intrinsics.Vector64<float> CompareLessThanOrEqual(System.Runtime.Intrinsics.Vector64<float> left, System.Runtime.Intrinsics.Vector64<float> right) { throw null; }
        public static System.Runtime.Intrinsics.Vector64<ushort> CompareLessThanOrEqual(System.Runtime.Intrinsics.Vector64<ushort> left, System.Runtime.Intrinsics.Vector64<ushort> right) { throw null; }
        public static System.Runtime.Intrinsics.Vector64<uint> CompareLessThanOrEqual(System.Runtime.Intrinsics.Vector64<uint> left, System.Runtime.Intrinsics.Vector64<uint> right) { throw null; }
        public static System.Runtime.Intrinsics.Vector128<byte> CompareTest(System.Runtime.Intrinsics.Vector128<byte> left, System.Runtime.Intrinsics.Vector128<byte> right) { throw null; }
        public static System.Runtime.Intrinsics.Vector128<short> CompareTest(System.Runtime.Intrinsics.Vector128<short> left, System.Runtime.Intrinsics.Vector128<short> right) { throw null; }
        public static System.Runtime.Intrinsics.Vector128<int> CompareTest(System.Runtime.Intrinsics.Vector128<int> left, System.Runtime.Intrinsics.Vector128<int> right) { throw null; }
        public static System.Runtime.Intrinsics.Vector128<sbyte> CompareTest(System.Runtime.Intrinsics.Vector128<sbyte> left, System.Runtime.Intrinsics.Vector128<sbyte> right) { throw null; }
        public static System.Runtime.Intrinsics.Vector128<float> CompareTest(System.Runtime.Intrinsics.Vector128<float> left, System.Runtime.Intrinsics.Vector128<float> right) { throw null; }
        public static System.Runtime.Intrinsics.Vector128<ushort> CompareTest(System.Runtime.Intrinsics.Vector128<ushort> left, System.Runtime.Intrinsics.Vector128<ushort> right) { throw null; }
        public static System.Runtime.Intrinsics.Vector128<uint> CompareTest(System.Runtime.Intrinsics.Vector128<uint> left, System.Runtime.Intrinsics.Vector128<uint> right) { throw null; }
        public static System.Runtime.Intrinsics.Vector64<byte> CompareTest(System.Runtime.Intrinsics.Vector64<byte> left, System.Runtime.Intrinsics.Vector64<byte> right) { throw null; }
        public static System.Runtime.Intrinsics.Vector64<short> CompareTest(System.Runtime.Intrinsics.Vector64<short> left, System.Runtime.Intrinsics.Vector64<short> right) { throw null; }
        public static System.Runtime.Intrinsics.Vector64<int> CompareTest(System.Runtime.Intrinsics.Vector64<int> left, System.Runtime.Intrinsics.Vector64<int> right) { throw null; }
        public static System.Runtime.Intrinsics.Vector64<sbyte> CompareTest(System.Runtime.Intrinsics.Vector64<sbyte> left, System.Runtime.Intrinsics.Vector64<sbyte> right) { throw null; }
        public static System.Runtime.Intrinsics.Vector64<float> CompareTest(System.Runtime.Intrinsics.Vector64<float> left, System.Runtime.Intrinsics.Vector64<float> right) { throw null; }
        public static System.Runtime.Intrinsics.Vector64<ushort> CompareTest(System.Runtime.Intrinsics.Vector64<ushort> left, System.Runtime.Intrinsics.Vector64<ushort> right) { throw null; }
        public static System.Runtime.Intrinsics.Vector64<uint> CompareTest(System.Runtime.Intrinsics.Vector64<uint> left, System.Runtime.Intrinsics.Vector64<uint> right) { throw null; }
        public static System.Runtime.Intrinsics.Vector128<short> LeadingSignCount(System.Runtime.Intrinsics.Vector128<short> value) { throw null; }
        public static System.Runtime.Intrinsics.Vector128<int> LeadingSignCount(System.Runtime.Intrinsics.Vector128<int> value) { throw null; }
        public static System.Runtime.Intrinsics.Vector128<sbyte> LeadingSignCount(System.Runtime.Intrinsics.Vector128<sbyte> value) { throw null; }
        public static System.Runtime.Intrinsics.Vector64<short> LeadingSignCount(System.Runtime.Intrinsics.Vector64<short> value) { throw null; }
        public static System.Runtime.Intrinsics.Vector64<int> LeadingSignCount(System.Runtime.Intrinsics.Vector64<int> value) { throw null; }
        public static System.Runtime.Intrinsics.Vector64<sbyte> LeadingSignCount(System.Runtime.Intrinsics.Vector64<sbyte> value) { throw null; }
        public static System.Runtime.Intrinsics.Vector128<byte> LeadingZeroCount(System.Runtime.Intrinsics.Vector128<byte> value) { throw null; }
        public static System.Runtime.Intrinsics.Vector128<short> LeadingZeroCount(System.Runtime.Intrinsics.Vector128<short> value) { throw null; }
        public static System.Runtime.Intrinsics.Vector128<int> LeadingZeroCount(System.Runtime.Intrinsics.Vector128<int> value) { throw null; }
        public static System.Runtime.Intrinsics.Vector128<sbyte> LeadingZeroCount(System.Runtime.Intrinsics.Vector128<sbyte> value) { throw null; }
        public static System.Runtime.Intrinsics.Vector128<ushort> LeadingZeroCount(System.Runtime.Intrinsics.Vector128<ushort> value) { throw null; }
        public static System.Runtime.Intrinsics.Vector128<uint> LeadingZeroCount(System.Runtime.Intrinsics.Vector128<uint> value) { throw null; }
        public static System.Runtime.Intrinsics.Vector64<byte> LeadingZeroCount(System.Runtime.Intrinsics.Vector64<byte> value) { throw null; }
        public static System.Runtime.Intrinsics.Vector64<short> LeadingZeroCount(System.Runtime.Intrinsics.Vector64<short> value) { throw null; }
        public static System.Runtime.Intrinsics.Vector64<int> LeadingZeroCount(System.Runtime.Intrinsics.Vector64<int> value) { throw null; }
        public static System.Runtime.Intrinsics.Vector64<sbyte> LeadingZeroCount(System.Runtime.Intrinsics.Vector64<sbyte> value) { throw null; }
        public static System.Runtime.Intrinsics.Vector64<ushort> LeadingZeroCount(System.Runtime.Intrinsics.Vector64<ushort> value) { throw null; }
        public static System.Runtime.Intrinsics.Vector64<uint> LeadingZeroCount(System.Runtime.Intrinsics.Vector64<uint> value) { throw null; }
        public unsafe static System.Runtime.Intrinsics.Vector128<byte> LoadVector128(byte* address) { throw null; }
        public unsafe static System.Runtime.Intrinsics.Vector128<double> LoadVector128(double* address) { throw null; }
        public unsafe static System.Runtime.Intrinsics.Vector128<short> LoadVector128(short* address) { throw null; }
        public unsafe static System.Runtime.Intrinsics.Vector128<int> LoadVector128(int* address) { throw null; }
        public unsafe static System.Runtime.Intrinsics.Vector128<long> LoadVector128(long* address) { throw null; }
        public unsafe static System.Runtime.Intrinsics.Vector128<sbyte> LoadVector128(sbyte* address) { throw null; }
        public unsafe static System.Runtime.Intrinsics.Vector128<float> LoadVector128(float* address) { throw null; }
        public unsafe static System.Runtime.Intrinsics.Vector128<ushort> LoadVector128(ushort* address) { throw null; }
        public unsafe static System.Runtime.Intrinsics.Vector128<uint> LoadVector128(uint* address) { throw null; }
        public unsafe static System.Runtime.Intrinsics.Vector128<ulong> LoadVector128(ulong* address) { throw null; }
        public unsafe static System.Runtime.Intrinsics.Vector64<byte> LoadVector64(byte* address) { throw null; }
        public unsafe static System.Runtime.Intrinsics.Vector64<short> LoadVector64(short* address) { throw null; }
        public unsafe static System.Runtime.Intrinsics.Vector64<int> LoadVector64(int* address) { throw null; }
        public unsafe static System.Runtime.Intrinsics.Vector64<sbyte> LoadVector64(sbyte* address) { throw null; }
        public unsafe static System.Runtime.Intrinsics.Vector64<float> LoadVector64(float* address) { throw null; }
        public unsafe static System.Runtime.Intrinsics.Vector64<ushort> LoadVector64(ushort* address) { throw null; }
        public unsafe static System.Runtime.Intrinsics.Vector64<uint> LoadVector64(uint* address) { throw null; }
        public static System.Runtime.Intrinsics.Vector128<byte> Not(System.Runtime.Intrinsics.Vector128<byte> value) { throw null; }
        public static System.Runtime.Intrinsics.Vector128<double> Not(System.Runtime.Intrinsics.Vector128<double> value) { throw null; }
        public static System.Runtime.Intrinsics.Vector128<short> Not(System.Runtime.Intrinsics.Vector128<short> value) { throw null; }
        public static System.Runtime.Intrinsics.Vector128<int> Not(System.Runtime.Intrinsics.Vector128<int> value) { throw null; }
        public static System.Runtime.Intrinsics.Vector128<long> Not(System.Runtime.Intrinsics.Vector128<long> value) { throw null; }
        public static System.Runtime.Intrinsics.Vector128<sbyte> Not(System.Runtime.Intrinsics.Vector128<sbyte> value) { throw null; }
        public static System.Runtime.Intrinsics.Vector128<float> Not(System.Runtime.Intrinsics.Vector128<float> value) { throw null; }
        public static System.Runtime.Intrinsics.Vector128<ushort> Not(System.Runtime.Intrinsics.Vector128<ushort> value) { throw null; }
        public static System.Runtime.Intrinsics.Vector128<uint> Not(System.Runtime.Intrinsics.Vector128<uint> value) { throw null; }
        public static System.Runtime.Intrinsics.Vector128<ulong> Not(System.Runtime.Intrinsics.Vector128<ulong> value) { throw null; }
        public static System.Runtime.Intrinsics.Vector64<byte> Not(System.Runtime.Intrinsics.Vector64<byte> value) { throw null; }
        public static System.Runtime.Intrinsics.Vector64<short> Not(System.Runtime.Intrinsics.Vector64<short> value) { throw null; }
        public static System.Runtime.Intrinsics.Vector64<int> Not(System.Runtime.Intrinsics.Vector64<int> value) { throw null; }
        public static System.Runtime.Intrinsics.Vector64<sbyte> Not(System.Runtime.Intrinsics.Vector64<sbyte> value) { throw null; }
        public static System.Runtime.Intrinsics.Vector64<float> Not(System.Runtime.Intrinsics.Vector64<float> value) { throw null; }
        public static System.Runtime.Intrinsics.Vector64<ushort> Not(System.Runtime.Intrinsics.Vector64<ushort> value) { throw null; }
        public static System.Runtime.Intrinsics.Vector64<uint> Not(System.Runtime.Intrinsics.Vector64<uint> value) { throw null; }
        public static System.Runtime.Intrinsics.Vector128<byte> Or(System.Runtime.Intrinsics.Vector128<byte> left, System.Runtime.Intrinsics.Vector128<byte> right) { throw null; }
        public static System.Runtime.Intrinsics.Vector128<double> Or(System.Runtime.Intrinsics.Vector128<double> left, System.Runtime.Intrinsics.Vector128<double> right) { throw null; }
        public static System.Runtime.Intrinsics.Vector128<short> Or(System.Runtime.Intrinsics.Vector128<short> left, System.Runtime.Intrinsics.Vector128<short> right) { throw null; }
        public static System.Runtime.Intrinsics.Vector128<int> Or(System.Runtime.Intrinsics.Vector128<int> left, System.Runtime.Intrinsics.Vector128<int> right) { throw null; }
        public static System.Runtime.Intrinsics.Vector128<long> Or(System.Runtime.Intrinsics.Vector128<long> left, System.Runtime.Intrinsics.Vector128<long> right) { throw null; }
        public static System.Runtime.Intrinsics.Vector128<sbyte> Or(System.Runtime.Intrinsics.Vector128<sbyte> left, System.Runtime.Intrinsics.Vector128<sbyte> right) { throw null; }
        public static System.Runtime.Intrinsics.Vector128<float> Or(System.Runtime.Intrinsics.Vector128<float> left, System.Runtime.Intrinsics.Vector128<float> right) { throw null; }
        public static System.Runtime.Intrinsics.Vector128<ushort> Or(System.Runtime.Intrinsics.Vector128<ushort> left, System.Runtime.Intrinsics.Vector128<ushort> right) { throw null; }
        public static System.Runtime.Intrinsics.Vector128<uint> Or(System.Runtime.Intrinsics.Vector128<uint> left, System.Runtime.Intrinsics.Vector128<uint> right) { throw null; }
        public static System.Runtime.Intrinsics.Vector128<ulong> Or(System.Runtime.Intrinsics.Vector128<ulong> left, System.Runtime.Intrinsics.Vector128<ulong> right) { throw null; }
        public static System.Runtime.Intrinsics.Vector64<byte> Or(System.Runtime.Intrinsics.Vector64<byte> left, System.Runtime.Intrinsics.Vector64<byte> right) { throw null; }
        public static System.Runtime.Intrinsics.Vector64<short> Or(System.Runtime.Intrinsics.Vector64<short> left, System.Runtime.Intrinsics.Vector64<short> right) { throw null; }
        public static System.Runtime.Intrinsics.Vector64<int> Or(System.Runtime.Intrinsics.Vector64<int> left, System.Runtime.Intrinsics.Vector64<int> right) { throw null; }
        public static System.Runtime.Intrinsics.Vector64<sbyte> Or(System.Runtime.Intrinsics.Vector64<sbyte> left, System.Runtime.Intrinsics.Vector64<sbyte> right) { throw null; }
        public static System.Runtime.Intrinsics.Vector64<float> Or(System.Runtime.Intrinsics.Vector64<float> left, System.Runtime.Intrinsics.Vector64<float> right) { throw null; }
        public static System.Runtime.Intrinsics.Vector64<ushort> Or(System.Runtime.Intrinsics.Vector64<ushort> left, System.Runtime.Intrinsics.Vector64<ushort> right) { throw null; }
        public static System.Runtime.Intrinsics.Vector64<uint> Or(System.Runtime.Intrinsics.Vector64<uint> left, System.Runtime.Intrinsics.Vector64<uint> right) { throw null; }
        public static System.Runtime.Intrinsics.Vector128<byte> OrNot(System.Runtime.Intrinsics.Vector128<byte> left, System.Runtime.Intrinsics.Vector128<byte> right) { throw null; }
        public static System.Runtime.Intrinsics.Vector128<double> OrNot(System.Runtime.Intrinsics.Vector128<double> left, System.Runtime.Intrinsics.Vector128<double> right) { throw null; }
        public static System.Runtime.Intrinsics.Vector128<short> OrNot(System.Runtime.Intrinsics.Vector128<short> left, System.Runtime.Intrinsics.Vector128<short> right) { throw null; }
        public static System.Runtime.Intrinsics.Vector128<int> OrNot(System.Runtime.Intrinsics.Vector128<int> left, System.Runtime.Intrinsics.Vector128<int> right) { throw null; }
        public static System.Runtime.Intrinsics.Vector128<long> OrNot(System.Runtime.Intrinsics.Vector128<long> left, System.Runtime.Intrinsics.Vector128<long> right) { throw null; }
        public static System.Runtime.Intrinsics.Vector128<sbyte> OrNot(System.Runtime.Intrinsics.Vector128<sbyte> left, System.Runtime.Intrinsics.Vector128<sbyte> right) { throw null; }
        public static System.Runtime.Intrinsics.Vector128<float> OrNot(System.Runtime.Intrinsics.Vector128<float> left, System.Runtime.Intrinsics.Vector128<float> right) { throw null; }
        public static System.Runtime.Intrinsics.Vector128<ushort> OrNot(System.Runtime.Intrinsics.Vector128<ushort> left, System.Runtime.Intrinsics.Vector128<ushort> right) { throw null; }
        public static System.Runtime.Intrinsics.Vector128<uint> OrNot(System.Runtime.Intrinsics.Vector128<uint> left, System.Runtime.Intrinsics.Vector128<uint> right) { throw null; }
        public static System.Runtime.Intrinsics.Vector128<ulong> OrNot(System.Runtime.Intrinsics.Vector128<ulong> left, System.Runtime.Intrinsics.Vector128<ulong> right) { throw null; }
        public static System.Runtime.Intrinsics.Vector64<byte> OrNot(System.Runtime.Intrinsics.Vector64<byte> left, System.Runtime.Intrinsics.Vector64<byte> right) { throw null; }
        public static System.Runtime.Intrinsics.Vector64<short> OrNot(System.Runtime.Intrinsics.Vector64<short> left, System.Runtime.Intrinsics.Vector64<short> right) { throw null; }
        public static System.Runtime.Intrinsics.Vector64<int> OrNot(System.Runtime.Intrinsics.Vector64<int> left, System.Runtime.Intrinsics.Vector64<int> right) { throw null; }
        public static System.Runtime.Intrinsics.Vector64<sbyte> OrNot(System.Runtime.Intrinsics.Vector64<sbyte> left, System.Runtime.Intrinsics.Vector64<sbyte> right) { throw null; }
        public static System.Runtime.Intrinsics.Vector64<float> OrNot(System.Runtime.Intrinsics.Vector64<float> left, System.Runtime.Intrinsics.Vector64<float> right) { throw null; }
        public static System.Runtime.Intrinsics.Vector64<ushort> OrNot(System.Runtime.Intrinsics.Vector64<ushort> left, System.Runtime.Intrinsics.Vector64<ushort> right) { throw null; }
        public static System.Runtime.Intrinsics.Vector64<uint> OrNot(System.Runtime.Intrinsics.Vector64<uint> left, System.Runtime.Intrinsics.Vector64<uint> right) { throw null; }
        public static System.Runtime.Intrinsics.Vector128<byte> PopCount(System.Runtime.Intrinsics.Vector128<byte> value) { throw null; }
        public static System.Runtime.Intrinsics.Vector128<sbyte> PopCount(System.Runtime.Intrinsics.Vector128<sbyte> value) { throw null; }
        public static System.Runtime.Intrinsics.Vector64<byte> PopCount(System.Runtime.Intrinsics.Vector64<byte> value) { throw null; }
        public static System.Runtime.Intrinsics.Vector64<sbyte> PopCount(System.Runtime.Intrinsics.Vector64<sbyte> value) { throw null; }
        public static System.Runtime.Intrinsics.Vector128<byte> Subtract(System.Runtime.Intrinsics.Vector128<byte> left, System.Runtime.Intrinsics.Vector128<byte> right) { throw null; }
        public static System.Runtime.Intrinsics.Vector128<short> Subtract(System.Runtime.Intrinsics.Vector128<short> left, System.Runtime.Intrinsics.Vector128<short> right) { throw null; }
        public static System.Runtime.Intrinsics.Vector128<int> Subtract(System.Runtime.Intrinsics.Vector128<int> left, System.Runtime.Intrinsics.Vector128<int> right) { throw null; }
        public static System.Runtime.Intrinsics.Vector128<long> Subtract(System.Runtime.Intrinsics.Vector128<long> left, System.Runtime.Intrinsics.Vector128<long> right) { throw null; }
        public static System.Runtime.Intrinsics.Vector128<sbyte> Subtract(System.Runtime.Intrinsics.Vector128<sbyte> left, System.Runtime.Intrinsics.Vector128<sbyte> right) { throw null; }
        public static System.Runtime.Intrinsics.Vector128<float> Subtract(System.Runtime.Intrinsics.Vector128<float> left, System.Runtime.Intrinsics.Vector128<float> right) { throw null; }
        public static System.Runtime.Intrinsics.Vector128<ushort> Subtract(System.Runtime.Intrinsics.Vector128<ushort> left, System.Runtime.Intrinsics.Vector128<ushort> right) { throw null; }
        public static System.Runtime.Intrinsics.Vector128<uint> Subtract(System.Runtime.Intrinsics.Vector128<uint> left, System.Runtime.Intrinsics.Vector128<uint> right) { throw null; }
        public static System.Runtime.Intrinsics.Vector128<ulong> Subtract(System.Runtime.Intrinsics.Vector128<ulong> left, System.Runtime.Intrinsics.Vector128<ulong> right) { throw null; }
        public static System.Runtime.Intrinsics.Vector64<byte> Subtract(System.Runtime.Intrinsics.Vector64<byte> left, System.Runtime.Intrinsics.Vector64<byte> right) { throw null; }
        public static System.Runtime.Intrinsics.Vector64<short> Subtract(System.Runtime.Intrinsics.Vector64<short> left, System.Runtime.Intrinsics.Vector64<short> right) { throw null; }
        public static System.Runtime.Intrinsics.Vector64<int> Subtract(System.Runtime.Intrinsics.Vector64<int> left, System.Runtime.Intrinsics.Vector64<int> right) { throw null; }
        public static System.Runtime.Intrinsics.Vector64<sbyte> Subtract(System.Runtime.Intrinsics.Vector64<sbyte> left, System.Runtime.Intrinsics.Vector64<sbyte> right) { throw null; }
        public static System.Runtime.Intrinsics.Vector64<float> Subtract(System.Runtime.Intrinsics.Vector64<float> left, System.Runtime.Intrinsics.Vector64<float> right) { throw null; }
        public static System.Runtime.Intrinsics.Vector64<ushort> Subtract(System.Runtime.Intrinsics.Vector64<ushort> left, System.Runtime.Intrinsics.Vector64<ushort> right) { throw null; }
        public static System.Runtime.Intrinsics.Vector64<uint> Subtract(System.Runtime.Intrinsics.Vector64<uint> left, System.Runtime.Intrinsics.Vector64<uint> right) { throw null; }
        public static System.Runtime.Intrinsics.Vector64<float> SubtractScalar(System.Runtime.Intrinsics.Vector64<float> left, System.Runtime.Intrinsics.Vector64<float> right) { throw null; }
        public static System.Runtime.Intrinsics.Vector128<byte> Xor(System.Runtime.Intrinsics.Vector128<byte> left, System.Runtime.Intrinsics.Vector128<byte> right) { throw null; }
        public static System.Runtime.Intrinsics.Vector128<double> Xor(System.Runtime.Intrinsics.Vector128<double> left, System.Runtime.Intrinsics.Vector128<double> right) { throw null; }
        public static System.Runtime.Intrinsics.Vector128<short> Xor(System.Runtime.Intrinsics.Vector128<short> left, System.Runtime.Intrinsics.Vector128<short> right) { throw null; }
        public static System.Runtime.Intrinsics.Vector128<int> Xor(System.Runtime.Intrinsics.Vector128<int> left, System.Runtime.Intrinsics.Vector128<int> right) { throw null; }
        public static System.Runtime.Intrinsics.Vector128<long> Xor(System.Runtime.Intrinsics.Vector128<long> left, System.Runtime.Intrinsics.Vector128<long> right) { throw null; }
        public static System.Runtime.Intrinsics.Vector128<sbyte> Xor(System.Runtime.Intrinsics.Vector128<sbyte> left, System.Runtime.Intrinsics.Vector128<sbyte> right) { throw null; }
        public static System.Runtime.Intrinsics.Vector128<float> Xor(System.Runtime.Intrinsics.Vector128<float> left, System.Runtime.Intrinsics.Vector128<float> right) { throw null; }
        public static System.Runtime.Intrinsics.Vector128<ushort> Xor(System.Runtime.Intrinsics.Vector128<ushort> left, System.Runtime.Intrinsics.Vector128<ushort> right) { throw null; }
        public static System.Runtime.Intrinsics.Vector128<uint> Xor(System.Runtime.Intrinsics.Vector128<uint> left, System.Runtime.Intrinsics.Vector128<uint> right) { throw null; }
        public static System.Runtime.Intrinsics.Vector128<ulong> Xor(System.Runtime.Intrinsics.Vector128<ulong> left, System.Runtime.Intrinsics.Vector128<ulong> right) { throw null; }
        public static System.Runtime.Intrinsics.Vector64<byte> Xor(System.Runtime.Intrinsics.Vector64<byte> left, System.Runtime.Intrinsics.Vector64<byte> right) { throw null; }
        public static System.Runtime.Intrinsics.Vector64<short> Xor(System.Runtime.Intrinsics.Vector64<short> left, System.Runtime.Intrinsics.Vector64<short> right) { throw null; }
        public static System.Runtime.Intrinsics.Vector64<int> Xor(System.Runtime.Intrinsics.Vector64<int> left, System.Runtime.Intrinsics.Vector64<int> right) { throw null; }
        public static System.Runtime.Intrinsics.Vector64<sbyte> Xor(System.Runtime.Intrinsics.Vector64<sbyte> left, System.Runtime.Intrinsics.Vector64<sbyte> right) { throw null; }
        public static System.Runtime.Intrinsics.Vector64<float> Xor(System.Runtime.Intrinsics.Vector64<float> left, System.Runtime.Intrinsics.Vector64<float> right) { throw null; }
        public static System.Runtime.Intrinsics.Vector64<ushort> Xor(System.Runtime.Intrinsics.Vector64<ushort> left, System.Runtime.Intrinsics.Vector64<ushort> right) { throw null; }
        public static System.Runtime.Intrinsics.Vector64<uint> Xor(System.Runtime.Intrinsics.Vector64<uint> left, System.Runtime.Intrinsics.Vector64<uint> right) { throw null; }
        public new abstract partial class Arm64 : System.Runtime.Intrinsics.Arm.ArmBase.Arm64
        {
            internal Arm64() { }
            public static new bool IsSupported { get { throw null; } }
            public static System.Runtime.Intrinsics.Vector128<double> Abs(System.Runtime.Intrinsics.Vector128<double> value) { throw null; }
            public static System.Runtime.Intrinsics.Vector128<ulong> Abs(System.Runtime.Intrinsics.Vector128<long> value) { throw null; }
            public static System.Runtime.Intrinsics.Vector128<double> Add(System.Runtime.Intrinsics.Vector128<double> left, System.Runtime.Intrinsics.Vector128<double> right) { throw null; }
<<<<<<< HEAD
            public static byte AddAcross(System.Runtime.Intrinsics.Vector64<byte> value) { throw null; }
            public static short AddAcross(System.Runtime.Intrinsics.Vector64<short> value) { throw null; }
            public static sbyte AddAcross(System.Runtime.Intrinsics.Vector64<sbyte> value) { throw null; }
            public static ushort AddAcross(System.Runtime.Intrinsics.Vector64<ushort> value) { throw null; }
            public static byte AddAcross(System.Runtime.Intrinsics.Vector128<byte> value) { throw null; }
            public static short AddAcross(System.Runtime.Intrinsics.Vector128<short> value) { throw null; }
            public static int AddAcross(System.Runtime.Intrinsics.Vector128<int> value) { throw null; }
            public static sbyte AddAcross(System.Runtime.Intrinsics.Vector128<sbyte> value) { throw null; }
            public static ushort AddAcross(System.Runtime.Intrinsics.Vector128<ushort> value) { throw null; }
            public static uint AddAcross(System.Runtime.Intrinsics.Vector128<uint> value) { throw null; }
            public static System.Runtime.Intrinsics.Vector128<double> CompareEqual(System.Runtime.Intrinsics.Vector128<double> left, System.Runtime.Intrinsics.Vector128<double> right) { throw null; }
            public static System.Runtime.Intrinsics.Vector128<long> CompareEqual(System.Runtime.Intrinsics.Vector128<long> left, System.Runtime.Intrinsics.Vector128<long> right) { throw null; }
            public static System.Runtime.Intrinsics.Vector128<ulong> CompareEqual(System.Runtime.Intrinsics.Vector128<ulong> left, System.Runtime.Intrinsics.Vector128<ulong> right) { throw null; }
            public static System.Runtime.Intrinsics.Vector128<double> CompareGreaterThan(System.Runtime.Intrinsics.Vector128<double> left, System.Runtime.Intrinsics.Vector128<double> right) { throw null; }
            public static System.Runtime.Intrinsics.Vector128<long> CompareGreaterThan(System.Runtime.Intrinsics.Vector128<long> left, System.Runtime.Intrinsics.Vector128<long> right) { throw null; }
            public static System.Runtime.Intrinsics.Vector128<ulong> CompareGreaterThan(System.Runtime.Intrinsics.Vector128<ulong> left, System.Runtime.Intrinsics.Vector128<ulong> right) { throw null; }
            public static System.Runtime.Intrinsics.Vector128<double> CompareGreaterThanOrEqual(System.Runtime.Intrinsics.Vector128<double> left, System.Runtime.Intrinsics.Vector128<double> right) { throw null; }
            public static System.Runtime.Intrinsics.Vector128<long> CompareGreaterThanOrEqual(System.Runtime.Intrinsics.Vector128<long> left, System.Runtime.Intrinsics.Vector128<long> right) { throw null; }
            public static System.Runtime.Intrinsics.Vector128<ulong> CompareGreaterThanOrEqual(System.Runtime.Intrinsics.Vector128<ulong> left, System.Runtime.Intrinsics.Vector128<ulong> right) { throw null; }
            public static System.Runtime.Intrinsics.Vector128<double> CompareLessThan(System.Runtime.Intrinsics.Vector128<double> left, System.Runtime.Intrinsics.Vector128<double> right) { throw null; }
            public static System.Runtime.Intrinsics.Vector128<long> CompareLessThan(System.Runtime.Intrinsics.Vector128<long> left, System.Runtime.Intrinsics.Vector128<long> right) { throw null; }
            public static System.Runtime.Intrinsics.Vector128<ulong> CompareLessThan(System.Runtime.Intrinsics.Vector128<ulong> left, System.Runtime.Intrinsics.Vector128<ulong> right) { throw null; }
            public static System.Runtime.Intrinsics.Vector128<double> CompareLessThanOrEqual(System.Runtime.Intrinsics.Vector128<double> left, System.Runtime.Intrinsics.Vector128<double> right) { throw null; }
            public static System.Runtime.Intrinsics.Vector128<long> CompareLessThanOrEqual(System.Runtime.Intrinsics.Vector128<long> left, System.Runtime.Intrinsics.Vector128<long> right) { throw null; }
            public static System.Runtime.Intrinsics.Vector128<ulong> CompareLessThanOrEqual(System.Runtime.Intrinsics.Vector128<ulong> left, System.Runtime.Intrinsics.Vector128<ulong> right) { throw null; }
            public static System.Runtime.Intrinsics.Vector128<double> CompareTest(System.Runtime.Intrinsics.Vector128<double> left, System.Runtime.Intrinsics.Vector128<double> right) { throw null; }
            public static System.Runtime.Intrinsics.Vector128<long> CompareTest(System.Runtime.Intrinsics.Vector128<long> left, System.Runtime.Intrinsics.Vector128<long> right) { throw null; }
            public static System.Runtime.Intrinsics.Vector128<ulong> CompareTest(System.Runtime.Intrinsics.Vector128<ulong> left, System.Runtime.Intrinsics.Vector128<ulong> right) { throw null; }
=======
            public static System.Runtime.Intrinsics.Vector64<byte> AddAcross(System.Runtime.Intrinsics.Vector64<byte> value) { throw null; }
            public static System.Runtime.Intrinsics.Vector64<short> AddAcross(System.Runtime.Intrinsics.Vector64<short> value) { throw null; }
            public static System.Runtime.Intrinsics.Vector64<sbyte> AddAcross(System.Runtime.Intrinsics.Vector64<sbyte> value) { throw null; }
            public static System.Runtime.Intrinsics.Vector64<ushort> AddAcross(System.Runtime.Intrinsics.Vector64<ushort> value) { throw null; }
            public static System.Runtime.Intrinsics.Vector128<byte> AddAcross(System.Runtime.Intrinsics.Vector128<byte> value) { throw null; }
            public static System.Runtime.Intrinsics.Vector128<short> AddAcross(System.Runtime.Intrinsics.Vector128<short> value) { throw null; }
            public static System.Runtime.Intrinsics.Vector128<int> AddAcross(System.Runtime.Intrinsics.Vector128<int> value) { throw null; }
            public static System.Runtime.Intrinsics.Vector128<sbyte> AddAcross(System.Runtime.Intrinsics.Vector128<sbyte> value) { throw null; }
            public static System.Runtime.Intrinsics.Vector128<ushort> AddAcross(System.Runtime.Intrinsics.Vector128<ushort> value) { throw null; }
            public static System.Runtime.Intrinsics.Vector128<uint> AddAcross(System.Runtime.Intrinsics.Vector128<uint> value) { throw null; }
>>>>>>> 88587053
            public static System.Runtime.Intrinsics.Vector128<double> Subtract(System.Runtime.Intrinsics.Vector128<double> left, System.Runtime.Intrinsics.Vector128<double> right) { throw null; }
            public static System.Runtime.Intrinsics.Vector64<byte> ReverseElementBits(System.Runtime.Intrinsics.Vector64<byte> value) { throw null; }
            public static System.Runtime.Intrinsics.Vector64<sbyte> ReverseElementBits(System.Runtime.Intrinsics.Vector64<sbyte> value)  { throw null; }
            public static System.Runtime.Intrinsics.Vector128<byte> ReverseElementBits(System.Runtime.Intrinsics.Vector128<byte> value) { throw null; }
            public static System.Runtime.Intrinsics.Vector128<sbyte> ReverseElementBits(System.Runtime.Intrinsics.Vector128<sbyte> value) { throw null; }
            public static System.Runtime.Intrinsics.Vector64<byte> UnzipEven (System.Runtime.Intrinsics.Vector64<byte> left, System.Runtime.Intrinsics.Vector64<byte> right) { throw null; }
            public static System.Runtime.Intrinsics.Vector64<short> UnzipEven (System.Runtime.Intrinsics.Vector64<short> left, System.Runtime.Intrinsics.Vector64<short> right) { throw null; }
            public static System.Runtime.Intrinsics.Vector64<int> UnzipEven (System.Runtime.Intrinsics.Vector64<int> left, System.Runtime.Intrinsics.Vector64<int> right) { throw null; }
            public static System.Runtime.Intrinsics.Vector64<sbyte> UnzipEven (System.Runtime.Intrinsics.Vector64<sbyte> left, System.Runtime.Intrinsics.Vector64<sbyte> right) { throw null; }
            public static System.Runtime.Intrinsics.Vector64<float> UnzipEven (System.Runtime.Intrinsics.Vector64<float> left, System.Runtime.Intrinsics.Vector64<float> right) { throw null; }
            public static System.Runtime.Intrinsics.Vector64<ushort> UnzipEven (System.Runtime.Intrinsics.Vector64<ushort> left, System.Runtime.Intrinsics.Vector64<ushort> right) { throw null; }
            public static System.Runtime.Intrinsics.Vector64<uint> UnzipEven (System.Runtime.Intrinsics.Vector64<uint> left, System.Runtime.Intrinsics.Vector64<uint> right) { throw null; }
            public static System.Runtime.Intrinsics.Vector128<byte> UnzipEven (System.Runtime.Intrinsics.Vector128<byte> left, System.Runtime.Intrinsics.Vector128<byte> right) { throw null; }
            public static System.Runtime.Intrinsics.Vector128<double> UnzipEven (System.Runtime.Intrinsics.Vector128<double> left, System.Runtime.Intrinsics.Vector128<double> right) { throw null; }
            public static System.Runtime.Intrinsics.Vector128<short> UnzipEven (System.Runtime.Intrinsics.Vector128<short> left, System.Runtime.Intrinsics.Vector128<short> right) { throw null; }
            public static System.Runtime.Intrinsics.Vector128<int> UnzipEven (System.Runtime.Intrinsics.Vector128<int> left, System.Runtime.Intrinsics.Vector128<int> right) { throw null; }
            public static System.Runtime.Intrinsics.Vector128<long> UnzipEven (System.Runtime.Intrinsics.Vector128<long> left, System.Runtime.Intrinsics.Vector128<long> right) { throw null; }
            public static System.Runtime.Intrinsics.Vector128<sbyte> UnzipEven (System.Runtime.Intrinsics.Vector128<sbyte> left, System.Runtime.Intrinsics.Vector128<sbyte> right) { throw null; }
            public static System.Runtime.Intrinsics.Vector128<float> UnzipEven (System.Runtime.Intrinsics.Vector128<float> left, System.Runtime.Intrinsics.Vector128<float> right) { throw null; }
            public static System.Runtime.Intrinsics.Vector128<ushort> UnzipEven (System.Runtime.Intrinsics.Vector128<ushort> left, System.Runtime.Intrinsics.Vector128<ushort> right) { throw null; }
            public static System.Runtime.Intrinsics.Vector128<uint> UnzipEven (System.Runtime.Intrinsics.Vector128<uint> left, System.Runtime.Intrinsics.Vector128<uint> right) { throw null; }
            public static System.Runtime.Intrinsics.Vector128<ulong> UnzipEven (System.Runtime.Intrinsics.Vector128<ulong> left, System.Runtime.Intrinsics.Vector128<ulong> right) { throw null; }
            public static System.Runtime.Intrinsics.Vector64<byte> UnzipOdd (System.Runtime.Intrinsics.Vector64<byte> left, System.Runtime.Intrinsics.Vector64<byte> right) { throw null; }
            public static System.Runtime.Intrinsics.Vector64<short> UnzipOdd (System.Runtime.Intrinsics.Vector64<short> left, System.Runtime.Intrinsics.Vector64<short> right) { throw null; }
            public static System.Runtime.Intrinsics.Vector64<int> UnzipOdd (System.Runtime.Intrinsics.Vector64<int> left, System.Runtime.Intrinsics.Vector64<int> right) { throw null; }
            public static System.Runtime.Intrinsics.Vector64<sbyte> UnzipOdd (System.Runtime.Intrinsics.Vector64<sbyte> left, System.Runtime.Intrinsics.Vector64<sbyte> right) { throw null; }
            public static System.Runtime.Intrinsics.Vector64<float> UnzipOdd (System.Runtime.Intrinsics.Vector64<float> left, System.Runtime.Intrinsics.Vector64<float> right) { throw null; }
            public static System.Runtime.Intrinsics.Vector64<ushort> UnzipOdd (System.Runtime.Intrinsics.Vector64<ushort> left, System.Runtime.Intrinsics.Vector64<ushort> right) { throw null; }
            public static System.Runtime.Intrinsics.Vector64<uint> UnzipOdd (System.Runtime.Intrinsics.Vector64<uint> left, System.Runtime.Intrinsics.Vector64<uint> right) { throw null; }
            public static System.Runtime.Intrinsics.Vector128<byte> UnzipOdd (System.Runtime.Intrinsics.Vector128<byte> left, System.Runtime.Intrinsics.Vector128<byte> right) { throw null; }
            public static System.Runtime.Intrinsics.Vector128<double> UnzipOdd (System.Runtime.Intrinsics.Vector128<double> left, System.Runtime.Intrinsics.Vector128<double> right) { throw null; }
            public static System.Runtime.Intrinsics.Vector128<short> UnzipOdd (System.Runtime.Intrinsics.Vector128<short> left, System.Runtime.Intrinsics.Vector128<short> right) { throw null; }
            public static System.Runtime.Intrinsics.Vector128<int> UnzipOdd (System.Runtime.Intrinsics.Vector128<int> left, System.Runtime.Intrinsics.Vector128<int> right) { throw null; }
            public static System.Runtime.Intrinsics.Vector128<long> UnzipOdd (System.Runtime.Intrinsics.Vector128<long> left, System.Runtime.Intrinsics.Vector128<long> right) { throw null; }
            public static System.Runtime.Intrinsics.Vector128<sbyte> UnzipOdd (System.Runtime.Intrinsics.Vector128<sbyte> left, System.Runtime.Intrinsics.Vector128<sbyte> right) { throw null; }
            public static System.Runtime.Intrinsics.Vector128<float> UnzipOdd (System.Runtime.Intrinsics.Vector128<float> left, System.Runtime.Intrinsics.Vector128<float> right) { throw null; }
            public static System.Runtime.Intrinsics.Vector128<ushort> UnzipOdd (System.Runtime.Intrinsics.Vector128<ushort> left, System.Runtime.Intrinsics.Vector128<ushort> right) { throw null; }
            public static System.Runtime.Intrinsics.Vector128<uint> UnzipOdd (System.Runtime.Intrinsics.Vector128<uint> left, System.Runtime.Intrinsics.Vector128<uint> right) { throw null; }
            public static System.Runtime.Intrinsics.Vector128<ulong> UnzipOdd (System.Runtime.Intrinsics.Vector128<ulong> left, System.Runtime.Intrinsics.Vector128<ulong> right) { throw null; }
            public static System.Runtime.Intrinsics.Vector64<byte> ZipHigh (System.Runtime.Intrinsics.Vector64<byte> left, System.Runtime.Intrinsics.Vector64<byte> right) { throw null; }
            public static System.Runtime.Intrinsics.Vector64<short> ZipHigh (System.Runtime.Intrinsics.Vector64<short> left, System.Runtime.Intrinsics.Vector64<short> right) { throw null; }
            public static System.Runtime.Intrinsics.Vector64<int> ZipHigh (System.Runtime.Intrinsics.Vector64<int> left, System.Runtime.Intrinsics.Vector64<int> right) { throw null; }
            public static System.Runtime.Intrinsics.Vector64<sbyte> ZipHigh (System.Runtime.Intrinsics.Vector64<sbyte> left, System.Runtime.Intrinsics.Vector64<sbyte> right) { throw null; }
            public static System.Runtime.Intrinsics.Vector64<float> ZipHigh (System.Runtime.Intrinsics.Vector64<float> left, System.Runtime.Intrinsics.Vector64<float> right) { throw null; }
            public static System.Runtime.Intrinsics.Vector64<ushort> ZipHigh (System.Runtime.Intrinsics.Vector64<ushort> left, System.Runtime.Intrinsics.Vector64<ushort> right) { throw null; }
            public static System.Runtime.Intrinsics.Vector64<uint> ZipHigh (System.Runtime.Intrinsics.Vector64<uint> left, System.Runtime.Intrinsics.Vector64<uint> right) { throw null; }
            public static System.Runtime.Intrinsics.Vector128<byte> ZipHigh (System.Runtime.Intrinsics.Vector128<byte> left, System.Runtime.Intrinsics.Vector128<byte> right) { throw null; }
            public static System.Runtime.Intrinsics.Vector128<double> ZipHigh (System.Runtime.Intrinsics.Vector128<double> left, System.Runtime.Intrinsics.Vector128<double> right) { throw null; }
            public static System.Runtime.Intrinsics.Vector128<short> ZipHigh (System.Runtime.Intrinsics.Vector128<short> left, System.Runtime.Intrinsics.Vector128<short> right) { throw null; }
            public static System.Runtime.Intrinsics.Vector128<int> ZipHigh (System.Runtime.Intrinsics.Vector128<int> left, System.Runtime.Intrinsics.Vector128<int> right) { throw null; }
            public static System.Runtime.Intrinsics.Vector128<long> ZipHigh (System.Runtime.Intrinsics.Vector128<long> left, System.Runtime.Intrinsics.Vector128<long> right) { throw null; }
            public static System.Runtime.Intrinsics.Vector128<sbyte> ZipHigh (System.Runtime.Intrinsics.Vector128<sbyte> left, System.Runtime.Intrinsics.Vector128<sbyte> right) { throw null; }
            public static System.Runtime.Intrinsics.Vector128<float> ZipHigh (System.Runtime.Intrinsics.Vector128<float> left, System.Runtime.Intrinsics.Vector128<float> right) { throw null; }
            public static System.Runtime.Intrinsics.Vector128<ushort> ZipHigh (System.Runtime.Intrinsics.Vector128<ushort> left, System.Runtime.Intrinsics.Vector128<ushort> right) { throw null; }
            public static System.Runtime.Intrinsics.Vector128<uint> ZipHigh (System.Runtime.Intrinsics.Vector128<uint> left, System.Runtime.Intrinsics.Vector128<uint> right) { throw null; }
            public static System.Runtime.Intrinsics.Vector128<ulong> ZipHigh (System.Runtime.Intrinsics.Vector128<ulong> left, System.Runtime.Intrinsics.Vector128<ulong> right) { throw null; }
            public static System.Runtime.Intrinsics.Vector64<byte> ZipLow (System.Runtime.Intrinsics.Vector64<byte> left, System.Runtime.Intrinsics.Vector64<byte> right) { throw null; }
            public static System.Runtime.Intrinsics.Vector64<short> ZipLow (System.Runtime.Intrinsics.Vector64<short> left, System.Runtime.Intrinsics.Vector64<short> right) { throw null; }
            public static System.Runtime.Intrinsics.Vector64<int> ZipLow (System.Runtime.Intrinsics.Vector64<int> left, System.Runtime.Intrinsics.Vector64<int> right) { throw null; }
            public static System.Runtime.Intrinsics.Vector64<sbyte> ZipLow (System.Runtime.Intrinsics.Vector64<sbyte> left, System.Runtime.Intrinsics.Vector64<sbyte> right) { throw null; }
            public static System.Runtime.Intrinsics.Vector64<float> ZipLow (System.Runtime.Intrinsics.Vector64<float> left, System.Runtime.Intrinsics.Vector64<float> right) { throw null; }
            public static System.Runtime.Intrinsics.Vector64<ushort> ZipLow (System.Runtime.Intrinsics.Vector64<ushort> left, System.Runtime.Intrinsics.Vector64<ushort> right) { throw null; }
            public static System.Runtime.Intrinsics.Vector64<uint> ZipLow (System.Runtime.Intrinsics.Vector64<uint> left, System.Runtime.Intrinsics.Vector64<uint> right) { throw null; }
            public static System.Runtime.Intrinsics.Vector128<byte> ZipLow (System.Runtime.Intrinsics.Vector128<byte> left, System.Runtime.Intrinsics.Vector128<byte> right) { throw null; }
            public static System.Runtime.Intrinsics.Vector128<double> ZipLow (System.Runtime.Intrinsics.Vector128<double> left, System.Runtime.Intrinsics.Vector128<double> right) { throw null; }
            public static System.Runtime.Intrinsics.Vector128<short> ZipLow (System.Runtime.Intrinsics.Vector128<short> left, System.Runtime.Intrinsics.Vector128<short> right) { throw null; }
            public static System.Runtime.Intrinsics.Vector128<int> ZipLow (System.Runtime.Intrinsics.Vector128<int> left, System.Runtime.Intrinsics.Vector128<int> right) { throw null; }
            public static System.Runtime.Intrinsics.Vector128<long> ZipLow (System.Runtime.Intrinsics.Vector128<long> left, System.Runtime.Intrinsics.Vector128<long> right) { throw null; }
            public static System.Runtime.Intrinsics.Vector128<sbyte> ZipLow (System.Runtime.Intrinsics.Vector128<sbyte> left, System.Runtime.Intrinsics.Vector128<sbyte> right) { throw null; }
            public static System.Runtime.Intrinsics.Vector128<float> ZipLow (System.Runtime.Intrinsics.Vector128<float> left, System.Runtime.Intrinsics.Vector128<float> right) { throw null; }
            public static System.Runtime.Intrinsics.Vector128<ushort> ZipLow (System.Runtime.Intrinsics.Vector128<ushort> left, System.Runtime.Intrinsics.Vector128<ushort> right) { throw null; }
            public static System.Runtime.Intrinsics.Vector128<uint> ZipLow (System.Runtime.Intrinsics.Vector128<uint> left, System.Runtime.Intrinsics.Vector128<uint> right) { throw null; }
            public static System.Runtime.Intrinsics.Vector128<ulong> ZipLow (System.Runtime.Intrinsics.Vector128<ulong> left, System.Runtime.Intrinsics.Vector128<ulong> right) { throw null; }
        }
    }
    [System.CLSCompliantAttribute(false)]
    public abstract partial class Aes : System.Runtime.Intrinsics.Arm.ArmBase
    {
        internal Aes() { }
        public static new bool IsSupported { get { throw null; } }
        public static System.Runtime.Intrinsics.Vector128<byte> Decrypt(System.Runtime.Intrinsics.Vector128<byte> value, System.Runtime.Intrinsics.Vector128<byte> roundKey) { throw null; }
        public static System.Runtime.Intrinsics.Vector128<byte> Encrypt(System.Runtime.Intrinsics.Vector128<byte> value, System.Runtime.Intrinsics.Vector128<byte> roundKey) { throw null; }
        public static System.Runtime.Intrinsics.Vector128<byte> InverseMixColumns(System.Runtime.Intrinsics.Vector128<byte> value) { throw null; }
        public static System.Runtime.Intrinsics.Vector128<byte> MixColumns(System.Runtime.Intrinsics.Vector128<byte> value) { throw null; }
    }
    [System.CLSCompliantAttribute(false)]
    public abstract partial class ArmBase
    {
        internal ArmBase() { }
        public static bool IsSupported { get { throw null; } }
        public static int LeadingZeroCount(int value) { throw null; }
        public static int LeadingZeroCount(uint value) { throw null; }
        public static int ReverseElementBits(int value) { throw null; }
        public static uint ReverseElementBits(uint value) { throw null; }

        public abstract partial class Arm64
        {
            internal Arm64() { }
            public static bool IsSupported { get { throw null; } }
            public static int LeadingSignCount(int value) { throw null; }
            public static int LeadingSignCount(long value) { throw null; }
            public static int LeadingZeroCount(long value) { throw null; }
            public static int LeadingZeroCount(ulong value) { throw null; }
            public static long ReverseElementBits(long  value) { throw null; }
            public static ulong ReverseElementBits(ulong value) { throw null; }
        }
    }
    [System.CLSCompliantAttribute(false)]
    public abstract partial class Crc32 : System.Runtime.Intrinsics.Arm.ArmBase
    {
        internal Crc32() { }
        public static new bool IsSupported { get { throw null; } }
        public static uint ComputeCrc32(uint crc, byte data) { throw null; }
        public static uint ComputeCrc32(uint crc, ushort data) { throw null; }
        public static uint ComputeCrc32(uint crc, uint data) { throw null; }
        public static uint ComputeCrc32C(uint crc, byte data) { throw null; }
        public static uint ComputeCrc32C(uint crc, ushort data) { throw null; }
        public static uint ComputeCrc32C(uint crc, uint data) { throw null; }
        public new abstract partial class Arm64 : System.Runtime.Intrinsics.Arm.ArmBase.Arm64
        {
            internal Arm64() { }
            public static new bool IsSupported { get { throw null; } }
            public static uint ComputeCrc32(uint crc, ulong data) { throw null; }
            public static uint ComputeCrc32C(uint crc, ulong data) { throw null; }
        }
    }
    [System.CLSCompliantAttribute(false)]
    public abstract partial class Sha1 : System.Runtime.Intrinsics.Arm.ArmBase
    {
        internal Sha1() { }
        public static new bool IsSupported { get { throw null; } }
        public static uint FixedRotate(uint hash_e) { throw null; }
        public static System.Runtime.Intrinsics.Vector128<uint> HashUpdateChoose(System.Runtime.Intrinsics.Vector128<uint> hash_abcd, uint hash_e, System.Runtime.Intrinsics.Vector128<uint> wk) { throw null; }
        public static System.Runtime.Intrinsics.Vector128<uint> HashUpdateMajority(System.Runtime.Intrinsics.Vector128<uint> hash_abcd, uint hash_e, System.Runtime.Intrinsics.Vector128<uint> wk) { throw null; }
        public static System.Runtime.Intrinsics.Vector128<uint> HashUpdateParity(System.Runtime.Intrinsics.Vector128<uint> hash_abcd, uint hash_e, System.Runtime.Intrinsics.Vector128<uint> wk) { throw null; }
        public static System.Runtime.Intrinsics.Vector128<uint> ScheduleUpdate0(System.Runtime.Intrinsics.Vector128<uint> w0_3, System.Runtime.Intrinsics.Vector128<uint> w4_7, System.Runtime.Intrinsics.Vector128<uint> w8_11) { throw null; }
        public static System.Runtime.Intrinsics.Vector128<uint> ScheduleUpdate1(System.Runtime.Intrinsics.Vector128<uint> tw0_3, System.Runtime.Intrinsics.Vector128<uint> w12_15) { throw null; }
    }
    [System.CLSCompliantAttribute(false)]
    public abstract partial class Sha256 : System.Runtime.Intrinsics.Arm.ArmBase
    {
        internal Sha256() { }
        public static new bool IsSupported { get { throw null; } }
        public static System.Runtime.Intrinsics.Vector128<uint> HashUpdate1(System.Runtime.Intrinsics.Vector128<uint> hash_abcd, System.Runtime.Intrinsics.Vector128<uint> hash_efgh, System.Runtime.Intrinsics.Vector128<uint> wk) { throw null; }
        public static System.Runtime.Intrinsics.Vector128<uint> HashUpdate2(System.Runtime.Intrinsics.Vector128<uint> hash_efgh, System.Runtime.Intrinsics.Vector128<uint> hash_abcd, System.Runtime.Intrinsics.Vector128<uint> wk) { throw null; }
        public static System.Runtime.Intrinsics.Vector128<uint> ScheduleUpdate0(System.Runtime.Intrinsics.Vector128<uint> w0_3, System.Runtime.Intrinsics.Vector128<uint> w4_7) { throw null; }
        public static System.Runtime.Intrinsics.Vector128<uint> ScheduleUpdate1(System.Runtime.Intrinsics.Vector128<uint> w0_3, System.Runtime.Intrinsics.Vector128<uint> w8_11, System.Runtime.Intrinsics.Vector128<uint> w12_15) { throw null; }
    }
}<|MERGE_RESOLUTION|>--- conflicted
+++ resolved
@@ -304,17 +304,16 @@
             public static System.Runtime.Intrinsics.Vector128<double> Abs(System.Runtime.Intrinsics.Vector128<double> value) { throw null; }
             public static System.Runtime.Intrinsics.Vector128<ulong> Abs(System.Runtime.Intrinsics.Vector128<long> value) { throw null; }
             public static System.Runtime.Intrinsics.Vector128<double> Add(System.Runtime.Intrinsics.Vector128<double> left, System.Runtime.Intrinsics.Vector128<double> right) { throw null; }
-<<<<<<< HEAD
-            public static byte AddAcross(System.Runtime.Intrinsics.Vector64<byte> value) { throw null; }
-            public static short AddAcross(System.Runtime.Intrinsics.Vector64<short> value) { throw null; }
-            public static sbyte AddAcross(System.Runtime.Intrinsics.Vector64<sbyte> value) { throw null; }
-            public static ushort AddAcross(System.Runtime.Intrinsics.Vector64<ushort> value) { throw null; }
-            public static byte AddAcross(System.Runtime.Intrinsics.Vector128<byte> value) { throw null; }
-            public static short AddAcross(System.Runtime.Intrinsics.Vector128<short> value) { throw null; }
-            public static int AddAcross(System.Runtime.Intrinsics.Vector128<int> value) { throw null; }
-            public static sbyte AddAcross(System.Runtime.Intrinsics.Vector128<sbyte> value) { throw null; }
-            public static ushort AddAcross(System.Runtime.Intrinsics.Vector128<ushort> value) { throw null; }
-            public static uint AddAcross(System.Runtime.Intrinsics.Vector128<uint> value) { throw null; }
+            public static System.Runtime.Intrinsics.Vector128<byte> AddAcross(System.Runtime.Intrinsics.Vector128<byte> value) { throw null; }
+            public static System.Runtime.Intrinsics.Vector128<short> AddAcross(System.Runtime.Intrinsics.Vector128<short> value) { throw null; }
+            public static System.Runtime.Intrinsics.Vector128<int> AddAcross(System.Runtime.Intrinsics.Vector128<int> value) { throw null; }
+            public static System.Runtime.Intrinsics.Vector128<sbyte> AddAcross(System.Runtime.Intrinsics.Vector128<sbyte> value) { throw null; }
+            public static System.Runtime.Intrinsics.Vector128<ushort> AddAcross(System.Runtime.Intrinsics.Vector128<ushort> value) { throw null; }
+            public static System.Runtime.Intrinsics.Vector128<uint> AddAcross(System.Runtime.Intrinsics.Vector128<uint> value) { throw null; }
+            public static System.Runtime.Intrinsics.Vector64<byte> AddAcross(System.Runtime.Intrinsics.Vector64<byte> value) { throw null; }
+            public static System.Runtime.Intrinsics.Vector64<short> AddAcross(System.Runtime.Intrinsics.Vector64<short> value) { throw null; }
+            public static System.Runtime.Intrinsics.Vector64<sbyte> AddAcross(System.Runtime.Intrinsics.Vector64<sbyte> value) { throw null; }
+            public static System.Runtime.Intrinsics.Vector64<ushort> AddAcross(System.Runtime.Intrinsics.Vector64<ushort> value) { throw null; }
             public static System.Runtime.Intrinsics.Vector128<double> CompareEqual(System.Runtime.Intrinsics.Vector128<double> left, System.Runtime.Intrinsics.Vector128<double> right) { throw null; }
             public static System.Runtime.Intrinsics.Vector128<long> CompareEqual(System.Runtime.Intrinsics.Vector128<long> left, System.Runtime.Intrinsics.Vector128<long> right) { throw null; }
             public static System.Runtime.Intrinsics.Vector128<ulong> CompareEqual(System.Runtime.Intrinsics.Vector128<ulong> left, System.Runtime.Intrinsics.Vector128<ulong> right) { throw null; }
@@ -333,18 +332,6 @@
             public static System.Runtime.Intrinsics.Vector128<double> CompareTest(System.Runtime.Intrinsics.Vector128<double> left, System.Runtime.Intrinsics.Vector128<double> right) { throw null; }
             public static System.Runtime.Intrinsics.Vector128<long> CompareTest(System.Runtime.Intrinsics.Vector128<long> left, System.Runtime.Intrinsics.Vector128<long> right) { throw null; }
             public static System.Runtime.Intrinsics.Vector128<ulong> CompareTest(System.Runtime.Intrinsics.Vector128<ulong> left, System.Runtime.Intrinsics.Vector128<ulong> right) { throw null; }
-=======
-            public static System.Runtime.Intrinsics.Vector64<byte> AddAcross(System.Runtime.Intrinsics.Vector64<byte> value) { throw null; }
-            public static System.Runtime.Intrinsics.Vector64<short> AddAcross(System.Runtime.Intrinsics.Vector64<short> value) { throw null; }
-            public static System.Runtime.Intrinsics.Vector64<sbyte> AddAcross(System.Runtime.Intrinsics.Vector64<sbyte> value) { throw null; }
-            public static System.Runtime.Intrinsics.Vector64<ushort> AddAcross(System.Runtime.Intrinsics.Vector64<ushort> value) { throw null; }
-            public static System.Runtime.Intrinsics.Vector128<byte> AddAcross(System.Runtime.Intrinsics.Vector128<byte> value) { throw null; }
-            public static System.Runtime.Intrinsics.Vector128<short> AddAcross(System.Runtime.Intrinsics.Vector128<short> value) { throw null; }
-            public static System.Runtime.Intrinsics.Vector128<int> AddAcross(System.Runtime.Intrinsics.Vector128<int> value) { throw null; }
-            public static System.Runtime.Intrinsics.Vector128<sbyte> AddAcross(System.Runtime.Intrinsics.Vector128<sbyte> value) { throw null; }
-            public static System.Runtime.Intrinsics.Vector128<ushort> AddAcross(System.Runtime.Intrinsics.Vector128<ushort> value) { throw null; }
-            public static System.Runtime.Intrinsics.Vector128<uint> AddAcross(System.Runtime.Intrinsics.Vector128<uint> value) { throw null; }
->>>>>>> 88587053
             public static System.Runtime.Intrinsics.Vector128<double> Subtract(System.Runtime.Intrinsics.Vector128<double> left, System.Runtime.Intrinsics.Vector128<double> right) { throw null; }
             public static System.Runtime.Intrinsics.Vector64<byte> ReverseElementBits(System.Runtime.Intrinsics.Vector64<byte> value) { throw null; }
             public static System.Runtime.Intrinsics.Vector64<sbyte> ReverseElementBits(System.Runtime.Intrinsics.Vector64<sbyte> value)  { throw null; }
