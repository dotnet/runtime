--- conflicted
+++ resolved
@@ -175,14 +175,9 @@
       </XHarnessAppBundleToTest>
     </ItemGroup>
 
-<<<<<<< HEAD
     <ItemGroup Condition="'$(TargetOS)' != 'iOS' and '$(TargetOS)' != 'tvOS'">
-      <HelixCorrelationPayload Condition="'$(TargetOS)' != 'Browser'" Include="$(HelixCorrelationPayload)" />
-=======
-    <ItemGroup>
       <HelixCorrelationPayload Include="$(HelixCorrelationPayload)"
                                Condition="'$(IncludeHelixCorrelationPayload)' == 'true'" />
->>>>>>> 622127eb
 
       <_WorkItem Include="$(WorkItemArchiveWildCard)" Exclude="$(HelixCorrelationPayload)" />
 
