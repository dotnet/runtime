--- conflicted
+++ resolved
@@ -73,15 +73,11 @@
 
   <PropertyGroup Condition="'$(TargetOS)' == 'Browser' or '$(TargetOS)' == 'Android' or '$(TargetOS)' == 'iOS' or '$(TargetOS)' == 'iOSSimulator' or '$(TargetOS)' == 'tvOS' or '$(TargetOS)' == 'tvOSSimulator' or '$(TargetOS)' == 'MacCatalyst'">
     <IncludeXHarnessCli>true</IncludeXHarnessCli>
-<<<<<<< HEAD
-    <EnableXHarnessTelemetry>true</EnableXHarnessTelemetry>
+    <!-- XHarness telemetry not supported with custom WASM workloads yet -->
+    <EnableXHarnessTelemetry Condition="'$(TargetOS)' == 'Browser'">false</EnableXHarnessTelemetry>
 
     <!-- TODO: Remove before checking in. Pointing to staging to test older emulators -->
     <HelixBaseUri Condition="'$(TargetOS)' == 'Android' and ('$(TargetArchitecture)' == 'x64' or '$(TargetArchitecture)' == 'x86')">https://helix.int-dot.net</HelixBaseUri>
-=======
-    <!-- XHarness telemetry not supported with custom WASM workloads yet -->
-    <EnableXHarnessTelemetry Condition="'$(TargetOS)' == 'Browser'">false</EnableXHarnessTelemetry>
->>>>>>> 3e3e14d2
   </PropertyGroup>
 
   <ItemGroup Condition="'$(MonoEnvOptions)' != ''">
