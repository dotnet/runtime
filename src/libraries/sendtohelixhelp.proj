--- conflicted
+++ resolved
@@ -70,13 +70,6 @@
     <HelixType Condition="'$(TestPackages)' == 'true'">test/functional/packaging/</HelixType>
   </PropertyGroup>
 
-  <PropertyGroup Condition="'$(TargetOS)' == 'Browser' and '$(RunAOTCompilation)' == 'true'">
-    <IncludeDotNetCli>true</IncludeDotNetCli>
-    <DotNetCliPackageType>sdk</DotNetCliPackageType>
-    <GlobalJsonContent>$([System.IO.File]::ReadAllText('$(RepoRoot)global.json'))</GlobalJsonContent>
-    <DotNetCliVersion>$([System.Text.RegularExpressions.Regex]::Match($(GlobalJsonContent), '(%3F&lt;="dotnet": ").*(%3F=")'))</DotNetCliVersion>
-  </PropertyGroup>
-
   <PropertyGroup Condition="'$(TargetOS)' == 'Browser' or '$(TargetOS)' == 'Android' or '$(TargetOS)' == 'iOS' or '$(TargetOS)' == 'iOSSimulator' or '$(TargetOS)' == 'tvOS' or '$(TargetOS)' == 'tvOSSimulator'">
     <IncludeXHarnessCli>true</IncludeXHarnessCli>
   </PropertyGroup>
@@ -217,7 +210,6 @@
     <Message Importance="High" Text="Using HelixType: $(HelixType)" />
     <Message Importance="High" Text="Using WorkItemArchiveWildCard: $(WorkItemArchiveWildCard)" />
     <Message Importance="High" Text="Using Timeout: $(_workItemTimeout)" />
-    <Message Condition="'$(TargetOS)' == 'Browser'" Importance="High" Text="Using emsdk: $(EMSDK_PATH)" />
 
     <PropertyGroup Condition="'$(TargetOS)' == 'iOS' or '$(TargetOS)' == 'tvOS' or '$(TargetOS)' == 'iOSSimulator' or '$(TargetOS)' == 'tvOSSimulator'">
       <AppleTestTarget Condition="'$(TargetOS)' == 'iOSSimulator'">ios-simulator-64</AppleTestTarget>
@@ -277,13 +269,8 @@
       </HelixPostCommands>
     </PropertyGroup>
 
-<<<<<<< HEAD
-    <ItemGroup Condition="'$(Scenario)' == 'BuildWasmApps'">
-      <HelixCorrelationPayload Include="$(EMSDK_PATH)"                           Destination="build/emsdk" />
-=======
     <ItemGroup Condition="'$(NeedsToBuildWasmAppsOnHelix)' == 'true'">
       <HelixCorrelationPayload Include="$(EmSdkDir)"                             Destination="build/emsdk" />
->>>>>>> 8ad9bdfc
       <HelixCorrelationPayload Include="$(WasmAppBuilderDir)"                    Destination="build/WasmAppBuilder" />
       <HelixCorrelationPayload Include="$(MonoAOTCompilerDir)"                   Destination="build/MonoAOTCompiler" />
       <HelixCorrelationPayload Include="$(MicrosoftNetCoreAppRuntimePackDir)"    Destination="build/microsoft.netcore.app.runtime.browser-wasm" />
@@ -295,12 +282,6 @@
                                Condition="'$(IncludeHelixCorrelationPayload)' == 'true' and '$(TargetOS)' != 'Browser'" />
       <HelixCorrelationPayload Include="chromium" Uri="$(ChromiumUrl)" Condition="'$(TargetOS)' == 'Browser'" />
       <HelixCorrelationPayload Include="chromedriver" Uri="$(SeleniumUrl)" Condition="'$(TargetOS)' == 'Browser'" />
-      
-      <HelixCorrelationPayload Include="$(EMSDK_PATH)"                           Destination="build/emsdk" />
-      <HelixCorrelationPayload Include="$(WasmAppBuilderDir)"                    Destination="build/WasmAppBuilder" />
-      <HelixCorrelationPayload Include="$(MonoAOTCompilerDir)"                   Destination="build/MonoAOTCompiler" />
-      <HelixCorrelationPayload Include="$(MicrosoftNetCoreAppRuntimePackDir)"    Destination="build/microsoft.netcore.app.runtime.browser-wasm" />
-      <HelixCorrelationPayload Include="$(WasmBuildTargetsDir)"                  Destination="build/wasm" />
 
       <_WorkItem Include="$(WorkItemArchiveWildCard)" Exclude="$(HelixCorrelationPayload)" />
       <_WorkItem Include="$(TestArchiveRoot)runonly/**/WebAssembly.Console.*.Test.zip" Condition="'$(TargetOS)' == 'Browser' and '$(Scenario)' != 'WasmTestOnBrowser' and '$(Scenario)' != 'BuildWasmApps'" />
