--- conflicted
+++ resolved
@@ -236,13 +236,8 @@
 
     <ItemGroup Condition="'$(TargetOS)' == 'iOS' or '$(TargetOS)' == 'tvOS' or '$(TargetOS)' == 'iOSSimulator' or '$(TargetOS)' == 'tvOSSimulator' or '$(TargetOS)' == 'MacCatalyst'">
       <!-- Create work items for test apps -->
-<<<<<<< HEAD
-      <XHarnessAppBundleToTest Condition="'$(TargetOS)' == 'iOSSimulator'" Include="$([System.IO.Directory]::GetDirectories('$(TestArchiveTestsRoot)', '*.app', System.IO.SearchOption.AllDirectories))">
-        <Targets>$(AppleTestTarget)</Targets>
-=======
       <XHarnessAppBundleToTest Include="$([System.IO.Directory]::GetDirectories('$(TestArchiveTestsRoot)', '*.app', System.IO.SearchOption.AllDirectories))">
         <TestTarget>$(AppleTestTarget)</TestTarget>
->>>>>>> 7b3564a3
       </XHarnessAppBundleToTest>
       <!-- Create work items for run-only apps -->
       <XHarnessAppBundleToTest Condition="Exists('$(TestArchiveRoot)runonly')" Include="$([System.IO.Directory]::GetDirectories('$(TestArchiveRoot)runonly', '*.app', System.IO.SearchOption.AllDirectories))" >
