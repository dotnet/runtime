<Project InitialTargets="PrintHelixQueues;PrintBuildTargetFramework;BuildHelixWorkItems" Sdk="Microsoft.DotNet.Helix.Sdk">

  <!-- This project uses the Helix SDK, documented at
       https://github.com/dotnet/arcade/tree/master/src/Microsoft.DotNet.Helix/Sdk,
       to send test jobs to Helix.
  -->

  <PropertyGroup>
    <TargetsWindows Condition="'$(TargetOS)' == 'Windows_NT'">true</TargetsWindows>

    <!-- Set Helix build to build number if available -->
    <HelixBuild Condition="'$(HelixBuild)' == ''">$(BUILD_BUILDNUMBER)</HelixBuild>
    <HelixBuild Condition="'$(HelixBuild)' == ''">default</HelixBuild>

    <!-- Normal jobs have a 30 minute (1800 sec.) timeout for arm/arm64, and 15 minute (900 sec.) timeout otherwise.
         Stress modes can take considerably longer, so double those numbers. And GCStress is even slower.
    -->
    <TimeoutInSeconds Condition="
        '$(Scenario)' == 'gcstress0x3' or
        '$(Scenario)' == 'gcstress0xc' or
        '$(Scenario)' == 'heapverify1' or
        '$(Scenario)' == 'gcstress0xc_zapdisable' or
        '$(Scenario)' == 'gcstress0xc_zapdisable_jitstress2' or
        '$(Scenario)' == 'gcstress0xc_zapdisable_heapverify1' or
        '$(Scenario)' == 'gcstress0xc_jitstress1' or
        '$(Scenario)' == 'gcstress0xc_jitstress2' or
        '$(Scenario)' == 'gcstress0xc_jitminopts_heapverify1'">5400</TimeoutInSeconds>
    <TimeoutInSeconds Condition="'$(Scenario)' == '' and '$(TimeoutInSeconds)' == '' and ('$(TargetArchitecture)' == 'arm64' or '$(TargetArchitecture)' == 'arm')">1800</TimeoutInSeconds>
    <TimeoutInSeconds Condition="'$(Scenario)' != '' and '$(TimeoutInSeconds)' == '' and ('$(TargetArchitecture)' == 'arm64' or '$(TargetArchitecture)' == 'arm')">3600</TimeoutInSeconds>
    <TimeoutInSeconds Condition="'$(Scenario)' == '' and '$(TimeoutInSeconds)' == ''">900</TimeoutInSeconds>
    <TimeoutInSeconds Condition="'$(Scenario)' != '' and '$(TimeoutInSeconds)' == ''">1800</TimeoutInSeconds>

    <_timeoutSpan>$([System.TimeSpan]::FromSeconds($(TimeoutInSeconds)))</_timeoutSpan>

    <!-- We need to enable xunit reporter so that it parses test results
         Package testing doesn't run on xunit. -->
    <EnableXunitReporter Condition="'$(TestPackages)' != 'true'">true</EnableXunitReporter>

    <!-- The Helix runtime payload and the tests to run -->
    <!-- TestArchiveRuntimeFile will be passed as a property by the calling project -->
    <HelixCorrelationPayload Condition="'$(HelixCorrelationPayload)' == ''">$(TestArchiveRuntimeFile)</HelixCorrelationPayload>
    <WorkItemArchiveWildCard Condition="'$(WorkItemArchiveWildCard)' == ''">$(TestArchiveTestsRoot)**/*.zip</WorkItemArchiveWildCard>

    <HelixConfiguration>$(Configuration)</HelixConfiguration>
    <HelixArchitecture>$(TargetArchitecture)</HelixArchitecture>

    <!-- This property is used to show the tests results in Azure Dev Ops. By setting this property the
         test run name will be displayed as $(BuildSettings)-$(HelixTargetQueue)

         In the multi-scenario case, we append the scenario name to this test name prefix to distinguish the different scenario results.
    -->
    <TestRunNamePrefix>$(BuildSettings)-</TestRunNamePrefix>
    <TestRunNamePrefix Condition="'$(TestRunNamePrefixSuffix)' != ''">$(TestRunNamePrefix)$(TestRunNamePrefixSuffix)-</TestRunNamePrefix>
    <TestRunNamePrefix Condition="'$(Scenario)' != ''">$(TestRunNamePrefix)$(Scenario)-</TestRunNamePrefix>

    <FailOnTestFailure Condition="'$(WaitForWorkItemCompletion)' != ''">$(WaitForWorkItemCompletion)</FailOnTestFailure>
  </PropertyGroup>

  <PropertyGroup Condition="'$(TestPackages)' == 'true'">
    <!-- Use Helix feature to include dotnet CLI for every workitem and add it to the path -->
    <IncludeDotNetCli>true</IncludeDotNetCli>
    <DotNetCliPackageType>sdk</DotNetCliPackageType>

    <TestRunNamePrefix>packaging-</TestRunNamePrefix>
    <GlobalJsonContent>$([System.IO.File]::ReadAllText('$(RepoRoot)global.json'))</GlobalJsonContent>
    <DotNetCliVersion>$([System.Text.RegularExpressions.Regex]::Match($(GlobalJsonContent), '(%3F&lt;="dotnet": ").*(%3F=")'))</DotNetCliVersion>
  </PropertyGroup>

  <PropertyGroup Condition="'$(HelixType)' == ''">
    <!-- For PRs we want HelixType to be the same for all frameworks except package testing-->
    <TestScope Condition="'$(TestScope)' == ''">innerloop</TestScope>
    <HelixType>test/functional/cli/$(TestScope)/</HelixType>
    <HelixType Condition="'$(TestPackages)' == 'true'">test/functional/packaging/</HelixType>
  </PropertyGroup>

  <PropertyGroup Condition="'$(TargetOS)' == 'Browser'">
    <IncludeXHarnessCli>true</IncludeXHarnessCli>
  </PropertyGroup>

<<<<<<< HEAD
  <ItemGroup Condition="'$(BuildAllConfigurations)' == 'true'">
=======
  <ItemGroup Condition="'$(HelixCommand)' == '' and '$(TestPackages)' == 'true'">
>>>>>>> 2a1595eb
    <HelixPreCommand Include="set DOTNET_CLI_TELEMETRY_OPTOUT=1" />
    <HelixPreCommand Include="set DOTNET_SKIP_FIRST_TIME_EXPERIENCE=1" />
    <HelixPreCommand Include="set DOTNET_MULTILEVEL_LOOKUP=0" />
  </ItemGroup>

  <PropertyGroup Condition="'$(HelixCommand)' == '' and '$(TestPackages)' == 'true'">
    <HelixCommand>dotnet msbuild %HELIX_CORRELATION_PAYLOAD%\test.msbuild</HelixCommand>
    <HelixCommand>$(HelixCommand) /warnaserror</HelixCommand>
    <HelixCommand>$(HelixCommand) /p:PackageTestProjectsDir=%HELIX_WORKITEM_PAYLOAD%</HelixCommand>
    <HelixCommand>$(HelixCommand) /p:RestorePackagesPath=%HELIX_WORKITEM_PAYLOAD%\packages</HelixCommand>
    <HelixCommand>$(HelixCommand) /p:LocalPackagesPath="%HELIX_CORRELATION_PAYLOAD%\packages\"</HelixCommand>
  </PropertyGroup>

  <ItemGroup Condition="'$(MonoEnvOptions)' != ''">
    <HelixPreCommand Condition="'$(TargetsWindows)' == 'true'" Include="set MONO_ENV_OPTIONS='$(MonoEnvOptions)'" />
    <HelixPreCommand Condition="'$(TargetsWindows)' != 'true'" Include="export MONO_ENV_OPTIONS='$(MonoEnvOptions)'" />
  </ItemGroup>

  <!-- HelixPreCommands is a set of commands run before the work item command. We use it here to inject
       setting up the per-scenario environment.
  -->

  <PropertyGroup>
    <!-- Set the name of the scenario file. Note that this is only used in invocations where $(Scenario) is set
         (which is when this project is invoked to call the "CreateTestEnvFile" target).
    -->
    <TestEnvFileName></TestEnvFileName>
    <TestEnvFileName Condition=" '$(Scenario)' != '' and '$(TargetsWindows)' == 'true' ">SetStressModes_$(Scenario).cmd</TestEnvFileName>
    <TestEnvFileName Condition=" '$(Scenario)' != '' and '$(TargetsWindows)' != 'true' ">SetStressModes_$(Scenario).sh</TestEnvFileName>
  </PropertyGroup>

  <ItemGroup Condition=" '$(TestEnvFileName)' != '' and '$(TargetsWindows)' == 'true' ">
    <HelixPreCommand Include="set __TestEnv=%HELIX_CORRELATION_PAYLOAD%\$(TestEnvFileName)" />
    <HelixPreCommand Include="type %__TestEnv%" />
    <HelixPreCommand Include="call %__TestEnv%" />
    <!-- Display the interesting COMPlus variables that are set in the environment -->
    <HelixPreCommand Include="set COMPlus" />
  </ItemGroup>

  <ItemGroup Condition=" '$(TestEnvFileName)' != '' and '$(TargetsWindows)' != 'true' ">
    <HelixPreCommand Include="export __TestEnv=$HELIX_CORRELATION_PAYLOAD/$(TestEnvFileName)" />
    <HelixPreCommand Include="cat $__TestEnv" />
    <HelixPreCommand Include=". $__TestEnv" /> <!-- Use "." not "source"; some clients appear to run scripts with "sh" not "bash" -->
    <!-- Display the interesting COMPlus variables that are set in the environment -->
    <HelixPreCommand Include="printenv | grep COMPlus" />
  </ItemGroup>

  <PropertyGroup>
    <HelixPreCommands>@(HelixPreCommand)</HelixPreCommands>
  </PropertyGroup>

  <PropertyGroup Condition="'$(HelixCommand)' == ''">
    <!--
      For Windows we need to use "call", since the command is going to be called from a batch script created by Helix.
      We "exit /b" at the end of RunTests.cmd. Helix runs some other commands after ours within the batch script,
      so if we don't use "call", then we cause the parent script to exit, and anything after will not be executed.
    -->
    <HelixCommand Condition="'$(TargetsWindows)' == 'true'">call RunTests.cmd --runtime-path %HELIX_CORRELATION_PAYLOAD%</HelixCommand>
    <HelixCommand Condition="'$(TargetsWindows)' != 'true'">./RunTests.sh --runtime-path "$HELIX_CORRELATION_PAYLOAD"</HelixCommand>
  </PropertyGroup>

  <ItemGroup>
    <HelixProperties Condition="'$(RuntimeFlavor)' != ''" Include="runtimeFlavor" Value="$(RuntimeFlavor)" />
  </ItemGroup>

  <!--
    Create all the Helix data to start a set of jobs. Create a set of work items, one for each libraries
    test assembly. All will have the same command line. Note that this target is listed in the
    InitialTargets for this Project. This causes it to be invoked (and the Helix data created,
    such as the HelixWorkItem item group) before Helix "Test" target is invoked (as a normal target).
  -->

  <Target Name="BuildHelixWorkItems">

    <Message Condition="'$(Scenario)' == ''" Importance="High" Text="Building Helix work items" />
    <Message Condition="'$(Scenario)' != ''" Importance="High" Text="Building Helix work items for scenario $(Scenario)" />
    <Message Importance="High" Text="Using TestRunNamePrefix: $(TestRunNamePrefix)" />
    <Message Importance="High" Text="Using HelixCorrelationPayload: $(HelixCorrelationPayload)" />
    <Message Importance="High" Text="Using HelixCommand: $(HelixCommand)" />
    <Message Importance="High" Text="Using HelixType: $(HelixType)" />
    <Message Importance="High" Text="Using WorkItemArchiveWildCard: $(WorkItemArchiveWildCard)" />
    <Message Importance="High" Text="Using Timeout: $(_timeoutSpan)" />

    <ItemGroup>
      <HelixCorrelationPayload Condition="'$(TargetOS)' != 'Browser'" Include="$(HelixCorrelationPayload)" />

      <_WorkItem Include="$(WorkItemArchiveWildCard)" Exclude="$(HelixCorrelationPayload)" />

      <HelixWorkItem Include="@(_WorkItem -> '%(FileName)')">
        <PayloadArchive>%(Identity)</PayloadArchive>
        <Command>$(HelixCommand)</Command>
        <Timeout>$(_timeoutSpan)</Timeout>
      </HelixWorkItem>
    </ItemGroup>

    <Message Condition="'$(Scenario)' != ''" Importance="High" Text="Done building Helix work items for scenario $(Scenario). Work item count: @(_WorkItem->Count())" />
    <Message Condition="'$(Scenario)' == ''" Importance="High" Text="Done building Helix work items. Work item count: @(_WorkItem->Count())" />

  </Target>

  <Target Name="PrintHelixQueues">
    <Message Importance="High" Text="Using Queues: $(HelixTargetQueues)" />
  </Target>

  <Target Name="PrintBuildTargetFramework">
    <Message Condition="'$(TestPackages)' != 'true'" Importance="High" Text="Build TargetFramework: $(BuildTargetFramework)" />
    <Message Condition="'$(TestPackages)' == 'true'" Importance="High" Text="Doing Package Testing" />
  </Target>
</Project><|MERGE_RESOLUTION|>--- conflicted
+++ resolved
@@ -77,11 +77,7 @@
     <IncludeXHarnessCli>true</IncludeXHarnessCli>
   </PropertyGroup>
 
-<<<<<<< HEAD
-  <ItemGroup Condition="'$(BuildAllConfigurations)' == 'true'">
-=======
-  <ItemGroup Condition="'$(HelixCommand)' == '' and '$(TestPackages)' == 'true'">
->>>>>>> 2a1595eb
+  <ItemGroup Condition="'$(TestPackages)' == 'true'">
     <HelixPreCommand Include="set DOTNET_CLI_TELEMETRY_OPTOUT=1" />
     <HelixPreCommand Include="set DOTNET_SKIP_FIRST_TIME_EXPERIENCE=1" />
     <HelixPreCommand Include="set DOTNET_MULTILEVEL_LOOKUP=0" />
