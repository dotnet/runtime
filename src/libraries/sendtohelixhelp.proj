--- conflicted
+++ resolved
@@ -319,13 +319,8 @@
       <WasmBuildTargetsDir>$([MSBuild]::NormalizeDirectory('$(RepoRoot)', 'src', 'mono', 'wasm', 'build'))</WasmBuildTargetsDir>
       <TestEchoMiddleware>$([MSBuild]::NormalizeDirectory('$(ArtifactsDir)', 'bin', 'NetCoreServer', '$(NetCoreAppCurrent)-$(Configuration)'))</TestEchoMiddleware>
       <RemoteLoopMiddleware>$([MSBuild]::NormalizeDirectory('$(ArtifactsDir)', 'bin', 'RemoteLoopServer', '$(NetCoreAppCurrent)-$(Configuration)'))</RemoteLoopMiddleware>
-<<<<<<< HEAD
       <WorkItemPrefix Condition="'$(Scenario)' == 'BuildWasmApps' and '$(TestUsingWorkloads)' == 'true'">Workloads-</WorkItemPrefix>
       <WorkItemPrefix Condition="'$(Scenario)' == 'BuildWasmApps' and '$(TestUsingWorkloads)' != 'true'">EMSDK-</WorkItemPrefix>
-=======
-      <WorkItemPrefix Condition="'$(Scenario)' == 'BuildWasmApps' and '$(TestUsingWorkloads)' == 'true'">Workloads/</WorkItemPrefix>
-      <WorkItemPrefix Condition="'$(Scenario)' == 'BuildWasmApps' and '$(TestUsingWorkloads)' != 'true'">EMSDK/</WorkItemPrefix>
->>>>>>> acad866f
     </PropertyGroup>
 
     <PropertyGroup Condition="'$(RuntimeFlavor)' == 'Mono'">
@@ -388,11 +383,7 @@
       <_WorkItem Include="$(TestArchiveRoot)runonly/**/WebAssembly.Browser.*.Test.zip" Condition="'$(TargetOS)' == 'Browser' and '$(Scenario)' == 'WasmTestOnBrowser'" />
       <_WorkItem Include="$(TestArchiveRoot)browseronly/**/*.zip" Condition="'$(TargetOS)' == 'Browser' and '$(Scenario)' == 'WasmTestOnBrowser'" />
 
-<<<<<<< HEAD
       <HelixWorkItem Include="@(_WorkItem -> '%(FileName)')" Condition="'$(Scenario)' != 'BuildWasmApps'">
-=======
-      <HelixWorkItem Include="@(_WorkItem -> '%(WorkItemPrefix)%(FileName)')">
->>>>>>> acad866f
         <PayloadArchive>%(Identity)</PayloadArchive>
         <Command>$(HelixCommand)</Command>
         <Timeout>$(_workItemTimeout)</Timeout>
