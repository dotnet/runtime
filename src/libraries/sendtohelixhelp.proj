--- conflicted
+++ resolved
@@ -241,12 +241,8 @@
       <ChromiumRevision>768968</ChromiumRevision>
       <ChromiumUrl>https://storage.googleapis.com/chromium-browser-snapshots/Linux_x64/$(ChromiumRevision)/chrome-linux.zip</ChromiumUrl>
       <SeleniumUrl>https://storage.googleapis.com/chromium-browser-snapshots/Linux_x64/$(ChromiumRevision)/chromedriver_linux64.zip</SeleniumUrl>
-<<<<<<< HEAD
-      <EmsdkDir>$([MSBuild]::NormalizeDirectory('$(RepoRoot)', 'src', 'mono', 'wasm', 'emsdk'))</EmsdkDir>
-=======
       <EmSdkDir>$([MSBuild]::NormalizeDirectory('$(RepoRoot)', 'src', 'mono', 'wasm', 'emsdk'))</EmSdkDir>
       <WasmBuildTargetsDir>$([MSBuild]::NormalizeDirectory('$(RepoRoot)', 'src', 'mono', 'wasm', 'build'))</WasmBuildTargetsDir>
->>>>>>> 7c3e7bc4
     </PropertyGroup>
 
     <PropertyGroup Condition="'$(RuntimeFlavor)' == 'CoreCLR' and '$(BUILD_BUILDID)' != ''">
@@ -275,11 +271,7 @@
       <HelixCorrelationPayload Include="chromedriver" Uri="$(SeleniumUrl)" Condition="'$(TargetOS)' == 'Browser'" />
       
       <!-- Provide toolchain to be able to AOT on helix -->
-<<<<<<< HEAD
-      <HelixCorrelationPayload Include="$(EmsdkDir)" Condition="'$(TargetOS)' == 'Browser' and '$(RunAOTCompilation)' == 'true'">
-=======
       <HelixCorrelationPayload Include="$(EMSDK_PATH)" Condition="'$(TargetOS)' == 'Browser' and '$(RunAOTCompilation)' == 'true'">
->>>>>>> 7c3e7bc4
         <Destination>emsdk</Destination>
         <IncludeDirectoryName>true</IncludeDirectoryName>
       </HelixCorrelationPayload>
