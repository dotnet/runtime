--- conflicted
+++ resolved
@@ -171,10 +171,7 @@
         [InlineData("DefaultApartmentStateMain.exe", "SetApartmentStateTest")]
         [ActiveIssue("https://github.com/dotnet/runtime/issues/49568", typeof(PlatformDetection), nameof(PlatformDetection.IsMacOsAppleSilicon))]
         [ActiveIssue("https://github.com/dotnet/runtime/issues/50577", TestPlatforms.Android)]
-<<<<<<< HEAD
-=======
         [SkipOnPlatform(TestPlatforms.iOS | TestPlatforms.MacCatalyst | TestPlatforms.tvOS, "Not supported on iOS, MacCatalyst, or tvOS.")]
->>>>>>> d49bcbe0
         public static void ApartmentState_AttributePresent(string appName, string testName)
         {
             var psi = new ProcessStartInfo();
