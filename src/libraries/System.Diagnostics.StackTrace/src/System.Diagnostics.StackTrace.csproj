<Project Sdk="Microsoft.NET.Sdk">
  <PropertyGroup>
    <AssemblyName>System.Diagnostics.StackTrace</AssemblyName>
    <AllowUnsafeBlocks>true</AllowUnsafeBlocks>
    <IsPartialFacadeAssembly>true</IsPartialFacadeAssembly>
    <Nullable>enable</Nullable>
<<<<<<< HEAD
    <TargetFrameworks>$(NetCoreAppCurrent)-Windows_NT;$(NetCoreAppCurrent)-Unix</TargetFrameworks>
=======
    <!-- Disable 1685 (aka multiple type definitions) warning so it doesn't turn into an error -->
    <NoWarn>$(NoWarn);1685</NoWarn>
    <TargetFrameworks>$(NetCoreAppCurrent)</TargetFrameworks>
>>>>>>> c29f3f7c
  </PropertyGroup>
  <ItemGroup>
    <Compile Include="System\Diagnostics\StackFrameExtensions.cs" />
    <Compile Include="System\Diagnostics\StackTraceSymbols.cs" />
    <Compile Include="System\Diagnostics\SymbolStore\ISymbolBinder.cs" />
    <Compile Include="System\Diagnostics\SymbolStore\ISymbolDocument.cs" />
    <Compile Include="System\Diagnostics\SymbolStore\ISymbolMethod.cs" />
    <Compile Include="System\Diagnostics\SymbolStore\ISymbolNamespace.cs" />
    <Compile Include="System\Diagnostics\SymbolStore\ISymbolReader.cs" />
    <Compile Include="System\Diagnostics\SymbolStore\ISymbolScope.cs" />
    <Compile Include="System\Diagnostics\SymbolStore\ISymbolVariable.cs" />
    <Compile Include="System\Diagnostics\SymbolStore\ISymbolWriter.cs" />
    <Compile Include="System\Diagnostics\SymbolStore\SymbolToken.cs" />
    <Compile Include="System\Diagnostics\SymbolStore\SymAddressKind.cs" />
    <Compile Include="System\Diagnostics\SymbolStore\SymDocumentType.cs" />
    <Compile Include="System\Diagnostics\SymbolStore\SymLanguageType.cs" />
    <Compile Include="System\Diagnostics\SymbolStore\SymLanguageVendor.cs" />
  </ItemGroup>
  <ItemGroup>
    <Reference Include="System.IO.FileSystem" />
    <ProjectReference Include="..\..\System.Collections.Concurrent\src\System.Collections.Concurrent.csproj" />
    <ProjectReference Include="..\..\System.Runtime\src\System.Runtime.csproj" />
    <ProjectReference Include="..\..\System.Runtime.Extensions\src\System.Runtime.Extensions.csproj" />
    <ProjectReference Include="..\..\System.Reflection.Metadata\src\System.Reflection.Metadata.csproj" />
    <ProjectReference Include="..\..\System.Collections.Immutable\src\System.Collections.Immutable.csproj" />
  </ItemGroup>
  <ItemGroup>
    <ProjectReference Include="$(CoreLibProject)" />
  </ItemGroup>
</Project><|MERGE_RESOLUTION|>--- conflicted
+++ resolved
@@ -4,13 +4,7 @@
     <AllowUnsafeBlocks>true</AllowUnsafeBlocks>
     <IsPartialFacadeAssembly>true</IsPartialFacadeAssembly>
     <Nullable>enable</Nullable>
-<<<<<<< HEAD
-    <TargetFrameworks>$(NetCoreAppCurrent)-Windows_NT;$(NetCoreAppCurrent)-Unix</TargetFrameworks>
-=======
-    <!-- Disable 1685 (aka multiple type definitions) warning so it doesn't turn into an error -->
-    <NoWarn>$(NoWarn);1685</NoWarn>
     <TargetFrameworks>$(NetCoreAppCurrent)</TargetFrameworks>
->>>>>>> c29f3f7c
   </PropertyGroup>
   <ItemGroup>
     <Compile Include="System\Diagnostics\StackFrameExtensions.cs" />
