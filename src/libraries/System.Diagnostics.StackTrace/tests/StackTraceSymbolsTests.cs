// Licensed to the .NET Foundation under one or more agreements.
// The .NET Foundation licenses this file to you under the MIT license.

using System;
using System.IO;
using Xunit;

namespace System.Diagnostics.SymbolStore.Tests
{
<<<<<<< HEAD
    //[ActiveIssue("https://github.com/dotnet/runtime/issues/39223", TestPlatforms.Browser)]
=======
    [ActiveIssue("https://github.com/dotnet/runtime/issues/39650", TestPlatforms.Browser)]
>>>>>>> 664d9f86
    public class StackTraceSymbolsTests
    {
        [Fact]
        public void StackTraceSymbolsDoNotLockFile()
        {
            var asmPath = AssemblyPathHelper.GetAssemblyLocation(typeof(StackTraceSymbolsTests).Assembly);
            var pdbPath = Path.ChangeExtension(asmPath, ".pdb");

            Assert.True(File.Exists(pdbPath));
            new StackTrace(true).GetFrames();
            File.Move(pdbPath, pdbPath);
        }
    }
}<|MERGE_RESOLUTION|>--- conflicted
+++ resolved
@@ -7,11 +7,6 @@
 
 namespace System.Diagnostics.SymbolStore.Tests
 {
-<<<<<<< HEAD
-    //[ActiveIssue("https://github.com/dotnet/runtime/issues/39223", TestPlatforms.Browser)]
-=======
-    [ActiveIssue("https://github.com/dotnet/runtime/issues/39650", TestPlatforms.Browser)]
->>>>>>> 664d9f86
     public class StackTraceSymbolsTests
     {
         [Fact]
