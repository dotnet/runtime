// Licensed to the .NET Foundation under one or more agreements.
// The .NET Foundation licenses this file to you under the MIT license.

using System.Collections;
using System.Collections.Generic;
using System.Globalization;
using System.Linq;
using Xunit;

namespace System.Tests
{
    public static class StringComparerTests
    {
        [Fact]
        public static void TestCurrent()
        {
            VerifyComparer(StringComparer.CurrentCulture, false);
            VerifyComparer(StringComparer.CurrentCultureIgnoreCase, true);
        }

        [Fact]
        public static void TestOrdinal()
        {
            VerifyComparer(StringComparer.Ordinal, false);
            VerifyComparer(StringComparer.OrdinalIgnoreCase, true);
        }

        [Fact]
        public static void TestOrdinal_EmbeddedNull_ReturnsDifferentHashCodes()
        {
            StringComparer sc = StringComparer.Ordinal;
            Assert.NotEqual(sc.GetHashCode("\0AAAAAAAAA"), sc.GetHashCode("\0BBBBBBBBBBBB"));
            sc = StringComparer.OrdinalIgnoreCase;
            Assert.NotEqual(sc.GetHashCode("\0AAAAAAAAA"), sc.GetHashCode("\0BBBBBBBBBBBB"));
        }

        private static void VerifyComparer(StringComparer sc, bool ignoreCase)
        {
            string s1 = "Hello";
            string s1a = "Hello";
            string s1b = "HELLO";
            string s2 = "There";
            string aa = "\0AAAAAAAAA";
            string bb = "\0BBBBBBBBBBBB";

            Assert.True(sc.Equals(s1, s1a));
            Assert.True(sc.Equals(s1, s1a));

            Assert.Equal(0, sc.Compare(s1, s1a));
            Assert.Equal(0, ((IComparer)sc).Compare(s1, s1a));

            Assert.True(sc.Equals(s1, s1));
            Assert.True(((IEqualityComparer)sc).Equals(s1, s1));
            Assert.Equal(0, sc.Compare(s1, s1));
            Assert.Equal(0, ((IComparer)sc).Compare(s1, s1));

            Assert.False(sc.Equals(s1, s2));
            Assert.False(((IEqualityComparer)sc).Equals(s1, s2));
            Assert.True(sc.Compare(s1, s2) < 0);
            Assert.True(((IComparer)sc).Compare(s1, s2) < 0);

            Assert.Equal(ignoreCase, sc.Equals(s1, s1b));
            Assert.Equal(ignoreCase, ((IEqualityComparer)sc).Equals(s1, s1b));

            Assert.NotEqual(0, ((IComparer)sc).Compare(aa, bb));
            Assert.False(sc.Equals(aa, bb));
            Assert.False(((IEqualityComparer)sc).Equals(aa, bb));
            Assert.True(sc.Compare(aa, bb) < 0);
            Assert.True(((IComparer)sc).Compare(aa, bb) < 0);

            int result = sc.Compare(s1, s1b);
            if (ignoreCase)
                Assert.Equal(0, result);
            else
                Assert.NotEqual(0, result);

            result = ((IComparer)sc).Compare(s1, s1b);
            if (ignoreCase)
                Assert.Equal(0, result);
            else
                Assert.NotEqual(0, result);
        }

        public static IEnumerable<object[]> UpperLowerCasing_TestData()
        {
            //                          lower                upper          Culture
            yield return new object[] { "abcd",             "ABCD",         "en-US" };
            yield return new object[] { "latin i",          "LATIN I",      "en-US" };

            if (PlatformDetection.IsNotInvariantGlobalization)
            {
                yield return new object[] { "turky \u0131",     "TURKY I",      "tr-TR" };
                yield return new object[] { "turky i",          "TURKY \u0130", "tr-TR" };
            }
        }

        [Theory]
        [MemberData(nameof(UpperLowerCasing_TestData))]
<<<<<<< HEAD
=======
        [ActiveIssue("https://github.com/dotnet/runtime/issues/49868", TestPlatforms.Android)]
>>>>>>> 33f91c89
        public static void CreateWithCulturesTest(string lowerForm, string upperForm, string cultureName)
        {
            CultureInfo ci = CultureInfo.GetCultureInfo(cultureName);
            StringComparer sc = StringComparer.Create(ci, false);
            Assert.False(sc.Equals(lowerForm, upperForm), "Not expected to have the lowercase equals the uppercase with ignore case is false");
            Assert.False(sc.Equals((object) lowerForm, (object) upperForm), "Not expected to have the lowercase object equals the uppercase with ignore case is false");
            Assert.NotEqual(sc.GetHashCode(lowerForm), sc.GetHashCode(upperForm));
            Assert.NotEqual(sc.GetHashCode((object) lowerForm), sc.GetHashCode((object) upperForm));

            sc = StringComparer.Create(ci, true);
            Assert.True(sc.Equals(lowerForm, upperForm), "It is expected to have the lowercase equals the uppercase with ignore case is true");
            Assert.True(sc.Equals((object) lowerForm, (object) upperForm), "It is expected to have the lowercase object equals the uppercase with ignore case is true");
            Assert.Equal(sc.GetHashCode(lowerForm), sc.GetHashCode(upperForm));
            Assert.Equal(sc.GetHashCode((object) lowerForm), sc.GetHashCode((object) upperForm));
        }

        [Fact]
        public static void InvariantTest()
        {
            Assert.True(StringComparer.InvariantCulture.Equals("test", "test"), "Same casing strings with StringComparer.InvariantCulture should be equal");
            Assert.True(StringComparer.InvariantCulture.Equals((object) "test", (object) "test"), "Same casing objects with StringComparer.InvariantCulture should be equal");
            Assert.Equal(StringComparer.InvariantCulture.GetHashCode("test"), StringComparer.InvariantCulture.GetHashCode("test"));
            Assert.Equal(0, StringComparer.InvariantCulture.Compare("test", "test"));

            Assert.False(StringComparer.InvariantCulture.Equals("test", "TEST"), "different casing strings with StringComparer.InvariantCulture should not be equal");
            Assert.False(StringComparer.InvariantCulture.Equals((object) "test", (object) "TEST"), "different casing objects with StringComparer.InvariantCulture should not be equal");
            Assert.NotEqual(StringComparer.InvariantCulture.GetHashCode("test"), StringComparer.InvariantCulture.GetHashCode("TEST"));
            Assert.NotEqual(0, StringComparer.InvariantCulture.Compare("test", "TEST"));

            Assert.True(StringComparer.InvariantCultureIgnoreCase.Equals("test", "test"), "Same casing strings with StringComparer.InvariantCultureIgnoreCase should be equal");
            Assert.True(StringComparer.InvariantCultureIgnoreCase.Equals((object) "test", (object) "test"), "Same casing objects with StringComparer.InvariantCultureIgnoreCase should be equal");
            Assert.Equal(0, StringComparer.InvariantCultureIgnoreCase.Compare("test", "test"));

            Assert.True(StringComparer.InvariantCultureIgnoreCase.Equals("test", "TEST"), "same strings with different casing with StringComparer.InvariantCultureIgnoreCase should be equal");
            Assert.True(StringComparer.InvariantCultureIgnoreCase.Equals((object) "test", (object) "TEST"), "same objects with different casing with StringComparer.InvariantCultureIgnoreCase should be equal");
            Assert.Equal(StringComparer.InvariantCultureIgnoreCase.GetHashCode("test"), StringComparer.InvariantCultureIgnoreCase.GetHashCode("TEST"));
            Assert.Equal(0, StringComparer.InvariantCultureIgnoreCase.Compare("test", "TEST"));
        }

        public static readonly object[][] FromComparison_TestData =
        {
            //             StringComparison                 StringComparer
            new object[] { StringComparison.CurrentCulture, StringComparer.CurrentCulture },
            new object[] { StringComparison.CurrentCultureIgnoreCase, StringComparer.CurrentCultureIgnoreCase },
            new object[] { StringComparison.InvariantCulture, StringComparer.InvariantCulture },
            new object[] { StringComparison.InvariantCultureIgnoreCase, StringComparer.InvariantCultureIgnoreCase },
            new object[] { StringComparison.Ordinal, StringComparer.Ordinal },
            new object[] { StringComparison.OrdinalIgnoreCase, StringComparer.OrdinalIgnoreCase },
        };

        [Theory]
        [MemberData(nameof(FromComparison_TestData))]
        public static void FromComparisonTest(StringComparison comparison, StringComparer comparer)
        {
            Assert.Equal(comparer, StringComparer.FromComparison(comparison));
        }

        [Fact]
        public static void FromComparisonInvalidTest()
        {
            StringComparison minInvalid = Enum.GetValues(typeof(StringComparison)).Cast<StringComparison>().Min() - 1;
            StringComparison maxInvalid = Enum.GetValues(typeof(StringComparison)).Cast<StringComparison>().Max() + 1;

            AssertExtensions.Throws<ArgumentException>("comparisonType", () => StringComparer.FromComparison(minInvalid));
            AssertExtensions.Throws<ArgumentException>("comparisonType", () => StringComparer.FromComparison(maxInvalid));
        }

        public static TheoryData<string, string, string, CompareOptions, bool> CreateFromCultureAndOptionsData => 
            new TheoryData<string, string, string, CompareOptions, bool>
            {
                { "abcd", "ABCD", "en-US", CompareOptions.None, false},
                { "latin i", "LATIN I", "en-US", CompareOptions.None, false},
                { "turky \u0131", "TURKY I", "tr-TR", CompareOptions.None, false},
                { "turky i", "TURKY \u0130", "tr-TR", CompareOptions.None, false},
                { "abcd", "ABCD", "en-US", CompareOptions.IgnoreCase, true},
                { "latin i", "LATIN I", "en-US", CompareOptions.IgnoreCase, true},
                { "turky \u0131", "TURKY I", "tr-TR", CompareOptions.IgnoreCase, true},
                { "turky i", "TURKY \u0130", "tr-TR", CompareOptions.IgnoreCase, true},
                { "abcd", "ab cd", "en-US", CompareOptions.IgnoreSymbols, true },
                { "abcd", "ab+cd", "en-US", CompareOptions.IgnoreSymbols, true },
                { "abcd", "ab%cd", "en-US", CompareOptions.IgnoreSymbols, true },
                { "abcd", "ab&cd", "en-US", CompareOptions.IgnoreSymbols, true },
                { "abcd", "ab$cd", "en-US", CompareOptions.IgnoreSymbols, true },
                { "abcd", "ab$cd", "en-US", CompareOptions.IgnoreSymbols, true },
                { "a-bcd", "ab$cd", "en-US", CompareOptions.IgnoreSymbols, true },
                { "abcd*", "ab$cd", "en-US", CompareOptions.IgnoreSymbols, true },
                { "ab$dd", "ab$cd", "en-US", CompareOptions.IgnoreSymbols, false },
                { "abcd", "ab$cd", "en-US", CompareOptions.IgnoreSymbols, true },
            };

        public static TheoryData<string, string, string, CompareOptions, bool> CreateFromCultureAndOptionsStringSortData => new TheoryData<string, string, string, CompareOptions, bool>
        {
            { "abcd", "abcd", "en-US", CompareOptions.StringSort, true },
            { "abcd", "ABcd", "en-US", CompareOptions.StringSort, false },
        };

        [ConditionalTheory(typeof(PlatformDetection), nameof(PlatformDetection.IsNotInvariantGlobalization))]
        [MemberData(nameof(CreateFromCultureAndOptionsData))]
        [MemberData(nameof(CreateFromCultureAndOptionsStringSortData))]
<<<<<<< HEAD
=======
        [ActiveIssue("https://github.com/dotnet/runtime/issues/49868", TestPlatforms.Android)]
>>>>>>> 33f91c89
        public static void CreateFromCultureAndOptions(string actualString, string expectedString, string cultureName, CompareOptions options, bool result)
        {
            CultureInfo ci = CultureInfo.GetCultureInfo(cultureName);
            StringComparer sc = StringComparer.Create(ci, options);

            Assert.Equal(result, sc.Equals(actualString, expectedString));
            Assert.Equal(result, sc.Equals((object)actualString, (object)expectedString));
        }

        [ConditionalTheory(typeof(PlatformDetection), nameof(PlatformDetection.IsNotInvariantGlobalization))]
        [MemberData(nameof(CreateFromCultureAndOptionsData))]
<<<<<<< HEAD
=======
        [ActiveIssue("https://github.com/dotnet/runtime/issues/49868", TestPlatforms.Android)]
>>>>>>> 33f91c89
        public static void CreateFromCultureAndOptionsStringSort(string actualString, string expectedString, string cultureName, CompareOptions options, bool result)
        {
            CultureInfo ci = CultureInfo.GetCultureInfo(cultureName);
            StringComparer sc = StringComparer.Create(ci, options);

            if (result)
            {
                Assert.Equal(sc.GetHashCode(actualString), sc.GetHashCode(expectedString));
                Assert.Equal(sc.GetHashCode((object)actualString), sc.GetHashCode((object)actualString));
            }
            else
            {
                Assert.NotEqual(sc.GetHashCode(actualString), sc.GetHashCode(expectedString));
                Assert.NotEqual(sc.GetHashCode((object)actualString), sc.GetHashCode((object)expectedString));
            }
        }

        [Fact]
        public static void CreateFromCultureAndOptionsOrdinal()
        {
            CultureInfo ci = CultureInfo.GetCultureInfo("en-US");
            Assert.Throws<ArgumentException>(() => StringComparer.Create(ci, CompareOptions.Ordinal));
            Assert.Throws<ArgumentException>(() => StringComparer.Create(ci, CompareOptions.OrdinalIgnoreCase));
        }
    }
}<|MERGE_RESOLUTION|>--- conflicted
+++ resolved
@@ -96,10 +96,7 @@
 
         [Theory]
         [MemberData(nameof(UpperLowerCasing_TestData))]
-<<<<<<< HEAD
-=======
         [ActiveIssue("https://github.com/dotnet/runtime/issues/49868", TestPlatforms.Android)]
->>>>>>> 33f91c89
         public static void CreateWithCulturesTest(string lowerForm, string upperForm, string cultureName)
         {
             CultureInfo ci = CultureInfo.GetCultureInfo(cultureName);
@@ -199,10 +196,7 @@
         [ConditionalTheory(typeof(PlatformDetection), nameof(PlatformDetection.IsNotInvariantGlobalization))]
         [MemberData(nameof(CreateFromCultureAndOptionsData))]
         [MemberData(nameof(CreateFromCultureAndOptionsStringSortData))]
-<<<<<<< HEAD
-=======
         [ActiveIssue("https://github.com/dotnet/runtime/issues/49868", TestPlatforms.Android)]
->>>>>>> 33f91c89
         public static void CreateFromCultureAndOptions(string actualString, string expectedString, string cultureName, CompareOptions options, bool result)
         {
             CultureInfo ci = CultureInfo.GetCultureInfo(cultureName);
@@ -214,10 +208,7 @@
 
         [ConditionalTheory(typeof(PlatformDetection), nameof(PlatformDetection.IsNotInvariantGlobalization))]
         [MemberData(nameof(CreateFromCultureAndOptionsData))]
-<<<<<<< HEAD
-=======
         [ActiveIssue("https://github.com/dotnet/runtime/issues/49868", TestPlatforms.Android)]
->>>>>>> 33f91c89
         public static void CreateFromCultureAndOptionsStringSort(string actualString, string expectedString, string cultureName, CompareOptions options, bool result)
         {
             CultureInfo ci = CultureInfo.GetCultureInfo(cultureName);
