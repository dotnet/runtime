// Licensed to the .NET Foundation under one or more agreements.
// The .NET Foundation licenses this file to you under the MIT license.
// See the LICENSE file in the project root for more information.

using System.Collections.Generic;
using System.Diagnostics;

namespace System.IO
{
    /// <summary>Provides an implementation of FileSystem for Unix systems.</summary>
    internal static partial class FileSystem
    {
        internal const int DefaultBufferSize = 4096;

        public static void CopyFile(string sourceFullPath, string destFullPath, bool overwrite)
        {
            // If the destination path points to a directory, we throw to match Windows behaviour
            if (DirectoryExists(destFullPath))
            {
                throw new IOException(SR.Format(SR.Arg_FileIsDirectory_Name, destFullPath));
            }

            // Copy the contents of the file from the source to the destination, creating the destination in the process
            using (var src = new FileStream(sourceFullPath, FileMode.Open, FileAccess.Read, FileShare.Read, DefaultBufferSize, FileOptions.None))
            {
                int result = Interop.Sys.CopyFile(src.SafeFileHandle, sourceFullPath, destFullPath, overwrite ? 1 : 0);

                if (result < 0)
                {
                    Interop.ErrorInfo error = Interop.Sys.GetLastErrorInfo();

                    // If we fail to open the file due to a path not existing, we need to know whether to blame
                    // the file itself or its directory.  If we're creating the file, then we blame the directory,
                    // otherwise we blame the file.
                    //
                    // When opening, we need to align with Windows, which considers a missing path to be
                    // FileNotFound only if the containing directory exists.

                    bool isDirectory = (error.Error == Interop.Error.ENOENT) &&
                        (overwrite || !DirectoryExists(Path.GetDirectoryName(Path.TrimEndingDirectorySeparator(destFullPath.AsSpan()))!));

                    Interop.CheckIo(
                        error.Error,
                        destFullPath,
                        isDirectory,
                        errorRewriter: e => (e.Error == Interop.Error.EISDIR) ? Interop.Error.EACCES.Info() : e);
                }
            }
        }

        public static void Encrypt(string path)
        {
            throw new PlatformNotSupportedException(SR.PlatformNotSupported_FileEncryption);
        }

        public static void Decrypt(string path)
        {
            throw new PlatformNotSupportedException(SR.PlatformNotSupported_FileEncryption);
        }

        public static void ReplaceFile(string sourceFullPath, string destFullPath, string? destBackupFullPath, bool ignoreMetadataErrors)
        {
            if (destBackupFullPath != null)
            {
                // We're backing up the destination file to the backup file. If it exists, it will be removed if possible.
                if (Interop.Sys.Rename(destFullPath, destBackupFullPath, 1) < 0)
                {
                    Interop.ErrorInfo errno = Interop.Sys.GetLastErrorInfo();
                    if (errno.Error == Interop.Error.EXDEV ||      // rename fails across devices / mount points
                        errno.Error == Interop.Error.EACCES ||
                        errno.Error == Interop.Error.EPERM ||      // permissions might not allow renaming even if a copy would work
                        errno.Error == Interop.Error.EMLINK)       // too many hard links to the source file
                   {
                        // Destination file could not be renamed. Copy it.
                        CopyFile(destFullPath, destBackupFullPath, true);
                        if (Interop.Sys.Unlink(destBackupFullPath) != 0)
                        {
                            errno = Interop.Sys.GetLastErrorInfo();
                            if (errno.Error != Interop.Error.ENOENT)
                            {
                                throw Interop.GetExceptionForIoErrno(errno, destBackupFullPath);
                            }
                        }
                    }
                    else if (errno.Error != Interop.Error.ENOENT)
                    {
                        throw Interop.GetExceptionForIoErrno(errno, destBackupFullPath);
                    }
                }
            }
            else
            {
                // There is no backup file.  Just make sure the destination file exists, throwing if it doesn't.
                Interop.Sys.FileStatus ignored;
                if (Interop.Sys.Stat(destFullPath, out ignored) != 0)
                {
                    Interop.ErrorInfo errno = Interop.Sys.GetLastErrorInfo();
                    if (errno.Error == Interop.Error.ENOENT)
                    {
                        throw Interop.GetExceptionForIoErrno(errno, destBackupFullPath);
                    }
                }
            }

            // Finally, rename the source to the destination, overwriting the destination.
            Interop.CheckIo(Interop.Sys.Rename(sourceFullPath, destFullPath, 1));
        }

        public static void MoveFile(string sourceFullPath, string destFullPath)
        {
            MoveFile(sourceFullPath, destFullPath, false);
        }

        public static void MoveFile(string sourceFullPath, string destFullPath, bool overwrite)
        {
            // The desired behavior for Move(source, dest) is to not overwrite the destination file
            // if it exists. Since rename(source, dest) will replace the file at 'dest' if it exists,
            // link/unlink are used instead. rename is used when the source path and dest path refer
            // to the same file (on the same device). This is important for case-insensitive
            // file systems (e.g. renaming a file in a way that just changes casing), so that we support
<<<<<<< HEAD
            // changing the casing in the naming of the file.
=======
            // changing the casing in the naming of the file. If this fails in any way (e.g. source file
            // doesn't exist, dest file doesn't exist, rename fails, etc.), we just fall back to trying the
            // link/unlink approach and generating any exceptional messages from there as necessary.
            Interop.Sys.FileStatus sourceStat, destStat;
            if (Interop.Sys.LStat(sourceFullPath, out sourceStat) == 0 && // source file exists
                (Interop.Sys.LStat(destFullPath, out destStat) != 0 || // dest file does not exist
                (sourceStat.Dev == destStat.Dev && // source and dest are on the same device
                sourceStat.Ino == destStat.Ino)) && // source and dest are the same file on that device
                Interop.Sys.Rename(sourceFullPath, destFullPath) == 0) // try the rename
            {
                // Renamed successfully.
                return;
            }
>>>>>>> 81fe6bed

            // Note that the test is actually in native code, and the only thing managed code does
            // is check fo EXDEV and call CopyFile.
            if (Interop.Sys.Rename(sourceFullPath, destFullPath, overwrite ? 1 : 0) < 0)
            {
                Interop.ErrorInfo errorInfo = Interop.Sys.GetLastErrorInfo();
                if (errorInfo.Error == Interop.Error.EXDEV) // rename fails across devices / mount points
                {
                    CopyFile(sourceFullPath, destFullPath, overwrite);
                    DeleteFile(sourceFullPath);
                }
                else
                {
                    // Windows distinguishes between whether the directory or the file isn't found,
                    // and throws a different exception in these cases.  We attempt to approximate that
                    // here; there is a race condition here, where something could change between
                    // when the error occurs and our checks, but it's the best we can do, and the
                    // worst case in such a race condition (which could occur if the file system is
                    // being manipulated concurrently with these checks) is that we throw a
                    // FileNotFoundException instead of DirectoryNotFoundexception.
                    throw Interop.GetExceptionForIoErrno(errorInfo, destFullPath,
                        isDirectory: errorInfo.Error == Interop.Error.ENOENT && !Directory.Exists(Path.GetDirectoryName(destFullPath))   // The parent directory of destFile can't be found
                        );
                }
            }
        }

        public static void DeleteFile(string fullPath)
        {
            if (Interop.Sys.Unlink(fullPath) < 0)
            {
                Interop.ErrorInfo errorInfo = Interop.Sys.GetLastErrorInfo();
                switch (errorInfo.Error)
                {
                    case Interop.Error.ENOENT:
                        // In order to match Windows behavior
                        string? directoryName = Path.GetDirectoryName(fullPath);
                        Debug.Assert(directoryName != null);
                        if (directoryName.Length > 0 && !Directory.Exists(directoryName))
                        {
                            throw Interop.GetExceptionForIoErrno(errorInfo, fullPath, true);
                        }
                        return;
                    case Interop.Error.EROFS:
                        // EROFS means the file system is read-only
                        // Need to manually check file existence
                        // github.com/dotnet/corefx/issues/21273
                        Interop.ErrorInfo fileExistsError;

                        // Input allows trailing separators in order to match Windows behavior
                        // Unix does not accept trailing separators, so must be trimmed
                        if (!FileExists(Path.TrimEndingDirectorySeparator(fullPath),
                            Interop.Sys.FileTypes.S_IFREG, out fileExistsError) &&
                            fileExistsError.Error == Interop.Error.ENOENT)
                        {
                            return;
                        }
                        goto default;
                    case Interop.Error.EISDIR:
                        errorInfo = Interop.Error.EACCES.Info();
                        goto default;
                    default:
                        throw Interop.GetExceptionForIoErrno(errorInfo, fullPath);
                }
            }
        }

        public static void CreateDirectory(string fullPath)
        {
            // NOTE: This logic is primarily just carried forward from Win32FileSystem.CreateDirectory.

            int length = fullPath.Length;

            // We need to trim the trailing slash or the code will try to create 2 directories of the same name.
            if (length >= 2 && Path.EndsInDirectorySeparator(fullPath))
            {
                length--;
            }

            // For paths that are only // or ///
            if (length == 2 && PathInternal.IsDirectorySeparator(fullPath[1]))
            {
                throw new IOException(SR.Format(SR.IO_CannotCreateDirectory, fullPath));
            }

            // We can save a bunch of work if the directory we want to create already exists.
            if (DirectoryExists(fullPath))
            {
                return;
            }

            // Attempt to figure out which directories don't exist, and only create the ones we need.
            bool somepathexists = false;
            Stack<string> stackDir = new Stack<string>();
            int lengthRoot = PathInternal.GetRootLength(fullPath);
            if (length > lengthRoot)
            {
                int i = length - 1;
                while (i >= lengthRoot && !somepathexists)
                {
                    if (!DirectoryExists(fullPath.AsSpan(0, i + 1))) // Create only the ones missing
                    {
                        stackDir.Push(fullPath.Substring(0, i + 1));
                    }
                    else
                    {
                        somepathexists = true;
                    }

                    while (i > lengthRoot && !PathInternal.IsDirectorySeparator(fullPath[i]))
                    {
                        i--;
                    }
                    i--;
                }
            }

            int count = stackDir.Count;
            if (count == 0 && !somepathexists)
            {
                ReadOnlySpan<char> root = Path.GetPathRoot(fullPath.AsSpan());
                if (!DirectoryExists(root))
                {
                    throw Interop.GetExceptionForIoErrno(Interop.Error.ENOENT.Info(), fullPath, isDirectory: true);
                }
                return;
            }

            // Create all the directories
            int result = 0;
            Interop.ErrorInfo firstError = default(Interop.ErrorInfo);
            string errorString = fullPath;
            while (stackDir.Count > 0)
            {
                string name = stackDir.Pop();

                // The mkdir command uses 0777 by default (it'll be AND'd with the process umask internally).
                // We do the same.
                result = Interop.Sys.MkDir(name, (int)Interop.Sys.Permissions.Mask);
                if (result < 0 && firstError.Error == 0)
                {
                    Interop.ErrorInfo errorInfo = Interop.Sys.GetLastErrorInfo();

                    // While we tried to avoid creating directories that don't
                    // exist above, there are a few cases that can fail, e.g.
                    // a race condition where another process or thread creates
                    // the directory first, or there's a file at the location.
                    if (errorInfo.Error != Interop.Error.EEXIST)
                    {
                        firstError = errorInfo;
                    }
                    else if (FileExists(name) || (!DirectoryExists(name, out errorInfo) && errorInfo.Error == Interop.Error.EACCES))
                    {
                        // If there's a file in this directory's place, or if we have ERROR_ACCESS_DENIED when checking if the directory already exists throw.
                        firstError = errorInfo;
                        errorString = name;
                    }
                }
            }

            // Only throw an exception if creating the exact directory we wanted failed to work correctly.
            if (result < 0 && firstError.Error != 0)
            {
                throw Interop.GetExceptionForIoErrno(firstError, errorString, isDirectory: true);
            }
        }

        public static void MoveDirectory(string sourceFullPath, string destFullPath)
        {
            // Windows doesn't care if you try and copy a file via "MoveDirectory"...
            if (FileExists(sourceFullPath))
            {
                // ... but it doesn't like the source to have a trailing slash ...

                // On Windows we end up with ERROR_INVALID_NAME, which is
                // "The filename, directory name, or volume label syntax is incorrect."
                //
                // This surfaces as a IOException, if we let it go beyond here it would
                // give DirectoryNotFound.

                if (Path.EndsInDirectorySeparator(sourceFullPath))
                    throw new IOException(SR.Format(SR.IO_PathNotFound_Path, sourceFullPath));

                // ... but it doesn't care if the destination has a trailing separator.
                destFullPath = Path.TrimEndingDirectorySeparator(destFullPath);
            }

            if (Interop.Sys.Rename(sourceFullPath, destFullPath, 2) < 0)
            {
                Interop.ErrorInfo errorInfo = Interop.Sys.GetLastErrorInfo();
                switch (errorInfo.Error)
                {
                    case Interop.Error.EACCES: // match Win32 exception
                        throw new IOException(SR.Format(SR.UnauthorizedAccess_IODenied_Path, sourceFullPath), errorInfo.RawErrno);
                    case Interop.Error.EEXIST: // match Win32 exception
                        throw new IOException(SR.Format(SR.IO_AlreadyExists_Name, destFullPath));
                    default:
                        throw Interop.GetExceptionForIoErrno(errorInfo, sourceFullPath, isDirectory: true);
                }
            }
        }

        public static void RemoveDirectory(string fullPath, bool recursive)
        {
            var di = new DirectoryInfo(fullPath);
            if (!di.Exists)
            {
                throw Interop.GetExceptionForIoErrno(Interop.Error.ENOENT.Info(), fullPath, isDirectory: true);
            }
            RemoveDirectoryInternal(di, recursive, throwOnTopLevelDirectoryNotFound: true);
        }

        private static void RemoveDirectoryInternal(DirectoryInfo directory, bool recursive, bool throwOnTopLevelDirectoryNotFound)
        {
            Exception? firstException = null;

            if ((directory.Attributes & FileAttributes.ReparsePoint) != 0)
            {
                DeleteFile(directory.FullName);
                return;
            }

            if (recursive)
            {
                try
                {
                    foreach (string item in Directory.EnumerateFileSystemEntries(directory.FullName))
                    {
                        if (!ShouldIgnoreDirectory(Path.GetFileName(item)))
                        {
                            try
                            {
                                var childDirectory = new DirectoryInfo(item);
                                if (childDirectory.Exists)
                                {
                                    RemoveDirectoryInternal(childDirectory, recursive, throwOnTopLevelDirectoryNotFound: false);
                                }
                                else
                                {
                                    DeleteFile(item);
                                }
                            }
                            catch (Exception exc)
                            {
                                if (firstException != null)
                                {
                                    firstException = exc;
                                }
                            }
                        }
                    }
                }
                catch (Exception exc)
                {
                    if (firstException != null)
                    {
                        firstException = exc;
                    }
                }

                if (firstException != null)
                {
                    throw firstException;
                }
            }

            if (Interop.Sys.RmDir(directory.FullName) < 0)
            {
                Interop.ErrorInfo errorInfo = Interop.Sys.GetLastErrorInfo();
                switch (errorInfo.Error)
                {
                    case Interop.Error.EACCES:
                    case Interop.Error.EPERM:
                    case Interop.Error.EROFS:
                    case Interop.Error.EISDIR:
                        throw new IOException(SR.Format(SR.UnauthorizedAccess_IODenied_Path, directory.FullName)); // match Win32 exception
                    case Interop.Error.ENOENT:
                        if (!throwOnTopLevelDirectoryNotFound)
                        {
                            return;
                        }
                        goto default;
                    default:
                        throw Interop.GetExceptionForIoErrno(errorInfo, directory.FullName, isDirectory: true);
                }
            }
        }

        /// <summary>Determines whether the specified directory name should be ignored.</summary>
        /// <param name="name">The name to evaluate.</param>
        /// <returns>true if the name is "." or ".."; otherwise, false.</returns>
        private static bool ShouldIgnoreDirectory(string name)
        {
            return name == "." || name == "..";
        }

        public static FileAttributes GetAttributes(string fullPath)
        {
            FileAttributes attributes = new FileInfo(fullPath, null).Attributes;

            if (attributes == (FileAttributes)(-1))
                FileSystemInfo.ThrowNotFound(fullPath);

            return attributes;
        }

        public static void SetAttributes(string fullPath, FileAttributes attributes)
        {
            new FileInfo(fullPath, null).Attributes = attributes;
        }

        public static DateTimeOffset GetCreationTime(string fullPath)
        {
            return new FileInfo(fullPath, null).CreationTime;
        }

        public static void SetCreationTime(string fullPath, DateTimeOffset time, bool asDirectory)
        {
            FileSystemInfo info = asDirectory ?
                (FileSystemInfo)new DirectoryInfo(fullPath, null) :
                (FileSystemInfo)new FileInfo(fullPath, null);

            info.CreationTimeCore = time;
        }

        public static DateTimeOffset GetLastAccessTime(string fullPath)
        {
            return new FileInfo(fullPath, null).LastAccessTime;
        }

        public static void SetLastAccessTime(string fullPath, DateTimeOffset time, bool asDirectory)
        {
            FileSystemInfo info = asDirectory ?
                (FileSystemInfo)new DirectoryInfo(fullPath, null) :
                (FileSystemInfo)new FileInfo(fullPath, null);

            info.LastAccessTimeCore = time;
        }

        public static DateTimeOffset GetLastWriteTime(string fullPath)
        {
            return new FileInfo(fullPath, null).LastWriteTime;
        }

        public static void SetLastWriteTime(string fullPath, DateTimeOffset time, bool asDirectory)
        {
            FileSystemInfo info = asDirectory ?
                (FileSystemInfo)new DirectoryInfo(fullPath, null) :
                (FileSystemInfo)new FileInfo(fullPath, null);

            info.LastWriteTimeCore = time;
        }

        public static string[] GetLogicalDrives()
        {
            return DriveInfoInternal.GetLogicalDrives();
        }
    }
}<|MERGE_RESOLUTION|>--- conflicted
+++ resolved
@@ -118,23 +118,7 @@
             // link/unlink are used instead. rename is used when the source path and dest path refer
             // to the same file (on the same device). This is important for case-insensitive
             // file systems (e.g. renaming a file in a way that just changes casing), so that we support
-<<<<<<< HEAD
             // changing the casing in the naming of the file.
-=======
-            // changing the casing in the naming of the file. If this fails in any way (e.g. source file
-            // doesn't exist, dest file doesn't exist, rename fails, etc.), we just fall back to trying the
-            // link/unlink approach and generating any exceptional messages from there as necessary.
-            Interop.Sys.FileStatus sourceStat, destStat;
-            if (Interop.Sys.LStat(sourceFullPath, out sourceStat) == 0 && // source file exists
-                (Interop.Sys.LStat(destFullPath, out destStat) != 0 || // dest file does not exist
-                (sourceStat.Dev == destStat.Dev && // source and dest are on the same device
-                sourceStat.Ino == destStat.Ino)) && // source and dest are the same file on that device
-                Interop.Sys.Rename(sourceFullPath, destFullPath) == 0) // try the rename
-            {
-                // Renamed successfully.
-                return;
-            }
->>>>>>> 81fe6bed
 
             // Note that the test is actually in native code, and the only thing managed code does
             // is check fo EXDEV and call CopyFile.
