// Licensed to the .NET Foundation under one or more agreements.
// The .NET Foundation licenses this file to you under the MIT license.

using System.Diagnostics;
using System.Runtime.InteropServices;

namespace System.IO
{
    internal partial struct FileStatus
    {
        private const int NanosecondsPerTick = 100;

        // The last cached lstat information about the file
        private Interop.Sys.FileStatus _fileCache;

        // -1: if the file cache isn't initialized - Refresh should always change this value
        //  0: if the file cache was initialized with no errors
        // Positive number: the error code returned by the lstat call
        private int _initializedFileCache;

        // The last cached stat information about the file
        // Refresh only collects this if lstat determines the path is a symbolic link
        private Interop.Sys.FileStatus _symlinkCache;

        // -1: if the symlink cache isn't initialized - Refresh only changes this value if lstat determines the path is a symbolic link
        // 0: if the symlink cache was initialized with no errors
        // Positive number: the error code returned by the stat call
        private int _initializedSymlinkCache;

        // We track intent of creation to know whether or not we want to (1) create a
        // DirectoryInfo around this status struct or (2) actually are part of a DirectoryInfo.
        // Set to true during initialization when the DirectoryEntry's INodeType describes a directory
        internal bool InitiallyDirectory { get; set; }

        // Is a directory as of the last refresh
        // Its value can come from either the main path or the symbolic link path
        private bool _isDirectory;

        // Exists as of the last refresh
        private bool _exists;

#if !TARGET_BROWSER
        // Caching the euid/egid to avoid extra p/invokes
        // Should get reset on refresh
        private uint? _euid;
        private uint? _egid;
#endif

        private bool IsFileCacheInitialized => _initializedFileCache == 0;

        // Check if the main path (without following symlinks) has the hidden attribute set
        // Ideally, use this if Refresh has been successfully called at least once.
        // But since it is also used for soft retrieval during FileSystemEntry initialization,
        // we return false early if the cache has not been initialized
        internal bool HasHiddenFlag => IsFileCacheInitialized &&
            (_fileCache.UserFlags & (uint)Interop.Sys.UserFlags.UF_HIDDEN) == (uint)Interop.Sys.UserFlags.UF_HIDDEN;

        // Checks if the main path (without following symlinks) has the read-only attribute set
        // Ideally, use this if Refresh has been successfully called at least once.
        // But since it is also used for soft retrieval during FileSystemEntry initialization,
        // we return false early if the cache has not been initialized
        internal bool HasReadOnlyFlag
        {
            get
            {
                if (!IsFileCacheInitialized)
                {
                    return false;
                }
#if TARGET_BROWSER
                const Interop.Sys.Permissions readBit = Interop.Sys.Permissions.S_IRUSR;
                const Interop.Sys.Permissions writeBit = Interop.Sys.Permissions.S_IWUSR;
#else
                Interop.Sys.Permissions readBit, writeBit;

                if (_fileCache.Uid == (_euid ??= Interop.Sys.GetEUid()))
                {
                    // User effectively owns the file
                    readBit = Interop.Sys.Permissions.S_IRUSR;
                    writeBit = Interop.Sys.Permissions.S_IWUSR;
                }
                else if (_fileCache.Gid == (_egid ??= Interop.Sys.GetEGid()))
                {
                    // User belongs to a group that effectively owns the file
                    readBit = Interop.Sys.Permissions.S_IRGRP;
                    writeBit = Interop.Sys.Permissions.S_IWGRP;
                }
                else
                {
                    // Others permissions
                    readBit = Interop.Sys.Permissions.S_IROTH;
                    writeBit = Interop.Sys.Permissions.S_IWOTH;
                }
#endif

                return (_fileCache.Mode & (int)readBit)  != 0 && // has read permission
                       (_fileCache.Mode & (int)writeBit) == 0;   // but not write permission
            }
        }

        // Checks if the main path is a symbolic link
        // Only call if Refresh has been successfully called at least once
        private bool HasSymbolicLinkFlag
        {
            get
            {
                Debug.Assert(IsFileCacheInitialized);
                return (_fileCache.Mode & Interop.Sys.FileTypes.S_IFMT) == Interop.Sys.FileTypes.S_IFLNK;
            }
        }

        // Sets the cache initialization flags to -1, which means the caches are now uninitialized
        internal void InvalidateCaches()
        {
            _initializedFileCache = -1;
            _initializedSymlinkCache = -1;
        }

        internal bool IsReadOnly(ReadOnlySpan<char> path, bool continueOnError = false)
        {
            EnsureCachesInitialized(path, continueOnError);
            return HasReadOnlyFlag;
        }

        internal bool IsHidden(ReadOnlySpan<char> path, ReadOnlySpan<char> fileName, bool continueOnError = false)
        {
            // Avoid disk hit first
            if (IsNameHidden(fileName))
            {
                return true;
            }
            EnsureCachesInitialized(path, continueOnError);
            return HasHiddenFlag;
        }

        internal bool IsNameHidden(ReadOnlySpan<char> fileName) => fileName.Length > 0 && fileName[0] == '.';

        // Returns true if the path points to a directory, or if the path is a symbolic link
        // that points to a directory
        internal bool IsDirectory(ReadOnlySpan<char> path, bool continueOnError = false)
        {
            EnsureCachesInitialized(path, continueOnError);
            return _isDirectory;
        }

        internal bool IsSymbolicLink(ReadOnlySpan<char> path, bool continueOnError = false)
        {
            EnsureCachesInitialized(path, continueOnError);
            return HasSymbolicLinkFlag;
        }

        internal FileAttributes GetAttributes(ReadOnlySpan<char> path, ReadOnlySpan<char> fileName)
        {
            EnsureCachesInitialized(path);

            if (!_exists)
                return (FileAttributes)(-1);

            FileAttributes attributes = default;

            if (HasReadOnlyFlag)
                attributes |= FileAttributes.ReadOnly;

            if (HasSymbolicLinkFlag)
                attributes |= FileAttributes.ReparsePoint;

            if (_isDirectory) // Refresh caches this
                attributes |= FileAttributes.Directory;

            if (IsNameHidden(fileName) || HasHiddenFlag)
                attributes |= FileAttributes.Hidden;

            return attributes != default ? attributes : FileAttributes.Normal;
        }

        internal void SetAttributes(string path, FileAttributes attributes)
        {
            // Validate that only flags from the attribute are being provided.  This is an
            // approximation for the validation done by the Win32 function.
            const FileAttributes allValidFlags =
                FileAttributes.Archive | FileAttributes.Compressed | FileAttributes.Device |
                FileAttributes.Directory | FileAttributes.Encrypted | FileAttributes.Hidden |
                FileAttributes.IntegrityStream | FileAttributes.Normal | FileAttributes.NoScrubData |
                FileAttributes.NotContentIndexed | FileAttributes.Offline | FileAttributes.ReadOnly |
                FileAttributes.ReparsePoint | FileAttributes.SparseFile | FileAttributes.System |
                FileAttributes.Temporary;
            if ((attributes & ~allValidFlags) != 0)
            {
                // Using constant string for argument to match historical throw
                throw new ArgumentException(SR.Arg_InvalidFileAttrs, "Attributes");
            }

            EnsureCachesInitialized(path);

            if (!_exists)
                FileSystemInfo.ThrowNotFound(path);

            if (Interop.Sys.CanSetHiddenFlag)
            {
                if ((attributes & FileAttributes.Hidden) != 0 && (_fileCache.UserFlags & (uint)Interop.Sys.UserFlags.UF_HIDDEN) == 0)
                {
                    // If Hidden flag is set and cached file status does not have the flag set then set it
                    Interop.CheckIo(Interop.Sys.LChflags(path, (_fileCache.UserFlags | (uint)Interop.Sys.UserFlags.UF_HIDDEN)), path, InitiallyDirectory);
                }
                else if (HasHiddenFlag)
                {
                    // If Hidden flag is not set and cached file status does have the flag set then remove it
                    Interop.CheckIo(Interop.Sys.LChflags(path, (_fileCache.UserFlags & ~(uint)Interop.Sys.UserFlags.UF_HIDDEN)), path, InitiallyDirectory);
                }
            }

            // The only thing we can reasonably change is whether the file object is readonly by changing permissions.

            int newMode = _fileCache.Mode;
            if ((attributes & FileAttributes.ReadOnly) != 0)
            {
                // Take away all write permissions from user/group/everyone
                newMode &= ~(int)(Interop.Sys.Permissions.S_IWUSR | Interop.Sys.Permissions.S_IWGRP | Interop.Sys.Permissions.S_IWOTH);
            }
            else if ((newMode & (int)Interop.Sys.Permissions.S_IRUSR) != 0)
            {
                // Give write permission to the owner if the owner has read permission
                newMode |= (int)Interop.Sys.Permissions.S_IWUSR;
            }

            // Change the permissions on the file
            if (newMode != _fileCache.Mode)
            {
                Interop.CheckIo(Interop.Sys.ChMod(path, newMode), path, InitiallyDirectory);
            }

            _initializedFileCache = -1;
        }

        internal bool GetExists(ReadOnlySpan<char> path)
        {
            EnsureCachesInitialized(path, continueOnError: true);
            return _exists && InitiallyDirectory == _isDirectory;
        }

        internal DateTimeOffset GetCreationTime(ReadOnlySpan<char> path, bool continueOnError = false)
        {
            EnsureCachesInitialized(path, continueOnError);
            if (!_exists)
                return DateTimeOffset.FromFileTime(0);

            if ((_fileCache.Flags & Interop.Sys.FileStatusFlags.HasBirthTime) != 0)
                return UnixTimeToDateTimeOffset(_fileCache.BirthTime, _fileCache.BirthTimeNsec);

            // fall back to the oldest time we have in between change and modify time
            if (_fileCache.MTime < _fileCache.CTime ||
                (_fileCache.MTime == _fileCache.CTime && _fileCache.MTimeNsec < _fileCache.CTimeNsec))
                return UnixTimeToDateTimeOffset(_fileCache.MTime, _fileCache.MTimeNsec);

            return UnixTimeToDateTimeOffset(_fileCache.CTime, _fileCache.CTimeNsec);
        }

        private void SetCreationTime_StandardUnixImpl(string path, DateTimeOffset time)
        {
            // Unix provides APIs to update the last access time (atime) and last modification time (mtime).
            // There is no API to update the CreationTime.
            // Some platforms (e.g. Linux) don't store a creation time. On those platforms, the creation time
            // is synthesized as the oldest of last status change time (ctime) and last modification time (mtime).
            // We update the LastWriteTime (mtime).
            // This triggers a metadata change for FileSystemWatcher NotifyFilters.CreationTime.
            // Updating the mtime, causes the ctime to be set to 'now'. So, on platforms that don't store a
            // CreationTime, GetCreationTime will return the value that was previously set (when that value
            // wasn't in the future).
            SetAccessOrWriteTime_StandardUnixImpl(path, time, isAccessTime: false);
        }

        internal DateTimeOffset GetLastAccessTime(ReadOnlySpan<char> path, bool continueOnError = false)
        {
            EnsureCachesInitialized(path, continueOnError);
            if (!_exists)
                return DateTimeOffset.FromFileTime(0);
            return UnixTimeToDateTimeOffset(_fileCache.ATime, _fileCache.ATimeNsec);
        }

        internal void SetLastAccessTime(string path, DateTimeOffset time) => SetAccessOrWriteTime(path, time, isAccessTime: true);

        internal DateTimeOffset GetLastWriteTime(ReadOnlySpan<char> path, bool continueOnError = false)
        {
            EnsureCachesInitialized(path, continueOnError);
            if (!_exists)
                return DateTimeOffset.FromFileTime(0);
            return UnixTimeToDateTimeOffset(_fileCache.MTime, _fileCache.MTimeNsec);
        }

        internal void SetLastWriteTime(string path, DateTimeOffset time) => SetAccessOrWriteTime(path, time, isAccessTime: false);

        private DateTimeOffset UnixTimeToDateTimeOffset(long seconds, long nanoseconds)
        {
            return DateTimeOffset.FromUnixTimeSeconds(seconds).AddTicks(nanoseconds / NanosecondsPerTick).ToLocalTime();
        }

        private unsafe void SetAccessOrWriteTime_StandardUnixImpl(string path, DateTimeOffset time, bool isAccessTime)
        {
            // Used for access time or as a fallback on OSX, used always on other Unix platforms.

            // force a refresh so that we have an up-to-date times for values not being overwritten
<<<<<<< HEAD
            Invalidate();
            EnsureStatInitialized(path);
            SetAccessOrWriteTimeImpl(path, time, isAccessTime);
            Invalidate();
        }
=======
            _initializedFileCache = -1;
            EnsureCachesInitialized(path);
>>>>>>> 3297e7e0

        private unsafe void SetAccessOrWriteTimeImpl(string path, DateTimeOffset time, bool isAccessTime)
        {
            // we use utimes()/utimensat() to set the accessTime and writeTime
            Interop.Sys.TimeSpec* buf = stackalloc Interop.Sys.TimeSpec[2];

            long seconds = time.ToUnixTimeSeconds();
            long nanoseconds = UnixTimeSecondsToNanoseconds(time, seconds);

#if TARGET_BROWSER
            buf[0].TvSec = seconds;
            buf[0].TvNsec = nanoseconds;
            buf[1].TvSec = seconds;
            buf[1].TvNsec = nanoseconds;
#else
            if (isAccessTime)
            {
                buf[0].TvSec = seconds;
                buf[0].TvNsec = nanoseconds;
                buf[1].TvSec = _fileCache.MTime;
                buf[1].TvNsec = _fileCache.MTimeNsec;
            }
            else
            {
                buf[0].TvSec = _fileCache.ATime;
                buf[0].TvNsec = _fileCache.ATimeNsec;
                buf[1].TvSec = seconds;
                buf[1].TvNsec = nanoseconds;
            }
#endif
            Interop.CheckIo(Interop.Sys.UTimensat(path, buf), path, InitiallyDirectory);
<<<<<<< HEAD
=======
            _initializedFileCache = -1;
>>>>>>> 3297e7e0
        }

        internal long GetLength(ReadOnlySpan<char> path, bool continueOnError = false)
        {
            EnsureCachesInitialized(path, continueOnError);
            return _fileCache.Size;
        }

        // Tries to refresh the lstat cache (_fileCache) and, if the file is pointing to a symbolic link, then also the stat cache (_symlinkCache)
        // This method should not throw. Instead, we store the results, and we will throw when the user attempts to access any of the properties when there was a failure
        internal void RefreshCaches(ReadOnlySpan<char> path)
        {
            _isDirectory = false;
            path = Path.TrimEndingDirectorySeparator(path);

            // Retrieve the file cache (lstat) to get the details on the object, without following symlinks.
            // If it is a symlink, then subsequently get details on the target of the symlink,
            // storing those results separately.  We only report failure if the initial
            // lstat fails, as a broken symlink should still report info on exists, attributes, etc.
            if (!TryRefreshFileCache(path))
            {
                _exists = false;
                return;
            }

            // Do an initial check in case the main path is pointing to a directory
            _isDirectory = CacheHasDirectoryFlag(_fileCache);

            // We also need to check if the main path is a symbolic link,
            // in which case, we retrieve the symbolic link data
            if (!_isDirectory && HasSymbolicLinkFlag && TryRefreshSymbolicLinkCache(path))
            {
                // and check again if the symlink path is a directory
                _isDirectory = CacheHasDirectoryFlag(_symlinkCache);
            }

#if !TARGET_BROWSER
            // These are cached and used when retrieving the read-only attribute
            _euid = null;
            _egid = null;
#endif

            _exists = true;

            // Checks if the specified cache (lstat=_fileCache, stat=_symlinkCache) has the directory attribute set
            // Only call if Refresh has been successfully called at least once, and you're
            // certain the passed-in cache was successfully retrieved
            static bool CacheHasDirectoryFlag(Interop.Sys.FileStatus cache) =>
                (cache.Mode & Interop.Sys.FileTypes.S_IFMT) == Interop.Sys.FileTypes.S_IFDIR;
        }

        // Checks if the file cache is set to -1 and refreshes it's value.
        // Optionally, if the symlink cache is set to -1 and the file cache determined the path is pointing to a symbolic link, this cache is also refreshed.
        // If stat or lstat failed, and continueOnError is set to true, this method will throw.
        internal void EnsureCachesInitialized(ReadOnlySpan<char> path, bool continueOnError = false)
        {
            if (_initializedFileCache == -1)
            {
                RefreshCaches(path);
            }

            if (!continueOnError)
            {
                ThrowOnCacheInitializationError(path);
            }
        }

        // Throws if any of the caches has an error number saved in it
        private void ThrowOnCacheInitializationError(ReadOnlySpan<char> path)
        {
            int errno = 0;

            // Lstat should always be initialized by Refresh
            if (_initializedFileCache != 0)
            {
                errno = _initializedFileCache;
            }
            // Stat is optionally initialized when Refresh detects object is a symbolic link
            else if (_initializedSymlinkCache != 0 && _initializedSymlinkCache != -1)
            {
                errno = _initializedSymlinkCache;
            }

            if (errno != 0)
            {
                InvalidateCaches();
                throw Interop.GetExceptionForIoErrno(new Interop.ErrorInfo(errno), new string(path));
            }
        }

<<<<<<< HEAD
        private static long UnixTimeSecondsToNanoseconds(DateTimeOffset time, long seconds)
        {
            const long TicksPerMillisecond = 10000;
            const long TicksPerSecond = TicksPerMillisecond * 1000;
            return (time.UtcDateTime.Ticks - DateTimeOffset.UnixEpoch.Ticks - seconds * TicksPerSecond) * NanosecondsPerTick;
=======
        private bool TryRefreshFileCache(ReadOnlySpan<char> path) =>
            VerifyStatCall(Interop.Sys.LStat(path, out _fileCache), out _initializedFileCache);

        private bool TryRefreshSymbolicLinkCache(ReadOnlySpan<char> path) =>
            VerifyStatCall(Interop.Sys.Stat(path, out _symlinkCache), out _initializedSymlinkCache);

        // Receives the return value of a stat or lstat call.
        // If the call is unsuccessful, sets the initialized parameter to a positive number representing the last error info.
        // If the call is successful, sets the initialized parameter to zero.
        // The method returns true if the initialized parameter is set to zero, false otherwise.
        private bool VerifyStatCall(int returnValue, out int initialized)
        {
            initialized = 0;

            // Both stat and lstat return -1 on error, 0 on success
            if (returnValue < 0)
            {
                Interop.ErrorInfo errorInfo = Interop.Sys.GetLastErrorInfo();

                // This should never set the error if the file can't be found.
                // (see the Windows refresh passing returnErrorOnNotFound: false).
                if (errorInfo.Error != Interop.Error.ENOENT && // A component of the path does not exist, or path is an empty string
                    errorInfo.Error != Interop.Error.ENOTDIR)  // A component of the path prefix of path is not a directory
                {
                    // Expect a positive integer
                    initialized = errorInfo.RawErrno;
                    Debug.Assert(initialized > 0);
                }
                return false;
            }

            return true;
>>>>>>> 3297e7e0
        }
    }
}<|MERGE_RESOLUTION|>--- conflicted
+++ resolved
@@ -299,16 +299,11 @@
             // Used for access time or as a fallback on OSX, used always on other Unix platforms.
 
             // force a refresh so that we have an up-to-date times for values not being overwritten
-<<<<<<< HEAD
-            Invalidate();
+            InvalidateCaches();
             EnsureStatInitialized(path);
             SetAccessOrWriteTimeImpl(path, time, isAccessTime);
-            Invalidate();
-        }
-=======
-            _initializedFileCache = -1;
-            EnsureCachesInitialized(path);
->>>>>>> 3297e7e0
+            InvalidateCaches();
+        }
 
         private unsafe void SetAccessOrWriteTimeImpl(string path, DateTimeOffset time, bool isAccessTime)
         {
@@ -340,10 +335,6 @@
             }
 #endif
             Interop.CheckIo(Interop.Sys.UTimensat(path, buf), path, InitiallyDirectory);
-<<<<<<< HEAD
-=======
-            _initializedFileCache = -1;
->>>>>>> 3297e7e0
         }
 
         internal long GetLength(ReadOnlySpan<char> path, bool continueOnError = false)
@@ -434,13 +425,13 @@
             }
         }
 
-<<<<<<< HEAD
         private static long UnixTimeSecondsToNanoseconds(DateTimeOffset time, long seconds)
         {
             const long TicksPerMillisecond = 10000;
             const long TicksPerSecond = TicksPerMillisecond * 1000;
             return (time.UtcDateTime.Ticks - DateTimeOffset.UnixEpoch.Ticks - seconds * TicksPerSecond) * NanosecondsPerTick;
-=======
+        }
+
         private bool TryRefreshFileCache(ReadOnlySpan<char> path) =>
             VerifyStatCall(Interop.Sys.LStat(path, out _fileCache), out _initializedFileCache);
 
@@ -473,7 +464,6 @@
             }
 
             return true;
->>>>>>> 3297e7e0
         }
     }
 }