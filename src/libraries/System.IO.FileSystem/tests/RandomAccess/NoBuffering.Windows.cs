// Licensed to the .NET Foundation under one or more agreements.
// The .NET Foundation licenses this file to you under the MIT license.

using System.Collections.Generic;
using System.Security.Cryptography;
using System.Threading.Tasks;
using Microsoft.Win32.SafeHandles;
using Xunit;

namespace System.IO.Tests
{
    [ActiveIssue("https://github.com/dotnet/runtime/issues/34582", TestPlatforms.Windows, TargetFrameworkMonikers.Netcoreapp, TestRuntimes.Mono)]
    [SkipOnPlatform(TestPlatforms.Browser, "async file IO is not supported on browser")]
    public class RandomAccess_NoBuffering : FileSystemTest
    {
        private const FileOptions NoBuffering = (FileOptions)0x20000000;

        public static IEnumerable<object[]> AllAsyncSyncCombinations()
        {
            yield return new object[] { false, false };
            yield return new object[] { false, true };
            yield return new object[] { true, true };
            yield return new object[] { true, false };
        }

        [Theory]
        [MemberData(nameof(AllAsyncSyncCombinations))]
        public async Task ReadUsingSingleBuffer(bool asyncOperation, bool asyncHandle)
        {
            const int fileSize = 1_000_000; // 1 MB
            string filePath = GetTestFilePath();
            byte[] expected = RandomNumberGenerator.GetBytes(fileSize);
            File.WriteAllBytes(filePath, expected);

            using (SafeFileHandle handle = File.OpenHandle(filePath, FileMode.Open, options: GetFileOptions(asyncHandle)))
            using (SectorAlignedMemory<byte> buffer = SectorAlignedMemory<byte>.Allocate(Environment.SystemPageSize))
            {
                int current = 0;
                int total = 0;

                // From https://docs.microsoft.com/en-us/windows/win32/fileio/file-buffering:
                // "File access sizes, including the optional file offset in the OVERLAPPED structure,
                // if specified, must be for a number of bytes that is an integer multiple of the volume sector size."
                // So if buffer and physical sector size is 4096 and the file size is 4097:
                // the read from offset=0 reads 4096 bytes
                // the read from offset=4096 reads 1 byte
                // the read from offset=4097 THROWS (Invalid argument, offset is not a multiple of sector size!)
                // That is why we stop at the first incomplete read (the next one would throw).
                // It's possible to get 0 if we are lucky and file size is a multiple of physical sector size.
                do
                {
                    current = asyncOperation
                        ? await RandomAccess.ReadAsync(handle, buffer.Memory, fileOffset: total)
                        : RandomAccess.Read(handle, buffer.GetSpan(), fileOffset: total);

                    Assert.True(expected.AsSpan(total, current).SequenceEqual(buffer.GetSpan().Slice(0, current)));

                    total += current;
                }
                while (current == buffer.Memory.Length);

                Assert.Equal(fileSize, total);
            }
        }

        [Theory]
        [MemberData(nameof(AllAsyncSyncCombinations))]
        public async Task ReadAsyncUsingMultipleBuffers(bool asyncOperation, bool asyncHandle)
        {
            const int fileSize = 1_000_000; // 1 MB
            string filePath = GetTestFilePath();
            byte[] expected = RandomNumberGenerator.GetBytes(fileSize);
            File.WriteAllBytes(filePath, expected);

            using (SafeFileHandle handle = File.OpenHandle(filePath, FileMode.Open, options: GetFileOptions(asyncHandle)))
            using (SectorAlignedMemory<byte> buffer_1 = SectorAlignedMemory<byte>.Allocate(Environment.SystemPageSize))
            using (SectorAlignedMemory<byte> buffer_2 = SectorAlignedMemory<byte>.Allocate(Environment.SystemPageSize))
            {
                long current = 0;
                long total = 0;

                IReadOnlyList<Memory<byte>> buffers = new Memory<byte>[]
                {
                    buffer_1.Memory,
                    buffer_2.Memory,
                };

                do
                {
                    current = asyncOperation
                        ? await RandomAccess.ReadAsync(handle, buffers, fileOffset: total)
                        : RandomAccess.Read(handle, buffers, fileOffset: total);

                    int takeFromFirst = Math.Min(buffer_1.Memory.Length, (int)current);
                    Assert.True(expected.AsSpan((int)total, takeFromFirst).SequenceEqual(buffer_1.GetSpan().Slice(0, takeFromFirst)));
                    int takeFromSecond = (int)current - takeFromFirst;
                    Assert.True(expected.AsSpan((int)total + takeFromFirst, takeFromSecond).SequenceEqual(buffer_2.GetSpan().Slice(0, takeFromSecond)));

                    total += current;
                } while (current == buffer_1.Memory.Length + buffer_2.Memory.Length);

                Assert.Equal(fileSize, total);
            }
        }

        [Theory]
        [MemberData(nameof(AllAsyncSyncCombinations))]
        public async Task WriteUsingSingleBuffer(bool asyncOperation, bool asyncHandle)
        {
            string filePath = GetTestFilePath();
            int bufferSize = Environment.SystemPageSize;
            int fileSize = bufferSize * 10;
            byte[] content = RandomNumberGenerator.GetBytes(fileSize);

            using (SafeFileHandle handle = File.OpenHandle(filePath, FileMode.CreateNew, FileAccess.Write, FileShare.None, GetFileOptions(asyncHandle)))
            using (SectorAlignedMemory<byte> buffer = SectorAlignedMemory<byte>.Allocate(bufferSize))
            {
                int total = 0;

                while (total != fileSize)
                {
                    int take = Math.Min(content.Length - total, bufferSize);
                    content.AsSpan(total, take).CopyTo(buffer.GetSpan());

                    if (asyncOperation)
                    {
                        await RandomAccess.WriteAsync(handle, buffer.Memory, fileOffset: total);
                    }
                    else
                    {
                        RandomAccess.Write(handle, buffer.GetSpan(), fileOffset: total);
                    }

                    total += buffer.Memory.Length;
                }
            }

            Assert.Equal(content, File.ReadAllBytes(filePath));
        }

        [Theory]
        [MemberData(nameof(AllAsyncSyncCombinations))]
        public async Task WriteAsyncUsingMultipleBuffers(bool asyncOperation, bool asyncHandle)
        {
            string filePath = GetTestFilePath();
            int bufferSize = Environment.SystemPageSize;
            int fileSize = bufferSize * 10;
            byte[] content = RandomNumberGenerator.GetBytes(fileSize);

            using (SafeFileHandle handle = File.OpenHandle(filePath, FileMode.CreateNew, FileAccess.Write, FileShare.None, GetFileOptions(asyncHandle)))
            using (SectorAlignedMemory<byte> buffer_1 = SectorAlignedMemory<byte>.Allocate(bufferSize))
            using (SectorAlignedMemory<byte> buffer_2 = SectorAlignedMemory<byte>.Allocate(bufferSize))
            {
                long total = 0;

                IReadOnlyList<ReadOnlyMemory<byte>> buffers = new ReadOnlyMemory<byte>[]
                {
                    buffer_1.Memory,
                    buffer_2.Memory,
                };

                while (total != fileSize)
                {
                    content.AsSpan((int)total, bufferSize).CopyTo(buffer_1.GetSpan());
                    content.AsSpan((int)total + bufferSize, bufferSize).CopyTo(buffer_2.GetSpan());

                    if (asyncOperation)
                    {
                        await RandomAccess.WriteAsync(handle, buffers, fileOffset: total);
                    }
                    else
                    {
                        RandomAccess.Write(handle, buffers, fileOffset: total);
                    }

                    total += buffer_1.Memory.Length + buffer_2.Memory.Length;
                }
            }

            Assert.Equal(content, File.ReadAllBytes(filePath));
        }

<<<<<<< HEAD
        [Fact]
        public async Task ReadWriteAsyncUsingNonPageSizedMultipleBuffers()
        {
            string filePath = GetTestFilePath();
            // The Windows scatter/gather APIs accept segments that are exactly one page long.
            // Combined with the FILE_FLAG_NO_BUFFERING's requirements, the segments must also
            // be aligned at page size boundaries and have a size of a multiple of the page size.
            // Using segments with a length of twice the page size adheres to the second requirement
            // but not the first. The RandomAccess implementation will see it and issue sequential
            // read/write syscalls per segment, instead of one scatter/gather syscall.
            // This test verifies that fallback behavior.
            int bufferSize = Environment.SystemPageSize * 2;
            int fileSize = bufferSize * 2;
            byte[] content = RandomNumberGenerator.GetBytes(fileSize);

            using (SafeFileHandle handle = File.OpenHandle(filePath, FileMode.CreateNew, FileAccess.ReadWrite, FileShare.None, FileOptions.Asynchronous | NoBuffering))
            using (SectorAlignedMemory<byte> buffer = SectorAlignedMemory<byte>.Allocate(fileSize))
            {
                Memory<byte> firstHalf = buffer.Memory.Slice(0, bufferSize);
                Memory<byte> secondHalf = buffer.Memory.Slice(bufferSize);

                content.AsSpan().CopyTo(buffer.GetSpan());
                await RandomAccess.WriteAsync(handle, new ReadOnlyMemory<byte>[] { firstHalf, secondHalf }, 0);

                buffer.GetSpan().Clear();
                await RandomAccess.ReadAsync(handle, new Memory<byte>[] { firstHalf, secondHalf }, 0);
            }

            Assert.Equal(content, await File.ReadAllBytesAsync(filePath));
        }
=======
        // when using FileOptions.Asynchronous we are testing Scatter&Gather APIs on Windows (FILE_FLAG_OVERLAPPED requirement)
        private static FileOptions GetFileOptions(bool asyncHandle) => (asyncHandle ? FileOptions.Asynchronous : FileOptions.None) | NoBuffering; 
>>>>>>> 1eed5129
    }
}<|MERGE_RESOLUTION|>--- conflicted
+++ resolved
@@ -180,7 +180,6 @@
             Assert.Equal(content, File.ReadAllBytes(filePath));
         }
 
-<<<<<<< HEAD
         [Fact]
         public async Task ReadWriteAsyncUsingNonPageSizedMultipleBuffers()
         {
@@ -211,9 +210,8 @@
 
             Assert.Equal(content, await File.ReadAllBytesAsync(filePath));
         }
-=======
+
         // when using FileOptions.Asynchronous we are testing Scatter&Gather APIs on Windows (FILE_FLAG_OVERLAPPED requirement)
         private static FileOptions GetFileOptions(bool asyncHandle) => (asyncHandle ? FileOptions.Asynchronous : FileOptions.None) | NoBuffering; 
->>>>>>> 1eed5129
     }
 }