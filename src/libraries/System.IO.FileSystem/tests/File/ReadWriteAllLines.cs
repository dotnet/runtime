--- conflicted
+++ resolved
@@ -112,11 +112,7 @@
             try
             {
                 // Operation succeeds when being run by the Unix superuser
-<<<<<<< HEAD
                 if (PlatformDetection.IsSuperUser)
-=======
-                if (!OperatingSystem.IsWindows() && geteuid() == 0)
->>>>>>> 4a61d108
                 {
                     Write(path, new string[] { "text" });
                     Assert.Equal(new string[] { "text" }, Read(path));
@@ -305,11 +301,7 @@
             try
             {
                 // Operation succeeds when being run by the Unix superuser
-<<<<<<< HEAD
                 if (PlatformDetection.IsSuperUser)
-=======
-                if (!OperatingSystem.IsWindows() && geteuid() == 0)
->>>>>>> 4a61d108
                 {
                     Write(path, new string[] { "text" });
                     Assert.Equal(new string[] { "text" }, Read(path));
