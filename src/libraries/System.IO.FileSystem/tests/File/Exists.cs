--- conflicted
+++ resolved
@@ -98,21 +98,6 @@
         }
 
         [Fact]
-<<<<<<< HEAD
-        [ActiveIssue("https://github.com/dotnet/runtime/issues/51371", TestPlatforms.iOS | TestPlatforms.tvOS | TestPlatforms.MacCatalyst)]
-=======
-        public void PathAlreadyExistsAsDirectory()
-        {
-            string path = GetTestFilePath();
-            Directory.CreateDirectory(path);
-
-            Assert.False(Exists(IOServices.RemoveTrailingSlash(path)));
-            Assert.False(Exists(IOServices.RemoveTrailingSlash(IOServices.RemoveTrailingSlash(path))));
-            Assert.False(Exists(IOServices.RemoveTrailingSlash(IOServices.AddTrailingSlashIfNeeded(path))));
-        }
-
-        [Fact]
->>>>>>> 953fd351
         public void DirectoryLongerThanMaxDirectoryAsPath_DoesntThrow()
         {
             Assert.All((IOInputs.GetPathsLongerThanMaxDirectory(GetTestFilePath())), (path) =>
