// Licensed to the .NET Foundation under one or more agreements.
// The .NET Foundation licenses this file to you under the MIT license.

using Microsoft.DotNet.XUnitExtensions;
using System.Diagnostics;
using System.Diagnostics.Eventing.Reader;
using System.Security;
using System.ServiceProcess;
using Xunit;
using Xunit.Abstractions;

namespace System.IO.Tests
{
<<<<<<< HEAD
    [ActiveIssue("https://github.com/dotnet/runtime/issues/34582", TestPlatforms.Windows, TargetFrameworkMonikers.Netcoreapp, TestRuntimes.Mono)]
=======
>>>>>>> eb51b02b
    public partial class EncryptDecrypt : FileSystemTest
    {
        private readonly ITestOutputHelper _output;

        public EncryptDecrypt(ITestOutputHelper output)
        {
            _output = output;
        }

        [Fact]
        public void NullArg_ThrowsException()
        {
            AssertExtensions.Throws<ArgumentNullException>("path", () => File.Encrypt(null));
            AssertExtensions.Throws<ArgumentNullException>("path", () => File.Decrypt(null));
        }

        [SkipOnTargetFramework(TargetFrameworkMonikers.Netcoreapp)]
        [Fact]
        public void EncryptDecrypt_NotSupported()
        {
            Assert.Throws<PlatformNotSupportedException>(() => File.Encrypt("path"));
            Assert.Throws<PlatformNotSupportedException>(() => File.Decrypt("path"));
        }

        // On Windows Nano Server and Home Edition, file encryption with File.Encrypt(string path) throws an IOException
        // because EFS (Encrypted File System), its underlying technology, is not available on these operating systems.
        [ConditionalFact(typeof(PlatformDetection), nameof(PlatformDetection.IsNotWindowsNanoServer), nameof(PlatformDetection.IsNotWindowsHomeEdition))]
        [PlatformSpecific(TestPlatforms.Windows)]
        [OuterLoop] // Occasional failures: https://github.com/dotnet/runtime/issues/12339
        public void EncryptDecrypt_Read()
        {
            string tmpFileName = Path.GetTempFileName();
            string textContentToEncrypt = "Content to encrypt";
            File.WriteAllText(tmpFileName, textContentToEncrypt);
            try
            {
                string fileContentRead = File.ReadAllText(tmpFileName);
                Assert.Equal(textContentToEncrypt, fileContentRead);

                EnsureEFSServiceStarted();

                try
                {
                    File.Encrypt(tmpFileName);
                }
                catch (IOException e) when (e.HResult == unchecked((int)0x80070490) ||
<<<<<<< HEAD
                                            e.HResult == unchecked((int)0x80071776) ||
                                            e.HResult == unchecked((int)0x800701AE))
                {
                    // Ignore ERROR_NOT_FOUND 1168 (0x490). It is reported when EFS is disabled by domain policy.
                    // Ignore ERROR_NO_USER_KEYS (0x1776). This occurs when no user key exists to encrypt with.
                    // Ignore ERROR_ENCRYPTION_DISABLED (0x1AE). This occurs when EFS is disabled by group policy on the volume.
=======
                                           (e.HResult == unchecked((int)0x80071776)))
                {
                    // Ignore ERROR_NOT_FOUND 1168 (0x490). It is reported when EFS is disabled by domain policy.
                    // Ignore ERROR_NO_USER_KEYS (0x1776). This occurs when no user key exists to encrypt with.
>>>>>>> eb51b02b
                    throw new SkipTestException($"Encrypt not available. Error 0x{e.HResult:X}");
                }
                catch (IOException e)
                {
                    _output.WriteLine($"Encrypt failed with {e.Message} 0x{e.HResult:X}");
                    LogEFSDiagnostics();
                    throw;
                }

                Assert.Equal(fileContentRead, File.ReadAllText(tmpFileName));
                Assert.Equal(FileAttributes.Encrypted, (FileAttributes.Encrypted & File.GetAttributes(tmpFileName)));

                File.Decrypt(tmpFileName);
                Assert.Equal(fileContentRead, File.ReadAllText(tmpFileName));
                Assert.NotEqual(FileAttributes.Encrypted, (FileAttributes.Encrypted & File.GetAttributes(tmpFileName)));
            }
            finally
            {
                File.Delete(tmpFileName);
            }
        }

        partial void EnsureEFSServiceStarted(); // no-op on Unix

        partial void LogEFSDiagnostics(); // no-op on Unix currently
    }
}<|MERGE_RESOLUTION|>--- conflicted
+++ resolved
@@ -3,18 +3,12 @@
 
 using Microsoft.DotNet.XUnitExtensions;
 using System.Diagnostics;
-using System.Diagnostics.Eventing.Reader;
 using System.Security;
-using System.ServiceProcess;
 using Xunit;
 using Xunit.Abstractions;
 
 namespace System.IO.Tests
 {
-<<<<<<< HEAD
-    [ActiveIssue("https://github.com/dotnet/runtime/issues/34582", TestPlatforms.Windows, TargetFrameworkMonikers.Netcoreapp, TestRuntimes.Mono)]
-=======
->>>>>>> eb51b02b
     public partial class EncryptDecrypt : FileSystemTest
     {
         private readonly ITestOutputHelper _output;
@@ -61,19 +55,10 @@
                     File.Encrypt(tmpFileName);
                 }
                 catch (IOException e) when (e.HResult == unchecked((int)0x80070490) ||
-<<<<<<< HEAD
-                                            e.HResult == unchecked((int)0x80071776) ||
-                                            e.HResult == unchecked((int)0x800701AE))
-                {
-                    // Ignore ERROR_NOT_FOUND 1168 (0x490). It is reported when EFS is disabled by domain policy.
-                    // Ignore ERROR_NO_USER_KEYS (0x1776). This occurs when no user key exists to encrypt with.
-                    // Ignore ERROR_ENCRYPTION_DISABLED (0x1AE). This occurs when EFS is disabled by group policy on the volume.
-=======
                                            (e.HResult == unchecked((int)0x80071776)))
                 {
                     // Ignore ERROR_NOT_FOUND 1168 (0x490). It is reported when EFS is disabled by domain policy.
                     // Ignore ERROR_NO_USER_KEYS (0x1776). This occurs when no user key exists to encrypt with.
->>>>>>> eb51b02b
                     throw new SkipTestException($"Encrypt not available. Error 0x{e.HResult:X}");
                 }
                 catch (IOException e)
