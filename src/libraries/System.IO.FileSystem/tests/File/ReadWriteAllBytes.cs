// Licensed to the .NET Foundation under one or more agreements.
// The .NET Foundation licenses this file to you under the MIT license.

using System.Text;
using System.Threading;
using System.Threading.Tasks;
using Xunit;
using System.IO.Pipes;
using Microsoft.DotNet.XUnitExtensions;

namespace System.IO.Tests
{
    public class File_ReadWriteAllBytes : FileSystemTest
    {
        [Fact]
        public void NullParameters()
        {
            string path = GetTestFilePath();
            Assert.Throws<ArgumentNullException>(() => File.WriteAllBytes(null, new byte[0]));
            Assert.Throws<ArgumentNullException>(() => File.WriteAllBytes(path, null));
            Assert.Throws<ArgumentNullException>(() => File.ReadAllBytes(null));
        }

        [Fact]
        public void InvalidParameters()
        {
            Assert.Throws<ArgumentException>(() => File.WriteAllBytes(string.Empty, new byte[0]));
            Assert.Throws<ArgumentException>(() => File.ReadAllBytes(string.Empty));
        }

        [Fact]
        public void Read_FileNotFound()
        {
            string path = GetTestFilePath();
            Assert.Throws<FileNotFoundException>(() => File.ReadAllBytes(path));
        }

        [Fact]
        public void EmptyContentCreatesFile()
        {
            string path = GetTestFilePath();
            File.WriteAllBytes(path, new byte[0]);
            Assert.True(File.Exists(path));
            Assert.Empty(File.ReadAllText(path));
            File.Delete(path);
        }

        [Theory]
        [InlineData(0)]
        [InlineData(100)]
        public void ValidWrite(int size)
        {
            string path = GetTestFilePath();
            byte[] buffer = Encoding.UTF8.GetBytes(new string('c', size));
            File.WriteAllBytes(path, buffer);
            Assert.Equal(buffer, File.ReadAllBytes(path));
            File.Delete(path);
        }

        [Fact]
        public void Overwrite()
        {
            string path = GetTestFilePath();
            byte[] bytes = Encoding.UTF8.GetBytes(new string('c', 100));
            byte[] overwriteBytes = Encoding.UTF8.GetBytes(new string('b', 50));
            File.WriteAllBytes(path, bytes);
            File.WriteAllBytes(path, overwriteBytes);
            Assert.Equal(overwriteBytes, File.ReadAllBytes(path));
        }

        [ConditionalFact(typeof(PlatformDetection), nameof(PlatformDetection.IsFileLockingEnabled))]
        public void OpenFile_ThrowsIOException()
        {
            string path = GetTestFilePath();
            byte[] bytes = Encoding.UTF8.GetBytes(new string('c', 100));
            using (File.Create(path))
            {
                Assert.Throws<IOException>(() => File.WriteAllBytes(path, bytes));
                Assert.Throws<IOException>(() => File.ReadAllBytes(path));
            }
        }

        /// <summary>
        /// On Unix, modifying a file that is ReadOnly will fail under normal permissions.
        /// If the test is being run under the superuser, however, modification of a ReadOnly
        /// file is allowed.
        /// </summary>
        [Fact]
        [ActiveIssue("https://github.com/dotnet/runtime/issues/53021", TestPlatforms.Browser)]
        public void WriteToReadOnlyFile()
        {
            string path = GetTestFilePath();
            File.Create(path).Dispose();
            File.SetAttributes(path, FileAttributes.ReadOnly);
            try
            {
                // Operation succeeds when being run by the Unix superuser
                if (PlatformDetection.IsSuperUser)
                {
                    File.WriteAllBytes(path, Encoding.UTF8.GetBytes("text"));
                    Assert.Equal(Encoding.UTF8.GetBytes("text"), File.ReadAllBytes(path));
                }
                else
                    Assert.Throws<UnauthorizedAccessException>(() => File.WriteAllBytes(path, Encoding.UTF8.GetBytes("text")));
            }
            finally
            {
                File.SetAttributes(path, FileAttributes.Normal);
            }
        }

        [Fact]
        public void EmptyFile_ReturnsEmptyArray()
        {
            string path = GetTestFilePath();
            File.Create(path).Dispose();
            Assert.Equal(0, File.ReadAllBytes(path).Length);
        }

        [Theory]
        [PlatformSpecific(TestPlatforms.Linux)]
        [InlineData("/proc/cmdline")]
        [InlineData("/proc/version")]
        [InlineData("/proc/filesystems")]
        public void ProcFs_EqualsReadAllText(string path)
        {
            byte[] bytes = null;
            string text = null;

            const int NumTries = 3; // some of these could theoretically change between reads, so allow retries just in case
            for (int i = 1; i <= NumTries; i++)
            {
                try
                {
                    bytes = File.ReadAllBytes(path);
                    text = File.ReadAllText(path);
                    Assert.Equal(text, Encoding.UTF8.GetString(bytes));
                }
                catch when (i < NumTries) { }
            }
        }

        [Fact]
        [PlatformSpecific(TestPlatforms.Linux)]
        public void ReadAllBytes_ProcFs_Uptime_ContainsTwoNumbers()
        {
            string text = Encoding.UTF8.GetString(File.ReadAllBytes("/proc/uptime"));
            string[] parts = text.Split(new [] { ' ' }, StringSplitOptions.RemoveEmptyEntries);
            Assert.Equal(2, parts.Length);
            Assert.True(double.TryParse(parts[0].Trim(), out _));
            Assert.True(double.TryParse(parts[1].Trim(), out _));
        }

        [Theory]
        [PlatformSpecific(TestPlatforms.Linux)]
        [InlineData("/proc/meminfo")]
        [InlineData("/proc/stat")]
        [InlineData("/proc/cpuinfo")]
        public void ProcFs_NotEmpty(string path)
        {
            Assert.InRange(File.ReadAllBytes(path).Length, 1, int.MaxValue);
        }

        [Fact]
<<<<<<< HEAD
=======
        [PlatformSpecific(TestPlatforms.Windows)] // DOS device paths (\\.\ and \\?\) are a Windows concept
        [ActiveIssue("https://github.com/dotnet/runtime/issues/60427")]
        public async Task ReadAllBytes_NonSeekableFileStream_InWindows()
        {
            string pipeName = GetNamedPipeServerStreamName();
            string pipePath = Path.GetFullPath($@"\\.\pipe\{pipeName}");

            var namedPipeWriterStream = new NamedPipeServerStream(pipeName, PipeDirection.Out);
            var contentBytes = new byte[] { 1, 2, 3 };

            using (var cts = new CancellationTokenSource())
            {
                Task writingServerTask = WaitConnectionAndWritePipeStreamAsync(namedPipeWriterStream, contentBytes, cts.Token);
                Task<byte[]> readTask = Task.Run(() => File.ReadAllBytes(pipePath), cts.Token);
                cts.CancelAfter(TimeSpan.FromSeconds(3));

                await writingServerTask;
                byte[] readBytes = await readTask;
                Assert.Equal<byte>(contentBytes, readBytes);
            }

            static async Task WaitConnectionAndWritePipeStreamAsync(NamedPipeServerStream namedPipeWriterStream, byte[] contentBytes, CancellationToken cancellationToken)
            {
                await using (namedPipeWriterStream)
                {
                    await namedPipeWriterStream.WaitForConnectionAsync(cancellationToken);
                    await namedPipeWriterStream.WriteAsync(contentBytes, cancellationToken);
                }
            }
        }

        [Fact]
>>>>>>> eb51b02b
        [PlatformSpecific(TestPlatforms.AnyUnix & ~TestPlatforms.Browser)]
        public async Task ReadAllBytes_NonSeekableFileStream_InUnix()
        {
            string fifoPath = GetTestFilePath();
            Assert.Equal(0, mkfifo(fifoPath, 438 /* 666 in octal */ ));

            var contentBytes = new byte[] { 1, 2, 3 };

            await Task.WhenAll(
                Task.Run(() =>
                {
                    byte[] readBytes = File.ReadAllBytes(fifoPath);
                    Assert.Equal<byte>(contentBytes, readBytes);
                }),
                Task.Run(() =>
                {
                    using var fs = new FileStream(fifoPath, FileMode.Open, FileAccess.Write, FileShare.Read);
                    foreach (byte content in contentBytes)
                    {
                        fs.WriteByte(content);
                    }
                }));
        }
    }
}<|MERGE_RESOLUTION|>--- conflicted
+++ resolved
@@ -162,8 +162,6 @@
         }
 
         [Fact]
-<<<<<<< HEAD
-=======
         [PlatformSpecific(TestPlatforms.Windows)] // DOS device paths (\\.\ and \\?\) are a Windows concept
         [ActiveIssue("https://github.com/dotnet/runtime/issues/60427")]
         public async Task ReadAllBytes_NonSeekableFileStream_InWindows()
@@ -196,7 +194,6 @@
         }
 
         [Fact]
->>>>>>> eb51b02b
         [PlatformSpecific(TestPlatforms.AnyUnix & ~TestPlatforms.Browser)]
         public async Task ReadAllBytes_NonSeekableFileStream_InUnix()
         {
