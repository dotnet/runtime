// Licensed to the .NET Foundation under one or more agreements.
// The .NET Foundation licenses this file to you under the MIT license.

using System.Linq;
using Xunit;

namespace System.IO.Tests
{
    public class FileStream_Read : FileSystemTest
    {
        [Fact]
        public void NegativeReadRootThrows()
        {
            Assert.Throws<UnauthorizedAccessException>(() =>
                new FileStream(Path.GetPathRoot(Directory.GetCurrentDirectory()), FileMode.Open, FileAccess.Read));
        }
<<<<<<< HEAD

        [Fact]
        public void ReadDisposedThrows()
        {
            using (FileStream fs = new FileStream(GetTestFilePath(), FileMode.Create))
            {
                fs.Dispose();
                Assert.Throws<ObjectDisposedException>(() => fs.Read(new byte[1], 0, 1));
                // even for noop read
                Assert.Throws<ObjectDisposedException>(() => fs.Read(new byte[1], 0, 0));

                // out of bounds checking happens first
                Assert.Throws<ArgumentOutOfRangeException>(() => fs.Read(new byte[2], 1, 2));

                // count is checked prior
                AssertExtensions.Throws<ArgumentOutOfRangeException>("count", () => fs.Read(new byte[1], 0, -1));

                // offset is checked prior
                AssertExtensions.Throws<ArgumentOutOfRangeException>("offset", () => fs.Read(new byte[1], -1, -1));

                // array is checked first
                AssertExtensions.Throws<ArgumentNullException>("buffer", () => fs.Read(null, -1, -1));
            }
        }

        [Fact]
        public void WriteOnlyThrows()
        {
            using (FileStream fs = new FileStream(GetTestFilePath(), FileMode.Create, FileAccess.Write))
            {
                Assert.Throws<NotSupportedException>(() => fs.Read(new byte[1], 0, 1));

                fs.Dispose();
                // Disposed checking happens first
                Assert.Throws<ObjectDisposedException>(() => fs.Read(new byte[1], 0, 1));

                // out of bounds checking happens first
                Assert.Throws<ArgumentOutOfRangeException>(() => fs.Read(new byte[2], 1, 2));
            }
        }

        [Fact]
        public void NoopReadsSucceed()
        {
            using (FileStream fs = new FileStream(GetTestFilePath(), FileMode.Create))
            {
                Assert.Equal(0, fs.Read(new byte[0], 0, 0));
                Assert.Equal(0, fs.Read(new byte[1], 0, 0));
                // even though offset is out of bounds of array, this is still allowed
                // for the last element
                Assert.Equal(0, fs.Read(new byte[1], 1, 0));
                Assert.Equal(0, fs.Read(new byte[2], 1, 0));
            }
        }

        [Fact]
        public void EmptyFileReadsSucceed()
        {
            using (FileStream fs = new FileStream(GetTestFilePath(), FileMode.Create))
            {
                byte[] buffer = new byte[TestBuffer.Length];

                // use a recognizable pattern
                TestBuffer.CopyTo(buffer, 0);

                Assert.Equal(0, fs.Read(buffer, 0, 1));
                Assert.Equal(TestBuffer, buffer);

                Assert.Equal(0, fs.Read(buffer, 0, buffer.Length));
                Assert.Equal(TestBuffer, buffer);

                Assert.Equal(0, fs.Read(buffer, buffer.Length - 1, 1));
                Assert.Equal(TestBuffer, buffer);

                Assert.Equal(0, fs.Read(buffer, buffer.Length / 2, buffer.Length - buffer.Length / 2));
                Assert.Equal(TestBuffer, buffer);
            }
        }

        [Fact]
        public void ReadExistingFile()
        {
            string fileName = GetTestFilePath();
            using (FileStream fs = new FileStream(fileName, FileMode.Create))
            {
                fs.Write(TestBuffer, 0, TestBuffer.Length);
            }

            using (FileStream fs = new FileStream(fileName, FileMode.Open))
            {
                byte[] buffer = new byte[TestBuffer.Length];
                Assert.Equal(TestBuffer.Length, fs.Read(buffer, 0, buffer.Length));
                Assert.Equal(TestBuffer, buffer);

                // read with too large buffer at front of buffer
                fs.Position = 0;
                buffer = new byte[TestBuffer.Length * 2];
                Assert.Equal(TestBuffer.Length, fs.Read(buffer, 0, buffer.Length));
                Assert.Equal(TestBuffer, buffer.Take(TestBuffer.Length));
                // Remainder of buffer should be untouched.
                Assert.Equal(new byte[buffer.Length - TestBuffer.Length], buffer.Skip(TestBuffer.Length));

                // read with too large buffer in middle of buffer
                fs.Position = 0;
                buffer = new byte[TestBuffer.Length * 2];
                Assert.Equal(TestBuffer.Length, fs.Read(buffer, 2, buffer.Length - 2));
                Assert.Equal(TestBuffer, buffer.Skip(2).Take(TestBuffer.Length));
                // Remainder of buffer should be untouched.
                Assert.Equal(new byte[2], buffer.Take(2));
                Assert.Equal(new byte[buffer.Length - TestBuffer.Length - 2], buffer.Skip(2 + TestBuffer.Length));
            }
        }
=======
>>>>>>> 1c1757c0
    }
}<|MERGE_RESOLUTION|>--- conflicted
+++ resolved
@@ -14,120 +14,5 @@
             Assert.Throws<UnauthorizedAccessException>(() =>
                 new FileStream(Path.GetPathRoot(Directory.GetCurrentDirectory()), FileMode.Open, FileAccess.Read));
         }
-<<<<<<< HEAD
-
-        [Fact]
-        public void ReadDisposedThrows()
-        {
-            using (FileStream fs = new FileStream(GetTestFilePath(), FileMode.Create))
-            {
-                fs.Dispose();
-                Assert.Throws<ObjectDisposedException>(() => fs.Read(new byte[1], 0, 1));
-                // even for noop read
-                Assert.Throws<ObjectDisposedException>(() => fs.Read(new byte[1], 0, 0));
-
-                // out of bounds checking happens first
-                Assert.Throws<ArgumentOutOfRangeException>(() => fs.Read(new byte[2], 1, 2));
-
-                // count is checked prior
-                AssertExtensions.Throws<ArgumentOutOfRangeException>("count", () => fs.Read(new byte[1], 0, -1));
-
-                // offset is checked prior
-                AssertExtensions.Throws<ArgumentOutOfRangeException>("offset", () => fs.Read(new byte[1], -1, -1));
-
-                // array is checked first
-                AssertExtensions.Throws<ArgumentNullException>("buffer", () => fs.Read(null, -1, -1));
-            }
-        }
-
-        [Fact]
-        public void WriteOnlyThrows()
-        {
-            using (FileStream fs = new FileStream(GetTestFilePath(), FileMode.Create, FileAccess.Write))
-            {
-                Assert.Throws<NotSupportedException>(() => fs.Read(new byte[1], 0, 1));
-
-                fs.Dispose();
-                // Disposed checking happens first
-                Assert.Throws<ObjectDisposedException>(() => fs.Read(new byte[1], 0, 1));
-
-                // out of bounds checking happens first
-                Assert.Throws<ArgumentOutOfRangeException>(() => fs.Read(new byte[2], 1, 2));
-            }
-        }
-
-        [Fact]
-        public void NoopReadsSucceed()
-        {
-            using (FileStream fs = new FileStream(GetTestFilePath(), FileMode.Create))
-            {
-                Assert.Equal(0, fs.Read(new byte[0], 0, 0));
-                Assert.Equal(0, fs.Read(new byte[1], 0, 0));
-                // even though offset is out of bounds of array, this is still allowed
-                // for the last element
-                Assert.Equal(0, fs.Read(new byte[1], 1, 0));
-                Assert.Equal(0, fs.Read(new byte[2], 1, 0));
-            }
-        }
-
-        [Fact]
-        public void EmptyFileReadsSucceed()
-        {
-            using (FileStream fs = new FileStream(GetTestFilePath(), FileMode.Create))
-            {
-                byte[] buffer = new byte[TestBuffer.Length];
-
-                // use a recognizable pattern
-                TestBuffer.CopyTo(buffer, 0);
-
-                Assert.Equal(0, fs.Read(buffer, 0, 1));
-                Assert.Equal(TestBuffer, buffer);
-
-                Assert.Equal(0, fs.Read(buffer, 0, buffer.Length));
-                Assert.Equal(TestBuffer, buffer);
-
-                Assert.Equal(0, fs.Read(buffer, buffer.Length - 1, 1));
-                Assert.Equal(TestBuffer, buffer);
-
-                Assert.Equal(0, fs.Read(buffer, buffer.Length / 2, buffer.Length - buffer.Length / 2));
-                Assert.Equal(TestBuffer, buffer);
-            }
-        }
-
-        [Fact]
-        public void ReadExistingFile()
-        {
-            string fileName = GetTestFilePath();
-            using (FileStream fs = new FileStream(fileName, FileMode.Create))
-            {
-                fs.Write(TestBuffer, 0, TestBuffer.Length);
-            }
-
-            using (FileStream fs = new FileStream(fileName, FileMode.Open))
-            {
-                byte[] buffer = new byte[TestBuffer.Length];
-                Assert.Equal(TestBuffer.Length, fs.Read(buffer, 0, buffer.Length));
-                Assert.Equal(TestBuffer, buffer);
-
-                // read with too large buffer at front of buffer
-                fs.Position = 0;
-                buffer = new byte[TestBuffer.Length * 2];
-                Assert.Equal(TestBuffer.Length, fs.Read(buffer, 0, buffer.Length));
-                Assert.Equal(TestBuffer, buffer.Take(TestBuffer.Length));
-                // Remainder of buffer should be untouched.
-                Assert.Equal(new byte[buffer.Length - TestBuffer.Length], buffer.Skip(TestBuffer.Length));
-
-                // read with too large buffer in middle of buffer
-                fs.Position = 0;
-                buffer = new byte[TestBuffer.Length * 2];
-                Assert.Equal(TestBuffer.Length, fs.Read(buffer, 2, buffer.Length - 2));
-                Assert.Equal(TestBuffer, buffer.Skip(2).Take(TestBuffer.Length));
-                // Remainder of buffer should be untouched.
-                Assert.Equal(new byte[2], buffer.Take(2));
-                Assert.Equal(new byte[buffer.Length - TestBuffer.Length - 2], buffer.Skip(2 + TestBuffer.Length));
-            }
-        }
-=======
->>>>>>> 1c1757c0
     }
 }