--- conflicted
+++ resolved
@@ -9,67 +9,7 @@
 {
     public abstract class FileStream_AsyncReads : FileSystemTest
     {
-<<<<<<< HEAD
-        protected abstract Task<int> ReadAsync(FileStream stream, byte[] buffer, int offset, int count, CancellationToken cancellationToken);
-        private Task<int> ReadAsync(FileStream stream, byte[] buffer, int offset, int count) =>
-            ReadAsync(stream, buffer, offset, count, CancellationToken.None);
-
-        [Fact]
-        public void ReadAsyncDisposedThrows()
-        {
-            using (FileStream fs = new FileStream(GetTestFilePath(), FileMode.Create))
-            {
-                fs.Dispose();
-                Assert.Throws<ObjectDisposedException>(() =>
-                    FSAssert.CompletesSynchronously(ReadAsync(fs, new byte[1], 0, 1)));
-
-                // even for noop ReadAsync
-                Assert.Throws<ObjectDisposedException>(() =>
-                    FSAssert.CompletesSynchronously(ReadAsync(fs, new byte[1], 0, 0)));
-
-                // out of bounds checking happens first
-                Assert.Throws<ArgumentOutOfRangeException>(() =>
-                    FSAssert.CompletesSynchronously(ReadAsync(fs, new byte[2], 1, 2)));
-            }
-        }
-
-        [Fact]
-        public void WriteOnlyThrows()
-        {
-            using (FileStream fs = new FileStream(GetTestFilePath(), FileMode.Create, FileAccess.Write))
-            {
-                Assert.Throws<NotSupportedException>(() =>
-                    FSAssert.CompletesSynchronously(ReadAsync(fs, new byte[1], 0, 1)));
-
-                fs.Dispose();
-                // Disposed checking happens first
-                Assert.Throws<ObjectDisposedException>(() =>
-                    FSAssert.CompletesSynchronously(ReadAsync(fs, new byte[1], 0, 1)));
-
-                // out of bounds checking happens first
-                Assert.Throws<ArgumentOutOfRangeException>(() =>
-                    FSAssert.CompletesSynchronously(ReadAsync(fs, new byte[2], 1, 2)));
-            }
-        }
-
-        [Fact]
-        public async Task NoopReadAsyncsSucceed()
-        {
-            using (FileStream fs = new FileStream(GetTestFilePath(), FileMode.Create))
-            {
-                // note that these do not succeed synchronously even though they do nothing.
-
-                Assert.Equal(0, await ReadAsync(fs, new byte[0], 0, 0));
-                Assert.Equal(0, await ReadAsync(fs, new byte[1], 0, 0));
-                // even though offset is out of bounds of buffer, this is still allowed
-                // for the last element
-                Assert.Equal(0, await ReadAsync(fs, new byte[1], 1, 0));
-                Assert.Equal(0, await ReadAsync(fs, new byte[2], 1, 0));
-            }
-        }
-=======
         protected abstract Task<int> ReadAsync(FileStream stream, byte[] buffer, int offset, int count, CancellationToken cancellationToken = default);
->>>>>>> 1c1757c0
 
         [Fact]
         public async Task EmptyFileReadAsyncSucceedSynchronously()
@@ -159,37 +99,6 @@
     {
         protected override Task<int> ReadAsync(FileStream stream, byte[] buffer, int offset, int count, CancellationToken cancellationToken) =>
             stream.ReadAsync(buffer, offset, count, cancellationToken);
-<<<<<<< HEAD
-
-        [Fact]
-        public void CancelledTokenFastPath()
-        {
-            var cts = new CancellationTokenSource();
-            cts.Cancel();
-            CancellationToken cancelledToken = cts.Token;
-
-            using (FileStream fs = new FileStream(GetTestFilePath(), FileMode.Create))
-            {
-                FSAssert.IsCancelled(ReadAsync(fs, new byte[1], 0, 1, cancelledToken), cancelledToken);
-            }
-
-            using (FileStream fs = new FileStream(GetTestFilePath(), FileMode.Create, FileAccess.Write))
-            {
-                // before write only check
-                FSAssert.IsCancelled(ReadAsync(fs, new byte[1], 0, 1, cancelledToken), cancelledToken);
-
-                fs.Dispose();
-
-                // before disposed check
-                FSAssert.IsCancelled(ReadAsync(fs, new byte[1], 0, 1, cancelledToken), cancelledToken);
-
-                // out of bounds checking happens first
-                Assert.Throws<ArgumentOutOfRangeException>(() =>
-                    FSAssert.CompletesSynchronously(ReadAsync(fs, new byte[2], 1, 2, cancelledToken)));
-            }
-        }
-=======
->>>>>>> 1c1757c0
     }
 
     [ActiveIssue("https://github.com/dotnet/runtime/issues/34583", TestPlatforms.Windows, TargetFrameworkMonikers.Netcoreapp, TestRuntimes.Mono)]
