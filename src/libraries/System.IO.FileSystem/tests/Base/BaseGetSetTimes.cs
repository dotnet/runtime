// Licensed to the .NET Foundation under one or more agreements.
// The .NET Foundation licenses this file to you under the MIT license.

using System.Collections.Generic;
using System.Linq;
using System.Threading;
using Xunit;

namespace System.IO.Tests
{
    public abstract class BaseGetSetTimes<T> : FileSystemTest
    {
        protected const string HFS = "hfs";
        public delegate void SetTime(T item, DateTime time);
        public delegate DateTime GetTime(T item);
        // AppContainer restricts access to DriveFormat (::GetVolumeInformation)
        private static string driveFormat = PlatformDetection.IsInAppContainer ? string.Empty : new DriveInfo(Path.GetTempPath()).DriveFormat;

        protected static bool isHFS => driveFormat != null && driveFormat.Equals(HFS, StringComparison.InvariantCultureIgnoreCase);

        protected static bool LowTemporalResolution => PlatformDetection.IsBrowser || isHFS;
        protected static bool HighTemporalResolution => !LowTemporalResolution;

        protected abstract bool CanBeReadOnly { get; }

        protected abstract T GetExistingItem(bool readOnly = false);
        protected abstract T GetMissingItem();

        protected abstract T CreateSymlink(string path, string pathToTarget);

        protected T CreateSymlinkToItem(T item)
        {
            // Creates a Symlink to 'item' (target may or may not exist)
            string itemPath = GetItemPath(item);
            return CreateSymlink(path: itemPath + ".link", pathToTarget: itemPath);
        }

        protected abstract string GetItemPath(T item);

        public abstract IEnumerable<TimeFunction> TimeFunctions(bool requiresRoundtripping = false);

        public class TimeFunction : Tuple<SetTime, GetTime, DateTimeKind>
        {
            public TimeFunction(SetTime setter, GetTime getter, DateTimeKind kind)
                : base(item1: setter, item2: getter, item3: kind)
            {
            }

            public static TimeFunction Create(SetTime setter, GetTime getter, DateTimeKind kind)
                => new TimeFunction(setter, getter, kind);

            public SetTime Setter => Item1;
            public GetTime Getter => Item2;
            public DateTimeKind Kind => Item3;
        }

        private void SettingUpdatesPropertiesCore(T item)
        {
            Assert.All(TimeFunctions(requiresRoundtripping: true), (function) =>
            {
                // Checking that milliseconds are not dropped after setter.
                // Emscripten drops milliseconds in Browser
                DateTime dt = new DateTime(2014, 12, 1, 12, 3, 3, LowTemporalResolution ? 0 : 321, function.Kind);
                function.Setter(item, dt);
                DateTime result = function.Getter(item);
                Assert.Equal(dt, result);
                Assert.Equal(dt.ToLocalTime(), result.ToLocalTime());

                // File and Directory UTC APIs treat a DateTimeKind.Unspecified as UTC whereas
                // ToUniversalTime treats it as local.
                if (function.Kind == DateTimeKind.Unspecified)
                {
                    Assert.Equal(dt, result.ToUniversalTime());
                }
                else
                {
                    Assert.Equal(dt.ToUniversalTime(), result.ToUniversalTime());
                }
            });
        }

        [Fact]
        public void SettingUpdatesProperties()
        {
            T item = GetExistingItem();
            SettingUpdatesPropertiesCore(item);
        }

        [Fact]
        public void SettingUpdatesPropertiesWhenReadOnly()
        {
            if (!CanBeReadOnly)
            {
                return; // directories can't be read only, so automatic pass
            }

            T item = GetExistingItem(readOnly: true);
            SettingUpdatesPropertiesCore(item);
        }

<<<<<<< HEAD
=======
        [ConditionalTheory(typeof(MountHelper), nameof(MountHelper.CanCreateSymbolicLinks))]
        [PlatformSpecific(~TestPlatforms.Browser)] // Browser is excluded as it doesn't support symlinks
        [InlineData(false)]
        [InlineData(true)]
        public void SettingUpdatesPropertiesOnSymlink(bool targetExists)
        {
            // This test is in this class since it needs all of the time functions.
            // This test makes sure that the times are set on the symlink itself.
            // It is needed as on OSX for example, the default for most APIs is
            // to follow the symlink to completion and set the time on that entry
            // instead (eg. the setattrlist will do this without the flag set).
            // It is also the same case on unix, with the utimensat function.
            // It is a theory since we test both the target existing and missing.

            T target = targetExists ? GetExistingItem() : GetMissingItem();

            // When the target exists, we want to verify that its times don't change.

            T link = CreateSymlinkToItem(target);
            if (!targetExists)
            {
                SettingUpdatesPropertiesCore(link);
            }
            else
            {
                // Get the target's initial times
                IEnumerable<TimeFunction> timeFunctions = TimeFunctions(requiresRoundtripping: true);
                DateTime[] initialTimes = timeFunctions.Select((funcs) => funcs.Getter(target)).ToArray();

                SettingUpdatesPropertiesCore(link);

                // Ensure that we have the latest times.
                if (target is FileSystemInfo fsi)
                {
                    fsi.Refresh();
                }

                // Ensure the target's times haven't changed.
                DateTime[] updatedTimes = timeFunctions.Select((funcs) => funcs.Getter(target)).ToArray();
                Assert.Equal(initialTimes, updatedTimes);
            }
        }

        [Fact]
        [PlatformSpecific(~TestPlatforms.Browser)] // Browser is excluded as there is only 1 effective time store.
        public void SettingUpdatesPropertiesAfterAnother()
        {
            T item = GetExistingItem();

            // These linq calls make an IEnumerable of pairs of functions that are not identical
            // (eg. not (creationtime, creationtime)), includes both orders as seperate entries
            // as they it have different behavior in reverse order (of functions), in addition
            // to the pairs of functions, there is a reverse bool that allows a test for both
            // increasing and decreasing timestamps as to not limit the test unnecessarily.
            // Only testing with utc because it would be hard to check if lastwrite utc was the
            // same type of method as lastwrite local since their .Getter fields are different.
            // This test is required as some apis change more dates than would be desired (eg.
            // utimes()/utimensat() set the write and access times, but as a side effect of
            // the implementation, it sets creation time too when the write time is less than
            // the creation time). There were issues related to the order in which the dates are
            // set, so this test should almost fully eliminate any possibilities of that in the
            // future by having a proper test for it. Also, it should be noted that the
            // combination (A, B, false) is not the same as (B, A, true).

            // The order that these LINQ expression creates is (when all 3 are available):
            // [0] = (creation, access, False), [1] = (creation, access, True),  [2] = (creation, write, False),
            // [3] = (creation, write, True),   [4] = (access, creation, False), [5] = (access, creation, True),
            // [6] = (access, write, False),    [7] = (access, write, True),     [8] = (write, creation, False),
            // [9] = (write, creation, True),  [10] = (write, access, False),   [11] = (write, access, True)
            // Or, when creation time setting is not available:
            // [0] = (access, write, False),    [1] = (access, write, True),
            // [2] = (write, access, False),    [3] = (write, access, True)

            IEnumerable<TimeFunction> timeFunctionsUtc = TimeFunctions(requiresRoundtripping: true).Where((f) => f.Kind == DateTimeKind.Utc);
            bool[] booleanArray = new bool[] { false, true };
            Assert.All(timeFunctionsUtc.SelectMany((x) => timeFunctionsUtc.SelectMany((y) => booleanArray.Select((reverse) => (x, y, reverse)))).Where((fs) => fs.x.Getter != fs.y.Getter), (functions) =>
            {
                TimeFunction function1 = functions.x;
                TimeFunction function2 = functions.y;
                bool reverse = functions.reverse;

                // Checking that milliseconds are not dropped after setter.
                DateTime dt1 = new DateTime(2002, 12, 1, 12, 3, 3, LowTemporalResolution ? 0 : 321, DateTimeKind.Utc);
                DateTime dt2 = new DateTime(2001, 12, 1, 12, 3, 3, LowTemporalResolution ? 0 : 321, DateTimeKind.Utc);
                DateTime dt3 = new DateTime(2000, 12, 1, 12, 3, 3, LowTemporalResolution ? 0 : 321, DateTimeKind.Utc);
                if (reverse) //reverse the order of setting dates
                {
                    (dt1, dt3) = (dt3, dt1);
                }
                function1.Setter(item, dt1);
                function2.Setter(item, dt2);
                function1.Setter(item, dt3);
                DateTime result1 = function1.Getter(item);
                DateTime result2 = function2.Getter(item);
                Assert.Equal(dt3, result1);
                Assert.Equal(dt2, result2);
            });
        }

>>>>>>> eb51b02b
        [Fact]
        public void CanGetAllTimesAfterCreation()
        {
            DateTime beforeTime = DateTime.UtcNow.AddSeconds(-3);
            T item = GetExistingItem();
            DateTime afterTime = DateTime.UtcNow.AddSeconds(3);
            ValidateSetTimes(item, beforeTime, afterTime);
        }

        [ConditionalFact(nameof(HighTemporalResolution))] // OSX HFS driver format and Browser platform do not support millisec granularity
        public void TimesIncludeMillisecondPart()
        {
            T item = GetExistingItem();
            Assert.All(TimeFunctions(), (function) =>
            {
                var msec = 0;
                for (int i = 0; i < 5; i++)
                {
                    DateTime time = function.Getter(item);
                    msec = time.Millisecond;
                    if (msec != 0)
                        break;

                    // This case should only happen 1/1000 times, unless the OS/Filesystem does
                    // not support millisecond granularity.

                    // If it's 1/1000, or low granularity, this may help:
                    Thread.Sleep(1234);

                    // If it's the OS/Filesystem often returns 0 for the millisecond part, this may
                    // help prove it. This should only be written 1/1000 runs, unless the test is going to
                    // fail.
                    Console.WriteLine($"## TimesIncludeMillisecondPart got a file time of {time.ToString("o")} on {driveFormat}");

                    item = GetExistingItem(); // try a new file/directory
                }

                Assert.NotEqual(0, msec);
            });
        }

        [ConditionalFact(nameof(LowTemporalResolution))]
        public void TimesIncludeMillisecondPart_LowTempRes()
        {
            T item = GetExistingItem();
            // OSX HFS driver format and Browser do not support millisec granularity
            Assert.All(TimeFunctions(), (function) =>
            {
                DateTime time = function.Getter(item);
                Assert.Equal(0, time.Millisecond);
            });
        }

        protected void ValidateSetTimes(T item, DateTime beforeTime, DateTime afterTime)
        {
            Assert.All(TimeFunctions(), (function) =>
            {
                // We want to test all possible DateTimeKind conversions to ensure they function as expected
                if (function.Kind == DateTimeKind.Local)
                    Assert.InRange(function.Getter(item).Ticks, beforeTime.ToLocalTime().Ticks, afterTime.ToLocalTime().Ticks);
                else
                    Assert.InRange(function.Getter(item).Ticks, beforeTime.Ticks, afterTime.Ticks);
                Assert.InRange(function.Getter(item).ToLocalTime().Ticks, beforeTime.ToLocalTime().Ticks, afterTime.ToLocalTime().Ticks);
                Assert.InRange(function.Getter(item).ToUniversalTime().Ticks, beforeTime.Ticks, afterTime.Ticks);
            });
        }

        public void DoesntExist_ReturnsDefaultValues()
        {
            T item = GetMissingItem();

            Assert.All(TimeFunctions(), (function) =>
            {
                Assert.Equal(
                    function.Kind == DateTimeKind.Local
                        ? DateTime.FromFileTime(0).Ticks
                        : DateTime.FromFileTimeUtc(0).Ticks,
                    function.Getter(item).Ticks);
            });
        }
    }
}<|MERGE_RESOLUTION|>--- conflicted
+++ resolved
@@ -98,8 +98,6 @@
             SettingUpdatesPropertiesCore(item);
         }
 
-<<<<<<< HEAD
-=======
         [ConditionalTheory(typeof(MountHelper), nameof(MountHelper.CanCreateSymbolicLinks))]
         [PlatformSpecific(~TestPlatforms.Browser)] // Browser is excluded as it doesn't support symlinks
         [InlineData(false)]
@@ -199,7 +197,6 @@
             });
         }
 
->>>>>>> eb51b02b
         [Fact]
         public void CanGetAllTimesAfterCreation()
         {
