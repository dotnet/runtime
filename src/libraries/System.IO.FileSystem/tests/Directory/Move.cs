// Licensed to the .NET Foundation under one or more agreements.
// The .NET Foundation licenses this file to you under the MIT license.

using Xunit;

namespace System.IO.Tests
{
    public class Directory_Move : FileSystemTest
    {
        #region Utilities

        protected virtual void Move(string sourceDir, string destDir)
        {
            Directory.Move(sourceDir, destDir);
        }

        #endregion

        #region UniversalTests

        [Fact]
        public void NullPath()
        {
            Assert.Throws<ArgumentNullException>(() => Move(null, "."));
            Assert.Throws<ArgumentNullException>(() => Move(".", null));
        }

        [Fact]
        public void EmptyPath()
        {
            Assert.Throws<ArgumentException>(() => Move(string.Empty, "."));
            Assert.Throws<ArgumentException>(() => Move(".", string.Empty));
        }

        [Fact]
        public void NonExistentDirectory()
        {
            DirectoryInfo valid = Directory.CreateDirectory(GetTestFilePath());
            Assert.Throws<DirectoryNotFoundException>(() => Move(GetTestFilePath(), valid.FullName));
            Assert.Throws<DirectoryNotFoundException>(() => Move(valid.FullName, Path.Combine(TestDirectory, GetTestFileName(), GetTestFileName())));
        }

        [Fact]
        public void MoveOntoSameDirectory()
        {
            DirectoryInfo testDir = Directory.CreateDirectory(GetTestFilePath());
            Assert.Throws<IOException>(() => Move(testDir.FullName, testDir.FullName));
        }

        [Fact]
        public void MoveOntoExistingDirectory()
        {
            DirectoryInfo testDir = Directory.CreateDirectory(GetTestFilePath());
            DirectoryInfo secondDir = Directory.CreateDirectory(GetTestFilePath());
            Assert.Throws<IOException>(() => Move(testDir.FullName, secondDir.FullName));
        }

        [Fact]
        public void MoveFile()
        {
            // Regression https://github.com/dotnet/runtime/issues/21673
            string source = GetTestFilePath();
            string destination = GetTestFilePath();
            File.Create(source).Dispose();
            Move(source, destination);
            Assert.True(File.Exists(destination));
            Assert.False(File.Exists(source));
        }

        [Fact]
        public void MoveFile_TrailingDestinationSlash()
        {
            // Regression https://github.com/dotnet/runtime/issues/21673
            string source = GetTestFilePath();
            string destination = GetTestFilePath();
            File.Create(source).Dispose();
            Move(source, destination + Path.DirectorySeparatorChar);
            Assert.True(File.Exists(destination));
            Assert.False(File.Exists(source));
        }

        [Fact]
        [PlatformSpecific(TestPlatforms.Windows)]
        public void MoveFile_TrailingDestinationAltSlash_Windows()
        {
            // Regression https://github.com/dotnet/runtime/issues/21673
            string source = GetTestFilePath();
            string destination = GetTestFilePath();
            File.Create(source).Dispose();
            Move(source, destination + Path.AltDirectorySeparatorChar);
            Assert.True(File.Exists(destination));
            Assert.False(File.Exists(source));
        }

        [Fact]
        public void MoveFile_TrailingSourceSlash()
        {
            string source = GetTestFilePath();
            string destination = GetTestFilePath();
            File.Create(source).Dispose();
            Assert.Throws<IOException>(() => Move(source + Path.DirectorySeparatorChar, destination));
        }

        [Fact]
        [PlatformSpecific(TestPlatforms.Windows)]
        public void MoveFile_TrailingSourceAltSlash_Windows()
        {
            string source = GetTestFilePath();
            string destination = GetTestFilePath();
            File.Create(source).Dispose();
            Assert.Throws<IOException>(() => Move(source + Path.AltDirectorySeparatorChar, destination));
        }

        [Fact]
        public void MoveOntoFile()
        {
            DirectoryInfo testDir = Directory.CreateDirectory(GetTestFilePath());
            string testFile = GetTestFilePath();
            File.WriteAllText(testFile, "");
            Assert.Throws<IOException>(() => Move(testDir.FullName, testFile));
        }

        [Fact]
        public void MoveIntoCurrentDirectory()
        {
            DirectoryInfo testDir = Directory.CreateDirectory(GetTestFilePath());
            Assert.Throws<IOException>(() => Move(testDir.FullName, Path.Combine(testDir.FullName, ".")));
        }

        [Fact]
        public void MoveOntoParentDirectory()
        {
            DirectoryInfo testDir = Directory.CreateDirectory(GetTestFilePath());
            Assert.Throws<IOException>(() => Move(testDir.FullName, Path.Combine(testDir.FullName, "..")));
        }

        [Fact]
        public void BasicMove()
        {
            string testDirSource = Path.Combine(TestDirectory, GetTestFileName());
            string testDirDest = Path.Combine(TestDirectory, GetTestFileName());

            Directory.CreateDirectory(testDirSource);
            Move(testDirSource, testDirDest);
            Assert.True(Directory.Exists(testDirDest));
        }

        [Fact]
        public void MultipleMoves()
        {
            string testDir = GetTestFilePath();
            string testDirSource = Path.Combine(testDir, GetTestFileName());
            string testDirDest1 = Path.Combine(testDir, GetTestFileName());
            string testDirDest2 = Path.Combine(testDir, GetTestFileName());

            Directory.CreateDirectory(testDirSource);
            Move(testDirSource, testDirDest1);
            Move(testDirDest1, testDirDest2);
            Assert.True(Directory.Exists(testDirDest2));
            Assert.False(Directory.Exists(testDirDest1));
            Assert.False(Directory.Exists(testDirSource));
        }

        [Fact]
        public void DirectoryNameWithSpaces()
        {
            string testDirSource = Path.Combine(TestDirectory, GetTestFileName());
            string testDirDest = Path.Combine(TestDirectory, "    e n   d");

            Directory.CreateDirectory(testDirSource);
            Move(testDirSource, testDirDest);
            Assert.True(Directory.Exists(testDirDest));
        }

        [Fact]
        [ActiveIssue("https://github.com/dotnet/runtime/issues/40536", TestPlatforms.Browser)]
        public void TrailingDirectorySeparators()
        {
            string testDirSource = Path.Combine(TestDirectory, GetTestFileName());
            string testDirDest = Path.Combine(TestDirectory, GetTestFileName());

            Directory.CreateDirectory(testDirSource);
            Move(testDirSource + Path.DirectorySeparatorChar, testDirDest + Path.DirectorySeparatorChar);
            Assert.True(Directory.Exists(testDirDest));
        }

        [Fact]
        public void IncludeSubdirectories()
        {
            string testDirSource = Path.Combine(TestDirectory, GetTestFileName());
            string testDirSubDirectory = GetTestFileName();
            string testDirDest = Path.Combine(TestDirectory, GetTestFileName());

            Directory.CreateDirectory(testDirSource);
            Directory.CreateDirectory(Path.Combine(testDirSource, testDirSubDirectory));
            Move(testDirSource, testDirDest);

            Assert.True(Directory.Exists(testDirDest));
            Assert.False(Directory.Exists(testDirSource));
            Assert.True(Directory.Exists(Path.Combine(testDirDest, testDirSubDirectory)));
        }

        [Fact]
        public void Path_Longer_Than_MaxLongPath_Throws_Exception()
        {
            string testDir = GetTestFilePath();
            Directory.CreateDirectory(testDir);
            Assert.All((IOInputs.GetPathsLongerThanMaxLongPath(GetTestFilePath())), (path) =>
            {
                AssertExtensions.ThrowsAny<PathTooLongException, DirectoryNotFoundException>(() => Move(testDir, path));
                AssertExtensions.ThrowsAny<PathTooLongException, DirectoryNotFoundException>(() => Move(path, testDir));
            });
        }

        [Fact]
        public void ThrowIOExceptionWhenMovingDirectoryToItself()
        {
            Directory.CreateDirectory(Path.Combine(TestDirectory, "foo"));
            Assert.Throws<IOException>(() => Move(Path.Combine(TestDirectory, "foo"), Path.Combine(TestDirectory, "foo")));
        }

        [Fact]
        public void ThrowIOExceptionWhenMovingToExistingDirectoryWithSameCase()
        {
            Directory.CreateDirectory(Path.Combine(TestDirectory, "foo"));
            Directory.CreateDirectory(Path.Combine(TestDirectory, "bar", "foo"));
            Assert.Throws<IOException>(() => Move(Path.Combine(TestDirectory, "foo"), Path.Combine(TestDirectory, "bar", "foo")));
        }

        [Fact]
        public void ToNewDirectoryButWithDifferentCasing()
        {
            Directory.CreateDirectory(Path.Combine(TestDirectory, "foo"));
            var otherDirectory = Path.Combine(TestDirectory, "bar");
            Directory.CreateDirectory(Path.Combine(otherDirectory));
            Move(Path.Combine(TestDirectory, "foo"), Path.Combine(otherDirectory, "FOO"));
            Assert.True(Directory.Exists(Path.Combine(otherDirectory, "FOO")));
            Assert.False(Directory.Exists(Path.Combine(TestDirectory, "foo")));
        }

        [Fact]
        public void SameDirectoryWithDifferentCasing_WithFileContent()
        {
            var fooDirectory = Path.Combine(TestDirectory, "foo");
            var fooDirectoryUppercase = Path.Combine(TestDirectory, "FOO");
            Directory.CreateDirectory(fooDirectory);
            File.WriteAllText(Path.Combine(fooDirectory, "bar.txt"), string.Empty);
            Move(fooDirectory, fooDirectoryUppercase);
            var firstFile = Directory.GetFiles(fooDirectoryUppercase);
            Assert.Equal("bar.txt", Path.GetFileName(firstFile[0]));
        }

        [Fact]
        public void WithDifferentRootCase()
        {
            Directory.CreateDirectory($"{TestDirectory}/bar");
            var root = Path.GetPathRoot(TestDirectory);
            Move($"{TestDirectory}/bar".Replace(root, root.ToLower()), $"{TestDirectory}/foo");
            Assert.True(Directory.Exists($"{TestDirectory}/foo"));
            Assert.False(Directory.Exists($"{TestDirectory}/bar"));
        }

        [Fact]
        public void SameDirectoryWithDifferentCasing_WithDirectoryContent()
        {
            var fooDirectoryPath = Path.Combine(TestDirectory, "foo");
            var fooDirectoryPathUpperCase = Path.Combine(TestDirectory, "FOO");
            Directory.CreateDirectory(fooDirectoryPath);
            Directory.CreateDirectory(Path.Combine(fooDirectoryPath, "bar"));
            Move(fooDirectoryPath, fooDirectoryPathUpperCase);
            var firstFile = Directory.GetDirectories(fooDirectoryPathUpperCase);
            Assert.Equal("bar", Path.GetFileName(firstFile[0]));
        }

        #endregion

        #region PlatformSpecific

        [Fact]
        [PlatformSpecific(TestPlatforms.Windows | TestPlatforms.OSX)]
        public void DirectoryWithDifferentCasingThanFileSystem_ToAnotherDirectory()
        {
            Directory.CreateDirectory(Path.Combine(TestDirectory, "FOO"));
            Directory.CreateDirectory(Path.Combine(TestDirectory, "bar"));
            Move(Path.Combine(TestDirectory, "foo"), Path.Combine(TestDirectory, "bar", "FOO"));
        }

        [Fact]
        [PlatformSpecific(TestPlatforms.Windows | TestPlatforms.OSX)]
        public void DirectoryWithDifferentCasingThanFileSystem_ToItself()
        {
            Directory.CreateDirectory(Path.Combine(TestDirectory, "FOO"));
            Move(Path.Combine(TestDirectory, "foo"), Path.Combine(TestDirectory, "FOO"));
            Assert.True(Directory.Exists(Path.Combine(TestDirectory, "FOO")));
        }

        [Fact]
        [PlatformSpecific(TestPlatforms.Linux)]
        public void DirectoryWithDifferentCasingThanFileSystem_ToAnotherDirectory_CaseSensitiveOS()
        {
            Directory.CreateDirectory(Path.Combine(TestDirectory, "FOO"));
            Directory.CreateDirectory(Path.Combine(TestDirectory, "bar"));
            Assert.Throws<DirectoryNotFoundException>(() => Move(Path.Combine(TestDirectory, "foo"), Path.Combine(TestDirectory, "bar", "FOO")));
        }

        [Fact]
        [PlatformSpecific(TestPlatforms.Linux)]
        public void DirectoryWithDifferentCasingThanFileSystem_ToItself_CaseSensitiveOS()
        {
            Directory.CreateDirectory(Path.Combine(TestDirectory, "FOO"));
            Assert.Throws<DirectoryNotFoundException>(() => Move(Path.Combine(TestDirectory, "foo"), Path.Combine(TestDirectory, "FOO")));
        }

        [Fact]
        [PlatformSpecific(TestPlatforms.Windows)]
        public void CaseVariantDirectoryNameWithCaseVariantPaths_CaseInsensitiveFileSystem()
        {
            var directoryToBeMoved = Path.Combine(TestDirectory, "FOO", "bar");
            var newPath = Path.Combine(TestDirectory, "foo", "bar");
            Directory.CreateDirectory(Path.Combine(TestDirectory, "FOO", "bar"));
            Directory.CreateDirectory(Path.Combine(TestDirectory, "foo"));

            Assert.Throws<IOException>(() => Move(directoryToBeMoved, Path.Combine(newPath, "bar")));
        }

        [Fact]
        [PlatformSpecific(TestPlatforms.Windows | TestPlatforms.OSX | TestPlatforms.FreeBSD | TestPlatforms.NetBSD)]
        public void MoveDirectory_FailToMoveDirectoryWithUpperCaseToOtherDirectoryWithLowerCase()
        {
            Directory.CreateDirectory($"{TestDirectory}/FOO");
            Directory.CreateDirectory($"{TestDirectory}/bar/foo");
            Assert.Throws<IOException>(() => Move($"{TestDirectory}/FOO", $"{TestDirectory}/bar/foo"));
        }

        [Fact]
<<<<<<< HEAD
        [PlatformSpecific(TestPlatforms.Windows | TestPlatforms.OSX | TestPlatforms.FreeBSD | TestPlatforms.NetBSD)]
=======
        [PlatformSpecific(TestPlatforms.OSX)]
        public void MoveDirectory_NoOpWhenMovingDirectoryWithUpperCaseToOtherDirectoryWithLowerCase()
        {
            Directory.CreateDirectory($"{TestDirectory}/FOO");
            Directory.CreateDirectory($"{TestDirectory}/bar/foo");
            Move($"{TestDirectory}/FOO", $"{TestDirectory}/bar/foo");
            Assert.True(Directory.Exists(Path.Combine(TestDirectory, "bar", "foo")));
        }

        [Fact]
        [PlatformSpecific(TestPlatforms.Windows | TestPlatforms.OSX)]
>>>>>>> c1258260
        public void MoveDirectory_FailToMoveLowerCaseDirectoryWhenUpperCaseDirectoryExists()
        {
            Directory.CreateDirectory($"{TestDirectory}/bar/FOO");
            Directory.CreateDirectory($"{TestDirectory}/foo");
            Assert.Throws<IOException>(() => Move($"{TestDirectory}/foo", $"{TestDirectory}/bar/foo"));
        }

        [ConditionalFact(nameof(AreAllLongPathsAvailable))]
        [PlatformSpecific(TestPlatforms.Windows)]  // Long path succeeds
        public void Path_With_Longer_Than_MaxDirectory_Succeeds()
        {
            string testDir = GetTestFilePath();
            Directory.CreateDirectory(testDir);
            Assert.True(Directory.Exists(testDir), "test directory should exist");
            Assert.All((IOInputs.GetPathsLongerThanMaxDirectory(GetTestFilePath())), (path) =>
            {
                string baseDestinationPath = Path.GetDirectoryName(path);
                if (!Directory.Exists(baseDestinationPath))
                {
                    Directory.CreateDirectory(baseDestinationPath);
                }
                Assert.True(Directory.Exists(baseDestinationPath), "base destination path should exist");

                Move(testDir, path);
                Assert.False(Directory.Exists(testDir), "source directory should exist");
                Assert.True(Directory.Exists(path), "destination directory should exist");
                Move(path, testDir);
                Assert.False(Directory.Exists(path), "source directory should exist");
                Assert.True(Directory.Exists(testDir), "destination directory should exist");
            });
        }

        [Fact]
        [PlatformSpecific(TestPlatforms.Windows)]
        public void WindowsWildCharacterPath_Core()
        {
            Assert.ThrowsAny<IOException>(() => Move(Path.Combine(TestDirectory, "*"), GetTestFilePath()));
            Assert.ThrowsAny<IOException>(() => Move(TestDirectory, Path.Combine(TestDirectory, "*")));
            Assert.ThrowsAny<IOException>(() => Move(TestDirectory, Path.Combine(TestDirectory, "Test*t")));
            Assert.ThrowsAny<IOException>(() => Move(TestDirectory, Path.Combine(TestDirectory, "*Test")));
        }

        [Fact]
        [PlatformSpecific(TestPlatforms.AnyUnix)]  // Wild characters in path are allowed
        public void UnixWildCharacterPath()
        {
            // Wildcards are allowed in paths for Unix move commands as literals as well as functional wildcards,
            // but to implement the latter in .NET would be confusing (e.g. having a DirectoryInfo represent multiple directories),
            // so the implementation assumes the former.
            // Thus, any "*" characters will act the same as any other character when used in a file/directory name.
            string testDir = GetTestFilePath();
            string testDirSource = Path.Combine(testDir, "*");
            string testDirShouldntMove = Path.Combine(testDir, "*t");
            string testDirDest = Path.Combine(testDir, "*" + GetTestFileName());

            Directory.CreateDirectory(testDirSource);
            Directory.CreateDirectory(testDirShouldntMove);
            Move(testDirSource, testDirDest);
            Assert.True(Directory.Exists(testDirDest));
            Assert.False(Directory.Exists(testDirSource));
            Assert.True(Directory.Exists(testDirShouldntMove));

            Move(testDirDest, testDirSource);
            Assert.False(Directory.Exists(testDirDest));
            Assert.True(Directory.Exists(testDirSource));
            Assert.True(Directory.Exists(testDirShouldntMove));
        }

        [Fact]
        [PlatformSpecific(TestPlatforms.Windows)]
        public void WindowsEmptyPath()
        {
            DirectoryInfo testDir = Directory.CreateDirectory(GetTestFilePath());
            Assert.Throws<ArgumentException>(() => Move(testDir.FullName, "         "));
            Assert.Throws<ArgumentException>(() => Move(testDir.FullName, ""));
            Assert.Throws<ArgumentException>(() => Move(testDir.FullName, "\0"));
        }

        [Fact]
        [PlatformSpecific(TestPlatforms.AnyUnix)]  // Whitespace path allowed
        public void UnixWhitespacePath()
        {
            DirectoryInfo testDir = Directory.CreateDirectory(GetTestFilePath());
            string testDirToMove = Path.Combine(testDir.FullName, GetTestFileName());
            Directory.CreateDirectory(testDirToMove);
            Move(testDirToMove, Path.Combine(testDir.FullName, "         "));
            Move(Path.Combine(testDir.FullName, "         "), Path.Combine(testDir.FullName, "\n"));
            Move(Path.Combine(testDir.FullName, "\n"), Path.Combine(testDir.FullName, "\t"));
            Move(Path.Combine(testDir.FullName, "\t"), Path.Combine(testDir.FullName, ">"));
            Move(Path.Combine(testDir.FullName, ">"), Path.Combine(testDir.FullName, "< "));
            Assert.True(Directory.Exists(Path.Combine(testDir.FullName, "< ")));
        }

        [Fact]
        // Moving to existing directory causes IOException
        public void ExistingDirectory()
        {
            DirectoryInfo testDir = Directory.CreateDirectory(GetTestFilePath());
            string testDirSource = Path.Combine(testDir.FullName, GetTestFileName());
            string testDirDest = Path.Combine(testDir.FullName, GetTestFileName());

            Directory.CreateDirectory(testDirSource);
            Directory.CreateDirectory(testDirDest);
            Assert.Throws<IOException>(() => Move(testDirSource, testDirDest));
            Assert.True(Directory.Exists(testDirDest));
            Assert.True(Directory.Exists(testDirSource));
        }

        [Fact]
        [PlatformSpecific(TestPlatforms.Windows)]  // drive labels
        public void BetweenDriveLabels()
        {
            DirectoryInfo testDir = Directory.CreateDirectory(GetTestFilePath());
            string path = Path.GetFullPath(testDir.FullName);
            if (path.Substring(0, 3) == @"d:\" || path.Substring(0, 3) == @"D:\")
                Assert.Throws<IOException>(() => Move(path, "C:\\DoesntExist"));
            else
                Assert.Throws<IOException>(() => Move(path, "D:\\DoesntExist"));
        }

        #endregion
    }
}<|MERGE_RESOLUTION|>--- conflicted
+++ resolved
@@ -333,21 +333,7 @@
         }
 
         [Fact]
-<<<<<<< HEAD
-        [PlatformSpecific(TestPlatforms.Windows | TestPlatforms.OSX | TestPlatforms.FreeBSD | TestPlatforms.NetBSD)]
-=======
-        [PlatformSpecific(TestPlatforms.OSX)]
-        public void MoveDirectory_NoOpWhenMovingDirectoryWithUpperCaseToOtherDirectoryWithLowerCase()
-        {
-            Directory.CreateDirectory($"{TestDirectory}/FOO");
-            Directory.CreateDirectory($"{TestDirectory}/bar/foo");
-            Move($"{TestDirectory}/FOO", $"{TestDirectory}/bar/foo");
-            Assert.True(Directory.Exists(Path.Combine(TestDirectory, "bar", "foo")));
-        }
-
-        [Fact]
-        [PlatformSpecific(TestPlatforms.Windows | TestPlatforms.OSX)]
->>>>>>> c1258260
+        [PlatformSpecific(TestPlatforms.Windows)]
         public void MoveDirectory_FailToMoveLowerCaseDirectoryWhenUpperCaseDirectoryExists()
         {
             Directory.CreateDirectory($"{TestDirectory}/bar/FOO");
