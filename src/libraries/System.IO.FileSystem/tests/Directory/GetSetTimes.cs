// Licensed to the .NET Foundation under one or more agreements.
// The .NET Foundation licenses this file to you under the MIT license.

using System.Collections.Generic;

namespace System.IO.Tests
{
    public class Directory_GetSetTimes : StaticGetSetTimes
    {
        protected override bool CanBeReadOnly => false;

        protected override string GetExistingItem(bool _) => Directory.CreateDirectory(GetTestFilePath()).FullName;
<<<<<<< HEAD
=======

        protected override string CreateSymlink(string path, string pathToTarget) => Directory.CreateSymbolicLink(path, pathToTarget).FullName;
>>>>>>> eb51b02b

        public override IEnumerable<TimeFunction> TimeFunctions(bool requiresRoundtripping = false)
        {
            if (IOInputs.SupportsGettingCreationTime && (!requiresRoundtripping || IOInputs.SupportsSettingCreationTime))
            {
                yield return TimeFunction.Create(
                    ((path, time) => Directory.SetCreationTime(path, time)),
                    ((path) => Directory.GetCreationTime(path)),
                    DateTimeKind.Local);
                yield return TimeFunction.Create(
                    ((path, time) => Directory.SetCreationTimeUtc(path, time)),
                    ((path) => Directory.GetCreationTimeUtc(path)),
                    DateTimeKind.Unspecified);
                yield return TimeFunction.Create(
                    ((path, time) => Directory.SetCreationTimeUtc(path, time)),
                    ((path) => Directory.GetCreationTimeUtc(path)),
                    DateTimeKind.Utc);
            }
            yield return TimeFunction.Create(
                ((path, time) => Directory.SetLastAccessTime(path, time)),
                ((path) => Directory.GetLastAccessTime(path)),
                DateTimeKind.Local);
            yield return TimeFunction.Create(
                ((path, time) => Directory.SetLastAccessTimeUtc(path, time)),
                ((path) => Directory.GetLastAccessTimeUtc(path)),
                DateTimeKind.Unspecified);
            yield return TimeFunction.Create(
                ((path, time) => Directory.SetLastAccessTimeUtc(path, time)),
                ((path) => Directory.GetLastAccessTimeUtc(path)),
                DateTimeKind.Utc);
            yield return TimeFunction.Create(
                ((path, time) => Directory.SetLastWriteTime(path, time)),
                ((path) => Directory.GetLastWriteTime(path)),
                DateTimeKind.Local);
            yield return TimeFunction.Create(
                ((path, time) => Directory.SetLastWriteTimeUtc(path, time)),
                ((path) => Directory.GetLastWriteTimeUtc(path)),
                DateTimeKind.Unspecified);
            yield return TimeFunction.Create(
                ((path, time) => Directory.SetLastWriteTimeUtc(path, time)),
                ((path) => Directory.GetLastWriteTimeUtc(path)),
                DateTimeKind.Utc);
        }
    }
}<|MERGE_RESOLUTION|>--- conflicted
+++ resolved
@@ -10,11 +10,8 @@
         protected override bool CanBeReadOnly => false;
 
         protected override string GetExistingItem(bool _) => Directory.CreateDirectory(GetTestFilePath()).FullName;
-<<<<<<< HEAD
-=======
 
         protected override string CreateSymlink(string path, string pathToTarget) => Directory.CreateSymbolicLink(path, pathToTarget).FullName;
->>>>>>> eb51b02b
 
         public override IEnumerable<TimeFunction> TimeFunctions(bool requiresRoundtripping = false)
         {
