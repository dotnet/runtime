<Project Sdk="Microsoft.NET.Sdk">
  <PropertyGroup>
    <AllowUnsafeBlocks>true</AllowUnsafeBlocks>
    <IncludeRemoteExecutor>true</IncludeRemoteExecutor>
    <TargetFrameworks>$(NetCoreAppCurrent)-windows;$(NetCoreAppCurrent)-Unix;$(NetCoreAppCurrent)-Browser</TargetFrameworks>

    <WasmXHarnessMonoArgs>--working-dir=/test-dir</WasmXHarnessMonoArgs>
    <EnableLibraryImportGenerator>true</EnableLibraryImportGenerator>
  </PropertyGroup>
  <ItemGroup>
    <Compile Include="Base\BaseGetSetAttributes.cs" />
    <Compile Include="Base\BaseGetSetTimes.cs" />
    <Compile Include="Base\BaseGetSetUnixFileMode.cs" />
    <Compile Include="Base\FileGetSetAttributes.cs" />
    <Compile Include="Base\InfoGetSetAttributes.cs" />
    <Compile Include="Base\InfoGetSetTimes.cs" />
    <Compile Include="Base\AllGetSetAttributes.cs" />
    <Compile Include="Base\StaticGetSetTimes.cs" />
    <Compile Include="Base\SymbolicLinks\BaseSymbolicLinks.cs" />
    <Compile Include="Base\SymbolicLinks\BaseSymbolicLinks.FileSystem.cs" />
    <Compile Include="Base\SymbolicLinks\BaseSymbolicLinks.FileSystemInfo.cs" />
    <Compile Include="Directory\EnumerableTests.cs" />
    <Compile Include="Directory\SymbolicLinks.cs" />
    <Compile Include="DirectoryInfo\SymbolicLinks.cs" />
    <Compile Include="DirectoryInfo\GetSetUnixFileMode.cs" />
    <Compile Include="FileInfo\GetSetAttributesCommon.cs" />
    <Compile Include="FileInfo\GetSetUnixFileMode.cs" />
    <Compile Include="FileInfo\IsReadOnly.cs" />
    <Compile Include="FileInfo\Replace.cs" />
    <Compile Include="FileInfo\SymbolicLinks.cs" />
    <Compile Include="FileStream\ctor_options.cs" />
    <Compile Include="FileStream\Handle.cs" />
    <Compile Include="Directory\GetLogicalDrives.cs" />
    <Compile Include="FileStream\LockUnlock.cs" />
    <Compile Include="FileSystemTest.cs" />
    <Compile Include="File\EncryptDecrypt.cs" />
<<<<<<< HEAD
    <Compile Include="File\GetSetAttributes_String.cs" />
    <Compile Include="File\GetSetAttributes_SafeFileHandle.cs" />
    <Compile Include="File\GetSetTimes.cs" />
    <Compile Include="File\GetSetTimes_SafeFileHandle.cs" />
    <Compile Include="File\GetSetTimes_SafeFileHandle_Pathless.cs" />
=======
    <Compile Include="File\GetSetAttributesCommon.cs" />
    <Compile Include="File\GetSetUnixFileMode.cs" />
    <Compile Include="File\GetSetUnixFileMode_SafeFileHandle.cs" />
>>>>>>> 05ae8010
    <Compile Include="File\Replace.cs" />
    <Compile Include="File\AppendAsync.cs" />
    <Compile Include="File\ReadWriteAllLinesAsync.cs" />
    <Compile Include="File\ReadWriteAllBytesAsync.cs" />
    <Compile Include="File\ReadWriteAllTextAsync.cs" />
    <Compile Include="FileStream\DisposeAsync.cs" />
    <Compile Include="FileStream\ReadWriteSpan.cs" />
    <Compile Include="Enumeration\ConstructionTests.cs" />
    <Compile Include="Enumeration\GetTimesTests.cs" />
    <Compile Include="Enumeration\RecursionDepthTests.cs" />
    <Compile Include="Enumeration\SpecialDirectoryTests.cs" />
    <Compile Include="Enumeration\SkipAttributeTests.cs" />
    <Compile Include="Enumeration\FileSystemNameTests.cs" />
    <Compile Include="Enumeration\MatchCasingTests.cs" />
    <Compile Include="Enumeration\TrimmedPaths.cs" />
    <Compile Include="Enumeration\ErrorHandlingTests.cs" />
    <Compile Include="Enumeration\IncludePredicateTests.cs" />
    <Compile Include="Enumeration\PatternTransformTests.cs" />
    <Compile Include="Enumeration\RootTests.cs" />
    <Compile Include="Enumeration\AttributeTests.cs" />
    <Compile Include="Enumeration\MatchTypesTests.cs" />
    <Compile Include="Enumeration\ExampleTests.cs" />
    <Compile Include="Enumeration\RemovedDirectoryTests.cs" />
    <Compile Include="Enumeration\SymbolicLinksTests.cs" />
    <Compile Include="LargeFileTests.cs" />
    <Compile Include="PathInternalTests.cs" />
    <Compile Include="Path\Exists_Directory.cs" />
    <Compile Include="Path\Exists_File.cs" />
    <Compile Include="RandomAccess\Base.cs" />
    <Compile Include="RandomAccess\GetLength.cs" />
    <Compile Include="RandomAccess\Read.cs" />
    <Compile Include="RandomAccess\ReadAsync.cs" />
    <Compile Include="RandomAccess\ReadScatter.cs" />
    <Compile Include="RandomAccess\ReadScatterAsync.cs" />
    <Compile Include="RandomAccess\Write.cs" />
    <Compile Include="RandomAccess\WriteAsync.cs" />
    <Compile Include="RandomAccess\WriteGather.cs" />
    <Compile Include="RandomAccess\WriteGatherAsync.cs" />
  </ItemGroup>
  <ItemGroup Condition="'$(TargetPlatformIdentifier)' == 'Unix'">
    <Compile Include="FileSystemTest.Unix.cs" />
    <Compile Include="$(CommonPath)Interop\Unix\Interop.Libraries.cs" Link="Interop\Unix\Interop.Libraries.cs" />
    <Compile Include="FileStream\ctor_options.Unix.cs" />
    <Compile Include="Directory\CreateDirectory_UnixFileMode.Unix.cs" />
  </ItemGroup>
  <ItemGroup Condition="'$(TargetPlatformIdentifier)' == 'windows'">
    <Compile Include="Directory\Delete.Windows.cs" />
    <Compile Include="Directory\CreateDirectory_UnixFileMode.Windows.cs" />
    <Compile Include="File\EncryptDecrypt.Windows.cs" />
    <Compile Include="FileSystemTest.Windows.cs" />
    <Compile Include="FileStream\ctor_options.Windows.cs" />
    <Compile Include="FileStream\FileStreamConformanceTests.Windows.cs" />
    <Compile Include="Junctions.Windows.cs" />
    <Compile Include="RandomAccess\Mixed.Windows.cs" />
    <Compile Include="RandomAccess\NoBuffering.Windows.cs" />
    <Compile Include="RandomAccess\SectorAlignedMemory.Windows.cs" />
    <Compile Include="VirtualDriveSymbolicLinks.Windows.cs" />
    <Compile Include="$(CommonPath)Interop\Windows\Interop.BOOL.cs" Link="Common\Interop\Windows\Interop.BOOL.cs" />
    <Compile Include="$(CommonPath)Interop\Windows\Interop.Libraries.cs" Link="Common\Interop\Windows\Interop.Libraries.cs" />
    <Compile Include="$(CommonPath)Interop\Windows\Kernel32\Interop.CreateFile.cs" Link="Common\Interop\Windows\Interop.CreateFile.cs" />
    <Compile Include="$(CommonPath)Interop\Windows\Kernel32\Interop.FILE_STANDARD_INFO.cs" Link="Common\Interop\Windows\Interop.FILE_STANDARD_INFO.cs" />
    <Compile Include="$(CommonPath)Interop\Windows\Kernel32\Interop.GetFileInformationByHandleEx.cs" Link="Common\Interop\Windows\Interop.GetFileInformationByHandleEx.cs" />
    <Compile Include="$(CommonPath)Interop\Windows\Kernel32\Interop.FILE_TIME.cs" Link="Common\Interop\Windows\Interop.FILE_TIME.cs" />
	<Compile Include="$(CommonPath)Interop\Windows\Kernel32\Interop.BY_HANDLE_FILE_INFORMATION.cs" Link="Common\Interop\Windows\Interop.BY_HANDLE_FILE_INFORMATION.cs" />
    <Compile Include="$(CommonPath)Interop\Windows\Kernel32\Interop.GetFinalPathNameByHandle.cs" Link="Common\Interop\Windows\Interop.GetFinalPathNameByHandle.cs" />
    <Compile Include="$(CommonPath)Interop\Windows\Kernel32\Interop.MemOptions.cs" Link="Common\Interop\Windows\Interop.MemOptions.cs" />
    <Compile Include="$(CommonPath)Interop\Windows\Kernel32\Interop.SECURITY_ATTRIBUTES.cs" Link="Common\Interop\Windows\Interop.SECURITY_ATTRIBUTES.cs" />
    <Compile Include="$(CommonPath)Interop\Windows\Kernel32\Interop.VirtualAlloc_Ptr.cs" Link="Common\Interop\Windows\Interop.VirtualAlloc_Ptr.cs" />
    <Compile Include="$(CommonPath)System\Text\ValueStringBuilder.cs" Link="Common\System\Text\ValueStringBuilder.cs" />
    <Compile Include="$(CommonPath)System\IO\PathInternal.cs" Link="Common\System\IO\PathInternal.cs" />
    <Compile Include="$(CommonPath)System\IO\PathInternal.Windows.cs" Link="Common\System\IO\PathInternal.Windows.cs" />
    <Compile Include="$(CommonTestPath)System\IO\VirtualDriveHelper.Windows.cs" Link="Common\System\IO\VirtualDriveHelper.Windows.cs" />
    <ProjectReference Include="$(LibrariesProjectRoot)System.ServiceProcess.ServiceController\src\System.ServiceProcess.ServiceController.csproj" />
    <ProjectReference Include="$(LibrariesProjectRoot)System.IO.FileSystem.AccessControl\src\System.IO.FileSystem.AccessControl.csproj" />
  </ItemGroup>
  <ItemGroup Condition="'$(TargetPlatformIdentifier)' == 'Browser'">
    <Compile Include="FileSystemTest.Browser.cs" />
    <Compile Include="FileStream\ctor_options.Browser.cs" />
  </ItemGroup>
  <ItemGroup>
    <!-- Rewritten -->
    <Compile Include="DirectoryInfo\GetSetAttributes.cs" />
    <Compile Include="DirectoryInfo\Create.cs" />
    <Compile Include="DirectoryInfo\CreateSubdirectory.cs" />
    <Compile Include="DirectoryInfo\Delete.cs" />
    <Compile Include="DirectoryInfo\Exists.cs" />
    <Compile Include="DirectoryInfo\Root.cs" />
    <Compile Include="Directory\EnumerableAPIs.cs" />
    <Compile Include="Directory\GetFileSystemEntries_str_str_so.cs" />
    <Compile Include="Directory\GetParent.cs" />
    <Compile Include="FileInfo\GetSetAttributes.cs" />
    <Compile Include="FileInfo\Length.cs" />
    <Compile Include="FileInfo\Open.cs" />
    <Compile Include="FileStream\DevicesPipesAndSockets.cs" />
    <Compile Include="FileStream\FlushAsync.cs" />
    <Compile Include="FileStream\FileStreamConformanceTests.cs" />
    <Compile Include="FileStream\SafeFileHandle.cs" />
    <Compile Include="FileStream\IsAsync.cs" />
    <Compile Include="FileStream\Name.cs" />
    <Compile Include="FileStream\CopyToAsync.cs" />
    <Compile Include="FileStream\DeleteOnClose.cs" />
    <Compile Include="FileStream\FileStreamOptions.cs" />
    <Compile Include="FileStream\Flush.cs" />
    <Compile Include="FileStream\Dispose.cs" />
    <Compile Include="FileStream\WriteAsync.cs" />
    <Compile Include="FileStream\ToString.cs" />
    <Compile Include="FileStream\ReadAsync.cs" />
    <Compile Include="FileStream\Read.cs" />
    <Compile Include="FileStream\SetLength.cs" />
    <Compile Include="FileStream\Position.cs" />
    <Compile Include="FileStream\Seek.cs" />
    <Compile Include="FileStream\ctor_sfh_fa_buffer_async.cs" />
    <Compile Include="FileStream\ctor_sfh_fa_buffer.cs" />
    <Compile Include="FileStream\ctor_sfh_fa.cs" />
    <Compile Include="FileStream\ctor_str_fm_fa_fs.write.cs" />
    <Compile Include="FileStream\ctor_str_fm_fa_fs.read.cs" />
    <Compile Include="FileStream\ctor_str_fm_fa_fs.delete.cs" />
    <Compile Include="FileStream\ctor_str_fm_fa_fs_buffer_fo.cs" />
    <Compile Include="FileStream\ctor_str_fm_fa_fs_buffer_async.cs" />
    <Compile Include="FileStream\ctor_str_fm_fa_fs_buffer.cs" />
    <Compile Include="FileStream\ctor_str_fm_fa_fs.cs" />
    <Compile Include="FileStream\ctor_str_fm_fa.cs" />
    <Compile Include="FileStream\ctor_str_fm.cs" />
    <Compile Include="File\Append.cs" />
    <Compile Include="File\Create.cs" />
    <Compile Include="File\Delete.cs" />
    <Compile Include="File\GetSetAttributes.cs" />
    <Compile Include="File\Move.cs" />
    <Compile Include="File\ReadWriteAllText.cs" />
    <Compile Include="File\ReadWriteAllLines.cs" />
    <Compile Include="File\SymbolicLinks.cs" />
    <Compile Include="TestData.cs" />
    <Compile Include="UnseekableFileStream.cs" />
    <Compile Include="FSAssert.cs" />
    <!-- Ported -->
    <Compile Include="PortedCommon\CommonUtilities.cs" />
    <Compile Include="PortedCommon\DllImports.cs" />
    <Compile Include="PortedCommon\IOInputs.cs" />
    <Compile Include="PortedCommon\IOServices.cs" />
    <Compile Include="PortedCommon\PathInfo.cs" />
    <Compile Include="DirectoryInfo\EnumerableAPIs.cs" />
    <Compile Include="DirectoryInfo\GetDirectories.cs" />
    <Compile Include="DirectoryInfo\GetFiles.cs" />
    <Compile Include="DirectoryInfo\GetFileSystemInfos.cs" />
    <Compile Include="DirectoryInfo\Refresh.cs" />
    <Compile Include="DirectoryInfo\ToString.cs" />
    <Compile Include="DirectoryInfo\Name.cs" />
    <Compile Include="DirectoryInfo\Parent.cs" />
    <Compile Include="DirectoryInfo\GetSetTimes.cs" />
    <Compile Include="DirectoryInfo\MoveTo.cs" />
    <Compile Include="Directory\GetFileSystemEntries_str.cs" />
    <Compile Include="Directory\GetFileSystemEntries_str_str.cs" />
    <Compile Include="Directory\GetSetTimes.cs" />
    <Compile Include="Directory\Move.cs" />
    <Compile Include="Directory\ReparsePoints_MountVolume.cs" />
    <Compile Include="Directory\SetCurrentDirectory.cs" />
    <Compile Include="Directory\CreateDirectory.cs" />
    <Compile Include="Directory\Delete_MountVolume.cs" />
    <Compile Include="Directory\Delete.cs" />
    <Compile Include="Directory\Exists.cs" />
    <Compile Include="Directory\GetDirectories.cs" />
    <Compile Include="Directory\GetDirectoryRoot.cs" />
    <Compile Include="Directory\GetFiles.cs" />
    <Compile Include="File\ReadWriteAllBytes.cs" />
    <Compile Include="File\ChangeExtension.cs" />
    <Compile Include="File\Copy.cs" />
    <Compile Include="File\Exists.cs" />
    <Compile Include="File\GetSetTimes_String.cs" />
    <Compile Include="File\Open.cs" />
    <Compile Include="File\OpenHandle.cs" />
    <Compile Include="FileInfo\Create.cs" />
    <Compile Include="FileInfo\Delete.cs" />
    <Compile Include="FileInfo\Exists.cs" />
    <Compile Include="FileInfo\Extension.cs" />
    <Compile Include="FileInfo\Directory.cs" />
    <Compile Include="FileInfo\Name.cs" />
    <Compile Include="FileInfo\GetSetTimes.cs" />
    <Compile Include="FileInfo\MoveTo.cs" />
    <Compile Include="FileInfo\Refresh.cs" />
    <Compile Include="FileInfo\ToString.cs" />
    <Compile Include="FileInfo\AppendText.cs" />
    <Compile Include="FileInfo\CopyTo.cs" />
    <!-- Helpers -->
    <Compile Include="$(CommonPath)Interop\Windows\Kernel32\Interop.GenericOperations.cs" Link="Interop\Windows\Interop.GenericOperations.cs" />
    <Compile Include="$(CommonTestPath)System\Buffers\NativeMemoryManager.cs" Link="Common\System\Buffers\NativeMemoryManager.cs" />
    <Compile Include="$(CommonTestPath)System\IO\TempFile.cs" Link="Common\System\IO\TempFile.cs" />
    <Compile Include="$(CommonTestPath)System\IO\PathFeatures.cs" Link="Common\System\IO\PathFeatures.cs" />
    <Content Include="DirectoryInfo\test-dir\dummy.txt" Link="test-dir\dummy.txt" />
    <Compile Include="$(CommonPath)System\IO\PathInternal.CaseSensitivity.cs" Link="Common\System\IO\PathInternal.CaseSensitivity.cs" />
    <Compile Include="$(CommonTestPath)System\IO\ReparsePointUtilities.cs" Link="Common\System\IO\ReparsePointUtilities.cs" />
    <Compile Include="$(CommonTestPath)TestUtilities\System\DisableParallelization.cs" Link="Common\TestUtilities\System\DisableParallelization.cs" />
  </ItemGroup>
  <ItemGroup>
    <ProjectReference Include="$(CommonTestPath)StreamConformanceTests\StreamConformanceTests.csproj" />
  </ItemGroup>
</Project><|MERGE_RESOLUTION|>--- conflicted
+++ resolved
@@ -34,17 +34,14 @@
     <Compile Include="FileStream\LockUnlock.cs" />
     <Compile Include="FileSystemTest.cs" />
     <Compile Include="File\EncryptDecrypt.cs" />
-<<<<<<< HEAD
+    <Compile Include="File\GetSetAttributesCommon.cs" />
     <Compile Include="File\GetSetAttributes_String.cs" />
     <Compile Include="File\GetSetAttributes_SafeFileHandle.cs" />
     <Compile Include="File\GetSetTimes.cs" />
     <Compile Include="File\GetSetTimes_SafeFileHandle.cs" />
     <Compile Include="File\GetSetTimes_SafeFileHandle_Pathless.cs" />
-=======
-    <Compile Include="File\GetSetAttributesCommon.cs" />
     <Compile Include="File\GetSetUnixFileMode.cs" />
     <Compile Include="File\GetSetUnixFileMode_SafeFileHandle.cs" />
->>>>>>> 05ae8010
     <Compile Include="File\Replace.cs" />
     <Compile Include="File\AppendAsync.cs" />
     <Compile Include="File\ReadWriteAllLinesAsync.cs" />
