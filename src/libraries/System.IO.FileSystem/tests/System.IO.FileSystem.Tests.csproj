--- conflicted
+++ resolved
@@ -72,11 +72,8 @@
   <ItemGroup Condition="'$(TargetsWindows)' == 'true'">
     <Compile Include="FileSystemTest.Windows.cs" />
     <Compile Include="FileStream\ctor_options_as.Windows.cs" />
-<<<<<<< HEAD
+    <Compile Include="FileStream\FileStreamConformanceTests.Windows.cs" />
     <Compile Include="RandomAccess\Mixed.Windows.cs" />
-=======
-    <Compile Include="FileStream\FileStreamConformanceTests.Windows.cs" />
->>>>>>> b317d062
     <Compile Include="RandomAccess\NoBuffering.Windows.cs" />
     <Compile Include="RandomAccess\SectorAlignedMemory.Windows.cs" />
     <Compile Include="$(CommonPath)Interop\Windows\Interop.BOOL.cs" Link="Common\Interop\Windows\Interop.BOOL.cs" />
