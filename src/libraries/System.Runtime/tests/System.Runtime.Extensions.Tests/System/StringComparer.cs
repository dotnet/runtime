--- conflicted
+++ resolved
@@ -179,29 +179,18 @@
                 yield return new object[] { "turky i", "TURKY \u0130", "tr-TR", CompareOptions.IgnoreCase, true};
             }
 
-<<<<<<< HEAD
             if (PlatformDetection.IsNotHybridGlobalizationOnOSX)
             {
+                bool ignoreSymbolsIgnoresOnlyPunctuation = PlatformDetection.IsHybridGlobalizationOnBrowser;
                 yield return new object[] { "abcd", "ab cd", "en-US", CompareOptions.IgnoreSymbols, true };
-                yield return new object[] { "abcd", "ab+cd", "en-US", CompareOptions.IgnoreSymbols, true };
+                yield return new object[] { "abcd", "ab+cd", "en-US", CompareOptions.IgnoreSymbols, !ignoreSymbolsIgnoresOnlyPunctuation };
                 yield return new object[] { "abcd", "ab%cd", "en-US", CompareOptions.IgnoreSymbols, true };
                 yield return new object[] { "abcd", "ab&cd", "en-US", CompareOptions.IgnoreSymbols, true };
-                yield return new object[] { "abcd", "ab$cd", "en-US", CompareOptions.IgnoreSymbols, true };
+                yield return new object[] { "abcd", "ab$cd", "en-US", CompareOptions.IgnoreSymbols, !ignoreSymbolsIgnoresOnlyPunctuation };
                 yield return new object[] { "a-bcd", "ab$cd", "en-US", CompareOptions.IgnoreSymbols, true };
                 yield return new object[] { "abcd*", "ab$cd", "en-US", CompareOptions.IgnoreSymbols, true };
                 yield return new object[] { "ab$dd", "ab$cd", "en-US", CompareOptions.IgnoreSymbols, false };
             }
-=======
-            bool ignoreSymbolsIgnoresOnlyPunctuation = PlatformDetection.IsHybridGlobalizationOnBrowser;
-            yield return new object[] { "abcd", "ab cd", "en-US", CompareOptions.IgnoreSymbols, true };
-            yield return new object[] { "abcd", "ab+cd", "en-US", CompareOptions.IgnoreSymbols, !ignoreSymbolsIgnoresOnlyPunctuation };
-            yield return new object[] { "abcd", "ab%cd", "en-US", CompareOptions.IgnoreSymbols, true };
-            yield return new object[] { "abcd", "ab&cd", "en-US", CompareOptions.IgnoreSymbols, true };
-            yield return new object[] { "abcd", "ab$cd", "en-US", CompareOptions.IgnoreSymbols, !ignoreSymbolsIgnoresOnlyPunctuation };
-            yield return new object[] { "a-bcd", "ab$cd", "en-US", CompareOptions.IgnoreSymbols, true };
-            yield return new object[] { "abcd*", "ab$cd", "en-US", CompareOptions.IgnoreSymbols, true };
-            yield return new object[] { "ab$dd", "ab$cd", "en-US", CompareOptions.IgnoreSymbols, false };
->>>>>>> f2a5fbfe
         }
 
         public static TheoryData<string, string, string, CompareOptions, bool> CreateFromCultureAndOptionsStringSortData => new TheoryData<string, string, string, CompareOptions, bool>
