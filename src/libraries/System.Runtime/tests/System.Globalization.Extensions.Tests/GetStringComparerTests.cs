--- conflicted
+++ resolved
@@ -19,11 +19,8 @@
             AssertExtensions.Throws<ArgumentException>("options", () => new CultureInfo("tr-TR").CompareInfo.GetStringComparer(CompareOptions.OrdinalIgnoreCase | CompareOptions.IgnoreCase));
         }
 
-<<<<<<< HEAD
-        [ConditionalTheory(typeof(PlatformDetection), nameof(PlatformDetection.IsNotHybridGlobalization))]
-=======
         [ConditionalTheory(typeof(PlatformDetection), nameof(PlatformDetection.IsNotHybridGlobalizationOnBrowser))]
->>>>>>> f2a5fbfe
+        [ActiveIssue("https://github.com/dotnet/runtime/issues/95338", typeof(PlatformDetection), nameof(PlatformDetection.IsHybridGlobalizationOnOSX))]
         [InlineData("hello", "hello", "fr-FR", CompareOptions.IgnoreCase, 0, 0)]
         [InlineData("hello", "HELLo", "fr-FR", CompareOptions.IgnoreCase, 0, 0)]
         [InlineData("hello", null, "fr-FR", CompareOptions.IgnoreCase, 1, 1)]
