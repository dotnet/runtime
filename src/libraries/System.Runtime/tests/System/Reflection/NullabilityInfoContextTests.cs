--- conflicted
+++ resolved
@@ -34,11 +34,7 @@
             yield return new object[] { "FieldAllowNull2", NullabilityState.NotNull, NullabilityState.NotNull, typeof(string) };
             yield return new object[] { "FieldNotNull", NullabilityState.NotNull, NullabilityState.Nullable, typeof(string) };
             yield return new object[] { "FieldMaybeNull", NullabilityState.Nullable, NullabilityState.NotNull, typeof(string) };
-<<<<<<< HEAD
-            yield return new object[] { "FieldMaybeNull2", NullabilityState.Nullable, NullabilityState.NotNull, typeof(string) };
-=======
             yield return new object[] { "FieldMaybeNull2", NullabilityState.NotNull, NullabilityState.NotNull, typeof(string) };
->>>>>>> eb51b02b
             yield return new object[] { "FieldNotNull2", NullabilityState.NotNull, NullabilityState.Nullable, typeof(string) };
         }
 
@@ -439,11 +435,7 @@
             Assert.Equal(type, nullability.Type);
         }
 
-<<<<<<< HEAD
-        public static IEnumerable<object[]> GenericNotnullConstraintFieldsTestData()
-=======
         public static IEnumerable<object[]> GenericNotNullConstraintFieldsTestData()
->>>>>>> eb51b02b
         {
             yield return new object[] { "FieldNullable", NullabilityState.Nullable, NullabilityState.Nullable, typeof(string) };
             yield return new object[] { "FieldUnknown", NullabilityState.Unknown, NullabilityState.Unknown, typeof(string) };
@@ -451,11 +443,7 @@
         }
 
         [Theory]
-<<<<<<< HEAD
-        [MemberData(nameof(GenericNotnullConstraintFieldsTestData))]
-=======
         [MemberData(nameof(GenericNotNullConstraintFieldsTestData))]
->>>>>>> eb51b02b
         public void GenericNotNullConstraintFieldsTest(string fieldName, NullabilityState readState, NullabilityState writeState, Type type)
         {
             FieldInfo field = typeof(GenericTestConstrainedNotNull<string>).GetField(fieldName, flags)!;
@@ -785,13 +773,8 @@
         public static IEnumerable<object[]> DifferentContextTestData()
         {
             yield return new object[] { "PropertyDisabled", NullabilityState.Unknown, NullabilityState.Unknown, typeof(string) };
-<<<<<<< HEAD
-            yield return new object[] { "PropertyDisabledAllowNull", NullabilityState.Unknown, NullabilityState.Unknown, typeof(string) };
-            yield return new object[] { "PropertyDisabledMaybeNull", NullabilityState.Unknown, NullabilityState.Unknown, typeof(string) };
-=======
             yield return new object[] { "PropertyDisabledAllowNull", NullabilityState.Unknown, NullabilityState.Nullable, typeof(string) };
             yield return new object[] { "PropertyDisabledMaybeNull", NullabilityState.Nullable, NullabilityState.Unknown, typeof(string) };
->>>>>>> eb51b02b
             yield return new object[] { "PropertyEnabledAllowNull", NullabilityState.NotNull, NullabilityState.Nullable, typeof(string) };
             yield return new object[] { "PropertyEnabledNotNull", NullabilityState.NotNull, NullabilityState.Nullable, typeof(string) };
             yield return new object[] { "PropertyEnabledMaybeNull", NullabilityState.Nullable, NullabilityState.NotNull, typeof(string) };
@@ -874,8 +857,6 @@
             Assert.Equal(NullabilityState.NotNull, nullabilityContext.Create(tryGetOutParameters[0]).ReadState);
         }
 
-<<<<<<< HEAD
-=======
         public static IEnumerable<object[]> NestedGenericsCorrectOrderData()
         {
             yield return new object[] {
@@ -912,7 +893,6 @@
             }
         }
 
->>>>>>> eb51b02b
         public static IEnumerable<object[]> NestedGenericsReturnParameterData()
         {
             // public IEnumerable<Tuple<(string name, object? value), int>?> MethodReturnsEnumerableNonTupleNonNonNullValueTupleNonNullNon() => null!;
@@ -1011,8 +991,6 @@
             Assert.Equal(param1, tupleInfo.GenericTypeArguments[0].ReadState);
             Assert.Equal(param2, tupleInfo.GenericTypeArguments[1].ReadState);
         }
-<<<<<<< HEAD
-=======
 
         public static IEnumerable<object?[]> GenericInheritanceTestData()
         {
@@ -1112,7 +1090,6 @@
             Assert.Equal(NullabilityState.NotNull, item3Info.ElementType!.ReadState);
             Assert.Equal(NullabilityState.NotNull, item3Info.ElementType.WriteState);
         }
->>>>>>> eb51b02b
     }
 
 #pragma warning disable CS0649, CS0067, CS0414
@@ -1255,11 +1232,8 @@
         public IEnumerable<GenericStruct<Tuple<string, object?>?, int>?>? MethodReturnsEnumerableNullStructNullNonNullTupleNonNullNull() => null;
         public IEnumerable<Tuple<GenericStruct<string, object?>?, int>?>? MethodReturnsEnumerableNullTupleNullNonNullStructNonNullNull() => null;
         public IEnumerable<(GenericStruct<string, object?> str, int? count)> MethodReturnsEnumerableNonValueTupleNonNullNonStructNonNullNon() => null!;
-<<<<<<< HEAD
-=======
         public Tuple<Tuple<string?, string?>, string?> MethodReturnsNonTupleNonTupleNullStringNullStringNullString() => null!;
         public Tuple<Tuple<string?, string?>, string> MethodReturnsNonTupleNonTupleNullStringNullStringNonString() => null!;
->>>>>>> eb51b02b
         public void MethodNullNonNullNonNon(string? s, IDictionary<Type, string?[]> dict) { }
         public void MethodNonNullNonNullNotNull(string s, [NotNull] IDictionary<Type, string[]?>? dict) { dict = new Dictionary<Type, string[]?>(); }
         public void MethodNullNonNullNullNon(string? s, IDictionary<Type, string?[]?> dict) { }
@@ -1345,8 +1319,6 @@
         public T? FieldNullable;
         public T PropertyNullableEnabled { get; set; }
         public T? PropertyNullable { get; set; }
-<<<<<<< HEAD
-=======
     }
 
     public class ListOfUnconstrained<T> : List<T> { }
@@ -1376,6 +1348,5 @@
             : base(item1, item2, item3)
         {
         }
->>>>>>> eb51b02b
     }
 }