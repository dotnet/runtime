// Licensed to the .NET Foundation under one or more agreements.
// The .NET Foundation licenses this file to you under the MIT license.

using System.Collections;
using System.Collections.Generic;
using System.Collections.ObjectModel;
using System.Linq;
using System.Reflection;
using System.Runtime.CompilerServices;
using Microsoft.DotNet.XUnitExtensions;
using Xunit;
using Xunit.Abstractions;

namespace System.Tests
{
    public class ArrayTests
    {
        [Fact]
        public static void IList_GetSetItem()
        {
            var intArray = new int[] { 7, 8, 9, 10, 11, 12, 13 };
            IList<int> iList = intArray;

            Assert.Equal(intArray.Length, iList.Count);
            for (int i = 0; i < iList.Count; i++)
            {
                Assert.Equal(intArray[i], iList[i]);

                iList[i] = 99;
                Assert.Equal(99, iList[i]);
                Assert.Equal(99, intArray[i]);
            }
        }

        [Fact]
        public static void IList_GetSetItem_Invalid()
        {
            IList iList = new int[] { 7, 8, 9, 10, 11, 12, 13 };
            Assert.Throws<IndexOutOfRangeException>(() => iList[-1]); // Index < 0
            Assert.Throws<IndexOutOfRangeException>(() => iList[iList.Count]); // Index >= list.Count

            Assert.Throws<IndexOutOfRangeException>(() => iList[-1] = 0); // Index < 0
            Assert.Throws<IndexOutOfRangeException>(() => iList[iList.Count] = 0); // Index >= list.Count

            iList = new int[,] { { 1 }, { 2 } };
            AssertExtensions.Throws<ArgumentException>(null, () => iList[0]); // Array is multidimensional
            AssertExtensions.Throws<ArgumentException>(null, () => iList[0] = 0); // Array is multidimensional
        }

        [Fact]
        public static void IList_ModifyingArray_ThrowsNotSupportedException()
        {
            var array = new int[] { 7, 8, 9, 10, 11, 12, 13 };
            IList<int> iList = array;

            Assert.True(iList.IsReadOnly);
            Assert.True(((IList)array).IsFixedSize);

            Assert.Throws<NotSupportedException>(() => iList.Add(2));
            Assert.Throws<NotSupportedException>(() => iList.Insert(0, 0));
            Assert.Throws<NotSupportedException>(() => iList.Clear());
            Assert.Throws<NotSupportedException>(() => iList.Remove(2));
            Assert.Throws<NotSupportedException>(() => iList.RemoveAt(2));
        }

        [Fact]
        public static void CastAs_IListOfT()
        {
            var sa = new string[] { "Hello", "There" };
            Assert.True(sa is IList<string>);

            IList<string> ils = sa;
            Assert.Equal(2, ils.Count);

            ils[0] = "50";
            Assert.Equal("50", sa[0]);
            Assert.Equal(sa[1], ils[1]);
            Assert.Equal("There", sa[1]);
        }

        [Fact]
        public static void Construction()
        {
            // Check a number of the simple APIs on Array for dimensions up to 4.
            Array array = new int[] { 1, 2, 3 };
            VerifyArray(array, typeof(int), new int[] { 3 }, new int[1]);

            array = new int[,] { { 1, 2, 3 }, { 4, 5, 6 } };
            VerifyArray(array, typeof(int), new int[] { 2, 3 }, new int[2]);

            array = new int[2, 3, 4];
            VerifyArray(array, typeof(int), new int[] { 2, 3, 4 }, new int[3]);

            array = new int[2, 3, 4, 5];
            VerifyArray(array, typeof(int), new int[] { 2, 3, 4, 5 }, new int[4]);
        }

        [Fact]
        public static void Construction_MultiDimensionalArray()
        {
            // This C# initialization syntax generates some peculiar looking IL.
            // Initializations of this form are handled specially on Desktop and in .NET Native by UTC.
            var array = new int[,,,] { { { { 1, 2, 3 }, { 1, 2, 3 } }, { { 1, 2, 3 }, { 1, 2, 3 } } }, { { { 1, 2, 3 }, { 1, 2, 3 } }, { { 1, 2, 3 }, { 1, 2, 3 } } } };
            Assert.NotNull(array);
            Assert.Equal(1, array.GetValue(0, 0, 0, 0));
            Assert.Equal(2, array.GetValue(0, 0, 0, 1));
            Assert.Equal(3, array.GetValue(0, 0, 0, 2));
        }

        [Fact]
        public void AsReadOnly_ValidArray_ReturnsExpected()
        {
            var array = new string[] { "a", "b" };
            ReadOnlyCollection<string> readOnlyCollection = Array.AsReadOnly(array);
            Assert.Equal(array, readOnlyCollection);
            Assert.Equal(new ReadOnlyCollection<string>(array), readOnlyCollection);
        }

        [Fact]
        public void AsReadOnly_NullArray_ThrowsArgumentNullException()
        {
            AssertExtensions.Throws<ArgumentNullException>("array", () => Array.AsReadOnly<int>(null));
        }

        public static IEnumerable<object[]> BinarySearch_SZArray_TestData()
        {
            string[] stringArray = new string[] { null, "aa", "bb", "bb", "cc", "dd", "ee" };

            yield return new object[] { stringArray, 0, 7, "bb", null, 3 };
            yield return new object[] { stringArray, 0, 7, "ee", null, 6 };

            yield return new object[] { stringArray, 3, 4, "bb", null, 3 };
            yield return new object[] { stringArray, 4, 3, "bb", null, -5 };
            yield return new object[] { stringArray, 4, 0, "bb", null, -5 };

            yield return new object[] { stringArray, 0, 7, "bb", new StringComparer(), 3 };
            yield return new object[] { stringArray, 0, 7, "ee", new StringComparer(), 6 };
            yield return new object[] { stringArray, 0, 7, "no-such-object", new StringComparer(), -8 };

            yield return new object[] { new string[0], 0, 0, "", null, -1 };

            // SByte
            sbyte[] sbyteArray = new sbyte[] { sbyte.MinValue, 0, 0, sbyte.MaxValue };

            yield return new object[] { sbyteArray, 0, 4, sbyte.MinValue, null, 0 };
            yield return new object[] { sbyteArray, 0, 4, (sbyte)0, null, 1 };
            yield return new object[] { sbyteArray, 0, 4, sbyte.MaxValue, null, 3 };
            yield return new object[] { sbyteArray, 0, 4, (sbyte)1, null, -4 };

            yield return new object[] { sbyteArray, 0, 1, sbyte.MinValue, null, 0 };
            yield return new object[] { sbyteArray, 1, 3, sbyte.MaxValue, null, 3 };
            yield return new object[] { sbyteArray, 1, 3, sbyte.MinValue, null, -2 };
            yield return new object[] { sbyteArray, 1, 0, (sbyte)0, null, -2 };

            yield return new object[] { new sbyte[0], 0, 0, (sbyte)0, null, -1 };

            // Byte
            byte[] byteArray = new byte[] { byte.MinValue, 5, 5, byte.MaxValue };

            yield return new object[] { byteArray, 0, 4, byte.MinValue, null, 0 };
            yield return new object[] { byteArray, 0, 4, (byte)5, null, 1 };
            yield return new object[] { byteArray, 0, 4, byte.MaxValue, null, 3 };
            yield return new object[] { byteArray, 0, 4, (byte)1, null, -2 };

            yield return new object[] { byteArray, 0, 1, byte.MinValue, null, 0 };
            yield return new object[] { byteArray, 1, 3, byte.MaxValue, null, 3 };
            yield return new object[] { byteArray, 1, 3, byte.MinValue, null, -2 };
            yield return new object[] { byteArray, 1, 0, (byte)5, null, -2 };

            yield return new object[] { new byte[0], 0, 0, (byte)0, null, -1 };

            // Int16
            short[] shortArray = new short[] { short.MinValue, 0, 0, short.MaxValue };

            yield return new object[] { shortArray, 0, 4, short.MinValue, null, 0 };
            yield return new object[] { shortArray, 0, 4, (short)0, null, 1 };
            yield return new object[] { shortArray, 0, 4, short.MaxValue, null, 3 };
            yield return new object[] { shortArray, 0, 4, (short)1, null, -4 };

            yield return new object[] { shortArray, 0, 1, short.MinValue, null, 0 };
            yield return new object[] { shortArray, 1, 3, short.MaxValue, null, 3 };
            yield return new object[] { shortArray, 1, 3, short.MinValue, null, -2 };
            yield return new object[] { shortArray, 1, 0, (short)0, null, -2 };

            yield return new object[] { new short[0], 0, 0, (short)0, null, -1 };

            // UInt16
            ushort[] ushortArray = new ushort[] { ushort.MinValue, 5, 5, ushort.MaxValue };

            yield return new object[] { ushortArray, 0, 4, ushort.MinValue, null, 0 };
            yield return new object[] { ushortArray, 0, 4, (ushort)5, null, 1 };
            yield return new object[] { ushortArray, 0, 4, ushort.MaxValue, null, 3 };
            yield return new object[] { ushortArray, 0, 4, (ushort)1, null, -2 };

            yield return new object[] { ushortArray, 0, 1, ushort.MinValue, null, 0 };
            yield return new object[] { ushortArray, 1, 3, ushort.MaxValue, null, 3 };
            yield return new object[] { ushortArray, 1, 3, ushort.MinValue, null, -2 };
            yield return new object[] { ushortArray, 1, 0, (ushort)5, null, -2 };

            yield return new object[] { new ushort[0], 0, 0, (ushort)0, null, -1 };

            // Int32
            int[] intArray = new int[] { int.MinValue, 0, 0, int.MaxValue };

            yield return new object[] { intArray, 0, 4, int.MinValue, null, 0 };
            yield return new object[] { intArray, 0, 4, 0, null, 1 };
            yield return new object[] { intArray, 0, 4, int.MaxValue, null, 3 };
            yield return new object[] { intArray, 0, 4, 1, null, -4 };

            yield return new object[] { intArray, 0, 1, int.MinValue, null, 0 };
            yield return new object[] { intArray, 1, 3, int.MaxValue, null, 3 };
            yield return new object[] { intArray, 1, 3, int.MinValue, null, -2 };

            int[] intArray2 = new int[] { 1, 3, 6, 6, 8, 10, 12, 16 };
            yield return new object[] { intArray2, 0, 8, 8, new IntegerComparer(), 4 };
            yield return new object[] { intArray2, 0, 8, 6, new IntegerComparer(), 3 };
            yield return new object[] { intArray2, 0, 8, 0, new IntegerComparer(), -1 };

            yield return new object[] { new int[0], 0, 0, 0, null, -1 };

            // UInt32
            uint[] uintArray = new uint[] { uint.MinValue, 5, 5, uint.MaxValue };

            yield return new object[] { uintArray, 0, 4, uint.MinValue, null, 0 };
            yield return new object[] { uintArray, 0, 4, (uint)5, null, 1 };
            yield return new object[] { uintArray, 0, 4, uint.MaxValue, null, 3 };
            yield return new object[] { uintArray, 0, 4, (uint)1, null, -2 };

            yield return new object[] { uintArray, 0, 1, uint.MinValue, null, 0 };
            yield return new object[] { uintArray, 1, 3, uint.MaxValue, null, 3 };
            yield return new object[] { uintArray, 1, 3, uint.MinValue, null, -2 };
            yield return new object[] { uintArray, 1, 0, (uint)5, null, -2 };

            yield return new object[] { new uint[0], 0, 0, (uint)0, null, -1 };

            // Int64
            long[] longArray = new long[] { long.MinValue, 0, 0, long.MaxValue };

            yield return new object[] { longArray, 0, 4, long.MinValue, null, 0 };
            yield return new object[] { longArray, 0, 4, (long)0, null, 1 };
            yield return new object[] { longArray, 0, 4, long.MaxValue, null, 3 };
            yield return new object[] { longArray, 0, 4, (long)1, null, -4 };

            yield return new object[] { longArray, 0, 1, long.MinValue, null, 0 };
            yield return new object[] { longArray, 1, 3, long.MaxValue, null, 3 };
            yield return new object[] { longArray, 1, 3, long.MinValue, null, -2 };
            yield return new object[] { longArray, 1, 0, (long)0, null, -2 };

            yield return new object[] { new long[0], 0, 0, (long)0, null, -1 };

            // UInt64
            ulong[] ulongArray = new ulong[] { ulong.MinValue, 5, 5, ulong.MaxValue };

            yield return new object[] { ulongArray, 0, 4, ulong.MinValue, null, 0 };
            yield return new object[] { ulongArray, 0, 4, (ulong)5, null, 1 };
            yield return new object[] { ulongArray, 0, 4, ulong.MaxValue, null, 3 };
            yield return new object[] { ulongArray, 0, 4, (ulong)1, null, -2 };

            yield return new object[] { ulongArray, 0, 1, ulong.MinValue, null, 0 };
            yield return new object[] { ulongArray, 1, 3, ulong.MaxValue, null, 3 };
            yield return new object[] { ulongArray, 1, 3, ulong.MinValue, null, -2 };
            yield return new object[] { ulongArray, 1, 0, (ulong)5, null, -2 };

            yield return new object[] { new ulong[0], 0, 0, (ulong)0, null, -1 };

            // // [ActiveIssue("https://github.com/xunit/xunit/issues/1771")]
            // // IntPtr

            // IntPtr[] intPtrArray = new IntPtr[] { IntPtr.MinValue, (IntPtr)0, (IntPtr)0, IntPtr.MaxValue };

            // yield return new object[] { intPtrArray, 0, 4, IntPtr.MinValue, null, 0 };
            // yield return new object[] { intPtrArray, 0, 4, (IntPtr)0, null, 1 };
            // yield return new object[] { intPtrArray, 0, 4, IntPtr.MaxValue, null, 3 };
            // yield return new object[] { intPtrArray, 0, 4, (IntPtr)1, null, -4 };

            // yield return new object[] { intPtrArray, 0, 1, IntPtr.MinValue, null, 0 };
            // yield return new object[] { intPtrArray, 1, 3, IntPtr.MaxValue, null, 3 };
            // yield return new object[] { intPtrArray, 1, 3, IntPtr.MinValue, null, -2 };
            // yield return new object[] { intPtrArray, 1, 0, (IntPtr)0, null, -2 };

            // yield return new object[] { new IntPtr[0], 0, 0, (IntPtr)0, null, -1 };

            // // UIntPtr

            // UIntPtr[] uintPtrArray = new UIntPtr[] { UIntPtr.MinValue, (UIntPtr)5, (UIntPtr)5, UIntPtr.MaxValue };

            // yield return new object[] { uintPtrArray, 0, 4, UIntPtr.MinValue, null, 0 };
            // yield return new object[] { uintPtrArray, 0, 4, (UIntPtr)5, null, 1 };
            // yield return new object[] { uintPtrArray, 0, 4, UIntPtr.MaxValue, null, 3 };
            // yield return new object[] { uintPtrArray, 0, 4, (UIntPtr)1, null, -2 };

            // yield return new object[] { uintPtrArray, 0, 1, UIntPtr.MinValue, null, 0 };
            // yield return new object[] { uintPtrArray, 1, 3, UIntPtr.MaxValue, null, 3 };
            // yield return new object[] { uintPtrArray, 1, 3, UIntPtr.MinValue, null, -2 };
            // yield return new object[] { uintPtrArray, 1, 0, (UIntPtr)5, null, -2 };

            // yield return new object[] { new UIntPtr[0], 0, 0, (UIntPtr)0, null, -1 };

            // Char
            char[] charArray = new char[] { char.MinValue, (char)5, (char)5, char.MaxValue };

            yield return new object[] { charArray, 0, 4, char.MinValue, null, 0 };
            yield return new object[] { charArray, 0, 4, (char)5, null, 1 };
            yield return new object[] { charArray, 0, 4, char.MaxValue, null, 3 };
            yield return new object[] { charArray, 0, 4, (char)1, null, -2 };

            yield return new object[] { charArray, 0, 1, char.MinValue, null, 0 };
            yield return new object[] { charArray, 1, 3, char.MaxValue, null, 3 };
            yield return new object[] { charArray, 1, 3, char.MinValue, null, -2 };
            yield return new object[] { charArray, 1, 0, (char)5, null, -2 };

            yield return new object[] { new char[0], 0, 0, '\0', null, -1 };

            // Bool
            bool[] boolArray = new bool[] { false, false, true };

            yield return new object[] { boolArray, 0, 3, false, null, 1 };
            yield return new object[] { boolArray, 0, 3, true, null, 2 };
            yield return new object[] { new bool[] { false }, 0, 1, true, null, -2 };

            yield return new object[] { boolArray, 0, 1, false, null, 0 };
            yield return new object[] { boolArray, 2, 1, true, null, 2 };
            yield return new object[] { boolArray, 2, 1, false, null, -3 };
            yield return new object[] { boolArray, 1, 0, false, null, -2 };

            yield return new object[] { new bool[0], 0, 0, false, null, -1 };

            // Single
            float[] floatArray = new float[] { float.MinValue, 0, 0, float.MaxValue };

            yield return new object[] { floatArray, 0, 4, float.MinValue, null, 0 };
            yield return new object[] { floatArray, 0, 4, 0f, null, 1 };
            yield return new object[] { floatArray, 0, 4, float.MaxValue, null, 3 };
            yield return new object[] { floatArray, 0, 4, (float)1, null, -4 };

            yield return new object[] { floatArray, 0, 1, float.MinValue, null, 0 };
            yield return new object[] { floatArray, 1, 3, float.MaxValue, null, 3 };
            yield return new object[] { floatArray, 1, 3, float.MinValue, null, -2 };
            yield return new object[] { floatArray, 1, 0, 0f, null, -2 };

            yield return new object[] { new float[0], 0, 0, 0f, null, -1 };

            // Double
            double[] doubleArray = new double[] { double.MinValue, 0, 0, double.MaxValue };

            yield return new object[] { doubleArray, 0, 4, double.MinValue, null, 0 };
            yield return new object[] { doubleArray, 0, 4, 0d, null, 1 };
            yield return new object[] { doubleArray, 0, 4, double.MaxValue, null, 3 };
            yield return new object[] { doubleArray, 0, 4, (double)1, null, -4 };

            yield return new object[] { doubleArray, 0, 1, double.MinValue, null, 0 };
            yield return new object[] { doubleArray, 1, 3, double.MaxValue, null, 3 };
            yield return new object[] { doubleArray, 1, 3, double.MinValue, null, -2 };
            yield return new object[] { doubleArray, 1, 0, 0d, null, -2 };

            yield return new object[] { new double[0], 0, 0, 0d, null, -1 };
        }

        [Theory]
        // Workaround: Move these tests to BinarySearch_SZArray_TestData if/ when https://github.com/xunit/xunit/pull/965 is available
        [InlineData(new sbyte[] { 0 }, 0, 1, null, null, -1)]
        [InlineData(new byte[] { 0 }, 0, 1, null, null, -1)]
        [InlineData(new short[] { 0 }, 0, 1, null, null, -1)]
        [InlineData(new ushort[] { 0 }, 0, 1, null, null, -1)]
        [InlineData(new int[] { 0 }, 0, 1, null, null, -1)]
        [InlineData(new uint[] { 0 }, 0, 1, null, null, -1)]
        [InlineData(new long[] { 0 }, 0, 1, null, null, -1)]
        [InlineData(new ulong[] { 0 }, 0, 1, null, null, -1)]
        [InlineData(new bool[] { false }, 0, 1, null, null, -1)]
        [InlineData(new char[] { '\0' }, 0, 1, null, null, -1)]
        [InlineData(new float[] { 0 }, 0, 1, null, null, -1)]
        [InlineData(new double[] { 0 }, 0, 1, null, null, -1)]
        public static void BinarySearch_Array(Array array, int index, int length, object value, IComparer comparer, int expected)
        {
            bool isDefaultComparer = comparer == null || comparer == Comparer.Default;
            if (index == array.GetLowerBound(0) && length == array.Length)
            {
                if (isDefaultComparer)
                {
                    // Use BinarySearch(Array, object)
                    Assert.Equal(expected, Array.BinarySearch(array, value));
                    Assert.Equal(expected, Array.BinarySearch(array, value, Comparer.Default));
                }
                // Use BinarySearch(Array, object, IComparer)
                Assert.Equal(expected, Array.BinarySearch(array, value, comparer));
            }
            if (isDefaultComparer)
            {
                // Use BinarySearch(Array, int, int, object)
                Assert.Equal(expected, Array.BinarySearch(array, index, length, value));
            }
            // Use BinarySearch(Array, int, int, object, IComparer)
            Assert.Equal(expected, Array.BinarySearch(array, index, length, value, comparer));
        }

        [Theory]
        [MemberData(nameof(BinarySearch_SZArray_TestData))]
        public static void BinarySearch_SZArray<T>(T[] array, int index, int length, T value, IComparer<T> comparer, int expected)
        {
            // Forward to the non-generic overload if we can.
            bool isDefaultComparer = comparer == null || comparer == Comparer<T>.Default;
            if (isDefaultComparer || comparer is IComparer)
            {
                // Basic: forward SZArray
                BinarySearch_Array(array, index, length, value, (IComparer)comparer, expected);

                if (PlatformDetection.IsNonZeroLowerBoundArraySupported)
                {
                    // Advanced: convert SZArray to an array with non-zero lower bound
                    const int lowerBound = 5;
                    Array nonZeroLowerBoundArray = NonZeroLowerBoundArray(array, lowerBound);
                    int lowerBoundExpected = expected < 0 ? expected - lowerBound : expected + lowerBound;
                    BinarySearch_Array(nonZeroLowerBoundArray, index + lowerBound, length, value, (IComparer)comparer, lowerBoundExpected);
                }
            }

            if (index == 0 && length == array.Length)
            {
                if (isDefaultComparer)
                {
                    // Use BinarySearch<T>(T[], T)
                    Assert.Equal(expected, Array.BinarySearch(array, value));
                    Assert.Equal(expected, Array.BinarySearch(array, value, Comparer<T>.Default));
                }
                // Use BinarySearch<T>(T[], T, IComparer)
                Assert.Equal(expected, Array.BinarySearch(array, value, comparer));
            }
            if (isDefaultComparer)
            {
                // Use BinarySearch<T>(T, int, int, T)
                Assert.Equal(expected, Array.BinarySearch(array, index, length, value));
            }
            // Use BinarySearch<T>(T[], int, int, T, IComparer<T>)
            Assert.Equal(expected, Array.BinarySearch(array, index, length, value, comparer));
        }

        [Fact]
        public static void BinarySearch_SZArray_NonInferrableEntries()
        {
            // Workaround: Move these values to BinarySearch_SZArray_TestData if/ when https://github.com/xunit/xunit/pull/965 is available
            BinarySearch_SZArray(new string[] { null, "a", "b", "c" }, 0, 4, null, null, 0);
            BinarySearch_SZArray(new string[] { null, "a", "b", "c" }, 0, 4, null, new StringComparer(), 0);
        }

        [Fact]
        public static void BinarySearch_NullArray_ThrowsArgumentNullException()
        {
            AssertExtensions.Throws<ArgumentNullException>("array", () => Array.BinarySearch((int[])null, ""));
            AssertExtensions.Throws<ArgumentNullException>("array", () => Array.BinarySearch(null, ""));
            AssertExtensions.Throws<ArgumentNullException>("array", () => Array.BinarySearch((int[])null, "", null));
            AssertExtensions.Throws<ArgumentNullException>("array", () => Array.BinarySearch(null, "", null));
            AssertExtensions.Throws<ArgumentNullException>("array", () => Array.BinarySearch((int[])null, 0, 0, ""));
            AssertExtensions.Throws<ArgumentNullException>("array", () => Array.BinarySearch(null, 0, 0, ""));
            AssertExtensions.Throws<ArgumentNullException>("array", () => Array.BinarySearch((int[])null, 0, 0, "", null));
            AssertExtensions.Throws<ArgumentNullException>("array", () => Array.BinarySearch(null, 0, 0, "", null));
        }

        [Fact]
        public static void BinarySearch_MultiDimensionalArray_ThrowsRankException()
        {
            Assert.Throws<RankException>(() => Array.BinarySearch(new string[0, 0], ""));
            Assert.Throws<RankException>(() => Array.BinarySearch(new string[0, 0], "", null));
            Assert.Throws<RankException>(() => Array.BinarySearch(new string[0, 0], 0, 0, ""));
            Assert.Throws<RankException>(() => Array.BinarySearch(new string[0, 0], 0, 0, "", null));
        }

        public static IEnumerable<object[]> BinarySearch_TypesNotComparable_TestData()
        {
            // Different types
            yield return new object[] { new int[] { 0 }, "" };

            // Type does not implement IComparable
            yield return new object[] { new object[] { new object() }, new object() };

            // Conversion between primitives is not allowed
            yield return new object[] { new sbyte[] { 0 }, 0 };
            yield return new object[] { new char[] { '\0' }, (ushort)0 };
        }

        [Theory]
        [MemberData(nameof(BinarySearch_TypesNotComparable_TestData))]
        public static void BinarySearch_TypesNotIComparable_ThrowsInvalidOperationException<T>(T[] array, object value)
        {
            Assert.Throws<InvalidOperationException>(() => Array.BinarySearch(array, value));
            Assert.Throws<InvalidOperationException>(() => Array.BinarySearch(array, value, null));
            Assert.Throws<InvalidOperationException>(() => Array.BinarySearch(array, 0, array.Length, value));
            Assert.Throws<InvalidOperationException>(() => Array.BinarySearch(array, 0, array.Length, value, null));

            if (value is T)
            {
                Assert.Throws<InvalidOperationException>(() => Array.BinarySearch(array, (T)value));
                Assert.Throws<InvalidOperationException>(() => Array.BinarySearch(array, 0, array.Length, (T)value));
                Assert.Throws<InvalidOperationException>(() => Array.BinarySearch(array, 0, array.Length, (T)value, null));
            }
        }

        [Fact]
        public static void BinarySearch_IndexLessThanZero_ThrowsArgumentOutOfRangeException()
        {
            AssertExtensions.Throws<ArgumentOutOfRangeException>("index", () => Array.BinarySearch(new int[3], -1, 0, ""));
            AssertExtensions.Throws<ArgumentOutOfRangeException>("index", () => Array.BinarySearch(new string[3], -1, 0, ""));
            AssertExtensions.Throws<ArgumentOutOfRangeException>("index", () => Array.BinarySearch(new int[3], -1, 0, "", null));
            AssertExtensions.Throws<ArgumentOutOfRangeException>("index", () => Array.BinarySearch(new string[3], -1, 0, "", null));
        }

        [Fact]
        public static void BinarySearch_LengthLessThanZero_ThrowsArgumentOutOfRangeException()
        {
            AssertExtensions.Throws<ArgumentOutOfRangeException>("length", () => Array.BinarySearch(new int[3], 0, -1, ""));
            AssertExtensions.Throws<ArgumentOutOfRangeException>("length", () => Array.BinarySearch(new string[3], 0, -1, ""));
            AssertExtensions.Throws<ArgumentOutOfRangeException>("length", () => Array.BinarySearch(new int[3], 0, -1, "", null));
            AssertExtensions.Throws<ArgumentOutOfRangeException>("length", () => Array.BinarySearch(new string[3], 0, -1, "", null));
        }

        [Theory]
        [InlineData(0, 0, 1)]
        [InlineData(0, 1, 0)]
        [InlineData(3, 0, 4)]
        [InlineData(3, 1, 3)]
        [InlineData(3, 3, 1)]
        public static void BinarySearch_IndexPlusLengthInvalid_ThrowsArgumentException(int count, int index, int length)
        {
            AssertExtensions.Throws<ArgumentException>(null, () => Array.BinarySearch(new int[count], index, length, ""));
            AssertExtensions.Throws<ArgumentException>(null, () => Array.BinarySearch(new string[count], index, length, ""));
            AssertExtensions.Throws<ArgumentException>(null, () => Array.BinarySearch(new int[count], index, length, "", null));
            AssertExtensions.Throws<ArgumentException>(null, () => Array.BinarySearch(new string[count], index, length, "", null));
        }

        [Theory]
        [InlineData(typeof(object), 0)]
        [InlineData(typeof(object), 2)]
        [InlineData(typeof(int), 0)]
        [InlineData(typeof(int), 2)]
        [InlineData(typeof(IntPtr), 0)]
        [InlineData(typeof(IntPtr), 2)]
        [InlineData(typeof(UIntPtr), 0)]
        [InlineData(typeof(UIntPtr), 2)]
        public static void BinarySearch_CountZero_ValueInvalidType_DoesNotThrow(Type elementType, int length)
        {
            Array array = Array.CreateInstance(elementType, length);
            Assert.Equal(-1, Array.BinarySearch(array, 0, 0, new object()));
        }

        [Fact]
        public static void GetValue_RankOneInt_SetValue()
        {
            var intArray = new int[] { 7, 8, 9 };
            Array array = intArray;

            Assert.Equal(7, array.GetValue(0));
            array.SetValue(41, 0);
            Assert.Equal(41, intArray[0]);

            Assert.Equal(8, array.GetValue(1));
            array.SetValue(42, 1);
            Assert.Equal(42, intArray[1]);

            Assert.Equal(9, array.GetValue(2));
            array.SetValue(43, 2);
            Assert.Equal(43, intArray[2]);
        }

        [Fact]
        public static void GetValue_RankOneLong_SetValue()
        {
            int[] array = new int[] { 7, 8, 9 };

            Assert.Equal(7, array.GetValue((long)0));
            array.SetValue(41, (long)0);
            Assert.Equal(41, array[0]);

            Assert.Equal(8, array.GetValue((long)1));
            array.SetValue(42, (long)1);
            Assert.Equal(42, array[1]);

            Assert.Equal(9, array.GetValue((long)2));
            array.SetValue(43, (long)2);
            Assert.Equal(43, array[2]);
        }

        [Fact]
        public static void GetValue_RankTwoInt_SetValue()
        {
            int[,] array = new int[,] { { 1, 2, 3 }, { 4, 5, 6 } };
            Assert.Equal(1, array.GetValue(0, 0));
            Assert.Equal(6, array.GetValue(1, 2));
            array.SetValue(42, 1, 2);
            Assert.Equal(42, array.GetValue(1, 2));
        }

        [Fact]
        public static void GetValue_RankTwoLong_SetValue()
        {
            int[,] array = new int[,] { { 1, 2, 3 }, { 4, 5, 6 } };
            Assert.Equal(1, array.GetValue((long)0, 0));
            Assert.Equal(6, array.GetValue((long)1, 2));
            array.SetValue(42, (long)1, 2);
            Assert.Equal(42, array.GetValue((long)1, 2));
        }

        [Fact]
        public static void GetValue_RankThreeInt_SetValue()
        {
            Array array = Array.CreateInstance(typeof(int), 2, 3, 4);
            array.SetValue(42, 1, 2, 3);
            Assert.Equal(42, array.GetValue(1, 2, 3));
        }

        [Fact]
        public static void GetValue_RankThreeLong_SetValue()
        {
            Array array = Array.CreateInstance(typeof(int), 2, 3, 4);
            array.SetValue(42, (long)1, 2, 3);
            Assert.Equal(42, array.GetValue((long)1, 2, 3));
        }

        [Fact]
        public static void GetValue_RankFourInt_SetValue()
        {
            Array array = Array.CreateInstance(typeof(int), 2, 3, 4, 5);
            array.SetValue(42, 1, 2, 3, 4);
            Assert.Equal(42, array.GetValue(1, 2, 3, 4));
        }

        [Fact]
        public static void GetValue_RankFourLong_SetValue()
        {
            Array array = Array.CreateInstance(typeof(int), 2, 3, 4, 5);
            array.SetValue(42, (long)1, 2, 3, 4);
            Assert.Equal(42, array.GetValue((long)1, 2, 3, 4));
        }

        [Theory]
        [InlineData(-1)]
        [InlineData(10)]
        public void GetValue_OutOfRangeIntIndex1_ThrowsIndexOutOfRangeException(int index)
        {
            Assert.Throws<IndexOutOfRangeException>(() => new int[10].GetValue(index));
            Assert.Throws<IndexOutOfRangeException>(() => new int[10, 10].GetValue(index, 0));
            Assert.Throws<IndexOutOfRangeException>(() => new int[10, 10, 10].GetValue(index, 0, 0));
            Assert.Throws<IndexOutOfRangeException>(() => new int[10, 10, 10].GetValue(new int[] { index, 0, 0 }));
            Assert.Throws<IndexOutOfRangeException>(() => new int[10].GetValue((long)index));
            Assert.Throws<IndexOutOfRangeException>(() => new int[10, 10].GetValue((long)index, 0));
            Assert.Throws<IndexOutOfRangeException>(() => new int[10, 10, 10].GetValue((long)index, 0, 0));
            Assert.Throws<IndexOutOfRangeException>(() => new int[10, 10, 10].GetValue(new long[] { (long)index, 0, 0 }));
        }

        [Theory]
        [InlineData((long)int.MaxValue + 1)]
        [InlineData((long)int.MinValue - 1)]
        public void GetValue_OutOfRangeLongIndex1_ThrowsArgumentOutOfRangeException(long index)
        {
            Assert.Throws<ArgumentOutOfRangeException>("index", () => new int[10].GetValue(index));
            Assert.Throws<ArgumentOutOfRangeException>("index1", () => new int[10, 10].GetValue(index, 0));
            Assert.Throws<ArgumentOutOfRangeException>("index1", () => new int[10, 10, 10].GetValue(index, 0, 0));
            Assert.Throws<ArgumentOutOfRangeException>("index", () => new int[10, 10, 10].GetValue(new long[] { index, 0, 0 }));
        }

        [Theory]
        [InlineData(-1)]
        [InlineData(10)]
        public void GetValue_OutOfRangeIntIndex2_ThrowsIndexOutOfRangeException(int index)
        {
            Assert.Throws<IndexOutOfRangeException>(() => new int[10, 10].GetValue(0, index));
            Assert.Throws<IndexOutOfRangeException>(() => new int[10, 10, 10].GetValue(0, index, 0));
            Assert.Throws<IndexOutOfRangeException>(() => new int[10, 10, 10].GetValue(new int[] { 0, index, 0 }));
            Assert.Throws<IndexOutOfRangeException>(() => new int[10, 10].GetValue((long)0, index));
            Assert.Throws<IndexOutOfRangeException>(() => new int[10, 10, 10].GetValue((long)0, index, 0));
            Assert.Throws<IndexOutOfRangeException>(() => new int[10, 10, 10].GetValue(new long[] { 0, index, 0 }));
        }

        [Theory]
        [InlineData((long)int.MaxValue + 1)]
        [InlineData((long)int.MinValue - 1)]
        public void GetValue_OutOfRangeLongIndex2_ThrowsArgumentOutOfRangeException(long index)
        {
            Assert.Throws<ArgumentOutOfRangeException>("index2", () => new int[10, 10].GetValue(0, index));
            Assert.Throws<ArgumentOutOfRangeException>("index2", () => new int[10, 10, 10].GetValue(0, index, 0));
            Assert.Throws<ArgumentOutOfRangeException>("index", () => new int[10, 10, 10].GetValue(new long[] { 0, index, 0 }));
        }

        [Theory]
        [InlineData(-1)]
        [InlineData(10)]
        public void GetValue_OutOfRangeIntIndex3_ThrowsIndexOutOfRangeException(int index)
        {
            Assert.Throws<IndexOutOfRangeException>(() => new int[10, 10, 10].GetValue(0, 0, index));
            Assert.Throws<IndexOutOfRangeException>(() => new int[10, 10, 10].GetValue(new int[] { 0, 0, index }));
            Assert.Throws<IndexOutOfRangeException>(() => new int[10, 10, 10].GetValue((long)0, 0, index));
            Assert.Throws<IndexOutOfRangeException>(() => new int[10, 10, 10].GetValue(new long[] { 0, 0, index }));
        }

        [Theory]
        [InlineData((long)int.MaxValue + 1)]
        [InlineData((long)int.MinValue - 1)]
        public void GetValue_OutOfRangeLongIndex3_ThrowsArgumentOutOfRangeException(long index)
        {
            Assert.Throws<ArgumentOutOfRangeException>("index3", () => new int[10, 10, 10].GetValue(0, 0, index));
            Assert.Throws<ArgumentOutOfRangeException>("index", () => new int[10, 10, 10].GetValue(new long[] { 0, 0, index }));
        }

        [Fact]
        public void GetValue_InvalidRank_ThrowsArgumentException()
        {
            AssertExtensions.Throws<ArgumentException>(null, () => new int[10].GetValue(0, 1));
            AssertExtensions.Throws<ArgumentException>(null, () => new int[10].GetValue(0, 1, 2));
            AssertExtensions.Throws<ArgumentException>(null, () => new int[10].GetValue(new int[] { 0, 1, 2 }));
            AssertExtensions.Throws<ArgumentException>(null, () => new int[10].GetValue((long)0, 1));
            AssertExtensions.Throws<ArgumentException>(null, () => new int[10].GetValue((long)0, 1, 2));
            AssertExtensions.Throws<ArgumentException>(null, () => new int[10].GetValue(new long[] { 0, 1, 2 }));
            AssertExtensions.Throws<ArgumentException>(null, () => new int[10, 10].GetValue(0));
            AssertExtensions.Throws<ArgumentException>(null, () => new int[10, 10].GetValue(0, 1, 2));
            AssertExtensions.Throws<ArgumentException>(null, () => new int[10, 10].GetValue(new int[] { 0, 1, 2 }));
            AssertExtensions.Throws<ArgumentException>(null, () => new int[10, 10].GetValue((long)0));
            AssertExtensions.Throws<ArgumentException>(null, () => new int[10, 10].GetValue((long)0, 1, 2));
            AssertExtensions.Throws<ArgumentException>(null, () => new int[10, 10].GetValue(new long[] { 0, 1, 2 }));
        }

        [Fact]
        public static void GetValue_NullIndices_ThrowsArgumentNullException()
        {
            AssertExtensions.Throws<ArgumentNullException>("indices", () => new int[10].GetValue((int[])null));
            AssertExtensions.Throws<ArgumentNullException>("indices", () => new int[10].GetValue((long[])null));
        }

        [Theory]
        [InlineData(-1)]
        [InlineData(10)]
        public void SetValue_OutOfRangeIntIndex1_ThrowsIndexOutOfRangeException(int index)
        {
            Assert.Throws<IndexOutOfRangeException>(() => new int[10].SetValue(1, index));
            Assert.Throws<IndexOutOfRangeException>(() => new int[10, 10].SetValue(1, index, 0));
            Assert.Throws<IndexOutOfRangeException>(() => new int[10, 10, 10].SetValue(1, index, 0, 0));
            Assert.Throws<IndexOutOfRangeException>(() => new int[10, 10, 10].SetValue(1, new int[] { index, 0, 0 }));
            Assert.Throws<IndexOutOfRangeException>(() => new int[10].SetValue(1, (long)index));
            Assert.Throws<IndexOutOfRangeException>(() => new int[10, 10].SetValue(1, (long)index, 0));
            Assert.Throws<IndexOutOfRangeException>(() => new int[10, 10, 10].SetValue(1, (long)index, 0, 0));
            Assert.Throws<IndexOutOfRangeException>(() => new int[10, 10, 10].SetValue(1, new long[] { (long)index, 0, 0 }));
        }

        [Theory]
        [InlineData((long)int.MaxValue + 1)]
        [InlineData((long)int.MinValue - 1)]
        public void SetValue_OutOfRangeLongIndex1_ThrowsArgumentOutOfRangeException(long index)
        {
            Assert.Throws<ArgumentOutOfRangeException>("index", () => new int[10].SetValue(1, index));
            Assert.Throws<ArgumentOutOfRangeException>("index1", () => new int[10, 10].SetValue(1, index, 0));
            Assert.Throws<ArgumentOutOfRangeException>("index1", () => new int[10, 10, 10].SetValue(1, index, 0, 0));
            Assert.Throws<ArgumentOutOfRangeException>("index", () => new int[10, 10, 10].SetValue(1, new long[] { index, 0, 0 }));
        }

        [Theory]
        [InlineData(-1)]
        [InlineData(10)]
        public void SetValue_OutOfRangeIntIndex2_ThrowsIndexOutOfRangeException(int index)
        {
            Assert.Throws<IndexOutOfRangeException>(() => new int[10, 10].SetValue(1, 0, index));
            Assert.Throws<IndexOutOfRangeException>(() => new int[10, 10, 10].SetValue(1, 0, index, 0));
            Assert.Throws<IndexOutOfRangeException>(() => new int[10, 10, 10].SetValue(1, new int[] { 0, index, 0 }));
            Assert.Throws<IndexOutOfRangeException>(() => new int[10, 10].SetValue(1, (long)0, index));
            Assert.Throws<IndexOutOfRangeException>(() => new int[10, 10, 10].SetValue(1, (long)0, index, 0));
            Assert.Throws<IndexOutOfRangeException>(() => new int[10, 10, 10].SetValue(1, new long[] { 0, index, 0 }));
        }

        [Theory]
        [InlineData((long)int.MaxValue + 1)]
        [InlineData((long)int.MinValue - 1)]
        public void SetValue_OutOfRangeLongIndex2_ThrowsArgumentOutOfRangeException(long index)
        {
            Assert.Throws<ArgumentOutOfRangeException>("index2", () => new int[10, 10].SetValue(1, 0, index));
            Assert.Throws<ArgumentOutOfRangeException>("index2", () => new int[10, 10, 10].SetValue(1, 0, index, 0));
            Assert.Throws<ArgumentOutOfRangeException>("index", () => new int[10, 10, 10].SetValue(1, new long[] { 0, index, 0 }));
        }

        [Theory]
        [InlineData(-1)]
        [InlineData(10)]
        public void SetValue_OutOfRangeIntIndex3_ThrowsIndexOutOfRangeException(int index)
        {
            Assert.Throws<IndexOutOfRangeException>(() => new int[10, 10, 10].SetValue(1, 0, 0, index));
            Assert.Throws<IndexOutOfRangeException>(() => new int[10, 10, 10].SetValue(1, new int[] { 0, 0, index }));
            Assert.Throws<IndexOutOfRangeException>(() => new int[10, 10, 10].SetValue(1, (long)0, 0, index));
            Assert.Throws<IndexOutOfRangeException>(() => new int[10, 10, 10].SetValue(1, new long[] { 0, 0, index }));
        }

        [Theory]
        [InlineData((long)int.MaxValue + 1)]
        [InlineData((long)int.MinValue - 1)]
        public void SetValue_OutOfRangeLongIndex3_ThrowsArgumentOutOfRangeException(long index)
        {
            Assert.Throws<ArgumentOutOfRangeException>("index3", () => new int[10, 10, 10].SetValue(1, 0, 0, index));
            Assert.Throws<ArgumentOutOfRangeException>("index", () => new int[10, 10, 10].SetValue(1, new long[] { 0, 0, index }));
        }

        [Fact]
        public void SetValue_InvalidRank_ThrowsArgumentException()
        {
            AssertExtensions.Throws<ArgumentException>(null, () => new int[10].SetValue(1, 0, 1));
            AssertExtensions.Throws<ArgumentException>(null, () => new int[10].SetValue(1, 0, 1, 2));
            AssertExtensions.Throws<ArgumentException>(null, () => new int[10].SetValue(1, new int[] { 0, 1, 2 }));
            AssertExtensions.Throws<ArgumentException>(null, () => new int[10].SetValue(1, (long)0, 1));
            AssertExtensions.Throws<ArgumentException>(null, () => new int[10].SetValue(1, (long)0, 1, 2));
            AssertExtensions.Throws<ArgumentException>(null, () => new int[10].SetValue(1, new long[] { 0, 1, 2 }));
            AssertExtensions.Throws<ArgumentException>(null, () => new int[10, 10].SetValue(1, 0));
            AssertExtensions.Throws<ArgumentException>(null, () => new int[10, 10].SetValue(1, 0, 1, 2));
            AssertExtensions.Throws<ArgumentException>(null, () => new int[10, 10].SetValue(1, new int[] { 0, 1, 2 }));
            AssertExtensions.Throws<ArgumentException>(null, () => new int[10, 10].SetValue(1, (long)0));
            AssertExtensions.Throws<ArgumentException>(null, () => new int[10, 10].SetValue(1, (long)0, 1, 2));
            AssertExtensions.Throws<ArgumentException>(null, () => new int[10, 10].SetValue(1, new long[] { 0, 1, 2 }));
        }

        [Fact]
        public static void SetValue_NullIndices_ThrowsArgumentNullException()
        {
            AssertExtensions.Throws<ArgumentNullException>("indices", () => new int[10].SetValue(1, (int[])null));
            AssertExtensions.Throws<ArgumentNullException>("indices", () => new int[10].SetValue(1, (long[])null));
        }

        [Theory]
        [InlineData(new int[] { 7, 8, 9 }, 0, 3, new int[] { 0, 0, 0 })]
        [InlineData(new int[] { 0x1234567, 0x789abcde, 0x22334455, 0x66778899, 0x11335577, 0x22446688 }, 0, 6, new int[] { 0, 0, 0, 0, 0, 0 })]
        [InlineData(new int[] { 0x1234567, 0x789abcde, 0x22334455, 0x66778899, 0x11335577, 0x22446688 }, 2, 3, new int[] { 0x1234567, 0x789abcde, 0, 0, 0, 0x22446688 })]
        [InlineData(new int[] { 0x1234567, 0x789abcde, 0x22334455, 0x66778899, 0x11335577, 0x22446688 }, 6, 0, new int[] { 0x1234567, 0x789abcde, 0x22334455, 0x66778899, 0x11335577, 0x22446688 })]
        [InlineData(new int[] { 0x1234567, 0x789abcde, 0x22334455, 0x66778899, 0x11335577, 0x22446688 }, 0, 0, new int[] { 0x1234567, 0x789abcde, 0x22334455, 0x66778899, 0x11335577, 0x22446688 })]
        [InlineData(new string[] { "7", "8", "9" }, 0, 3, new string[] { null, null, null })]
        [InlineData(new string[] { "0x1234567", "0x789abcde", "0x22334455", "0x66778899", "0x11335577", "0x22446688" }, 0, 6, new string[] { null, null, null, null, null, null })]
        [InlineData(new string[] { "0x1234567", "0x789abcde", "0x22334455", "0x66778899", "0x11335577", "0x22446688" }, 2, 3, new string[] { "0x1234567", "0x789abcde", null, null, null, "0x22446688" })]
        [InlineData(new string[] { "0x1234567", "0x789abcde", "0x22334455", "0x66778899", "0x11335577", "0x22446688" }, 6, 0, new string[] { "0x1234567", "0x789abcde", "0x22334455", "0x66778899", "0x11335577", "0x22446688" })]
        [InlineData(new string[] { "0x1234567", "0x789abcde", "0x22334455", "0x66778899", "0x11335577", "0x22446688" }, 0, 0, new string[] { "0x1234567", "0x789abcde", "0x22334455", "0x66778899", "0x11335577", "0x22446688" })]
        public static void Clear(Array array, int index, int length, Array expected)
        {
            if (index == 0 && length == array.Length)
            {
                // Use Array.Clear()
                Array arrayClone1 = (Array)array.Clone();
                Array.Clear(arrayClone1);
                Assert.Equal(expected, arrayClone1);

                // Use IList.Clear()
                Array arrayClone2 = (Array)array.Clone();
                ((IList)arrayClone2).Clear();
                Assert.Equal(expected, arrayClone2);
            }

            Array arrayClone3 = (Array)array.Clone();
            Array.Clear(arrayClone3, index, length);
            Assert.Equal(expected, arrayClone3);
        }

        [Fact]
        public static void Clear_Struct_WithReferenceAndValueTypeFields_Array()
        {
            var array = new NonGenericStruct[]
            {
            new NonGenericStruct { x = 1, s = "Hello", z = 2 },
            new NonGenericStruct { x = 2, s = "Hello", z = 3 },
            new NonGenericStruct { x = 3, s = "Hello", z = 4 },
            new NonGenericStruct { x = 4, s = "Hello", z = 5 },
            new NonGenericStruct { x = 5, s = "Hello", z = 6 }
            };

            Array.Clear(array);
            for (int i = 0; i < array.Length; i++)
            {
                Assert.Equal(0, array[i].x);
                Assert.Null(array[i].s);
                Assert.Equal(0, array[i].z);
            }

            array = new NonGenericStruct[]
            {
            new NonGenericStruct { x = 1, s = "Hello", z = 2 },
            new NonGenericStruct { x = 2, s = "Hello", z = 3 },
            new NonGenericStruct { x = 3, s = "Hello", z = 4 },
            new NonGenericStruct { x = 4, s = "Hello", z = 5 },
            new NonGenericStruct { x = 5, s = "Hello", z = 6 }
            };

            Array.Clear(array, 0, 5);
            for (int i = 0; i < array.Length; i++)
            {
                Assert.Equal(0, array[i].x);
                Assert.Null(array[i].s);
                Assert.Equal(0, array[i].z);
            }

            array = new NonGenericStruct[]
            {
            new NonGenericStruct { x = 1, s = "Hello", z = 2 },
            new NonGenericStruct { x = 2, s = "Hello", z = 3 },
            new NonGenericStruct { x = 3, s = "Hello", z = 4 },
            new NonGenericStruct { x = 4, s = "Hello", z = 5 },
            new NonGenericStruct { x = 5, s = "Hello", z = 6 }
            };

            Array.Clear(array, 2, 3);

            Assert.Equal(1, array[0].x);
            Assert.Equal("Hello", array[0].s);
            Assert.Equal(2, array[0].z);

            Assert.Equal(2, array[1].x);
            Assert.Equal("Hello", array[1].s);
            Assert.Equal(3, array[1].z);

            for (int i = 2; i < 2 + 3; i++)
            {
                Assert.Equal(0, array[i].x);
                Assert.Null(array[i].s);
                Assert.Equal(0, array[i].z);
            }
        }

        [Fact]
        public static void Clear_Invalid()
        {
            AssertExtensions.Throws<ArgumentNullException>("array", () => Array.Clear(null)); // Array is null
            AssertExtensions.Throws<ArgumentNullException>("array", () => Array.Clear(null, 0, 0)); // Array is null

            Assert.Throws<IndexOutOfRangeException>(() => Array.Clear(new int[10], -1, 0)); // Index < 0
            Assert.Throws<IndexOutOfRangeException>(() => Array.Clear(new int[10], 0, -1)); // Length < 0

            // Index + length > array.Length
            Assert.Throws<IndexOutOfRangeException>(() => Array.Clear(new int[10], 0, 11));
            Assert.Throws<IndexOutOfRangeException>(() => Array.Clear(new int[10], 10, 1));
            Assert.Throws<IndexOutOfRangeException>(() => Array.Clear(new int[10], 9, 2));
            Assert.Throws<IndexOutOfRangeException>(() => Array.Clear(new int[10], 6, 0x7fffffff));
        }

        public static IEnumerable<object[]> Clone_TestData()
        {
            yield return new object[] { new int[0] };
            yield return new object[] { new char[] { '1', '2', '3' } };
            yield return new object[] { new int[0, 0] };
            yield return new object[] { new int[0, 1] };
            yield return new object[] { new int[1, 1] };
            yield return new object[] { new int[2, 3, 4, 5] };

            if (PlatformDetection.IsNonZeroLowerBoundArraySupported)
            {
                yield return new object[] { Array.CreateInstance(typeof(int), new int[] { 1 }, new int[] { -100 }) };
                yield return new object[] { Array.CreateInstance(typeof(int), new int[] { 1, 2, 3, 4, 5 }, new int[] { 1, 2, 3, 4, 5 }) };
            }
        }

        [Theory]
        [MemberData(nameof(Clone_TestData))]
        public void Clone_Array_ReturnsExpected(Array array)
        {
            Array clone = Assert.IsAssignableFrom<Array>(array.Clone());
            Assert.NotSame(array, clone);
            Assert.Equal(array, clone);

            Assert.Equal(array.Rank, clone.Rank);
            Assert.Equal(array.GetType().GetElementType(), clone.GetType().GetElementType());
            for (int i = 0; i < clone.Rank; i++)
            {
                Assert.Equal(array.GetLength(i), clone.GetLength(i));
                Assert.Equal(array.GetLowerBound(i), clone.GetLowerBound(i));
            }
        }

        [Fact]
        public void Clone_SingleDimensionalArray_ModifyingOriginalDoesNotAffectClone()
        {
            var array = new int[] { 1, 2, 3 };
            int[] clone = Assert.IsType<int[]>(array.Clone());

            array[0] = 10;
            Assert.Equal(1, clone[0]);
        }

        [Fact]
        public void Clone_MultiDimensionalArray_ModifyingOriginalDoesNotAffectClone()
        {
            var array = new int[1, 1];
            int[,] clone = Assert.IsType<int[,]>(array.Clone());

            array[0, 0] = 10;
            Assert.Equal(0, clone[0, 0]);
        }

        [Fact]
        public void ConvertAll()
        {
            int[] result = Array.ConvertAll(new int[] { }, new Converter<int, int>(i => { throw new InvalidOperationException(); }));
            Assert.Equal(new int[] { }, result);

            string[] result2 = Array.ConvertAll(new int[] { 1 }, new Converter<int, string>(i => (i + 1).ToString()));
            Assert.Equal(new string[] { "2" }, result2);

            result2 = Array.ConvertAll(new int[] { 1, 2 }, new Converter<int, string>(i => (i + 1).ToString()));
            Assert.Equal(new string[] { "2", "3" }, result2);

            result2 = Array.ConvertAll(new int[] { 1 }, new Converter<int, string>(i => null));
            Assert.Equal(new string[] { null }, result2);
        }

        [Fact]
        public void ConvertAll_NullArray_ThrowsArgumentNullException()
        {
            AssertExtensions.Throws<ArgumentNullException>("array", () => Array.ConvertAll<short, short>(null, i => i));
        }

        [Fact]
        public void ConvertAll_NullConverter_ThrowsArgumentNullException()
        {
            AssertExtensions.Throws<ArgumentNullException>("converter", () => Array.ConvertAll<string, string>(new string[] { }, null));
        }

        [Fact]
        public void ConvertAll_ConverterActionThrows_RethrowsException()
        {
            Assert.Throws<DivideByZeroException>(() => Array.ConvertAll<string, string>(new string[1], element => { throw new DivideByZeroException(); }));
        }

        public static IEnumerable<object[]> Copy_Array_Reliable_TestData()
        {
            if (PlatformDetection.IsNonZeroLowerBoundArraySupported)
            {
                // Array -> SZArray
                Array lowerBoundArray1 = Array.CreateInstance(typeof(int), new int[] { 1 }, new int[] { 1 });
                lowerBoundArray1.SetValue(2, lowerBoundArray1.GetLowerBound(0));
                yield return new object[] { lowerBoundArray1, lowerBoundArray1.GetLowerBound(0), new int[1], 0, 1, new int[] { 2 } };

                // SZArray -> Array
                Array lowerBoundArray2 = Array.CreateInstance(typeof(int), new int[] { 1 }, new int[] { 1 });
                yield return new object[] { new int[] { 2 }, 0, lowerBoundArray2, lowerBoundArray2.GetLowerBound(0), 1, lowerBoundArray1 };
            }

            // int[,] -> int[,]
            int[,] intRank2Array = new int[,] { { 1, 2, 3 }, { 4, 5, 6 } };
            yield return new object[] { intRank2Array, 0, new int[2, 3], 0, 6, intRank2Array };
            yield return new object[] { intRank2Array, 0, new int[3, 2], 0, 6, new int[,] { { 1, 2 }, { 3, 4 }, { 5, 6 } } };
            yield return new object[] { intRank2Array, 1, new int[2, 3], 2, 3, new int[,] { { 0, 0, 2 }, { 3, 4, 0 } } };

            // object[,] -> object[,]
            object[,] objectRank2Array = new object[,] { { 1, 2, 3 }, { 4, 5, 6 } };
            yield return new object[] { objectRank2Array, 0, new object[2, 3], 0, 6, objectRank2Array };
            yield return new object[] { objectRank2Array, 0, new object[3, 2], 0, 6, new object[,] { { 1, 2 }, { 3, 4 }, { 5, 6 } } };
            yield return new object[] { objectRank2Array, 1, new object[2, 3], 2, 3, new object[,] { { null, null, 2 }, { 3, 4, null } } };
        }

        public static IEnumerable<object[]> Copy_SZArray_Reliable_TestData()
        {
            // Int64[] -> Int64[]
            yield return new object[] { new long[] { 1, 2, 3 }, 0, new long[3], 0, 3, new long[] { 1, 2, 3 } };
            yield return new object[] { new long[] { 1, 2, 3 }, 1, new long[] { 1, 2, 3, 4, 5 }, 2, 2, new long[] { 1, 2, 2, 3, 5 } };

            // UInt64[] -> UInt64[]
            yield return new object[] { new ulong[] { 1, 2, 3 }, 0, new ulong[3], 0, 3, new ulong[] { 1, 2, 3 } };
            yield return new object[] { new ulong[] { 1, 2, 3 }, 1, new ulong[] { 1, 2, 3, 4, 5 }, 2, 2, new ulong[] { 1, 2, 2, 3, 5 } };

            // UInt32[] -> UInt32[]
            yield return new object[] { new uint[] { 1, 2, 3 }, 0, new uint[3], 0, 3, new uint[] { 1, 2, 3 } };
            yield return new object[] { new uint[] { 1, 2, 3 }, 1, new uint[] { 1, 2, 3, 4, 5 }, 2, 2, new uint[] { 1, 2, 2, 3, 5 } };

            // Int32[] -> Int32[]
            yield return new object[] { new int[] { 1, 2, 3 }, 0, new int[3], 0, 3, new int[] { 1, 2, 3 } };
            yield return new object[] { new int[] { 1, 2, 3 }, 1, new int[] { 1, 2, 3, 4, 5 }, 2, 2, new int[] { 1, 2, 2, 3, 5 } };

            // Int16[] -> Int16[]
            yield return new object[] { new short[] { 1, 2, 3 }, 0, new short[3], 0, 3, new short[] { 1, 2, 3 } };
            yield return new object[] { new short[] { 1, 2, 3 }, 1, new short[] { 1, 2, 3, 4, 5 }, 2, 2, new short[] { 1, 2, 2, 3, 5 } };

            // UInt16[] -> UInt16[]
            yield return new object[] { new ushort[] { 1, 2, 3 }, 0, new ushort[3], 0, 3, new ushort[] { 1, 2, 3 } };
            yield return new object[] { new ushort[] { 1, 2, 3 }, 1, new ushort[] { 1, 2, 3, 4, 5 }, 2, 2, new ushort[] { 1, 2, 2, 3, 5 } };

            // SByte[] -> SByte[]
            yield return new object[] { new sbyte[] { 1, 2, 3 }, 0, new sbyte[3], 0, 3, new sbyte[] { 1, 2, 3 } };
            yield return new object[] { new sbyte[] { 1, 2, 3 }, 1, new sbyte[] { 1, 2, 3, 4, 5 }, 2, 2, new sbyte[] { 1, 2, 2, 3, 5 } };

            // Byte[] -> Byte[]
            yield return new object[] { new byte[] { 1, 2, 3 }, 0, new byte[3], 0, 3, new byte[] { 1, 2, 3 } };
            yield return new object[] { new byte[] { 1, 2, 3 }, 1, new byte[] { 1, 2, 3, 4, 5 }, 2, 2, new byte[] { 1, 2, 2, 3, 5 } };

            // Char[] -> Char[]
            yield return new object[] { new char[] { '1', '2', '3' }, 0, new char[3], 0, 3, new char[] { '1', '2', '3' } };
            yield return new object[] { new char[] { '1', '2', '3' }, 1, new char[] { '1', '2', '3', '4', '5' }, 2, 2, new char[] { '1', '2', '2', '3', '5' } };

            // Bool[] -> Bool[]
            yield return new object[] { new bool[] { false, true, false }, 0, new bool[3], 0, 3, new bool[] { false, true, false } };
            yield return new object[] { new bool[] { false, true, false }, 1, new bool[] { false, true, false, true, false }, 2, 2, new bool[] { false, true, true, false, false } };

            // Single[] -> Single[]
            yield return new object[] { new float[] { 1, 2.2f, 3 }, 0, new float[3], 0, 3, new float[] { 1, 2.2f, 3 } };
            yield return new object[] { new float[] { 1, 2.2f, 3 }, 1, new float[] { 1, 2, 3.3f, 4, 5 }, 2, 2, new float[] { 1, 2, 2.2f, 3, 5 } };

            // Double[] -> Double[]
            yield return new object[] { new double[] { 1, 2.2, 3 }, 0, new double[3], 0, 3, new double[] { 1, 2.2, 3 } };
            yield return new object[] { new double[] { 1, 2.2, 3 }, 1, new double[] { 1, 2, 3.3, 4, 5 }, 2, 2, new double[] { 1, 2, 2.2, 3, 5 } };

            // IntPtr[] -> IntPtr[]
            yield return new object[] { new IntPtr[] { (IntPtr)1, (IntPtr)2, (IntPtr)3 }, 0, new IntPtr[3], 0, 3, new IntPtr[] { (IntPtr)1, (IntPtr)2, (IntPtr)3 } };
            yield return new object[] { new IntPtr[] { (IntPtr)1, (IntPtr)2, (IntPtr)3 }, 1, new IntPtr[] { (IntPtr)1, (IntPtr)2, (IntPtr)3, (IntPtr)4, (IntPtr)5 }, 2, 2, new IntPtr[] { (IntPtr)1, (IntPtr)2, (IntPtr)2, (IntPtr)3, (IntPtr)5 } };

            // UIntPtr[] -> UIntPtr[]
            yield return new object[] { new UIntPtr[] { (UIntPtr)1, (UIntPtr)2, (UIntPtr)3 }, 0, new UIntPtr[3], 0, 3, new UIntPtr[] { (UIntPtr)1, (UIntPtr)2, (UIntPtr)3 } };
            yield return new object[] { new UIntPtr[] { (UIntPtr)1, (UIntPtr)2, (UIntPtr)3 }, 1, new UIntPtr[] { (UIntPtr)1, (UIntPtr)2, (UIntPtr)3, (UIntPtr)4, (UIntPtr)5 }, 2, 2, new UIntPtr[] { (UIntPtr)1, (UIntPtr)2, (UIntPtr)2, (UIntPtr)3, (UIntPtr)5 } };

            // String[] -> String[]
            yield return new object[] { new string[] { "1", "2", "3" }, 0, new string[3], 0, 3, new string[] { "1", "2", "3" } };
            yield return new object[] { new string[] { "1", "2", "3" }, 1, new string[] { "1", "2", "3", "4", "5" }, 2, 2, new string[] { "1", "2", "2", "3", "5" } };

            // IntEnum[] conversions
            yield return new object[] { new Int32Enum[] { (Int32Enum)1, (Int32Enum)2, (Int32Enum)3 }, 0, new Int32Enum[3], 0, 3, new Int32Enum[] { (Int32Enum)1, (Int32Enum)2, (Int32Enum)3 } };
            yield return new object[] { new Int32Enum[] { (Int32Enum)1, (Int32Enum)2, (Int32Enum)3 }, 1, new Int32Enum[] { (Int32Enum)1, (Int32Enum)2, (Int32Enum)3, (Int32Enum)4, (Int32Enum)5 }, 2, 2, new Int32Enum[] { (Int32Enum)1, (Int32Enum)2, (Int32Enum)2, (Int32Enum)3, (Int32Enum)5 } };
            yield return new object[] { new Int32Enum[] { (Int32Enum)1 }, 0, new int[1], 0, 1, new int[] { 1 } };

            yield return new object[] { new int[1] { 2 }, 0, new Int32Enum[1], 0, 1, new Int32Enum[] { (Int32Enum)2 } };

            // Signed/Unsigned conversions
            yield return new object[] { new byte[] { unchecked((byte)-2) }, 0, new sbyte[1], 0, 1, new sbyte[] { -2 } };
            yield return new object[] { new sbyte[] { -3 }, 0, new byte[1], 0, 1, new byte[] { unchecked((byte)-3) } };
            yield return new object[] { new ushort[] { unchecked((ushort)-4) }, 0, new short[1], 0, 1, new short[] { -4 } };
            yield return new object[] { new short[] { -5 }, 0, new ushort[1], 0, 1, new ushort[] { unchecked((ushort)-5) } };
            yield return new object[] { new uint[] { unchecked((uint)-6) }, 0, new int[1], 0, 1, new int[] { -6 } };
            yield return new object[] { new int[] { -7 }, 0, new uint[1], 0, 1, new uint[] { unchecked((uint)-7) } };
            yield return new object[] { new ulong[] { unchecked((ulong)-8) }, 0, new long[1], 0, 1, new long[] { -8 } };
            yield return new object[] { new long[] { -9 }, 0, new ulong[1], 0, 1, new ulong[] { unchecked((ulong)-9) } };
            yield return new object[] { new UIntPtr[] { new UIntPtr(10) }, 0, new IntPtr[1], 0, 1, new IntPtr[] { new IntPtr(10) } };
            yield return new object[] { new IntPtr[] { new IntPtr(11) }, 0, new UIntPtr[1], 0, 1, new UIntPtr[] { new UIntPtr(11) } };

            // Misc
            yield return new object[] { new int[] { 0x12345678, 0x22334455, 0x778899aa }, 0, new int[3], 0, 3, new int[] { 0x12345678, 0x22334455, 0x778899aa } };

            int[] intArray1 = new int[] { 0x12345678, 0x22334455, 0x778899aa, 0x55443322, 0x33445566 };
            yield return new object[] { intArray1, 3, intArray1, 2, 2, new int[] { 0x12345678, 0x22334455, 0x55443322, 0x33445566, 0x33445566 } };

            int[] intArray2 = new int[] { 0x12345678, 0x22334455, 0x778899aa, 0x55443322, 0x33445566 };
            yield return new object[] { intArray2, 2, intArray2, 3, 2, new int[] { 0x12345678, 0x22334455, 0x778899aa, 0x778899aa, 0x55443322 } };

            yield return new object[] { new string[] { "Red", "Green", null, "Blue" }, 0, new string[] { "X", "X", "X", "X" }, 0, 4, new string[] { "Red", "Green", null, "Blue" } };

            string[] stringArray = new string[] { "Red", "Green", null, "Blue" };
            yield return new object[] { stringArray, 1, stringArray, 2, 2, new string[] { "Red", "Green", "Green", null } };

            // Struct[] -> Struct[]
            NonGenericStruct[] structArray1 = CreateStructArray();
            yield return new object[] { structArray1, 0, new NonGenericStruct[5], 0, 5, structArray1 };

            // Struct[] overlaps
            NonGenericStruct[] structArray2 = CreateStructArray();
            NonGenericStruct[] overlappingStructArrayExpected = new NonGenericStruct[]
            {
                new NonGenericStruct { x = 1, s = "Hello1", z = 2 },
                new NonGenericStruct { x = 2, s = "Hello2", z = 3 },
                new NonGenericStruct { x = 2, s = "Hello2", z = 3 },
                new NonGenericStruct { x = 3, s = "Hello3", z = 4 },
                new NonGenericStruct { x = 4, s = "Hello4", z = 5 }
            };
            yield return new object[] { structArray2, 1, structArray2, 2, 3, overlappingStructArrayExpected };

            // SubClass[] -> BaseClass[]
            yield return new object[] { new NonGenericSubClass1[10], 0, new NonGenericClass1[10], 0, 10, new NonGenericClass1[10] };
        }

        public static IEnumerable<object[]> Copy_SZArray_PrimitiveWidening_TestData()
        {
            // Int64[] -> primitive[]
            yield return new object[] { new long[] { 1, 2, 3 }, 0, new float[3], 0, 3, new float[] { 1, 2, 3 } };
            yield return new object[] { new long[] { 1, 2, 3 }, 0, new double[3], 0, 3, new double[] { 1, 2, 3 } };

            // UInt64[] -> primitive[]
            yield return new object[] { new ulong[] { 1, 2, 3 }, 0, new float[3], 0, 3, new float[] { 1, 2, 3 } };
            yield return new object[] { new ulong[] { 1, 2, 3 }, 0, new double[3], 0, 3, new double[] { 1, 2, 3 } };

            // Int32[] -> primitive[]
            yield return new object[] { new int[] { 1, 2, 3 }, 0, new long[3], 0, 3, new long[] { 1, 2, 3 } };
            yield return new object[] { new int[] { 1, 2, 3 }, 0, new float[3], 0, 3, new float[] { 1, 2, 3 } };
            yield return new object[] { new int[] { 1, 2, 3 }, 0, new double[3], 0, 3, new double[] { 1, 2, 3 } };

            // UInt32[] -> primitive[]
            yield return new object[] { new uint[] { 1, 2, 3 }, 0, new long[3], 0, 3, new long[] { 1, 2, 3 } };
            yield return new object[] { new uint[] { 1, 2, 3 }, 0, new ulong[3], 0, 3, new ulong[] { 1, 2, 3 } };
            yield return new object[] { new uint[] { 1, 2, 3 }, 0, new float[3], 0, 3, new float[] { 1, 2, 3 } };
            yield return new object[] { new uint[] { 1, 2, 3 }, 0, new double[3], 0, 3, new double[] { 1, 2, 3 } };

            // Int16[] -> primitive[]
            yield return new object[] { new short[] { 1, 2, 3 }, 0, new long[3], 0, 3, new long[] { 1, 2, 3 } };
            yield return new object[] { new short[] { 1, 2, 3 }, 0, new int[3], 0, 3, new int[] { 1, 2, 3 } };
            yield return new object[] { new short[] { 1, 2, 3 }, 0, new float[3], 0, 3, new float[] { 1, 2, 3 } };
            yield return new object[] { new short[] { 1, 2, 3 }, 0, new double[3], 0, 3, new double[] { 1, 2, 3 } };

            // UInt16[] -> primitive[]
            yield return new object[] { new ushort[] { 1, 2, 3 }, 0, new long[3], 0, 3, new long[] { 1, 2, 3 } };
            yield return new object[] { new ushort[] { 1, 2, 3 }, 0, new ulong[3], 0, 3, new ulong[] { 1, 2, 3 } };
            yield return new object[] { new ushort[] { 1, 2, 3 }, 0, new int[3], 0, 3, new int[] { 1, 2, 3 } };
            yield return new object[] { new ushort[] { 1, 2, 3 }, 0, new uint[3], 0, 3, new uint[] { 1, 2, 3 } };
            yield return new object[] { new ushort[] { 1, 2, 3 }, 0, new char[3], 0, 3, new char[] { (char)1, (char)2, (char)3 } };
            yield return new object[] { new ushort[] { 1, 2, 3 }, 0, new float[3], 0, 3, new float[] { 1, 2, 3 } };
            yield return new object[] { new ushort[] { 1, 2, 3 }, 0, new double[3], 0, 3, new double[] { 1, 2, 3 } };

            // SByte[] -> primitive[]
            yield return new object[] { new sbyte[] { 1, 2, 3 }, 0, new long[3], 0, 3, new long[] { 1, 2, 3 } };
            yield return new object[] { new sbyte[] { 1, 2, 3 }, 0, new int[3], 0, 3, new int[] { 1, 2, 3 } };
            yield return new object[] { new sbyte[] { 1, 2, 3 }, 0, new short[3], 0, 3, new short[] { 1, 2, 3 } };
            yield return new object[] { new sbyte[] { 1, 2, 3 }, 0, new float[3], 0, 3, new float[] { 1, 2, 3 } };
            yield return new object[] { new sbyte[] { 1, 2, 3 }, 0, new double[3], 0, 3, new double[] { 1, 2, 3 } };

            // Byte[] -> primitive[]
            yield return new object[] { new byte[] { 1, 2, 3 }, 0, new long[3], 0, 3, new long[] { 1, 2, 3 } };
            yield return new object[] { new byte[] { 1, 2, 3 }, 0, new ulong[3], 0, 3, new ulong[] { 1, 2, 3 } };
            yield return new object[] { new byte[] { 1, 2, 3 }, 0, new int[3], 0, 3, new int[] { 1, 2, 3 } };
            yield return new object[] { new byte[] { 1, 2, 3 }, 0, new uint[3], 0, 3, new uint[] { 1, 2, 3 } };
            yield return new object[] { new byte[] { 1, 2, 3 }, 0, new short[3], 0, 3, new short[] { 1, 2, 3 } };
            yield return new object[] { new byte[] { 1, 2, 3 }, 0, new ushort[3], 0, 3, new ushort[] { 1, 2, 3 } };
            yield return new object[] { new byte[] { 1, 2, 3 }, 0, new char[3], 0, 3, new char[] { (char)1, (char)2, (char)3 } };
            yield return new object[] { new byte[] { 1, 2, 3 }, 0, new float[3], 0, 3, new float[] { 1, 2, 3 } };
            yield return new object[] { new byte[] { 1, 2, 3 }, 0, new double[3], 0, 3, new double[] { 1, 2, 3 } };

            // Char[] -> primitive[]
            yield return new object[] { new char[] { (char)1, (char)2, (char)3 }, 0, new long[3], 0, 3, new long[] { 1, 2, 3 } };
            yield return new object[] { new char[] { (char)1, (char)2, (char)3 }, 0, new ulong[3], 0, 3, new ulong[] { 1, 2, 3 } };
            yield return new object[] { new char[] { (char)1, (char)2, (char)3 }, 0, new int[3], 0, 3, new int[] { 1, 2, 3 } };
            yield return new object[] { new char[] { (char)1, (char)2, (char)3 }, 0, new uint[3], 0, 3, new uint[] { 1, 2, 3 } };
            yield return new object[] { new char[] { (char)1, (char)2, (char)3 }, 0, new ushort[3], 0, 3, new ushort[] { 1, 2, 3 } };
            yield return new object[] { new char[] { (char)1, (char)2, (char)3 }, 0, new float[3], 0, 3, new float[] { 1, 2, 3 } };
            yield return new object[] { new char[] { (char)1, (char)2, (char)3 }, 0, new double[3], 0, 3, new double[] { 1, 2, 3 } };

            // Single[] -> primitive[]
            yield return new object[] { new float[] { 1, 2.2f, 3 }, 0, new double[3], 0, 3, new double[] { 1, 2.2f, 3 } };
        }

        public static IEnumerable<object[]> Copy_SZArray_UnreliableConversion_CanPerform_TestData()
        {
            // Interface1[] -> InterfaceImplementingInterface1[] works when all values are null
            yield return new object[] { new NonGenericInterface1[1], 0, new NonGenericInterfaceWithNonGenericInterface1[1], 0, 1, new NonGenericInterfaceWithNonGenericInterface1[1] };

            // Interface1[] -> Interface2[] works when values are all null
            yield return new object[] { new NonGenericInterface1[1], 0, new NonGenericInterface2[1], 0, 1, new NonGenericInterface2[1] };

            // Interface1[] -> Interface2[] works when values all implement Interface2
            ClassWithNonGenericInterface1_2 twoInterfacesClass = new ClassWithNonGenericInterface1_2();
            yield return new object[] { new NonGenericInterface1[] { twoInterfacesClass }, 0, new NonGenericInterface2[1], 0, 1, new NonGenericInterface2[] { twoInterfacesClass } };

            StructWithNonGenericInterface1_2 twoInterfacesStruct = new StructWithNonGenericInterface1_2();
            yield return new object[] { new NonGenericInterface1[] { twoInterfacesStruct }, 0, new NonGenericInterface2[1], 0, 1, new NonGenericInterface2[] { twoInterfacesStruct } };

            // Interface1[] -> Any[] works when values are all null
            yield return new object[] { new NonGenericInterface1[1], 0, new ClassWithNonGenericInterface1[1], 0, 1, new ClassWithNonGenericInterface1[1] };

            // Interface1[] -> Any[] works when values are all Any
            ClassWithNonGenericInterface1 oneInterfaceClass = new ClassWithNonGenericInterface1();
            yield return new object[] { new NonGenericInterface1[] { oneInterfaceClass }, 0, new ClassWithNonGenericInterface1[1], 0, 1, new ClassWithNonGenericInterface1[] { oneInterfaceClass } };

            StructWithNonGenericInterface1 oneInterfaceStruct = new StructWithNonGenericInterface1();
            yield return new object[] { new NonGenericInterface1[] { oneInterfaceStruct }, 0, new StructWithNonGenericInterface1[1], 0, 1, new StructWithNonGenericInterface1[] { oneInterfaceStruct } };

            // ReferenceType[] -> InterfaceNotImplementedByReferenceType[] works when values are all null
            yield return new object[] { new ClassWithNonGenericInterface1[1], 0, new NonGenericInterface2[1], 0, 1, new NonGenericInterface2[1] };

            // ValueType[] -> ReferenceType[]
            yield return new object[] { new int[] { 0, 1, 2, 3, 4, 5, 6, 7, 8, 9 }, 2, new object[10], 5, 3, new object[] { null, null, null, null, null, 2, 3, 4, null, null } };
            yield return new object[] { new int[] { 0, 1, 2, 3, 4, 5, 6, 7, 8, 9 }, 2, new IEquatable<int>[10], 5, 3, new IEquatable<int>[] { null, null, null, null, null, 2, 3, 4, null, null } };
            yield return new object[] { new int?[] { 0, 1, 2, default(int?), 4, 5, 6, 7, 8, 9 }, 2, new object[10], 5, 3, new object[] { null, null, null, null, null, 2, null, 4, null, null } };

            // ReferenceType[] -> ValueType[]
            yield return new object[] { new object[] { 0, 1, 2, 3, 4, 5, 6, 7, 8, 9 }, 2, new int[] { 0xcc, 0xcc, 0xcc, 0xcc, 0xcc, 0xcc, 0xcc, 0xcc, 0xcc, 0xcc }, 5, 3, new int[] { 0xcc, 0xcc, 0xcc, 0xcc, 0xcc, 2, 3, 4, 0xcc, 0xcc } };
            yield return new object[] { new IEquatable<int>[] { 0, 1, 2, 3, 4, 5, 6, 7, 8, 9 }, 2, new int[] { 0xcc, 0xcc, 0xcc, 0xcc, 0xcc, 0xcc, 0xcc, 0xcc, 0xcc, 0xcc }, 5, 3, new int[] { 0xcc, 0xcc, 0xcc, 0xcc, 0xcc, 2, 3, 4, 0xcc, 0xcc } };
            yield return new object[] { new IEquatable<int>[] { 0, new NotInt32(), 2, 3, 4, new NotInt32(), 6, 7, 8, 9 }, 2, new int[] { 0xcc, 0xcc, 0xcc, 0xcc, 0xcc, 0xcc, 0xcc, 0xcc, 0xcc, 0xcc }, 5, 3, new int[] { 0xcc, 0xcc, 0xcc, 0xcc, 0xcc, 2, 3, 4, 0xcc, 0xcc } };

            yield return new object[] { new object[] { 0, 1, 2, 3, null, 5, 6, 7, 8, 9 }, 2, new int?[] { 0xcc, 0xcc, 0xcc, 0xcc, 0xcc, 0xcc, 0xcc, 0xcc, 0xcc, 0xcc }, 5, 3, new int?[] { 0xcc, 0xcc, 0xcc, 0xcc, 0xcc, 2, 3, null, 0xcc, 0xcc } };

            // Struct[] -> object[]
            NonGenericStruct[] structArray1 = CreateStructArray();
            yield return new object[] { structArray1, 0, new object[5], 0, 5, structArray1.Select(g => (object)g).ToArray() };

            // BaseClass[] -> SubClass[]
            yield return new object[] { new NonGenericClass1[10], 0, new NonGenericSubClass1[10], 0, 10, new NonGenericSubClass1[10] };

            // Class[] -> Interface[]
            yield return new object[] { new NonGenericClass1[10], 0, new NonGenericInterface1[10], 0, 10, new NonGenericInterface1[10] };

            // Interface[] -> Class[]
            yield return new object[] { new NonGenericInterface1[10], 0, new NonGenericClass1[10], 0, 10, new NonGenericClass1[10] };

            // object[] -> Int32Enum[] when values are all Int32Enum
            yield return new object[] { new object[] { Int32Enum.Case3 }, 0, new Int32Enum[1], 0, 1, new Int32Enum[] { Int32Enum.Case3 } };
        }

        public static IEnumerable<object[]> Copy_Array_UnreliableConversion_CanPerform_TestData()
        {
            // int[,] -> long[,]
            int[,] intRank2Array = new int[,] { { 1, 2, 3 }, { 4, 5, 6 } };
            yield return new object[] { intRank2Array, 0, new long[2, 3], 0, 6, new long[,] { { 1, 2, 3 }, { 4, 5, 6 } } };

            // int[,] -> object[,]
            //yield return new object[] { intRank2Array, 0, new object[2, 3], 0, 6, new object[,] { { 1, 2 }, { 3, 4 }, { 5, 6 } } };
            yield return new object[] { intRank2Array, 0, new object[3, 2], 0, 6, new object[,] { { 1, 2 }, { 3, 4 }, { 5, 6 } } };
            yield return new object[] { intRank2Array, 1, new object[2, 3], 2, 3, new object[,] { { null, null, 2 }, { 3, 4, null } } };

            // object[,] -> int[,]
            object[,] objectRank2Array = new object[,] { { 1, 2, 3 }, { 4, 5, 6 } };
            yield return new object[] { objectRank2Array, 0, new int[2, 3], 0, 6, intRank2Array };
            yield return new object[] { objectRank2Array, 0, new int[3, 2], 0, 6, new int[,] { { 1, 2 }, { 3, 4 }, { 5, 6 } } };
            yield return new object[] { objectRank2Array, 1, new int[2, 3], 2, 3, new int[,] { { 0, 0, 2 }, { 3, 4, 0 } } };
        }

        [Theory]
        [MemberData(nameof(Copy_SZArray_Reliable_TestData))]
        [MemberData(nameof(Copy_SZArray_PrimitiveWidening_TestData))]
        [MemberData(nameof(Copy_SZArray_UnreliableConversion_CanPerform_TestData))]
        public static void Copy_SZArray(Array sourceArray, int sourceIndex, Array destinationArray, int destinationIndex, int length, Array expected)
        {
            // Basic: forward SZArray
            Copy(sourceArray, sourceIndex, destinationArray, destinationIndex, length, expected);

            if (PlatformDetection.IsNonZeroLowerBoundArraySupported)
            {
                // Advanced: convert SZArray to an array with non-zero lower bound
                const int LowerBound = 5;
                Array nonZeroSourceArray = NonZeroLowerBoundArray(sourceArray, LowerBound);
                Array nonZeroDestinationArray = sourceArray == destinationArray ? nonZeroSourceArray : NonZeroLowerBoundArray(destinationArray, LowerBound);
                Copy(nonZeroSourceArray, sourceIndex + LowerBound, nonZeroDestinationArray, destinationIndex + LowerBound, length, NonZeroLowerBoundArray(expected, LowerBound));
            }

            if (sourceIndex == 0 && length == sourceArray.Length)
            {
                // CopyTo(Array, int)
                Array sourceClone1 = (Array)sourceArray.Clone();
                Array destinationArrayClone1 = sourceArray == destinationArray ? sourceClone1 : (Array)destinationArray.Clone();
                sourceClone1.CopyTo(destinationArrayClone1, destinationIndex);
                Assert.Equal(expected, destinationArrayClone1);

                // CopyTo(Array, long)
                Array sourceClone2 = (Array)sourceArray.Clone();
                Array destinationArrayClone2 = sourceArray == destinationArray ? sourceClone2 : (Array)destinationArray.Clone();
                sourceClone2.CopyTo(destinationArrayClone2, (long)destinationIndex);
                Assert.Equal(expected, destinationArrayClone2);
            }
        }

        [Theory]
        [MemberData(nameof(Copy_Array_Reliable_TestData))]
        [MemberData(nameof(Copy_Array_UnreliableConversion_CanPerform_TestData))]
        public static void Copy(Array sourceArray, int sourceIndex, Array destinationArray, int destinationIndex, int length, Array expected)
        {
            bool overlaps = sourceArray == destinationArray;
            if (sourceIndex == sourceArray.GetLowerBound(0) && destinationIndex == destinationArray.GetLowerBound(0))
            {
                // Use Copy(Array, Array, int)
                Array sourceArrayClone1 = (Array)sourceArray.Clone();
                Array destinationArrayClone1 = overlaps ? sourceArrayClone1 : (Array)destinationArray.Clone();
                Array.Copy(sourceArrayClone1, destinationArrayClone1, length);
                Assert.Equal(expected, destinationArrayClone1);

                // Use Copy(Array, Array, long)
                Array sourceArrayClone2 = (Array)sourceArray.Clone();
                Array destinationArrayClone2 = overlaps ? sourceArrayClone1 : (Array)destinationArray.Clone();
                Array.Copy(sourceArrayClone2, destinationArrayClone2, (long)length);
                Assert.Equal(expected, destinationArrayClone2);
            }
            // Use Copy(Array, int, Array, int, int)
            Array sourceArrayClone3 = (Array)sourceArray.Clone();
            Array destinationArrayClone3 = overlaps ? sourceArrayClone3 : (Array)destinationArray.Clone();
            Array.Copy(sourceArrayClone3, sourceIndex, destinationArrayClone3, destinationIndex, length);
            Assert.Equal(expected, destinationArrayClone3);

            // Use Copy(Array, long, Array, long, long)
            Array sourceArrayClone4 = (Array)sourceArray.Clone();
            Array destinationArrayClone4 = overlaps ? sourceArrayClone4 : (Array)destinationArray.Clone();
            Array.Copy(sourceArrayClone4, (long)sourceIndex, destinationArrayClone4, destinationIndex, length);
            Assert.Equal(expected, destinationArrayClone4);
        }

        [Theory]
        [MemberData(nameof(Copy_SZArray_Reliable_TestData))]
        [MemberData(nameof(Copy_Array_Reliable_TestData))]
        public static void ConstrainedCopy(Array sourceArray, int sourceIndex, Array destinationArray, int destinationIndex, int length, Array expected)
        {
            Array sourceArrayClone = (Array)sourceArray.Clone();
            Array destinationArrayClone = sourceArray == destinationArray ? sourceArrayClone : (Array)destinationArray.Clone();
            Array.ConstrainedCopy(sourceArrayClone, sourceIndex, destinationArrayClone, destinationIndex, length);
            Assert.Equal(expected, destinationArrayClone);
        }

        [Fact]
        public static void Copy_NullSourceArray_ThrowsArgumentNullException()
        {
            AssertExtensions.Throws<ArgumentNullException>("sourceArray", () => Array.Copy(null, new string[10], 0));
            AssertExtensions.Throws<ArgumentNullException>("sourceArray", () => Array.Copy(null, new string[10], (long)0));

            AssertExtensions.Throws<ArgumentNullException>("sourceArray", "source", () => Array.Copy(null, 0, new string[10], 0, 0));
            AssertExtensions.Throws<ArgumentNullException>("sourceArray", "source", () => Array.Copy(null, (long)0, new string[10], 0, 0));

            AssertExtensions.Throws<ArgumentNullException>("sourceArray", "source", () => Array.ConstrainedCopy(null, 0, new string[10], 0, 0));
        }

        [Fact]
        public static void Copy_NullDestinationArray_ThrowsArgumentNullException()
        {
            AssertExtensions.Throws<ArgumentNullException>("destinationArray", () => Array.Copy(new string[10], null, 0));
            AssertExtensions.Throws<ArgumentNullException>("destinationArray", () => Array.Copy(new string[10], null, (long)0));

            AssertExtensions.Throws<ArgumentNullException>("destinationArray", "dest", () => Array.Copy(new string[10], 0, null, 0, 0));
            AssertExtensions.Throws<ArgumentNullException>("destinationArray", "dest", () => Array.Copy(new string[10], (long)0, null, 0, 0));

            AssertExtensions.Throws<ArgumentNullException>("destinationArray", "dest", () => Array.ConstrainedCopy(new string[10], 0, null, 0, 0));

            AssertExtensions.Throws<ArgumentNullException>("destinationArray", "dest", () => new string[10].CopyTo(null, 0));
            AssertExtensions.Throws<ArgumentNullException>("destinationArray", "dest", () => new string[10].CopyTo(null, (long)0));
        }

        [Fact]
        public static void Copy_SourceAndDestinationArrayHaveDifferentRanks_ThrowsRankException()
        {
            Assert.Throws<RankException>(() => Array.Copy(new string[10, 10], new string[10], 0));
            Assert.Throws<RankException>(() => Array.Copy(new string[10, 10], new string[10], (long)0));

            Assert.Throws<RankException>(() => Array.Copy(new string[10, 10], 0, new string[10], 0, 0));
            Assert.Throws<RankException>(() => Array.Copy(new string[10, 10], (long)0, new string[10], 0, 0));

            Assert.Throws<RankException>(() => Array.ConstrainedCopy(new string[10, 10], 0, new string[10], 0, 0));
        }

        public static IEnumerable<object[]> Copy_SourceAndDestinationNeverConvertible_TestData()
        {
            yield return new object[] { new string[1], new int[1] };
            yield return new object[] { new int[1], new string[1] };
            yield return new object[] { new int[1], new IEnumerable<int>[1] };

            // Invalid jagged array
            yield return new object[] { new int[1][], new int[1][,] };
            yield return new object[] { new int[1][,], new int[1][] };
            yield return new object[] { new int[1][], new string[1][] };
            yield return new object[] { new string[1][], new int[1][] };

            // Can't primitive widen arrays
            yield return new object[] { new char[1][], new ushort[1][] };
            yield return new object[] { new ushort[1][], new char[1][] };

            // Can't primitive widen Int64
            yield return new object[] { new long[1], new int[1] };
            yield return new object[] { new long[1], new uint[1] };
            yield return new object[] { new long[1], new short[1] };
            yield return new object[] { new long[1], new ushort[1] };
            yield return new object[] { new long[1], new sbyte[1] };
            yield return new object[] { new long[1], new byte[1] };
            yield return new object[] { new long[1], new char[1] };
            yield return new object[] { new long[1], new bool[1] };
            yield return new object[] { new long[1], new IntPtr[1] };
            yield return new object[] { new long[1], new UIntPtr[1] };

            // Can't primitive widen UInt64
            yield return new object[] { new ulong[1], new int[1] };
            yield return new object[] { new ulong[1], new uint[1] };
            yield return new object[] { new ulong[1], new short[1] };
            yield return new object[] { new ulong[1], new ushort[1] };
            yield return new object[] { new ulong[1], new sbyte[1] };
            yield return new object[] { new ulong[1], new byte[1] };
            yield return new object[] { new ulong[1], new char[1] };
            yield return new object[] { new ulong[1], new bool[1] };
            yield return new object[] { new ulong[1], new IntPtr[1] };
            yield return new object[] { new ulong[1], new UIntPtr[1] };

            // Can't primitive widen Int32
            yield return new object[] { new int[1], new ulong[1] };
            yield return new object[] { new int[1], new short[1] };
            yield return new object[] { new int[1], new ushort[1] };
            yield return new object[] { new int[1], new sbyte[1] };
            yield return new object[] { new int[1], new byte[1] };
            yield return new object[] { new int[1], new char[1] };
            yield return new object[] { new int[1], new bool[1] };
            yield return new object[] { new int[1], new IntPtr[1] };
            yield return new object[] { new int[1], new UIntPtr[1] };

            // Can't primitive widen UInt32
            yield return new object[] { new uint[1], new short[1] };
            yield return new object[] { new uint[1], new ushort[1] };
            yield return new object[] { new uint[1], new sbyte[1] };
            yield return new object[] { new uint[1], new byte[1] };
            yield return new object[] { new uint[1], new char[1] };
            yield return new object[] { new uint[1], new bool[1] };
            yield return new object[] { new uint[1], new IntPtr[1] };
            yield return new object[] { new uint[1], new UIntPtr[1] };

            // Can't primitive widen Int16
            yield return new object[] { new short[1], new ulong[1] };
            yield return new object[] { new short[1], new sbyte[1] };
            yield return new object[] { new short[1], new byte[1] };
            yield return new object[] { new short[1], new char[1] };
            yield return new object[] { new short[1], new bool[1] };
            yield return new object[] { new short[1], new IntPtr[1] };
            yield return new object[] { new short[1], new UIntPtr[1] };

            // Can't primitive widen UInt16
            yield return new object[] { new ushort[1], new sbyte[1] };
            yield return new object[] { new ushort[1], new byte[1] };
            yield return new object[] { new ushort[1], new bool[1] };
            yield return new object[] { new ushort[1], new IntPtr[1] };
            yield return new object[] { new ushort[1], new UIntPtr[1] };

            // Can't primitive widen SByte
            yield return new object[] { new sbyte[1], new ulong[1] };
            yield return new object[] { new sbyte[1], new uint[1] };
            yield return new object[] { new sbyte[1], new ushort[1] };
            yield return new object[] { new sbyte[1], new char[1] };
            yield return new object[] { new sbyte[1], new bool[1] };
            yield return new object[] { new sbyte[1], new IntPtr[1] };
            yield return new object[] { new sbyte[1], new UIntPtr[1] };

            // Can't primitive widen Byte
            yield return new object[] { new byte[1], new bool[1] };
            yield return new object[] { new byte[1], new IntPtr[1] };
            yield return new object[] { new byte[1], new UIntPtr[1] };

            // Can't primitive widen Bool
            yield return new object[] { new bool[1], new long[1] };
            yield return new object[] { new bool[1], new ulong[1] };
            yield return new object[] { new bool[1], new int[1] };
            yield return new object[] { new bool[1], new uint[1] };
            yield return new object[] { new bool[1], new short[1] };
            yield return new object[] { new bool[1], new ushort[1] };
            yield return new object[] { new bool[1], new sbyte[1] };
            yield return new object[] { new bool[1], new byte[1] };
            yield return new object[] { new bool[1], new char[1] };
            yield return new object[] { new bool[1], new float[1] };
            yield return new object[] { new bool[1], new double[1] };
            yield return new object[] { new bool[1], new IntPtr[1] };
            yield return new object[] { new bool[1], new UIntPtr[1] };

            // Can't primitive widen Single
            yield return new object[] { new float[1], new long[1] };
            yield return new object[] { new float[1], new ulong[1] };
            yield return new object[] { new float[1], new int[1] };
            yield return new object[] { new float[1], new uint[1] };
            yield return new object[] { new float[1], new short[1] };
            yield return new object[] { new float[1], new ushort[1] };
            yield return new object[] { new float[1], new sbyte[1] };
            yield return new object[] { new float[1], new byte[1] };
            yield return new object[] { new float[1], new char[1] };
            yield return new object[] { new float[1], new bool[1] };
            yield return new object[] { new float[1], new IntPtr[1] };
            yield return new object[] { new float[1], new UIntPtr[1] };

            // Can't primitive widen Double
            yield return new object[] { new double[1], new long[1] };
            yield return new object[] { new double[1], new ulong[1] };
            yield return new object[] { new double[1], new int[1] };
            yield return new object[] { new double[1], new uint[1] };
            yield return new object[] { new double[1], new short[1] };
            yield return new object[] { new double[1], new ushort[1] };
            yield return new object[] { new double[1], new sbyte[1] };
            yield return new object[] { new double[1], new byte[1] };
            yield return new object[] { new double[1], new char[1] };
            yield return new object[] { new double[1], new bool[1] };
            yield return new object[] { new double[1], new float[1] };
            yield return new object[] { new double[1], new IntPtr[1] };
            yield return new object[] { new double[1], new UIntPtr[1] };

            // Can't primitive widen IntPtr
            yield return new object[] { new IntPtr[1], new long[1] };
            yield return new object[] { new IntPtr[1], new ulong[1] };
            yield return new object[] { new IntPtr[1], new int[1] };
            yield return new object[] { new IntPtr[1], new uint[1] };
            yield return new object[] { new IntPtr[1], new short[1] };
            yield return new object[] { new IntPtr[1], new ushort[1] };
            yield return new object[] { new IntPtr[1], new sbyte[1] };
            yield return new object[] { new IntPtr[1], new byte[1] };
            yield return new object[] { new IntPtr[1], new char[1] };
            yield return new object[] { new IntPtr[1], new bool[1] };
            yield return new object[] { new IntPtr[1], new float[1] };
            yield return new object[] { new IntPtr[1], new double[1] };

            // Can't primitive widen UIntPtr
            yield return new object[] { new UIntPtr[1], new long[1] };
            yield return new object[] { new UIntPtr[1], new ulong[1] };
            yield return new object[] { new UIntPtr[1], new int[1] };
            yield return new object[] { new UIntPtr[1], new uint[1] };
            yield return new object[] { new UIntPtr[1], new short[1] };
            yield return new object[] { new UIntPtr[1], new ushort[1] };
            yield return new object[] { new UIntPtr[1], new sbyte[1] };
            yield return new object[] { new UIntPtr[1], new byte[1] };
            yield return new object[] { new UIntPtr[1], new char[1] };
            yield return new object[] { new UIntPtr[1], new bool[1] };
            yield return new object[] { new UIntPtr[1], new float[1] };
            yield return new object[] { new UIntPtr[1], new double[1] };

            // Interface[] -> Any[] only works if Any implements Interface
            yield return new object[] { new NonGenericInterface2[1], new StructWithNonGenericInterface1[1] };

            // ValueType[] -> InterfaceNotImplementedByValueType[] never works
            yield return new object[] { new StructWithNonGenericInterface1[1], new NonGenericInterface2[1] };
        }

        [Theory]
        [MemberData(nameof(Copy_SourceAndDestinationNeverConvertible_TestData))]
        public static void Copy_SourceAndDestinationNeverConvertible_ThrowsArrayTypeMismatchException(Array sourceArray, Array destinationArray)
        {
            Assert.Throws<ArrayTypeMismatchException>(() => Array.Copy(sourceArray, destinationArray, 0));
            Assert.Throws<ArrayTypeMismatchException>(() => Array.Copy(sourceArray, destinationArray, (long)0));

            Assert.Throws<ArrayTypeMismatchException>(() => Array.Copy(sourceArray, sourceArray.GetLowerBound(0), destinationArray, destinationArray.GetLowerBound(0), 0));
            Assert.Throws<ArrayTypeMismatchException>(() => Array.Copy(sourceArray, (long)sourceArray.GetLowerBound(0), destinationArray, destinationArray.GetLowerBound(0), 0));

            Assert.Throws<ArrayTypeMismatchException>(() => sourceArray.CopyTo(destinationArray, destinationArray.GetLowerBound(0)));
            Assert.Throws<ArrayTypeMismatchException>(() => sourceArray.CopyTo(destinationArray, (long)destinationArray.GetLowerBound(0)));
        }

        [Fact]
        public static void Copy_SourceAndDestinationPointers_ThrowsArrayTypeMismatchException()
        {
            unsafe
            {
                Assert.Throws<ArrayTypeMismatchException>(() => Array.Copy(new void*[1], new object[1], 0));
                Assert.Throws<ArrayTypeMismatchException>(() => Array.Copy(new object[1], new void*[1], 0));
            }
        }

        public static IEnumerable<object[]> Copy_UnreliableConversion_CantPerform_TestData()
        {
            yield return new object[] { new object[] { "1" }, new int[1] };

            IEquatable<int>[] interfaceArray1 = new IEquatable<int>[10] { 0, 0, 0, 0, new NotInt32(), 0, 0, 0, 0, 0 };
            yield return new object[] { interfaceArray1, new int[10]};

            IEquatable<int>[] interfaceArray2 = new IEquatable<int>[10] { 0, 0, 0, 0, new NotInt32(), 0, 0, 0, 0, 0 };
            yield return new object[] { interfaceArray2, new int[10] };

            // Interface1[] -> Interface2[] when an Interface1 can't be assigned to Interface2
            yield return new object[] { new NonGenericInterface1[] { new StructWithNonGenericInterface1() }, new NonGenericInterface2[1] };
            yield return new object[] { new NonGenericInterface1[] { new StructWithNonGenericInterface1() }, new NonGenericInterface2[1] };
            yield return new object[] { new NonGenericInterface1[] { new ClassWithNonGenericInterface1() }, new NonGenericInterfaceWithNonGenericInterface1[1] };
            yield return new object[] { new NonGenericInterface1[] { new StructWithNonGenericInterface1() }, new NonGenericInterfaceWithNonGenericInterface1[1] };

            // Interface1[] -> ValueType[] when an Interface1 is null
            yield return new object[] { new NonGenericInterface1[1], new StructWithNonGenericInterface1[1] };

            // Interface1[] -> ValueType[] when an Interface1 can't be assigned to ValueType
            yield return new object[] { new NonGenericInterface1[] { new ClassWithNonGenericInterface1() }, new StructWithNonGenericInterface1[1] };
        }

        [Theory]
        [MemberData(nameof(Copy_UnreliableConversion_CantPerform_TestData))]
        public static void Copy_UnreliableConversion_CantPerform_ThrowsInvalidCastException(Array sourceArray, Array destinationArray)
        {
            int length = Math.Min(sourceArray.Length, destinationArray.Length);
            Assert.Throws<InvalidCastException>(() => Array.Copy(sourceArray, destinationArray, length));
            Assert.Throws<InvalidCastException>(() => Array.Copy(sourceArray, destinationArray, (long)length));

            Assert.Throws<InvalidCastException>(() => Array.Copy(sourceArray, sourceArray.GetLowerBound(0), destinationArray, destinationArray.GetLowerBound(0), length));
            Assert.Throws<InvalidCastException>(() => Array.Copy(sourceArray, (long)sourceArray.GetLowerBound(0), destinationArray, destinationArray.GetLowerBound(0), length));

            Assert.Throws<InvalidCastException>(() => sourceArray.CopyTo(destinationArray, destinationArray.GetLowerBound(0)));
            Assert.Throws<InvalidCastException>(() => sourceArray.CopyTo(destinationArray, (long)destinationArray.GetLowerBound(0)));

            // No exception is thrown if length == 0, as conversion error checking occurs during, not before copying
            Array.Copy(sourceArray, sourceArray.GetLowerBound(0), destinationArray, destinationArray.GetLowerBound(0), 0);
        }

        [Theory]
        [MemberData(nameof(Copy_UnreliableConversion_CantPerform_TestData))]
        public static void ConstrainedCopy_UnreliableConversion_CantPerform_ThrowsArrayTypeMismatchException(Array sourceArray, Array destinationArray)
        {
            int length = Math.Min(sourceArray.Length, destinationArray.Length);
            ConstrainedCopy_UnreliableConversion_ThrowsArrayTypeMismatchException(sourceArray, sourceArray.GetLowerBound(0), destinationArray, destinationArray.GetLowerBound(0), length, null);
        }

        [Theory]
        [MemberData(nameof(Copy_SZArray_PrimitiveWidening_TestData))]
        [MemberData(nameof(Copy_SZArray_UnreliableConversion_CanPerform_TestData))]
        [MemberData(nameof(Copy_Array_UnreliableConversion_CanPerform_TestData))]
        public static void ConstrainedCopy_UnreliableConversion_ThrowsArrayTypeMismatchException(Array sourceArray, int sourceIndex, Array destinationArray, int destinationIndex, int length, Array ignored)
        {
            _ = ignored;
            Assert.Throws<ArrayTypeMismatchException>(() => Array.ConstrainedCopy(sourceArray, sourceIndex, destinationArray, destinationIndex, length));
        }

        [Fact]
        public static void Copy_NegativeLength_ThrowsArgumentOutOfRangeException()
        {
            AssertExtensions.Throws<ArgumentOutOfRangeException>("length", () => Array.Copy(new string[10], new string[10], -1));
            AssertExtensions.Throws<ArgumentOutOfRangeException>("length", () => Array.Copy(new string[10], new string[10], (long)-1));

            AssertExtensions.Throws<ArgumentOutOfRangeException>("length", () => Array.Copy(new string[10], 0, new string[10], 0, -1));
            AssertExtensions.Throws<ArgumentOutOfRangeException>("length", () => Array.Copy(new string[10], 0, new string[10], 0, (long)-1));

            AssertExtensions.Throws<ArgumentOutOfRangeException>("length", () => Array.ConstrainedCopy(new string[10], 0, new string[10], 0, -1));
        }

        [Theory]
        [InlineData((long)int.MinValue - 1)]
        [InlineData((long)int.MaxValue + 1)]
        public void Copy_LongLengthNotValidInt_ThrowsArgumentOutOfRangeException(long length)
        {
            AssertExtensions.Throws<ArgumentOutOfRangeException>("length", () => Array.Copy(new string[10], new string[10], length));
            AssertExtensions.Throws<ArgumentOutOfRangeException>("length", () => Array.Copy(new string[10], 0, new string[10], 0, length));
        }

        [Theory]
        [InlineData(8, 0, 10, 0, 9)]
        [InlineData(8, 8, 10, 0, 1)]
        [InlineData(8, 9, 10, 0, 0)]
        public static void Copy_IndexPlusLengthGreaterThanSourceArrayLength_ThrowsArgumentException(int sourceCount, int sourceIndex, int destinationCount, int destinationIndex, int count)
        {
            if (sourceIndex == 0 && destinationIndex == 0)
            {
                AssertExtensions.Throws<ArgumentException>("sourceArray", "", () => Array.Copy(new string[sourceCount], new string[destinationCount], count));
                AssertExtensions.Throws<ArgumentException>("sourceArray", "", () => Array.Copy(new string[sourceCount], new string[destinationCount], (long)count));
            }

            AssertExtensions.Throws<ArgumentException>("sourceArray", "", () => Array.Copy(new string[sourceCount], sourceIndex, new string[destinationCount], destinationIndex, count));
            AssertExtensions.Throws<ArgumentException>("sourceArray", "", () => Array.Copy(new string[sourceCount], (long)sourceIndex, new string[destinationCount], destinationIndex, count));

            AssertExtensions.Throws<ArgumentException>("sourceArray", "", () => Array.ConstrainedCopy(new string[sourceCount], sourceIndex, new string[destinationCount], destinationIndex, count));
        }

        [Theory]
        [InlineData(10, 0, 8, 0, 9)]
        [InlineData(10, 0, 8, 8, 1)]
        [InlineData(10, 0, 8, 9, 0)]
        public static void Copy_IndexPlusLengthGreaterThanDestinationArrayLength_ThrowsArgumentException(int sourceCount, int sourceIndex, int destinationCount, int destinationIndex, int count)
        {
            if (sourceIndex == 0 && destinationIndex == 0)
            {
                AssertExtensions.Throws<ArgumentException>("destinationArray", "", () => Array.Copy(new string[sourceCount], new string[destinationCount], count));
                AssertExtensions.Throws<ArgumentException>("destinationArray", "", () => Array.Copy(new string[sourceCount], new string[destinationCount], (long)count));
            }

            AssertExtensions.Throws<ArgumentException>("destinationArray", "", () => Array.Copy(new string[sourceCount], sourceIndex, new string[destinationCount], destinationIndex, count));
            AssertExtensions.Throws<ArgumentException>("destinationArray", "", () => Array.Copy(new string[sourceCount], (long)sourceIndex, new string[destinationCount], destinationIndex, count));

            AssertExtensions.Throws<ArgumentException>("destinationArray", "", () => Array.ConstrainedCopy(new string[sourceCount], sourceIndex, new string[destinationCount], destinationIndex, count));
        }

        [Fact]
        public static void Copy_StartIndexNegative_ThrowsArgumentOutOfRangeException()
        {
            AssertExtensions.Throws<ArgumentOutOfRangeException>("sourceIndex", "srcIndex", () => Array.Copy(new string[10], -1, new string[10], 0, 0));
            AssertExtensions.Throws<ArgumentOutOfRangeException>("sourceIndex", "srcIndex", () => Array.Copy(new string[10], (long)-1, new string[10], 0, 0));

            AssertExtensions.Throws<ArgumentOutOfRangeException>("sourceIndex", "srcIndex", () => Array.ConstrainedCopy(new string[10], -1, new string[10], 0, 0));
        }

        [Theory]
        [InlineData((long)int.MinValue - 1)]
        [InlineData((long)int.MaxValue + 1)]
        public void Copy_LongSourceIndexNotValidInt_ThrowsArgumentException(long sourceIndex)
        {
            AssertExtensions.Throws<ArgumentOutOfRangeException>("sourceIndex", () => Array.Copy(new string[10], sourceIndex, new string[10], 0, 0));
        }

        [Fact]
        public static void Copy_DestinationIndexNegative_ThrowsArgumentOutOfRangeException()
        {
            AssertExtensions.Throws<ArgumentOutOfRangeException>("destinationIndex", "dstIndex", () => Array.Copy(new string[10], 0, new string[10], -1, 0));
            AssertExtensions.Throws<ArgumentOutOfRangeException>("destinationIndex", "dstIndex", () => Array.Copy(new string[10], 0, new string[10], (long)-1, 0));

            AssertExtensions.Throws<ArgumentOutOfRangeException>("destinationIndex", "dstIndex", () => Array.ConstrainedCopy(new string[10], 0, new string[10], -1, 0));

            AssertExtensions.Throws<ArgumentOutOfRangeException>("destinationIndex", "dstIndex", () => new string[10].CopyTo(new string[10], -1));
        }

        [Theory]
        [InlineData((long)int.MinValue - 1)]
        [InlineData((long)int.MaxValue + 1)]
        public void Copy_LongDestinationIndexNotValidInt_ThrowsArgumentOutOfRangeException(long destinationIndex)
        {
            AssertExtensions.Throws<ArgumentOutOfRangeException>("destinationIndex", () => Array.Copy(new string[10], 0, new string[10], destinationIndex, 0));
            AssertExtensions.Throws<ArgumentOutOfRangeException>("index", () => new string[10].CopyTo(new string[10], destinationIndex));
        }

        [Fact]
        public static void CopyTo_SourceMultiDimensional_ThrowsRankException()
        {
            Assert.Throws<RankException>(() => new int[3, 3].CopyTo(new int[3], 0));
            Assert.Throws<RankException>(() => new int[3, 3].CopyTo(new int[3], (long)0));
        }

        [Fact]
        public static void CopyTo_DestinationMultiDimensional_ThrowsArgumentException()
        {
            AssertExtensions.Throws<ArgumentException>(null, () => new int[3].CopyTo(new int[10, 10], 0));
            AssertExtensions.Throws<ArgumentException>(null, () => new int[3].CopyTo(new int[10, 10], (long)0));
        }

        [Fact]
        public static void CopyTo_IndexGreaterThanDestinationArrayLength_ThrowsArgumentException()
        {
            AssertExtensions.Throws<ArgumentException>("destinationArray", "", () => new int[3].CopyTo(new int[10], 10));
            AssertExtensions.Throws<ArgumentException>("destinationArray", "", () => new int[3].CopyTo(new int[10], (long)10));
        }

        public static unsafe IEnumerable<object[]> CreateInstance_TestData()
        {
            return new object[][]
            {
                // Primitives
                new object[] { typeof(string), default(string) },
                new object[] { typeof(sbyte), default(sbyte) },
                new object[] { typeof(byte), default(byte) },
                new object[] { typeof(short), default(short) },
                new object[] { typeof(ushort), default(ushort) },
                new object[] { typeof(int), default(int) },
                new object[] { typeof(uint), default(uint) },
                new object[] { typeof(long), default(long) },
                new object[] { typeof(ulong), default(ulong) },
                new object[] { typeof(char), default(char) },
                new object[] { typeof(bool), default(bool) },
                new object[] { typeof(float), default(float) },
                new object[] { typeof(double), default(double) },
                new object[] { typeof(IntPtr), default(IntPtr) },
                new object[] { typeof(UIntPtr), default(UIntPtr) },

                // Primitives enums
                new object[] { typeof(SByteEnum), default(SByteEnum) },
                new object[] { typeof(ByteEnum), default(ByteEnum) },
                new object[] { typeof(Int16Enum), default(Int16Enum) },
                new object[] { typeof(UInt16Enum), default(UInt16Enum) },
                new object[] { typeof(Int32Enum), default(Int32Enum) },
                new object[] { typeof(UInt32Enum), default(UInt32Enum) },
                new object[] { typeof(Int64Enum), default(Int64Enum) },
                new object[] { typeof(UInt64Enum), default(UInt64Enum) },

                // Array, pointers
                new object[] { typeof(int[]), default(int[]) },
                new object[] { typeof(string[]), default(string[]) },
                new object[] { typeof(int*), null },

                // Classes, structs, interface
                new object[] { typeof(NonGenericClass1), default(NonGenericClass1) },
                new object[] { typeof(GenericClass<int>), default(GenericClass<int>) },
                new object[] { typeof(NonGenericStruct), default(NonGenericStruct) },
                new object[] { typeof(GenericStruct<int>), default(GenericStruct<int>) },
                new object[] { typeof(NonGenericInterface1), default(NonGenericInterface1) },
                new object[] { typeof(GenericInterface<int>), default(GenericInterface<int>) },
                new object[] { typeof(AbstractClass), default(AbstractClass) },
                new object[] { typeof(StaticClass), default(StaticClass) },
            };
        }

        [Theory]
        [MemberData(nameof(CreateInstance_TestData))]
        public static void CreateInstance(Type elementType, object repeatedValue)
        {
            CreateInstance_Advanced(elementType, new int[] { 10 }, new int[1], repeatedValue);
            CreateInstance_Advanced(elementType, new int[] { 0 }, new int[1], repeatedValue);
            CreateInstance_Advanced(elementType, new int[] { 1, 2 }, new int[] { 1, 2 }, repeatedValue);
            CreateInstance_Advanced(elementType, new int[] { 5, 6 }, new int[] { int.MinValue, 0 }, repeatedValue);
        }

        [Theory]
        [InlineData(typeof(int), new int[] { 1 }, new int[] { 0 }, default(int))]
        [InlineData(typeof(int), new int[] { 1, 2 }, new int[] { 0, 0 }, default(int))]
        [InlineData(typeof(int), new int[] { 1, 2, 3 }, new int[] { 0, 0, 0 }, default(int))]
        [InlineData(typeof(int), new int[] { 1, 2, 3, 4 }, new int[] { 0, 0, 0, 0 }, default(int))]
        [InlineData(typeof(int), new int[] { 1, 2, 3, 4 }, new int[] { -2, 3, -4, -5 }, default(int))]
        [InlineData(typeof(int), new int[] { 7 }, new int[] { 1 }, default(int))]
        [InlineData(typeof(int), new int[] { 7, 8 }, new int[] { 1, 2 }, default(int))]
        [InlineData(typeof(int), new int[] { 7, 8, 9 }, new int[] { 1, 2, 3 }, default(int))]
        public static void CreateInstance_Advanced(Type elementType, int[] lengths, int[] lowerBounds, object repeatedValue)
        {
            bool lowerBoundsAreAllZero = lowerBounds.All(lowerBound => lowerBound == 0);
            if ((!lowerBoundsAreAllZero) && !PlatformDetection.IsNonZeroLowerBoundArraySupported)
                return;
            if (lowerBoundsAreAllZero)
            {
                if (lengths.Length == 1)
                {
                    // Use CreateInstance(Type, int)
                    Array array1 = Array.CreateInstance(elementType, lengths[0]);
                    VerifyArray(array1, elementType, lengths, lowerBounds, repeatedValue);
                }
                else if (lengths.Length == 2)
                {
                    // Use CreateInstance(Type, int, int)
                    Array array2 = Array.CreateInstance(elementType, lengths[0], lengths[1]);
                    VerifyArray(array2, elementType, lengths, lowerBounds, repeatedValue);
                }
                else if (lengths.Length == 3)
                {
                    // Use CreateInstance(Type, int, int, int)
                    Array array3 = Array.CreateInstance(elementType, lengths[0], lengths[1], lengths[2]);
                    VerifyArray(array3, elementType, lengths, lowerBounds, repeatedValue);
                }

                // Use CreateInstance(Type, int[])
                Array array4 = Array.CreateInstance(elementType, lengths);
                VerifyArray(array4, elementType, lengths, lowerBounds, repeatedValue);

                // Use CreateInstance(Type, long[])
                Array array5 = Array.CreateInstance(elementType, lengths.Select(length => (long)length).ToArray());
                VerifyArray(array5, elementType, lengths, lowerBounds, repeatedValue);

            }
            // Use CreateInstance(Type, int[], int[])
            Array array6 = Array.CreateInstance(elementType, lengths, lowerBounds);
            VerifyArray(array6, elementType, lengths, lowerBounds, repeatedValue);
        }

        [Fact]
        public static void CreateInstance_NullElementType_ThrowsArgumentNullException()
        {
            AssertExtensions.Throws<ArgumentNullException>("elementType", () => Array.CreateInstance(null, 0));
            AssertExtensions.Throws<ArgumentNullException>("elementType", () => Array.CreateInstance(null, 0, 0));
            AssertExtensions.Throws<ArgumentNullException>("elementType", () => Array.CreateInstance(null, 0, 0, 0));
            AssertExtensions.Throws<ArgumentNullException>("elementType", () => Array.CreateInstance(null, new int[1]));
            AssertExtensions.Throws<ArgumentNullException>("elementType", () => Array.CreateInstance(null, new long[1]));
            AssertExtensions.Throws<ArgumentNullException>("elementType", () => Array.CreateInstance(null, new int[1], new int[1]));
        }

        public static IEnumerable<object[]> CreateInstance_NotSupportedType_TestData()
        {
            yield return new object[] { typeof(void) };
            yield return new object[] { typeof(int).MakeByRefType() };
            yield return new object[] { typeof(GenericClass<>) };
            yield return new object[] { typeof(GenericClass<>).MakeGenericType(typeof(GenericClass<>)) };
            yield return new object[] { typeof(GenericClass<>).GetTypeInfo().GetGenericArguments()[0] };
            yield return new object[] { typeof(TypedReference) };
            yield return new object[] { typeof(ArgIterator) };
            yield return new object[] { typeof(RuntimeArgumentHandle) };
            yield return new object[] { typeof(Span<int>) };
        }

        [Theory]
        [MemberData(nameof(CreateInstance_NotSupportedType_TestData))]
        public void CreateInstance_NotSupportedType_ThrowsNotSupportedException(Type elementType)
        {
            Assert.Throws<NotSupportedException>(() => Array.CreateInstance(elementType, 0));
            Assert.Throws<NotSupportedException>(() => Array.CreateInstance(elementType, 0, 0));
            Assert.Throws<NotSupportedException>(() => Array.CreateInstance(elementType, 0, 0, 0));
            Assert.Throws<NotSupportedException>(() => Array.CreateInstance(elementType, new int[1]));
            Assert.Throws<NotSupportedException>(() => Array.CreateInstance(elementType, new long[1]));
            Assert.Throws<NotSupportedException>(() => Array.CreateInstance(elementType, new int[1], new int[1]));
        }

        [Fact]
        public void CreateInstance_TypeNotRuntimeType_ThrowsArgumentException()
        {
            // This cannot be a [Theory] due to https://github.com/xunit/xunit/issues/1325.
            foreach (Type elementType in Helpers.NonRuntimeTypes)
            {
                AssertExtensions.Throws<ArgumentException>("elementType", () => Array.CreateInstance(elementType, 1));
                AssertExtensions.Throws<ArgumentException>("elementType", () => Array.CreateInstance(elementType, 1, 1));
                AssertExtensions.Throws<ArgumentException>("elementType", () => Array.CreateInstance(elementType, 1, 1, 1));
                AssertExtensions.Throws<ArgumentException>("elementType", () => Array.CreateInstance(elementType, new int[1]));
                AssertExtensions.Throws<ArgumentException>("elementType", () => Array.CreateInstance(elementType, new long[1]));
                AssertExtensions.Throws<ArgumentException>("elementType", () => Array.CreateInstance(elementType, new int[1], new int[1]));
            }
        }

        [Fact]
        public void CreateInstance_NegativeLength_ThrowsArgumentOutOfRangeException()
        {
            AssertExtensions.Throws<ArgumentOutOfRangeException>("length", () => Array.CreateInstance(typeof(int), -1));
            AssertExtensions.Throws<ArgumentOutOfRangeException>("length1", () => Array.CreateInstance(typeof(int), -1, 0));
            AssertExtensions.Throws<ArgumentOutOfRangeException>("length1", () => Array.CreateInstance(typeof(int), -1, 0, 0));
            AssertExtensions.Throws<ArgumentOutOfRangeException>("lengths[0]", () => Array.CreateInstance(typeof(int), new int[] { -1 }));
            AssertExtensions.Throws<ArgumentOutOfRangeException>("lengths[0]", () => Array.CreateInstance(typeof(int), new long[] { -1 }));
            AssertExtensions.Throws<ArgumentOutOfRangeException>("lengths[0]", () => Array.CreateInstance(typeof(int), new int[] { -1 }, new int[1]));
        }

        [Fact]
        public void CreateInstance_NegativeLength2_ThrowsArgumentOutOfRangeException()
        {
            AssertExtensions.Throws<ArgumentOutOfRangeException>("length2", () => Array.CreateInstance(typeof(int), 0, -1));
            AssertExtensions.Throws<ArgumentOutOfRangeException>("length2", () => Array.CreateInstance(typeof(int), 0, -1, 0));
        }

        [Fact]
        public void CreateInstance_NegativeLength3_ThrowsArgumentOutOfRangeException()
        {
            AssertExtensions.Throws<ArgumentOutOfRangeException>("length3", () => Array.CreateInstance(typeof(int), 0, 0, -1));
        }

        [Fact]
        public void CreateInstance_LengthsNull_ThrowsArgumentNullException()
        {
            AssertExtensions.Throws<ArgumentNullException>("lengths", () => Array.CreateInstance(typeof(int), (int[])null));
            AssertExtensions.Throws<ArgumentNullException>("lengths", () => Array.CreateInstance(typeof(int), (long[])null));
            AssertExtensions.Throws<ArgumentNullException>("lengths", () => Array.CreateInstance(typeof(int), null, new int[1]));
        }

        [Fact]
        public void CreateInstance_LengthsEmpty_ThrowsArgumentException()
        {
            AssertExtensions.Throws<ArgumentException>(null, () => Array.CreateInstance(typeof(int), new int[0]));
            AssertExtensions.Throws<ArgumentException>(null, () => Array.CreateInstance(typeof(int), new long[0]));
            AssertExtensions.Throws<ArgumentException>(null, () => Array.CreateInstance(typeof(int), new int[0], new int[1]));
            AssertExtensions.Throws<ArgumentException>(null, () => Array.CreateInstance(typeof(int), new int[0], new int[0]));
        }

        [Fact]
        public void CreateInstance_LowerBoundNull_ThrowsArgumentNullException()
        {
            AssertExtensions.Throws<ArgumentNullException>("lowerBounds", () => Array.CreateInstance(typeof(int), new int[] { 1 }, null));
        }

        [Theory]
        [InlineData((long)int.MaxValue + 1)]
        [InlineData((long)int.MinValue - 1)]
        public void CreateInstance_InvalidLengthInLongLength_ThrowsArgumentOutOfRangeException(long length)
        {
            AssertExtensions.Throws<ArgumentOutOfRangeException>("len", () => Array.CreateInstance(typeof(int), new long[] { length }));
        }

        [Theory]
        [InlineData(0)]
        [InlineData(2)]
        public void CreateInstance_LengthsAndLowerBoundsHaveDifferentLengths_ThrowsArgumentException(int length)
        {
            AssertExtensions.Throws<ArgumentException>(null, () => Array.CreateInstance(typeof(int), new int[1], new int[length]));
        }

        [Theory]
        [InlineData(33)]
        [InlineData(256)]
        [InlineData(257)]
        [ActiveIssue("https://github.com/dotnet/runtime/issues/39002", TestRuntimes.Mono)]
        public void CreateInstance_RankMoreThanMaxRank_ThrowsTypeLoadException(int length)
        {
            var lengths = new int[length];
            var lowerBounds = new int[length];
            Assert.Throws<TypeLoadException>(() => Array.CreateInstance(typeof(int), lengths, lowerBounds));
        }

        [ConditionalFact(typeof(PlatformDetection), nameof(PlatformDetection.IsNonZeroLowerBoundArraySupported))]
        public void CreateInstance_Type_LengthsPlusLowerBoundOverflows_ThrowsArgumentOutOfRangeException()
        {
            AssertExtensions.Throws<ArgumentOutOfRangeException>(null, () => Array.CreateInstance(typeof(int), new int[] { int.MaxValue }, new int[] { 2 }));
        }

        [Fact]
        public static void Empty()
        {
            Assert.True(Array.Empty<int>() != null);
            Assert.Equal(0, Array.Empty<int>().Length);
            Assert.Equal(1, Array.Empty<int>().Rank);
            Assert.Same(Array.Empty<int>(), Array.Empty<int>());

            Assert.True(Array.Empty<object>() != null);
            Assert.Equal(0, Array.Empty<object>().Length);
            Assert.Equal(1, Array.Empty<object>().Rank);
            Assert.Same(Array.Empty<object>(), Array.Empty<object>());
        }

        [Fact]
        public static void Find()
        {
            var intArray = new int[] { 7, 8, 9 };

            // Exists included here since it's a trivial wrapper around FindIndex
            Assert.True(Array.Exists(intArray, i => i == 8));
            Assert.False(Array.Exists(intArray, i => i == -1));

            int[] results = Array.FindAll(intArray, i => (i % 2) != 0);
            Assert.Equal(2, results.Length);
            Assert.True(Array.Exists(results, i => i == 7));
            Assert.True(Array.Exists(results, i => i == 9));

            var stringArray = new string[] { "7", "8", "88", "888", "9" };
            Assert.Equal("8", Array.Find(stringArray, s => s.StartsWith("8")));
            Assert.Null(Array.Find(stringArray, s => s == "X"));

            intArray = new int[] { 40, 41, 42, 43, 44, 45, 46, 47, 48, 49 };
            Assert.Equal(3, Array.FindIndex(intArray, i => i >= 43));
            Assert.Equal(-1, Array.FindIndex(intArray, i => i == 99));

            Assert.Equal(3, Array.FindIndex(intArray, 3, i => i == 43));
            Assert.Equal(-1, Array.FindIndex(intArray, 4, i => i == 43));

            Assert.Equal(3, Array.FindIndex(intArray, 1, 3, i => i == 43));
            Assert.Equal(-1, Array.FindIndex(intArray, 1, 2, i => i == 43));

            stringArray = new string[] { "7", "8", "88", "888", "9" };
            Assert.Equal("888", Array.FindLast(stringArray, s => s.StartsWith("8")));
            Assert.Null(Array.FindLast(stringArray, s => s == "X"));

            intArray = new int[] { 40, 41, 42, 43, 44, 45, 46, 47, 48, 49 };
            Assert.Equal(9, Array.FindLastIndex(intArray, i => i >= 43));
            Assert.Equal(-1, Array.FindLastIndex(intArray, i => i == 99));

            Assert.Equal(3, Array.FindLastIndex(intArray, 3, i => i == 43));
            Assert.Equal(-1, Array.FindLastIndex(intArray, 2, i => i == 43));

            Assert.Equal(3, Array.FindLastIndex(intArray, 5, 3, i => i == 43));
            Assert.Equal(-1, Array.FindLastIndex(intArray, 5, 2, i => i == 43));

            intArray = new int[0];
            Assert.Equal(-1, Array.FindLastIndex(intArray, -1, i => i == 43));
        }

        [Fact]
        public static void Exists_Invalid()
        {
            AssertExtensions.Throws<ArgumentNullException>("array", () => Array.Exists((int[])null, i => i == 43)); // Array is null
            AssertExtensions.Throws<ArgumentNullException>("match", () => Array.Exists(new int[0], null)); // Match is null
        }

        [Fact]
        public static void Find_Invalid()
        {
            AssertExtensions.Throws<ArgumentNullException>("array", () => Array.Find((int[])null, i => i == 43)); // Array is null
            AssertExtensions.Throws<ArgumentNullException>("match", () => Array.Find(new int[0], null)); // Match is null
        }

        [Fact]
        public static void FindIndex_Invalid()
        {
            // Array is null
            AssertExtensions.Throws<ArgumentNullException>("array", () => Array.FindIndex((int[])null, i => i == 43));
            AssertExtensions.Throws<ArgumentNullException>("array", () => Array.FindIndex((int[])null, 0, i => i == 43));
            AssertExtensions.Throws<ArgumentNullException>("array", () => Array.FindIndex((int[])null, 0, 0, i => i == 43));

            // Start index < 0
            AssertExtensions.Throws<ArgumentOutOfRangeException>("startIndex", () => Array.FindIndex(new int[3], -1, i => i == 43));
            AssertExtensions.Throws<ArgumentOutOfRangeException>("startIndex", () => Array.FindIndex(new int[3], -1, 0, i => i == 43));

            // Start index > array.Length
            AssertExtensions.Throws<ArgumentOutOfRangeException>("startIndex", () => Array.FindIndex(new int[3], 4, i => i == 43));
            AssertExtensions.Throws<ArgumentOutOfRangeException>("startIndex", () => Array.FindIndex(new int[3], 4, 0, i => i == 43));

            // Count < 0 or count > array.Length
            AssertExtensions.Throws<ArgumentOutOfRangeException>("count", () => Array.FindIndex(new int[3], 0, -1, i => i == 43));
            AssertExtensions.Throws<ArgumentOutOfRangeException>("count", () => Array.FindIndex(new int[3], 0, 4, i => i == 43));

            // Start index + count > array.Length
            AssertExtensions.Throws<ArgumentOutOfRangeException>("count", () => Array.FindIndex(new int[3], 3, 1, i => i == 43));
            AssertExtensions.Throws<ArgumentOutOfRangeException>("count", () => Array.FindIndex(new int[3], 2, 2, i => i == 43));
        }

        [Fact]
        public static void FindAll_Invalid()
        {
            AssertExtensions.Throws<ArgumentNullException>("array", () => Array.FindAll((int[])null, i => i == 43)); // Array is null
            AssertExtensions.Throws<ArgumentNullException>("match", () => Array.FindAll(new int[0], null)); // Match is null
        }

        [Fact]
        public static void FindLast_Invalid()
        {
            AssertExtensions.Throws<ArgumentNullException>("array", () => Array.FindLast((int[])null, i => i == 43)); // Array is null
            AssertExtensions.Throws<ArgumentNullException>("match", () => Array.FindLast(new int[0], null)); // Match is null
        }

        [Fact]
        public static void FindLastIndex_Invalid()
        {
            // Array is null
            AssertExtensions.Throws<ArgumentNullException>("array", () => Array.FindLastIndex((int[])null, i => i == 43));
            AssertExtensions.Throws<ArgumentNullException>("array", () => Array.FindLastIndex((int[])null, 0, i => i == 43));
            AssertExtensions.Throws<ArgumentNullException>("array", () => Array.FindLastIndex((int[])null, 0, 0, i => i == 43));

            // Match is null
            AssertExtensions.Throws<ArgumentNullException>("match", () => Array.FindLastIndex(new int[0], null));
            AssertExtensions.Throws<ArgumentNullException>("match", () => Array.FindLastIndex(new int[0], 0, null));
            AssertExtensions.Throws<ArgumentNullException>("match", () => Array.FindLastIndex(new int[0], 0, 0, null));

            AssertExtensions.Throws<ArgumentOutOfRangeException>("startIndex", () => Array.FindLastIndex(new int[0], 0, i => i == 43)); // Start index != -1 for an empty array

            // Start index < 0
            AssertExtensions.Throws<ArgumentOutOfRangeException>("startIndex", () => Array.FindLastIndex(new int[3], -1, i => i == 43));
            AssertExtensions.Throws<ArgumentOutOfRangeException>("startIndex", () => Array.FindLastIndex(new int[3], -1, 0, i => i == 43));

            // Start index > array.Length
            AssertExtensions.Throws<ArgumentOutOfRangeException>("startIndex", () => Array.FindLastIndex(new int[3], 4, i => i == 43));
            AssertExtensions.Throws<ArgumentOutOfRangeException>("startIndex", () => Array.FindLastIndex(new int[3], 4, 0, i => i == 43));

            // Count < 0 or count > array.Length
            AssertExtensions.Throws<ArgumentOutOfRangeException>("count", () => Array.FindLastIndex(new int[3], 0, -1, i => i == 43));
            AssertExtensions.Throws<ArgumentOutOfRangeException>("count", () => Array.FindLastIndex(new int[3], 0, 4, i => i == 43));

            // Start index + count > array.Length
            AssertExtensions.Throws<ArgumentOutOfRangeException>("startIndex", () => Array.FindLastIndex(new int[3], 3, 1, i => i == 43));
        }

        [Theory]
        [InlineData(new int[0])]
        [InlineData(new int[] { 1, 2, 3 })]
        public void ForEach_Array_EvaluatesActionForEachElement(int[] array)
        {
            var elements = new List<int>();
            Array.ForEach((int[])array.Clone(), element => elements.Add(element));
            Assert.Equal(array, elements);
            Assert.Equal(array, array);
        }

        [Fact]
        public void ForEach_NullArray_ThrowsArgumentNullException()
        {
            AssertExtensions.Throws<ArgumentNullException>("array", () => Array.ForEach<int>(null, element => { }));
        }

        [Fact]
        public void ForEach_NullAction_ThrowsArgumentNullException()
        {
            AssertExtensions.Throws<ArgumentNullException>("action", () => Array.ForEach(new int[1], null));
        }

        [Fact]
        public void ForEach_ActionThrows_RethrowsException()
        {
            Assert.Throws<DivideByZeroException>(() => Array.ForEach(new int[1], element => { throw new DivideByZeroException(); }));
        }

        public static IEnumerable<object[]> GetEnumerator_TestData()
        {
            yield return new object[] { new int[0] };
            yield return new object[] { new int[] { 1, 2, 3, 4, 5, 6, 7, 8, 9 } };
            yield return new object[] { new int[,] { { 1, 2 }, { 2, 4 } } };

            yield return new object[] { new char[] { '7', '8', '9' } };

            if (PlatformDetection.IsNonZeroLowerBoundArraySupported)
            {
                yield return new object[] { Array.CreateInstance(typeof(int), new int[] { 3 }, new int[] { 4 }) };
                yield return new object[] { Array.CreateInstance(typeof(int), new int[] { 3, 3 }, new int[] { 4, 5 }) };
            }
        }

        [Theory]
        [MemberData(nameof(GetEnumerator_TestData))]
        public static void GetEnumerator(Array array)
        {
            Assert.NotSame(array.GetEnumerator(), array.GetEnumerator());
            Array expected = array.Cast<object>().ToArray(); // Flatten multidimensional arrays

            IEnumerator enumerator = array.GetEnumerator();
            for (int i = 0; i < 2; i++)
            {
                int counter = 0;
                while (enumerator.MoveNext())
                {
                    Assert.Equal(expected.GetValue(counter), enumerator.Current);
                    counter++;
                }
                Assert.False(enumerator.MoveNext());
                Assert.Equal(array.Length, counter);

                enumerator.Reset();
            }
        }

        [Theory]
        [MemberData(nameof(GetEnumerator_TestData))]
        public static void GetEnumerator_Invalid(Array array)
        {
            IEnumerator enumerator = array.GetEnumerator();

            // Enumerator should throw when accessing Current before starting enumeration
            Assert.Throws<InvalidOperationException>(() => enumerator.Current);
            while (enumerator.MoveNext()) ;

            // Enumerator should throw when accessing Current after finishing enumeration
            Assert.False(enumerator.MoveNext());
            Assert.Throws<InvalidOperationException>(() => enumerator.Current);

            // Enumerator should throw when accessing Current after being reset
            enumerator.Reset();
            Assert.Throws<InvalidOperationException>(() => enumerator.Current);
        }

        public static IEnumerable<object[]> IndexOf_SZArray_TestData()
        {
            // SByte
            yield return new object[] { new sbyte[] { 1, 2, 3, 3 }, (sbyte)1, 0, 4, 0 };
            yield return new object[] { new sbyte[] { 1, 2, 3, 3 }, (sbyte)3, 0, 4, 2 };
            yield return new object[] { new sbyte[] { 1, 2, 3, 3 }, (sbyte)2, 1, 2, 1 };
            yield return new object[] { new sbyte[] { 1, 2, 3, 3 }, (sbyte)1, 1, 2, -1 };
            yield return new object[] { new sbyte[] { 1, 2, 3, 3 }, (sbyte)1, 4, 0, -1 };
            yield return new object[] { new sbyte[] { 1, 2, 3, 3 }, (sbyte)1, 0, 0, -1 };
            yield return new object[] { new sbyte[0], (sbyte)1, 0, 0, -1 };

            // Byte
            yield return new object[] { new byte[] { 1, 2, 3, 3 }, (byte)1, 0, 4, 0 };
            yield return new object[] { new byte[] { 1, 2, 3, 3 }, (byte)3, 0, 4, 2 };
            yield return new object[] { new byte[] { 1, 2, 3, 3 }, (byte)2, 1, 2, 1 };
            yield return new object[] { new byte[] { 1, 2, 3, 3 }, (byte)1, 1, 2, -1 };
            yield return new object[] { new byte[] { 1, 2, 3, 3 }, (byte)1, 4, 0, -1 };
            yield return new object[] { new byte[] { 1, 2, 3, 3 }, (byte)1, 0, 0, -1 };
            yield return new object[] { new byte[0], (byte)1, 0, 0, -1 };

            // Int16
            yield return new object[] { new short[] { 1, 2, 3, 3 }, (short)1, 0, 4, 0 };
            yield return new object[] { new short[] { 1, 2, 3, 3 }, (short)3, 0, 4, 2 };
            yield return new object[] { new short[] { 1, 2, 3, 3 }, (short)2, 1, 2, 1 };
            yield return new object[] { new short[] { 1, 2, 3, 3 }, (short)1, 1, 2, -1 };
            yield return new object[] { new short[] { 1, 2, 3, 3 }, (short)1, 4, 0, -1 };
            yield return new object[] { new short[] { 1, 2, 3, 3 }, (short)1, 0, 0, -1 };
            yield return new object[] { new short[0], (short)1, 0, 0, -1 };

            // UInt16
            yield return new object[] { new ushort[] { 1, 2, 3, 3 }, (ushort)1, 0, 4, 0 };
            yield return new object[] { new ushort[] { 1, 2, 3, 3 }, (ushort)3, 0, 4, 2 };
            yield return new object[] { new ushort[] { 1, 2, 3, 3 }, (ushort)2, 1, 2, 1 };
            yield return new object[] { new ushort[] { 1, 2, 3, 3 }, (ushort)1, 1, 2, -1 };
            yield return new object[] { new ushort[] { 1, 2, 3, 3 }, (ushort)1, 4, 0, -1 };
            yield return new object[] { new ushort[] { 1, 2, 3, 3 }, (ushort)1, 0, 0, -1 };
            yield return new object[] { new ushort[0], (ushort)1, 0, 0, -1 };

            // Int32
            var intArray = new int[] { 7, 7, 8, 8, 9, 9 };
            yield return new object[] { intArray, 8, 0, 6, 2 };
            yield return new object[] { intArray, 8, 3, 3, 3 };
            yield return new object[] { intArray, 8, 4, 2, -1 };
            yield return new object[] { intArray, 9, 2, 2, -1 };
            yield return new object[] { intArray, 9, 2, 3, 4 };
            yield return new object[] { intArray, 10, 0, 6, -1 };

            // UInt32
            yield return new object[] { new uint[] { 1, 2, 3, 3 }, (uint)1, 0, 4, 0 };
            yield return new object[] { new uint[] { 1, 2, 3, 3 }, (uint)3, 0, 4, 2 };
            yield return new object[] { new uint[] { 1, 2, 3, 3 }, (uint)2, 1, 2, 1 };
            yield return new object[] { new uint[] { 1, 2, 3, 3 }, (uint)1, 1, 2, -1 };
            yield return new object[] { new uint[] { 1, 2, 3, 3 }, (uint)1, 4, 0, -1 };
            yield return new object[] { new uint[] { 1, 2, 3, 3 }, (uint)1, 0, 0, -1 };
            yield return new object[] { new uint[0], (uint)1, 0, 0, -1 };

            // Int64
            yield return new object[] { new long[] { 1, 2, 3, 3 }, (long)1, 0, 4, 0 };
            yield return new object[] { new long[] { 1, 2, 3, 3 }, (long)3, 0, 4, 2 };
            yield return new object[] { new long[] { 1, 2, 3, 3 }, (long)2, 1, 2, 1 };
            yield return new object[] { new long[] { 1, 2, 3, 3 }, (long)1, 1, 2, -1 };
            yield return new object[] { new long[] { 1, 2, 3, 3 }, (long)1, 4, 0, -1 };
            yield return new object[] { new long[] { 1, 2, 3, 3 }, (long)1, 0, 0, -1 };
            yield return new object[] { new long[0], (long)1, 0, 0, -1 };

            // UInt64
            yield return new object[] { new ulong[] { 1, 2, 3, 3 }, (ulong)1, 0, 4, 0 };
            yield return new object[] { new ulong[] { 1, 2, 3, 3 }, (ulong)3, 0, 4, 2 };
            yield return new object[] { new ulong[] { 1, 2, 3, 3 }, (ulong)2, 1, 2, 1 };
            yield return new object[] { new ulong[] { 1, 2, 3, 3 }, (ulong)1, 1, 2, -1 };
            yield return new object[] { new ulong[] { 1, 2, 3, 3 }, (ulong)1, 4, 0, -1 };
            yield return new object[] { new ulong[] { 1, 2, 3, 3 }, (ulong)1, 0, 0, -1 };
            yield return new object[] { new ulong[0], (ulong)1, 0, 0, -1 };

            // Char
            yield return new object[] { new char[] { (char)1, (char)2, (char)3, (char)3 }, (char)1, 0, 4, 0 };
            yield return new object[] { new char[] { (char)1, (char)2, (char)3, (char)3 }, (char)3, 0, 4, 2 };
            yield return new object[] { new char[] { (char)1, (char)2, (char)3, (char)3 }, (char)2, 1, 2, 1 };
            yield return new object[] { new char[] { (char)1, (char)2, (char)3, (char)3 }, (char)1, 1, 2, -1 };
            yield return new object[] { new char[] { (char)1, (char)2, (char)3, (char)3 }, (char)1, 4, 0, -1 };
            yield return new object[] { new char[] { (char)1, (char)2, (char)3, (char)3 }, (char)1, 0, 0, -1 };
            yield return new object[] { new char[0], (char)1, 0, 0, -1 };

            // Bool
            yield return new object[] { new bool[] { true, false, false, true }, true, 0, 4, 0 };
            yield return new object[] { new bool[] { true, false, false, true }, false, 1, 2, 1 };
            yield return new object[] { new bool[] { true, false, false, true }, true, 1, 1, -1 };
            yield return new object[] { new bool[] { true, false, false, true }, true, 4, 0, -1 };
            yield return new object[] { new bool[] { true, false, false, true }, true, 0, 0, -1 };
            yield return new object[] { new bool[0], true, 0, 0, -1 };

            // Single
            yield return new object[] { new float[] { 1, 2, 3, 3 }, (float)1, 0, 4, 0 };
            yield return new object[] { new float[] { 1, 2, 3, 3 }, (float)3, 0, 4, 2 };
            yield return new object[] { new float[] { 1, 2, 3, 3 }, (float)2, 1, 2, 1 };
            yield return new object[] { new float[] { 1, 2, 3, 3 }, (float)1, 1, 2, -1 };
            yield return new object[] { new float[] { 1, 2, 3, 3 }, (float)1, 4, 0, -1 };
            yield return new object[] { new float[] { 1, 2, 3, 3 }, (float)1, 0, 0, -1 };
            yield return new object[] { new float[0], (float)1, 0, 0, -1 };

            // Double
            yield return new object[] { new double[] { 1, 2, 3, 3 }, (double)1, 0, 4, 0 };
            yield return new object[] { new double[] { 1, 2, 3, 3 }, (double)3, 0, 4, 2 };
            yield return new object[] { new double[] { 1, 2, 3, 3 }, (double)2, 1, 2, 1 };
            yield return new object[] { new double[] { 1, 2, 3, 3 }, (double)1, 1, 2, -1 };
            yield return new object[] { new double[] { 1, 2, 3, 3 }, (double)1, 4, 0, -1 };
            yield return new object[] { new double[] { 1, 2, 3, 3 }, (double)1, 0, 0, -1 };
            yield return new object[] { new double[0], (double)1, 0, 0, -1 };

            // [ActiveIssue("https://github.com/xunit/xunit/issues/1771")]
            // IntPtr
            //yield return new object[] { new IntPtr[] { (IntPtr)1, (IntPtr)2, (IntPtr)3, (IntPtr)3 }, (IntPtr)1, 0, 4, 0 };
            //yield return new object[] { new IntPtr[] { (IntPtr)1, (IntPtr)2, (IntPtr)3, (IntPtr)3 }, (IntPtr)3, 0, 4, 2 };
            //yield return new object[] { new IntPtr[] { (IntPtr)1, (IntPtr)2, (IntPtr)3, (IntPtr)3 }, (IntPtr)2, 1, 2, 1 };
            //yield return new object[] { new IntPtr[] { (IntPtr)1, (IntPtr)2, (IntPtr)3, (IntPtr)3 }, (IntPtr)1, 1, 2, -1 };
            //yield return new object[] { new IntPtr[] { (IntPtr)1, (IntPtr)2, (IntPtr)3, (IntPtr)3 }, (IntPtr)1, 4, 0, -1 };
            //yield return new object[] { new IntPtr[] { (IntPtr)1, (IntPtr)2, (IntPtr)3, (IntPtr)3 }, (IntPtr)1, 0, 0, -1 };
            //yield return new object[] { new IntPtr[0], (IntPtr)1, 0, 0, -1 };

            // [ActiveIssue("https://github.com/xunit/xunit/issues/1771")]
            // UIntPtr
            //yield return new object[] { new UIntPtr[] { (UIntPtr)1, (UIntPtr)2, (UIntPtr)3, (UIntPtr)3 }, (UIntPtr)1, 0, 4, 0 };
            //yield return new object[] { new UIntPtr[] { (UIntPtr)1, (UIntPtr)2, (UIntPtr)3, (UIntPtr)3 }, (UIntPtr)3, 0, 4, 2 };
            //yield return new object[] { new UIntPtr[] { (UIntPtr)1, (UIntPtr)2, (UIntPtr)3, (UIntPtr)3 }, (UIntPtr)2, 1, 2, 1 };
            //yield return new object[] { new UIntPtr[] { (UIntPtr)1, (UIntPtr)2, (UIntPtr)3, (UIntPtr)3 }, (UIntPtr)1, 1, 2, -1 };
            //yield return new object[] { new UIntPtr[] { (UIntPtr)1, (UIntPtr)2, (UIntPtr)3, (UIntPtr)3 }, (UIntPtr)1, 4, 0, -1 };
            //yield return new object[] { new UIntPtr[] { (UIntPtr)1, (UIntPtr)2, (UIntPtr)3, (UIntPtr)3 }, (UIntPtr)1, 0, 0, -1 };
            //yield return new object[] { new UIntPtr[0], (UIntPtr)1, 0, 0, -1 };

            // String
            var stringArray = new string[] { null, null, "Hello", "Hello", "Goodbye", "Goodbye", null, null };
            yield return new object[] { stringArray, "Hello", 0, 8, 2 };
            yield return new object[] { stringArray, "Goodbye", 0, 8, 4 };
            yield return new object[] { stringArray, "Nowhere", 0, 8, -1 };
            yield return new object[] { stringArray, "Hello", 3, 5, 3 };
            yield return new object[] { stringArray, "Hello", 4, 4, -1 };
            yield return new object[] { stringArray, "Goodbye", 2, 3, 4 };
            yield return new object[] { stringArray, "Goodbye", 2, 2, -1 };

            // SByteEnum
            yield return new object[] { new SByteEnum[] { SByteEnum.MinusTwo, SByteEnum.Zero }, SByteEnum.Zero, 0, 2, 1 };
            yield return new object[] { new SByteEnum[] { SByteEnum.MinusTwo, SByteEnum.Zero }, SByteEnum.Zero, 1, 1, 1 };
            yield return new object[] { new SByteEnum[] { SByteEnum.MinusTwo, SByteEnum.Zero }, SByteEnum.Zero, 2, 0, -1 };
            yield return new object[] { new SByteEnum[] { SByteEnum.Five, SByteEnum.Five }, SByteEnum.Five, 0, 2, 0 };
            yield return new object[] { new SByteEnum[] { SByteEnum.Five, SByteEnum.Five }, SByteEnum.Five, 1, 1, 1 };
            yield return new object[] { new SByteEnum[] { SByteEnum.Five, SByteEnum.Five }, SByteEnum.Five, 2, 0, -1 };

            // Int16Enum
            yield return new object[] { new Int16Enum[] { Int16Enum.Min }, Int16Enum.Min, 0, 1, 0 };
            yield return new object[] { new Int16Enum[] { Int16Enum.Min + 1 }, Int16Enum.One, 0, 1, -1 };
            yield return new object[] { new Int16Enum[] { Int16Enum.Max, Int16Enum.Max }, Int16Enum.Max, 0, 2, 0 };
            yield return new object[] { new Int16Enum[] { Int16Enum.Max, Int16Enum.Max }, Int16Enum.Max, 1, 1, 1 };
            yield return new object[] { new Int16Enum[] { Int16Enum.Max, Int16Enum.Max }, Int16Enum.Max, 2, 0, -1 };

            // Int32Enum
            yield return new object[] { new Int32Enum[] { Int32Enum.Case1, Int32Enum.Case2, Int32Enum.Case1 }, Int32Enum.Case1, 0, 3, 0 };
            yield return new object[] { new Int32Enum[] { Int32Enum.Case1, Int32Enum.Case2, Int32Enum.Case1 }, Int32Enum.Case3, 0, 3, -1 };

            // Int64Enum
            yield return new object[] { new Int64Enum[] { (Int64Enum)1, (Int64Enum)2, (Int64Enum)1 }, (Int64Enum)1, 0, 3, 0 };
            yield return new object[] { new Int64Enum[] { (Int64Enum)1, (Int64Enum)2, (Int64Enum)1 }, (Int64Enum)3, 0, 3, -1 };

            // Class
            NonGenericClass1 classObject = new NonGenericClass1();
            yield return new object[] { new NonGenericClass1[] { classObject, new NonGenericClass1() }, classObject, 0, 2, 0 };
            yield return new object[] { new NonGenericClass1[] { classObject, new NonGenericClass1() }, new NonGenericClass1(), 0, 2, -1 };
            yield return new object[] { new NonGenericClass1[] { classObject, new NonGenericClass1() }, classObject, 2, 0, -1 };
            yield return new object[] { new NonGenericClass1[] { classObject, new NonGenericClass1() }, classObject, 0, 0, -1 };

            // Struct
            NonGenericStruct structObject = new NonGenericStruct();
            yield return new object[] { new NonGenericStruct[] { structObject, new NonGenericStruct() }, structObject, 0, 2, 0 };
            yield return new object[] { new NonGenericStruct[] { structObject, new NonGenericStruct() }, new NonGenericStruct(), 0, 2, 0 };
            yield return new object[] { new NonGenericStruct[] { structObject, new NonGenericStruct() }, structObject, 2, 0, -1 };
            yield return new object[] { new NonGenericStruct[] { structObject, new NonGenericStruct() }, structObject, 0, 0, -1 };

            // Interface
            ClassWithNonGenericInterface1 interfaceObject = new ClassWithNonGenericInterface1();
            yield return new object[] { new NonGenericInterface1[] { interfaceObject, new ClassWithNonGenericInterface1() }, interfaceObject, 0, 2, 0 };
            yield return new object[] { new NonGenericInterface1[] { interfaceObject, new ClassWithNonGenericInterface1() }, new ClassWithNonGenericInterface1(), 0, 2, -1 };
            yield return new object[] { new NonGenericInterface1[] { interfaceObject, new ClassWithNonGenericInterface1() }, interfaceObject, 2, 0, -1 };
            yield return new object[] { new NonGenericInterface1[] { interfaceObject, new ClassWithNonGenericInterface1() }, interfaceObject, 0, 0, -1 };

            // Object
            yield return new object[] { new object[] { new EqualsOverrider { Value = 1 } }, null, 0, 1, -1 };
            yield return new object[] { new object[] { new EqualsOverrider { Value = 1 } }, new EqualsOverrider { Value = 1 }, 0, 1, 0 };
            yield return new object[] { new object[] { new EqualsOverrider { Value = 1 } }, new EqualsOverrider { Value = 2 }, 0, 1, -1 };
            yield return new object[] { new object[1], null, 0, 1, 0 };
            yield return new object[] { new object[2], null, 2, 0, -1 };
            yield return new object[] { new object[2], null, 0, 0, -1 };
        }

        public static IEnumerable<object[]> IndexOf_Array_TestData()
        {
            // Workaround: Move these tests to IndexOf_SZArray_TestData if/ when https://github.com/xunit/xunit/pull/965 is available
            // SByte
            yield return new object[] { new sbyte[] { 1, 2 }, (byte)1, 0, 2, -1 };
            yield return new object[] { new sbyte[] { 1, 2 }, new object(), 0, 2, -1 };
            yield return new object[] { new sbyte[] { 1, 2 }, null, 0, 2, -1 };

            // Byte
            yield return new object[] { new byte[] { 1, 2 }, (sbyte)1, 0, 2, -1 };
            yield return new object[] { new byte[] { 1, 2 }, new object(), 0, 2, -1 };
            yield return new object[] { new byte[] { 1, 2 }, null, 0, 2, -1 };

            // Int16
            yield return new object[] { new short[] { 1, 2 }, (ushort)1, 0, 2, -1 };
            yield return new object[] { new short[] { 1, 2 }, new object(), 0, 2, -1 };
            yield return new object[] { new short[] { 1, 2 }, null, 0, 2, -1 };

            // UInt16
            yield return new object[] { new ushort[] { 1, 2 }, (short)1, 0, 2, -1 };
            yield return new object[] { new ushort[] { 1, 2 }, new object(), 0, 2, -1 };
            yield return new object[] { new ushort[] { 1, 2 }, null, 0, 2, -1 };

            // Int32
            yield return new object[] { new int[] { 1, 2 }, (uint)1, 0, 2, -1 };
            yield return new object[] { new int[] { 1, 2 }, new object(), 0, 2, -1 };
            yield return new object[] { new int[] { 1, 2 }, null, 0, 2, -1 };

            // UInt32
            yield return new object[] { new uint[] { 1, 2 }, 1, 0, 2, -1 };
            yield return new object[] { new uint[] { 1, 2 }, new object(), 0, 2, -1 };
            yield return new object[] { new uint[] { 1, 2 }, null, 0, 2, -1 };

            // Int64
            yield return new object[] { new long[] { 1, 2 }, (ulong)1, 0, 2, -1 };
            yield return new object[] { new long[] { 1, 2 }, new object(), 0, 2, -1 };
            yield return new object[] { new long[] { 1, 2 }, null, 0, 2, -1 };

            // UInt64
            yield return new object[] { new ulong[] { 1, 2 }, (long)1, 0, 2, -1 };
            yield return new object[] { new ulong[] { 1, 2 }, new object(), 0, 2, -1 };
            yield return new object[] { new ulong[] { 1, 2 }, null, 0, 2, -1 };

            // Char
            yield return new object[] { new char[] { (char)1, (char)2 }, (ushort)1, 0, 2, -1 };
            yield return new object[] { new char[] { (char)1, (char)2 }, new object(), 0, 2, -1 };
            yield return new object[] { new char[] { (char)1, (char)2 }, null, 0, 2, -1 };

            // Bool
            yield return new object[] { new bool[] { true, false }, (char)0, 0, 2, -1 };
            yield return new object[] { new bool[] { true, false }, new object(), 0, 2, -1 };
            yield return new object[] { new bool[] { true, false }, null, 0, 2, -1 };

            // Single
            yield return new object[] { new float[] { 1, 2 }, (double)1, 0, 2, -1 };
            yield return new object[] { new float[] { 1, 2 }, new object(), 0, 2, -1 };
            yield return new object[] { new float[] { 1, 2 }, null, 0, 2, -1 };

            // Double
            yield return new object[] { new double[] { 1, 2 }, (float)1, 0, 2, -1 };
            yield return new object[] { new double[] { 1, 2 }, new object(), 0, 2, -1 };
            yield return new object[] { new double[] { 1, 2 }, null, 0, 2, -1 };

            // IntPtr
            yield return new object[] { new IntPtr[] { (IntPtr)1, (IntPtr)2 }, (UIntPtr)1, 0, 2, -1 };
            yield return new object[] { new IntPtr[] { (IntPtr)1, (IntPtr)2 }, new object(), 0, 2, -1 };
            yield return new object[] { new IntPtr[] { (IntPtr)1, (IntPtr)2 }, null, 0, 2, -1 };

            // UIntPtr
            yield return new object[] { new UIntPtr[] { (UIntPtr)1, (UIntPtr)2 }, (IntPtr)1, 0, 2, -1 };
            yield return new object[] { new UIntPtr[] { (UIntPtr)1, (UIntPtr)2 }, new object(), 0, 2, -1 };
            yield return new object[] { new UIntPtr[] { (UIntPtr)1, (UIntPtr)2 }, null, 0, 2, -1 };

            // String
            yield return new object[] { new string[] { "Hello", "Hello", "Goodbyte", "Goodbye" }, new object(), 0, 4, -1 };

            // Nullable
            var nullableArray = new int?[] { 0, null, 10 };
            yield return new object[] { nullableArray, null, 0, 3, 1 };
            yield return new object[] { nullableArray, 10, 0, 3, 2 };
            yield return new object[] { nullableArray, 100, 0, 3, -1 };
        }

        [Theory]
        [MemberData(nameof(IndexOf_SZArray_TestData))]
        public static void IndexOf_SZArray<T>(T[] array, T value, int startIndex, int count, int expected)
        {
            if (startIndex + count == array.Length)
            {
                if (startIndex == 0)
                {
                    // Use IndexOf<T>(T[], T)
                    Assert.Equal(expected, Array.IndexOf(array, value));
                    IList<T> iList = array;
                    Assert.Equal(expected, iList.IndexOf(value));
                    Assert.Equal(expected >= startIndex, iList.Contains(value));
                }
                // Use IndexOf<T>(T[], T, int)
                Assert.Equal(expected, Array.IndexOf(array, value, startIndex));
            }
            // Use IndexOf<T>(T[], T, int, int)
            Assert.Equal(expected, Array.IndexOf(array, value, startIndex, count));

            // Basic: forward SZArray
            IndexOf_Array(array, value, startIndex, count, expected);

            if (PlatformDetection.IsNonZeroLowerBoundArraySupported)
            {
                // Advanced: convert SZArray to an array with non-zero lower bound
                const int LowerBound = 5;
                Array nonZeroLowerBoundArray = NonZeroLowerBoundArray(array, LowerBound);
                IndexOf_Array(nonZeroLowerBoundArray, value, startIndex + LowerBound, count, expected + LowerBound);
            }
        }

        [Theory]
        [MemberData(nameof(IndexOf_Array_TestData))]
        public static void IndexOf_Array(Array array, object value, int startIndex, int count, int expected)
        {
            if (startIndex + count == array.GetLowerBound(0) + array.Length)
            {
                if (startIndex == array.GetLowerBound(0))
                {
                    // Use IndexOf(Array, object)
                    Assert.Equal(expected, Array.IndexOf(array, value));
                    IList iList = array;
                    Assert.Equal(expected, iList.IndexOf(value));
                    Assert.Equal(expected >= startIndex, iList.Contains(value));
                }
                // Use IndexOf(Array, object, int)
                Assert.Equal(expected, Array.IndexOf(array, value, startIndex));
            }
            // Use IndexOf(Array, object, int, int)
            Assert.Equal(expected, Array.IndexOf(array, value, startIndex, count));
        }

        [Fact]
        public static void IndexOf_SZArray_NonInferrableEntries()
        {
            // Workaround: Move these values to IndexOf_SZArray_TestData if/ when https://github.com/xunit/xunit/pull/965 is available
            IndexOf_SZArray(new string[] { "Hello", "Hello", "Goodbyte", "Goodbye" }, null, 0, 4, -1);
        }

        [Fact]
        public static void IndexOf_NullArray_ThrowsArgumentNullException()
        {
            AssertExtensions.Throws<ArgumentNullException>("array", () => Array.IndexOf((int[])null, ""));
            AssertExtensions.Throws<ArgumentNullException>("array", () => Array.IndexOf((int[])null, "", 0));
            AssertExtensions.Throws<ArgumentNullException>("array", () => Array.IndexOf((int[])null, "", 0, 0));
            AssertExtensions.Throws<ArgumentNullException>("array", () => Array.IndexOf(null, ""));
            AssertExtensions.Throws<ArgumentNullException>("array", () => Array.IndexOf(null, "", 0));
            AssertExtensions.Throws<ArgumentNullException>("array", () => Array.IndexOf(null, "", 0, 0));
        }

        [Fact]
        public static void IndexOf_MultimensionalArray_ThrowsRankException()
        {
            Assert.Throws<RankException>(() => Array.IndexOf(new string[0, 0], ""));
            Assert.Throws<RankException>(() => Array.IndexOf(new string[0, 0], "", 0));
            Assert.Throws<RankException>(() => Array.IndexOf(new string[0, 0], "", 0, 0));
        }

        [Theory]
        [InlineData(-1)]
        [InlineData(1)]
        public static void IndexOf_InvalidStartIndex_ThrowsArgumentOutOfRangeException(int startIndex)
        {
            AssertExtensions.Throws<ArgumentOutOfRangeException>("startIndex", () => Array.IndexOf(new int[0], "", startIndex));
            AssertExtensions.Throws<ArgumentOutOfRangeException>("startIndex", () => Array.IndexOf(new int[0], "", startIndex, 0));
            AssertExtensions.Throws<ArgumentOutOfRangeException>("startIndex", () => Array.IndexOf(new string[0], "", startIndex));
            AssertExtensions.Throws<ArgumentOutOfRangeException>("startIndex", () => Array.IndexOf(new string[0], "", startIndex, 0));
        }

        [Theory]
        [InlineData(0, 0, -1)]
        [InlineData(0, 0, 1)]
        [InlineData(2, 0, 3)]
        [InlineData(2, 2, 1)]
        public static void IndexOf_InvalidCount_ThrowsArgumentOutOfRangeException(int length, int startIndex, int count)
        {
            AssertExtensions.Throws<ArgumentOutOfRangeException>("count", () => Array.IndexOf(new int[length], "", startIndex, count));
            AssertExtensions.Throws<ArgumentOutOfRangeException>("count", () => Array.IndexOf(new string[length], "", startIndex, count));
        }

        public static IEnumerable<object[]> LastIndexOf_SZArray_TestData()
        {
            // SByte
            yield return new object[] { new sbyte[] { 1, 2, 3, 3, 4 }, (sbyte)1, 4, 5, 0 };
            yield return new object[] { new sbyte[] { 1, 2, 3, 3, 4 }, (sbyte)3, 4, 5, 3 };
            yield return new object[] { new sbyte[] { 1, 2, 3, 3, 4 }, (sbyte)2, 2, 3, 1 };
            yield return new object[] { new sbyte[] { 1, 2, 3, 3, 4 }, (sbyte)4, 2, 3, -1 };
            yield return new object[] { new sbyte[] { 1, 2, 3, 3, 4 }, (sbyte)5, 4, 5, -1 };
            yield return new object[] { new sbyte[] { 1, 2, 3, 3, 4 }, (sbyte)3, 0, 0, -1 };
            yield return new object[] { new sbyte[] { 1, 2, 3, 3, 4 }, (sbyte)3, 3, 0, -1 };

            // Byte
            yield return new object[] { new byte[] { 1, 2, 3, 3, 4 }, (byte)1, 4, 5, 0 };
            yield return new object[] { new byte[] { 1, 2, 3, 3, 4 }, (byte)3, 4, 5, 3 };
            yield return new object[] { new byte[] { 1, 2, 3, 3, 4 }, (byte)2, 2, 3, 1 };
            yield return new object[] { new byte[] { 1, 2, 3, 3, 4 }, (byte)4, 2, 3, -1 };
            yield return new object[] { new byte[] { 1, 2, 3, 3, 4 }, (byte)5, 4, 5, -1 };
            yield return new object[] { new byte[] { 1, 2, 3, 3, 4 }, (byte)3, 0, 0, -1 };
            yield return new object[] { new byte[] { 1, 2, 3, 3, 4 }, (byte)3, 3, 0, -1 };

            // Int16
            yield return new object[] { new short[] { 1, 2, 3, 3, 4 }, (short)1, 4, 5, 0 };
            yield return new object[] { new short[] { 1, 2, 3, 3, 4 }, (short)3, 4, 5, 3 };
            yield return new object[] { new short[] { 1, 2, 3, 3, 4 }, (short)2, 2, 3, 1 };
            yield return new object[] { new short[] { 1, 2, 3, 3, 4 }, (short)4, 2, 3, -1 };
            yield return new object[] { new short[] { 1, 2, 3, 3, 4 }, (short)5, 4, 5, -1 };
            yield return new object[] { new short[] { 1, 2, 3, 3, 4 }, (short)3, 0, 0, -1 };
            yield return new object[] { new short[] { 1, 2, 3, 3, 4 }, (short)3, 3, 0, -1 };

            // UInt16
            yield return new object[] { new ushort[] { 1, 2, 3, 3, 4 }, (ushort)1, 4, 5, 0 };
            yield return new object[] { new ushort[] { 1, 2, 3, 3, 4 }, (ushort)3, 4, 5, 3 };
            yield return new object[] { new ushort[] { 1, 2, 3, 3, 4 }, (ushort)2, 2, 3, 1 };
            yield return new object[] { new ushort[] { 1, 2, 3, 3, 4 }, (ushort)4, 2, 3, -1 };
            yield return new object[] { new ushort[] { 1, 2, 3, 3, 4 }, (ushort)5, 4, 5, -1 };
            yield return new object[] { new ushort[] { 1, 2, 3, 3, 4 }, (ushort)3, 0, 0, -1 };
            yield return new object[] { new ushort[] { 1, 2, 3, 3, 4 }, (ushort)3, 3, 0, -1 };

            // Int32
            var intArray = new int[] { 7, 7, 8, 8, 9, 9 };
            yield return new object[] { intArray, 8, 5, 6, 3 };
            yield return new object[] { intArray, 8, 1, 1, -1 };
            yield return new object[] { intArray, 8, 3, 3, 3 };
            yield return new object[] { intArray, 7, 3, 2, -1 };
            yield return new object[] { intArray, 7, 3, 3, 1 };
            yield return new object[] { new int[0], 0, 0, 0, -1 };
            yield return new object[] { new int[0], 0, -1, 0, -1 };

            // UInt32
            yield return new object[] { new uint[] { 1, 2, 3, 3, 4 }, (uint)1, 4, 5, 0 };
            yield return new object[] { new uint[] { 1, 2, 3, 3, 4 }, (uint)3, 4, 5, 3 };
            yield return new object[] { new uint[] { 1, 2, 3, 3, 4 }, (uint)2, 2, 3, 1 };
            yield return new object[] { new uint[] { 1, 2, 3, 3, 4 }, (uint)4, 2, 3, -1 };
            yield return new object[] { new uint[] { 1, 2, 3, 3, 4 }, (uint)5, 4, 5, -1 };
            yield return new object[] { new uint[] { 1, 2, 3, 3, 4 }, (uint)3, 0, 0, -1 };
            yield return new object[] { new uint[] { 1, 2, 3, 3, 4 }, (uint)3, 3, 0, -1 };

            // UInt64
            yield return new object[] { new long[] { 1, 2, 3, 3, 4 }, (long)1, 4, 5, 0 };
            yield return new object[] { new long[] { 1, 2, 3, 3, 4 }, (long)3, 4, 5, 3 };
            yield return new object[] { new long[] { 1, 2, 3, 3, 4 }, (long)2, 2, 3, 1 };
            yield return new object[] { new long[] { 1, 2, 3, 3, 4 }, (long)4, 2, 3, -1 };
            yield return new object[] { new long[] { 1, 2, 3, 3, 4 }, (long)5, 4, 5, -1 };
            yield return new object[] { new long[] { 1, 2, 3, 3, 4 }, (long)3, 0, 0, -1 };
            yield return new object[] { new long[] { 1, 2, 3, 3, 4 }, (long)3, 3, 0, -1 };

            // UInt64
            yield return new object[] { new ulong[] { 1, 2, 3, 3, 4 }, (ulong)1, 4, 5, 0 };
            yield return new object[] { new ulong[] { 1, 2, 3, 3, 4 }, (ulong)3, 4, 5, 3 };
            yield return new object[] { new ulong[] { 1, 2, 3, 3, 4 }, (ulong)2, 2, 3, 1 };
            yield return new object[] { new ulong[] { 1, 2, 3, 3, 4 }, (ulong)4, 2, 3, -1 };
            yield return new object[] { new ulong[] { 1, 2, 3, 3, 4 }, (ulong)5, 4, 5, -1 };
            yield return new object[] { new ulong[] { 1, 2, 3, 3, 4 }, (ulong)3, 0, 0, -1 };
            yield return new object[] { new ulong[] { 1, 2, 3, 3, 4 }, (ulong)3, 3, 0, -1 };

            // Char
            yield return new object[] { new char[] { (char)1, (char)2, (char)3, (char)3, (char)4 }, (char)1, 4, 5, 0 };
            yield return new object[] { new char[] { (char)1, (char)2, (char)3, (char)3, (char)4 }, (char)3, 4, 5, 3 };
            yield return new object[] { new char[] { (char)1, (char)2, (char)3, (char)3, (char)4 }, (char)2, 2, 3, 1 };
            yield return new object[] { new char[] { (char)1, (char)2, (char)3, (char)3, (char)4 }, (char)4, 2, 3, -1 };
            yield return new object[] { new char[] { (char)1, (char)2, (char)3, (char)3, (char)4 }, (char)5, 4, 5, -1 };
            yield return new object[] { new char[] { (char)1, (char)2, (char)3, (char)3, (char)4 }, (char)3, 0, 0, -1 };
            yield return new object[] { new char[] { (char)1, (char)2, (char)3, (char)3, (char)4 }, (char)3, 4, 0, -1 };

            // Bool
            yield return new object[] { new bool[] { false, true, true }, false, 2, 3, 0 };
            yield return new object[] { new bool[] { false, true, true }, true, 2, 3, 2 };
            yield return new object[] { new bool[] { false, true, true }, false, 1, 2, 0 };
            yield return new object[] { new bool[] { false, true, true }, false, 1, 1, -1 };
            yield return new object[] { new bool[] { false }, true, 0, 1, -1 };
            yield return new object[] { new bool[] { false, true, true }, false, 0, 0, -1 };
            yield return new object[] { new bool[] { false, true, true }, false, 2, 0, -1 };

            // Single
            yield return new object[] { new float[] { 1, 2, 3, 3, 4 }, (float)1, 4, 5, 0 };
            yield return new object[] { new float[] { 1, 2, 3, 3, 4 }, (float)3, 4, 5, 3 };
            yield return new object[] { new float[] { 1, 2, 3, 3, 4 }, (float)2, 2, 3, 1 };
            yield return new object[] { new float[] { 1, 2, 3, 3, 4 }, (float)4, 2, 3, -1 };
            yield return new object[] { new float[] { 1, 2, 3, 3, 4 }, (float)5, 4, 5, -1 };
            yield return new object[] { new float[] { 1, 2, 3, 3, 4 }, (float)3, 0, 0, -1 };
            yield return new object[] { new float[] { 1, 2, 3, 3, 4 }, (float)3, 3, 0, -1 };

            // Double
            yield return new object[] { new double[] { 1, 2, 3, 3, 4 }, (double)1, 4, 5, 0 };
            yield return new object[] { new double[] { 1, 2, 3, 3, 4 }, (double)3, 4, 5, 3 };
            yield return new object[] { new double[] { 1, 2, 3, 3, 4 }, (double)2, 2, 3, 1 };
            yield return new object[] { new double[] { 1, 2, 3, 3, 4 }, (double)4, 2, 3, -1 };
            yield return new object[] { new double[] { 1, 2, 3, 3, 4 }, (double)5, 4, 5, -1 };
            yield return new object[] { new double[] { 1, 2, 3, 3, 4 }, (double)3, 0, 0, -1 };
            yield return new object[] { new double[] { 1, 2, 3, 3, 4 }, (double)3, 3, 0, -1 };

            // [ActiveIssue("https://github.com/xunit/xunit/issues/1771")]
            // IntPtr
            //yield return new object[] { new IntPtr[] { (IntPtr)1, (IntPtr)2, (IntPtr)3, (IntPtr)3, (IntPtr)4 }, (IntPtr)1, 4, 5, 0 };
            //yield return new object[] { new IntPtr[] { (IntPtr)1, (IntPtr)2, (IntPtr)3, (IntPtr)3, (IntPtr)4 }, (IntPtr)3, 4, 5, 3 };
            //yield return new object[] { new IntPtr[] { (IntPtr)1, (IntPtr)2, (IntPtr)3, (IntPtr)3, (IntPtr)4 }, (IntPtr)2, 2, 3, 1 };
            //yield return new object[] { new IntPtr[] { (IntPtr)1, (IntPtr)2, (IntPtr)3, (IntPtr)3, (IntPtr)4 }, (IntPtr)4, 2, 3, -1 };
            //yield return new object[] { new IntPtr[] { (IntPtr)1, (IntPtr)2, (IntPtr)3, (IntPtr)3, (IntPtr)4 }, (IntPtr)5, 4, 5, -1 };
            //yield return new object[] { new IntPtr[] { (IntPtr)1, (IntPtr)2, (IntPtr)3, (IntPtr)3, (IntPtr)4 }, (IntPtr)3, 0, 0, -1 };
            //yield return new object[] { new IntPtr[] { (IntPtr)1, (IntPtr)2, (IntPtr)3, (IntPtr)3, (IntPtr)4 }, (IntPtr)3, 3, 0, -1 };

            // [ActiveIssue("https://github.com/xunit/xunit/issues/1771")]
            // UIntPtr
            //yield return new object[] { new UIntPtr[] { (UIntPtr)1, (UIntPtr)2, (UIntPtr)3, (UIntPtr)3, (UIntPtr)4 }, (UIntPtr)1, 4, 5, 0 };
            //yield return new object[] { new UIntPtr[] { (UIntPtr)1, (UIntPtr)2, (UIntPtr)3, (UIntPtr)3, (UIntPtr)4 }, (UIntPtr)3, 4, 5, 3 };
            //yield return new object[] { new UIntPtr[] { (UIntPtr)1, (UIntPtr)2, (UIntPtr)3, (UIntPtr)3, (UIntPtr)4 }, (UIntPtr)2, 2, 3, 1 };
            //yield return new object[] { new UIntPtr[] { (UIntPtr)1, (UIntPtr)2, (UIntPtr)3, (UIntPtr)3, (UIntPtr)4 }, (UIntPtr)4, 2, 3, -1 };
            //yield return new object[] { new UIntPtr[] { (UIntPtr)1, (UIntPtr)2, (UIntPtr)3, (UIntPtr)3, (UIntPtr)4 }, (UIntPtr)5, 4, 5, -1 };
            //yield return new object[] { new UIntPtr[] { (UIntPtr)1, (UIntPtr)2, (UIntPtr)3, (UIntPtr)3, (UIntPtr)4 }, (UIntPtr)3, 0, 0, -1 };
            //yield return new object[] { new UIntPtr[] { (UIntPtr)1, (UIntPtr)2, (UIntPtr)3, (UIntPtr)3, (UIntPtr)4 }, (UIntPtr)3, 3, 0, -1 };

            // String
            var stringArray = new string[] { null, null, "Hello", "Hello", "Goodbye", "Goodbye", null, null };
            yield return new object[] { stringArray, "Hello", 7, 8, 3 };
            yield return new object[] { stringArray, "Goodbye", 7, 8, 5 };
            yield return new object[] { stringArray, "Nowhere", 7, 8, -1 };
            yield return new object[] { stringArray, "Hello", 2, 2, 2 };
            yield return new object[] { stringArray, "Hello", 3, 3, 3 };
            yield return new object[] { stringArray, "Goodbye", 7, 2, -1 };
            yield return new object[] { stringArray, "Goodbye", 7, 3, 5 };

            // Int32Enum
            yield return new object[] { new Int32Enum[] { Int32Enum.Case1, Int32Enum.Case2, Int32Enum.Case1 }, Int32Enum.Case1, 2, 3, 2 };
            yield return new object[] { new Int32Enum[] { Int32Enum.Case1, Int32Enum.Case2, Int32Enum.Case1 }, Int32Enum.Case3, 2, 3, -1 };

            // Int64Enum
            yield return new object[] { new Int64Enum[] { (Int64Enum)1, (Int64Enum)2, (Int64Enum)1 }, (Int64Enum)1, 2, 3, 2 };
            yield return new object[] { new Int64Enum[] { (Int64Enum)1, (Int64Enum)2, (Int64Enum)1 }, (Int64Enum)3, 2, 3, -1 };

            // Class
            NonGenericClass1 classObject = new NonGenericClass1();
            yield return new object[] { new NonGenericClass1[] { classObject, new NonGenericClass1() }, classObject, 1, 2, 0 };
            yield return new object[] { new NonGenericClass1[] { classObject, new NonGenericClass1() }, new NonGenericClass1(), 1, 2, -1 };
            yield return new object[] { new NonGenericClass1[] { classObject, new NonGenericClass1() }, classObject, 1, 0, -1 };
            yield return new object[] { new NonGenericClass1[] { classObject, new NonGenericClass1() }, classObject, 0, 0, -1 };

            // Struct
            NonGenericStruct structObject = new NonGenericStruct();
            yield return new object[] { new NonGenericStruct[] { structObject, new NonGenericStruct() }, structObject, 1, 2, 1 };
            yield return new object[] { new NonGenericStruct[] { structObject, new NonGenericStruct() }, new NonGenericStruct(), 1, 2, 1 };
            yield return new object[] { new NonGenericStruct[] { structObject, new NonGenericStruct() }, structObject, 1, 0, -1 };
            yield return new object[] { new NonGenericStruct[] { structObject, new NonGenericStruct() }, structObject, 0, 0, -1 };

            // Interface
            ClassWithNonGenericInterface1 interfaceObject = new ClassWithNonGenericInterface1();
            yield return new object[] { new NonGenericInterface1[] { interfaceObject, new ClassWithNonGenericInterface1() }, interfaceObject, 1, 2, 0 };
            yield return new object[] { new NonGenericInterface1[] { interfaceObject, new ClassWithNonGenericInterface1() }, new ClassWithNonGenericInterface1(), 1, 2, -1 };
            yield return new object[] { new NonGenericInterface1[] { interfaceObject, new ClassWithNonGenericInterface1() }, interfaceObject, 1, 0, -1 };
            yield return new object[] { new NonGenericInterface1[] { interfaceObject, new ClassWithNonGenericInterface1() }, interfaceObject, 0, 0, -1 };

            // Object
            yield return new object[] { new object[] { new EqualsOverrider { Value = 1 } }, null, 0, 1, -1 };
            yield return new object[] { new object[] { new EqualsOverrider { Value = 1 } }, new EqualsOverrider { Value = 1 }, 0, 1, 0 };
            yield return new object[] { new object[] { new EqualsOverrider { Value = 1 } }, new EqualsOverrider { Value = 2 }, 0, 1, -1 };
            yield return new object[] { new object[1], null, 0, 1, 0 };
            yield return new object[] { new object[2], null, 1, 0, -1 };
            yield return new object[] { new object[2], null, 0, 0, -1 };
        }

        public static IEnumerable<object[]> LastIndexOf_Array_TestData()
        {
            // Workaround: Move these values to LastIndexOf_SZArray_TestData if/ when https://github.com/xunit/xunit/pull/965 is available
            // SByte
            yield return new object[] { new sbyte[] { 1, 2 }, (byte)1, 1, 2, -1 };
            yield return new object[] { new sbyte[] { 1, 2 }, new object(), 1, 2, -1 };
            yield return new object[] { new sbyte[] { 1, 2 }, null, 1, 2, -1 };

            // Byte
            yield return new object[] { new byte[] { 1, 2 }, (sbyte)1, 1, 2, -1 };
            yield return new object[] { new byte[] { 1, 2 }, new object(), 1, 2, -1 };
            yield return new object[] { new byte[] { 1, 2 }, null, 1, 2, -1 };

            // Int16
            yield return new object[] { new short[] { 1, 2 }, (ushort)1, 1, 2, -1 };
            yield return new object[] { new short[] { 1, 2 }, new object(), 1, 2, -1 };
            yield return new object[] { new short[] { 1, 2 }, null, 1, 2, -1 };

            // UInt16
            yield return new object[] { new ushort[] { 1, 2 }, (short)1, 1, 2, -1 };
            yield return new object[] { new ushort[] { 1, 2 }, new object(), 1, 2, -1 };
            yield return new object[] { new ushort[] { 1, 2 }, null, 1, 2, -1 };

            // Int32
            yield return new object[] { new int[] { 1, 2 }, (uint)1, 1, 2, -1 };
            yield return new object[] { new int[] { 1, 2 }, new object(), 1, 2, -1 };
            yield return new object[] { new int[] { 1, 2 }, null, 1, 2, -1 };

            // UInt32
            yield return new object[] { new uint[] { 1, 2 }, 1, 1, 2, -1 };
            yield return new object[] { new uint[] { 1, 2 }, new object(), 1, 2, -1 };
            yield return new object[] { new uint[] { 1, 2 }, null, 1, 2, -1 };

            // Int64
            yield return new object[] { new long[] { 1, 2 }, (ulong)1, 1, 2, -1 };
            yield return new object[] { new long[] { 1, 2 }, new object(), 1, 2, -1 };
            yield return new object[] { new long[] { 1, 2 }, null, 1, 2, -1 };

            // UInt64
            yield return new object[] { new ulong[] { 1, 2 }, (long)1, 1, 2, -1 };
            yield return new object[] { new ulong[] { 1, 2 }, new object(), 1, 2, -1 };
            yield return new object[] { new ulong[] { 1, 2 }, null, 1, 2, -1 };

            // Char
            yield return new object[] { new char[] { (char)1, (char)2 }, (ushort)1, 1, 2, -1 };
            yield return new object[] { new char[] { (char)1, (char)2 }, new object(), 1, 2, -1 };
            yield return new object[] { new char[] { (char)1, (char)2 }, null, 1, 2, -1 };

            // Bool
            yield return new object[] { new bool[] { true, false }, (char)0, 1, 2, -1 };
            yield return new object[] { new bool[] { true, false }, new object(), 1, 2, -1 };
            yield return new object[] { new bool[] { true, false }, null, 1, 2, -1 };

            // Single
            yield return new object[] { new float[] { 1, 2 }, (double)1, 1, 2, -1 };
            yield return new object[] { new float[] { 1, 2 }, new object(), 1, 2, -1 };
            yield return new object[] { new float[] { 1, 2 }, null, 1, 2, -1 };

            // Double
            yield return new object[] { new double[] { 1, 2 }, (float)1, 1, 2, -1 };
            yield return new object[] { new double[] { 1, 2 }, new object(), 1, 2, -1 };
            yield return new object[] { new double[] { 1, 2 }, null, 1, 2, -1 };

            // IntPtr
            yield return new object[] { new IntPtr[] { (IntPtr)1, (IntPtr)2 }, (UIntPtr)1, 1, 2, -1 };
            yield return new object[] { new IntPtr[] { (IntPtr)1, (IntPtr)2 }, new object(), 1, 2, -1 };
            yield return new object[] { new IntPtr[] { (IntPtr)1, (IntPtr)2 }, null, 1, 2, -1 };

            // UIntPtr
            yield return new object[] { new UIntPtr[] { (UIntPtr)1, (UIntPtr)2 }, (IntPtr)1, 1, 2, -1 };
            yield return new object[] { new UIntPtr[] { (UIntPtr)1, (UIntPtr)2 }, new object(), 1, 2, -1 };
            yield return new object[] { new UIntPtr[] { (UIntPtr)1, (UIntPtr)2 }, null, 1, 2, -1 };

            // String
            yield return new object[] { new string[] { "Hello", "Hello", "Goodbyte", "Goodbye" }, new object(), 3, 4, -1 };

            // Nullable
            var nullableArray = new int?[] { 0, null, 10, 10, 0 };
            yield return new object[] { nullableArray, null, 4, 5, 1 };
            yield return new object[] { nullableArray, 10, 4, 5, 3 };
            yield return new object[] { nullableArray, 100, 4, 5, -1 };
        }

        [Theory]
        [MemberData(nameof(LastIndexOf_SZArray_TestData))]
        public static void LastIndexOf_SZArray<T>(T[] array, T value, int startIndex, int count, int expected)
        {
            if (count - startIndex - 1 == 0 || array.Length == 0)
            {
                if (count == array.Length)
                {
                    // Use LastIndexOf<T>(T[], T)
                    Assert.Equal(expected, Array.LastIndexOf(array, value));
                }
                // Use LastIndexOf<T>(T[], T, int)
                Assert.Equal(expected, Array.LastIndexOf(array, value, startIndex));
            }
            // Use LastIndexOf<T>(T[], int, T, int)
            Assert.Equal(expected, Array.LastIndexOf(array, value, startIndex, count));

            // Basic: forward SZArray
            LastIndexOf_Array(array, value, startIndex, count, expected);

            if (PlatformDetection.IsNonZeroLowerBoundArraySupported)
            {
                // Advanced: convert SZArray to an array with non-zero lower bound
                const int LowerBound = 5;
                Array nonZeroLowerBoundArray = NonZeroLowerBoundArray(array, LowerBound);
                LastIndexOf_Array(nonZeroLowerBoundArray, value, startIndex + LowerBound, count, expected + LowerBound);
            }
        }

        [Theory]
        [MemberData(nameof(LastIndexOf_Array_TestData))]
        public static void LastIndexOf_Array(Array array, object value, int startIndex, int count, int expected)
        {
            if (count - startIndex - 1 == 0 || array.Length == 0)
            {
                if (count == array.Length)
                {
                    // Use LastIndexOf(Array, object)
                    Assert.Equal(expected, Array.LastIndexOf(array, value));
                }
                // Use LastIndexOf(Array, object, int)
                Assert.Equal(expected, Array.LastIndexOf(array, value, startIndex));
            }
            // Use LastIndexOf(Array, object, int, int)
            Assert.Equal(expected, Array.LastIndexOf(array, value, startIndex, count));
        }

        [Fact]
        public static void LastIndexOf_NonInferrableEntries()
        {
            // Workaround: Move these values to LastIndexOf_SZArray_TestData if/ when https://github.com/xunit/xunit/pull/965 is available
            LastIndexOf_SZArray(new string[] { null, null, "Hello", "Hello", "Goodbye", "Goodbye", null, null }, null, 7, 8, 7);
            LastIndexOf_SZArray(new string[] { "Hello", "Hello", "Goodbye", "Goodbye" }, null, 3, 4, -1);
        }

        [Fact]
        public static void LastIndexOf_NullArray_ThrowsArgumentNullException()
        {
            AssertExtensions.Throws<ArgumentNullException>("array", () => Array.LastIndexOf((int[])null, ""));
            AssertExtensions.Throws<ArgumentNullException>("array", () => Array.LastIndexOf((int[])null, "", 0));
            AssertExtensions.Throws<ArgumentNullException>("array", () => Array.LastIndexOf((int[])null, "", 0, 0));
            AssertExtensions.Throws<ArgumentNullException>("array", () => Array.LastIndexOf(null, ""));
            AssertExtensions.Throws<ArgumentNullException>("array", () => Array.LastIndexOf(null, "", 0));
            AssertExtensions.Throws<ArgumentNullException>("array", () => Array.LastIndexOf(null, "", 0, 0));
        }

        [Fact]
        public static void LastIndexOf_MultidimensionalArray_ThrowsRankException()
        {
            Assert.Throws<RankException>(() => Array.LastIndexOf(new int[1, 1], ""));
            Assert.Throws<RankException>(() => Array.LastIndexOf(new int[1, 1], "", 0));
            Assert.Throws<RankException>(() => Array.LastIndexOf(new int[1, 1], "", 0, 0));
            Assert.Throws<RankException>(() => Array.LastIndexOf(new string[1, 1], ""));
            Assert.Throws<RankException>(() => Array.LastIndexOf(new string[1, 1], "", 0));
            Assert.Throws<RankException>(() => Array.LastIndexOf(new string[1, 1], "", 0, 0));
        }

        [Fact]
        public static void LastIndexOf_EmptyArrayInvalidStartIndexCount_ThrowsArgumentOutOfRangeException()
        {
            AssertExtensions.Throws<ArgumentOutOfRangeException>("startIndex", () => Array.LastIndexOf(new int[0], 0, 1, 0)); // Start index != 0 or -1
            AssertExtensions.Throws<ArgumentOutOfRangeException>("count", () => Array.LastIndexOf(new int[0], 0, 0, 1)); // Count != 0
        }

        [Fact]
        public static void LastIndexOf_NegativeStartIndex_ThrowsArgumentOutOfRangeException()
        {
            AssertExtensions.Throws<ArgumentOutOfRangeException>("startIndex", () => Array.LastIndexOf(new int[1], "", -1));
            AssertExtensions.Throws<ArgumentOutOfRangeException>("startIndex", () => Array.LastIndexOf(new int[1], "", -1, 0));
            AssertExtensions.Throws<ArgumentOutOfRangeException>("startIndex", () => Array.LastIndexOf(new string[1], "", -1));
            AssertExtensions.Throws<ArgumentOutOfRangeException>("startIndex", () => Array.LastIndexOf(new string[1], "", -1, 0));
        }

        [Fact]
        public static void LastIndexOf_NegativeCount_ThrowsArgumentOutOfRangeException()
        {
            AssertExtensions.Throws<ArgumentOutOfRangeException>("count", () => Array.LastIndexOf(new int[1], "", 0, -1));
            AssertExtensions.Throws<ArgumentOutOfRangeException>("count", () => Array.LastIndexOf(new string[1], "", 0, -1));
        }

        [Theory]
        [InlineData(3, 2, 4)]
        [InlineData(3, 0, 3)]
        [InlineData(3, 1, 3)]
        public static void LastIndexOf_InvalidStartIndexCount_ThrowsArgumentOutOfRangeException(int length, int startIndex, int count)
        {
            AssertExtensions.Throws<ArgumentOutOfRangeException>("endIndex", () => Array.LastIndexOf(new int[length], "", startIndex, count));
            AssertExtensions.Throws<ArgumentOutOfRangeException>("count", () => Array.LastIndexOf(new int[length], 0, startIndex, count));
        }

        public static IEnumerable<object[]> IStructuralComparable_TestData()
        {
            var intArray = new int[] { 2, 3, 4, 5 };

            yield return new object[] { intArray, intArray, new IntegerComparer(), 0 };
            yield return new object[] { intArray, new int[] { 2, 3, 4, 5 }, new IntegerComparer(), 0 };

            yield return new object[] { intArray, new int[] { 1, 3, 4, 5 }, new IntegerComparer(), 1 };
            yield return new object[] { intArray, new int[] { 2, 2, 4, 5 }, new IntegerComparer(), 1 };
            yield return new object[] { intArray, new int[] { 2, 3, 3, 5 }, new IntegerComparer(), 1 };
            yield return new object[] { intArray, new int[] { 2, 3, 4, 4 }, new IntegerComparer(), 1 };

            yield return new object[] { intArray, new int[] { 3, 3, 4, 5 }, new IntegerComparer(), -1 };
            yield return new object[] { intArray, new int[] { 2, 4, 4, 5 }, new IntegerComparer(), -1 };
            yield return new object[] { intArray, new int[] { 2, 3, 5, 5 }, new IntegerComparer(), -1 };
            yield return new object[] { intArray, new int[] { 2, 3, 4, 6 }, new IntegerComparer(), -1 };

            yield return new object[] { intArray, null, new IntegerComparer(), 1 };
        }

        [Theory]
        [MemberData(nameof(IStructuralComparable_TestData))]
        public static void IStructuralComparable(Array array, object other, IComparer comparer, int expected)
        {
            IStructuralComparable comparable = array;
            Assert.Equal(expected, Math.Sign(comparable.CompareTo(other, comparer)));
        }

        [Fact]
        public static void IStructuralComparable_Invalid()
        {
            IStructuralComparable comparable = new int[] { 1, 2, 3 };
            AssertExtensions.Throws<ArgumentException>("other", () => comparable.CompareTo(new int[] { 1, 2 }, new IntegerComparer())); // Arrays have different lengths
            AssertExtensions.Throws<ArgumentException>("other", () => comparable.CompareTo(new int[] { 1, 2, 3, 4 }, new IntegerComparer())); // Arrays have different lengths

            AssertExtensions.Throws<ArgumentException>("other", () => comparable.CompareTo(123, new IntegerComparer())); // Other is not an array
        }

        [Fact]
        public static void IStructuralComparable_NullComparer_ThrowsNullReferenceException()
        {
            // This was not fixed in order to be compatible with the .NET Framework and Xamarin.
            // See https://github.com/dotnet/runtime/issues/19265
            IStructuralComparable comparable = new int[] { 1, 2, 3 };
            Assert.Throws<NullReferenceException>(() => comparable.CompareTo(new int[] { 1, 2, 3 }, null));
        }

        public static IEnumerable<object[]> IStructuralEquatable_TestData()
        {
            var intArray = new int[] { 2, 3, 4, 5 };

            yield return new object[] { intArray, intArray, new IntegerComparer(), true, true };
            yield return new object[] { intArray, new int[] { 2, 3, 4, 5 }, new IntegerComparer(), true, true };

            yield return new object[] { intArray, new int[] { 1, 3, 4, 5 }, new IntegerComparer(), false, true };
            yield return new object[] { intArray, new int[] { 2, 2, 4, 5 }, new IntegerComparer(), false, true };
            yield return new object[] { intArray, new int[] { 2, 3, 3, 5 }, new IntegerComparer(), false, false };
            yield return new object[] { intArray, new int[] { 2, 3, 4, 4 }, new IntegerComparer(), false, true };

            var longIntArray = new int[] { 1, 2, 3, 4, 5, 6, 7, 8, 9, 10, 11, 12, 13 };
            yield return new object[] { longIntArray, longIntArray, new IntegerComparer(), true, true };
            yield return new object[] { longIntArray, intArray, new IntegerComparer(), false, false };

            yield return new object[] { intArray, new int[] { 2 }, new IntegerComparer(), false, false };
            yield return new object[] { intArray, new int[] { 2, 3, 4, 5, 6 }, new IntegerComparer(), false, false };
            yield return new object[] { intArray, 123, new IntegerComparer(), false, false };
            yield return new object[] { intArray, null, new IntegerComparer(), false, false };
        }

        [Theory]
        [MemberData(nameof(IStructuralEquatable_TestData))]
        public static void IStructuralEquatable(Array array, object other, IEqualityComparer comparer, bool expected, bool expectHashEquality)
        {
            IStructuralEquatable equatable = array;
            Assert.Equal(expected, equatable.Equals(other, comparer));
            if (other is IStructuralEquatable)
            {
                IStructuralEquatable equatable2 = (IStructuralEquatable)other;
                Assert.Equal(expectHashEquality, equatable.GetHashCode(comparer).Equals(equatable2.GetHashCode(comparer)));
            }
        }

        [Fact]
        public static void IStructuralEquatable_Equals_NullComparer_ThrowsNullReferenceException()
        {
            // This was not fixed in order to be compatible with the .NET Framework and Xamarin.
            // See https://github.com/dotnet/runtime/issues/19265
            IStructuralEquatable equatable = new int[] { 1, 2, 3 };
            Assert.Throws<NullReferenceException>(() => equatable.Equals(new int[] { 1, 2, 3 }, null));
        }

        [Fact]
        public static void IStructuralEquatable_GetHashCode_NullComparer_ThrowsArgumentNullException()
        {
            IStructuralEquatable equatable = new int[] { 1, 2, 3 };
            AssertExtensions.Throws<ArgumentNullException>("comparer", () => equatable.GetHashCode(null));
        }

        [Theory]
        [InlineData(new int[] { 1, 2, 3, 4, 5 }, 7, new int[] { 1, 2, 3, 4, 5, default(int), default(int) })]
        [InlineData(new int[] { 1, 2, 3, 4, 5 }, 3, new int[] { 1, 2, 3 })]
        [InlineData(null, 3, new int[] { default(int), default(int), default(int) })]
        public static void Resize(int[] array, int newSize, int[] expected)
        {
            int[] testArray = array;
            Array.Resize(ref testArray, newSize);
            Assert.Equal(newSize, testArray.Length);
            Assert.Equal(expected, testArray);
        }

        [Fact]
        public static void Resize_NegativeNewSize_ThrowsArgumentOutOfRangeException()
        {
            var array = new int[0];
            AssertExtensions.Throws<ArgumentOutOfRangeException>("newSize", () => Array.Resize(ref array, -1)); // New size < 0
            Assert.Equal(new int[0], array);
        }

        public static IEnumerable<object[]> Reverse_TestData()
        {
            // SByte
            yield return new object[] { new sbyte[] { 1, 2, 3, 4, 5 }, 0, 5, new sbyte[] { 5, 4, 3, 2, 1 } };
            yield return new object[] { new sbyte[] { 1, 2, 3, 4, 5 }, 2, 3, new sbyte[] { 1, 2, 5, 4, 3 } };
            yield return new object[] { new sbyte[] { 1, 2, 3, 4, 5 }, 0, 0, new sbyte[] { 1, 2, 3, 4, 5 } };
            yield return new object[] { new sbyte[] { 1, 2, 3, 4, 5 }, 5, 0, new sbyte[] { 1, 2, 3, 4, 5 } };

            // Byte
            yield return new object[] { new byte[] { 1, 2, 3, 4, 5 }, 0, 5, new byte[] { 5, 4, 3, 2, 1 } };
            yield return new object[] { new byte[] { 1, 2, 3, 4, 5 }, 2, 3, new byte[] { 1, 2, 5, 4, 3 } };
            yield return new object[] { new byte[] { 1, 2, 3, 4, 5 }, 0, 0, new byte[] { 1, 2, 3, 4, 5 } };
            yield return new object[] { new byte[] { 1, 2, 3, 4, 5 }, 5, 0, new byte[] { 1, 2, 3, 4, 5 } };

            // Int16
            yield return new object[] { new short[] { 1, 2, 3, 4, 5 }, 0, 5, new short[] { 5, 4, 3, 2, 1 } };
            yield return new object[] { new short[] { 1, 2, 3, 4, 5 }, 2, 3, new short[] { 1, 2, 5, 4, 3 } };
            yield return new object[] { new short[] { 1, 2, 3, 4, 5 }, 0, 0, new short[] { 1, 2, 3, 4, 5 } };
            yield return new object[] { new short[] { 1, 2, 3, 4, 5 }, 5, 0, new short[] { 1, 2, 3, 4, 5 } };

            // UInt16
            yield return new object[] { new ushort[] { 1, 2, 3, 4, 5 }, 0, 5, new ushort[] { 5, 4, 3, 2, 1 } };
            yield return new object[] { new ushort[] { 1, 2, 3, 4, 5 }, 2, 3, new ushort[] { 1, 2, 5, 4, 3 } };
            yield return new object[] { new ushort[] { 1, 2, 3, 4, 5 }, 0, 0, new ushort[] { 1, 2, 3, 4, 5 } };
            yield return new object[] { new ushort[] { 1, 2, 3, 4, 5 }, 5, 0, new ushort[] { 1, 2, 3, 4, 5 } };

            // Int32
            yield return new object[] { new int[] { 1, 2, 3, 4, 5 }, 0, 5, new int[] { 5, 4, 3, 2, 1 } };
            yield return new object[] { new int[] { 1, 2, 3, 4, 5 }, 2, 3, new int[] { 1, 2, 5, 4, 3 } };
            yield return new object[] { new int[] { 1, 2, 3, 4, 5 }, 0, 0, new int[] { 1, 2, 3, 4, 5 } };
            yield return new object[] { new int[] { 1, 2, 3, 4, 5 }, 5, 0, new int[] { 1, 2, 3, 4, 5 } };

            // UInt32
            yield return new object[] { new uint[] { 1, 2, 3, 4, 5 }, 0, 5, new uint[] { 5, 4, 3, 2, 1 } };
            yield return new object[] { new uint[] { 1, 2, 3, 4, 5 }, 2, 3, new uint[] { 1, 2, 5, 4, 3 } };
            yield return new object[] { new uint[] { 1, 2, 3, 4, 5 }, 0, 0, new uint[] { 1, 2, 3, 4, 5 } };
            yield return new object[] { new uint[] { 1, 2, 3, 4, 5 }, 5, 0, new uint[] { 1, 2, 3, 4, 5 } };

            // Int64
            yield return new object[] { new long[] { 1, 2, 3, 4, 5 }, 0, 5, new long[] { 5, 4, 3, 2, 1 } };
            yield return new object[] { new long[] { 1, 2, 3, 4, 5 }, 2, 3, new long[] { 1, 2, 5, 4, 3 } };
            yield return new object[] { new long[] { 1, 2, 3, 4, 5 }, 0, 0, new long[] { 1, 2, 3, 4, 5 } };
            yield return new object[] { new long[] { 1, 2, 3, 4, 5 }, 5, 0, new long[] { 1, 2, 3, 4, 5 } };

            // UInt64
            yield return new object[] { new ulong[] { 1, 2, 3, 4, 5 }, 0, 5, new ulong[] { 5, 4, 3, 2, 1 } };
            yield return new object[] { new ulong[] { 1, 2, 3, 4, 5 }, 2, 3, new ulong[] { 1, 2, 5, 4, 3 } };
            yield return new object[] { new ulong[] { 1, 2, 3, 4, 5 }, 0, 0, new ulong[] { 1, 2, 3, 4, 5 } };
            yield return new object[] { new ulong[] { 1, 2, 3, 4, 5 }, 5, 0, new ulong[] { 1, 2, 3, 4, 5 } };

            // Char
            yield return new object[] { new char[] { '1', '2', '3', '4', '5' }, 0, 5, new char[] { '5', '4', '3', '2', '1' } };
            yield return new object[] { new char[] { '1', '2', '3', '4', '5' }, 2, 3, new char[] { '1', '2', '5', '4', '3' } };
            yield return new object[] { new char[] { '1', '2', '3', '4', '5' }, 0, 0, new char[] { '1', '2', '3', '4', '5' } };
            yield return new object[] { new char[] { '1', '2', '3', '4', '5' }, 5, 0, new char[] { '1', '2', '3', '4', '5' } };

            // Bool
            yield return new object[] { new bool[] { false, false, true, true, false }, 0, 5, new bool[] { false, true, true, false, false } };
            yield return new object[] { new bool[] { false, false, true, true, false }, 2, 3, new bool[] { false, false, false, true, true } };
            yield return new object[] { new bool[] { false, false, true, true, false }, 0, 0, new bool[] { false, false, true, true, false } };
            yield return new object[] { new bool[] { false, false, true, true, false }, 5, 0, new bool[] { false, false, true, true, false } };

            // Single
            yield return new object[] { new float[] { 1, 2, 3, 4, 5 }, 0, 5, new float[] { 5, 4, 3, 2, 1 } };
            yield return new object[] { new float[] { 1, 2, 3, 4, 5 }, 2, 3, new float[] { 1, 2, 5, 4, 3 } };
            yield return new object[] { new float[] { 1, 2, 3, 4, 5 }, 0, 0, new float[] { 1, 2, 3, 4, 5 } };
            yield return new object[] { new float[] { 1, 2, 3, 4, 5 }, 5, 0, new float[] { 1, 2, 3, 4, 5 } };

            // Double
            yield return new object[] { new double[] { 1, 2, 3, 4, 5 }, 0, 5, new double[] { 5, 4, 3, 2, 1 } };
            yield return new object[] { new double[] { 1, 2, 3, 4, 5 }, 2, 3, new double[] { 1, 2, 5, 4, 3 } };
            yield return new object[] { new double[] { 1, 2, 3, 4, 5 }, 0, 0, new double[] { 1, 2, 3, 4, 5 } };
            yield return new object[] { new double[] { 1, 2, 3, 4, 5 }, 5, 0, new double[] { 1, 2, 3, 4, 5 } };

            // IntPtr
            yield return new object[] { new IntPtr[] { (IntPtr)1, (IntPtr)2, (IntPtr)3, (IntPtr)4, (IntPtr)5 }, 0, 5, new IntPtr[] { (IntPtr)5, (IntPtr)4, (IntPtr)3, (IntPtr)2, (IntPtr)1 } };
            yield return new object[] { new IntPtr[] { (IntPtr)1, (IntPtr)2, (IntPtr)3, (IntPtr)4, (IntPtr)5 }, 2, 3, new IntPtr[] { (IntPtr)1, (IntPtr)2, (IntPtr)5, (IntPtr)4, (IntPtr)3 } };
            yield return new object[] { new IntPtr[] { (IntPtr)1, (IntPtr)2, (IntPtr)3, (IntPtr)4, (IntPtr)5 }, 0, 0, new IntPtr[] { (IntPtr)1, (IntPtr)2, (IntPtr)3, (IntPtr)4, (IntPtr)5 } };
            yield return new object[] { new IntPtr[] { (IntPtr)1, (IntPtr)2, (IntPtr)3, (IntPtr)4, (IntPtr)5 }, 5, 0, new IntPtr[] { (IntPtr)1, (IntPtr)2, (IntPtr)3, (IntPtr)4, (IntPtr)5 } };

            // UIntPtr
            yield return new object[] { new UIntPtr[] { (UIntPtr)1, (UIntPtr)2, (UIntPtr)3, (UIntPtr)4, (UIntPtr)5 }, 0, 5, new UIntPtr[] { (UIntPtr)5, (UIntPtr)4, (UIntPtr)3, (UIntPtr)2, (UIntPtr)1 } };
            yield return new object[] { new UIntPtr[] { (UIntPtr)1, (UIntPtr)2, (UIntPtr)3, (UIntPtr)4, (UIntPtr)5 }, 2, 3, new UIntPtr[] { (UIntPtr)1, (UIntPtr)2, (UIntPtr)5, (UIntPtr)4, (UIntPtr)3 } };
            yield return new object[] { new UIntPtr[] { (UIntPtr)1, (UIntPtr)2, (UIntPtr)3, (UIntPtr)4, (UIntPtr)5 }, 0, 0, new UIntPtr[] { (UIntPtr)1, (UIntPtr)2, (UIntPtr)3, (UIntPtr)4, (UIntPtr)5 } };
            yield return new object[] { new UIntPtr[] { (UIntPtr)1, (UIntPtr)2, (UIntPtr)3, (UIntPtr)4, (UIntPtr)5 }, 5, 0, new UIntPtr[] { (UIntPtr)1, (UIntPtr)2, (UIntPtr)3, (UIntPtr)4, (UIntPtr)5 } };

            // string[] can be cast to object[]
            yield return new object[] { new string[] { "1", "2", "3", "4", "5" }, 0, 5, new string[] { "5", "4", "3", "2", "1" } };
            yield return new object[] { new string[] { "1", "2", "3", "4", "5" }, 2, 3, new string[] { "1", "2", "5", "4", "3" } };
            yield return new object[] { new string[] { "1", "2", "3", "4", "5" }, 0, 0, new string[] { "1", "2", "3", "4", "5" } };
            yield return new object[] { new string[] { "1", "2", "3", "4", "5" }, 5, 0, new string[] { "1", "2", "3", "4", "5" } };

            // TestEnum[] can be cast to int[]
            var enumArray = new Int32Enum[] { Int32Enum.Case1, Int32Enum.Case2, Int32Enum.Case3, Int32Enum.Case1 };
            yield return new object[] { enumArray, 0, 4, new Int32Enum[] { Int32Enum.Case1, Int32Enum.Case3, Int32Enum.Case2, Int32Enum.Case1 } };
            yield return new object[] { enumArray, 2, 2, new Int32Enum[] { Int32Enum.Case1, Int32Enum.Case2, Int32Enum.Case1, Int32Enum.Case3 } };
            yield return new object[] { enumArray, 0, 0, enumArray};
            yield return new object[] { enumArray, 4, 0, enumArray};

            // ValueType array
            ComparableValueType[] valueTypeArray = new ComparableValueType[] { new ComparableValueType(0), new ComparableValueType(1) };
            yield return new object[] { valueTypeArray, 0, 2, new ComparableValueType[] { new ComparableValueType(1), new ComparableValueType(0) } };
            yield return new object[] { valueTypeArray, 0, 0, valueTypeArray };
            yield return new object[] { valueTypeArray, 2, 0, valueTypeArray };
        }

        [Theory]
        [MemberData(nameof(Reverse_TestData))]
        public static void Reverse_SZArray(Array array, int index, int length, Array expected)
        {
            // Basic: forward SZArray
            Reverse(array, index, length, expected);

            if (PlatformDetection.IsNonZeroLowerBoundArraySupported)
            {
                // Advanced: convert SZArray to an array with non-zero lower bound
                const int LowerBound = 5;
                Reverse(NonZeroLowerBoundArray(array, LowerBound), index + LowerBound, length, NonZeroLowerBoundArray(expected, LowerBound));
            }
        }

        private static void Reverse(Array array, int index, int length, Array expected)
        {
            if (index == array.GetLowerBound(0) && length == array.Length)
            {
                // Use Reverse(Array)
                Array arrayClone1 = (Array)array.Clone();
                Array.Reverse(arrayClone1);
                Assert.Equal(expected, arrayClone1);
            }
            // Use Reverse(Array, int, int)
            Array arrayClone2 = (Array)array.Clone();
            Array.Reverse(arrayClone2, index, length);
            Assert.Equal(expected, expected);
        }

        [Fact]
        public static void Reverse_NullArray_ThrowsArgumentNullException()
        {
            AssertExtensions.Throws<ArgumentNullException>("array", () => Array.Reverse(null));
            AssertExtensions.Throws<ArgumentNullException>("array", () => Array.Reverse(null, 0, 0));
        }

        [Fact]
        public static void Reverse_MultidimensionalArray_ThrowsRankException()
        {
            Assert.Throws<RankException>(() => Array.Reverse((Array)new int[10, 10]));
            Assert.Throws<RankException>(() => Array.Reverse((Array)new int[10, 10], 0, 0));
        }

        [ConditionalTheory(typeof(PlatformDetection), nameof(PlatformDetection.IsNonZeroLowerBoundArraySupported))]
        [InlineData(0)]
        [InlineData(-1)]
        public static void Reverse_IndexLessThanLowerBound_ThrowsArgumentOutOfRangeException(int lowerBound)
        {
            AssertExtensions.Throws<ArgumentOutOfRangeException>("index", () => Array.Reverse(NonZeroLowerBoundArray(new int[0], lowerBound), lowerBound - 1, 0));
        }

        [ConditionalFact(typeof(PlatformDetection), nameof(PlatformDetection.IsNonZeroLowerBoundArraySupported))]
        public static void Reverse_IndexLessThanPositiveLowerBound_ThrowsArgumentOutOfRangeException()
        {
            AssertExtensions.Throws<ArgumentOutOfRangeException>("index", "length", () => Array.Reverse(NonZeroLowerBoundArray(new int[0], 1), 0, 0));
        }

        [Fact]
        public static void Reverse_NegativeLength_ThrowsArgumentOutOfRangeException()
        {
            AssertExtensions.Throws<ArgumentOutOfRangeException>("length", () => Array.Reverse((Array)new int[10], 0, -1));
        }

        [Theory]
        [InlineData(11, 0)]
        [InlineData(10, 1)]
        [InlineData(9, 2)]
        [InlineData(0, 11)]
        public static void Reverse_InvalidIndexPlusLength_ThrowsArgumentException(int index, int length)
        {
            AssertExtensions.Throws<ArgumentException>(null, () => Array.Reverse((Array)new int[10], index, length));
        }

        public static IEnumerable<object[]> Sort_Array_TestData()
        {
            if (PlatformDetection.IsNonZeroLowerBoundArraySupported)
            {
                Array actual = Array.CreateInstance(typeof(int), new int[] { 4 }, new int[] { 1 });
                actual.SetValue(3, 1);
                actual.SetValue(2, 2);
                actual.SetValue(1, 3);
                actual.SetValue(4, 4);

                Array expectedFull = Array.CreateInstance(typeof(int), new int[] { 4 }, new int[] { 1 });
                expectedFull.SetValue(1, 1);
                expectedFull.SetValue(2, 2);
                expectedFull.SetValue(3, 3);
                expectedFull.SetValue(4, 4);

                Array expectedPartial = Array.CreateInstance(typeof(int), new int[] { 4 }, new int[] { 1 });
                expectedPartial.SetValue(3, 1);
                expectedPartial.SetValue(1, 2);
                expectedPartial.SetValue(2, 3);
                expectedPartial.SetValue(4, 4);

                yield return new object[] { actual,  1, 4, null, expectedFull };
                yield return new object[] { actual,  1, 4, new IntegerComparer(), expectedFull };
                yield return new object[] { actual,  2, 2, null, expectedPartial };
                yield return new object[] { actual,  2, 2, new IntegerComparer(), expectedPartial };
                yield return new object[] { actual,  1, 0, null, actual };
                yield return new object[] { actual,  1, 0, new IntegerComparer(), actual };
            }
        }

        public static IEnumerable<object[]> Sort_SZArray_TestData()
        {
<<<<<<< HEAD
			    // Int
=======
			     // Int
>>>>>>> c9d78546
            yield return new object[] { new int[0], 0, 0, new IntegerComparer(), new int[0] };
            yield return new object[] { new int[] { 5 }, 0, 1, new IntegerComparer(), new int[] { 5 } };
            yield return new object[] { new int[] { 5, 2 }, 0, 2, new IntegerComparer(), new int[] { 2, 5 } };
            yield return new object[] { new int[] { 5, 2, 9, 8, 4, 3, 2, 4, 6 }, 0, 9, new IntegerComparer(), new int[] { 2, 2, 3, 4, 4, 5, 6, 8, 9 } };
            yield return new object[] { new int[] { 5, 2, 9, 8, 4, 3, 2, 4, 6 }, 3, 4, new IntegerComparer(), new int[] { 5, 2, 9, 2, 3, 4, 8, 4, 6 } };
            yield return new object[] { new int[] { 1, 2, 3, 4, 5, 6, 7, 8, 9 }, 0, 9, new IntegerComparer(), new int[] { 1, 2, 3, 4, 5, 6, 7, 8, 9 } };
            yield return new object[] { new int[] { 5, 2, 9, 8, 4, 3, 2, 4, 6 }, 0, 9, null, new int[] { 2, 2, 3, 4, 4, 5, 6, 8, 9 } };
            yield return new object[] { new int[] { 1, 2, 3, 4, 5, 6, 7, 8, 9 }, 0, 9, null, new int[] { 1, 2, 3, 4, 5, 6, 7, 8, 9 } };
            yield return new object[] { new int[] { 5, 2, 9, 8, 4, 3, 2, 4, 6 }, 0, 0, null, new int[] { 5, 2, 9, 8, 4, 3, 2, 4, 6 } };
            yield return new object[] { new int[] { 5, 2, 9, 8, 4, 3, 2, 4, 6 }, 9, 0, null, new int[] { 5, 2, 9, 8, 4, 3, 2, 4, 6 } };
            yield return new object[] { new int[] { 1, 2, 3, 4 }, 0, 4, null, new int[] { 1, 2, 3, 4 } };
            yield return new object[] { new int[] { 4, 3, 2, 1 }, 0, 4, null, new int[] { 1, 2, 3, 4 } };
            yield return new object[] { new int[] { 4, 3, 2, 1 }, 1, 2, null, new int[] { 4, 2, 3, 1 } };
            yield return new object[] { new int[] { 4, 3, 2 }, 0, 3, new IntegerComparer(), new int[] { 2, 3, 4 } };
            yield return new object[] { new int[] { 4, 3, 2 }, 0, 3, null, new int[] { 2, 3, 4 } };

<<<<<<< HEAD
			    // String
=======
			     // String
>>>>>>> c9d78546
            yield return new object[] { new string[0], 0, 0, null, new string[0] };
            yield return new object[] { new string[0], 0, 0, new StringComparer(), new string[0] };
            yield return new object[] { new string[] { "5" }, 0, 1, null, new string[] { "5" } };
            yield return new object[] { new string[] { "5" }, 0, 1, new StringComparer(), new string[] { "5" } };
            yield return new object[] { new string[] { "5", "2" }, 0, 2, null, new string[] { "2", "5" } };
            yield return new object[] { new string[] { "5", "2" }, 0, 2, new StringComparer(), new string[] { "2", "5" } };
            yield return new object[] { new string[] { "5", "2", "3" }, 0, 3, null, new string[] { "2", "3", "5" } };
            yield return new object[] { new string[] { "5", "2", "3"}, 0, 3, new StringComparer(), new string[] { "2", "3", "5" } };
            yield return new object[] { new string[] { "5", "2", null }, 0, 3, null, new string[] {null, "2", "5" } };
            yield return new object[] { new string[] { "5", "2", null}, 0, 3, new StringComparer(), new string[] { null, "2", "5" } };
            yield return new object[] { new string[] { "5", "2", "9", "8", "4", "3", "2", "4", "6" }, 0, 9, new StringComparer(), new string[] { "2", "2", "3", "4", "4", "5", "6", "8", "9" } };
            yield return new object[] { new string[] { "5", null, "2", "9", "8", "4", "3", "2", "4", "6" }, 0, 10, new StringComparer(), new string[] { null, "2", "2", "3", "4", "4", "5", "6", "8", "9" } };
            yield return new object[] { new string[] { "5", null, "2", "9", "8", "4", "3", "2", "4", "6" }, 3, 4, new StringComparer(), new string[] { "5", null, "2", "3", "4", "8", "9", "2", "4", "6" } };
            yield return new object[] { new string[] { null, null, null, null, null, "foo", null, null, null, null, null, "bar", null, null, null, null, null }, 0, 17, null, new string[] { null, null, null, null, null, null, null, null, null, null, null, null, null, null, null, "bar", "foo" } };
            yield return new object[] { new string[] { null, null, null, null, null, "foo", null, null, "test", null, null, "bar", null, null, null, null, null }, 0, 17, null, new string[] { null, null, null, null, null, null, null, null, null, null, null, null, null, null, "bar", "foo", "test" } };
            yield return new object[] { new string[] { null, null, null, null, null, "foo", null, null, "test", null, null, "bar", null, null, null, null, null }, 0, 17, new StringComparer(), new string[] { null, null, null, null, null, null, null, null, null, null, null, null, null, null, "bar", "foo", "test" } };
            yield return new object[] { new string[] { null, "bns", "ici", "fvk", "xki", null, "eig", "asb", "tal", "ixn", null, "ema", "tsw", "vjg", "wjz", null, "she" }, 0, 17, null, new string[] { null, null, null, null, "asb", "bns", "eig", "ema", "fvk", "ici", "ixn", "she", "tal", "tsw", "vjg", "wjz", "xki" } };
            yield return new object[] { new string[] { null, "bns", "ici", "fvk", "xki", null, "eig", "asb", "tal", "ixn", null, "ema", "tsw", "vjg", "wjz", null, "she" }, 0, 17, new StringComparer(), new string[] { null, null, null, null, "asb", "bns", "eig", "ema", "fvk", "ici", "ixn", "she", "tal", "tsw", "vjg", "wjz", "xki" } };
            yield return new object[] { new string[] { "mpb", "jfr", "pfp", "jgi", "opx", "rzi", "cfg", "hpg", "jta", "yku", "zpo", "atd", "hhv", "vtx", "apn", "ini", "jcc" }, 0, 17, null, new string[] { "apn", "atd", "cfg", "hhv", "hpg", "ini", "jcc", "jfr", "jgi", "jta", "mpb", "opx", "pfp", "rzi", "vtx", "yku", "zpo" } };
            yield return new object[] { new string[] { "mpb", "jfr", "pfp", "jgi", "opx", "rzi", "cfg", "hpg", "jta", "yku", "zpo", "atd", "hhv", "vtx", "apn", "ini", "jcc" }, 0, 17, new StringComparer(), new string[] { "apn", "atd", "cfg", "hhv", "hpg", "ini", "jcc", "jfr", "jgi", "jta", "mpb", "opx", "pfp", "rzi", "vtx", "yku", "zpo" } };

            // Byte
            yield return new object[] { new byte[] { 3, 5, 6, 6 }, 0, 4, null, new byte[] { 3, 5, 6, 6 } };
            yield return new object[] { new byte[] { 5, 6, 3, 6 }, 0, 4, null, new byte[] { 3, 5, 6, 6 } };
            yield return new object[] { new byte[] { 5, 6, 3, 6 }, 0, 4, null, new byte[] { 3, 5, 6, 6 } };
            yield return new object[] { new byte[] { 5, 6, 3, 6 }, 1, 2, null, new byte[] { 5, 3, 6, 6 } };
            yield return new object[] { new byte[] { 5, 6, 3, 6 }, 0, 0, null, new byte[] { 5, 6, 3, 6 } };
            yield return new object[] { new byte[1], 0, 1, null, new byte[1] };
            yield return new object[] { new byte[0], 0, 0, null, new byte[0] };

            // SByte
            yield return new object[] { new sbyte[] { 3, 5, 6, 6 }, 0, 4, null, new sbyte[] { 3, 5, 6, 6 } };
            yield return new object[] { new sbyte[] { 5, 6, 3, 6 }, 0, 4, null, new sbyte[] { 3, 5, 6, 6 } };
            yield return new object[] { new sbyte[] { 5, 6, 3, 6 }, 0, 4, null, new sbyte[] { 3, 5, 6, 6 } };
            yield return new object[] { new sbyte[] { 5, 6, 3, 6 }, 1, 2, null, new sbyte[] { 5, 3, 6, 6 } };
            yield return new object[] { new sbyte[] { 5, 6, 3, 6 }, 0, 0, null, new sbyte[] { 5, 6, 3, 6 } };
            yield return new object[] { new sbyte[1], 0, 1, null, new sbyte[1] };
            yield return new object[] { new sbyte[0], 0, 0, null, new sbyte[0] };

            // UInt16
            yield return new object[] { new ushort[] { 3, 5, 6, 6 }, 0, 4, null, new ushort[] { 3, 5, 6, 6 } };
            yield return new object[] { new ushort[] { 5, 6, 3, 6 }, 0, 4, null, new ushort[] { 3, 5, 6, 6 } };
            yield return new object[] { new ushort[] { 5, 6, 3, 6 }, 0, 4, null, new ushort[] { 3, 5, 6, 6 } };
            yield return new object[] { new ushort[] { 5, 6, 3, 6 }, 1, 2, null, new ushort[] { 5, 3, 6, 6 } };
            yield return new object[] { new ushort[] { 5, 6, 3, 6 }, 0, 0, null, new ushort[] { 5, 6, 3, 6 } };
            yield return new object[] { new ushort[1], 0, 1, null, new ushort[1] };
            yield return new object[] { new ushort[0], 0, 0, null, new ushort[0] };

            // Int16
            yield return new object[] { new short[] { 3, 5, 6, 6 }, 0, 4, null, new short[] { 3, 5, 6, 6 } };
            yield return new object[] { new short[] { 5, 6, 3, 6 }, 0, 4, null, new short[] { 3, 5, 6, 6 } };
            yield return new object[] { new short[] { 5, 6, 3, 6 }, 0, 4, null, new short[] { 3, 5, 6, 6 } };
            yield return new object[] { new short[] { 5, 6, 3, 6 }, 1, 2, null, new short[] { 5, 3, 6, 6 } };
            yield return new object[] { new short[] { 5, 6, 3, 6 }, 0, 0, null, new short[] { 5, 6, 3, 6 } };
            yield return new object[] { new short[1], 0, 1, null, new short[1] };
            yield return new object[] { new short[0], 0, 0, null, new short[0] };

            // UInt32
            yield return new object[] { new uint[] { 3, 5, 6, 6 }, 0, 4, null, new uint[] { 3, 5, 6, 6 } };
            yield return new object[] { new uint[] { 5, 6, 3, 6 }, 0, 4, null, new uint[] { 3, 5, 6, 6 } };
            yield return new object[] { new uint[] { 5, 6, 3, 6 }, 0, 4, null, new uint[] { 3, 5, 6, 6 } };
            yield return new object[] { new uint[] { 5, 6, 3, 6 }, 1, 2, null, new uint[] { 5, 3, 6, 6 } };
            yield return new object[] { new uint[] { 5, 6, 3, 6 }, 0, 0, null, new uint[] { 5, 6, 3, 6 } };
            yield return new object[] { new uint[1], 0, 1, null, new uint[1] };
            yield return new object[] { new uint[0], 0, 0, null, new uint[0] };

            // Int32
            yield return new object[] { new int[] { 3, 5, 6, 6 }, 0, 4, null, new int[] { 3, 5, 6, 6 } };
            yield return new object[] { new int[] { 5, 6, 3, 6 }, 0, 4, null, new int[] { 3, 5, 6, 6 } };
            yield return new object[] { new int[] { 5, 6, 3, 6 }, 0, 4, null, new int[] { 3, 5, 6, 6 } };
            yield return new object[] { new int[] { 5, 6, 3, 6 }, 1, 2, null, new int[] { 5, 3, 6, 6 } };
            yield return new object[] { new int[] { 5, 6, 3, 6 }, 0, 0, null, new int[] { 5, 6, 3, 6 } };
            yield return new object[] { new int[1], 0, 1, null, new int[1] };
            yield return new object[] { new int[0], 0, 0, null, new int[0] };

            // UInt64
            yield return new object[] { new ulong[] { 3, 5, 6, 6 }, 0, 4, null, new ulong[] { 3, 5, 6, 6 } };
            yield return new object[] { new ulong[] { 5, 6, 3, 6 }, 0, 4, null, new ulong[] { 3, 5, 6, 6 } };
            yield return new object[] { new ulong[] { 5, 6, 3, 6 }, 0, 4, null, new ulong[] { 3, 5, 6, 6 } };
            yield return new object[] { new ulong[] { 5, 6, 3, 6 }, 1, 2, null, new ulong[] { 5, 3, 6, 6 } };
            yield return new object[] { new ulong[] { 5, 6, 3, 6 }, 0, 0, null, new ulong[] { 5, 6, 3, 6 } };
            yield return new object[] { new ulong[1], 0, 1, null, new ulong[1] };
            yield return new object[] { new ulong[0], 0, 0, null, new ulong[0] };

            // IntPtr
            yield return new object[] { new IntPtr[] { (IntPtr)3, (IntPtr)5, (IntPtr)6, (IntPtr)6 }, 0, 4, null, new IntPtr[] { (IntPtr)3, (IntPtr)5, (IntPtr)6, (IntPtr)6 } };
            yield return new object[] { new IntPtr[] { (IntPtr)5, (IntPtr)6, (IntPtr)3, (IntPtr)6 }, 0, 4, null, new IntPtr[] { (IntPtr)3, (IntPtr)5, (IntPtr)6, (IntPtr)6 } };
            yield return new object[] { new IntPtr[] { (IntPtr)5, (IntPtr)6, (IntPtr)3, (IntPtr)6 }, 0, 4, null, new IntPtr[] { (IntPtr)3, (IntPtr)5, (IntPtr)6, (IntPtr)6 } };
            yield return new object[] { new IntPtr[] { (IntPtr)5, (IntPtr)6, (IntPtr)3, (IntPtr)6 }, 1, 2, null, new IntPtr[] { (IntPtr)5, (IntPtr)3, (IntPtr)6, (IntPtr)6 } };
            yield return new object[] { new IntPtr[] { (IntPtr)5, (IntPtr)6, (IntPtr)3, (IntPtr)6 }, 0, 0, null, new IntPtr[] { (IntPtr)5, (IntPtr)6, (IntPtr)3, (IntPtr)6 } };
            yield return new object[] { new IntPtr[1], 0, 1, null, new IntPtr[1] };
            yield return new object[] { new IntPtr[0], 0, 0, null, new IntPtr[0] };

            // UIntPtr
            yield return new object[] { new UIntPtr[] { (UIntPtr)3, (UIntPtr)5, (UIntPtr)6, (UIntPtr)6 }, 0, 4, null, new UIntPtr[] { (UIntPtr)3, (UIntPtr)5, (UIntPtr)6, (UIntPtr)6 } };
            yield return new object[] { new UIntPtr[] { (UIntPtr)5, (UIntPtr)6, (UIntPtr)3, (UIntPtr)6 }, 0, 4, null, new UIntPtr[] { (UIntPtr)3, (UIntPtr)5, (UIntPtr)6, (UIntPtr)6 } };
            yield return new object[] { new UIntPtr[] { (UIntPtr)5, (UIntPtr)6, (UIntPtr)3, (UIntPtr)6 }, 0, 4, null, new UIntPtr[] { (UIntPtr)3, (UIntPtr)5, (UIntPtr)6, (UIntPtr)6 } };
            yield return new object[] { new UIntPtr[] { (UIntPtr)5, (UIntPtr)6, (UIntPtr)3, (UIntPtr)6 }, 1, 2, null, new UIntPtr[] { (UIntPtr)5, (UIntPtr)3, (UIntPtr)6, (UIntPtr)6 } };
            yield return new object[] { new UIntPtr[] { (UIntPtr)5, (UIntPtr)6, (UIntPtr)3, (UIntPtr)6 }, 0, 0, null, new UIntPtr[] { (UIntPtr)5, (UIntPtr)6, (UIntPtr)3, (UIntPtr)6 } };
            yield return new object[] { new UIntPtr[1], 0, 1, null, new UIntPtr[1] };
            yield return new object[] { new UIntPtr[0], 0, 0, null, new UIntPtr[0] };

            // Int64
            yield return new object[] { new long[] { 3, 5, 6, 6 }, 0, 4, null, new long[] { 3, 5, 6, 6 } };
            yield return new object[] { new long[] { 5, 6, 3, 6 }, 0, 4, null, new long[] { 3, 5, 6, 6 } };
            yield return new object[] { new long[] { 5, 6, 3, 6 }, 0, 4, null, new long[] { 3, 5, 6, 6 } };
            yield return new object[] { new long[] { 5, 6, 3, 6 }, 1, 2, null, new long[] { 5, 3, 6, 6 } };
            yield return new object[] { new long[] { 5, 6, 3, 6 }, 0, 0, null, new long[] { 5, 6, 3, 6 } };
            yield return new object[] { new long[1], 0, 1, null, new long[1] };
            yield return new object[] { new long[0], 0, 0, null, new long[0] };

            // Char
            yield return new object[] { new char[] { (char)3, (char)5, (char)6, (char)6 }, 0, 4, null, new char[] { (char)3, (char)5, (char)6, (char)6 } };
            yield return new object[] { new char[] { (char)5, (char)6, (char)3, (char)6 }, 0, 4, null, new char[] { (char)3, (char)5, (char)6, (char)6 } };
            yield return new object[] { new char[] { (char)5, (char)6, (char)3, (char)6 }, 0, 4, null, new char[] { (char)3, (char)5, (char)6, (char)6 } };
            yield return new object[] { new char[] { (char)5, (char)6, (char)3, (char)6 }, 1, 2, null, new char[] { (char)5, (char)3, (char)6, (char)6 } };
            yield return new object[] { new char[] { (char)5, (char)6, (char)3, (char)6 }, 0, 0, null, new char[] { (char)5, (char)6, (char)3, (char)6 } };
            yield return new object[] { new char[1], 0, 1, null, new char[1] };
            yield return new object[] { new char[0], 0, 0, null, new char[0] };

            // Bool
            yield return new object[] { new bool[] { false, false, true, true }, 0, 4, null, new bool[] { false, false, true, true } };
            yield return new object[] { new bool[] { true, false, true, false }, 0, 4, null, new bool[] { false, false, true, true } };
            yield return new object[] { new bool[] { true, false, true, false }, 0, 4, null, new bool[] { false, false, true, true } };
            yield return new object[] { new bool[] { true, false, true, false }, 1, 2, null, new bool[] { true, false, true, false } };
            yield return new object[] { new bool[] { true, false, true, false }, 0, 0, null, new bool[] { true, false, true, false } };
            yield return new object[] { new bool[1], 0, 1, null, new bool[1] };
            yield return new object[] { new bool[0], 0, 0, null, new bool[0] };

            // Single
            yield return new object[] { new float[] { 3, 5, 6, 6 }, 0, 4, null, new float[] { 3, 5, 6, 6 } };
            yield return new object[] { new float[] { 5, 6, float.NaN, 6 }, 0, 4, null, new float[] { float.NaN, 5, 6, 6 } };
            yield return new object[] { new float[] { 5, 6, 3, 6 }, 0, 4, null, new float[] { 3, 5, 6, 6 } };
            yield return new object[] { new float[] { 5, 6, 3, 6 }, 1, 2, null, new float[] { 5, 3, 6, 6 } };
            yield return new object[] { new float[] { 5, 6, 3, 6 }, 0, 0, null, new float[] { 5, 6, 3, 6 } };
            yield return new object[] { new float[1], 0, 1, null, new float[1] };
            yield return new object[] { new float[0], 0, 0, null, new float[0] };

            // Double
            yield return new object[] { new double[] { 3, 5, 6, 6 }, 0, 4, null, new double[] { 3, 5, 6, 6 } };
            yield return new object[] { new double[] { 5, 6, double.NaN, 6 }, 0, 4, null, new double[] { double.NaN, 5, 6, 6 } };
            yield return new object[] { new double[] { 5, 6, 3, 6 }, 0, 4, null, new double[] { 3, 5, 6, 6 } };
            yield return new object[] { new double[] { 5, 6, 3, 6 }, 1, 2, null, new double[] { 5, 3, 6, 6 } };
            yield return new object[] { new double[] { 5, 6, 3, 6 }, 0, 0, null, new double[] { 5, 6, 3, 6 } };
            yield return new object[] { new double[1], 0, 1, null, new double[1] };
            yield return new object[] { new double[0], 0, 0, null, new double[0] };

            // IntPtr
            yield return new object[] { new IntPtr[1], 0, 0, null, new IntPtr[1] };
            yield return new object[] { new IntPtr[0], 0, 0, null, new IntPtr[0] };

            // UIntPtr
            yield return new object[] { new UIntPtr[1], 0, 0, null, new UIntPtr[1] };
            yield return new object[] { new UIntPtr[0], 0, 0, null, new UIntPtr[0] };
        }

        [Theory]
        [MemberData(nameof(Sort_Array_TestData))]
        [MemberData(nameof(Sort_SZArray_TestData))]
        public static void Sort_Array_NonGeneric(Array array, int index, int length, IComparer comparer, Array expected)
        {
            Array sortedArray;
            if (index == 0 && length == array.Length)
            {
                // Use Sort(Array) or Sort(Array, IComparer)
                if (comparer == null)
                {
                    // Use Sort(Array)
                    sortedArray = (Array)array.Clone();
                    Array.Sort(sortedArray);
                    Assert.Equal(expected, sortedArray);
                }
                // Use Sort(Array, IComparer)
                sortedArray = (Array)array.Clone();
                Array.Sort(sortedArray, comparer);
                Assert.Equal(expected, sortedArray);
            }
            if (comparer == null)
            {
                // Use Sort(Array, int, int)
                sortedArray = (Array)array.Clone();
                Array.Sort(sortedArray, index, length);
                Assert.Equal(expected, sortedArray);
            }
            // Use Sort(Array, int, int, IComparer)
            sortedArray = (Array)array.Clone();
            Array.Sort(sortedArray, index, length, comparer);
            Assert.Equal(expected, sortedArray);
        }

        [Theory]
        [MemberData(nameof(Sort_SZArray_TestData))]
        public static void Sort_Array_Generic<T>(T[] array, int index, int length, IComparer<T> comparer, T[] expected)
        {
            T[] sortedArray;
            if (index == 0 && length == array.Length)
            {
                // Use Sort<T>(T[]) or Sort<T>(T[], IComparer)
                if (comparer == null)
                {
                    // Use Sort(Array)
                    sortedArray = (T[])array.Clone();
                    Array.Sort(sortedArray);
                    Assert.Equal(expected, sortedArray);
                }
                else
                {
                    // Use Sort<T>(T[], Comparison<T>)
                    sortedArray = (T[])array.Clone();
                    Array.Sort(sortedArray, (x, y) => comparer.Compare(x, y));
                    Assert.Equal(expected, sortedArray);
                }
                // Use Sort<T>(T[], IComparer)
                sortedArray = (T[])array.Clone();
                Array.Sort(sortedArray, comparer);
                Assert.Equal(expected, sortedArray);
            }
            if (comparer == null)
            {
                // Use Sort<T>(T[], int, int)
                sortedArray = (T[])array.Clone();
                Array.Sort(sortedArray, index, length);
                Assert.Equal(expected, sortedArray);
            }
            // Use Sort<T>(T[], int, int, IComparer)
            sortedArray = (T[])array.Clone();
            Array.Sort(sortedArray, index, length, comparer);
            Assert.Equal(expected, sortedArray);
        }

        [Fact]
        public void Sort_NullArray_ThrowsArgumentNullException()
        {
            AssertExtensions.Throws<ArgumentNullException>("array", () => Array.Sort(null));
            AssertExtensions.Throws<ArgumentNullException>("array", () => Array.Sort(null, (IComparer)null));
            AssertExtensions.Throws<ArgumentNullException>("keys", () => Array.Sort(null, 0, 0));
            AssertExtensions.Throws<ArgumentNullException>("keys", () => Array.Sort(null, 0, 0, (IComparer)null));
            AssertExtensions.Throws<ArgumentNullException>("array", () => Array.Sort((int[])null));
            AssertExtensions.Throws<ArgumentNullException>("array", () => Array.Sort((int[])null, (IComparer<int>)null));
            AssertExtensions.Throws<ArgumentNullException>("array", () => Array.Sort((int[])null, 0, 0));
            AssertExtensions.Throws<ArgumentNullException>("array", () => Array.Sort((int[])null, 0, 0, (IComparer<int>)null));
            AssertExtensions.Throws<ArgumentNullException>("array", () => Array.Sort((int[])null, (Comparison<int>)null));

            AssertExtensions.Throws<ArgumentNullException>("keys", () => Array.Sort(null, new int[10]));
            AssertExtensions.Throws<ArgumentNullException>("keys", () => Array.Sort(null, new int[10], (IComparer)null));
            AssertExtensions.Throws<ArgumentNullException>("keys", () => Array.Sort(null, new int[10], 0, 0));
            AssertExtensions.Throws<ArgumentNullException>("keys", () => Array.Sort(null, new int[10], 0, 0, (IComparer)null));
            AssertExtensions.Throws<ArgumentNullException>("keys", () => Array.Sort((int[])null, new int[10]));
            AssertExtensions.Throws<ArgumentNullException>("keys", () => Array.Sort((int[])null, new int[10], (IComparer<int>)null));
            AssertExtensions.Throws<ArgumentNullException>("keys", () => Array.Sort((int[])null, new int[10], 0, 0));
            AssertExtensions.Throws<ArgumentNullException>("keys", () => Array.Sort((int[])null, new int[10], 0, 0, (IComparer<int>)null));
        }

        [Fact]
        public void Sort_MultidimensionalArray_ThrowsRankException()
        {
            Assert.Throws<RankException>(() => Array.Sort(new int[10, 10]));
            Assert.Throws<RankException>(() => Array.Sort(new int[10, 10], (IComparer)null));
            Assert.Throws<RankException>(() => Array.Sort(new int[10, 10], 0, 0));
            Assert.Throws<RankException>(() => Array.Sort(new int[10, 10], 0, 0, (IComparer)null));
            Assert.Throws<RankException>(() => Array.Sort(new int[10, 10], new int[10]));
            Assert.Throws<RankException>(() => Array.Sort(new int[10, 10], new int[10], (IComparer)null));
            Assert.Throws<RankException>(() => Array.Sort(new int[10, 10], new int[10], 0, 0));
            Assert.Throws<RankException>(() => Array.Sort(new int[10, 10], new int[10], 0, 0, (IComparer)null));
        }

        public static IEnumerable<object[]> Sort_NotComparable_TestData()
        {
            yield return new object[] { new object[] { "1", 2, new object() } };
        }

        [Theory]
        [MemberData(nameof(Sort_NotComparable_TestData))]
        public void Sort_NotComparable_ThrowsInvalidOperationException<T>(T[] array)
        {
            Assert.Throws<InvalidOperationException>(() => Array.Sort((Array)array));
            Assert.Throws<InvalidOperationException>(() => Array.Sort((Array)array, (IComparer)null));
            Assert.Throws<InvalidOperationException>(() => Array.Sort((Array)array, 0, array.Length));
            Assert.Throws<InvalidOperationException>(() => Array.Sort((Array)array, 0, array.Length, (IComparer)null));
            Assert.Throws<InvalidOperationException>(() => Array.Sort(array));
            Assert.Throws<InvalidOperationException>(() => Array.Sort(array, (IComparer<T>)null));
            Assert.Throws<InvalidOperationException>(() => Array.Sort(array, 0, array.Length));
            Assert.Throws<InvalidOperationException>(() => Array.Sort(array, 0, array.Length, (IComparer<T>)null));

            Assert.Throws<InvalidOperationException>(() => Array.Sort((Array)array, array));
            Assert.Throws<InvalidOperationException>(() => Array.Sort((Array)array, array, (IComparer)null));
            Assert.Throws<InvalidOperationException>(() => Array.Sort((Array)array, array, 0, array.Length));
            Assert.Throws<InvalidOperationException>(() => Array.Sort((Array)array, array, 0, array.Length, (IComparer)null));
            Assert.Throws<InvalidOperationException>(() => Array.Sort(array, array));
            Assert.Throws<InvalidOperationException>(() => Array.Sort(array, array, (IComparer<T>)null));
            Assert.Throws<InvalidOperationException>(() => Array.Sort(array, array, 0, array.Length));
            Assert.Throws<InvalidOperationException>(() => Array.Sort(array, array, 0, array.Length, (IComparer<T>)null));
        }

        [Fact]
        public void Sort_NullComparison_ThrowsArgumentNullException()
        {
            Assert.Throws<ArgumentNullException>("comparison", () => Array.Sort(new int[10], (Comparison<int>)null));
        }

        [Fact]
        public void Sort_ComparisonThrowsIndexOutOfRangeException_ThrowsArgumentException()
        {
            AssertExtensions.Throws<ArgumentException>(null, () => Array.Sort(new int[2], new IndexOutOfRangeComparer()));
            AssertExtensions.Throws<ArgumentException>(null, () => Array.Sort(new int[2], new int[2], new IndexOutOfRangeComparer()));
            AssertExtensions.Throws<ArgumentException>(null, () => Array.Sort(new int[2], (x, y) => throw new IndexOutOfRangeException()));
        }

        [Fact]
        public void Sort_ComparisonThrowsException_ThrowsInvalidOperationException()
        {
            Assert.Throws<InvalidOperationException>(() => Array.Sort(new int[2], new DivideByZeroComparer()));
            Assert.Throws<InvalidOperationException>(() => Array.Sort(new int[2], 0, 2, new DivideByZeroComparer()));
            Assert.Throws<InvalidOperationException>(() => Array.Sort(new int[2], new int[2], new DivideByZeroComparer()));
            Assert.Throws<InvalidOperationException>(() => Array.Sort(new int[2], new int[2], 0, 2, new DivideByZeroComparer()));
            Assert.Throws<InvalidOperationException>(() => Array.Sort(new int[2], (x, y) => throw new DivideByZeroException()));
        }

        [Fact]
        public void Store_NegativeIndex_ThrowsArgumentOutOfRangeException()
        {
            AssertExtensions.Throws<ArgumentOutOfRangeException>("index", () => Array.Sort((Array)new int[10], -1, 0));
            AssertExtensions.Throws<ArgumentOutOfRangeException>("index", () => Array.Sort((Array)new int[10], -1, 0, null));
            AssertExtensions.Throws<ArgumentOutOfRangeException>("index", () => Array.Sort(new int[10], -1, 0));
            AssertExtensions.Throws<ArgumentOutOfRangeException>("index", () => Array.Sort(new int[10], -1, 0, null));

            AssertExtensions.Throws<ArgumentOutOfRangeException>("index", () => Array.Sort((Array)new int[10], new int[10], -1, 0));
            AssertExtensions.Throws<ArgumentOutOfRangeException>("index", () => Array.Sort((Array)new int[10], new int[10], -1, 0, null));
            AssertExtensions.Throws<ArgumentOutOfRangeException>("index", () => Array.Sort(new int[10], new int[10], -1, 0));
            AssertExtensions.Throws<ArgumentOutOfRangeException>("index", () => Array.Sort(new int[10], new int[10], -1, 0, null));
        }

        [Fact]
        public void Store_NegativeLength_ThrowsArgumentOutOfRangeException()
        {
            AssertExtensions.Throws<ArgumentOutOfRangeException>("length", () => Array.Sort((Array)new int[10], 0, -1));
            AssertExtensions.Throws<ArgumentOutOfRangeException>("length", () => Array.Sort((Array)new int[10], 0, -1, null));
            AssertExtensions.Throws<ArgumentOutOfRangeException>("length", () => Array.Sort(new int[10], 0, -1));
            AssertExtensions.Throws<ArgumentOutOfRangeException>("length", () => Array.Sort(new int[10], 0, -1, null));

            AssertExtensions.Throws<ArgumentOutOfRangeException>("length", () => Array.Sort((Array)new int[10], new int[10], 0, -1));
            AssertExtensions.Throws<ArgumentOutOfRangeException>("length", () => Array.Sort((Array)new int[10], new int[10], 0, -1, null));
            AssertExtensions.Throws<ArgumentOutOfRangeException>("length", () => Array.Sort(new int[10], new int[10], 0, -1));
            AssertExtensions.Throws<ArgumentOutOfRangeException>("length", () => Array.Sort(new int[10], new int[10], 0, -1, null));
        }

        [Theory]
        [InlineData(11, 0)]
        [InlineData(10, 1)]
        [InlineData(9, 2)]
        [InlineData(0, 11)]
        public void Store_NegativeLength_ThrowsArgumentException(int index, int length)
        {
            AssertExtensions.Throws<ArgumentException>(null, () => Array.Sort((Array)new int[10], index, length));
            AssertExtensions.Throws<ArgumentException>(null, () => Array.Sort((Array)new int[10], index, length, null));
            AssertExtensions.Throws<ArgumentException>(null, () => Array.Sort(new int[10], index, length));
            AssertExtensions.Throws<ArgumentException>(null, () => Array.Sort(new int[10], index, length, null));

            AssertExtensions.Throws<ArgumentException>(null, () => Array.Sort((Array)new int[10], new int[10], index, length));
            AssertExtensions.Throws<ArgumentException>(null, () => Array.Sort((Array)new int[10], new int[10], index, length, null));
            AssertExtensions.Throws<ArgumentException>(null, () => Array.Sort(new int[10], new int[10], index, length));
            AssertExtensions.Throws<ArgumentException>(null, () => Array.Sort(new int[10], new int[10], index, length, null));
        }

        public static IEnumerable<object[]> Sort_Array_Array_NonGeneric_TestData()
        {
            yield return new object[] { new int[] { 3, 1, 2 }, new int[] { 4, 5, 6 }, 0, 3, new IntegerComparer(), new int[] { 1, 2, 3 }, new int[] { 5, 6, 4 } };
            yield return new object[] { new int[] { 3, 1, 2 }, new string[] { "a", "b", "c" }, 0, 3, new IntegerComparer(), new int[] { 1, 2, 3 }, new string[] { "b", "c", "a" } };

            yield return new object[] { new string[] { "bcd", "bc", "c", "ab" }, new int[] { 1, 2, 3, 4 }, 0, 4, new StringComparer(), new string[] { "ab", "bc", "bcd", "c" }, new int[] { 4, 2, 1, 3 } };
            yield return new object[] { new string[] { "bcd", "bc", "c", "ab" }, new int[] { 1, 2, 3, 4 }, 1, 2, new StringComparer(), new string[] { "bcd", "bc", "c", "ab" }, new int[] { 1, 2, 3, 4 } };

            yield return new object[] { new int[] { 3, 1, 2 }, new string[] { "a", "b", "c" }, 0, 2, new IntegerComparer(), new int[] { 1, 3, 2 }, new string[] { "b", "a", "c" } };
            yield return new object[] { new int[] { 3, 1, 2, 1 }, new string[] { "a", "b", "c", "d" }, 1, 3, new IntegerComparer(), new int[] { 3, 1, 1, 2 }, new string[] { "a", "b", "d", "c" } };

            yield return new object[] { new int[] { 3, 1, 2 }, new string[] { "a", "b", "c" }, 0, 3, null, new int[] { 1, 2, 3 }, new string[] { "b", "c", "a" } };
            yield return new object[] { new int[] { 3, 2, 1, 4 }, new string[] { "a", "b", "c", "d" }, 1, 2, null, new int[] { 3, 1, 2, 4 }, new string[] { "a", "c", "b", "d" } };

            yield return new object[] { new int[] { 3, 2, 1, 4 }, new string[] { "a", "b", "c", "d" }, 0, 4, new ReverseIntegerComparer(), new int[] { 4, 3, 2, 1 }, new string[] { "d", "a", "b", "c" } };

            yield return new object[] { new int[] { 3, 2, 1, 4 }, new string[] { "a", "b", "c", "d", "e", "f" }, 0, 4, new IntegerComparer(), new int[] { 1, 2, 3, 4 }, new string[] { "c", "b", "a", "d", "e", "f" } }; // Items.Length > keys.Length

            yield return new object[] { new int[] { 3, 2, 1, 4 }, null, 0, 4, null, new int[] { 1, 2, 3, 4 }, null };
            yield return new object[] { new int[] { 3, 2, 1, 4 }, null, 1, 2, null, new int[] { 3, 1, 2, 4 }, null };

            var refArray = new ComparableRefType[] { new ComparableRefType(-5), new ComparableRefType(-4), new ComparableRefType(2), new ComparableRefType(-10), new ComparableRefType(5), new ComparableRefType(0) };
            var sortedRefArray = new ComparableRefType[] { new ComparableRefType(-10), new ComparableRefType(-5), new ComparableRefType(-4), new ComparableRefType(0), new ComparableRefType(2), new ComparableRefType(5) };
            var reversedRefArray = new ComparableRefType[] { new ComparableRefType(5), new ComparableRefType(2), new ComparableRefType(0), new ComparableRefType(-4), new ComparableRefType(-5), new ComparableRefType(-10) };

            var valueArray = new ComparableValueType[] { new ComparableValueType(-5), new ComparableValueType(-4), new ComparableValueType(2), new ComparableValueType(-10), new ComparableValueType(5), new ComparableValueType(0) };
            var sortedValueArray = new ComparableValueType[] { new ComparableValueType(-10), new ComparableValueType(-5), new ComparableValueType(-4), new ComparableValueType(0), new ComparableValueType(2), new ComparableValueType(5) };

            yield return new object[] { refArray, refArray, 0, 6, null, sortedRefArray, sortedRefArray }; // Reference type, reference type
            yield return new object[] { valueArray, valueArray, 0, 6, null, sortedValueArray, sortedValueArray }; // Value type, value type
            yield return new object[] { refArray, valueArray, 0, 6, null, sortedRefArray, sortedValueArray }; // Reference type, value type
            yield return new object[] { valueArray, refArray, 0, 6, null, sortedValueArray, sortedRefArray }; // Value type, reference type

            yield return new object[] { refArray, refArray, 0, 6, new ReferenceTypeNormalComparer(), sortedRefArray, sortedRefArray }; // Reference type, reference type
            yield return new object[] { refArray, refArray, 0, 6, new ReferenceTypeReverseComparer(), reversedRefArray, reversedRefArray }; // Reference type, reference type

            yield return new object[] { new int[0], new int[0], 0, 0, null, new int[0], new int[0] };
            yield return new object[] { refArray, null, 0, 6, null, sortedRefArray, null }; // Null items

            yield return new object[] { new int[] { 3, 2, 1, 4 }, new int[] { 5, 6, 7 }, 1, 2, null, new int[] { 3, 1, 2, 4 }, new int[] { 5, 7, 6 } }; // Different lengths
        }

        public static IEnumerable<object[]> Sort_Array_Array_Generic_TestData()
        {
            yield return new object[] { new string[] { "bcd", "bc", "c", "ab" }, new string[] { "a", "b", "c", "d" }, 0, 4, new StringComparer(), new string[] { "ab", "bc", "bcd", "c" }, new string[] { "d", "b", "a", "c" } };
            yield return new object[] { new string[] { "bcd", "bc", "c", "ab" }, new string[] { "a", "b", "c", "d" }, 0, 4, null, new string[] { "ab", "bc", "bcd", "c" }, new string[] { "d", "b", "a", "c" } };
            yield return new object[] { new string[] { "ab", "bc", "bcd", "c" }, new string[] { "d", "b", "a", "c" }, 0, 4, null, new string[] { "ab", "bc", "bcd", "c" }, new string[] { "d", "b", "a", "c" } };
            yield return new object[] { new string[] { "ab", "bc", "bcd", "c" }, null, 0, 4, null, new string[] { "ab", "bc", "bcd", "c" }, null };

            // Byte
            yield return new object[] { new byte[] { 3, 5, 6, 6 }, new byte[] { 4, 7, 9, 3 }, 0, 4, null, new byte[] { 3, 5, 6, 6 }, new byte[] { 4, 7, 9, 3 } };
            yield return new object[] { new byte[] { 5, 6, 3, 6 }, null, 0, 4, null, new byte[] { 3, 5, 6, 6 }, null };
            yield return new object[] { new byte[] { 5, 6, 3, 6 }, new byte[] { 7, 9, 4, 3 }, 0, 4, null, new byte[] { 3, 5, 6, 6 }, new byte[] { 4, 7, 9, 3 } };
            yield return new object[] { new byte[] { 5, 6, 3, 6 }, new byte[] { 7, 9, 4, 3 }, 1, 2, null, new byte[] { 5, 3, 6, 6 }, new byte[] { 7, 4, 9, 3 } };
            yield return new object[] { new byte[] { 5, 6, 3, 6 }, new byte[] { 7, 9, 4, 3 }, 0, 0, null, new byte[] { 5, 6, 3, 6 }, new byte[] { 7, 9, 4, 3 } };
            yield return new object[] { new byte[1], new byte[1], 0, 1, null, new byte[1], new byte[1] };
            yield return new object[] { new byte[0], new byte[0], 0, 0, null, new byte[0], new byte[0] };

            // SByte
            yield return new object[] { new sbyte[] { 3, 5, 6, 6 }, new sbyte[] { 4, 7, 9, 3 }, 0, 4, null, new sbyte[] { 3, 5, 6, 6 }, new sbyte[] { 4, 7, 9, 3 } };
            yield return new object[] { new sbyte[] { 5, 6, 3, 6 }, null, 0, 4, null, new sbyte[] { 3, 5, 6, 6 }, null };
            yield return new object[] { new sbyte[] { 5, 6, 3, 6 }, new sbyte[] { 7, 9, 4, 3 }, 0, 4, null, new sbyte[] { 3, 5, 6, 6 }, new sbyte[] { 4, 7, 9, 3 } };
            yield return new object[] { new sbyte[] { 5, 6, 3, 6 }, new sbyte[] { 7, 9, 4, 3 }, 1, 2, null, new sbyte[] { 5, 3, 6, 6 }, new sbyte[] { 7, 4, 9, 3 } };
            yield return new object[] { new sbyte[] { 5, 6, 3, 6 }, new sbyte[] { 7, 9, 4, 3 }, 0, 0, null, new sbyte[] { 5, 6, 3, 6 }, new sbyte[] { 7, 9, 4, 3 } };
            yield return new object[] { new sbyte[1], new sbyte[1], 0, 1, null, new sbyte[1], new sbyte[1] };
            yield return new object[] { new sbyte[0], new sbyte[0], 0, 0, null, new sbyte[0], new sbyte[0] };

            // UInt16
            yield return new object[] { new ushort[] { 3, 5, 6, 6 }, new ushort[] { 4, 7, 9, 3 }, 0, 4, null, new ushort[] { 3, 5, 6, 6 }, new ushort[] { 4, 7, 9, 3 } };
            yield return new object[] { new ushort[] { 5, 6, 3, 6 }, null, 0, 4, null, new ushort[] { 3, 5, 6, 6 }, null };
            yield return new object[] { new ushort[] { 5, 6, 3, 6 }, new ushort[] { 7, 9, 4, 3 }, 0, 4, null, new ushort[] { 3, 5, 6, 6 }, new ushort[] { 4, 7, 9, 3 } };
            yield return new object[] { new ushort[] { 5, 6, 3, 6 }, new ushort[] { 7, 9, 4, 3 }, 1, 2, null, new ushort[] { 5, 3, 6, 6 }, new ushort[] { 7, 4, 9, 3 } };
            yield return new object[] { new ushort[] { 5, 6, 3, 6 }, new ushort[] { 7, 9, 4, 3 }, 0, 0, null, new ushort[] { 5, 6, 3, 6 }, new ushort[] { 7, 9, 4, 3 } };
            yield return new object[] { new ushort[1], new ushort[1], 0, 1, null, new ushort[1], new ushort[1] };
            yield return new object[] { new ushort[0], new ushort[0], 0, 0, null, new ushort[0], new ushort[0] };

            // Int16
            yield return new object[] { new short[] { 3, 5, 6, 6 }, new short[] { 4, 7, 9, 3 }, 0, 4, null, new short[] { 3, 5, 6, 6 }, new short[] { 4, 7, 9, 3 } };
            yield return new object[] { new short[] { 5, 6, 3, 6 }, null, 0, 4, null, new short[] { 3, 5, 6, 6 }, null };
            yield return new object[] { new short[] { 5, 6, 3, 6 }, new short[] { 7, 9, 4, 3 }, 0, 4, null, new short[] { 3, 5, 6, 6 }, new short[] { 4, 7, 9, 3 } };
            yield return new object[] { new short[] { 5, 6, 3, 6 }, new short[] { 7, 9, 4, 3 }, 1, 2, null, new short[] { 5, 3, 6, 6 }, new short[] { 7, 4, 9, 3 } };
            yield return new object[] { new short[] { 5, 6, 3, 6 }, new short[] { 7, 9, 4, 3 }, 0, 0, null, new short[] { 5, 6, 3, 6 }, new short[] { 7, 9, 4, 3 } };
            yield return new object[] { new short[1], new short[1], 0, 1, null, new short[1], new short[1] };
            yield return new object[] { new short[0], new short[0], 0, 0, null, new short[0], new short[0] };

            // UInt32
            yield return new object[] { new uint[] { 3, 5, 6, 6 }, new uint[] { 4, 7, 9, 3 }, 0, 4, null, new uint[] { 3, 5, 6, 6 }, new uint[] { 4, 7, 9, 3 } };
            yield return new object[] { new uint[] { 5, 6, 3, 6 }, null, 0, 4, null, new uint[] { 3, 5, 6, 6 }, null };
            yield return new object[] { new uint[] { 5, 6, 3, 6 }, new uint[] { 7, 9, 4, 3 }, 0, 4, null, new uint[] { 3, 5, 6, 6 }, new uint[] { 4, 7, 9, 3 } };
            yield return new object[] { new uint[] { 5, 6, 3, 6 }, new uint[] { 7, 9, 4, 3 }, 1, 2, null, new uint[] { 5, 3, 6, 6 }, new uint[] { 7, 4, 9, 3 } };
            yield return new object[] { new uint[] { 5, 6, 3, 6 }, new uint[] { 7, 9, 4, 3 }, 0, 0, null, new uint[] { 5, 6, 3, 6 }, new uint[] { 7, 9, 4, 3 } };
            yield return new object[] { new uint[1], new uint[1], 0, 1, null, new uint[1], new uint[1] };
            yield return new object[] { new uint[0], new uint[0], 0, 0, null, new uint[0], new uint[0] };

            // Int32
            yield return new object[] { new int[] { 3, 5, 6, 6 }, new int[] { 4, 7, 9, 3 }, 0, 4, null, new int[] { 3, 5, 6, 6 }, new int[] { 4, 7, 9, 3 } };
            yield return new object[] { new int[] { 5, 6, 3, 6 }, null, 0, 4, null, new int[] { 3, 5, 6, 6 }, null };
            yield return new object[] { new int[] { 5, 6, 3, 6 }, new int[] { 7, 9, 4, 3 }, 0, 4, null, new int[] { 3, 5, 6, 6 }, new int[] { 4, 7, 9, 3 } };
            yield return new object[] { new int[] { 5, 6, 3, 6 }, new int[] { 7, 9, 4, 3 }, 1, 2, null, new int[] { 5, 3, 6, 6 }, new int[] { 7, 4, 9, 3 } };
            yield return new object[] { new int[] { 5, 6, 3, 6 }, new int[] { 7, 9, 4, 3 }, 0, 0, null, new int[] { 5, 6, 3, 6 }, new int[] { 7, 9, 4, 3 } };
            yield return new object[] { new int[1], new int[1], 0, 1, null, new int[1], new int[1] };
            yield return new object[] { new int[0], new int[0], 0, 0, null, new int[0], new int[0] };

            // UInt64
            yield return new object[] { new ulong[] { 3, 5, 6, 6 }, new ulong[] { 4, 7, 9, 3 }, 0, 4, null, new ulong[] { 3, 5, 6, 6 }, new ulong[] { 4, 7, 9, 3 } };
            yield return new object[] { new ulong[] { 5, 6, 3, 6 }, null, 0, 4, null, new ulong[] { 3, 5, 6, 6 }, null };
            yield return new object[] { new ulong[] { 5, 6, 3, 6 }, new ulong[] { 7, 9, 4, 3 }, 0, 4, null, new ulong[] { 3, 5, 6, 6 }, new ulong[] { 4, 7, 9, 3 } };
            yield return new object[] { new ulong[] { 5, 6, 3, 6 }, new ulong[] { 7, 9, 4, 3 }, 1, 2, null, new ulong[] { 5, 3, 6, 6 }, new ulong[] { 7, 4, 9, 3 } };
            yield return new object[] { new ulong[] { 5, 6, 3, 6 }, new ulong[] { 7, 9, 4, 3 }, 0, 0, null, new ulong[] { 5, 6, 3, 6 }, new ulong[] { 7, 9, 4, 3 } };
            yield return new object[] { new ulong[1], new ulong[1], 0, 1, null, new ulong[1], new ulong[1] };
            yield return new object[] { new ulong[0], new ulong[0], 0, 0, null, new ulong[0], new ulong[0] };

            // Int64
            yield return new object[] { new long[] { 3, 5, 6, 6 }, new long[] { 4, 7, 9, 3 }, 0, 4, null, new long[] { 3, 5, 6, 6 }, new long[] { 4, 7, 9, 3 } };
            yield return new object[] { new long[] { 5, 6, 3, 6 }, null, 0, 4, null, new long[] { 3, 5, 6, 6 }, null };
            yield return new object[] { new long[] { 5, 6, 3, 6 }, new long[] { 7, 9, 4, 3 }, 0, 4, null, new long[] { 3, 5, 6, 6 }, new long[] { 4, 7, 9, 3 } };
            yield return new object[] { new long[] { 5, 6, 3, 6 }, new long[] { 7, 9, 4, 3 }, 1, 2, null, new long[] { 5, 3, 6, 6 }, new long[] { 7, 4, 9, 3 } };
            yield return new object[] { new long[] { 5, 6, 3, 6 }, new long[] { 7, 9, 4, 3 }, 0, 0, null, new long[] { 5, 6, 3, 6 }, new long[] { 7, 9, 4, 3 } };
            yield return new object[] { new long[1], new long[1], 0, 1, null, new long[1], new long[1] };
            yield return new object[] { new long[0], new long[0], 0, 0, null, new long[0], new long[0] };

            // Char
            yield return new object[] { new char[] { (char)3, (char)5, (char)6, (char)6 }, new char[] { (char)4, (char)7, (char)9, (char)3 }, 0, 4, null, new char[] { (char)3, (char)5, (char)6, (char)6 }, new char[] { (char)4, (char)7, (char)9, (char)3 } };
            yield return new object[] { new char[] { (char)5, (char)6, (char)3, (char)6 }, null, 0, 4, null, new char[] { (char)3, (char)5, (char)6, (char)6 }, null };
            yield return new object[] { new char[] { (char)5, (char)6, (char)3, (char)6 }, new char[] { (char)7, (char)9, (char)4, (char)3 }, 0, 4, null, new char[] { (char)3, (char)5, (char)6, (char)6 }, new char[] { (char)4, (char)7, (char)9, (char)3 } };
            yield return new object[] { new char[] { (char)5, (char)6, (char)3, (char)6 }, new char[] { (char)7, (char)9, (char)4, (char)3 }, 1, 2, null, new char[] { (char)5, (char)3, (char)6, (char)6 }, new char[] { (char)7, (char)4, (char)9, (char)3 } };
            yield return new object[] { new char[] { (char)5, (char)6, (char)3, (char)6 }, new char[] { (char)7, (char)9, (char)4, (char)3 }, 0, 0, null, new char[] { (char)5, (char)6, (char)3, (char)6 }, new char[] { (char)7, (char)9, (char)4, (char)3 } };
            yield return new object[] { new char[1], new char[1], 0, 1, null, new char[1], new char[1] };
            yield return new object[] { new char[0], new char[0], 0, 0, null, new char[0], new char[0] };

            // Bool
            yield return new object[] { new bool[] { false, false, true, true }, new bool[] { false, true, false, true }, 0, 4, null, new bool[] { false, false, true, true }, new bool[] { false, true, false, true } };
            yield return new object[] { new bool[] { true, false, true, false }, null, 0, 4, null, new bool[] { false, false, true, true }, null };
            yield return new object[] { new bool[] { true, false, true, false }, new bool[] { false, false, true, true }, 0, 4, null, new bool[] { false, false, true, true }, new bool[] { false, true, false, true } };
            yield return new object[] { new bool[] { true, false, true, false }, new bool[] { false, false, true, true }, 1, 2, null, new bool[] { true, false, true, false }, new bool[] { false, false, true, true } };
            yield return new object[] { new bool[] { true, false, true, false }, new bool[] { false, false, true, true }, 0, 0, null, new bool[] { true, false, true, false }, new bool[] { false, false, true, true } };
            yield return new object[] { new bool[1], new bool[1], 0, 1, null, new bool[1], new bool[1] };
            yield return new object[] { new bool[0], new bool[0], 0, 0, null, new bool[0], new bool[0] };

            // Single
            yield return new object[] { new float[] { 3, 5, 6, 6 }, new float[] { 4, 7, 9, 3 }, 0, 4, null, new float[] { 3, 5, 6, 6 }, new float[] { 4, 7, 9, 3 } };
            yield return new object[] { new float[] { 5, 6, float.NaN, 6 }, null, 0, 4, null, new float[] { float.NaN, 5, 6, 6 }, null };
            yield return new object[] { new float[] { 5, 6, 3, 6 }, new float[] { 7, 9, 4, 3 }, 0, 4, null, new float[] { 3, 5, 6, 6 }, new float[] { 4, 7, 9, 3 } };
            yield return new object[] { new float[] { 5, 6, 3, 6 }, new float[] { 7, 9, 4, 3 }, 1, 2, null, new float[] { 5, 3, 6, 6 }, new float[] { 7, 4, 9, 3 } };
            yield return new object[] { new float[] { 5, 6, 3, 6 }, new float[] { 7, 9, 4, 3 }, 0, 0, null, new float[] { 5, 6, 3, 6 }, new float[] { 7, 9, 4, 3 } };
            yield return new object[] { new float[1], new float[1], 0, 1, null, new float[1], new float[1] };
            yield return new object[] { new float[0], new float[0], 0, 0, null, new float[0], new float[0] };

            // Double
            yield return new object[] { new double[] { 3, 5, 6, 6 }, new double[] { 4, 7, 9, 3 }, 0, 4, null, new double[] { 3, 5, 6, 6 }, new double[] { 4, 7, 9, 3 } };
            yield return new object[] { new double[] { 5, 6, double.NaN, 6 }, null, 0, 4, null, new double[] { double.NaN, 5, 6, 6 }, null };
            yield return new object[] { new double[] { 5, 6, 3, 6 }, new double[] { 7, 9, 4, 3 }, 0, 4, null, new double[] { 3, 5, 6, 6 }, new double[] { 4, 7, 9, 3 } };
            yield return new object[] { new double[] { 5, 6, 3, 6 }, new double[] { 7, 9, 4, 3 }, 1, 2, null, new double[] { 5, 3, 6, 6 }, new double[] { 7, 4, 9, 3 } };
            yield return new object[] { new double[] { 5, 6, 3, 6 }, new double[] { 7, 9, 4, 3 }, 0, 0, null, new double[] { 5, 6, 3, 6 }, new double[] { 7, 9, 4, 3 } };
            yield return new object[] { new double[1], new double[1], 0, 1, null, new double[1], new double[1] };
            yield return new object[] { new double[0], new double[0], 0, 0, null, new double[0], new double[0] };

            // IntPtr
            yield return new object[] { new IntPtr[1], new IntPtr[1], 0, 0, null, new IntPtr[1], new IntPtr[1] };
            yield return new object[] { new IntPtr[0], new IntPtr[0], 0, 0, null, new IntPtr[0], new IntPtr[0] };

            // UIntPtr
            yield return new object[] { new UIntPtr[1], new UIntPtr[1], 0, 0, null, new UIntPtr[1], new UIntPtr[1] };
            yield return new object[] { new UIntPtr[0], new UIntPtr[0], 0, 0, null, new UIntPtr[0], new UIntPtr[0] };
        }

        [Theory]
        [MemberData(nameof(Sort_Array_Array_NonGeneric_TestData))]
        [MemberData(nameof(Sort_Array_Array_Generic_TestData))]
        public static void Sort_Array_Array_NonGeneric(Array keys, Array items, int index, int length, IComparer comparer, Array expectedKeys, Array expectedItems)
        {
            Array sortedKeysArray = null;
            Array sortedItemsArray = null;
            if (index == 0 && length == keys.Length)
            {
                // Use Sort(Array, Array) or Sort(Array, Array, IComparer)
                if (comparer == null)
                {
                    // Use Sort(Array, Array)
                    sortedKeysArray = (Array)keys.Clone();
                    if (items != null)
                    {
                        sortedItemsArray = (Array)items.Clone();
                    }
                    Array.Sort(sortedKeysArray, sortedItemsArray);
                    Assert.Equal(expectedKeys, sortedKeysArray);
                    Assert.Equal(expectedItems, sortedItemsArray);
                }
                // Use Sort(Array, Array, IComparer)
                sortedKeysArray = (Array)keys.Clone();
                if (items != null)
                {
                    sortedItemsArray = (Array)items.Clone();
                }
                Array.Sort(sortedKeysArray, sortedItemsArray, comparer);
                Assert.Equal(expectedKeys, sortedKeysArray);
                Assert.Equal(expectedItems, sortedItemsArray);
            }
            if (comparer == null)
            {
                // Use Sort(Array, Array, int, int)
                sortedKeysArray = (Array)keys.Clone();
                if (items != null)
                {
                    sortedItemsArray = (Array)items.Clone();
                }
                Array.Sort(sortedKeysArray, sortedItemsArray, index, length);
                Assert.Equal(expectedKeys, sortedKeysArray);
                Assert.Equal(expectedItems, sortedItemsArray);
            }
            // Use Sort(Array, Array, int, int, IComparer)
            sortedKeysArray = (Array)keys.Clone();
            if (items != null)
            {
                sortedItemsArray = (Array)items.Clone();
            }
            Array.Sort(sortedKeysArray, sortedItemsArray, index, length, comparer);
            Assert.Equal(expectedKeys, sortedKeysArray);
            Assert.Equal(expectedItems, sortedItemsArray);
        }

        [Theory]
        [MemberData(nameof(Sort_Array_Array_Generic_TestData))]
        public static void Sort_Array_Array_Generic<T>(T[] keys, T[] items, int index, int length, IComparer<T> comparer, T[] expectedKeys, T[] expectedItems)
        {
            T[] sortedKeysArray = null;
            T[] sortedItemsArray = null;
            if (index == 0 && length == keys.Length)
            {
                // Use Sort<T>(T[], T[]) or Sort<T>(T[], T[], IComparer)
                if (comparer == null)
                {
                    // Use Sort<T>(T[], T[])
                    sortedKeysArray = (T[])keys.Clone();
                    if (items != null)
                    {
                        sortedItemsArray = (T[])items.Clone();
                    }
                    Array.Sort(sortedKeysArray, sortedItemsArray);
                    Assert.Equal(expectedKeys, sortedKeysArray);
                    Assert.Equal(expectedItems, sortedItemsArray);
                }
                // Use Sort<T>(T[], T[], IComparer)
                sortedKeysArray = (T[])keys.Clone();
                if (items != null)
                {
                    sortedItemsArray = (T[])items.Clone();
                }
                Array.Sort(sortedKeysArray, sortedItemsArray, comparer);
                Assert.Equal(expectedKeys, sortedKeysArray);
                Assert.Equal(expectedItems, sortedItemsArray);
            }
            if (comparer == null)
            {
                // Use Sort<T>(T[], T[], int, int)
                sortedKeysArray = (T[])keys.Clone();
                if (items != null)
                {
                    sortedItemsArray = (T[])items.Clone();
                }
                Array.Sort(sortedKeysArray, sortedItemsArray, index, length);
                Assert.Equal(expectedKeys, sortedKeysArray);
                Assert.Equal(expectedItems, sortedItemsArray);
            }
            // Use Sort(Array, Array, int, int, IComparer)
            sortedKeysArray = (T[])keys.Clone();
            if (items != null)
            {
                sortedItemsArray = (T[])items.Clone();
            }
            Array.Sort(sortedKeysArray, sortedItemsArray, index, length, comparer);
            Assert.Equal(expectedKeys, sortedKeysArray);
            Assert.Equal(expectedItems, sortedItemsArray);
        }

        [Fact]
        public void Sort_DifferentArrayLengths_ThrowsArgumentException()
        {
            AssertExtensions.Throws<ArgumentException>(null, () => Array.Sort((Array)new int[10], new int[9]));
            AssertExtensions.Throws<ArgumentException>(null, () => Array.Sort((Array)new int[10], new int[9], null));
            AssertExtensions.Throws<ArgumentException>(null, () => Array.Sort((Array)new int[10], new int[9], 0, 10));
            AssertExtensions.Throws<ArgumentException>(null, () => Array.Sort((Array)new int[10], new int[9], 0, 10, null));
            AssertExtensions.Throws<ArgumentException>(null, () => Array.Sort(new int[10], new int[9]));
            AssertExtensions.Throws<ArgumentException>(null, () => Array.Sort(new int[10], new int[9], null));
            AssertExtensions.Throws<ArgumentException>(null, () => Array.Sort(new int[10], new int[9], 0, 10));
            AssertExtensions.Throws<ArgumentException>(null, () => Array.Sort(new int[10], new int[9], 0, 10, null));
        }

        [Fact]
        public void Sort_MultidimensionalKeys_ThrowsRankException()
        {
            Assert.Throws<RankException>(() => Array.Sort(new int[10], new int[10, 10]));
            Assert.Throws<RankException>(() => Array.Sort(new int[10], new int[10, 10], null));
            Assert.Throws<RankException>(() => Array.Sort(new int[10], new int[10, 10], 0, 0));
            Assert.Throws<RankException>(() => Array.Sort(new int[10], new int[10, 10], 0, 0, null));
        }

        [ConditionalFact(typeof(PlatformDetection), nameof(PlatformDetection.IsNonZeroLowerBoundArraySupported))]
        public void Sort_DifferentLowerBounds_ThrowsArgumentException()
        {
            Array keys = Array.CreateInstance(typeof(object), new int[] { 1 }, new int[] { 1 });
            Array items = Array.CreateInstance(typeof(object), new int[] { 1 }, new int[] { 2 });
            AssertExtensions.Throws<ArgumentException>(null, () => Array.Sort(keys, items));
            AssertExtensions.Throws<ArgumentException>(null, () => Array.Sort(keys, items, null));
            AssertExtensions.Throws<ArgumentException>(null, () => Array.Sort(keys, items, 0, 0));
            AssertExtensions.Throws<ArgumentException>(null, () => Array.Sort(keys, items, 0, 0, null));
        }

        [Fact]
        public static void SetValue_Casting()
        {
            // Null -> default(null)
            var arr1 = new NonGenericStruct[3];
            arr1[1].x = 0x22222222;
            arr1.SetValue(null, new int[] { 1 });
            Assert.Equal(0, arr1[1].x);

            // T -> Nullable<T>
            var arr2 = new int?[3];
            arr2.SetValue(42, new int[] { 1 });
            int? nullable1 = arr2[1];
            Assert.True(nullable1.HasValue);
            Assert.Equal(42, nullable1.Value);

            // Null -> Nullable<T>
            var arr3 = new int?[3];
            arr3[1] = 42;
            arr3.SetValue(null, new int[] { 1 });
            int? nullable2 = arr3[1];
            Assert.False(nullable2.HasValue);

            // Primitive widening
            var arr4 = new int[3];
            arr4.SetValue((short)42, new int[] { 1 });
            Assert.Equal(42, arr4[1]);

            // Widening from enum to primitive
            var arr5 = new int[3];
            arr5.SetValue(SByteEnum.MinusTwo, new int[] { 1 });
            Assert.Equal(-2, arr5[1]);
        }

        [Fact]
        public static void SetValue_Casting_Invalid()
        {
            // Unlike most of the other reflection apis, converting or widening a primitive to an enum is NOT allowed.
            var arr1 = new SByteEnum[3];
            Assert.Throws<InvalidCastException>(() => arr1.SetValue((sbyte)1, new int[] { 1 }));

            // Primitive widening must be value-preserving
            var arr2 = new int[3];
            AssertExtensions.Throws<ArgumentException>(null, () => arr2.SetValue((uint)42, new int[] { 1 }));

            // T -> Nullable<T>  T must be exact
            var arr3 = new int?[3];
            Assert.Throws<InvalidCastException>(() => arr3.SetValue((short)42, new int[] { 1 }));
        }

        [Fact]
        public static void SetValue_Invalid()
        {
            Assert.Throws<InvalidCastException>(() => new int[10].SetValue("1", 1)); // Value has an incompatible type
            Assert.Throws<InvalidCastException>(() => new int[10, 10].SetValue("1", new int[] { 1, 1 })); // Value has an incompatible type

            Assert.Throws<IndexOutOfRangeException>(() => new int[10].SetValue(1, -1)); // Index < 0
            Assert.Throws<IndexOutOfRangeException>(() => new int[10].SetValue(1, 10)); // Index >= array.Length
            AssertExtensions.Throws<ArgumentException>(null, () => new int[10, 10].SetValue(1, 0)); // Array is multidimensional

            AssertExtensions.Throws<ArgumentNullException>("indices", () => new int[10].SetValue(1, (int[])null)); // Indices is null
            AssertExtensions.Throws<ArgumentException>(null, () => new int[10, 10].SetValue(1, new int[] { 1, 2, 3 })); // Indices.Length > array.Length

            Assert.Throws<IndexOutOfRangeException>(() => new int[8, 10].SetValue(1, new int[] { -1, 2 })); // Indices[0] < 0
            Assert.Throws<IndexOutOfRangeException>(() => new int[8, 10].SetValue(1, new int[] { 9, 2 })); // Indices[0] > array.GetLength(0)

            Assert.Throws<IndexOutOfRangeException>(() => new int[10, 8].SetValue(1, new int[] { 1, -1 })); // Indices[1] < 0
            Assert.Throws<IndexOutOfRangeException>(() => new int[10, 8].SetValue(1, new int[] { 1, 9 })); // Indices[1] > array.GetLength(1)
        }

        public static IEnumerable<object[]> TrueForAll_TestData()
        {
            yield return new object[] { new int[] { 1, 2, 3, 4, 5 }, (Predicate<int>)(i => i > 0), true };
            yield return new object[] { new int[] { 1, 2, 3, 4, 5 }, (Predicate<int>)(i => i == 3), false };
            yield return new object[] { new int[0], (Predicate<int>)(i => false), true };
        }

        [Theory]
        [MemberData(nameof(TrueForAll_TestData))]
        public static void TrueForAll(int[] array, Predicate<int> match, bool expected)
        {
            Assert.Equal(expected, Array.TrueForAll(array, match));
        }

        [Fact]
        public static void TrueForAll_Null_ThrowsArgumentNullException()
        {
            // Array is null
            AssertExtensions.Throws<ArgumentNullException>("array", () => Array.TrueForAll((int[])null, i => i > 0));
            AssertExtensions.Throws<ArgumentNullException>("match", () => Array.TrueForAll(new int[0], null));
        }

        [Fact]
        public static void ICollection_IsSynchronized_ReturnsFalse()
        {
            ICollection array = new int[] { 1, 2, 3 };
            Assert.False(array.IsSynchronized);
            Assert.Same(array, array.SyncRoot);
        }

        [Theory]
        [InlineData(new int[] { 0, 1, 2, 3, 4 }, new int[] { 9, 9, 9, 9, 9 }, 0, new int[] { 0, 1, 2, 3, 4 })]
        [InlineData(new int[] { 0, 1, 2, 3, 4 }, new int[] { 9, 9, 9, 9, 9, 9, 9, 9 }, 2, new int[] { 9, 9, 0, 1, 2, 3, 4, 9 })]
        public static void IList_CopyTo(Array array, Array destinationArray, int index, Array expected)
        {
            IList iList = array;
            iList.CopyTo(destinationArray, index);
            Assert.Equal(expected, destinationArray);
        }

        [Fact]
        public static void IList_CopyTo_Invalid()
        {
            IList iList = new int[] { 7, 8, 9, 10, 11, 12, 13 };
            AssertExtensions.Throws<ArgumentNullException>("destinationArray", "dest", () => iList.CopyTo(null, 0)); // Destination array is null

            AssertExtensions.Throws<ArgumentOutOfRangeException>("destinationIndex", "dstIndex", () => iList.CopyTo(new int[7], -1)); // Index < 0
            AssertExtensions.Throws<ArgumentException>("destinationArray", "", () => iList.CopyTo(new int[7], 8)); // Index > destinationArray.Length
        }

        [Fact]
        public static unsafe void GetValue_ArrayOfPointers_ThrowsNotSupportedException()
        {
            Assert.Throws<NotSupportedException>(() => new int*[2].GetValue(0));
        }

        [Fact]
        public static unsafe void SetValue_ArrayOfPointers_ThrowsNotSupportedException()
        {
            Assert.Throws<NotSupportedException>(() => new int*[2].SetValue(null, 0));
        }

        [Fact]
        public static unsafe void Copy_PointerArrayToNonPointerArray_ThrowsArrayTypeMismatchException()
        {
            Copy_SourceAndDestinationNeverConvertible_ThrowsArrayTypeMismatchException(new int[1], new int*[1]);
            Copy_SourceAndDestinationNeverConvertible_ThrowsArrayTypeMismatchException(new int*[1], new int[1]);
        }

        [Fact]
        public static unsafe void GetEnumerator_ArrayOfPointers_ThrowsNotSupportedException()
        {
            Array nonEmptyArray = new int*[2];
            Assert.Throws<NotSupportedException>(() => { foreach (object obj in nonEmptyArray) { } });

            Array emptyArray = new int*[0];
            foreach (object obj in emptyArray) { }
        }

        [Fact]
        public static unsafe void IndexOf_ArrayOfPointers_ThrowsNotSupportedException()
        {
            Assert.Throws<NotSupportedException>(() => Array.IndexOf((Array)new int*[2], null));
            Assert.Equal(-1, Array.IndexOf((Array)new int*[0], null));
        }

        [Fact]
        public static unsafe void LastIndexOf_ArrayOfPointers_ThrowsNotSupportedException()
        {
            Assert.Throws<NotSupportedException>(() => Array.LastIndexOf((Array)new int*[2], null));
            Assert.Equal(-1, Array.LastIndexOf((Array)new int*[0], null));
        }

        [Fact]
        public static unsafe void Reverse_ArrayOfPointers_ThrowsNotSupportedException()
        {
            Assert.Throws<NotSupportedException>(() => Array.Reverse((Array)new int*[2]));
            Array.Reverse((Array)new int*[0]);
            Array.Reverse((Array)new int*[1]);
        }

        public static IEnumerable<object[]> Fill_Generic_TestData()
        {
            var data = Enumerable.Empty<object[]>();

            var r = new Random(0x051778f7);
            int[] lengths = { 0, 1, 2, 3, 5, 8, 13 };

            foreach (int length in lengths)
            {
                IEnumerable<int> source = Enumerable.Range(1, length).Select(_ => r.Next());

                data = data.Concat(GenerateFillData(source, r.Next(), i => i))
                    .Concat(GenerateFillData(source, r.Next(), i => unchecked((byte)i)))
                    .Concat(GenerateFillData(source, r.Next(), i => unchecked((short)i)))
                    .Concat(GenerateFillData(source, r.Next(), i => (long)i))
                    .Concat(GenerateFillData(source, r.Next(), i => new StrongBox<int>(i)))
                    .Concat(GenerateFillData(source, r.Next(), i => i.ToString()))
                    .Concat(GenerateFillData(source, r.Next(), i => unchecked((ByteEnum)i)))
                    .Concat(GenerateFillData(source, r.Next(), i => unchecked((Int16Enum)i)))
                    .Concat(GenerateFillData(source, r.Next(), i => (Int32Enum)i))
                    .Concat(GenerateFillData(source, r.Next(), i => (Int64Enum)i))
                    .Concat(GenerateFillData(source, r.Next(), i => new object()));
            }

            return data;
        }

        public static IEnumerable<object[]> GenerateFillData<TSource, TResult>(IEnumerable<TSource> source, TSource seed, Func<TSource, TResult> transform)
        {
            int count = source.Count();
            TResult repeatedValue = transform(seed);
            // Force evaluation so neither `source` or `transform` are re-run if the sequence is enumerated more than once.
            IEnumerable<TResult> transformed = source.Select(transform).ToList();

            yield return new object[] { transformed, repeatedValue, 0, count }; // Fill the entire array.
            yield return new object[] { transformed, repeatedValue, 0, count / 2 }; // Fill the beginning of the array.
            yield return new object[] { transformed, repeatedValue, count / 2, count / 2 }; // Fill the end of the array, assuming `length` is even.
            yield return new object[] { transformed, repeatedValue, count / 4, count / 2 }; // Fill the middle of the array.
            yield return new object[] { transformed, repeatedValue, count, 0 }; // Fill nothing.
        }

        [Theory]
        [MemberData(nameof(Fill_Generic_TestData))]
        public static void Fill_Generic<T>(IEnumerable<T> source, T value, int startIndex, int count)
        {
            if (startIndex == 0 && count == source.Count())
            {
                T[] array = source.ToArray();
                Array.Fill(array, value);
                Assert.Equal(Enumerable.Repeat(value, count), array);
            }

            {
                T[] array = source.ToArray();

                // Before calling Fill, we want to capture the segments before/after the filled region.
                // We want to ensure that in addition to filling in what it's supposed to, Fill does
                // not touch the adjacent segments.
                T[] before = source.Take(startIndex).ToArray();
                T[] after = source.Skip(startIndex + count).ToArray();

                Array.Fill(array, value, startIndex, count);

                Assert.Equal(before, array.Take(startIndex));
                Assert.Equal(Enumerable.Repeat(value, count), array.Skip(startIndex).Take(count));
                Assert.Equal(after, array.Skip(startIndex + count));
            }
        }

        [Fact]
        public void Fill_NullArray_ThrowsArgumentNullException()
        {
            AssertExtensions.Throws<ArgumentNullException>("array", () => Array.Fill(null, 1));
            AssertExtensions.Throws<ArgumentNullException>("array", () => Array.Fill(null, 1, 0, 0));
        }

        [Theory]
        [InlineData(-1)]
        [InlineData(2)]
        public void Fill_InvalidStartIndex_ThrowsArgumentOutOfRangeException(int startIndex)
        {
            AssertExtensions.Throws<ArgumentOutOfRangeException>("startIndex", () => Array.Fill(new string[1], "", startIndex, 0));
        }

        [Theory]
        [InlineData(1, 0, -1)]
        [InlineData(0, 0, 1)]
        [InlineData(3, 3, 1)]
        [InlineData(3, 2, 2)]
        [InlineData(3, 1, 3)]
        [InlineData(3, 0, 4)]
        public void Fill_InvalidStartIndexCount_ThrowsArgumentOutOfRangeException(int arrayLength, int startIndex, int count)
        {
            AssertExtensions.Throws<ArgumentOutOfRangeException>("count", () => Array.Fill(new string[arrayLength], "", startIndex, count));
        }

        public class Bar : IEquatable<Bar>
        {
            public string Value { get; set; }

            public bool Equals(Bar other) => string.Equals(Value, other.Value);
        }

        public class Foo
        {
        }

        private static Bar[] CreateBarArray()
        {
            return new Bar[]
            {
                new Bar() { Value = "0" },
                new Bar() { Value = "1" },
                new Bar() { Value = "2" },
                new Bar() { Value = "3" },
            };
        }

        [Fact]
        public static void Fill_Downcast()
        {
            Bar[] barArray = CreateBarArray();
            Array.Fill<object>(barArray, new Bar() { Value = "x" });
            Assert.Equal(new string[] { "x", "x", "x", "x" }, barArray.Select(e => e.Value));
        }

        [Fact]
        public static void FillWithStartIndexAndCount_Downcast()
        {
            Bar[] barArray = CreateBarArray();
            Array.Fill<object>(barArray, new Bar() { Value = "x" }, 1, 2);
            Assert.Equal(new string[] { "0", "x", "x", "3" }, barArray.Select(e => e.Value));
        }

        [Fact]
        public static void Fill_Sidecast()
        {
            uint[] uintArray = (uint[])(object)new int[] { 0, 1, 2, 3 };
            Array.Fill<uint>(uintArray, 42);
            Assert.Equal(new int[] { 42, 42, 42, 42 }, (int[])(object)uintArray);
        }

        [Fact]
        public static void FillWithStartIndexAndCount_Sidecast()
        {
            uint[] uintArray = (uint[])(object)new int[] { 0, 1, 2, 3 };
            Array.Fill<uint>(uintArray, 42, 1, 2);
            Assert.Equal(new int[] { 0, 42, 42, 3 }, (int[])(object)uintArray);
        }

        [Fact]
        public static void Fill_ThrowsArrayTypeMismatchException()
        {
            Bar[] barArray = CreateBarArray();
            Assert.Throws<ArrayTypeMismatchException>(() => Array.Fill<object>(barArray, new Foo()));
            Assert.Equal(CreateBarArray(), barArray);
        }

        [Fact]
        public static void FillWithStartIndexAndCount_ThrowsArrayTypeMismatchException()
        {
            Bar[] barArray = CreateBarArray();
            Assert.Throws<ArrayTypeMismatchException>(() => Array.Fill<object>(barArray, new Foo(), 1, 2));
            Assert.Equal(CreateBarArray(), barArray);
        }

        public static IEnumerable<object[]> Reverse_Generic_Int_TestData()
        {
            // TODO: use (or merge this data into) Reverse_TestData if/when xunit/xunit#965 is merged
            yield return new object[] { new int[] { 1, 2, 3 }, 0, 3, new int[] { 3, 2, 1 } };
            yield return new object[] { new int[] { 1, 2, 3 }, 0, 2, new int[] { 2, 1, 3 } };
            yield return new object[] { new int[] { 1, 2, 3 }, 1, 2, new int[] { 1, 3, 2 } };

            // Nothing to reverse
            yield return new object[] { new int[] { 1, 2, 3 }, 2, 1, new int[] { 1, 2, 3 } };
            yield return new object[] { new int[] { 1, 2, 3 }, 0, 1, new int[] { 1, 2, 3 } };
            yield return new object[] { new int[] { 1, 2, 3 }, 0, 0, new int[] { 1, 2, 3 } };
            yield return new object[] { new int[] { 1, 2, 3 }, 3, 0, new int[] { 1, 2, 3 } };
            yield return new object[] { new int[0], 0, 0, new int[0] };
        }

        [Theory]
        [MemberData(nameof(Reverse_Generic_Int_TestData))]
        public static void Reverse_Generic(int[] array, int index, int length, int[] expected)
        {
            if (index == 0 && length == array.Length)
            {
                int[] arrayClone1 = (int[])array.Clone();
                Array.Reverse(arrayClone1);
                Assert.Equal(expected, arrayClone1);
            }
            int[] arrayClone2 = (int[])array.Clone();
            Array.Reverse(arrayClone2, index, length);
            Assert.Equal(expected, arrayClone2);
        }

        [Fact]
        public static void Reverse_Generic_NullArray_ThrowsArgumentNullException()
        {
            AssertExtensions.Throws<ArgumentNullException>("array", () => Array.Reverse((string[])null));
            AssertExtensions.Throws<ArgumentNullException>("array", () => Array.Reverse((string[])null, 0, 0));
        }

        [Fact]
        public static void Reverse_Generic_NegativeIndex_ThrowsArgumentOutOfRangeException()
        {
            AssertExtensions.Throws<ArgumentOutOfRangeException>("index", () => Array.Reverse(new string[0], -1, 0));
        }

        [Fact]
        public static void Reverse_Generic_NegativeLength_ThrowsArgumentOutOfRangeException()
        {
            AssertExtensions.Throws<ArgumentOutOfRangeException>("length", () => Array.Reverse(new string[0], 0, -1));
        }

        [Theory]
        [InlineData(0, 0, 1)]
        [InlineData(3, 4, 0)]
        [InlineData(3, 3, 1)]
        [InlineData(3, 2, 2)]
        [InlineData(3, 1, 3)]
        [InlineData(3, 0, 4)]
        public static void Reverse_Generic_InvalidOffsetPlusLength_ThrowsArgumentException(int arrayLength, int index, int length)
        {
            AssertExtensions.Throws<ArgumentException>(null, () => Array.Reverse(new string[arrayLength], index, length));
        }

        [ConditionalFact(typeof(PlatformDetection), nameof(PlatformDetection.IsNonZeroLowerBoundArraySupported))]
        public static void Reverse_NonSZArrayWithMinValueLowerBound()
        {
            Array array = NonZeroLowerBoundArray(new int[] { 1, 2, 3 }, int.MinValue);

            Reverse(array, int.MinValue, 0, new int[] { 1, 2, 3 });
            Reverse(array, int.MinValue, 1, new int[] { 1, 2, 3 });
            Reverse(array, int.MinValue, 2, new int[] { 2, 1, 3 });
        }

        [Fact]
        public static void MaxSizes()
        {
            Assert.Equal(0x7FFFFFC7, Array.MaxLength);
        }

        private static void VerifyArray(Array array, Type elementType, int[] lengths, int[] lowerBounds, object repeatedValue)
        {
            VerifyArray(array, elementType, lengths, lowerBounds);

            // Pointer arrays don't support enumeration
            if (!elementType.IsPointer)
            {
                foreach (object obj in array)
                {
                    Assert.Equal(repeatedValue, obj);
                }
            }
        }

        private static void VerifyArray(Array array, Type elementType, int[] lengths, int[] lowerBounds)
        {
            Assert.Equal(elementType, array.GetType().GetElementType());
            Assert.Equal(array.Rank, array.GetType().GetArrayRank());

            Assert.Equal(lengths.Length, array.Rank);
            Assert.Equal(GetLength(lengths), array.Length);

            for (int dimension = 0; dimension < array.Rank; dimension++)
            {
                Assert.Equal(lengths[dimension], array.GetLength(dimension));
                Assert.Equal(lengths[dimension], array.GetLongLength(dimension));

                Assert.Equal(lowerBounds[dimension], array.GetLowerBound(dimension));
                Assert.Equal(lowerBounds[dimension] + lengths[dimension] - 1, array.GetUpperBound(dimension));
            }

            Assert.Throws<IndexOutOfRangeException>(() => array.GetLength(-1)); // Dimension < 0
            Assert.Throws<IndexOutOfRangeException>(() => array.GetLength(array.Rank)); // Dimension >= array.Rank

            Assert.Throws<IndexOutOfRangeException>(() => array.GetLowerBound(-1)); // Dimension < 0
            Assert.Throws<IndexOutOfRangeException>(() => array.GetLowerBound(array.Rank)); // Dimension >= array.Rank

            Assert.Throws<IndexOutOfRangeException>(() => array.GetUpperBound(-1)); // Dimension < 0
            Assert.Throws<IndexOutOfRangeException>(() => array.GetUpperBound(array.Rank)); // Dimension >= array.Rank

            if (!elementType.IsPointer)
            {
                VerifyArrayAsIList(array);
            }

            Assert.Same(array, array.SyncRoot);

            Assert.False(array.IsSynchronized);
            Assert.True(array.IsFixedSize);
            Assert.False(array.IsReadOnly);
        }

        private static void VerifyArrayAsIList(Array array)
        {
            IList iList = array;
            Assert.Equal(array.Length, iList.Count);

            Assert.Equal(array, iList.SyncRoot);

            Assert.False(iList.IsSynchronized);
            Assert.True(iList.IsFixedSize);
            Assert.False(iList.IsReadOnly);

            Assert.Throws<NotSupportedException>(() => iList.Add(2));
            Assert.Throws<NotSupportedException>(() => iList.Insert(0, 2));
            Assert.Throws<NotSupportedException>(() => iList.Remove(0));
            Assert.Throws<NotSupportedException>(() => iList.RemoveAt(0));

            if (array.Rank == 1)
            {
                int lowerBound = array.GetLowerBound(0);
                for (int i = lowerBound; i < lowerBound + array.Length; i++)
                {
                    object obj = iList[i];
                    Assert.Equal(array.GetValue(i), obj);
                    Assert.Equal(Array.IndexOf(array, obj) >= lowerBound, iList.Contains(obj));
                    Assert.Equal(Array.IndexOf(array, obj), iList.IndexOf(obj));
                }

                Assert.Equal(Array.IndexOf(array, null) >= lowerBound, iList.Contains(null));
                Assert.Equal(Array.IndexOf(array, 999) >= lowerBound, iList.Contains(999));
                Assert.Equal(Array.IndexOf(array, null), iList.IndexOf(null));
                Assert.Equal(Array.IndexOf(array, 999), iList.IndexOf(999));

                if (array.Length > 1)
                {
                    object oldValue = iList[lowerBound];
                    object newValue = iList[lowerBound + 1];
                    iList[lowerBound] = newValue;
                    Assert.Equal(newValue, iList[lowerBound]);
                    iList[lowerBound] = oldValue;
                }
            }
            else
            {
                Assert.Throws<RankException>(() => iList.Contains(null));
                Assert.Throws<RankException>(() => iList.IndexOf(null));
                AssertExtensions.Throws<ArgumentException>(null, () => iList[0]);
                AssertExtensions.Throws<ArgumentException>(null, () => iList[0] = 1);
            }
        }

        private static Array NonZeroLowerBoundArray(Array szArrayContents, int lowerBound)

        {
            Assert.Equal(0, szArrayContents.GetLowerBound(0));

            Array array = Array.CreateInstance(szArrayContents.GetType().GetElementType(), new int[] { szArrayContents.Length }, new int[] { lowerBound });
            for (int i = 0; i < szArrayContents.Length; i++)
            {
                array.SetValue(szArrayContents.GetValue(i), i + lowerBound);
            }
            return array;
        }

        private static int GetLength(int[] lengths)
        {
            int length = 1;
            for (int i = 0; i < lengths.Length; i++)
            {
                length *= lengths[i];
            }
            return length;
        }

        private static NonGenericStruct[] CreateStructArray()
        {
            return new NonGenericStruct[]
            {
                new NonGenericStruct { x = 1, s = "Hello1", z = 2 },
                new NonGenericStruct { x = 2, s = "Hello2", z = 3 },
                new NonGenericStruct { x = 3, s = "Hello3", z = 4 },
                new NonGenericStruct { x = 4, s = "Hello4", z = 5 },
                new NonGenericStruct { x = 5, s = "Hello5", z = 6 }
            };
        }

        private struct NonGenericStruct
        {
            public int x;
            public string s;
            public int z;
        }

        private class IntegerComparer : IComparer, IComparer<int>, IEqualityComparer
        {
            public int Compare(object x, object y) => Compare((int)x, (int)y);

            public int Compare(int x, int y) => x - y;

            bool IEqualityComparer.Equals(object x, object y) => ((int)x) == ((int)y);

            public int GetHashCode(object obj) => ((int)obj) >> 2;
        }

        public class ReverseIntegerComparer : IComparer
        {
            public int Compare(object x, object y) => -((int)x).CompareTo((int)y);
        }

        private class StringComparer : IComparer, IComparer<string>
        {
            public int Compare(object x, object y) => Compare((string)x, (string)y);

            public int Compare(string x, string y) => string.Compare(x, y);
        }

        private class ComparableRefType : IComparable, IEquatable<ComparableRefType>
        {
            public int Id;

            public ComparableRefType(int id)
            {
                Id = id;
            }

            public int CompareTo(object other)
            {
                ComparableRefType o = (ComparableRefType)other;
                return Id.CompareTo(o.Id);
            }

            public override string ToString() => "C:" + Id;

            public override bool Equals(object obj)
            {
                return obj is ComparableRefType && ((ComparableRefType)obj).Id == Id;
            }

            public bool Equals(ComparableRefType other) => other.Id == Id;

            public override int GetHashCode() => Id.GetHashCode();
        }

        private struct ComparableValueType : IComparable, IEquatable<ComparableValueType>
        {
            public int Id;

            public ComparableValueType(int id)
            {
                Id = id;
            }

            public int CompareTo(object other)
            {
                ComparableValueType o = (ComparableValueType)other;
                return Id.CompareTo(o.Id);
            }

            public override string ToString() => "S:" + Id;

            public override bool Equals(object obj)
            {
                return obj is ComparableValueType && ((ComparableValueType)obj).Equals(this);
            }

            public bool Equals(ComparableValueType other) => other.Id == Id;

            public override int GetHashCode() => Id.GetHashCode();
        }

        private class ReferenceTypeNormalComparer : IComparer
        {
            public int Compare(ComparableRefType x, ComparableRefType y) => x.CompareTo(y);

            public int Compare(object x, object y) => Compare((ComparableRefType)x, (ComparableRefType)y);
        }

        private class ReferenceTypeReverseComparer : IComparer
        {
            public int Compare(ComparableRefType x, ComparableRefType y) => -x.CompareTo(y);

            public int Compare(object x, object y) => Compare((ComparableRefType)x, (ComparableRefType)y);
        }

        private class IndexOutOfRangeComparer : IComparer<int>
        {
            public int Compare(int x, int y) => throw new IndexOutOfRangeException();

            public int Compare(object x, object y) => Compare((int)x, (int)y);
        }

        private class DivideByZeroComparer : IComparer<int>
        {
            public int Compare(int x, int y) => throw new DivideByZeroException();

            public int Compare(object x, object y) => Compare((int)x, (int)y);
        }

        private class NotInt32 : IEquatable<int>
        {
            public bool Equals(int other)
            {
                throw new NotImplementedException();
            }
        }

        public class EqualsOverrider
        {
            public int Value { get; set; }
            public override bool Equals(object other) => other is EqualsOverrider && ((EqualsOverrider)other).Value == Value;
            public override int GetHashCode() => Value;
        }

        public class NonGenericClass1 { }
        public class NonGenericClass2 { }

        public class NonGenericSubClass2 : NonGenericClass2 { }
        public class NonGenericSubClass1 : NonGenericClass1 { }

        public class GenericClass<T> { }
        public struct GenericStruct<T> { }

        public interface NonGenericInterface1 { }
        public interface NonGenericInterface2 { }
        public interface GenericInterface<T> { }

        public struct StructWithNonGenericInterface1 : NonGenericInterface1 { }
        public struct StructWithNonGenericInterface1_2 : NonGenericInterface1, NonGenericInterface2 { }

        public class ClassWithNonGenericInterface1 : NonGenericInterface1 { }
        public class ClassWithNonGenericInterface1_2 : NonGenericInterface1, NonGenericInterface2 { }

        public interface NonGenericInterfaceWithNonGenericInterface1 : NonGenericInterface1 { }
        public class ClassWithNonGenericInterfaceWithNonGenericInterface1 : NonGenericInterfaceWithNonGenericInterface1 { }

        public abstract class AbstractClass { }
        public static class StaticClass { }

        public enum SByteEnum : sbyte
        {
            MinusTwo = -2,
            Zero = 0,
            Five = 5
        }

        public enum Int16Enum : short
        {
            Min = short.MinValue,
            One = 1,
            Two = 2,
            Max = short.MaxValue
        }

        public enum Int32Enum
        {
            Case1,
            Case2,
            Case3
        }

        public enum Int64Enum : long { }
    }

    [Collection(nameof(DisableParallelization))]
    public class DangerousArrayTests
    {
        [OuterLoop] // Allocates large array
        [ConditionalFact]
        public static void Copy_LargeMultiDimensionalArray()
        {
            // If this test is run in a 32-bit process, the large allocation will fail.
            if (IntPtr.Size != sizeof(long))
            {
                throw new SkipTestException("Unable to allocate enough memory");
            }

            if (PlatformDetection.IsUbuntu1804 || PlatformDetection.IsSLES)
            {
                // On these platforms, occasionally the OOM Killer will terminate the
                // tests when they're using ~1GB, before they complete.
                throw new SkipTestException("Prone to OOM killer");
            }

            short[,] a = AllocateLargeMDArray(2, 2_000_000_000);
            a[0, 1] = 42;
            Array.Copy(a, 1, a, Int32.MaxValue, 2);
            Assert.Equal(42, a[1, Int32.MaxValue - 2_000_000_000]);

            Array.Clear(a, Int32.MaxValue - 1, 3);
            Assert.Equal(0, a[1, Int32.MaxValue - 2_000_000_000]);
        }

        [OuterLoop] // Allocates large array
        [ConditionalFact]
        public static void Clear_LargeMultiDimensionalArray()
        {
            // If this test is run in a 32-bit process, the large allocation will fail.
            if (IntPtr.Size != sizeof(long))
            {
                throw new SkipTestException("Unable to allocate enough memory");
            }

            if (PlatformDetection.IsUbuntu1804 || PlatformDetection.IsSLES)
            {
                // On these platforms, occasionally the OOM Killer will terminate the
                // tests when they're using ~1GB, before they complete.
                throw new SkipTestException("Prone to OOM killer");
            }

            short[,] a = AllocateLargeMDArray(2, 2_000_000_000);

            // Test 1: use Array.Clear
            a[1, 1_999_999_999] = 0x1234;
            Array.Clear(a);
            Assert.Equal(0, a[1, 1_999_999_999]);

            // Test 2: use IList.Clear
            a[1, 1_999_999_999] = 0x1234;
            ((IList)a).Clear();
            Assert.Equal(0, a[1, 1_999_999_999]);
        }

        private static short[,] AllocateLargeMDArray(int dim0Length, int dim1Length)
        {
            try
            {
                return new short[dim0Length, dim1Length];
            }
            catch (OutOfMemoryException)
            {
                // not a fatal error - we'll just skip the test in this case
                throw new SkipTestException("Unable to allocate enough memory");
            }
        }
    }
}<|MERGE_RESOLUTION|>--- conflicted
+++ resolved
@@ -3331,11 +3331,7 @@
 
         public static IEnumerable<object[]> Sort_SZArray_TestData()
         {
-<<<<<<< HEAD
-			    // Int
-=======
-			     // Int
->>>>>>> c9d78546
+            // Int
             yield return new object[] { new int[0], 0, 0, new IntegerComparer(), new int[0] };
             yield return new object[] { new int[] { 5 }, 0, 1, new IntegerComparer(), new int[] { 5 } };
             yield return new object[] { new int[] { 5, 2 }, 0, 2, new IntegerComparer(), new int[] { 2, 5 } };
@@ -3352,11 +3348,7 @@
             yield return new object[] { new int[] { 4, 3, 2 }, 0, 3, new IntegerComparer(), new int[] { 2, 3, 4 } };
             yield return new object[] { new int[] { 4, 3, 2 }, 0, 3, null, new int[] { 2, 3, 4 } };
 
-<<<<<<< HEAD
-			    // String
-=======
-			     // String
->>>>>>> c9d78546
+			      // String
             yield return new object[] { new string[0], 0, 0, null, new string[0] };
             yield return new object[] { new string[0], 0, 0, new StringComparer(), new string[0] };
             yield return new object[] { new string[] { "5" }, 0, 1, null, new string[] { "5" } };
