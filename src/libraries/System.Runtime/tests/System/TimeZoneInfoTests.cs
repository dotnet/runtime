// Licensed to the .NET Foundation under one or more agreements.
// The .NET Foundation licenses this file to you under the MIT license.

using System.Collections.Generic;
using System.Collections.ObjectModel;
using System.Globalization;
using System.Diagnostics;
using System.IO;
using System.Linq;
using System.Runtime.InteropServices;
using System.Runtime.Serialization.Formatters.Binary;
using System.Text.RegularExpressions;
using Microsoft.DotNet.RemoteExecutor;
using Xunit;

namespace System.Tests
{
    public static partial class TimeZoneInfoTests
    {
        private static readonly bool s_isWindows = OperatingSystem.IsWindows();
        private static readonly bool s_isOSX = OperatingSystem.IsMacOS();

        private static string s_strPacific = s_isWindows ? "Pacific Standard Time" : "America/Los_Angeles";
        private static string s_strSydney = s_isWindows ? "AUS Eastern Standard Time" : "Australia/Sydney";
        private static string s_strGMT = s_isWindows ? "GMT Standard Time" : "Europe/London";
        private static string s_strTonga = s_isWindows ? "Tonga Standard Time" : "Pacific/Tongatapu";
        private static string s_strBrasil = s_isWindows ? "E. South America Standard Time" : "America/Sao_Paulo";
        private static string s_strPerth = s_isWindows ? "W. Australia Standard Time" : "Australia/Perth";
        private static string s_strBrasilia = s_isWindows ? "E. South America Standard Time" : "America/Sao_Paulo";
        private static string s_strNairobi = s_isWindows ? "E. Africa Standard Time" : "Africa/Nairobi";
        private static string s_strAmsterdam = s_isWindows ? "W. Europe Standard Time" : "Europe/Berlin";
        private static string s_strRussian = s_isWindows ? "Russian Standard Time" : "Europe/Moscow";
        private static string s_strLibya = s_isWindows ? "Libya Standard Time" : "Africa/Tripoli";
        private static string s_strJohannesburg = s_isWindows ? "South Africa Standard Time" : "Africa/Johannesburg";
        private static string s_strCasablanca = s_isWindows ? "Morocco Standard Time" : "Africa/Casablanca";
        private static string s_strCatamarca = s_isWindows ? "Argentina Standard Time" : "America/Argentina/Catamarca";
        private static string s_strLisbon = s_isWindows ? "GMT Standard Time" : "Europe/Lisbon";
        private static string s_strNewfoundland = s_isWindows ? "Newfoundland Standard Time" : "America/St_Johns";
        private static string s_strIran = s_isWindows ? "Iran Standard Time" : "Asia/Tehran";
        private static string s_strFiji = s_isWindows ? "Fiji Standard Time" : "Pacific/Fiji";

        private static TimeZoneInfo s_myUtc = TimeZoneInfo.Utc;
        private static TimeZoneInfo s_myLocal = TimeZoneInfo.Local;
        private static TimeZoneInfo s_regLocal = TimeZoneInfo.FindSystemTimeZoneById(TimeZoneInfo.Local.Id); // in case DST is disabled on Local
        private static TimeZoneInfo s_GMTLondon = TimeZoneInfo.FindSystemTimeZoneById(s_strGMT);
        private static TimeZoneInfo s_nairobiTz = TimeZoneInfo.FindSystemTimeZoneById(s_strNairobi);
        private static TimeZoneInfo s_amsterdamTz = TimeZoneInfo.FindSystemTimeZoneById(s_strAmsterdam);
        private static TimeZoneInfo s_johannesburgTz = TimeZoneInfo.FindSystemTimeZoneById(s_strJohannesburg);
        private static TimeZoneInfo s_casablancaTz = TimeZoneInfo.FindSystemTimeZoneById(s_strCasablanca);
        private static TimeZoneInfo s_catamarcaTz = TimeZoneInfo.FindSystemTimeZoneById(s_strCatamarca);
        private static TimeZoneInfo s_LisbonTz = TimeZoneInfo.FindSystemTimeZoneById(s_strLisbon);
        private static TimeZoneInfo s_NewfoundlandTz = TimeZoneInfo.FindSystemTimeZoneById(s_strNewfoundland);

        private static bool s_localIsPST = TimeZoneInfo.Local.Id == s_strPacific;
        private static bool s_regLocalSupportsDST = s_regLocal.SupportsDaylightSavingTime;
        private static bool s_localSupportsDST = TimeZoneInfo.Local.SupportsDaylightSavingTime;

        // In 2006, Australia delayed ending DST by a week.  However, Windows says it still ended the last week of March.
        private static readonly int s_sydneyOffsetLastWeekOfMarch2006 = s_isWindows ? 10 : 11;

        [Fact]
        public static void Kind()
        {
            TimeZoneInfo tzi = TimeZoneInfo.Local;
            Assert.Equal(tzi, TimeZoneInfo.Local);
            tzi = TimeZoneInfo.Utc;
            Assert.Equal(tzi, TimeZoneInfo.Utc);
        }

        [Fact]
        public static void Names()
        {
            TimeZoneInfo local = TimeZoneInfo.Local;
            TimeZoneInfo utc = TimeZoneInfo.Utc;

            Assert.NotNull(local.DaylightName);
            Assert.NotNull(local.DisplayName);
            Assert.NotNull(local.StandardName);
            Assert.NotNull(local.ToString());

            Assert.NotNull(utc.DaylightName);
            Assert.NotNull(utc.DisplayName);
            Assert.NotNull(utc.StandardName);
            Assert.NotNull(utc.ToString());
        }

        //  Due to ICU size limitations, full daylight/standard names are not included for the browser.
        //  Name abbreviations, if available, are used instead
        public static IEnumerable<object[]> Platform_TimeZoneNamesTestData()
        {
            if (PlatformDetection.IsBrowser || PlatformDetection.IsiOS || PlatformDetection.IstvOS)
                return new TheoryData<TimeZoneInfo, string, string, string>
                {
                    { TimeZoneInfo.FindSystemTimeZoneById(s_strPacific), "(UTC-08:00) America/Los_Angeles", "PST", "PDT" },
                    { TimeZoneInfo.FindSystemTimeZoneById(s_strSydney), "(UTC+10:00) Australia/Sydney", "AEST", "AEDT" },
                    { TimeZoneInfo.FindSystemTimeZoneById(s_strPerth), "(UTC+08:00) Australia/Perth", "AWST", "AWDT" },
                    { TimeZoneInfo.FindSystemTimeZoneById(s_strIran), "(UTC+03:30) Asia/Tehran", "+0330", "+0430" },

                    { s_NewfoundlandTz, "(UTC-03:30) America/St_Johns", "NST", "NDT" },
                    { s_catamarcaTz, "(UTC-03:00) America/Argentina/Catamarca", "-03", "-02" }
                };
            else if (PlatformDetection.IsWindows)
                return new TheoryData<TimeZoneInfo, string, string, string>
                {
                    { TimeZoneInfo.FindSystemTimeZoneById(s_strPacific), "(UTC-08:00) Pacific Time (US & Canada)", "Pacific Standard Time", "Pacific Daylight Time" },
                    { TimeZoneInfo.FindSystemTimeZoneById(s_strSydney), "(UTC+10:00) Canberra, Melbourne, Sydney", "AUS Eastern Standard Time", "AUS Eastern Daylight Time" },
                    { TimeZoneInfo.FindSystemTimeZoneById(s_strPerth), "(UTC+08:00) Perth", "W. Australia Standard Time", "W. Australia Daylight Time" },
                    { TimeZoneInfo.FindSystemTimeZoneById(s_strIran), "(UTC+03:30) Tehran", "Iran Standard Time", "Iran Daylight Time" },

                    { s_NewfoundlandTz, "(UTC-03:30) Newfoundland", "Newfoundland Standard Time", "Newfoundland Daylight Time" },
                    { s_catamarcaTz, "(UTC-03:00) City of Buenos Aires", "Argentina Standard Time", "Argentina Daylight Time" }
                };
            else
                return new TheoryData<TimeZoneInfo, string, string, string>
                {
                    { TimeZoneInfo.FindSystemTimeZoneById(s_strPacific), "(UTC-08:00) Pacific Time (Los Angeles)", "Pacific Standard Time", "Pacific Daylight Time" },
                    { TimeZoneInfo.FindSystemTimeZoneById(s_strSydney), "(UTC+10:00) Eastern Australia Time (Sydney)", "Australian Eastern Standard Time", "Australian Eastern Daylight Time" },
                    { TimeZoneInfo.FindSystemTimeZoneById(s_strPerth), "(UTC+08:00) Australian Western Standard Time (Perth)", "Australian Western Standard Time", "Australian Western Daylight Time" },
                    { TimeZoneInfo.FindSystemTimeZoneById(s_strIran), "(UTC+03:30) Iran Time", "Iran Standard Time", "Iran Daylight Time" },

                    { s_NewfoundlandTz, "(UTC-03:30) Newfoundland Time (St. John’s)", "Newfoundland Standard Time", "Newfoundland Daylight Time" },
                    { s_catamarcaTz, "(UTC-03:00) Argentina Standard Time (Catamarca)", "Argentina Standard Time", "Argentina Summer Time" }
                };
        }

        // We test the existence of a specific English time zone name to avoid failures on non-English platforms.
        [ConditionalTheory(nameof(IsEnglishUILanguage))]
        [MemberData(nameof(Platform_TimeZoneNamesTestData))]
        public static void Platform_TimeZoneNames(TimeZoneInfo tzi, string displayName, string standardName, string daylightName)
        {
            // Edge case - Optionally allow some characters to be absent in the display name.
            const string chars = ".’";
            foreach (char c in chars)
            {
                if (displayName.Contains(c, StringComparison.Ordinal) && !tzi.DisplayName.Contains(c, StringComparison.Ordinal))
                {
                    displayName = displayName.Replace(c.ToString(), "", StringComparison.Ordinal);
                }
            }

            Assert.Equal($"DisplayName: \"{displayName}\", StandardName: {standardName}\", DaylightName: {daylightName}\"",
                         $"DisplayName: \"{tzi.DisplayName}\", StandardName: {tzi.StandardName}\", DaylightName: {tzi.DaylightName}\"");
        }

        [Fact]
        public static void ConvertTime()
        {
            TimeZoneInfo local = TimeZoneInfo.Local;
            TimeZoneInfo utc = TimeZoneInfo.Utc;

            DateTime dt = TimeZoneInfo.ConvertTime(DateTime.Today, utc);
            Assert.Equal(DateTime.Today, TimeZoneInfo.ConvertTime(dt, local));

            DateTime today = new DateTime(DateTime.Today.Ticks, DateTimeKind.Utc);
            dt = TimeZoneInfo.ConvertTime(today, local);
            Assert.Equal(today, TimeZoneInfo.ConvertTime(dt, utc));
        }

        [Fact]
        public static void LibyaTimeZone()
        {
            TimeZoneInfo tripoli;
            // Make sure first the timezone data is updated in the machine as it should include Libya Timezone
            try
            {
                tripoli = TimeZoneInfo.FindSystemTimeZoneById(s_strLibya);
            }
            catch (Exception /* TimeZoneNotFoundException in netstandard1.7 test*/ )
            {
                // Libya time zone not found
                Console.WriteLine("Warning: Libya time zone is not exist in this machine");
                return;
            }

            var startOf2012 = new DateTime(2012, 1, 1, 0, 0, 0, DateTimeKind.Utc);
            var endOf2011 = startOf2012.AddTicks(-1);

            DateTime libyaLocalTime = TimeZoneInfo.ConvertTime(endOf2011, tripoli);
            DateTime expectResult = new DateTime(2012, 1, 1, 2, 0, 0).AddTicks(-1);
            Assert.True(libyaLocalTime.Equals(expectResult), string.Format("Expected {0} and got {1}", expectResult, libyaLocalTime));
        }

        [Fact]
        [PlatformSpecific(TestPlatforms.Windows)]
        public static void TestYukonTZ()
        {
            try
            {
                TimeZoneInfo yukon = TimeZoneInfo.FindSystemTimeZoneById("Yukon Standard Time");

                // First, ensure we have the updated data
                TimeZoneInfo.AdjustmentRule[] rules = yukon.GetAdjustmentRules();
                if (rules.Length <= 0 || rules[rules.Length - 1].DateStart.Year != 2021 || rules[rules.Length - 1].DateEnd.Year != 9999)
                {
                    return;
                }

                TimeSpan minus7HoursSpan = new TimeSpan(-7, 0, 0);

                DateTimeOffset midnight = new DateTimeOffset(2021, 1, 1, 0, 0, 0, 0, minus7HoursSpan);
                DateTimeOffset beforeMidnight = new DateTimeOffset(2020, 12, 31, 23, 59, 59, 999, minus7HoursSpan);
                DateTimeOffset before1AM = new DateTimeOffset(2021, 1, 1, 0, 59, 59, 999, minus7HoursSpan);
                DateTimeOffset at1AM = new DateTimeOffset(2021, 1, 1, 1, 0, 0, 0, minus7HoursSpan);
                DateTimeOffset midnight2022 = new DateTimeOffset(2022, 1, 1, 0, 0, 0, 0, minus7HoursSpan);

                Assert.Equal(minus7HoursSpan, yukon.GetUtcOffset(midnight));
                Assert.Equal(minus7HoursSpan, yukon.GetUtcOffset(beforeMidnight));
                Assert.Equal(minus7HoursSpan, yukon.GetUtcOffset(before1AM));
                Assert.Equal(minus7HoursSpan, yukon.GetUtcOffset(at1AM));
                Assert.Equal(minus7HoursSpan, yukon.GetUtcOffset(midnight2022));
            }
            catch (TimeZoneNotFoundException)
            {
                // Some Windows versions don't carry the complete TZ data. Ignore the tests on such versions.
            }
        }

        [Fact]
        public static void RussianTimeZone()
        {
            TimeZoneInfo tz = TimeZoneInfo.FindSystemTimeZoneById(s_strRussian);
            var inputUtcDate = new DateTime(2013, 6, 1, 0, 0, 0, DateTimeKind.Utc);

            DateTime russiaTime = TimeZoneInfo.ConvertTime(inputUtcDate, tz);
            DateTime expectResult = new DateTime(2013, 6, 1, 4, 0, 0);
            Assert.True(russiaTime.Equals(expectResult), string.Format("Expected {0} and got {1}", expectResult, russiaTime));

            DateTime dt = new DateTime(2011, 12, 31, 23, 30, 0);
            TimeSpan o = tz.GetUtcOffset(dt);
            Assert.True(o.Equals(TimeSpan.FromHours(4)), string.Format("Expected {0} and got {1}", TimeSpan.FromHours(4), o));
        }

        [Fact]
        public static void CaseInsensitiveLookup()
        {
            Assert.Equal(TimeZoneInfo.FindSystemTimeZoneById(s_strBrasilia), TimeZoneInfo.FindSystemTimeZoneById(s_strBrasilia.ToLowerInvariant()));
            Assert.Equal(TimeZoneInfo.FindSystemTimeZoneById(s_strJohannesburg), TimeZoneInfo.FindSystemTimeZoneById(s_strJohannesburg.ToUpperInvariant()));

            // Populate internal cache with all timezones. The implementation takes different path for lookup by id
            // when all timezones are populated.
            TimeZoneInfo.GetSystemTimeZones();

            // The timezones used for the tests after GetSystemTimeZones calls have to be different from the ones used before GetSystemTimeZones to
            // exercise the rare path.
            Assert.Equal(TimeZoneInfo.FindSystemTimeZoneById(s_strSydney), TimeZoneInfo.FindSystemTimeZoneById(s_strSydney.ToLowerInvariant()));
            Assert.Equal(TimeZoneInfo.FindSystemTimeZoneById(s_strPerth), TimeZoneInfo.FindSystemTimeZoneById(s_strPerth.ToUpperInvariant()));
        }

        [Fact]
        public static void ConvertTime_DateTimeOffset_Invalid()
        {
            DateTimeOffset time1 = new DateTimeOffset(2006, 5, 12, 0, 0, 0, TimeSpan.Zero);

            VerifyConvertException<ArgumentNullException>(time1, null);

            // We catch TimeZoneNotFoundException in then netstandard1.7 tests

            VerifyConvertException<Exception>(time1, string.Empty);
            VerifyConvertException<Exception>(time1, "    ");
            VerifyConvertException<Exception>(time1, "\0");
            VerifyConvertException<Exception>(time1, "Pacific"); // whole string must match
            VerifyConvertException<Exception>(time1, "Pacific Standard Time Zone"); // no extra characters
            VerifyConvertException<Exception>(time1, " Pacific Standard Time"); // no leading space
            VerifyConvertException<Exception>(time1, "Pacific Standard Time "); // no trailing space
            VerifyConvertException<Exception>(time1, "\0Pacific Standard Time"); // no leading null
            VerifyConvertException<Exception>(time1, "Pacific Standard Time\0"); // no trailing null
            VerifyConvertException<Exception>(time1, "Pacific Standard Time\\  "); // no trailing null
            VerifyConvertException<Exception>(time1, "Pacific Standard Time\\Display");
            VerifyConvertException<Exception>(time1, "Pacific Standard Time\n"); // no trailing newline
            VerifyConvertException<Exception>(time1, new string('a', 256)); // long string
        }

        [Fact]
        public static void ConvertTime_DateTimeOffset_NearMinMaxValue()
        {
            VerifyConvert(DateTimeOffset.MaxValue, TimeZoneInfo.Utc.Id, DateTimeOffset.MaxValue);
            VerifyConvert(DateTimeOffset.MaxValue, s_strPacific, new DateTimeOffset(DateTime.MaxValue.AddHours(-8), new TimeSpan(-8, 0, 0)));
            VerifyConvert(DateTimeOffset.MaxValue, s_strSydney, DateTimeOffset.MaxValue);
            VerifyConvert(new DateTimeOffset(DateTime.MaxValue, new TimeSpan(5, 0, 0)), s_strSydney, DateTimeOffset.MaxValue);
            VerifyConvert(new DateTimeOffset(DateTime.MaxValue, new TimeSpan(11, 0, 0)), s_strSydney, new DateTimeOffset(DateTime.MaxValue, new TimeSpan(11, 0, 0)));
            VerifyConvert(DateTimeOffset.MaxValue.AddHours(-11), s_strSydney, new DateTimeOffset(DateTime.MaxValue, new TimeSpan(11, 0, 0)));
            VerifyConvert(DateTimeOffset.MaxValue.AddHours(-11.5), s_strSydney, new DateTimeOffset(DateTime.MaxValue.AddHours(-0.5), new TimeSpan(11, 0, 0)));
            VerifyConvert(new DateTimeOffset(DateTime.MaxValue.AddHours(-5), new TimeSpan(3, 0, 0)), s_strSydney, DateTimeOffset.MaxValue);

            VerifyConvert(DateTimeOffset.MinValue, TimeZoneInfo.Utc.Id, DateTimeOffset.MinValue);
            VerifyConvert(DateTimeOffset.MinValue, s_strSydney, new DateTimeOffset(DateTime.MinValue.AddHours(10), new TimeSpan(10, 0, 0)));
            VerifyConvert(DateTimeOffset.MinValue, s_strPacific, DateTimeOffset.MinValue);
            VerifyConvert(new DateTimeOffset(DateTime.MinValue, new TimeSpan(-3, 0, 0)), s_strPacific, DateTimeOffset.MinValue);
            VerifyConvert(new DateTimeOffset(DateTime.MinValue, new TimeSpan(-8, 0, 0)), s_strPacific, new DateTimeOffset(DateTime.MinValue, new TimeSpan(-8, 0, 0)));
            VerifyConvert(DateTimeOffset.MinValue.AddHours(8), s_strPacific, new DateTimeOffset(DateTime.MinValue, new TimeSpan(-8, 0, 0)));
            VerifyConvert(DateTimeOffset.MinValue.AddHours(8.5), s_strPacific, new DateTimeOffset(DateTime.MinValue.AddHours(0.5), new TimeSpan(-8, 0, 0)));
            VerifyConvert(new DateTimeOffset(DateTime.MinValue.AddHours(5), new TimeSpan(-3, 0, 0)), s_strPacific, new DateTimeOffset(DateTime.MinValue, new TimeSpan(-8, 0, 0)));

            VerifyConvert(DateTime.MaxValue, s_strPacific, s_strSydney, DateTime.MaxValue);
            VerifyConvert(DateTime.MaxValue.AddHours(-19), s_strPacific, s_strSydney, DateTime.MaxValue);
            VerifyConvert(DateTime.MaxValue.AddHours(-19.5), s_strPacific, s_strSydney, DateTime.MaxValue.AddHours(-0.5));

            VerifyConvert(DateTime.MinValue, s_strSydney, s_strPacific, DateTime.MinValue);

            TimeSpan earlyTimesDifference = GetEarlyTimesOffset(s_strSydney) - GetEarlyTimesOffset(s_strPacific);
            VerifyConvert(DateTime.MinValue + earlyTimesDifference, s_strSydney, s_strPacific, DateTime.MinValue);
            VerifyConvert(DateTime.MinValue.AddHours(0.5) + earlyTimesDifference, s_strSydney, s_strPacific, DateTime.MinValue.AddHours(0.5));
        }

        [Fact]
        public static void ConvertTime_DateTimeOffset_VariousSystemTimeZones()
        {
            var time1 = new DateTimeOffset(2006, 5, 12, 5, 17, 42, new TimeSpan(-7, 0, 0));
            var time2 = new DateTimeOffset(2006, 5, 12, 22, 17, 42, new TimeSpan(10, 0, 0));
            VerifyConvert(time1, s_strSydney, time2);
            VerifyConvert(time2, s_strPacific, time1);

            time1 = new DateTimeOffset(2006, 3, 14, 9, 47, 12, new TimeSpan(-8, 0, 0));
            time2 = new DateTimeOffset(2006, 3, 15, 4, 47, 12, new TimeSpan(11, 0, 0));
            VerifyConvert(time1, s_strSydney, time2);
            VerifyConvert(time2, s_strPacific, time1);

            time1 = new DateTimeOffset(2006, 11, 5, 1, 3, 0, new TimeSpan(-8, 0, 0));
            time2 = new DateTimeOffset(2006, 11, 5, 20, 3, 0, new TimeSpan(11, 0, 0));
            VerifyConvert(time1, s_strSydney, time2);
            VerifyConvert(time2, s_strPacific, time1);

            time1 = new DateTimeOffset(1987, 1, 1, 2, 3, 0, new TimeSpan(-8, 0, 0));
            time2 = new DateTimeOffset(1987, 1, 1, 21, 3, 0, new TimeSpan(11, 0, 0));
            VerifyConvert(time1, s_strSydney, time2);
            VerifyConvert(time2, s_strPacific, time1);

            time1 = new DateTimeOffset(2001, 5, 12, 5, 17, 42, new TimeSpan(1, 0, 0));
            time2 = new DateTimeOffset(2001, 5, 12, 17, 17, 42, new TimeSpan(13, 0, 0));
            VerifyConvert(time1, s_strTonga, time2);
            VerifyConvert(time2, s_strGMT, time1);
            VerifyConvert(time1, s_strGMT, time1);
            VerifyConvert(time2, s_strTonga, time2);

            time1 = new DateTimeOffset(2003, 3, 30, 5, 19, 20, new TimeSpan(1, 0, 0));
            time2 = new DateTimeOffset(2003, 3, 30, 17, 19, 20, new TimeSpan(13, 0, 0));
            VerifyConvert(time1, s_strTonga, time2);
            VerifyConvert(time2, s_strGMT, time1);
            VerifyConvert(time1, s_strGMT, time1);
            VerifyConvert(time2, s_strTonga, time2);

            time1 = new DateTimeOffset(2003, 3, 30, 1, 20, 1, new TimeSpan(0, 0, 0));
            var time1a = new DateTimeOffset(2003, 3, 30, 2, 20, 1, new TimeSpan(1, 0, 0));
            time2 = new DateTimeOffset(2003, 3, 30, 14, 20, 1, new TimeSpan(13, 0, 0));
            VerifyConvert(time1, s_strTonga, time2);
            VerifyConvert(time1a, s_strTonga, time2);
            VerifyConvert(time2, s_strGMT, time1a);
            VerifyConvert(time1, s_strGMT, time1a);  // invalid hour
            VerifyConvert(time1a, s_strGMT, time1a);
            VerifyConvert(time2, s_strTonga, time2);

            time1 = new DateTimeOffset(2003, 3, 30, 0, 0, 23, new TimeSpan(0, 0, 0));
            time2 = new DateTimeOffset(2003, 3, 30, 13, 0, 23, new TimeSpan(13, 0, 0));
            VerifyConvert(time1, s_strTonga, time2);
            VerifyConvert(time2, s_strGMT, time1);
            VerifyConvert(time1, s_strGMT, time1);
            VerifyConvert(time2, s_strTonga, time2);

            time1 = new DateTimeOffset(2003, 10, 26, 1, 30, 0, new TimeSpan(0)); // ambiguous (STD)
            time1a = new DateTimeOffset(2003, 10, 26, 1, 30, 0, new TimeSpan(1, 0, 0)); // ambiguous (DLT)
            time2 = new DateTimeOffset(2003, 10, 26, 14, 30, 0, new TimeSpan(13, 0, 0));
            VerifyConvert(time1, s_strTonga, time2);
            VerifyConvert(time2, s_strGMT, time1);
            VerifyConvert(time1, s_strGMT, time1);
            VerifyConvert(time2, s_strTonga, time2);
            VerifyConvert(time1a, s_strTonga, time2.AddHours(-1));
            VerifyConvert(time1a, s_strGMT, time1a);

            time1 = new DateTimeOffset(2003, 10, 25, 14, 0, 0, new TimeSpan(1, 0, 0));
            time2 = new DateTimeOffset(2003, 10, 26, 2, 0, 0, new TimeSpan(13, 0, 0));
            VerifyConvert(time1, s_strTonga, time2);
            VerifyConvert(time2, s_strGMT, time1);
            VerifyConvert(time1, s_strGMT, time1);
            VerifyConvert(time2, s_strTonga, time2);

            time1 = new DateTimeOffset(2003, 10, 26, 2, 20, 0, new TimeSpan(0));
            time2 = new DateTimeOffset(2003, 10, 26, 15, 20, 0, new TimeSpan(13, 0, 0));
            VerifyConvert(time1, s_strTonga, time2);
            VerifyConvert(time2, s_strGMT, time1);
            VerifyConvert(time1, s_strGMT, time1);
            VerifyConvert(time2, s_strTonga, time2);

            time1 = new DateTimeOffset(2003, 10, 26, 3, 0, 1, new TimeSpan(0));
            time2 = new DateTimeOffset(2003, 10, 26, 16, 0, 1, new TimeSpan(13, 0, 0));
            VerifyConvert(time1, s_strTonga, time2);
            VerifyConvert(time2, s_strGMT, time1);
            VerifyConvert(time1, s_strGMT, time1);
            VerifyConvert(time2, s_strTonga, time2);

            var time3 = new DateTime(2001, 5, 12, 5, 17, 42);
            VerifyConvert(time3, s_strGMT, s_strTonga, time3.AddHours(12));
            VerifyConvert(time3, s_strTonga, s_strGMT, time3.AddHours(-12));
            time3 = new DateTime(2003, 3, 30, 5, 19, 20);
            VerifyConvert(time3, s_strGMT, s_strTonga, time3.AddHours(12));
            VerifyConvert(time3, s_strTonga, s_strGMT, time3.AddHours(-13));
            time3 = new DateTime(2003, 3, 30, 1, 20, 1);
            VerifyConvertException<ArgumentException>(time3, s_strGMT, s_strTonga); // invalid time
            VerifyConvert(time3, s_strTonga, s_strGMT, time3.AddHours(-13));
            time3 = new DateTime(2003, 3, 30, 0, 0, 23);
            VerifyConvert(time3, s_strGMT, s_strTonga, time3.AddHours(13));
            VerifyConvert(time3, s_strTonga, s_strGMT, time3.AddHours(-13));
            time3 = new DateTime(2003, 10, 26, 2, 0, 0); // ambiguous
            VerifyConvert(time3, s_strGMT, s_strTonga, time3.AddHours(13));
            VerifyConvert(time3, s_strTonga, s_strGMT, time3.AddHours(-12));
            time3 = new DateTime(2003, 10, 26, 2, 20, 0);
            VerifyConvert(time3, s_strGMT, s_strTonga, time3.AddHours(13)); // ambiguous
            VerifyConvert(time3, s_strTonga, s_strGMT, time3.AddHours(-12));
            time3 = new DateTime(2003, 10, 26, 3, 0, 1);
            VerifyConvert(time3, s_strGMT, s_strTonga, time3.AddHours(13));
            VerifyConvert(time3, s_strTonga, s_strGMT, time3.AddHours(-12));

            // Iran has Utc offset 4:30 during the DST and 3:30 during standard time.
            time3 = new DateTime(2018, 4, 20, 7, 0, 0, DateTimeKind.Utc);
            VerifyConvert(time3, s_strIran, time3.AddHours(4.5), DateTimeKind.Unspecified); // DST time

            time3 = new DateTime(2018, 1, 20, 7, 0, 0, DateTimeKind.Utc);
            VerifyConvert(time3, s_strIran, time3.AddHours(3.5), DateTimeKind.Unspecified); // DST time
        }

        [Fact]
        public static void ConvertTime_SameTimeZones()
        {
            var time1 = new DateTimeOffset(2003, 10, 26, 3, 0, 1, new TimeSpan(-2, 0, 0));
            VerifyConvert(time1, s_strBrasil, time1);
            time1 = new DateTimeOffset(2006, 5, 12, 5, 17, 42, new TimeSpan(-3, 0, 0));
            VerifyConvert(time1, s_strBrasil, time1);
            time1 = new DateTimeOffset(2006, 3, 28, 9, 47, 12, new TimeSpan(-3, 0, 0));
            VerifyConvert(time1, s_strBrasil, time1);
            time1 = new DateTimeOffset(2006, 11, 5, 1, 3, 0, new TimeSpan(-2, 0, 0));
            VerifyConvert(time1, s_strBrasil, time1);
            time1 = new DateTimeOffset(2006, 10, 15, 2, 30, 0, new TimeSpan(-2, 0, 0));  // invalid
            VerifyConvert(time1, s_strBrasil, time1.ToOffset(new TimeSpan(-3, 0, 0)));
            time1 = new DateTimeOffset(2006, 2, 12, 1, 30, 0, new TimeSpan(-3, 0, 0));  // ambiguous
            VerifyConvert(time1, s_strBrasil, time1);
            time1 = new DateTimeOffset(2006, 2, 12, 1, 30, 0, new TimeSpan(-2, 0, 0));  // ambiguous
            VerifyConvert(time1, s_strBrasil, time1);

            time1 = new DateTimeOffset(2003, 10, 26, 3, 0, 1, new TimeSpan(-8, 0, 0));
            VerifyConvert(time1, s_strPacific, time1);
            time1 = new DateTimeOffset(2006, 5, 12, 5, 17, 42, new TimeSpan(-7, 0, 0));
            VerifyConvert(time1, s_strPacific, time1);
            time1 = new DateTimeOffset(2006, 3, 28, 9, 47, 12, new TimeSpan(-8, 0, 0));
            VerifyConvert(time1, s_strPacific, time1);
            time1 = new DateTimeOffset(2006, 11, 5, 1, 3, 0, new TimeSpan(-8, 0, 0));
            VerifyConvert(time1, s_strPacific, time1);

            time1 = new DateTimeOffset(1964, 6, 19, 12, 45, 10, new TimeSpan(0));
            VerifyConvert(time1, TimeZoneInfo.Utc.Id, time1);
            time1 = new DateTimeOffset(2003, 10, 26, 3, 0, 1, new TimeSpan(-8, 0, 0));
            VerifyConvert(time1, TimeZoneInfo.Utc.Id, time1.ToUniversalTime());
            time1 = new DateTimeOffset(2006, 3, 28, 9, 47, 12, new TimeSpan(-3, 0, 0));
            VerifyConvert(time1, TimeZoneInfo.Utc.Id, time1.ToUniversalTime());
        }

        [Fact]
        public static void ConvertTime_DateTime_NearMinAndMaxValue()
        {
            DateTime time1 = new DateTime(2006, 5, 12);

            DateTime utcMaxValue = DateTime.SpecifyKind(DateTime.MaxValue, DateTimeKind.Utc);
            VerifyConvert(utcMaxValue, s_strSydney, DateTime.MaxValue);
            VerifyConvert(utcMaxValue.AddHours(-11), s_strSydney, DateTime.MaxValue);
            VerifyConvert(utcMaxValue.AddHours(-11.5), s_strSydney, DateTime.MaxValue.AddHours(-0.5));
            VerifyConvert(utcMaxValue, s_strPacific, DateTime.MaxValue.AddHours(-8));
            DateTime utcMinValue = DateTime.SpecifyKind(DateTime.MinValue, DateTimeKind.Utc);
            VerifyConvert(utcMinValue, s_strPacific, DateTime.MinValue);

            TimeSpan earlyTimesOffsetPacific = GetEarlyTimesOffset(s_strPacific);
            earlyTimesOffsetPacific = earlyTimesOffsetPacific.Negate(); // Pacific is behind UTC, so negate for a positive value
            VerifyConvert(utcMinValue + earlyTimesOffsetPacific, s_strPacific, DateTime.MinValue);
            VerifyConvert(utcMinValue.AddHours(0.5) + earlyTimesOffsetPacific, s_strPacific, DateTime.MinValue.AddHours(0.5));

            TimeSpan earlyTimesOffsetSydney = GetEarlyTimesOffset(s_strSydney);
            VerifyConvert(utcMinValue, s_strSydney, DateTime.MinValue + earlyTimesOffsetSydney);
        }

        [Fact]
        public static void ConverTime_DateTime_VariousSystemTimeZonesTest()
        {
            var time1utc = new DateTime(2006, 5, 12, 5, 17, 42, DateTimeKind.Utc);
            var time1 = new DateTime(2006, 5, 12, 5, 17, 42);
            VerifyConvert(time1utc, s_strPacific, time1.AddHours(-7));
            VerifyConvert(time1utc, s_strSydney, time1.AddHours(10));
            VerifyConvert(time1utc, s_strGMT, time1.AddHours(1));
            VerifyConvert(time1utc, s_strTonga, time1.AddHours(13));
            time1utc = new DateTime(2006, 3, 28, 9, 47, 12, DateTimeKind.Utc);
            time1 = new DateTime(2006, 3, 28, 9, 47, 12);
            VerifyConvert(time1utc, s_strPacific, time1.AddHours(-8));
            VerifyConvert(time1utc, s_strSydney, time1.AddHours(s_sydneyOffsetLastWeekOfMarch2006));
            time1utc = new DateTime(2006, 11, 5, 1, 3, 0, DateTimeKind.Utc);
            time1 = new DateTime(2006, 11, 5, 1, 3, 0);
            VerifyConvert(time1utc, s_strPacific, time1.AddHours(-8));
            VerifyConvert(time1utc, s_strSydney, time1.AddHours(11));
            time1utc = new DateTime(1987, 1, 1, 2, 3, 0, DateTimeKind.Utc);
            time1 = new DateTime(1987, 1, 1, 2, 3, 0);
            VerifyConvert(time1utc, s_strPacific, time1.AddHours(-8));
            VerifyConvert(time1utc, s_strSydney, time1.AddHours(11));

            time1utc = new DateTime(2003, 3, 30, 0, 0, 23, DateTimeKind.Utc);
            time1 = new DateTime(2003, 3, 30, 0, 0, 23);
            VerifyConvert(time1utc, s_strGMT, time1);
            time1utc = new DateTime(2003, 3, 30, 2, 0, 24, DateTimeKind.Utc);
            time1 = new DateTime(2003, 3, 30, 2, 0, 24);
            VerifyConvert(time1utc, s_strGMT, time1.AddHours(1));
            time1utc = new DateTime(2003, 3, 30, 5, 19, 20, DateTimeKind.Utc);
            time1 = new DateTime(2003, 3, 30, 5, 19, 20);
            VerifyConvert(time1utc, s_strGMT, time1.AddHours(1));
            time1utc = new DateTime(2003, 10, 26, 2, 0, 0, DateTimeKind.Utc);
            time1 = new DateTime(2003, 10, 26, 2, 0, 0); // ambiguous
            VerifyConvert(time1utc, s_strGMT, time1);
            time1utc = new DateTime(2003, 10, 26, 2, 20, 0, DateTimeKind.Utc);
            time1 = new DateTime(2003, 10, 26, 2, 20, 0);
            VerifyConvert(time1utc, s_strGMT, time1); // ambiguous
            time1utc = new DateTime(2003, 10, 26, 3, 0, 1, DateTimeKind.Utc);
            time1 = new DateTime(2003, 10, 26, 3, 0, 1);
            VerifyConvert(time1utc, s_strGMT, time1);

            time1utc = new DateTime(2005, 3, 30, 0, 0, 23, DateTimeKind.Utc);
            time1 = new DateTime(2005, 3, 30, 0, 0, 23);
            VerifyConvert(time1utc, s_strPerth, time1.AddHours(8));

            time1 = new DateTime(2006, 5, 12, 5, 17, 42);
            VerifyConvert(time1, s_strPacific, s_strSydney, time1.AddHours(17));
            VerifyConvert(time1, s_strSydney, s_strPacific, time1.AddHours(-17));
            time1 = new DateTime(2006, 3, 28, 9, 47, 12);
            VerifyConvert(time1, s_strPacific, s_strSydney, time1.AddHours(s_sydneyOffsetLastWeekOfMarch2006 + 8));
            VerifyConvert(time1, s_strSydney, s_strPacific, time1.AddHours(-(s_sydneyOffsetLastWeekOfMarch2006 + 8)));
            time1 = new DateTime(2006, 11, 5, 1, 3, 0);
            VerifyConvert(time1, s_strPacific, s_strSydney, time1.AddHours(19));
            VerifyConvert(time1, s_strSydney, s_strPacific, time1.AddHours(-19));
            time1 = new DateTime(1987, 1, 1, 2, 3, 0);
            VerifyConvert(time1, s_strPacific, s_strSydney, time1.AddHours(19));
            VerifyConvert(time1, s_strSydney, s_strPacific, time1.AddHours(-19));
        }

        [Fact]
        public static void ConvertTime_DateTime_PerthRules()
        {
            var time1utc = new DateTime(2005, 12, 31, 15, 59, 59, DateTimeKind.Utc);
            var time1 = new DateTime(2005, 12, 31, 15, 59, 59);
            VerifyConvert(time1utc, s_strPerth, time1.AddHours(8));
            time1utc = new DateTime(2005, 12, 31, 16, 0, 0, DateTimeKind.Utc);
            time1 = new DateTime(2005, 12, 31, 16, 0, 0);
            VerifyConvert(time1utc, s_strPerth, time1.AddHours(8));
            time1utc = new DateTime(2005, 12, 31, 16, 30, 0, DateTimeKind.Utc);
            time1 = new DateTime(2005, 12, 31, 16, 30, 0);
            VerifyConvert(time1utc, s_strPerth, time1.AddHours(8));
            time1utc = new DateTime(2005, 12, 31, 23, 59, 59, DateTimeKind.Utc);
            time1 = new DateTime(2005, 12, 31, 23, 59, 59);
            VerifyConvert(time1utc, s_strPerth, time1.AddHours(8));
            time1utc = new DateTime(2006, 1, 1, 0, 1, 1, DateTimeKind.Utc);
            time1 = new DateTime(2006, 1, 1, 0, 1, 1);
            VerifyConvert(time1utc, s_strPerth, time1.AddHours(8));

            // 2006 rule in effect
            time1utc = new DateTime(2006, 5, 12, 2, 0, 0, DateTimeKind.Utc);
            time1 = new DateTime(2006, 5, 12, 2, 0, 0);
            VerifyConvert(time1utc, s_strPerth, time1.AddHours(8));

            // begin dst
            time1utc = new DateTime(2006, 11, 30, 17, 59, 59, DateTimeKind.Utc);
            time1 = new DateTime(2006, 11, 30, 17, 59, 59);
            VerifyConvert(time1utc, s_strPerth, time1.AddHours(8));
            time1utc = new DateTime(2006, 11, 30, 18, 0, 0, DateTimeKind.Utc);
            time1 = new DateTime(2006, 12, 1, 2, 0, 0);
            VerifyConvert(time1utc, s_strPerth, time1);

            time1utc = new DateTime(2006, 12, 31, 15, 59, 59, DateTimeKind.Utc);
            time1 = new DateTime(2006, 12, 31, 15, 59, 59);
            VerifyConvert(time1utc, s_strPerth, time1.AddHours(9));

            // 2007 rule
            time1utc = new DateTime(2006, 12, 31, 20, 1, 2, DateTimeKind.Utc);
            time1 = new DateTime(2006, 12, 31, 20, 1, 2);
            VerifyConvert(time1utc, s_strPerth, time1.AddHours(9));
            // end dst
            time1utc = new DateTime(2007, 3, 24, 16, 0, 0, DateTimeKind.Utc);
            time1 = new DateTime(2007, 3, 24, 16, 0, 0);
            VerifyConvert(time1utc, s_strPerth, time1.AddHours(9));
            time1utc = new DateTime(2007, 3, 24, 17, 0, 0, DateTimeKind.Utc);
            time1 = new DateTime(2007, 3, 24, 17, 0, 0);
            VerifyConvert(time1utc, s_strPerth, time1.AddHours(9));
            time1utc = new DateTime(2007, 3, 24, 18, 0, 0, DateTimeKind.Utc);
            time1 = new DateTime(2007, 3, 24, 18, 0, 0);
            VerifyConvert(time1utc, s_strPerth, time1.AddHours(8));
            time1utc = new DateTime(2007, 3, 24, 19, 0, 0, DateTimeKind.Utc);
            time1 = new DateTime(2007, 3, 24, 19, 0, 0);
            VerifyConvert(time1utc, s_strPerth, time1.AddHours(8));
            // begin dst
            time1utc = new DateTime(2008, 10, 25, 17, 59, 59, DateTimeKind.Utc);
            time1 = new DateTime(2008, 10, 25, 17, 59, 59);
            VerifyConvert(time1utc, s_strPerth, time1.AddHours(8));
            time1utc = new DateTime(2008, 10, 25, 18, 0, 0, DateTimeKind.Utc);
            time1 = new DateTime(2008, 10, 25, 18, 0, 0);
            VerifyConvert(time1utc, s_strPerth, time1.AddHours(9));
        }

        [Fact]
        public static void ConvertTime_DateTime_UtcToUtc()
        {
            var time1utc = new DateTime(2003, 3, 30, 0, 0, 23, DateTimeKind.Utc);
            VerifyConvert(time1utc, TimeZoneInfo.Utc.Id, time1utc);
            time1utc = new DateTime(2003, 3, 30, 2, 0, 24, DateTimeKind.Utc);
            VerifyConvert(time1utc, TimeZoneInfo.Utc.Id, time1utc);
            time1utc = new DateTime(2003, 3, 30, 5, 19, 20, DateTimeKind.Utc);
            VerifyConvert(time1utc, TimeZoneInfo.Utc.Id, time1utc);
            time1utc = new DateTime(2003, 10, 26, 2, 0, 0, DateTimeKind.Utc);
            VerifyConvert(time1utc, TimeZoneInfo.Utc.Id, time1utc);
            time1utc = new DateTime(2003, 10, 26, 2, 20, 0, DateTimeKind.Utc);
            VerifyConvert(time1utc, TimeZoneInfo.Utc.Id, time1utc);
            time1utc = new DateTime(2003, 10, 26, 3, 0, 1, DateTimeKind.Utc);
            VerifyConvert(time1utc, TimeZoneInfo.Utc.Id, time1utc);
        }

        [Fact]
        public static void ConvertTime_DateTime_UtcToLocal()
        {
            if (s_localIsPST)
            {
                var time1 = new DateTime(2006, 4, 2, 1, 30, 0);
                var time1utc = new DateTime(2006, 4, 2, 1, 30, 0, DateTimeKind.Utc);
                VerifyConvert(time1utc.Subtract(s_regLocal.GetUtcOffset(time1utc)), TimeZoneInfo.Local.Id, time1);

                // Converts to "Pacific Standard Time" not actual Local, so historical rules are always respected
                int delta = s_regLocalSupportsDST ? 1 : 0;
                time1 = new DateTime(2006, 4, 2, 1, 30, 0); // no DST (U.S. Pacific)
                VerifyConvert(DateTime.SpecifyKind(time1.AddHours(8), DateTimeKind.Utc), TimeZoneInfo.Local.Id, time1);
                time1 = new DateTime(2006, 4, 2, 3, 30, 0); // DST (U.S. Pacific)
                VerifyConvert(DateTime.SpecifyKind(time1.AddHours(8 - delta), DateTimeKind.Utc), TimeZoneInfo.Local.Id, time1);
                time1 = new DateTime(2006, 10, 29, 0, 30, 0);  // DST (U.S. Pacific)
                VerifyConvert(DateTime.SpecifyKind(time1.AddHours(8 - delta), DateTimeKind.Utc), TimeZoneInfo.Local.Id, time1);
                time1 = new DateTime(2006, 10, 29, 1, 30, 0);  // ambiguous hour (U.S. Pacific)
                VerifyConvert(DateTime.SpecifyKind(time1.AddHours(8 - delta), DateTimeKind.Utc), TimeZoneInfo.Local.Id, time1);
                VerifyConvert(DateTime.SpecifyKind(time1.AddHours(8), DateTimeKind.Utc), TimeZoneInfo.Local.Id, time1);
                time1 = new DateTime(2006, 10, 29, 2, 30, 0);  // no DST (U.S. Pacific)
                VerifyConvert(DateTime.SpecifyKind(time1.AddHours(8), DateTimeKind.Utc), TimeZoneInfo.Local.Id, time1);

                // 2007 rule
                time1 = new DateTime(2007, 3, 11, 1, 30, 0); // no DST (U.S. Pacific)
                VerifyConvert(DateTime.SpecifyKind(time1.AddHours(8), DateTimeKind.Utc), TimeZoneInfo.Local.Id, time1);
                time1 = new DateTime(2007, 3, 11, 3, 30, 0); // DST (U.S. Pacific)
                VerifyConvert(DateTime.SpecifyKind(time1.AddHours(8 - delta), DateTimeKind.Utc), TimeZoneInfo.Local.Id, time1);
                time1 = new DateTime(2007, 11, 4, 0, 30, 0);  // DST (U.S. Pacific)
                VerifyConvert(DateTime.SpecifyKind(time1.AddHours(8 - delta), DateTimeKind.Utc), TimeZoneInfo.Local.Id, time1);
                time1 = new DateTime(2007, 11, 4, 1, 30, 0);  // ambiguous hour (U.S. Pacific)
                VerifyConvert(DateTime.SpecifyKind(time1.AddHours(8 - delta), DateTimeKind.Utc), TimeZoneInfo.Local.Id, time1);
                VerifyConvert(DateTime.SpecifyKind(time1.AddHours(8), DateTimeKind.Utc), TimeZoneInfo.Local.Id, time1);
                time1 = new DateTime(2007, 11, 4, 2, 30, 0);  // no DST (U.S. Pacific)
                VerifyConvert(DateTime.SpecifyKind(time1.AddHours(8), DateTimeKind.Utc), TimeZoneInfo.Local.Id, time1);
            }
        }

        [Fact]
        public static void ConvertTime_DateTime_LocalToSystem()
        {
            var time1 = new DateTime(2006, 5, 12, 5, 17, 42);
            var time1local = new DateTime(2006, 5, 12, 5, 17, 42, DateTimeKind.Local);
            var localOffset = TimeZoneInfo.Local.GetUtcOffset(time1);
            VerifyConvert(time1, s_strSydney, time1.Subtract(localOffset).AddHours(10));
            VerifyConvert(time1local, s_strSydney, time1.Subtract(localOffset).AddHours(10));
            VerifyConvert(time1, s_strPacific, time1.Subtract(localOffset).AddHours(-7));
            VerifyConvert(time1local, s_strPacific, time1.Subtract(localOffset).AddHours(-7));

            time1 = new DateTime(2006, 3, 28, 9, 47, 12);
            time1local = new DateTime(2006, 3, 28, 9, 47, 12, DateTimeKind.Local);
            localOffset = TimeZoneInfo.Local.GetUtcOffset(time1);
            VerifyConvert(time1, s_strSydney, time1.Subtract(localOffset).AddHours(s_sydneyOffsetLastWeekOfMarch2006));
            VerifyConvert(time1local, s_strSydney, time1.Subtract(localOffset).AddHours(s_sydneyOffsetLastWeekOfMarch2006));

            VerifyConvert(time1, s_strPacific, time1.Subtract(localOffset).AddHours(-8));
            VerifyConvert(time1local, s_strPacific, time1.Subtract(localOffset).AddHours(-8));

            time1 = new DateTime(2006, 11, 5, 1, 3, 0);
            time1local = new DateTime(2006, 11, 5, 1, 3, 0, DateTimeKind.Local);
            localOffset = TimeZoneInfo.Local.GetUtcOffset(time1);
            VerifyConvert(time1, s_strSydney, time1.Subtract(localOffset).AddHours(11));
            VerifyConvert(time1local, s_strSydney, time1.Subtract(localOffset).AddHours(11));
            VerifyConvert(time1, s_strPacific, time1.Subtract(localOffset).AddHours(-8));
            VerifyConvert(time1local, s_strPacific, time1.Subtract(localOffset).AddHours(-8));
            time1 = new DateTime(1987, 1, 1, 2, 3, 0);
            time1local = new DateTime(1987, 1, 1, 2, 3, 0, DateTimeKind.Local);
            localOffset = TimeZoneInfo.Local.GetUtcOffset(time1);
            VerifyConvert(time1, s_strSydney, time1.Subtract(localOffset).AddHours(11));
            VerifyConvert(time1local, s_strSydney, time1.Subtract(localOffset).AddHours(11));
            VerifyConvert(time1, s_strPacific, time1.Subtract(localOffset).AddHours(-8));
            VerifyConvert(time1local, s_strPacific, time1.Subtract(localOffset).AddHours(-8));

            time1 = new DateTime(2001, 5, 12, 5, 17, 42);
            time1local = new DateTime(2001, 5, 12, 5, 17, 42, DateTimeKind.Local);
            localOffset = TimeZoneInfo.Local.GetUtcOffset(time1);
            var gmtOffset = s_GMTLondon.GetUtcOffset(TimeZoneInfo.ConvertTime(time1, s_myUtc));
            VerifyConvert(time1, s_strTonga, time1.Subtract(localOffset).AddHours(13));
            VerifyConvert(time1local, s_strTonga, time1.Subtract(localOffset).AddHours(13));
            VerifyConvert(time1, s_strGMT, time1.Subtract(localOffset).Add(gmtOffset));
            VerifyConvert(time1local, s_strGMT, time1.Subtract(localOffset).Add(gmtOffset));
            time1 = new DateTime(2003, 1, 30, 5, 19, 20);
            time1local = new DateTime(2003, 1, 30, 5, 19, 20, DateTimeKind.Local);
            localOffset = TimeZoneInfo.Local.GetUtcOffset(time1);
            gmtOffset = s_GMTLondon.GetUtcOffset(TimeZoneInfo.ConvertTime(time1, s_myUtc));
            VerifyConvert(time1, s_strTonga, time1.Subtract(localOffset).AddHours(13));
            VerifyConvert(time1local, s_strTonga, time1.Subtract(localOffset).AddHours(13));
            VerifyConvert(time1, s_strGMT, time1.Subtract(localOffset).Add(gmtOffset));
            VerifyConvert(time1local, s_strGMT, time1.Subtract(localOffset).Add(gmtOffset));
            time1 = new DateTime(2003, 1, 30, 3, 20, 1);
            time1local = new DateTime(2003, 1, 30, 3, 20, 1, DateTimeKind.Local);
            localOffset = TimeZoneInfo.Local.GetUtcOffset(time1);
            gmtOffset = s_GMTLondon.GetUtcOffset(TimeZoneInfo.ConvertTime(time1, s_myUtc));
            VerifyConvert(time1, s_strTonga, time1.Subtract(localOffset).AddHours(13));
            VerifyConvert(time1local, s_strTonga, time1.Subtract(localOffset).AddHours(13));
            VerifyConvert(time1, s_strGMT, time1.Subtract(localOffset).Add(gmtOffset));
            VerifyConvert(time1local, s_strGMT, time1.Subtract(localOffset).Add(gmtOffset));
            time1 = new DateTime(2003, 1, 30, 0, 0, 23);
            time1local = new DateTime(2003, 1, 30, 0, 0, 23, DateTimeKind.Local);
            localOffset = TimeZoneInfo.Local.GetUtcOffset(time1);
            gmtOffset = s_GMTLondon.GetUtcOffset(TimeZoneInfo.ConvertTime(time1, s_myUtc));
            VerifyConvert(time1, s_strTonga, time1.Subtract(localOffset).AddHours(13));
            VerifyConvert(time1local, s_strTonga, time1.Subtract(localOffset).AddHours(13));
            VerifyConvert(time1, s_strGMT, time1.Subtract(localOffset).Add(gmtOffset));
            VerifyConvert(time1local, s_strGMT, time1.Subtract(localOffset).Add(gmtOffset));
            time1 = new DateTime(2003, 11, 26, 0, 0, 0);
            time1local = new DateTime(2003, 11, 26, 0, 0, 0, DateTimeKind.Local);
            localOffset = TimeZoneInfo.Local.GetUtcOffset(time1);
            gmtOffset = s_GMTLondon.GetUtcOffset(TimeZoneInfo.ConvertTime(time1, s_myUtc));
            VerifyConvert(time1, s_strTonga, time1.Subtract(localOffset).AddHours(13));
            VerifyConvert(time1local, s_strTonga, time1.Subtract(localOffset).AddHours(13));
            VerifyConvert(time1, s_strGMT, time1.Subtract(localOffset).Add(gmtOffset));
            VerifyConvert(time1local, s_strGMT, time1.Subtract(localOffset).Add(gmtOffset));
            time1 = new DateTime(2003, 11, 26, 6, 20, 0);
            time1local = new DateTime(2003, 11, 26, 6, 20, 0, DateTimeKind.Local);
            localOffset = TimeZoneInfo.Local.GetUtcOffset(time1);
            gmtOffset = s_GMTLondon.GetUtcOffset(TimeZoneInfo.ConvertTime(time1, s_myUtc));
            VerifyConvert(time1, s_strTonga, time1.Subtract(localOffset).AddHours(13));
            VerifyConvert(time1local, s_strTonga, time1.Subtract(localOffset).AddHours(13));
            VerifyConvert(time1, s_strGMT, time1.Subtract(localOffset).Add(gmtOffset));
            VerifyConvert(time1local, s_strGMT, time1.Subtract(localOffset).Add(gmtOffset));
            time1 = new DateTime(2003, 11, 26, 3, 0, 1);
            time1local = new DateTime(2003, 11, 26, 3, 0, 1, DateTimeKind.Local);
            localOffset = TimeZoneInfo.Local.GetUtcOffset(time1);
            gmtOffset = s_GMTLondon.GetUtcOffset(TimeZoneInfo.ConvertTime(time1, s_myUtc));
            VerifyConvert(time1, s_strTonga, time1.Subtract(localOffset).AddHours(13));
            VerifyConvert(time1local, s_strTonga, time1.Subtract(localOffset).AddHours(13));
            VerifyConvert(time1, s_strGMT, time1.Subtract(localOffset).Add(gmtOffset));
            VerifyConvert(time1local, s_strGMT, time1.Subtract(localOffset).Add(gmtOffset));
        }

        [Fact]
        public static void ConvertTime_DateTime_LocalToLocal()
        {
            if (s_localIsPST)
            {
                var time1 = new DateTime(1964, 6, 19, 12, 45, 10);
                VerifyConvert(time1, TimeZoneInfo.Local.Id, TimeZoneInfo.ConvertTime(time1, s_regLocal));

                int delta = TimeZoneInfo.Local.Equals(s_regLocal) ? 0 : 1;
                time1 = new DateTime(2007, 3, 11, 1, 0, 0);  // just before DST transition
                VerifyConvert(time1, TimeZoneInfo.Local.Id, time1);
                VerifyConvert(DateTime.SpecifyKind(time1, DateTimeKind.Local), TimeZoneInfo.Local.Id, time1);
                time1 = new DateTime(2007, 3, 11, 2, 0, 0);  // invalid (U.S. Pacific)
                if (s_localSupportsDST)
                {
                    VerifyConvertException<ArgumentException>(time1, TimeZoneInfo.Local.Id);
                    VerifyConvertException<ArgumentException>(DateTime.SpecifyKind(time1, DateTimeKind.Local), TimeZoneInfo.Local.Id);
                }
                else
                {
                    VerifyConvert(time1, TimeZoneInfo.Local.Id, time1.AddHours(delta));
                    VerifyConvert(DateTime.SpecifyKind(time1, DateTimeKind.Local), TimeZoneInfo.Local.Id, time1.AddHours(delta));
                }
                time1 = new DateTime(2007, 3, 11, 3, 0, 0);  // just after DST transition (U.S. Pacific)
                VerifyConvert(time1, TimeZoneInfo.Local.Id, time1.AddHours(delta));
                VerifyConvert(DateTime.SpecifyKind(time1, DateTimeKind.Local), TimeZoneInfo.Local.Id, time1.AddHours(delta));
                time1 = new DateTime(2007, 11, 4, 0, 30, 0);  // just before DST transition (U.S. Pacific)
                VerifyConvert(time1, TimeZoneInfo.Local.Id, time1.AddHours(delta));
                VerifyConvert(DateTime.SpecifyKind(time1, DateTimeKind.Local), TimeZoneInfo.Local.Id, time1.AddHours(delta));
                time1 = (new DateTime(2007, 11, 4, 1, 30, 0, DateTimeKind.Local)).ToUniversalTime().AddHours(-1).ToLocalTime();  // DST half of repeated hour (U.S. Pacific)
                VerifyConvert(time1, TimeZoneInfo.Local.Id, time1.AddHours(delta), DateTimeKind.Unspecified);
                time1 = new DateTime(2007, 11, 4, 1, 30, 0);  // ambiguous (U.S. Pacific)
                VerifyConvert(time1, TimeZoneInfo.Local.Id, time1);
                VerifyConvert(DateTime.SpecifyKind(time1, DateTimeKind.Local), TimeZoneInfo.Local.Id, time1);
                time1 = new DateTime(2007, 11, 4, 2, 30, 0);  // just after DST transition (U.S. Pacific)
                VerifyConvert(time1, TimeZoneInfo.Local.Id, time1);
                VerifyConvert(DateTime.SpecifyKind(time1, DateTimeKind.Local), TimeZoneInfo.Local.Id, time1);

                time1 = new DateTime(2004, 4, 4, 0, 0, 0);
                VerifyConvert(time1, TimeZoneInfo.Local.Id, TimeZoneInfo.ConvertTime(time1, s_regLocal));
                VerifyConvert(DateTime.SpecifyKind(time1, DateTimeKind.Local), TimeZoneInfo.Local.Id, TimeZoneInfo.ConvertTime(time1, s_regLocal));
                time1 = new DateTime(2004, 4, 4, 4, 0, 0);
                VerifyConvert(time1, TimeZoneInfo.Local.Id, TimeZoneInfo.ConvertTime(time1, s_regLocal));
                VerifyConvert(DateTime.SpecifyKind(time1, DateTimeKind.Local), TimeZoneInfo.Local.Id, TimeZoneInfo.ConvertTime(time1, s_regLocal));
                time1 = new DateTime(2004, 10, 31, 0, 30, 0);
                VerifyConvert(time1, TimeZoneInfo.Local.Id, TimeZoneInfo.ConvertTime(time1, s_regLocal));
                VerifyConvert(DateTime.SpecifyKind(time1, DateTimeKind.Local), TimeZoneInfo.Local.Id, TimeZoneInfo.ConvertTime(time1, s_regLocal));
                time1 = (new DateTime(2004, 10, 31, 1, 30, 0, DateTimeKind.Local)).ToUniversalTime().AddHours(-1).ToLocalTime();
                VerifyConvert(time1, TimeZoneInfo.Local.Id, TimeZoneInfo.ConvertTime(time1, s_regLocal), DateTimeKind.Unspecified);
                time1 = new DateTime(2004, 10, 31, 1, 30, 0);
                VerifyConvert(time1, TimeZoneInfo.Local.Id, TimeZoneInfo.ConvertTime(time1, s_regLocal));
                VerifyConvert(DateTime.SpecifyKind(time1, DateTimeKind.Local), TimeZoneInfo.Local.Id, TimeZoneInfo.ConvertTime(time1, s_regLocal));
                time1 = new DateTime(2004, 10, 31, 3, 0, 0);
                VerifyConvert(time1, TimeZoneInfo.Local.Id, TimeZoneInfo.ConvertTime(time1, s_regLocal));
                VerifyConvert(DateTime.SpecifyKind(time1, DateTimeKind.Local), TimeZoneInfo.Local.Id, TimeZoneInfo.ConvertTime(time1, s_regLocal));
            }
        }

        [Fact]
        public static void ConvertTime_DateTime_LocalToUtc()
        {
            var time1 = new DateTime(1964, 6, 19, 12, 45, 10);
            VerifyConvert(time1, TimeZoneInfo.Utc.Id, time1.Subtract(TimeZoneInfo.Local.GetUtcOffset(time1)), DateTimeKind.Utc);
            VerifyConvert(DateTime.SpecifyKind(time1, DateTimeKind.Local), TimeZoneInfo.Utc.Id, time1.Subtract(TimeZoneInfo.Local.GetUtcOffset(time1)), DateTimeKind.Utc);
            // invalid/ambiguous times in Local
            time1 = new DateTime(2006, 5, 12, 7, 34, 59);
            VerifyConvert(time1, TimeZoneInfo.Utc.Id, time1.Subtract(TimeZoneInfo.Local.GetUtcOffset(time1)), DateTimeKind.Utc);
            VerifyConvert(DateTime.SpecifyKind(time1, DateTimeKind.Local), TimeZoneInfo.Utc.Id, time1.Subtract(TimeZoneInfo.Local.GetUtcOffset(time1)), DateTimeKind.Utc);

            if (s_localIsPST)
            {
                int delta = s_localSupportsDST ? 1 : 0;
                time1 = new DateTime(2006, 4, 2, 1, 30, 0); // no DST (U.S. Pacific)
                VerifyConvert(time1, TimeZoneInfo.Utc.Id, time1.AddHours(8), DateTimeKind.Utc);
                VerifyConvert(DateTime.SpecifyKind(time1, DateTimeKind.Local), TimeZoneInfo.Utc.Id, time1.AddHours(8), DateTimeKind.Utc);
                time1 = new DateTime(2006, 4, 2, 2, 30, 0); // invalid hour (U.S. Pacific)
                if (s_localSupportsDST)
                {
                    VerifyConvertException<ArgumentException>(time1, TimeZoneInfo.Utc.Id);
                    VerifyConvertException<ArgumentException>(DateTime.SpecifyKind(time1, DateTimeKind.Local), TimeZoneInfo.Utc.Id);
                }
                else
                {
                    VerifyConvert(time1, TimeZoneInfo.Utc.Id, time1.AddHours(8), DateTimeKind.Utc);
                    VerifyConvert(DateTime.SpecifyKind(time1, DateTimeKind.Local), TimeZoneInfo.Utc.Id, time1.AddHours(8), DateTimeKind.Utc);
                }
                time1 = new DateTime(2006, 4, 2, 3, 30, 0); // DST (U.S. Pacific)
                VerifyConvert(time1, TimeZoneInfo.Utc.Id, time1.AddHours(8 - delta), DateTimeKind.Utc);
                VerifyConvert(DateTime.SpecifyKind(time1, DateTimeKind.Local), TimeZoneInfo.Utc.Id, time1.AddHours(8 - delta), DateTimeKind.Utc);
                time1 = new DateTime(2006, 10, 29, 0, 30, 0);  // DST (U.S. Pacific)
                VerifyConvert(time1, TimeZoneInfo.Utc.Id, time1.AddHours(8 - delta), DateTimeKind.Utc);
                VerifyConvert(DateTime.SpecifyKind(time1, DateTimeKind.Local), TimeZoneInfo.Utc.Id, time1.AddHours(8 - delta), DateTimeKind.Utc);
                time1 = time1.ToUniversalTime().AddHours(1).ToLocalTime();  // ambiguous hour - first time, DST (U.S. Pacific)
                VerifyConvert(time1, TimeZoneInfo.Utc.Id, time1.AddHours(8 - delta), DateTimeKind.Utc);
                time1 = time1.ToUniversalTime().AddHours(1).ToLocalTime();  // ambiguous hour - second time, standard (U.S. Pacific)
                VerifyConvert(time1, TimeZoneInfo.Utc.Id, time1.AddHours(8), DateTimeKind.Utc);
                time1 = new DateTime(2006, 10, 29, 1, 30, 0);  // ambiguous hour - unspecified, assume standard (U.S. Pacific)
                VerifyConvert(time1, TimeZoneInfo.Utc.Id, time1.AddHours(8), DateTimeKind.Utc);
                time1 = new DateTime(2006, 10, 29, 2, 30, 0);  // no DST (U.S. Pacific)
                VerifyConvert(time1, TimeZoneInfo.Utc.Id, time1.AddHours(8), DateTimeKind.Utc);
                VerifyConvert(DateTime.SpecifyKind(time1, DateTimeKind.Local), TimeZoneInfo.Utc.Id, time1.AddHours(8), DateTimeKind.Utc);

                // 2007 rule
                time1 = new DateTime(2007, 3, 11, 1, 30, 0); // no DST (U.S. Pacific)
                VerifyConvert(time1, TimeZoneInfo.Utc.Id, time1.AddHours(8), DateTimeKind.Utc);
                VerifyConvert(DateTime.SpecifyKind(time1, DateTimeKind.Local), TimeZoneInfo.Utc.Id, time1.AddHours(8), DateTimeKind.Utc);
                time1 = new DateTime(2007, 3, 11, 2, 30, 0); // invalid hour (U.S. Pacific)
                if (s_localSupportsDST)
                {
                    VerifyConvertException<ArgumentException>(time1, TimeZoneInfo.Utc.Id);
                    VerifyConvertException<ArgumentException>(DateTime.SpecifyKind(time1, DateTimeKind.Local), TimeZoneInfo.Utc.Id);
                }
                else
                {
                    VerifyConvert(time1, TimeZoneInfo.Utc.Id, time1.AddHours(8), DateTimeKind.Utc);
                    VerifyConvert(DateTime.SpecifyKind(time1, DateTimeKind.Local), TimeZoneInfo.Utc.Id, time1.AddHours(8), DateTimeKind.Utc);
                }
                time1 = new DateTime(2007, 3, 11, 3, 30, 0); // DST (U.S. Pacific)
                VerifyConvert(time1, TimeZoneInfo.Utc.Id, time1.AddHours(8 - delta), DateTimeKind.Utc);
                VerifyConvert(DateTime.SpecifyKind(time1, DateTimeKind.Local), TimeZoneInfo.Utc.Id, time1.AddHours(8 - delta), DateTimeKind.Utc);
                time1 = new DateTime(2007, 11, 4, 0, 30, 0);  // DST (U.S. Pacific)
                VerifyConvert(time1, TimeZoneInfo.Utc.Id, time1.AddHours(8 - delta), DateTimeKind.Utc);
                VerifyConvert(DateTime.SpecifyKind(time1, DateTimeKind.Local), TimeZoneInfo.Utc.Id, time1.AddHours(8 - delta), DateTimeKind.Utc);
                time1 = time1.ToUniversalTime().AddHours(1).ToLocalTime();  // ambiguous hour - first time, DST (U.S. Pacific)
                VerifyConvert(time1, TimeZoneInfo.Utc.Id, time1.AddHours(8 - delta), DateTimeKind.Utc);
                time1 = time1.ToUniversalTime().AddHours(1).ToLocalTime();  // ambiguous hour - second time, standard (U.S. Pacific)
                VerifyConvert(time1, TimeZoneInfo.Utc.Id, time1.AddHours(8), DateTimeKind.Utc);
                time1 = new DateTime(2007, 11, 4, 1, 30, 0);  // ambiguous hour - unspecified, assume standard (U.S. Pacific)
                VerifyConvert(time1, TimeZoneInfo.Utc.Id, time1.AddHours(8), DateTimeKind.Utc);
                time1 = new DateTime(2007, 11, 4, 2, 30, 0);  // no DST (U.S. Pacific)
                VerifyConvert(time1, TimeZoneInfo.Utc.Id, time1.AddHours(8), DateTimeKind.Utc);
                VerifyConvert(DateTime.SpecifyKind(time1, DateTimeKind.Local), TimeZoneInfo.Utc.Id, time1.AddHours(8), DateTimeKind.Utc);
            }
        }

        [Fact]
        public static void ConvertTime_DateTime_VariousDateTimeKinds()
        {
            VerifyConvertException<ArgumentException>(new DateTime(2006, 2, 13, 5, 37, 48, DateTimeKind.Utc), s_strPacific, s_strSydney);
            VerifyConvertException<ArgumentException>(new DateTime(2006, 2, 13, 5, 37, 48, DateTimeKind.Utc), s_strSydney, s_strPacific);
            VerifyConvert(new DateTime(2006, 2, 13, 5, 37, 48, DateTimeKind.Utc), "UTC", s_strSydney, new DateTime(2006, 2, 13, 16, 37, 48)); // DCR 24267
            VerifyConvert(new DateTime(2006, 2, 13, 5, 37, 48, DateTimeKind.Utc), TimeZoneInfo.Utc.Id, s_strSydney, new DateTime(2006, 2, 13, 16, 37, 48)); // DCR 24267
            VerifyConvert(new DateTime(2006, 2, 13, 5, 37, 48, DateTimeKind.Unspecified), TimeZoneInfo.Local.Id, s_strSydney, new DateTime(2006, 2, 13, 5, 37, 48).AddHours(11).Subtract(s_regLocal.GetUtcOffset(new DateTime(2006, 2, 13, 5, 37, 48)))); // DCR 24267
            if (TimeZoneInfo.Local.Id != s_strSydney)
            {
                VerifyConvertException<ArgumentException>(new DateTime(2006, 2, 13, 5, 37, 48, DateTimeKind.Local), s_strSydney, s_strPacific);
            }
            VerifyConvertException<ArgumentException>(new DateTime(2006, 2, 13, 5, 37, 48, DateTimeKind.Local), "UTC", s_strPacific);
            VerifyConvertException<Exception>(new DateTime(2006, 2, 13, 5, 37, 48, DateTimeKind.Local), "Local", s_strPacific);
        }

        [Fact]
        public static void ConvertTime_DateTime_MiscUtc()
        {
            VerifyConvert(new DateTime(2003, 4, 6, 1, 30, 0, DateTimeKind.Utc), "UTC", DateTime.SpecifyKind(new DateTime(2003, 4, 6, 1, 30, 0), DateTimeKind.Utc));
            VerifyConvert(new DateTime(2003, 4, 6, 2, 30, 0, DateTimeKind.Utc), "UTC", DateTime.SpecifyKind(new DateTime(2003, 4, 6, 2, 30, 0), DateTimeKind.Utc));
            VerifyConvert(new DateTime(2003, 10, 26, 1, 30, 0, DateTimeKind.Utc), "UTC", DateTime.SpecifyKind(new DateTime(2003, 10, 26, 1, 30, 0), DateTimeKind.Utc));
            VerifyConvert(new DateTime(2003, 10, 26, 2, 30, 0, DateTimeKind.Utc), "UTC", DateTime.SpecifyKind(new DateTime(2003, 10, 26, 2, 30, 0), DateTimeKind.Utc));
            VerifyConvert(new DateTime(2003, 8, 4, 12, 0, 0, DateTimeKind.Utc), "UTC", DateTime.SpecifyKind(new DateTime(2003, 8, 4, 12, 0, 0), DateTimeKind.Utc));

            // Round trip

            VerifyRoundTrip(new DateTime(2003, 8, 4, 12, 0, 0, DateTimeKind.Utc), "UTC", TimeZoneInfo.Local.Id);
            VerifyRoundTrip(new DateTime(1929, 3, 9, 23, 59, 59, DateTimeKind.Utc), "UTC", TimeZoneInfo.Local.Id);
            VerifyRoundTrip(new DateTime(2000, 2, 28, 23, 59, 59, DateTimeKind.Utc), "UTC", TimeZoneInfo.Local.Id);

            // DateTime(2016, 11, 6, 8, 1, 17, DateTimeKind.Utc) is ambiguous time for Pacific Time Zone
            VerifyRoundTrip(new DateTime(2016, 11, 6, 8, 1, 17, DateTimeKind.Utc), "UTC", TimeZoneInfo.Local.Id);

            VerifyRoundTrip(DateTime.UtcNow, "UTC", TimeZoneInfo.Local.Id);

            var time1 = new DateTime(2006, 5, 12, 7, 34, 59);
            VerifyConvert(time1, "UTC", DateTime.SpecifyKind(time1.Subtract(TimeZoneInfo.Local.GetUtcOffset(time1)), DateTimeKind.Utc));
            VerifyConvert(DateTime.SpecifyKind(time1, DateTimeKind.Local), "UTC", DateTime.SpecifyKind(time1.Subtract(TimeZoneInfo.Local.GetUtcOffset(time1)), DateTimeKind.Utc));

            if (s_localIsPST)
            {
                int delta = s_localSupportsDST ? 1 : 0;
                time1 = new DateTime(2006, 4, 2, 1, 30, 0); // no DST (U.S. Pacific)
                VerifyConvert(time1, "UTC", DateTime.SpecifyKind(time1.AddHours(8), DateTimeKind.Utc));
                VerifyConvert(DateTime.SpecifyKind(time1, DateTimeKind.Local), "UTC", DateTime.SpecifyKind(time1.AddHours(8), DateTimeKind.Utc));
                time1 = new DateTime(2006, 4, 2, 2, 30, 0); // invalid hour (U.S. Pacific)
                if (s_localSupportsDST)
                {
                    VerifyConvertException<ArgumentException>(time1, "UTC");
                    VerifyConvertException<ArgumentException>(DateTime.SpecifyKind(time1, DateTimeKind.Local), "UTC");
                }
                else
                {
                    VerifyConvert(time1, "UTC", DateTime.SpecifyKind(time1.AddHours(8), DateTimeKind.Utc));
                    VerifyConvert(DateTime.SpecifyKind(time1, DateTimeKind.Local), "UTC", DateTime.SpecifyKind(time1.AddHours(8), DateTimeKind.Utc));
                }
                time1 = new DateTime(2006, 4, 2, 3, 30, 0); // DST (U.S. Pacific)
                VerifyConvert(time1, "UTC", DateTime.SpecifyKind(time1.AddHours(8 - delta), DateTimeKind.Utc));
                VerifyConvert(DateTime.SpecifyKind(time1, DateTimeKind.Local), "UTC", DateTime.SpecifyKind(time1.AddHours(8 - delta), DateTimeKind.Utc));
                time1 = new DateTime(2006, 10, 29, 0, 30, 0);  // DST (U.S. Pacific)
                VerifyConvert(time1, "UTC", DateTime.SpecifyKind(time1.AddHours(8 - delta), DateTimeKind.Utc));
                VerifyConvert(DateTime.SpecifyKind(time1, DateTimeKind.Local), "UTC", DateTime.SpecifyKind(time1.AddHours(8 - delta), DateTimeKind.Utc));
                time1 = time1.ToUniversalTime().AddHours(1).ToLocalTime();  // ambiguous hour - first time, DST (U.S. Pacific)
                VerifyConvert(time1, "UTC", DateTime.SpecifyKind(time1.AddHours(8 - delta), DateTimeKind.Utc));
                time1 = time1.ToUniversalTime().AddHours(1).ToLocalTime();  // ambiguous hour - second time, standard (U.S. Pacific)
                VerifyConvert(time1, "UTC", DateTime.SpecifyKind(time1.AddHours(8), DateTimeKind.Utc));
                time1 = new DateTime(2006, 10, 29, 1, 30, 0);  // ambiguous hour - unspecified, assume standard (U.S. Pacific)
                VerifyConvert(time1, "UTC", DateTime.SpecifyKind(time1.AddHours(8), DateTimeKind.Utc));
                time1 = new DateTime(2006, 10, 29, 2, 30, 0);  // no DST (U.S. Pacific)
                VerifyConvert(time1, "UTC", DateTime.SpecifyKind(time1.AddHours(8), DateTimeKind.Utc));
                VerifyConvert(DateTime.SpecifyKind(time1, DateTimeKind.Local), "UTC", DateTime.SpecifyKind(time1.AddHours(8), DateTimeKind.Utc));
            }
        }

        [Fact]
        public static void ConvertTime_Brasilia()
        {
            var time1 = new DateTimeOffset(2003, 10, 26, 3, 0, 1, new TimeSpan(-2, 0, 0));
            VerifyConvert(time1, s_strBrasilia, time1);
            time1 = new DateTimeOffset(2006, 5, 12, 5, 17, 42, new TimeSpan(-3, 0, 0));
            VerifyConvert(time1, s_strBrasilia, time1);
            time1 = new DateTimeOffset(2006, 3, 28, 9, 47, 12, new TimeSpan(-3, 0, 0));
            VerifyConvert(time1, s_strBrasilia, time1);
            time1 = new DateTimeOffset(2006, 11, 5, 1, 3, 0, new TimeSpan(-2, 0, 0));
            VerifyConvert(time1, s_strBrasilia, time1);
            time1 = new DateTimeOffset(2006, 10, 15, 2, 30, 0, new TimeSpan(-2, 0, 0));  // invalid
            VerifyConvert(time1, s_strBrasilia, time1.ToOffset(new TimeSpan(-3, 0, 0)));
            time1 = new DateTimeOffset(2006, 2, 12, 1, 30, 0, new TimeSpan(-3, 0, 0));  // ambiguous
            VerifyConvert(time1, s_strBrasilia, time1);
            time1 = new DateTimeOffset(2006, 2, 12, 1, 30, 0, new TimeSpan(-2, 0, 0));  // ambiguous
            VerifyConvert(time1, s_strBrasilia, time1);
        }

        [Fact]
        public static void ConvertTime_Tonga()
        {
            var time1 = new DateTime(2006, 5, 12, 5, 17, 42, DateTimeKind.Utc);
            VerifyConvert(time1, s_strTonga, DateTime.SpecifyKind(time1.AddHours(13), DateTimeKind.Unspecified));

            time1 = new DateTime(2001, 5, 12, 5, 17, 42);
            var localOffset = TimeZoneInfo.Local.GetUtcOffset(time1);
            VerifyConvert(time1, s_strTonga, time1.Subtract(localOffset).AddHours(13));

            var time1local = new DateTime(2001, 5, 12, 5, 17, 42, DateTimeKind.Local);
            localOffset = TimeZoneInfo.Local.GetUtcOffset(time1);
            VerifyConvert(time1local, s_strTonga, DateTime.SpecifyKind(time1.Subtract(localOffset).AddHours(13), DateTimeKind.Unspecified));

            time1 = new DateTime(2003, 1, 30, 5, 19, 20);
            time1local = new DateTime(2003, 1, 30, 5, 19, 20, DateTimeKind.Local);
            localOffset = TimeZoneInfo.Local.GetUtcOffset(time1);
            VerifyConvert(time1, s_strTonga, DateTime.SpecifyKind(time1.Subtract(localOffset).AddHours(13), DateTimeKind.Unspecified));
            VerifyConvert(time1local, s_strTonga, DateTime.SpecifyKind(time1.Subtract(localOffset).AddHours(13), DateTimeKind.Unspecified));

            time1 = new DateTime(2003, 1, 30, 1, 20, 1);
            time1local = new DateTime(2003, 1, 30, 1, 20, 1, DateTimeKind.Local);
            localOffset = TimeZoneInfo.Local.GetUtcOffset(time1);
            VerifyConvert(time1, s_strTonga, DateTime.SpecifyKind(time1.Subtract(localOffset).AddHours(13), DateTimeKind.Unspecified));
            VerifyConvert(time1local, s_strTonga, DateTime.SpecifyKind(time1.Subtract(localOffset).AddHours(13), DateTimeKind.Unspecified));

            time1 = new DateTime(2003, 1, 30, 0, 0, 23);
            time1local = new DateTime(2003, 1, 30, 0, 0, 23, DateTimeKind.Local);
            localOffset = TimeZoneInfo.Local.GetUtcOffset(time1);
            VerifyConvert(time1, s_strTonga, time1.Subtract(localOffset).AddHours(13));
            VerifyConvert(time1local, s_strTonga, time1.Subtract(localOffset).AddHours(13));

            time1 = new DateTime(2003, 11, 26, 2, 0, 0);
            time1local = new DateTime(2003, 11, 26, 2, 0, 0, DateTimeKind.Local);
            localOffset = TimeZoneInfo.Local.GetUtcOffset(time1);
            VerifyConvert(time1, s_strTonga, time1.Subtract(localOffset).AddHours(13));
            VerifyConvert(time1local, s_strTonga, time1.Subtract(localOffset).AddHours(13));

            time1 = new DateTime(2003, 11, 26, 2, 20, 0);
            time1local = new DateTime(2003, 11, 26, 2, 20, 0, DateTimeKind.Local);
            localOffset = TimeZoneInfo.Local.GetUtcOffset(time1);
            VerifyConvert(time1, s_strTonga, time1.Subtract(localOffset).AddHours(13));
            VerifyConvert(time1local, s_strTonga, time1.Subtract(localOffset).AddHours(13));

            time1 = new DateTime(2003, 11, 26, 3, 0, 1);
            time1local = new DateTime(2003, 11, 26, 3, 0, 1, DateTimeKind.Local);
            localOffset = TimeZoneInfo.Local.GetUtcOffset(time1);
            VerifyConvert(time1, s_strTonga, time1.Subtract(localOffset).AddHours(13));
            VerifyConvert(time1local, s_strTonga, time1.Subtract(localOffset).AddHours(13));
        }

        [Fact]
        public static void ConvertTime_NullTimeZone_ThrowsArgumentNullException()
        {
            AssertExtensions.Throws<ArgumentNullException>("destinationTimeZone", () => TimeZoneInfo.ConvertTime(new DateTime(), null));
            AssertExtensions.Throws<ArgumentNullException>("destinationTimeZone", () => TimeZoneInfo.ConvertTime(new DateTimeOffset(), null));

            AssertExtensions.Throws<ArgumentNullException>("sourceTimeZone", () => TimeZoneInfo.ConvertTime(new DateTime(), null, s_casablancaTz));
            AssertExtensions.Throws<ArgumentNullException>("destinationTimeZone", () => TimeZoneInfo.ConvertTime(new DateTime(), s_casablancaTz, null));
        }

        [Fact]
        public static void GetAmbiguousTimeOffsets_Invalid()
        {
            VerifyAmbiguousOffsetsException<ArgumentException>(TimeZoneInfo.Utc, new DateTime(2006, 1, 15, 7, 15, 23));
            VerifyAmbiguousOffsetsException<ArgumentException>(TimeZoneInfo.Utc, new DateTime(2050, 2, 15, 8, 30, 24));
            VerifyAmbiguousOffsetsException<ArgumentException>(TimeZoneInfo.Utc, new DateTime(1800, 3, 15, 9, 45, 25));
            VerifyAmbiguousOffsetsException<ArgumentException>(TimeZoneInfo.Utc, new DateTime(1400, 4, 15, 10, 00, 26));
            VerifyAmbiguousOffsetsException<ArgumentException>(TimeZoneInfo.Utc, new DateTime(1234, 5, 15, 11, 15, 27));
            VerifyAmbiguousOffsetsException<ArgumentException>(TimeZoneInfo.Utc, new DateTime(4321, 6, 15, 12, 30, 28));
            VerifyAmbiguousOffsetsException<ArgumentException>(TimeZoneInfo.Utc, new DateTime(1111, 7, 15, 13, 45, 29));
            VerifyAmbiguousOffsetsException<ArgumentException>(TimeZoneInfo.Utc, new DateTime(2222, 8, 15, 14, 00, 30));
            VerifyAmbiguousOffsetsException<ArgumentException>(TimeZoneInfo.Utc, new DateTime(9998, 9, 15, 15, 15, 31));
            VerifyAmbiguousOffsetsException<ArgumentException>(TimeZoneInfo.Utc, new DateTime(9997, 10, 15, 16, 30, 32));

            VerifyAmbiguousOffsetsException<ArgumentException>(TimeZoneInfo.Utc, new DateTime(2006, 1, 15, 7, 15, 23, DateTimeKind.Utc));
            VerifyAmbiguousOffsetsException<ArgumentException>(TimeZoneInfo.Utc, new DateTime(2050, 2, 15, 8, 30, 24, DateTimeKind.Utc));
            VerifyAmbiguousOffsetsException<ArgumentException>(TimeZoneInfo.Utc, new DateTime(1800, 3, 15, 9, 45, 25, DateTimeKind.Utc));
            VerifyAmbiguousOffsetsException<ArgumentException>(TimeZoneInfo.Utc, new DateTime(1400, 4, 15, 10, 00, 26, DateTimeKind.Utc));
            VerifyAmbiguousOffsetsException<ArgumentException>(TimeZoneInfo.Utc, new DateTime(1234, 5, 15, 11, 15, 27, DateTimeKind.Utc));
            VerifyAmbiguousOffsetsException<ArgumentException>(TimeZoneInfo.Utc, new DateTime(4321, 6, 15, 12, 30, 28, DateTimeKind.Utc));
            VerifyAmbiguousOffsetsException<ArgumentException>(TimeZoneInfo.Utc, new DateTime(1111, 7, 15, 13, 45, 29, DateTimeKind.Utc));
            VerifyAmbiguousOffsetsException<ArgumentException>(TimeZoneInfo.Utc, new DateTime(2222, 8, 15, 14, 00, 30, DateTimeKind.Utc));
            VerifyAmbiguousOffsetsException<ArgumentException>(TimeZoneInfo.Utc, new DateTime(9998, 9, 15, 15, 15, 31, DateTimeKind.Utc));
            VerifyAmbiguousOffsetsException<ArgumentException>(TimeZoneInfo.Utc, new DateTime(9997, 10, 15, 16, 30, 32, DateTimeKind.Utc));

            VerifyAmbiguousOffsetsException<ArgumentException>(TimeZoneInfo.Utc, new DateTime(2006, 1, 15, 7, 15, 23, DateTimeKind.Local));
            VerifyAmbiguousOffsetsException<ArgumentException>(TimeZoneInfo.Utc, new DateTime(2050, 2, 15, 8, 30, 24, DateTimeKind.Local));
            VerifyAmbiguousOffsetsException<ArgumentException>(TimeZoneInfo.Utc, new DateTime(1800, 3, 15, 9, 45, 25, DateTimeKind.Local));
            VerifyAmbiguousOffsetsException<ArgumentException>(TimeZoneInfo.Utc, new DateTime(1400, 4, 15, 10, 00, 26, DateTimeKind.Local));
            VerifyAmbiguousOffsetsException<ArgumentException>(TimeZoneInfo.Utc, new DateTime(1234, 5, 15, 11, 15, 27, DateTimeKind.Local));
            VerifyAmbiguousOffsetsException<ArgumentException>(TimeZoneInfo.Utc, new DateTime(4321, 6, 15, 12, 30, 28, DateTimeKind.Local));
            VerifyAmbiguousOffsetsException<ArgumentException>(TimeZoneInfo.Utc, new DateTime(1111, 7, 15, 13, 45, 29, DateTimeKind.Local));
            VerifyAmbiguousOffsetsException<ArgumentException>(TimeZoneInfo.Utc, new DateTime(2222, 8, 15, 14, 00, 30, DateTimeKind.Local));
            VerifyAmbiguousOffsetsException<ArgumentException>(TimeZoneInfo.Utc, new DateTime(9998, 9, 15, 15, 15, 31, DateTimeKind.Local));
            VerifyAmbiguousOffsetsException<ArgumentException>(TimeZoneInfo.Utc, new DateTime(9997, 10, 15, 16, 30, 32, DateTimeKind.Local));
        }

        [Fact]
        public static void GetAmbiguousTimeOffsets_Nairobi_Invalid()
        {
            VerifyAmbiguousOffsetsException<ArgumentException>(s_nairobiTz, new DateTime(2006, 1, 15, 7, 15, 23));
            VerifyAmbiguousOffsetsException<ArgumentException>(s_nairobiTz, new DateTime(2050, 2, 15, 8, 30, 24));
            VerifyAmbiguousOffsetsException<ArgumentException>(s_nairobiTz, new DateTime(1800, 3, 15, 9, 45, 25));
            VerifyAmbiguousOffsetsException<ArgumentException>(s_nairobiTz, new DateTime(1400, 4, 15, 10, 00, 26));
            VerifyAmbiguousOffsetsException<ArgumentException>(s_nairobiTz, new DateTime(1234, 5, 15, 11, 15, 27));
            VerifyAmbiguousOffsetsException<ArgumentException>(s_nairobiTz, new DateTime(4321, 6, 15, 12, 30, 28));
            VerifyAmbiguousOffsetsException<ArgumentException>(s_nairobiTz, new DateTime(1111, 7, 15, 13, 45, 29));
            VerifyAmbiguousOffsetsException<ArgumentException>(s_nairobiTz, new DateTime(2222, 8, 15, 14, 00, 30));
            VerifyAmbiguousOffsetsException<ArgumentException>(s_nairobiTz, new DateTime(9998, 9, 15, 15, 15, 31));
            VerifyAmbiguousOffsetsException<ArgumentException>(s_nairobiTz, new DateTime(9997, 10, 15, 16, 30, 32));
        }

        [Fact]
        public static void GetAmbiguousTimeOffsets_Amsterdam()
        {
            //
            // * 00:59:59 Sunday March 26, 2006 in Universal converts to
            //   01:59:59 Sunday March 26, 2006 in Europe/Amsterdam (NO DST)
            //
            // * 01:00:00 Sunday March 26, 2006 in Universal converts to
            //   03:00:00 Sunday March 26, 2006 in Europe/Amsterdam (DST)
            //

            VerifyAmbiguousOffsetsException<ArgumentException>(s_amsterdamTz, new DateTime(2006, 03, 26, 00, 00, 03, DateTimeKind.Utc));
            VerifyAmbiguousOffsetsException<ArgumentException>(s_amsterdamTz, new DateTime(2006, 03, 26, 00, 30, 04, DateTimeKind.Utc));
            VerifyAmbiguousOffsetsException<ArgumentException>(s_amsterdamTz, new DateTime(2006, 03, 26, 00, 58, 05, DateTimeKind.Utc));
            VerifyAmbiguousOffsetsException<ArgumentException>(s_amsterdamTz, new DateTime(2006, 03, 26, 00, 59, 00, DateTimeKind.Utc));
            VerifyAmbiguousOffsetsException<ArgumentException>(s_amsterdamTz, new DateTime(2006, 03, 26, 00, 59, 15, DateTimeKind.Utc));
            VerifyAmbiguousOffsetsException<ArgumentException>(s_amsterdamTz, new DateTime(2006, 03, 26, 00, 59, 30, DateTimeKind.Utc));
            VerifyAmbiguousOffsetsException<ArgumentException>(s_amsterdamTz, new DateTime(2006, 03, 26, 00, 59, 59, DateTimeKind.Utc));
            VerifyAmbiguousOffsetsException<ArgumentException>(s_amsterdamTz, new DateTime(2006, 03, 26, 01, 00, 00, DateTimeKind.Utc));
            VerifyAmbiguousOffsetsException<ArgumentException>(s_amsterdamTz, new DateTime(2006, 03, 26, 01, 01, 02, DateTimeKind.Utc));
            VerifyAmbiguousOffsetsException<ArgumentException>(s_amsterdamTz, new DateTime(2006, 03, 26, 01, 59, 59, DateTimeKind.Utc));
            VerifyAmbiguousOffsetsException<ArgumentException>(s_amsterdamTz, new DateTime(2006, 03, 26, 02, 00, 03, DateTimeKind.Utc));
            VerifyAmbiguousOffsetsException<ArgumentException>(s_amsterdamTz, new DateTime(2006, 03, 26, 02, 01, 04, DateTimeKind.Utc));
            VerifyAmbiguousOffsetsException<ArgumentException>(s_amsterdamTz, new DateTime(2006, 03, 26, 02, 30, 05, DateTimeKind.Utc));
            VerifyAmbiguousOffsetsException<ArgumentException>(s_amsterdamTz, new DateTime(2006, 03, 26, 03, 00, 06, DateTimeKind.Utc));
            VerifyAmbiguousOffsetsException<ArgumentException>(s_amsterdamTz, new DateTime(2006, 10, 28, 23, 59, 59, DateTimeKind.Utc));

            TimeSpan one = new TimeSpan(+1, 0, 0);
            TimeSpan two = new TimeSpan(+2, 0, 0);

            TimeSpan[] amsterdamAmbiguousOffsets = new TimeSpan[] { one, two };

            //
            // * 00:00:00 Sunday October 29, 2006 in Universal converts to
            //   02:00:00 Sunday October 29, 2006 in Europe/Amsterdam  (DST)
            //
            VerifyOffsets(s_amsterdamTz, new DateTime(2006, 10, 29, 00, 00, 00, DateTimeKind.Utc), amsterdamAmbiguousOffsets);
            VerifyOffsets(s_amsterdamTz, new DateTime(2006, 10, 29, 00, 00, 01, DateTimeKind.Utc), amsterdamAmbiguousOffsets);
            VerifyOffsets(s_amsterdamTz, new DateTime(2006, 10, 29, 00, 00, 02, DateTimeKind.Utc), amsterdamAmbiguousOffsets);
            VerifyOffsets(s_amsterdamTz, new DateTime(2006, 10, 29, 00, 00, 03, DateTimeKind.Utc), amsterdamAmbiguousOffsets);
            VerifyOffsets(s_amsterdamTz, new DateTime(2006, 10, 29, 00, 00, 04, DateTimeKind.Utc), amsterdamAmbiguousOffsets);
            VerifyOffsets(s_amsterdamTz, new DateTime(2006, 10, 29, 00, 00, 05, DateTimeKind.Utc), amsterdamAmbiguousOffsets);
            VerifyOffsets(s_amsterdamTz, new DateTime(2006, 10, 29, 00, 00, 06, DateTimeKind.Utc), amsterdamAmbiguousOffsets);
            VerifyOffsets(s_amsterdamTz, new DateTime(2006, 10, 29, 00, 00, 07, DateTimeKind.Utc), amsterdamAmbiguousOffsets);
            VerifyOffsets(s_amsterdamTz, new DateTime(2006, 10, 29, 00, 00, 08, DateTimeKind.Utc), amsterdamAmbiguousOffsets);
            VerifyOffsets(s_amsterdamTz, new DateTime(2006, 10, 29, 00, 00, 09, DateTimeKind.Utc), amsterdamAmbiguousOffsets);
            VerifyOffsets(s_amsterdamTz, new DateTime(2006, 10, 29, 00, 00, 10, DateTimeKind.Utc), amsterdamAmbiguousOffsets);
            VerifyOffsets(s_amsterdamTz, new DateTime(2006, 10, 29, 00, 00, 11, DateTimeKind.Utc), amsterdamAmbiguousOffsets);
            VerifyOffsets(s_amsterdamTz, new DateTime(2006, 10, 29, 00, 00, 12, DateTimeKind.Utc), amsterdamAmbiguousOffsets);
            VerifyOffsets(s_amsterdamTz, new DateTime(2006, 10, 29, 00, 00, 13, DateTimeKind.Utc), amsterdamAmbiguousOffsets);
            VerifyOffsets(s_amsterdamTz, new DateTime(2006, 10, 29, 00, 00, 14, DateTimeKind.Utc), amsterdamAmbiguousOffsets);
            VerifyOffsets(s_amsterdamTz, new DateTime(2006, 10, 29, 00, 15, 15, DateTimeKind.Utc), amsterdamAmbiguousOffsets);
            VerifyOffsets(s_amsterdamTz, new DateTime(2006, 10, 29, 00, 30, 30, DateTimeKind.Utc), amsterdamAmbiguousOffsets);
            VerifyOffsets(s_amsterdamTz, new DateTime(2006, 10, 29, 00, 45, 45, DateTimeKind.Utc), amsterdamAmbiguousOffsets);
            VerifyOffsets(s_amsterdamTz, new DateTime(2006, 10, 29, 00, 55, 55, DateTimeKind.Utc), amsterdamAmbiguousOffsets);
            VerifyOffsets(s_amsterdamTz, new DateTime(2006, 10, 29, 00, 59, 00, DateTimeKind.Utc), amsterdamAmbiguousOffsets);
            VerifyOffsets(s_amsterdamTz, new DateTime(2006, 10, 29, 00, 59, 15, DateTimeKind.Utc), amsterdamAmbiguousOffsets);
            VerifyOffsets(s_amsterdamTz, new DateTime(2006, 10, 29, 00, 59, 30, DateTimeKind.Utc), amsterdamAmbiguousOffsets);
            VerifyOffsets(s_amsterdamTz, new DateTime(2006, 10, 29, 00, 59, 45, DateTimeKind.Utc), amsterdamAmbiguousOffsets);
            VerifyOffsets(s_amsterdamTz, new DateTime(2006, 10, 29, 00, 59, 49, DateTimeKind.Utc), amsterdamAmbiguousOffsets);
            VerifyOffsets(s_amsterdamTz, new DateTime(2006, 10, 29, 00, 59, 50, DateTimeKind.Utc), amsterdamAmbiguousOffsets);
            VerifyOffsets(s_amsterdamTz, new DateTime(2006, 10, 29, 00, 59, 51, DateTimeKind.Utc), amsterdamAmbiguousOffsets);
            VerifyOffsets(s_amsterdamTz, new DateTime(2006, 10, 29, 00, 59, 52, DateTimeKind.Utc), amsterdamAmbiguousOffsets);
            VerifyOffsets(s_amsterdamTz, new DateTime(2006, 10, 29, 00, 59, 53, DateTimeKind.Utc), amsterdamAmbiguousOffsets);
            VerifyOffsets(s_amsterdamTz, new DateTime(2006, 10, 29, 00, 59, 54, DateTimeKind.Utc), amsterdamAmbiguousOffsets);
            VerifyOffsets(s_amsterdamTz, new DateTime(2006, 10, 29, 00, 59, 55, DateTimeKind.Utc), amsterdamAmbiguousOffsets);
            VerifyOffsets(s_amsterdamTz, new DateTime(2006, 10, 29, 00, 59, 56, DateTimeKind.Utc), amsterdamAmbiguousOffsets);
            VerifyOffsets(s_amsterdamTz, new DateTime(2006, 10, 29, 00, 59, 57, DateTimeKind.Utc), amsterdamAmbiguousOffsets);
            VerifyOffsets(s_amsterdamTz, new DateTime(2006, 10, 29, 00, 59, 58, DateTimeKind.Utc), amsterdamAmbiguousOffsets);
            VerifyOffsets(s_amsterdamTz, new DateTime(2006, 10, 29, 00, 59, 59, DateTimeKind.Utc), amsterdamAmbiguousOffsets);

            //
            // * 01:00:00 Sunday October 29, 2006 in Universal converts to
            //   02:00:00 Sunday October 29, 2006 in Europe/Amsterdam (NO DST)
            //
            VerifyOffsets(s_amsterdamTz, new DateTime(2006, 10, 29, 01, 00, 00, DateTimeKind.Utc), amsterdamAmbiguousOffsets);
            VerifyOffsets(s_amsterdamTz, new DateTime(2006, 10, 29, 01, 00, 01, DateTimeKind.Utc), amsterdamAmbiguousOffsets);
            VerifyOffsets(s_amsterdamTz, new DateTime(2006, 10, 29, 01, 00, 02, DateTimeKind.Utc), amsterdamAmbiguousOffsets);
            VerifyOffsets(s_amsterdamTz, new DateTime(2006, 10, 29, 01, 00, 03, DateTimeKind.Utc), amsterdamAmbiguousOffsets);
            VerifyOffsets(s_amsterdamTz, new DateTime(2006, 10, 29, 01, 00, 04, DateTimeKind.Utc), amsterdamAmbiguousOffsets);
            VerifyOffsets(s_amsterdamTz, new DateTime(2006, 10, 29, 01, 00, 05, DateTimeKind.Utc), amsterdamAmbiguousOffsets);
            VerifyOffsets(s_amsterdamTz, new DateTime(2006, 10, 29, 01, 00, 06, DateTimeKind.Utc), amsterdamAmbiguousOffsets);
            VerifyOffsets(s_amsterdamTz, new DateTime(2006, 10, 29, 01, 00, 07, DateTimeKind.Utc), amsterdamAmbiguousOffsets);
            VerifyOffsets(s_amsterdamTz, new DateTime(2006, 10, 29, 01, 00, 08, DateTimeKind.Utc), amsterdamAmbiguousOffsets);
            VerifyOffsets(s_amsterdamTz, new DateTime(2006, 10, 29, 01, 00, 09, DateTimeKind.Utc), amsterdamAmbiguousOffsets);
            VerifyOffsets(s_amsterdamTz, new DateTime(2006, 10, 29, 01, 00, 10, DateTimeKind.Utc), amsterdamAmbiguousOffsets);
            VerifyOffsets(s_amsterdamTz, new DateTime(2006, 10, 29, 01, 00, 11, DateTimeKind.Utc), amsterdamAmbiguousOffsets);
            VerifyOffsets(s_amsterdamTz, new DateTime(2006, 10, 29, 01, 00, 12, DateTimeKind.Utc), amsterdamAmbiguousOffsets);
            VerifyOffsets(s_amsterdamTz, new DateTime(2006, 10, 29, 01, 00, 13, DateTimeKind.Utc), amsterdamAmbiguousOffsets);
            VerifyOffsets(s_amsterdamTz, new DateTime(2006, 10, 29, 01, 00, 14, DateTimeKind.Utc), amsterdamAmbiguousOffsets);
            VerifyOffsets(s_amsterdamTz, new DateTime(2006, 10, 29, 01, 15, 15, DateTimeKind.Utc), amsterdamAmbiguousOffsets);
            VerifyOffsets(s_amsterdamTz, new DateTime(2006, 10, 29, 01, 30, 30, DateTimeKind.Utc), amsterdamAmbiguousOffsets);
            VerifyOffsets(s_amsterdamTz, new DateTime(2006, 10, 29, 01, 45, 45, DateTimeKind.Utc), amsterdamAmbiguousOffsets);
            VerifyOffsets(s_amsterdamTz, new DateTime(2006, 10, 29, 01, 55, 55, DateTimeKind.Utc), amsterdamAmbiguousOffsets);
            VerifyOffsets(s_amsterdamTz, new DateTime(2006, 10, 29, 01, 59, 00, DateTimeKind.Utc), amsterdamAmbiguousOffsets);
            VerifyOffsets(s_amsterdamTz, new DateTime(2006, 10, 29, 01, 59, 15, DateTimeKind.Utc), amsterdamAmbiguousOffsets);
            VerifyOffsets(s_amsterdamTz, new DateTime(2006, 10, 29, 01, 59, 30, DateTimeKind.Utc), amsterdamAmbiguousOffsets);
            VerifyOffsets(s_amsterdamTz, new DateTime(2006, 10, 29, 01, 59, 45, DateTimeKind.Utc), amsterdamAmbiguousOffsets);
            VerifyOffsets(s_amsterdamTz, new DateTime(2006, 10, 29, 01, 59, 49, DateTimeKind.Utc), amsterdamAmbiguousOffsets);
            VerifyOffsets(s_amsterdamTz, new DateTime(2006, 10, 29, 01, 59, 50, DateTimeKind.Utc), amsterdamAmbiguousOffsets);
            VerifyOffsets(s_amsterdamTz, new DateTime(2006, 10, 29, 01, 59, 51, DateTimeKind.Utc), amsterdamAmbiguousOffsets);
            VerifyOffsets(s_amsterdamTz, new DateTime(2006, 10, 29, 01, 59, 52, DateTimeKind.Utc), amsterdamAmbiguousOffsets);
            VerifyOffsets(s_amsterdamTz, new DateTime(2006, 10, 29, 01, 59, 53, DateTimeKind.Utc), amsterdamAmbiguousOffsets);
            VerifyOffsets(s_amsterdamTz, new DateTime(2006, 10, 29, 01, 59, 54, DateTimeKind.Utc), amsterdamAmbiguousOffsets);
            VerifyOffsets(s_amsterdamTz, new DateTime(2006, 10, 29, 01, 59, 55, DateTimeKind.Utc), amsterdamAmbiguousOffsets);
            VerifyOffsets(s_amsterdamTz, new DateTime(2006, 10, 29, 01, 59, 56, DateTimeKind.Utc), amsterdamAmbiguousOffsets);
            VerifyOffsets(s_amsterdamTz, new DateTime(2006, 10, 29, 01, 59, 57, DateTimeKind.Utc), amsterdamAmbiguousOffsets);
            VerifyOffsets(s_amsterdamTz, new DateTime(2006, 10, 29, 01, 59, 58, DateTimeKind.Utc), amsterdamAmbiguousOffsets);
            VerifyOffsets(s_amsterdamTz, new DateTime(2006, 10, 29, 01, 59, 59, DateTimeKind.Utc), amsterdamAmbiguousOffsets);

            VerifyAmbiguousOffsetsException<ArgumentException>(s_amsterdamTz, new DateTime(2006, 10, 29, 02, 00, 00, DateTimeKind.Utc));
            VerifyAmbiguousOffsetsException<ArgumentException>(s_amsterdamTz, new DateTime(2006, 10, 29, 02, 00, 01, DateTimeKind.Utc));
            VerifyAmbiguousOffsetsException<ArgumentException>(s_amsterdamTz, new DateTime(2006, 10, 29, 02, 00, 02, DateTimeKind.Utc));
            VerifyAmbiguousOffsetsException<ArgumentException>(s_amsterdamTz, new DateTime(2006, 10, 29, 02, 00, 03, DateTimeKind.Utc));
            VerifyAmbiguousOffsetsException<ArgumentException>(s_amsterdamTz, new DateTime(2006, 10, 29, 02, 00, 04, DateTimeKind.Utc));
            VerifyAmbiguousOffsetsException<ArgumentException>(s_amsterdamTz, new DateTime(2006, 10, 29, 02, 00, 05, DateTimeKind.Utc));
            VerifyAmbiguousOffsetsException<ArgumentException>(s_amsterdamTz, new DateTime(2006, 10, 29, 02, 00, 06, DateTimeKind.Utc));
            VerifyAmbiguousOffsetsException<ArgumentException>(s_amsterdamTz, new DateTime(2006, 10, 29, 02, 00, 07, DateTimeKind.Utc));
            VerifyAmbiguousOffsetsException<ArgumentException>(s_amsterdamTz, new DateTime(2006, 10, 29, 02, 01, 00, DateTimeKind.Utc));
            VerifyAmbiguousOffsetsException<ArgumentException>(s_amsterdamTz, new DateTime(2006, 10, 29, 02, 02, 00, DateTimeKind.Utc));
            VerifyAmbiguousOffsetsException<ArgumentException>(s_amsterdamTz, new DateTime(2006, 10, 29, 02, 03, 00, DateTimeKind.Utc));
            VerifyAmbiguousOffsetsException<ArgumentException>(s_amsterdamTz, new DateTime(2006, 10, 29, 02, 04, 00, DateTimeKind.Utc));
            VerifyAmbiguousOffsetsException<ArgumentException>(s_amsterdamTz, new DateTime(2006, 10, 29, 02, 05, 00, DateTimeKind.Utc));
            VerifyAmbiguousOffsetsException<ArgumentException>(s_amsterdamTz, new DateTime(2006, 11, 01, 00, 00, 00, DateTimeKind.Utc));
            VerifyAmbiguousOffsetsException<ArgumentException>(s_amsterdamTz, new DateTime(2006, 11, 01, 00, 00, 01, DateTimeKind.Utc));
            VerifyAmbiguousOffsetsException<ArgumentException>(s_amsterdamTz, new DateTime(2006, 11, 01, 00, 01, 00, DateTimeKind.Utc));
            VerifyAmbiguousOffsetsException<ArgumentException>(s_amsterdamTz, new DateTime(2006, 11, 01, 01, 00, 00, DateTimeKind.Utc));
            VerifyAmbiguousOffsetsException<ArgumentException>(s_amsterdamTz, new DateTime(2006, 11, 01, 02, 00, 00, DateTimeKind.Utc));
            VerifyAmbiguousOffsetsException<ArgumentException>(s_amsterdamTz, new DateTime(2006, 11, 01, 03, 00, 00, DateTimeKind.Utc));

            VerifyAmbiguousOffsetsException<ArgumentException>(s_amsterdamTz, new DateTime(2006, 01, 15, 03, 00, 33));
            VerifyAmbiguousOffsetsException<ArgumentException>(s_amsterdamTz, new DateTime(2006, 02, 15, 04, 00, 34));
            VerifyAmbiguousOffsetsException<ArgumentException>(s_amsterdamTz, new DateTime(2006, 03, 01, 02, 00, 35));
            VerifyAmbiguousOffsetsException<ArgumentException>(s_amsterdamTz, new DateTime(2006, 03, 02, 03, 00, 36));
            VerifyAmbiguousOffsetsException<ArgumentException>(s_amsterdamTz, new DateTime(2006, 03, 15, 03, 00, 36));
            VerifyAmbiguousOffsetsException<ArgumentException>(s_amsterdamTz, new DateTime(2006, 03, 25, 03, 00, 36));

            VerifyAmbiguousOffsetsException<ArgumentException>(s_amsterdamTz, new DateTime(2006, 03, 26, 02, 00, 00));
            VerifyAmbiguousOffsetsException<ArgumentException>(s_amsterdamTz, new DateTime(2006, 03, 26, 02, 00, 36));
            VerifyAmbiguousOffsetsException<ArgumentException>(s_amsterdamTz, new DateTime(2006, 03, 26, 02, 30, 36));
            VerifyAmbiguousOffsetsException<ArgumentException>(s_amsterdamTz, new DateTime(2006, 03, 26, 02, 45, 36));
            VerifyAmbiguousOffsetsException<ArgumentException>(s_amsterdamTz, new DateTime(2006, 03, 26, 02, 55, 36));
            VerifyAmbiguousOffsetsException<ArgumentException>(s_amsterdamTz, new DateTime(2006, 03, 26, 02, 58, 36));
            VerifyAmbiguousOffsetsException<ArgumentException>(s_amsterdamTz, new DateTime(2006, 03, 26, 02, 59, 36));
            VerifyAmbiguousOffsetsException<ArgumentException>(s_amsterdamTz, new DateTime(2006, 03, 26, 02, 55, 50));
            VerifyAmbiguousOffsetsException<ArgumentException>(s_amsterdamTz, new DateTime(2006, 03, 26, 02, 55, 59));

            VerifyAmbiguousOffsetsException<ArgumentException>(s_amsterdamTz, new DateTime(2006, 03, 26, 03, 00, 00));
            VerifyAmbiguousOffsetsException<ArgumentException>(s_amsterdamTz, new DateTime(2006, 03, 26, 03, 00, 36));
            VerifyAmbiguousOffsetsException<ArgumentException>(s_amsterdamTz, new DateTime(2006, 03, 26, 03, 30, 36));
            VerifyAmbiguousOffsetsException<ArgumentException>(s_amsterdamTz, new DateTime(2006, 03, 26, 03, 45, 36));
            VerifyAmbiguousOffsetsException<ArgumentException>(s_amsterdamTz, new DateTime(2006, 03, 26, 03, 50, 36));
            VerifyAmbiguousOffsetsException<ArgumentException>(s_amsterdamTz, new DateTime(2006, 03, 26, 03, 59, 00));
            VerifyAmbiguousOffsetsException<ArgumentException>(s_amsterdamTz, new DateTime(2006, 03, 26, 03, 59, 59));
            VerifyAmbiguousOffsetsException<ArgumentException>(s_amsterdamTz, new DateTime(2006, 03, 26, 04, 00, 00));
            VerifyAmbiguousOffsetsException<ArgumentException>(s_amsterdamTz, new DateTime(2006, 03, 26, 04, 00, 01));
            VerifyAmbiguousOffsetsException<ArgumentException>(s_amsterdamTz, new DateTime(2006, 03, 26, 04, 00, 02));
            VerifyAmbiguousOffsetsException<ArgumentException>(s_amsterdamTz, new DateTime(2006, 03, 26, 04, 01, 00));
            VerifyAmbiguousOffsetsException<ArgumentException>(s_amsterdamTz, new DateTime(2006, 03, 26, 04, 02, 00));
            VerifyAmbiguousOffsetsException<ArgumentException>(s_amsterdamTz, new DateTime(2006, 03, 26, 04, 10, 00));
            VerifyAmbiguousOffsetsException<ArgumentException>(s_amsterdamTz, new DateTime(2006, 03, 26, 04, 11, 00));
            VerifyAmbiguousOffsetsException<ArgumentException>(s_amsterdamTz, new DateTime(2006, 03, 26, 04, 15, 00));
            VerifyAmbiguousOffsetsException<ArgumentException>(s_amsterdamTz, new DateTime(2006, 03, 26, 04, 30, 00));
            VerifyAmbiguousOffsetsException<ArgumentException>(s_amsterdamTz, new DateTime(2006, 03, 26, 04, 45, 00));
            VerifyAmbiguousOffsetsException<ArgumentException>(s_amsterdamTz, new DateTime(2006, 03, 26, 04, 50, 00));
            VerifyAmbiguousOffsetsException<ArgumentException>(s_amsterdamTz, new DateTime(2006, 03, 26, 05, 01, 00));
            VerifyAmbiguousOffsetsException<ArgumentException>(s_amsterdamTz, new DateTime(2006, 03, 26, 06, 02, 00));
            VerifyAmbiguousOffsetsException<ArgumentException>(s_amsterdamTz, new DateTime(2006, 03, 26, 07, 03, 00));
            VerifyAmbiguousOffsetsException<ArgumentException>(s_amsterdamTz, new DateTime(2006, 03, 26, 08, 04, 00));
            VerifyAmbiguousOffsetsException<ArgumentException>(s_amsterdamTz, new DateTime(2006, 03, 26, 09, 05, 00));
            VerifyAmbiguousOffsetsException<ArgumentException>(s_amsterdamTz, new DateTime(2006, 03, 26, 10, 06, 00));
            VerifyAmbiguousOffsetsException<ArgumentException>(s_amsterdamTz, new DateTime(2006, 03, 26, 11, 07, 00));
            VerifyAmbiguousOffsetsException<ArgumentException>(s_amsterdamTz, new DateTime(2006, 03, 26, 12, 08, 00));
            VerifyAmbiguousOffsetsException<ArgumentException>(s_amsterdamTz, new DateTime(2006, 03, 26, 13, 09, 00));
            VerifyAmbiguousOffsetsException<ArgumentException>(s_amsterdamTz, new DateTime(2006, 03, 26, 14, 10, 00));
            VerifyAmbiguousOffsetsException<ArgumentException>(s_amsterdamTz, new DateTime(2006, 03, 26, 15, 01, 00));
            VerifyAmbiguousOffsetsException<ArgumentException>(s_amsterdamTz, new DateTime(2006, 03, 26, 16, 02, 00));
            VerifyAmbiguousOffsetsException<ArgumentException>(s_amsterdamTz, new DateTime(2006, 03, 26, 17, 03, 00));
            VerifyAmbiguousOffsetsException<ArgumentException>(s_amsterdamTz, new DateTime(2006, 03, 26, 18, 04, 00));
            VerifyAmbiguousOffsetsException<ArgumentException>(s_amsterdamTz, new DateTime(2006, 03, 26, 19, 05, 00));
            VerifyAmbiguousOffsetsException<ArgumentException>(s_amsterdamTz, new DateTime(2006, 03, 26, 20, 06, 00));
            VerifyAmbiguousOffsetsException<ArgumentException>(s_amsterdamTz, new DateTime(2006, 03, 26, 21, 07, 00));
            VerifyAmbiguousOffsetsException<ArgumentException>(s_amsterdamTz, new DateTime(2006, 03, 26, 22, 08, 00));
            VerifyAmbiguousOffsetsException<ArgumentException>(s_amsterdamTz, new DateTime(2006, 03, 26, 23, 09, 00));
            VerifyAmbiguousOffsetsException<ArgumentException>(s_amsterdamTz, new DateTime(2006, 04, 15, 03, 20, 36));
            VerifyAmbiguousOffsetsException<ArgumentException>(s_amsterdamTz, new DateTime(2006, 04, 15, 03, 01, 36));
            VerifyAmbiguousOffsetsException<ArgumentException>(s_amsterdamTz, new DateTime(2006, 05, 15, 04, 15, 37));
            VerifyAmbiguousOffsetsException<ArgumentException>(s_amsterdamTz, new DateTime(2006, 06, 15, 02, 15, 38));
            VerifyAmbiguousOffsetsException<ArgumentException>(s_amsterdamTz, new DateTime(2006, 07, 15, 01, 15, 39));
            VerifyAmbiguousOffsetsException<ArgumentException>(s_amsterdamTz, new DateTime(2006, 08, 15, 00, 15, 40));
            VerifyAmbiguousOffsetsException<ArgumentException>(s_amsterdamTz, new DateTime(2006, 09, 15, 10, 15, 41));
            VerifyAmbiguousOffsetsException<ArgumentException>(s_amsterdamTz, new DateTime(2006, 10, 15, 08, 15, 42));
            VerifyAmbiguousOffsetsException<ArgumentException>(s_amsterdamTz, new DateTime(2006, 10, 27, 08, 15, 43));
            VerifyAmbiguousOffsetsException<ArgumentException>(s_amsterdamTz, new DateTime(2006, 10, 28, 08, 15, 44));
            VerifyAmbiguousOffsetsException<ArgumentException>(s_amsterdamTz, new DateTime(2006, 10, 29, 00, 15, 45));
            VerifyAmbiguousOffsetsException<ArgumentException>(s_amsterdamTz, new DateTime(2006, 10, 29, 00, 30, 46));
            VerifyAmbiguousOffsetsException<ArgumentException>(s_amsterdamTz, new DateTime(2006, 10, 29, 00, 45, 47));
            VerifyAmbiguousOffsetsException<ArgumentException>(s_amsterdamTz, new DateTime(2006, 10, 29, 01, 00, 48));
            VerifyAmbiguousOffsetsException<ArgumentException>(s_amsterdamTz, new DateTime(2006, 10, 29, 01, 15, 49));
            VerifyAmbiguousOffsetsException<ArgumentException>(s_amsterdamTz, new DateTime(2006, 10, 29, 01, 30, 50));
            VerifyAmbiguousOffsetsException<ArgumentException>(s_amsterdamTz, new DateTime(2006, 10, 29, 01, 45, 51));
            VerifyAmbiguousOffsetsException<ArgumentException>(s_amsterdamTz, new DateTime(2006, 10, 29, 01, 55, 52));
            VerifyAmbiguousOffsetsException<ArgumentException>(s_amsterdamTz, new DateTime(2006, 10, 29, 01, 58, 53));
            VerifyAmbiguousOffsetsException<ArgumentException>(s_amsterdamTz, new DateTime(2006, 10, 29, 01, 59, 54));

            //    March 26, 2006                            October 29, 2006
            // 3AM            4AM                        2AM              3AM
            // |      +1 hr     |                        |       -1 hr      |
            // | <invalid time> |                        | <ambiguous time> |
            //                  *========== DST ========>*
            VerifyOffsets(s_amsterdamTz, new DateTime(2006, 10, 29, 02, 00, 00), amsterdamAmbiguousOffsets);
            VerifyOffsets(s_amsterdamTz, new DateTime(2006, 10, 29, 02, 00, 01), amsterdamAmbiguousOffsets);
            VerifyOffsets(s_amsterdamTz, new DateTime(2006, 10, 29, 02, 00, 05), amsterdamAmbiguousOffsets);
            VerifyOffsets(s_amsterdamTz, new DateTime(2006, 10, 29, 02, 00, 09), amsterdamAmbiguousOffsets);
            VerifyOffsets(s_amsterdamTz, new DateTime(2006, 10, 29, 02, 00, 15), amsterdamAmbiguousOffsets);
            VerifyOffsets(s_amsterdamTz, new DateTime(2006, 10, 29, 02, 01, 14), amsterdamAmbiguousOffsets);
            VerifyOffsets(s_amsterdamTz, new DateTime(2006, 10, 29, 02, 02, 12), amsterdamAmbiguousOffsets);
            VerifyOffsets(s_amsterdamTz, new DateTime(2006, 10, 29, 02, 10, 55), amsterdamAmbiguousOffsets);
            VerifyOffsets(s_amsterdamTz, new DateTime(2006, 10, 29, 02, 21, 50), amsterdamAmbiguousOffsets);
            VerifyOffsets(s_amsterdamTz, new DateTime(2006, 10, 29, 02, 32, 40), amsterdamAmbiguousOffsets);
            VerifyOffsets(s_amsterdamTz, new DateTime(2006, 10, 29, 02, 43, 30), amsterdamAmbiguousOffsets);
            VerifyOffsets(s_amsterdamTz, new DateTime(2006, 10, 29, 02, 56, 20), amsterdamAmbiguousOffsets);
            VerifyOffsets(s_amsterdamTz, new DateTime(2006, 10, 29, 02, 57, 10), amsterdamAmbiguousOffsets);
            VerifyOffsets(s_amsterdamTz, new DateTime(2006, 10, 29, 02, 59, 45), amsterdamAmbiguousOffsets);
            VerifyOffsets(s_amsterdamTz, new DateTime(2006, 10, 29, 02, 59, 55), amsterdamAmbiguousOffsets);
            VerifyOffsets(s_amsterdamTz, new DateTime(2006, 10, 29, 02, 59, 59), amsterdamAmbiguousOffsets);

            VerifyAmbiguousOffsetsException<ArgumentException>(s_amsterdamTz, new DateTime(2006, 10, 29, 03, 00, 00));
            VerifyAmbiguousOffsetsException<ArgumentException>(s_amsterdamTz, new DateTime(2006, 10, 29, 03, 00, 01));
            VerifyAmbiguousOffsetsException<ArgumentException>(s_amsterdamTz, new DateTime(2006, 10, 29, 03, 01, 01));
            VerifyAmbiguousOffsetsException<ArgumentException>(s_amsterdamTz, new DateTime(2006, 10, 29, 03, 02, 01));
            VerifyAmbiguousOffsetsException<ArgumentException>(s_amsterdamTz, new DateTime(2006, 10, 29, 03, 03, 01));
            VerifyAmbiguousOffsetsException<ArgumentException>(s_amsterdamTz, new DateTime(2006, 10, 29, 03, 04, 01));
            VerifyAmbiguousOffsetsException<ArgumentException>(s_amsterdamTz, new DateTime(2006, 10, 29, 03, 05, 01));
            VerifyAmbiguousOffsetsException<ArgumentException>(s_amsterdamTz, new DateTime(2006, 10, 29, 03, 10, 01));
            VerifyAmbiguousOffsetsException<ArgumentException>(s_amsterdamTz, new DateTime(2006, 10, 29, 04, 10, 01));
            VerifyAmbiguousOffsetsException<ArgumentException>(s_amsterdamTz, new DateTime(2006, 10, 29, 05, 10, 01));
            VerifyAmbiguousOffsetsException<ArgumentException>(s_amsterdamTz, new DateTime(2006, 10, 29, 06, 10, 01));
            VerifyAmbiguousOffsetsException<ArgumentException>(s_amsterdamTz, new DateTime(2006, 10, 29, 07, 10, 01));
            VerifyAmbiguousOffsetsException<ArgumentException>(s_amsterdamTz, new DateTime(2006, 11, 15, 10, 15, 43));
            VerifyAmbiguousOffsetsException<ArgumentException>(s_amsterdamTz, new DateTime(2006, 12, 15, 12, 15, 44));
        }

        [Fact]
        public static void GetAmbiguousTimeOffsets_LocalAmbiguousOffsets()
        {
            if (!s_localIsPST)
                return; // Test valid for Pacific TZ only

            TimeSpan[] localOffsets = new TimeSpan[] { new TimeSpan(-7, 0, 0), new TimeSpan(-8, 0, 0) };
            VerifyAmbiguousOffsetsException<ArgumentException>(TimeZoneInfo.Local, new DateTime(2004, 3, 14, 2, 0, 0));
            VerifyAmbiguousOffsetsException<ArgumentException>(TimeZoneInfo.Local, new DateTime(2004, 3, 14, 2, 0, 0, DateTimeKind.Local)); // use correct rule
            VerifyAmbiguousOffsetsException<ArgumentException>(TimeZoneInfo.Local, new DateTime(2004, 3, 14, 3, 0, 0, DateTimeKind.Local)); // use correct rule
            VerifyAmbiguousOffsetsException<ArgumentException>(TimeZoneInfo.Local, new DateTime(2004, 4, 4, 1, 30, 0));
            VerifyAmbiguousOffsetsException<ArgumentException>(TimeZoneInfo.Local, new DateTime(2004, 4, 4, 1, 30, 0, DateTimeKind.Local));
            VerifyAmbiguousOffsetsException<ArgumentException>(TimeZoneInfo.Local, new DateTime(2004, 4, 4, 2, 0, 0));
            VerifyAmbiguousOffsetsException<ArgumentException>(TimeZoneInfo.Local, new DateTime(2004, 4, 4, 2, 0, 0, DateTimeKind.Local)); // invalid time
            VerifyAmbiguousOffsetsException<ArgumentException>(TimeZoneInfo.Local, new DateTime(2004, 4, 4, 2, 30, 0));
            VerifyAmbiguousOffsetsException<ArgumentException>(TimeZoneInfo.Local, new DateTime(2004, 4, 4, 2, 30, 0, DateTimeKind.Local)); // invalid time
            VerifyAmbiguousOffsetsException<ArgumentException>(TimeZoneInfo.Local, new DateTime(2004, 4, 4, 3, 0, 0));
            VerifyAmbiguousOffsetsException<ArgumentException>(TimeZoneInfo.Local, new DateTime(2004, 4, 4, 3, 0, 0, DateTimeKind.Local));
            VerifyAmbiguousOffsetsException<ArgumentException>(TimeZoneInfo.Local, new DateTime(2004, 4, 4, 3, 30, 0));
            VerifyAmbiguousOffsetsException<ArgumentException>(TimeZoneInfo.Local, new DateTime(2004, 4, 4, 3, 30, 0, DateTimeKind.Local));
            VerifyAmbiguousOffsetsException<ArgumentException>(TimeZoneInfo.Local, new DateTime(2007, 3, 11, 1, 30, 0));
            VerifyAmbiguousOffsetsException<ArgumentException>(TimeZoneInfo.Local, new DateTime(2007, 3, 11, 1, 30, 0, DateTimeKind.Local));
            VerifyAmbiguousOffsetsException<ArgumentException>(TimeZoneInfo.Local, new DateTime(2007, 3, 11, 2, 0, 0));
            VerifyAmbiguousOffsetsException<ArgumentException>(TimeZoneInfo.Local, new DateTime(2007, 3, 11, 2, 0, 0, DateTimeKind.Local)); // invalid time
            VerifyAmbiguousOffsetsException<ArgumentException>(TimeZoneInfo.Local, new DateTime(2007, 3, 11, 2, 30, 0));
            VerifyAmbiguousOffsetsException<ArgumentException>(TimeZoneInfo.Local, new DateTime(2007, 3, 11, 2, 30, 0, DateTimeKind.Local)); // invalid time
            VerifyAmbiguousOffsetsException<ArgumentException>(TimeZoneInfo.Local, new DateTime(2007, 3, 11, 3, 0, 0));
            VerifyAmbiguousOffsetsException<ArgumentException>(TimeZoneInfo.Local, new DateTime(2007, 3, 11, 3, 0, 0, DateTimeKind.Local));
            VerifyAmbiguousOffsetsException<ArgumentException>(TimeZoneInfo.Local, new DateTime(2007, 3, 11, 3, 30, 0));
            VerifyAmbiguousOffsetsException<ArgumentException>(TimeZoneInfo.Local, new DateTime(2007, 3, 11, 3, 30, 0, DateTimeKind.Local));

            VerifyAmbiguousOffsetsException<ArgumentException>(TimeZoneInfo.Local, new DateTime(2007, 11, 4, 0, 30, 0));
            VerifyAmbiguousOffsetsException<ArgumentException>(TimeZoneInfo.Local, new DateTime(2007, 11, 4, 0, 30, 0, DateTimeKind.Local));
            VerifyAmbiguousOffsetsException<ArgumentException>(TimeZoneInfo.Local, new DateTime(2007, 11, 4, 2, 0, 0));
            VerifyAmbiguousOffsetsException<ArgumentException>(TimeZoneInfo.Local, new DateTime(2007, 11, 4, 2, 0, 0, DateTimeKind.Local));
            VerifyAmbiguousOffsetsException<ArgumentException>(TimeZoneInfo.Local, new DateTime(2007, 11, 4, 2, 30, 0));
            VerifyAmbiguousOffsetsException<ArgumentException>(TimeZoneInfo.Local, new DateTime(2007, 11, 4, 2, 30, 0, DateTimeKind.Local));
        }

        [Fact]
        public static void IsDaylightSavingTime()
        {
            VerifyDST(TimeZoneInfo.Utc, new DateTime(2006, 1, 15, 7, 15, 23), false);
            VerifyDST(TimeZoneInfo.Utc, new DateTime(2050, 2, 15, 8, 30, 24), false);
            VerifyDST(TimeZoneInfo.Utc, new DateTime(1800, 3, 15, 9, 45, 25), false);
            VerifyDST(TimeZoneInfo.Utc, new DateTime(1400, 4, 15, 10, 00, 26), false);
            VerifyDST(TimeZoneInfo.Utc, new DateTime(1234, 5, 15, 11, 15, 27), false);
            VerifyDST(TimeZoneInfo.Utc, new DateTime(4321, 6, 15, 12, 30, 28), false);
            VerifyDST(TimeZoneInfo.Utc, new DateTime(1111, 7, 15, 13, 45, 29), false);
            VerifyDST(TimeZoneInfo.Utc, new DateTime(2222, 8, 15, 14, 00, 30), false);
            VerifyDST(TimeZoneInfo.Utc, new DateTime(9998, 9, 15, 15, 15, 31), false);
            VerifyDST(TimeZoneInfo.Utc, new DateTime(9997, 10, 15, 16, 30, 32), false);
            VerifyDST(TimeZoneInfo.Utc, new DateTime(2004, 4, 4, 2, 30, 0, DateTimeKind.Local), false);

            VerifyDST(s_nairobiTz, new DateTime(2007, 3, 11, 2, 30, 0, DateTimeKind.Local), false);
            VerifyDST(s_nairobiTz, new DateTime(2006, 1, 15, 7, 15, 23), false);
            VerifyDST(s_nairobiTz, new DateTime(2050, 2, 15, 8, 30, 24), false);
            VerifyDST(s_nairobiTz, new DateTime(1800, 3, 15, 9, 45, 25), false);
            VerifyDST(s_nairobiTz, new DateTime(1400, 4, 15, 10, 00, 26), false);
            VerifyDST(s_nairobiTz, new DateTime(1234, 5, 15, 11, 15, 27), false);
            VerifyDST(s_nairobiTz, new DateTime(4321, 6, 15, 12, 30, 28), false);
            VerifyDST(s_nairobiTz, new DateTime(1111, 7, 15, 13, 45, 29), false);
            VerifyDST(s_nairobiTz, new DateTime(2222, 8, 15, 14, 00, 30), false);
            VerifyDST(s_nairobiTz, new DateTime(9998, 9, 15, 15, 15, 31), false);
            VerifyDST(s_nairobiTz, new DateTime(9997, 10, 15, 16, 30, 32), false);

            VerifyDST(s_amsterdamTz, new DateTime(2006, 03, 26, 00, 00, 03, DateTimeKind.Utc), false);
            VerifyDST(s_amsterdamTz, new DateTime(2006, 03, 26, 00, 30, 04, DateTimeKind.Utc), false);
            VerifyDST(s_amsterdamTz, new DateTime(2006, 03, 26, 00, 58, 05, DateTimeKind.Utc), false);
            VerifyDST(s_amsterdamTz, new DateTime(2006, 03, 26, 00, 59, 00, DateTimeKind.Utc), false);
            VerifyDST(s_amsterdamTz, new DateTime(2006, 03, 26, 00, 59, 15, DateTimeKind.Utc), false);
            VerifyDST(s_amsterdamTz, new DateTime(2006, 03, 26, 00, 59, 30, DateTimeKind.Utc), false);
            VerifyDST(s_amsterdamTz, new DateTime(2006, 03, 26, 00, 59, 59, DateTimeKind.Utc), false);
            VerifyDST(s_amsterdamTz, new DateTime(2006, 03, 26, 01, 00, 00, DateTimeKind.Utc), true);
            VerifyDST(s_amsterdamTz, new DateTime(2006, 03, 26, 01, 01, 02, DateTimeKind.Utc), true);
            VerifyDST(s_amsterdamTz, new DateTime(2006, 03, 26, 01, 59, 59, DateTimeKind.Utc), true);
            VerifyDST(s_amsterdamTz, new DateTime(2006, 03, 26, 02, 00, 03, DateTimeKind.Utc), true);
            VerifyDST(s_amsterdamTz, new DateTime(2006, 03, 26, 02, 01, 04, DateTimeKind.Utc), true);
            VerifyDST(s_amsterdamTz, new DateTime(2006, 03, 26, 02, 30, 05, DateTimeKind.Utc), true);
            VerifyDST(s_amsterdamTz, new DateTime(2006, 03, 26, 03, 00, 06, DateTimeKind.Utc), true);
            VerifyDST(s_amsterdamTz, new DateTime(2006, 10, 28, 23, 59, 59, DateTimeKind.Utc), true);

            //
            // * 00:00:00 Sunday October 29, 2006 in Universal converts to
            //   02:00:00 Sunday October 29, 2006 in Europe/Amsterdam  (DST)
            //
            VerifyDST(s_amsterdamTz, new DateTime(2006, 10, 29, 00, 00, 00, DateTimeKind.Utc), true);
            VerifyDST(s_amsterdamTz, new DateTime(2006, 10, 29, 00, 15, 15, DateTimeKind.Utc), true);
            VerifyDST(s_amsterdamTz, new DateTime(2006, 10, 29, 00, 30, 30, DateTimeKind.Utc), true);
            VerifyDST(s_amsterdamTz, new DateTime(2006, 10, 29, 00, 45, 45, DateTimeKind.Utc), true);
            VerifyDST(s_amsterdamTz, new DateTime(2006, 10, 29, 00, 55, 55, DateTimeKind.Utc), true);
            VerifyDST(s_amsterdamTz, new DateTime(2006, 10, 29, 00, 59, 00, DateTimeKind.Utc), true);
            VerifyDST(s_amsterdamTz, new DateTime(2006, 10, 29, 00, 59, 59, DateTimeKind.Utc), true);

            //
            // * 01:00:00 Sunday October 29, 2006 in Universal converts to
            //   02:00:00 Sunday October 29, 2006 in Europe/Amsterdam (NO DST)
            //
            VerifyDST(s_amsterdamTz, new DateTime(2006, 10, 29, 01, 00, 00, DateTimeKind.Utc), false);
            VerifyDST(s_amsterdamTz, new DateTime(2006, 10, 29, 01, 59, 59, DateTimeKind.Utc), false);
            VerifyDST(s_amsterdamTz, new DateTime(2006, 10, 29, 02, 00, 07, DateTimeKind.Utc), false);
            VerifyDST(s_amsterdamTz, new DateTime(2006, 11, 01, 00, 00, 00, DateTimeKind.Utc), false);

            VerifyDST(s_amsterdamTz, new DateTime(2006, 01, 15, 03, 00, 33), false);
            VerifyDST(s_amsterdamTz, new DateTime(2006, 02, 15, 04, 00, 34), false);
            VerifyDST(s_amsterdamTz, new DateTime(2006, 03, 01, 02, 00, 35), false);
            VerifyDST(s_amsterdamTz, new DateTime(2006, 03, 02, 03, 00, 36), false);
            VerifyDST(s_amsterdamTz, new DateTime(2006, 03, 15, 03, 00, 36), false);
            VerifyDST(s_amsterdamTz, new DateTime(2006, 03, 25, 03, 00, 36), false);

            VerifyDST(s_amsterdamTz, new DateTime(2006, 03, 26, 02, 00, 00), false);
            VerifyDST(s_amsterdamTz, new DateTime(2006, 03, 26, 02, 00, 36), false);
            VerifyDST(s_amsterdamTz, new DateTime(2006, 03, 26, 02, 30, 36), false);
            VerifyDST(s_amsterdamTz, new DateTime(2006, 03, 26, 02, 45, 36), false);
            VerifyDST(s_amsterdamTz, new DateTime(2006, 03, 26, 02, 55, 36), false);
            VerifyDST(s_amsterdamTz, new DateTime(2006, 03, 26, 02, 58, 36), false);
            VerifyDST(s_amsterdamTz, new DateTime(2006, 03, 26, 02, 59, 36), false);
            VerifyDST(s_amsterdamTz, new DateTime(2006, 03, 26, 02, 55, 50), false);
            VerifyDST(s_amsterdamTz, new DateTime(2006, 03, 26, 02, 55, 59), false);

            VerifyDST(s_amsterdamTz, new DateTime(2006, 03, 26, 03, 00, 00), true);
            VerifyDST(s_amsterdamTz, new DateTime(2006, 03, 26, 03, 00, 36), true);
            VerifyDST(s_amsterdamTz, new DateTime(2006, 03, 26, 03, 30, 36), true);
            VerifyDST(s_amsterdamTz, new DateTime(2006, 03, 26, 03, 45, 36), true);
            VerifyDST(s_amsterdamTz, new DateTime(2006, 03, 26, 03, 50, 36), true);
            VerifyDST(s_amsterdamTz, new DateTime(2006, 03, 26, 03, 59, 00), true);
            VerifyDST(s_amsterdamTz, new DateTime(2006, 03, 26, 03, 59, 59), true);
            VerifyDST(s_amsterdamTz, new DateTime(2006, 03, 26, 04, 00, 00), true);
            VerifyDST(s_amsterdamTz, new DateTime(2006, 03, 26, 04, 00, 01), true);
            VerifyDST(s_amsterdamTz, new DateTime(2006, 03, 26, 04, 00, 02), true);
            VerifyDST(s_amsterdamTz, new DateTime(2006, 03, 26, 04, 01, 00), true);
            VerifyDST(s_amsterdamTz, new DateTime(2006, 03, 26, 04, 02, 00), true);
            VerifyDST(s_amsterdamTz, new DateTime(2006, 03, 26, 04, 10, 00), true);
            VerifyDST(s_amsterdamTz, new DateTime(2006, 03, 26, 04, 11, 00), true);
            VerifyDST(s_amsterdamTz, new DateTime(2006, 03, 26, 04, 15, 00), true);
            VerifyDST(s_amsterdamTz, new DateTime(2006, 03, 26, 04, 30, 00), true);
            VerifyDST(s_amsterdamTz, new DateTime(2006, 03, 26, 04, 45, 00), true);
            VerifyDST(s_amsterdamTz, new DateTime(2006, 03, 26, 04, 50, 00), true);
            VerifyDST(s_amsterdamTz, new DateTime(2006, 03, 26, 05, 01, 00), true);
            VerifyDST(s_amsterdamTz, new DateTime(2006, 03, 26, 06, 02, 00), true);
            VerifyDST(s_amsterdamTz, new DateTime(2006, 03, 26, 07, 03, 00), true);
            VerifyDST(s_amsterdamTz, new DateTime(2006, 03, 26, 08, 04, 00), true);
            VerifyDST(s_amsterdamTz, new DateTime(2006, 03, 26, 09, 05, 00), true);
            VerifyDST(s_amsterdamTz, new DateTime(2006, 03, 26, 10, 06, 00), true);
            VerifyDST(s_amsterdamTz, new DateTime(2006, 03, 26, 11, 07, 00), true);
            VerifyDST(s_amsterdamTz, new DateTime(2006, 03, 26, 12, 08, 00), true);
            VerifyDST(s_amsterdamTz, new DateTime(2006, 03, 26, 13, 09, 00), true);
            VerifyDST(s_amsterdamTz, new DateTime(2006, 03, 26, 14, 10, 00), true);
            VerifyDST(s_amsterdamTz, new DateTime(2006, 03, 26, 15, 01, 00), true);
            VerifyDST(s_amsterdamTz, new DateTime(2006, 03, 26, 16, 02, 00), true);
            VerifyDST(s_amsterdamTz, new DateTime(2006, 03, 26, 17, 03, 00), true);
            VerifyDST(s_amsterdamTz, new DateTime(2006, 03, 26, 18, 04, 00), true);
            VerifyDST(s_amsterdamTz, new DateTime(2006, 03, 26, 19, 05, 00), true);
            VerifyDST(s_amsterdamTz, new DateTime(2006, 03, 26, 20, 06, 00), true);
            VerifyDST(s_amsterdamTz, new DateTime(2006, 03, 26, 21, 07, 00), true);
            VerifyDST(s_amsterdamTz, new DateTime(2006, 03, 26, 22, 08, 00), true);
            VerifyDST(s_amsterdamTz, new DateTime(2006, 03, 26, 23, 09, 00), true);
            VerifyDST(s_amsterdamTz, new DateTime(2006, 04, 15, 03, 20, 36), true);
            VerifyDST(s_amsterdamTz, new DateTime(2006, 04, 15, 03, 01, 36), true);
            VerifyDST(s_amsterdamTz, new DateTime(2006, 05, 15, 04, 15, 37), true);
            VerifyDST(s_amsterdamTz, new DateTime(2006, 06, 15, 02, 15, 38), true);
            VerifyDST(s_amsterdamTz, new DateTime(2006, 07, 15, 01, 15, 39), true);
            VerifyDST(s_amsterdamTz, new DateTime(2006, 08, 15, 00, 15, 40), true);
            VerifyDST(s_amsterdamTz, new DateTime(2006, 09, 15, 10, 15, 41), true);
            VerifyDST(s_amsterdamTz, new DateTime(2006, 10, 15, 08, 15, 42), true);
            VerifyDST(s_amsterdamTz, new DateTime(2006, 10, 27, 08, 15, 43), true);
            VerifyDST(s_amsterdamTz, new DateTime(2006, 10, 28, 08, 15, 44), true);
            VerifyDST(s_amsterdamTz, new DateTime(2006, 10, 29, 00, 15, 45), true);
            VerifyDST(s_amsterdamTz, new DateTime(2006, 10, 29, 00, 30, 46), true);
            VerifyDST(s_amsterdamTz, new DateTime(2006, 10, 29, 00, 45, 47), true);
            VerifyDST(s_amsterdamTz, new DateTime(2006, 10, 29, 01, 00, 48), true);
            VerifyDST(s_amsterdamTz, new DateTime(2006, 10, 29, 01, 15, 49), true);
            VerifyDST(s_amsterdamTz, new DateTime(2006, 10, 29, 01, 30, 50), true);
            VerifyDST(s_amsterdamTz, new DateTime(2006, 10, 29, 01, 45, 51), true);
            VerifyDST(s_amsterdamTz, new DateTime(2006, 10, 29, 01, 55, 52), true);
            VerifyDST(s_amsterdamTz, new DateTime(2006, 10, 29, 01, 58, 53), true);
            VerifyDST(s_amsterdamTz, new DateTime(2006, 10, 29, 01, 59, 54), true);

            //    March 26, 2006                            October 29, 2006
            // 3AM            4AM                        2AM              3AM
            // |      +1 hr     |                        |       -1 hr      |
            // | <invalid time> |                        | <ambiguous time> |
            //                  *========== DST ========>*
            VerifyDST(s_amsterdamTz, new DateTime(2006, 10, 29, 02, 00, 00), false);
            VerifyDST(s_amsterdamTz, new DateTime(2006, 10, 29, 02, 00, 01), false);
            VerifyDST(s_amsterdamTz, new DateTime(2006, 10, 29, 02, 00, 05), false);
            VerifyDST(s_amsterdamTz, new DateTime(2006, 10, 29, 02, 00, 09), false);
            VerifyDST(s_amsterdamTz, new DateTime(2006, 10, 29, 02, 00, 15), false);
            VerifyDST(s_amsterdamTz, new DateTime(2006, 10, 29, 02, 01, 14), false);
            VerifyDST(s_amsterdamTz, new DateTime(2006, 10, 29, 02, 02, 12), false);
            VerifyDST(s_amsterdamTz, new DateTime(2006, 10, 29, 02, 10, 55), false);
            VerifyDST(s_amsterdamTz, new DateTime(2006, 10, 29, 02, 21, 50), false);
            VerifyDST(s_amsterdamTz, new DateTime(2006, 10, 29, 02, 32, 40), false);
            VerifyDST(s_amsterdamTz, new DateTime(2006, 10, 29, 02, 43, 30), false);
            VerifyDST(s_amsterdamTz, new DateTime(2006, 10, 29, 02, 56, 20), false);
            VerifyDST(s_amsterdamTz, new DateTime(2006, 10, 29, 02, 57, 10), false);
            VerifyDST(s_amsterdamTz, new DateTime(2006, 10, 29, 02, 59, 45), false);

            VerifyDST(s_amsterdamTz, new DateTime(2006, 10, 29, 03, 00, 00), false);
            VerifyDST(s_amsterdamTz, new DateTime(2006, 10, 29, 03, 00, 01), false);
            VerifyDST(s_amsterdamTz, new DateTime(2006, 10, 29, 03, 01, 01), false);
            VerifyDST(s_amsterdamTz, new DateTime(2006, 10, 29, 03, 02, 01), false);
            VerifyDST(s_amsterdamTz, new DateTime(2006, 10, 29, 03, 03, 01), false);
            VerifyDST(s_amsterdamTz, new DateTime(2006, 10, 29, 03, 04, 01), false);
            VerifyDST(s_amsterdamTz, new DateTime(2006, 10, 29, 03, 05, 01), false);
            VerifyDST(s_amsterdamTz, new DateTime(2006, 10, 29, 03, 10, 01), false);
            VerifyDST(s_amsterdamTz, new DateTime(2006, 10, 29, 04, 10, 01), false);
            VerifyDST(s_amsterdamTz, new DateTime(2006, 10, 29, 05, 10, 01), false);
            VerifyDST(s_amsterdamTz, new DateTime(2006, 10, 29, 06, 10, 01), false);
            VerifyDST(s_amsterdamTz, new DateTime(2006, 10, 29, 07, 10, 01), false);
            VerifyDST(s_amsterdamTz, new DateTime(2006, 11, 15, 10, 15, 43), false);
            VerifyDST(s_amsterdamTz, new DateTime(2006, 12, 15, 12, 15, 44), false);
            VerifyDST(s_amsterdamTz, new DateTime(2006, 4, 2, 2, 30, 0, DateTimeKind.Local), true);

            if (s_localIsPST)
            {
                VerifyDST(TimeZoneInfo.Local, new DateTime(2004, 4, 4, 3, 0, 0), true);
                VerifyDST(TimeZoneInfo.Local, new DateTime(2004, 4, 4, 3, 0, 0, DateTimeKind.Local), true);
                VerifyDST(TimeZoneInfo.Local, new DateTime(2004, 4, 4, 3, 30, 0), true);
                VerifyDST(TimeZoneInfo.Local, new DateTime(2004, 4, 4, 3, 30, 0, DateTimeKind.Local), true);

                VerifyDST(TimeZoneInfo.Local, new DateTime(2004, 10, 31, 0, 30, 0), true);
                VerifyDST(TimeZoneInfo.Local, new DateTime(2004, 10, 31, 0, 30, 0, DateTimeKind.Local), true);
                VerifyDST(TimeZoneInfo.Local, new DateTime(2007, 3, 11, 1, 30, 0), false);
                VerifyDST(TimeZoneInfo.Local, new DateTime(2007, 3, 11, 1, 30, 0, DateTimeKind.Local), false);
                VerifyDST(TimeZoneInfo.Local, new DateTime(2007, 3, 11, 2, 0, 0), false);
                VerifyDST(TimeZoneInfo.Local, new DateTime(2007, 3, 11, 2, 0, 0, DateTimeKind.Local), false); // invalid time
                VerifyDST(TimeZoneInfo.Local, new DateTime(2007, 3, 11, 2, 30, 0), false);
                VerifyDST(TimeZoneInfo.Local, new DateTime(2007, 3, 11, 2, 30, 0, DateTimeKind.Local), false); // invalid time
                VerifyDST(TimeZoneInfo.Local, new DateTime(2007, 11, 4, 1, 0, 0), false); // ambiguous
                VerifyDST(TimeZoneInfo.Local, new DateTime(2007, 11, 4, 1, 0, 0, DateTimeKind.Local), false);
                VerifyDST(TimeZoneInfo.Local, new DateTime(2007, 11, 4, 1, 30, 0), false); // ambiguous
                VerifyDST(TimeZoneInfo.Local, new DateTime(2007, 11, 4, 1, 30, 0, DateTimeKind.Local), false);
                VerifyDST(TimeZoneInfo.Local, new DateTime(2007, 11, 4, 2, 0, 0), false);
                VerifyDST(TimeZoneInfo.Local, new DateTime(2007, 11, 4, 2, 0, 0, DateTimeKind.Local), false);
                VerifyDST(TimeZoneInfo.Local, new DateTime(2007, 11, 4, 2, 30, 0), false);
                VerifyDST(TimeZoneInfo.Local, new DateTime(2007, 11, 4, 2, 30, 0, DateTimeKind.Local), false);
                VerifyDST(TimeZoneInfo.Local, new DateTime(2007, 3, 11, 2, 30, 0, DateTimeKind.Local), false);
            }
        }

        [Fact]
        public static void IsInvalidTime()
        {
            VerifyInv(TimeZoneInfo.Utc, new DateTime(2006, 1, 15, 7, 15, 23), false);
            VerifyInv(TimeZoneInfo.Utc, new DateTime(2050, 2, 15, 8, 30, 24), false);
            VerifyInv(TimeZoneInfo.Utc, new DateTime(1800, 3, 15, 9, 45, 25), false);
            VerifyInv(TimeZoneInfo.Utc, new DateTime(1400, 4, 15, 10, 00, 26), false);
            VerifyInv(TimeZoneInfo.Utc, new DateTime(1234, 5, 15, 11, 15, 27), false);
            VerifyInv(TimeZoneInfo.Utc, new DateTime(4321, 6, 15, 12, 30, 28), false);
            VerifyInv(TimeZoneInfo.Utc, new DateTime(1111, 7, 15, 13, 45, 29), false);
            VerifyInv(TimeZoneInfo.Utc, new DateTime(2222, 8, 15, 14, 00, 30), false);
            VerifyInv(TimeZoneInfo.Utc, new DateTime(9998, 9, 15, 15, 15, 31), false);
            VerifyInv(TimeZoneInfo.Utc, new DateTime(9997, 10, 15, 16, 30, 32), false);

            VerifyInv(s_nairobiTz, new DateTime(2006, 1, 15, 7, 15, 23), false);
            VerifyInv(s_nairobiTz, new DateTime(2050, 2, 15, 8, 30, 24), false);
            VerifyInv(s_nairobiTz, new DateTime(1800, 3, 15, 9, 45, 25), false);
            VerifyInv(s_nairobiTz, new DateTime(1400, 4, 15, 10, 00, 26), false);
            VerifyInv(s_nairobiTz, new DateTime(1234, 5, 15, 11, 15, 27), false);
            VerifyInv(s_nairobiTz, new DateTime(4321, 6, 15, 12, 30, 28), false);
            VerifyInv(s_nairobiTz, new DateTime(1111, 7, 15, 13, 45, 29), false);
            VerifyInv(s_nairobiTz, new DateTime(2222, 8, 15, 14, 00, 30), false);
            VerifyInv(s_nairobiTz, new DateTime(9998, 9, 15, 15, 15, 31), false);
            VerifyInv(s_nairobiTz, new DateTime(9997, 10, 15, 16, 30, 32), false);

            //    March 26, 2006                            October 29, 2006
            // 2AM            3AM                        2AM              3AM
            // |      +1 hr     |                        |       -1 hr      |
            // | <invalid time> |                        | <ambiguous time> |
            //                  *========== DST ========>*

            //
            // * 00:59:59 Sunday March 26, 2006 in Universal converts to
            //   01:59:59 Sunday March 26, 2006 in Europe/Amsterdam (NO DST)
            //
            // * 01:00:00 Sunday March 26, 2006 in Universal converts to
            //   03:00:00 Sunday March 26, 2006 in Europe/Amsterdam (DST)
            //

            VerifyInv(s_amsterdamTz, new DateTime(2006, 03, 26, 00, 00, 03, DateTimeKind.Utc), false);
            VerifyInv(s_amsterdamTz, new DateTime(2006, 03, 26, 00, 30, 04, DateTimeKind.Utc), false);
            VerifyInv(s_amsterdamTz, new DateTime(2006, 03, 26, 00, 58, 05, DateTimeKind.Utc), false);
            VerifyInv(s_amsterdamTz, new DateTime(2006, 03, 26, 00, 59, 00, DateTimeKind.Utc), false);
            VerifyInv(s_amsterdamTz, new DateTime(2006, 03, 26, 00, 59, 15, DateTimeKind.Utc), false);
            VerifyInv(s_amsterdamTz, new DateTime(2006, 03, 26, 00, 59, 30, DateTimeKind.Utc), false);
            VerifyInv(s_amsterdamTz, new DateTime(2006, 03, 26, 00, 59, 59, DateTimeKind.Utc), false);
            VerifyInv(s_amsterdamTz, new DateTime(2006, 03, 26, 01, 00, 00, DateTimeKind.Utc), false);
            VerifyInv(s_amsterdamTz, new DateTime(2006, 03, 26, 01, 01, 02, DateTimeKind.Utc), false);
            VerifyInv(s_amsterdamTz, new DateTime(2006, 03, 26, 01, 59, 59, DateTimeKind.Utc), false);
            VerifyInv(s_amsterdamTz, new DateTime(2006, 03, 26, 02, 00, 03, DateTimeKind.Utc), false);
            VerifyInv(s_amsterdamTz, new DateTime(2006, 03, 26, 02, 01, 04, DateTimeKind.Utc), false);
            VerifyInv(s_amsterdamTz, new DateTime(2006, 03, 26, 02, 30, 05, DateTimeKind.Utc), false);
            VerifyInv(s_amsterdamTz, new DateTime(2006, 03, 26, 03, 00, 06, DateTimeKind.Utc), false);
            VerifyInv(s_amsterdamTz, new DateTime(2006, 10, 28, 23, 59, 59, DateTimeKind.Utc), false);

            //
            // * 00:00:00 Sunday October 29, 2006 in Universal converts to
            //   02:00:00 Sunday October 29, 2006 in Europe/Amsterdam  (DST)
            //
            VerifyInv(s_amsterdamTz, new DateTime(2006, 10, 29, 00, 00, 00, DateTimeKind.Utc), false);
            VerifyInv(s_amsterdamTz, new DateTime(2006, 10, 29, 00, 15, 15, DateTimeKind.Utc), false);
            VerifyInv(s_amsterdamTz, new DateTime(2006, 10, 29, 00, 30, 30, DateTimeKind.Utc), false);
            VerifyInv(s_amsterdamTz, new DateTime(2006, 10, 29, 00, 45, 45, DateTimeKind.Utc), false);
            VerifyInv(s_amsterdamTz, new DateTime(2006, 10, 29, 00, 55, 55, DateTimeKind.Utc), false);
            VerifyInv(s_amsterdamTz, new DateTime(2006, 10, 29, 00, 59, 00, DateTimeKind.Utc), false);
            VerifyInv(s_amsterdamTz, new DateTime(2006, 10, 29, 00, 59, 59, DateTimeKind.Utc), false);

            //
            // * 01:00:00 Sunday October 29, 2006 in Universal converts to
            //   02:00:00 Sunday October 29, 2006 in Europe/Amsterdam (NO DST)
            //
            VerifyInv(s_amsterdamTz, new DateTime(2006, 10, 29, 01, 00, 00, DateTimeKind.Utc), false);
            VerifyInv(s_amsterdamTz, new DateTime(2006, 10, 29, 01, 59, 59, DateTimeKind.Utc), false);
            VerifyInv(s_amsterdamTz, new DateTime(2006, 10, 29, 02, 00, 07, DateTimeKind.Utc), false);
            VerifyInv(s_amsterdamTz, new DateTime(2006, 11, 01, 00, 00, 00, DateTimeKind.Utc), false);

            VerifyInv(s_amsterdamTz, new DateTime(2006, 01, 15, 03, 00, 33), false);
            VerifyInv(s_amsterdamTz, new DateTime(2006, 02, 15, 04, 00, 34), false);
            VerifyInv(s_amsterdamTz, new DateTime(2006, 03, 01, 02, 00, 35), false);
            VerifyInv(s_amsterdamTz, new DateTime(2006, 03, 02, 03, 00, 36), false);
            VerifyInv(s_amsterdamTz, new DateTime(2006, 03, 15, 03, 00, 36), false);
            VerifyInv(s_amsterdamTz, new DateTime(2006, 03, 25, 03, 00, 36), false);
            VerifyInv(s_amsterdamTz, new DateTime(2006, 03, 25, 03, 00, 59), false);
            VerifyInv(s_amsterdamTz, new DateTime(2006, 03, 26, 00, 00, 00), false);
            VerifyInv(s_amsterdamTz, new DateTime(2006, 03, 26, 00, 01, 00), false);
            VerifyInv(s_amsterdamTz, new DateTime(2006, 03, 26, 00, 30, 00), false);
            VerifyInv(s_amsterdamTz, new DateTime(2006, 03, 26, 01, 00, 00), false);
            VerifyInv(s_amsterdamTz, new DateTime(2006, 03, 26, 01, 30, 00), false);
            VerifyInv(s_amsterdamTz, new DateTime(2006, 03, 26, 01, 50, 00), false);
            VerifyInv(s_amsterdamTz, new DateTime(2006, 03, 26, 01, 55, 00), false);
            VerifyInv(s_amsterdamTz, new DateTime(2006, 03, 26, 01, 59, 00), false);
            VerifyInv(s_amsterdamTz, new DateTime(2006, 03, 26, 01, 59, 01), false);
            VerifyInv(s_amsterdamTz, new DateTime(2006, 03, 26, 01, 59, 10), false);
            VerifyInv(s_amsterdamTz, new DateTime(2006, 03, 26, 01, 59, 20), false);
            VerifyInv(s_amsterdamTz, new DateTime(2006, 03, 26, 01, 59, 30), false);
            VerifyInv(s_amsterdamTz, new DateTime(2006, 03, 26, 01, 59, 40), false);
            VerifyInv(s_amsterdamTz, new DateTime(2006, 03, 26, 01, 59, 50), false);
            VerifyInv(s_amsterdamTz, new DateTime(2006, 03, 26, 01, 59, 55), false);
            VerifyInv(s_amsterdamTz, new DateTime(2006, 03, 26, 01, 59, 56), false);
            VerifyInv(s_amsterdamTz, new DateTime(2006, 03, 26, 01, 59, 57), false);
            VerifyInv(s_amsterdamTz, new DateTime(2006, 03, 26, 01, 59, 58), false);
            VerifyInv(s_amsterdamTz, new DateTime(2006, 03, 26, 01, 59, 59), false);

            VerifyInv(s_amsterdamTz, new DateTime(2006, 03, 26, 02, 00, 00), true);
            VerifyInv(s_amsterdamTz, new DateTime(2006, 03, 26, 02, 00, 01), true);
            VerifyInv(s_amsterdamTz, new DateTime(2006, 03, 26, 02, 00, 10), true);
            VerifyInv(s_amsterdamTz, new DateTime(2006, 03, 26, 02, 00, 20), true);
            VerifyInv(s_amsterdamTz, new DateTime(2006, 03, 26, 02, 00, 30), true);
            VerifyInv(s_amsterdamTz, new DateTime(2006, 03, 26, 02, 00, 36), true);
            VerifyInv(s_amsterdamTz, new DateTime(2006, 03, 26, 02, 00, 40), true);
            VerifyInv(s_amsterdamTz, new DateTime(2006, 03, 26, 02, 00, 50), true);
            VerifyInv(s_amsterdamTz, new DateTime(2006, 03, 26, 02, 01, 00), true);
            VerifyInv(s_amsterdamTz, new DateTime(2006, 03, 26, 02, 30, 36), true);
            VerifyInv(s_amsterdamTz, new DateTime(2006, 03, 26, 02, 45, 36), true);
            VerifyInv(s_amsterdamTz, new DateTime(2006, 03, 26, 02, 55, 36), true);
            VerifyInv(s_amsterdamTz, new DateTime(2006, 03, 26, 02, 58, 36), true);
            VerifyInv(s_amsterdamTz, new DateTime(2006, 03, 26, 02, 59, 36), true);
            VerifyInv(s_amsterdamTz, new DateTime(2006, 03, 26, 02, 59, 50), true);
            VerifyInv(s_amsterdamTz, new DateTime(2006, 03, 26, 02, 59, 59), true);

            VerifyInv(s_amsterdamTz, new DateTime(2006, 03, 26, 03, 00, 00), false);
            VerifyInv(s_amsterdamTz, new DateTime(2006, 03, 26, 03, 00, 36), false);
            VerifyInv(s_amsterdamTz, new DateTime(2006, 03, 26, 03, 30, 36), false);
            VerifyInv(s_amsterdamTz, new DateTime(2006, 03, 26, 03, 45, 36), false);
            VerifyInv(s_amsterdamTz, new DateTime(2006, 03, 26, 03, 50, 36), false);
            VerifyInv(s_amsterdamTz, new DateTime(2006, 03, 26, 03, 59, 00), false);
            VerifyInv(s_amsterdamTz, new DateTime(2006, 03, 26, 03, 59, 59), false);
            VerifyInv(s_amsterdamTz, new DateTime(2006, 03, 26, 04, 00, 00), false);
            VerifyInv(s_amsterdamTz, new DateTime(2006, 03, 26, 04, 00, 01), false);
            VerifyInv(s_amsterdamTz, new DateTime(2006, 03, 26, 04, 00, 02), false);
            VerifyInv(s_amsterdamTz, new DateTime(2006, 03, 26, 04, 01, 00), false);
            VerifyInv(s_amsterdamTz, new DateTime(2006, 03, 26, 04, 02, 00), false);
            VerifyInv(s_amsterdamTz, new DateTime(2006, 03, 26, 04, 10, 00), false);
            VerifyInv(s_amsterdamTz, new DateTime(2006, 03, 26, 04, 11, 00), false);
            VerifyInv(s_amsterdamTz, new DateTime(2006, 03, 26, 04, 15, 00), false);
            VerifyInv(s_amsterdamTz, new DateTime(2006, 03, 26, 04, 30, 00), false);
            VerifyInv(s_amsterdamTz, new DateTime(2006, 03, 26, 04, 45, 00), false);
            VerifyInv(s_amsterdamTz, new DateTime(2006, 03, 26, 04, 50, 00), false);
            VerifyInv(s_amsterdamTz, new DateTime(2006, 03, 26, 05, 01, 00), false);
            VerifyInv(s_amsterdamTz, new DateTime(2006, 03, 26, 06, 02, 00), false);
            VerifyInv(s_amsterdamTz, new DateTime(2006, 03, 26, 07, 03, 00), false);
            VerifyInv(s_amsterdamTz, new DateTime(2006, 03, 26, 08, 04, 00), false);
            VerifyInv(s_amsterdamTz, new DateTime(2006, 03, 26, 09, 05, 00), false);
            VerifyInv(s_amsterdamTz, new DateTime(2006, 03, 26, 10, 06, 00), false);
            VerifyInv(s_amsterdamTz, new DateTime(2006, 03, 26, 11, 07, 00), false);
            VerifyInv(s_amsterdamTz, new DateTime(2006, 03, 26, 12, 08, 00), false);
            VerifyInv(s_amsterdamTz, new DateTime(2006, 03, 26, 13, 09, 00), false);
            VerifyInv(s_amsterdamTz, new DateTime(2006, 03, 26, 14, 10, 00), false);
            VerifyInv(s_amsterdamTz, new DateTime(2006, 03, 26, 15, 01, 00), false);
            VerifyInv(s_amsterdamTz, new DateTime(2006, 03, 26, 16, 02, 00), false);
            VerifyInv(s_amsterdamTz, new DateTime(2006, 03, 26, 17, 03, 00), false);
            VerifyInv(s_amsterdamTz, new DateTime(2006, 03, 26, 18, 04, 00), false);
            VerifyInv(s_amsterdamTz, new DateTime(2006, 03, 26, 19, 05, 00), false);
            VerifyInv(s_amsterdamTz, new DateTime(2006, 03, 26, 20, 06, 00), false);
            VerifyInv(s_amsterdamTz, new DateTime(2006, 03, 26, 21, 07, 00), false);
            VerifyInv(s_amsterdamTz, new DateTime(2006, 03, 26, 22, 08, 00), false);
            VerifyInv(s_amsterdamTz, new DateTime(2006, 03, 26, 23, 09, 00), false);
            VerifyInv(s_amsterdamTz, new DateTime(2006, 04, 15, 03, 20, 36), false);
            VerifyInv(s_amsterdamTz, new DateTime(2006, 04, 15, 03, 01, 36), false);
            VerifyInv(s_amsterdamTz, new DateTime(2006, 05, 15, 04, 15, 37), false);
            VerifyInv(s_amsterdamTz, new DateTime(2006, 06, 15, 02, 15, 38), false);
            VerifyInv(s_amsterdamTz, new DateTime(2006, 07, 15, 01, 15, 39), false);
            VerifyInv(s_amsterdamTz, new DateTime(2006, 08, 15, 00, 15, 40), false);
            VerifyInv(s_amsterdamTz, new DateTime(2006, 09, 15, 10, 15, 41), false);
            VerifyInv(s_amsterdamTz, new DateTime(2006, 10, 15, 08, 15, 42), false);
            VerifyInv(s_amsterdamTz, new DateTime(2006, 10, 27, 08, 15, 43), false);
            VerifyInv(s_amsterdamTz, new DateTime(2006, 10, 28, 08, 15, 44), false);
            VerifyInv(s_amsterdamTz, new DateTime(2006, 10, 29, 00, 15, 45), false);
            VerifyInv(s_amsterdamTz, new DateTime(2006, 10, 29, 00, 30, 46), false);
            VerifyInv(s_amsterdamTz, new DateTime(2006, 10, 29, 00, 45, 47), false);
            VerifyInv(s_amsterdamTz, new DateTime(2006, 10, 29, 01, 00, 48), false);
            VerifyInv(s_amsterdamTz, new DateTime(2006, 10, 29, 01, 15, 49), false);
            VerifyInv(s_amsterdamTz, new DateTime(2006, 10, 29, 01, 30, 50), false);
            VerifyInv(s_amsterdamTz, new DateTime(2006, 10, 29, 01, 45, 51), false);
            VerifyInv(s_amsterdamTz, new DateTime(2006, 10, 29, 01, 55, 52), false);
            VerifyInv(s_amsterdamTz, new DateTime(2006, 10, 29, 01, 58, 53), false);
            VerifyInv(s_amsterdamTz, new DateTime(2006, 10, 29, 01, 59, 54), false);

            //    March 26, 2006                            October 29, 2006
            // 3AM            4AM                        2AM              3AM
            // |      +1 hr     |                        |       -1 hr      |
            // | <invalid time> |                        | <ambiguous time> |
            //                  *========== DST ========>*
            VerifyInv(s_amsterdamTz, new DateTime(2006, 10, 29, 02, 00, 00), false);
            VerifyInv(s_amsterdamTz, new DateTime(2006, 10, 29, 02, 00, 01), false);
            VerifyInv(s_amsterdamTz, new DateTime(2006, 10, 29, 02, 00, 05), false);
            VerifyInv(s_amsterdamTz, new DateTime(2006, 10, 29, 02, 00, 09), false);
            VerifyInv(s_amsterdamTz, new DateTime(2006, 10, 29, 02, 00, 15), false);
            VerifyInv(s_amsterdamTz, new DateTime(2006, 10, 29, 02, 01, 14), false);
            VerifyInv(s_amsterdamTz, new DateTime(2006, 10, 29, 02, 02, 12), false);
            VerifyInv(s_amsterdamTz, new DateTime(2006, 10, 29, 02, 10, 55), false);
            VerifyInv(s_amsterdamTz, new DateTime(2006, 10, 29, 02, 21, 50), false);
            VerifyInv(s_amsterdamTz, new DateTime(2006, 10, 29, 02, 32, 40), false);
            VerifyInv(s_amsterdamTz, new DateTime(2006, 10, 29, 02, 43, 30), false);
            VerifyInv(s_amsterdamTz, new DateTime(2006, 10, 29, 02, 56, 20), false);
            VerifyInv(s_amsterdamTz, new DateTime(2006, 10, 29, 02, 57, 10), false);
            VerifyInv(s_amsterdamTz, new DateTime(2006, 10, 29, 02, 59, 45), false);

            VerifyInv(s_amsterdamTz, new DateTime(2006, 10, 29, 03, 00, 00), false);
            VerifyInv(s_amsterdamTz, new DateTime(2006, 10, 29, 03, 00, 01), false);
            VerifyInv(s_amsterdamTz, new DateTime(2006, 10, 29, 03, 01, 01), false);
            VerifyInv(s_amsterdamTz, new DateTime(2006, 10, 29, 03, 02, 01), false);
            VerifyInv(s_amsterdamTz, new DateTime(2006, 10, 29, 03, 03, 01), false);
            VerifyInv(s_amsterdamTz, new DateTime(2006, 10, 29, 03, 04, 01), false);
            VerifyInv(s_amsterdamTz, new DateTime(2006, 10, 29, 03, 05, 01), false);
            VerifyInv(s_amsterdamTz, new DateTime(2006, 10, 29, 03, 10, 01), false);
            VerifyInv(s_amsterdamTz, new DateTime(2006, 10, 29, 04, 10, 01), false);
            VerifyInv(s_amsterdamTz, new DateTime(2006, 10, 29, 05, 10, 01), false);
            VerifyInv(s_amsterdamTz, new DateTime(2006, 10, 29, 06, 10, 01), false);
            VerifyInv(s_amsterdamTz, new DateTime(2006, 10, 29, 07, 10, 01), false);
            VerifyInv(s_amsterdamTz, new DateTime(2006, 11, 15, 10, 15, 43), false);
            VerifyInv(s_amsterdamTz, new DateTime(2006, 12, 15, 12, 15, 44), false);
        }

        [Fact]
        [PlatformSpecific(TestPlatforms.AnyUnix)]  // Unix and Windows rules differ in this case
        public static void IsDaylightSavingTime_CatamarcaMultiYearDaylightSavings()
        {
            // America/Catamarca had DST from
            //     1946-10-01T04:00:00.0000000Z {-03:00:00 DST=True}
            //     1963-10-01T03:00:00.0000000Z {-04:00:00 DST=False}

            VerifyDST(s_catamarcaTz, new DateTime(1946, 09, 30, 17, 00, 00, DateTimeKind.Utc), false);
            VerifyDST(s_catamarcaTz, new DateTime(1946, 10, 01, 03, 00, 00, DateTimeKind.Utc), false);
            VerifyDST(s_catamarcaTz, new DateTime(1946, 10, 01, 03, 59, 00, DateTimeKind.Utc), false);
            VerifyDST(s_catamarcaTz, new DateTime(1946, 10, 01, 04, 00, 00, DateTimeKind.Utc), true);
            VerifyDST(s_catamarcaTz, new DateTime(1950, 01, 01, 00, 00, 00, DateTimeKind.Utc), true);
            VerifyDST(s_catamarcaTz, new DateTime(1953, 03, 01, 15, 00, 00, DateTimeKind.Utc), true);
            VerifyDST(s_catamarcaTz, new DateTime(1955, 05, 01, 16, 00, 00, DateTimeKind.Utc), true);
            VerifyDST(s_catamarcaTz, new DateTime(1957, 07, 01, 17, 00, 00, DateTimeKind.Utc), true);
            VerifyDST(s_catamarcaTz, new DateTime(1959, 09, 01, 00, 00, 00, DateTimeKind.Utc), true);
            VerifyDST(s_catamarcaTz, new DateTime(1961, 11, 01, 00, 00, 00, DateTimeKind.Utc), true);
            VerifyDST(s_catamarcaTz, new DateTime(1963, 10, 01, 02, 00, 00, DateTimeKind.Utc), true);
            VerifyDST(s_catamarcaTz, new DateTime(1963, 10, 01, 02, 59, 00, DateTimeKind.Utc), true);
            VerifyDST(s_catamarcaTz, new DateTime(1963, 10, 01, 03, 00, 00, DateTimeKind.Utc), false);
        }

        [Theory]
        [PlatformSpecific(TestPlatforms.AnyUnix)]  // Linux will use local mean time for DateTimes before standard time came into effect.
        [InlineData("1940-02-24T23:59:59.0000000Z", false, "0:00:00")]
        [InlineData("1940-02-25T00:00:00.0000000Z", true, "1:00:00")]
        [InlineData("1940-11-20T00:00:00.0000000Z", true, "1:00:00")]
        [InlineData("1940-12-31T23:59:59.0000000Z", true, "1:00:00")]
        [InlineData("1941-01-01T00:00:00.0000000Z", true, "1:00:00")]
        [InlineData("1945-02-24T12:00:00.0000000Z", true, "1:00:00")]
        [InlineData("1945-11-17T01:00:00.0000000Z", true, "1:00:00")]
        [InlineData("1945-11-17T22:59:59.0000000Z", true, "1:00:00")]
        [InlineData("1945-11-17T23:00:00.0000000Z", false, "0:00:00")]
        public static void IsDaylightSavingTime_CasablancaMultiYearDaylightSavings(string dateTimeString, bool expectedDST, string expectedOffsetString)
        {
            // Africa/Casablanca had DST from
            //     1940-02-25T00:00:00.0000000Z {+01:00:00 DST=True}
            //     1945-11-17T23:00:00.0000000Z { 00:00:00 DST=False}

            DateTime dt = DateTime.ParseExact(dateTimeString, "o", CultureInfo.InvariantCulture, DateTimeStyles.AdjustToUniversal);
            VerifyDST(s_casablancaTz, dt, expectedDST);

            TimeSpan offset = TimeSpan.Parse(expectedOffsetString, CultureInfo.InvariantCulture);
            Assert.Equal(offset, s_casablancaTz.GetUtcOffset(dt));
        }

        [Fact]
        [SkipOnPlatform(TestPlatforms.Windows, "Not supported on Windows.")]
        public static void TestSplittingRulesWhenReported()
        {
            // This test confirm we are splitting the rules which span multiple years on Linux
            // we use "America/Los_Angeles" which has the rule covering 2/9/1942 to 8/14/1945
            // with daylight transition by 01:00:00. This rule should be split into 3 rules:
            //      - rule 1 from 2/9/1942 to 12/31/1942
            //      - rule 2 from 1/1/1943 to 12/31/1944
            //      - rule 3 from 1/1/1945 to 8/14/1945
            TimeZoneInfo.AdjustmentRule[] rules = TimeZoneInfo.FindSystemTimeZoneById(s_strPacific).GetAdjustmentRules();

            bool ruleEncountered = false;
            for (int i = 0; i < rules.Length; i++)
            {
                if (rules[i].DateStart == new DateTime(1942, 2, 9))
                {
                    Assert.True(i + 2 <= rules.Length - 1);
                    TimeSpan daylightDelta = TimeSpan.FromHours(1);

                    // DateStart                  : 2/9/1942 12:00:00 AM (Unspecified)
                    // DateEnd                    : 12/31/1942 12:00:00 AM (Unspecified)
                    // DaylightDelta              : 01:00:00
                    // DaylightTransitionStart    : ToD:02:00:00 M:2, D:9, W:1, DoW:Sunday, FixedDate:True
                    // DaylightTransitionEnd      : ToD:23:59:59.9990000 M:12, D:31, W:1, DoW:Sunday, FixedDate:True

                    Assert.Equal(new DateTime(1942, 12, 31), rules[i].DateEnd);
                    Assert.Equal(daylightDelta, rules[i].DaylightDelta);
                    Assert.Equal(TimeZoneInfo.TransitionTime.CreateFixedDateRule(new DateTime(1, 1, 1, 2, 0, 0), 2, 9), rules[i].DaylightTransitionStart);
                    Assert.Equal(TimeZoneInfo.TransitionTime.CreateFixedDateRule(new DateTime(1, 1, 1, 23, 59, 59, 999), 12, 31), rules[i].DaylightTransitionEnd);

                    // DateStart                  : 1/1/1943 12:00:00 AM (Unspecified)
                    // DateEnd                    : 12/31/1944 12:00:00 AM (Unspecified)
                    // DaylightDelta              : 01:00:00
                    // DaylightTransitionStart    : ToD:00:00:00 M:1, D:1, W:1, DoW:Sunday, FixedDate:True
                    // DaylightTransitionEnd      : ToD:23:59:59.9990000 M:12, D:31, W:1, DoW:Sunday, FixedDate:True

                    Assert.Equal(new DateTime(1943, 1, 1), rules[i + 1].DateStart);
                    Assert.Equal(new DateTime(1944, 12, 31), rules[i + 1].DateEnd);
                    Assert.Equal(daylightDelta, rules[i + 1].DaylightDelta);
                    Assert.Equal(TimeZoneInfo.TransitionTime.CreateFixedDateRule(new DateTime(1, 1, 1, 0, 0, 0), 1, 1), rules[i + 1].DaylightTransitionStart);
                    Assert.Equal(TimeZoneInfo.TransitionTime.CreateFixedDateRule(new DateTime(1, 1, 1, 23, 59, 59, 999), 12, 31), rules[i + 1].DaylightTransitionEnd);

                    // DateStart                  : 1/1/1945 12:00:00 AM (Unspecified)
                    // DateEnd                    : 8/14/1945 12:00:00 AM (Unspecified)
                    // DaylightDelta              : 01:00:00
                    // DaylightTransitionStart    : ToD:00:00:00 M:1, D:1, W:1, DoW:Sunday, FixedDate:True
                    // DaylightTransitionEnd      : ToD:15:59:59.9990000 M:8, D:14, W:1, DoW:Sunday, FixedDate:True

                    Assert.Equal(new DateTime(1945, 1, 1), rules[i + 2].DateStart);
                    Assert.Equal(new DateTime(1945, 8, 14), rules[i + 2].DateEnd);
                    Assert.Equal(daylightDelta, rules[i + 2].DaylightDelta);
                    Assert.Equal(TimeZoneInfo.TransitionTime.CreateFixedDateRule(new DateTime(1, 1, 1, 0, 0, 0), 1, 1), rules[i + 2].DaylightTransitionStart);
                    Assert.Equal(TimeZoneInfo.TransitionTime.CreateFixedDateRule(new DateTime(1, 1, 1, 15, 59, 59, 999), 8, 14), rules[i + 2].DaylightTransitionEnd);

                    ruleEncountered = true;
                    break;
                }
            }

            Assert.True(ruleEncountered, "The 1942 rule of America/Los_Angeles not found.");
        }

        [Theory]
        [PlatformSpecific(TestPlatforms.AnyUnix)]  // Linux will use local mean time for DateTimes before standard time came into effect.
        // in 1996 Europe/Lisbon changed from standard time to DST without changing the UTC offset
        [InlineData("1995-09-30T17:00:00.0000000Z", false, "1:00:00")]
        [InlineData("1996-03-31T00:59:59.0000000Z", false, "1:00:00")]
        [InlineData("1996-03-31T01:00:00.0000000Z", true, "1:00:00")]
        [InlineData("1996-03-31T01:00:01.0000000Z", true, "1:00:00")]
        [InlineData("1996-03-31T11:00:01.0000000Z", true, "1:00:00")]
        [InlineData("1996-08-31T11:00:00.0000000Z", true, "1:00:00")]
        [InlineData("1996-10-27T00:00:00.0000000Z", true, "1:00:00")]
        [InlineData("1996-10-27T00:59:59.0000000Z", true, "1:00:00")]
        [InlineData("1996-10-27T01:00:00.0000000Z", false, "0:00:00")]
        [InlineData("1996-10-28T01:00:00.0000000Z", false, "0:00:00")]
        [InlineData("1997-03-30T00:59:59.0000000Z", false, "0:00:00")]
        [InlineData("1997-03-30T01:00:00.0000000Z", true, "1:00:00")]
        public static void IsDaylightSavingTime_LisbonDaylightSavingsWithNoOffsetChange(string dateTimeString, bool expectedDST, string expectedOffsetString)
        {
            DateTime dt = DateTime.ParseExact(dateTimeString, "o", CultureInfo.InvariantCulture, DateTimeStyles.AdjustToUniversal);
            VerifyDST(s_LisbonTz, dt, expectedDST);

            TimeSpan offset = TimeSpan.Parse(expectedOffsetString, CultureInfo.InvariantCulture);
            Assert.Equal(offset, s_LisbonTz.GetUtcOffset(dt));
        }

        [Theory]
        // Newfoundland is UTC-3:30 standard and UTC-2:30 dst
        // using non-UTC date times in this test to get some coverage for non-UTC date times
        [InlineData("2015-03-08T01:59:59", false, false, false, "-3:30:00", "-8:00:00")]
        // since DST kicks in a 2AM, from 2AM - 3AM is Invalid
        [InlineData("2015-03-08T02:00:00", false, true, false, "-3:30:00", "-8:00:00")]
        [InlineData("2015-03-08T02:59:59", false, true, false, "-3:30:00", "-8:00:00")]
        [InlineData("2015-03-08T03:00:00", true, false, false, "-2:30:00", "-8:00:00")]
        [InlineData("2015-03-08T07:29:59", true, false, false, "-2:30:00", "-8:00:00")]
        [InlineData("2015-03-08T07:30:00", true, false, false, "-2:30:00", "-7:00:00")]
        [InlineData("2015-11-01T00:59:59", true, false, false, "-2:30:00", "-7:00:00")]
        [InlineData("2015-11-01T01:00:00", false, false, true, "-3:30:00", "-7:00:00")]
        [InlineData("2015-11-01T01:59:59", false, false, true, "-3:30:00", "-7:00:00")]
        [InlineData("2015-11-01T02:00:00", false, false, false, "-3:30:00", "-7:00:00")]
        [InlineData("2015-11-01T05:29:59", false, false, false, "-3:30:00", "-7:00:00")]
        [InlineData("2015-11-01T05:30:00", false, false, false, "-3:30:00", "-8:00:00")]
        public static void NewfoundlandTimeZone(string dateTimeString, bool expectedDST, bool isInvalidTime, bool isAmbiguousTime,
            string expectedOffsetString, string pacificOffsetString)
        {
            DateTime dt = DateTime.ParseExact(dateTimeString, "s", CultureInfo.InvariantCulture);
            VerifyInv(s_NewfoundlandTz, dt, isInvalidTime);

            if (!isInvalidTime)
            {
                VerifyDST(s_NewfoundlandTz, dt, expectedDST);
                VerifyAmbiguous(s_NewfoundlandTz, dt, isAmbiguousTime);

                TimeSpan offset = TimeSpan.Parse(expectedOffsetString, CultureInfo.InvariantCulture);
                Assert.Equal(offset, s_NewfoundlandTz.GetUtcOffset(dt));

                TimeSpan pacificOffset = TimeSpan.Parse(pacificOffsetString, CultureInfo.InvariantCulture);
                VerifyConvert(dt, s_strNewfoundland, s_strPacific, dt - (offset - pacificOffset));
            }
        }

        [Fact]
        public static void GetSystemTimeZones()
        {
            ReadOnlyCollection<TimeZoneInfo> timeZones = TimeZoneInfo.GetSystemTimeZones();
            Assert.NotEmpty(timeZones);
            Assert.Contains(timeZones, t => t.Id == s_strPacific);
            Assert.Contains(timeZones, t => t.Id == s_strSydney);
            Assert.Contains(timeZones, t => t.Id == s_strGMT);
            Assert.Contains(timeZones, t => t.Id == s_strTonga);
            Assert.Contains(timeZones, t => t.Id == s_strBrasil);
            Assert.Contains(timeZones, t => t.Id == s_strPerth);
            Assert.Contains(timeZones, t => t.Id == s_strBrasilia);
            Assert.Contains(timeZones, t => t.Id == s_strNairobi);
            Assert.Contains(timeZones, t => t.Id == s_strAmsterdam);
            Assert.Contains(timeZones, t => t.Id == s_strRussian);
            Assert.Contains(timeZones, t => t.Id == s_strLibya);
            Assert.Contains(timeZones, t => t.Id == s_strCatamarca);
            Assert.Contains(timeZones, t => t.Id == s_strLisbon);
            Assert.Contains(timeZones, t => t.Id == s_strNewfoundland);

            // ensure the TimeZoneInfos are sorted by BaseUtcOffset and then DisplayName.
            TimeZoneInfo previous = timeZones[0];
            for (int i = 1; i < timeZones.Count; i++)
            {
                TimeZoneInfo current = timeZones[i];
                int baseOffsetsCompared = current.BaseUtcOffset.CompareTo(previous.BaseUtcOffset);
                Assert.True(baseOffsetsCompared >= 0,
                    string.Format("TimeZoneInfos are out of order. {0}:{1} should be before {2}:{3}",
                        previous.Id, previous.BaseUtcOffset, current.Id, current.BaseUtcOffset));

                if (baseOffsetsCompared == 0)
                {
                    Assert.True(current.DisplayName.CompareTo(previous.DisplayName) >= 0,
                        string.Format("TimeZoneInfos are out of order. {0} should be before {1}",
                            previous.DisplayName, current.DisplayName));
                }
            }
        }

        [Fact]
        public static void DaylightTransitionsExactTime()
        {
            TimeZoneInfo zone = TimeZoneInfo.FindSystemTimeZoneById(s_strPacific);

            DateTime after = new DateTime(2011, 11, 6, 9, 0, 0, 0, DateTimeKind.Utc);
            DateTime mid = after.AddTicks(-1);
            DateTime before = after.AddTicks(-2);

            Assert.Equal(TimeSpan.FromHours(-7), zone.GetUtcOffset(before));
            Assert.Equal(TimeSpan.FromHours(-7), zone.GetUtcOffset(mid));
            Assert.Equal(TimeSpan.FromHours(-8), zone.GetUtcOffset(after));
        }

        /// <summary>
        /// Ensure Africa/Johannesburg transitions from +3 to +2 at
        /// 1943-02-20T23:00:00Z, and not a tick before that.
        /// See https://github.com/dotnet/runtime/issues/4728
        /// </summary>
        [Fact]
        [PlatformSpecific(TestPlatforms.AnyUnix)] // Linux and Windows rules differ in this case
        public static void DaylightTransitionsExactTime_Johannesburg()
        {
            DateTimeOffset transition = new DateTimeOffset(1943, 3, 20, 23, 0, 0, TimeSpan.Zero);

            Assert.Equal(TimeSpan.FromHours(3), s_johannesburgTz.GetUtcOffset(transition.AddTicks(-2)));
            Assert.Equal(TimeSpan.FromHours(3), s_johannesburgTz.GetUtcOffset(transition.AddTicks(-1)));
            Assert.Equal(TimeSpan.FromHours(2), s_johannesburgTz.GetUtcOffset(transition));
        }

        public static IEnumerable<object[]> Equals_TestData()
        {
            yield return new object[] { s_casablancaTz, s_casablancaTz, true };
            yield return new object[] { s_casablancaTz, s_LisbonTz, false };

            yield return new object[] { TimeZoneInfo.Utc, TimeZoneInfo.Utc, true };
            yield return new object[] { TimeZoneInfo.Utc, s_casablancaTz, false };

            yield return new object[] { TimeZoneInfo.Local, TimeZoneInfo.Local, true };

            yield return new object[] { TimeZoneInfo.Local, new object(), false };
            yield return new object[] { TimeZoneInfo.Local, null, false };
        }

        [Theory]
        [MemberData(nameof(Equals_TestData))]
        public static void EqualsTest(TimeZoneInfo timeZoneInfo, object obj, bool expected)
        {
            Assert.Equal(expected, timeZoneInfo.Equals(obj));
            if (obj is TimeZoneInfo)
            {
                Assert.Equal(expected, timeZoneInfo.Equals((TimeZoneInfo)obj));
                Assert.Equal(expected, timeZoneInfo.GetHashCode().Equals(obj.GetHashCode()));
            }
        }

        [Fact]
        public static void ClearCachedData()
        {
            TimeZoneInfo cst = TimeZoneInfo.FindSystemTimeZoneById(s_strSydney);
            TimeZoneInfo local = TimeZoneInfo.Local;

            TimeZoneInfo.ClearCachedData();
            Assert.ThrowsAny<ArgumentException>(() =>
            {
                TimeZoneInfo.ConvertTime(DateTime.Now, local, cst);
            });
        }

        [Fact]
        public static void ConvertTime_DateTimeOffset_NullDestination_ArgumentNullException()
        {
            DateTimeOffset time1 = new DateTimeOffset(2006, 5, 12, 0, 0, 0, TimeSpan.Zero);
            VerifyConvertException<ArgumentNullException>(time1, null);
        }

        public static IEnumerable<object[]> ConvertTime_DateTimeOffset_InvalidDestination_TimeZoneNotFoundException_MemberData()
        {
            yield return new object[] { string.Empty };
            yield return new object[] { "    " };
            yield return new object[] { "\0" };
            yield return new object[] { s_strPacific.Substring(0, s_strPacific.Length / 2) }; // whole string must match
            yield return new object[] { s_strPacific + " Zone" }; // no extra characters
            yield return new object[] { " " + s_strPacific }; // no leading space
            yield return new object[] { s_strPacific + " " }; // no trailing space
            yield return new object[] { "\0" + s_strPacific }; // no leading null
            yield return new object[] { s_strPacific + "\0" }; // no trailing null
            yield return new object[] { s_strPacific + "\\  " }; // no trailing null
            yield return new object[] { s_strPacific + "\\Display" };
            yield return new object[] { s_strPacific + "\n" }; // no trailing newline
            yield return new object[] { new string('a', 100) }; // long string
        }

        [Theory]
        [MemberData(nameof(ConvertTime_DateTimeOffset_InvalidDestination_TimeZoneNotFoundException_MemberData))]
        public static void ConvertTime_DateTimeOffset_InvalidDestination_TimeZoneNotFoundException(string destinationId)
        {
            DateTimeOffset time1 = new DateTimeOffset(2006, 5, 12, 0, 0, 0, TimeSpan.Zero);
            VerifyConvertException<TimeZoneNotFoundException>(time1, destinationId);
        }

        [Fact]
        public static void ConvertTimeFromUtc()
        {
            // destination timezone is null
            Assert.Throws<ArgumentNullException>(() =>
            {
                DateTime dt = TimeZoneInfo.ConvertTimeFromUtc(new DateTime(2007, 5, 3, 11, 8, 0), null);
            });

            // destination timezone is UTC
            DateTime now = DateTime.UtcNow;
            DateTime convertedNow = TimeZoneInfo.ConvertTimeFromUtc(now, TimeZoneInfo.Utc);
            Assert.Equal(now, convertedNow);
        }

        [Fact]
        public static void ConvertTimeToUtc()
        {
            // null source
            VerifyConvertToUtcException<ArgumentNullException>(new DateTime(2007, 5, 3, 12, 16, 0), null);

            TimeZoneInfo london = CreateCustomLondonTimeZone();

            // invalid DateTime
            DateTime invalidDate = new DateTime(2007, 3, 25, 1, 30, 0);
            VerifyConvertToUtcException<ArgumentException>(invalidDate, london);

            // DateTimeKind and source types don't match
            VerifyConvertToUtcException<ArgumentException>(new DateTime(2007, 5, 3, 12, 8, 0, DateTimeKind.Utc), london);

            // correct UTC conversion
            DateTime date = new DateTime(2007, 01, 01, 0, 0, 0);
            Assert.Equal(date.ToUniversalTime(), TimeZoneInfo.ConvertTimeToUtc(date));
        }

        [Fact]
        public static void ConvertTimeFromToUtc()
        {
            TimeZoneInfo london = CreateCustomLondonTimeZone();

            DateTime utc = DateTime.UtcNow;
            Assert.Equal(DateTimeKind.Utc, utc.Kind);

            DateTime converted = TimeZoneInfo.ConvertTimeFromUtc(utc, TimeZoneInfo.Utc);
            Assert.Equal(DateTimeKind.Utc, converted.Kind);
            DateTime back = TimeZoneInfo.ConvertTimeToUtc(converted, TimeZoneInfo.Utc);
            Assert.Equal(DateTimeKind.Utc, back.Kind);
            Assert.Equal(utc, back);

            converted = TimeZoneInfo.ConvertTimeFromUtc(utc, TimeZoneInfo.Local);
            DateTimeKind expectedKind = (TimeZoneInfo.Local == TimeZoneInfo.Utc) ? DateTimeKind.Utc : DateTimeKind.Local;
            Assert.Equal(expectedKind, converted.Kind);
            back = TimeZoneInfo.ConvertTimeToUtc(converted, TimeZoneInfo.Local);
            Assert.Equal(DateTimeKind.Utc, back.Kind);
            Assert.Equal(utc, back);
        }

        [Fact]
        [PlatformSpecific(TestPlatforms.AnyUnix)]  // Expected behavior specific to Unix
        public static void ConvertTimeFromToUtc_UnixOnly()
        {
            // DateTime Kind is Local
            Assert.ThrowsAny<ArgumentException>(() =>
            {
                DateTime dt = TimeZoneInfo.ConvertTimeFromUtc(new DateTime(2007, 5, 3, 11, 8, 0, DateTimeKind.Local), TimeZoneInfo.Local);
            });

            TimeZoneInfo london = CreateCustomLondonTimeZone();

            // winter (no DST)
            DateTime winter = new DateTime(2007, 12, 25, 12, 0, 0);
            DateTime convertedWinter = TimeZoneInfo.ConvertTimeFromUtc(winter, london);
            Assert.Equal(winter, convertedWinter);

            // summer (DST)
            DateTime summer = new DateTime(2007, 06, 01, 12, 0, 0);
            DateTime convertedSummer = TimeZoneInfo.ConvertTimeFromUtc(summer, london);
            Assert.Equal(summer + new TimeSpan(1, 0, 0), convertedSummer);

            // Kind and source types don't match
            VerifyConvertToUtcException<ArgumentException>(new DateTime(2007, 5, 3, 12, 8, 0, DateTimeKind.Local), london);

            // Test the ambiguous date
            DateTime utcAmbiguous = new DateTime(2016, 10, 30, 0, 14, 49, DateTimeKind.Utc);
            DateTime convertedAmbiguous = TimeZoneInfo.ConvertTimeFromUtc(utcAmbiguous, london);
            Assert.Equal(DateTimeKind.Unspecified, convertedAmbiguous.Kind);
            Assert.True(london.IsAmbiguousTime(convertedAmbiguous), $"Expected to have {convertedAmbiguous} is ambiguous");

            // convert to London time and back
            DateTime utc = DateTime.UtcNow;
            Assert.Equal(DateTimeKind.Utc, utc.Kind);
            DateTime converted = TimeZoneInfo.ConvertTimeFromUtc(utc, london);
            Assert.Equal(DateTimeKind.Unspecified, converted.Kind);
            DateTime back = TimeZoneInfo.ConvertTimeToUtc(converted, london);
            Assert.Equal(DateTimeKind.Utc, back.Kind);

            if (london.IsAmbiguousTime(converted))
            {
                // if the time is ambiguous this will not round trip the original value because this ambiguous time can be mapped into
                // 2 UTC times. usually we return the value with the DST delta added to it.
                back = back.AddTicks(-london.GetAdjustmentRules()[0].DaylightDelta.Ticks);
            }

            Assert.Equal(utc, back);
        }

        [Fact]
        public static void CreateCustomTimeZone()
        {
            TimeZoneInfo.TransitionTime s1 = TimeZoneInfo.TransitionTime.CreateFloatingDateRule(new DateTime(1, 1, 1, 4, 0, 0), 3, 2, DayOfWeek.Sunday);
            TimeZoneInfo.TransitionTime e1 = TimeZoneInfo.TransitionTime.CreateFloatingDateRule(new DateTime(1, 1, 1, 4, 0, 0), 10, 2, DayOfWeek.Sunday);
            TimeZoneInfo.AdjustmentRule r1 = TimeZoneInfo.AdjustmentRule.CreateAdjustmentRule(new DateTime(2000, 1, 1), new DateTime(2005, 1, 1), new TimeSpan(1, 0, 0), s1, e1);

            // supports DST
            TimeZoneInfo tz1 = TimeZoneInfo.CreateCustomTimeZone("mytimezone", new TimeSpan(6, 0, 0), null, null, null, new TimeZoneInfo.AdjustmentRule[] { r1 });
            Assert.True(tz1.SupportsDaylightSavingTime);

            // doesn't support DST
            TimeZoneInfo tz2 = TimeZoneInfo.CreateCustomTimeZone("mytimezone", new TimeSpan(4, 0, 0), null, null, null, new TimeZoneInfo.AdjustmentRule[] { r1 }, true);
            Assert.False(tz2.SupportsDaylightSavingTime);

            TimeZoneInfo tz3 = TimeZoneInfo.CreateCustomTimeZone("mytimezone", new TimeSpan(6, 0, 0), null, null, null, null);
            Assert.False(tz3.SupportsDaylightSavingTime);
        }

        [Fact]
        public static void CreateCustomTimeZone_Invalid()
        {
            VerifyCustomTimeZoneException<ArgumentNullException>(null, new TimeSpan(0), null, null);                // null Id
            VerifyCustomTimeZoneException<ArgumentException>("", new TimeSpan(0), null, null);                      // empty string Id
            VerifyCustomTimeZoneException<ArgumentException>("mytimezone", new TimeSpan(0, 0, 55), null, null);     // offset not minutes
            VerifyCustomTimeZoneException<ArgumentException>("mytimezone", new TimeSpan(14, 1, 0), null, null);     // offset too big
            VerifyCustomTimeZoneException<ArgumentException>("mytimezone", -new TimeSpan(14, 1, 0), null, null);   // offset too small
        }

        [Fact]
        public static void CreateCustomTimeZone_InvalidTimeZone()
        {
            TimeZoneInfo.TransitionTime s1 = TimeZoneInfo.TransitionTime.CreateFloatingDateRule(new DateTime(1, 1, 1, 4, 0, 0), 3, 2, DayOfWeek.Sunday);
            TimeZoneInfo.TransitionTime e1 = TimeZoneInfo.TransitionTime.CreateFloatingDateRule(new DateTime(1, 1, 1, 4, 0, 0), 10, 2, DayOfWeek.Sunday);
            TimeZoneInfo.TransitionTime s2 = TimeZoneInfo.TransitionTime.CreateFloatingDateRule(new DateTime(1, 1, 1, 4, 0, 0), 2, 2, DayOfWeek.Sunday);
            TimeZoneInfo.TransitionTime e2 = TimeZoneInfo.TransitionTime.CreateFloatingDateRule(new DateTime(1, 1, 1, 4, 0, 0), 11, 2, DayOfWeek.Sunday);

            TimeZoneInfo.AdjustmentRule r1 = TimeZoneInfo.AdjustmentRule.CreateAdjustmentRule(new DateTime(2000, 1, 1), new DateTime(2005, 1, 1), new TimeSpan(1, 0, 0), s1, e1);

            // AdjustmentRules overlap
            TimeZoneInfo.AdjustmentRule r2 = TimeZoneInfo.AdjustmentRule.CreateAdjustmentRule(new DateTime(2004, 1, 1), new DateTime(2007, 1, 1), new TimeSpan(1, 0, 0), s2, e2);
            VerifyCustomTimeZoneException<InvalidTimeZoneException>("mytimezone", new TimeSpan(6, 0, 0), null, null, null, new TimeZoneInfo.AdjustmentRule[] { r1, r2 });

            // AdjustmentRules not ordered
            TimeZoneInfo.AdjustmentRule r3 = TimeZoneInfo.AdjustmentRule.CreateAdjustmentRule(new DateTime(2006, 1, 1), new DateTime(2007, 1, 1), new TimeSpan(1, 0, 0), s2, e2);
            VerifyCustomTimeZoneException<InvalidTimeZoneException>("mytimezone", new TimeSpan(6, 0, 0), null, null, null, new TimeZoneInfo.AdjustmentRule[] { r3, r1 });

            // Offset out of range
            TimeZoneInfo.AdjustmentRule r4 = TimeZoneInfo.AdjustmentRule.CreateAdjustmentRule(new DateTime(2000, 1, 1), new DateTime(2005, 1, 1), new TimeSpan(3, 0, 0), s1, e1);
            VerifyCustomTimeZoneException<InvalidTimeZoneException>("mytimezone", new TimeSpan(12, 0, 0), null, null, null, new TimeZoneInfo.AdjustmentRule[] { r4 });

            // overlapping AdjustmentRules for a date
            TimeZoneInfo.AdjustmentRule r5 = TimeZoneInfo.AdjustmentRule.CreateAdjustmentRule(new DateTime(2005, 1, 1), new DateTime(2007, 1, 1), new TimeSpan(1, 0, 0), s2, e2);
            VerifyCustomTimeZoneException<InvalidTimeZoneException>("mytimezone", new TimeSpan(6, 0, 0), null, null, null, new TimeZoneInfo.AdjustmentRule[] { r1, r5 });

            // null AdjustmentRule
            VerifyCustomTimeZoneException<InvalidTimeZoneException>("mytimezone", new TimeSpan(12, 0, 0), null, null, null, new TimeZoneInfo.AdjustmentRule[] { null });
        }

        [Fact]
        [PlatformSpecific(TestPlatforms.AnyUnix)]  // TimeZone not found on Windows
        public static void HasSameRules_RomeAndVatican()
        {
            TimeZoneInfo rome = TimeZoneInfo.FindSystemTimeZoneById("Europe/Rome");
            TimeZoneInfo vatican = TimeZoneInfo.FindSystemTimeZoneById("Europe/Vatican");
            Assert.True(rome.HasSameRules(vatican));
        }

        [Fact]
        public static void HasSameRules_NullAdjustmentRules()
        {
            TimeZoneInfo utc = TimeZoneInfo.Utc;
            TimeZoneInfo custom = TimeZoneInfo.CreateCustomTimeZone("Custom", new TimeSpan(0), "Custom", "Custom");
            Assert.True(utc.HasSameRules(custom));
        }

        [Fact]
        public static void ConvertTimeBySystemTimeZoneIdTests()
        {
            DateTime now = DateTime.Now;
            DateTime utcNow = TimeZoneInfo.ConvertTimeToUtc(now);

            Assert.Equal(now, TimeZoneInfo.ConvertTimeBySystemTimeZoneId(utcNow, TimeZoneInfo.Local.Id));
            Assert.Equal(utcNow, TimeZoneInfo.ConvertTimeBySystemTimeZoneId(now, TimeZoneInfo.Utc.Id));

            Assert.Equal(now, TimeZoneInfo.ConvertTimeBySystemTimeZoneId(utcNow, TimeZoneInfo.Utc.Id, TimeZoneInfo.Local.Id));
            Assert.Equal(utcNow, TimeZoneInfo.ConvertTimeBySystemTimeZoneId(now, TimeZoneInfo.Local.Id, TimeZoneInfo.Utc.Id));

            DateTimeOffset offsetNow = new DateTimeOffset(now);
            DateTimeOffset utcOffsetNow = new DateTimeOffset(utcNow);

            Assert.Equal(offsetNow, TimeZoneInfo.ConvertTimeBySystemTimeZoneId(utcOffsetNow, TimeZoneInfo.Local.Id));
            Assert.Equal(utcOffsetNow, TimeZoneInfo.ConvertTimeBySystemTimeZoneId(offsetNow, TimeZoneInfo.Utc.Id));
        }

        public static IEnumerable<object[]> SystemTimeZonesTestData()
        {
            foreach (TimeZoneInfo tz in TimeZoneInfo.GetSystemTimeZones())
            {
                yield return new object[] { tz };
            }

            // Include fixed offset IANA zones in the test data when they are available.
            if (!PlatformDetection.IsWindows)
            {
                for (int i = -14; i <= 12; i++)
                {
                    TimeZoneInfo tz = null;

                    try
                    {
                        string id = $"Etc/GMT{i:+0;-0}";
                        tz = TimeZoneInfo.FindSystemTimeZoneById(id);
                    }
                    catch (TimeZoneNotFoundException)
                    {
                    }

                    if (tz != null)
                    {
                        yield return new object[] { tz };
                    }
                }
            }
        }

        private const string IanaAbbreviationPattern = @"^(?:[A-Z][A-Za-z]+|[+-]\d{2}|[+-]\d{4})$";

        [RegexGenerator(IanaAbbreviationPattern)]
        private static partial Regex IanaAbbreviationRegex();

        // UTC aliases per https://github.com/unicode-org/cldr/blob/master/common/bcp47/timezone.xml
        // (This list is not likely to change.)
        private static readonly string[] s_UtcAliases = new[] {
            "Etc/UTC",
            "Etc/UCT",
            "Etc/Universal",
            "Etc/Zulu",
            "UCT",
            "UTC",
            "Universal",
            "Zulu"
        };

        // On Android GMT, GMT+0, and GMT-0 are values
        private static readonly string[] s_GMTAliases = new[] {
            "GMT",
            "GMT0",
            "GMT+0",
            "GMT-0"
        };

        [Theory]
        [MemberData(nameof(SystemTimeZonesTestData))]
        [PlatformSpecific(TestPlatforms.AnyUnix)]
        public static void TimeZoneDisplayNames_Unix(TimeZoneInfo timeZone)
        {
            bool isUtc = s_UtcAliases.Contains(timeZone.Id, StringComparer.OrdinalIgnoreCase);

            if (PlatformDetection.IsBrowser)
            {
                // Browser platform doesn't have full ICU names, but uses the IANA IDs and abbreviations instead.

                // The display name will be the offset plus the ID.
                // The offset is checked separately in TimeZoneInfo_DisplayNameStartsWithOffset
                Assert.True(timeZone.DisplayName.EndsWith(" " + timeZone.Id),
                    $"Id: \"{timeZone.Id}\", DisplayName should have ended with the ID, Actual DisplayName: \"{timeZone.DisplayName}\"");

                if (isUtc)
                {
                    // Make sure UTC and its aliases have exactly "UTC" for the standard and daylight names
                    Assert.True(timeZone.StandardName == "UTC",
                        $"Id: \"{timeZone.Id}\", Expected StandardName: \"UTC\", Actual StandardName: \"{timeZone.StandardName}\"");
                    Assert.True(timeZone.DaylightName == "UTC",
                        $"Id: \"{timeZone.Id}\", Expected DaylightName: \"UTC\", Actual DaylightName: \"{timeZone.DaylightName}\"");
                }
                else
                {
                    // For other time zones, match any valid IANA time zone abbreviation, including numeric forms
                    Assert.True(IanaAbbreviationRegex().IsMatch(timeZone.StandardName),
                        $"Id: \"{timeZone.Id}\", StandardName should have matched the pattern @\"{IanaAbbreviationPattern}\", Actual StandardName: \"{timeZone.StandardName}\"");
                    Assert.True(IanaAbbreviationRegex().IsMatch(timeZone.DaylightName),
                        $"Id: \"{timeZone.Id}\", DaylightName should have matched the pattern @\"{IanaAbbreviationPattern}\", Actual DaylightName: \"{timeZone.DaylightName}\"");
                }
            }
            else if (isUtc)
            {
                // UTC's display name is the string "(UTC) " and the same text as the standard name.
                Assert.True(timeZone.DisplayName == $"(UTC) {timeZone.StandardName}",
                    $"Id: \"{timeZone.Id}\", Expected DisplayName: \"(UTC) {timeZone.StandardName}\", Actual DisplayName: \"{timeZone.DisplayName}\"");

                // All aliases of UTC should have the same names as UTC itself
                Assert.True(timeZone.DisplayName == TimeZoneInfo.Utc.DisplayName,
                    $"Id: \"{timeZone.Id}\", Expected DisplayName: \"{TimeZoneInfo.Utc.DisplayName}\", Actual DisplayName: \"{timeZone.DisplayName}\"");
                Assert.True(timeZone.StandardName == TimeZoneInfo.Utc.StandardName,
                    $"Id: \"{timeZone.Id}\", Expected StandardName: \"{TimeZoneInfo.Utc.StandardName}\", Actual StandardName: \"{timeZone.StandardName}\"");
                Assert.True(timeZone.DaylightName == TimeZoneInfo.Utc.DaylightName,
                    $"Id: \"{timeZone.Id}\", Expected DaylightName: \"{TimeZoneInfo.Utc.DaylightName}\", Actual DaylightName: \"{timeZone.DaylightName}\"");
            }
            else
            {
                // All we can really say generically here is that they aren't empty.
                Assert.False(string.IsNullOrWhiteSpace(timeZone.DisplayName), $"Id: \"{timeZone.Id}\", DisplayName should not have been empty.");
                Assert.False(string.IsNullOrWhiteSpace(timeZone.StandardName), $"Id: \"{timeZone.Id}\", StandardName should not have been empty.");

                // GMT* on Android does sets daylight savings time to false, so there will be no DaylightName
                if (!PlatformDetection.IsAndroid || (PlatformDetection.IsAndroid && !timeZone.Id.StartsWith("GMT")))
                {
                    Assert.False(string.IsNullOrWhiteSpace(timeZone.DaylightName), $"Id: \"{timeZone.Id}\", DaylightName should not have been empty.");
                }
            }
        }

        [ActiveIssue("https://github.com/dotnet/runtime/issues/19794", TestPlatforms.AnyUnix)]
        [Theory]
        [MemberData(nameof(SystemTimeZonesTestData))]
        public static void ToSerializedString_FromSerializedString_RoundTrips(TimeZoneInfo timeZone)
        {
            string serialized = timeZone.ToSerializedString();
            TimeZoneInfo deserializedTimeZone = TimeZoneInfo.FromSerializedString(serialized);
            Assert.Equal(timeZone, deserializedTimeZone);
            Assert.Equal(serialized, deserializedTimeZone.ToSerializedString());
        }

        [ConditionalTheory(typeof(PlatformDetection), nameof(PlatformDetection.IsBinaryFormatterSupported))]
        [MemberData(nameof(SystemTimeZonesTestData))]
        public static void BinaryFormatter_RoundTrips(TimeZoneInfo timeZone)
        {
            BinaryFormatter formatter = new BinaryFormatter();

            using (MemoryStream stream = new MemoryStream())
            {
                formatter.Serialize(stream, timeZone);
                stream.Position = 0;

                TimeZoneInfo deserializedTimeZone = (TimeZoneInfo)formatter.Deserialize(stream);
                Assert.Equal(timeZone, deserializedTimeZone);
            }
        }

        [Fact]
        public static void TimeZoneInfo_DoesNotCreateAdjustmentRulesWithOffsetOutsideOfRange()
        {
            // On some OSes with some time zones setting
            // time zone may contain old adjustment rule which have offset higher than 14h
            // Assert.DoesNotThrow
            DateTimeOffset.FromFileTime(0);
        }

        [Fact]
        public static void TimeZoneInfo_DoesConvertTimeForOldDatesOfTimeZonesWithExceedingMaxRange()
        {
            // On some OSes this time zone contains old adjustment rules which have offset higher than 14h
            TimeZoneInfo tzi = TryGetSystemTimeZone("Asia/Manila");
            if (tzi == null)
            {
                // Time zone could not be found
                return;
            }

            // Assert.DoesNotThrow
            TimeZoneInfo.ConvertTime(new DateTimeOffset(1800, 4, 4, 10, 10, 4, 2, TimeSpan.Zero), tzi);
        }

        [Fact]
        public static void GetSystemTimeZones_AllTimeZonesHaveOffsetInValidRange()
        {
            foreach (TimeZoneInfo tzi in TimeZoneInfo.GetSystemTimeZones())
            {
                foreach (TimeZoneInfo.AdjustmentRule ar in tzi.GetAdjustmentRules())
                {
                    Assert.True(Math.Abs((tzi.GetUtcOffset(ar.DateStart)).TotalHours) <= 14.0);
                }
            }
        }

        private static byte[] timeZoneFileContents = new byte[]
        {
            0x54, 0x5A, 0x69, 0x66, 0x32, 0x00, 0x00, 0x00, 0x00, 0x00, 0x00, 0x00, 0x00, 0x00, 0x00, 0x00,
            0x00, 0x00, 0x00, 0x00, 0x00, 0x00, 0x00, 0x00, 0x00, 0x00, 0x00, 0x00, 0x00, 0x00, 0x00, 0x00,
            0x00, 0x00, 0x00, 0x00, 0x00, 0x00, 0x00, 0x00, 0x00, 0x00, 0x00, 0x00, 0x54, 0x5A, 0x69, 0x66,
            0x32, 0x00, 0x00, 0x00, 0x00, 0x00, 0x00, 0x00, 0x00, 0x00, 0x00, 0x00, 0x00, 0x00, 0x00, 0x00,
            0x00, 0x00, 0x00, 0x05, 0x00, 0x00, 0x00, 0x05, 0x00, 0x00, 0x00, 0x00, 0x00, 0x00, 0x00, 0x01,
            0x00, 0x00, 0x00, 0x05, 0x00, 0x00, 0x00, 0x0C, 0xF8, 0x00, 0x00, 0x00, 0x00, 0x00, 0x00, 0x00,
            0x00, 0xFF, 0xFF, 0xF8, 0xE4, 0x00, 0x00, 0x00, 0x00, 0x0E, 0x10, 0x01, 0x04, 0x00, 0x00, 0x00,
            0x00, 0x00, 0x08, 0x00, 0x00, 0x0E, 0x10, 0x00, 0x04, 0x00, 0x00, 0x00, 0x00, 0x00, 0x08, 0x4C,
            0x4D, 0x54, 0x00, 0x2B, 0x30, 0x31, 0x00, 0x2B, 0x30, 0x30, 0x00, 0x00, 0x00, 0x00, 0x00, 0x00,
            0x00, 0x00, 0x00, 0x00, 0x00,
            // POSIX Rule
            // 0x0A, 0x3C, 0x2B, 0x30, 0x30, 0x3E, 0x30, 0x3C, 0x2B, 0x30, 0x31,
            // 0x3E, 0x2C, 0x30, 0x2F, 0x30, 0x2C, 0x4A, 0x33, 0x36, 0x35, 0x2F, 0x32, 0x35, 0x0A
        };

        [ActiveIssue("https://github.com/dotnet/runtime/issues/64134")]
        [ConditionalTheory(typeof(RemoteExecutor), nameof(RemoteExecutor.IsSupported))]
        [PlatformSpecific(TestPlatforms.AnyUnix)]
        [InlineData("<+00>0<+01>,0/0,J365/25", 1, 1, true)]
        [InlineData("<+00>0<+01>,30/0,J365/25", 31, 1, true)]
        [InlineData("<+00>0<+01>,31/0,J365/25", 1, 2, true)]
        [InlineData("<+00>0<+01>,58/0,J365/25", 28, 2, true)]
        [InlineData("<+00>0<+01>,59/0,J365/25", 0, 0, false)]
        [InlineData("<+00>0<+01>,9999999/0,J365/25", 0, 0, false)]
        [InlineData("<+00>0<+01>,A/0,J365/25", 0, 0, false)]
        public static void NJulianRuleTest(string posixRule, int dayNumber, int monthNumber, bool shouldSucceed)
        {
            string zoneFilePath = Path.GetTempPath() + Path.GetRandomFileName();
            using (FileStream fs = new FileStream(zoneFilePath, FileMode.Create))
            {
                fs.Write(timeZoneFileContents.AsSpan());

                // Append the POSIX rule
                fs.WriteByte(0x0A);
                foreach (char c in posixRule)
                {
                    fs.WriteByte((byte)c);
                }
                fs.WriteByte(0x0A);
            }

            try
            {
                ProcessStartInfo psi = new ProcessStartInfo() { UseShellExecute = false };
                psi.Environment.Add("TZ", zoneFilePath);

                RemoteExecutor.Invoke((day, month, succeed) =>
                {
                    bool expectedToSucceed = bool.Parse(succeed);
                    int d = int.Parse(day);
                    int m = int.Parse(month);

                    TimeZoneInfo.AdjustmentRule[] rules = TimeZoneInfo.Local.GetAdjustmentRules();

                    if (expectedToSucceed)
                    {
                        Assert.Equal(1, rules.Length);
                        Assert.Equal(d, rules[0].DaylightTransitionStart.Day);
                        Assert.Equal(m, rules[0].DaylightTransitionStart.Month);
                    }
                    else
                    {
                        Assert.Equal(0, rules.Length);
                    }
                }, dayNumber.ToString(), monthNumber.ToString(), shouldSucceed.ToString(), new RemoteInvokeOptions { StartInfo = psi }).Dispose();
            }
            finally
            {
                try { File.Delete(zoneFilePath); } catch { } // don't fail the test if we couldn't delete the file.
            }
        }

        [ConditionalFact(typeof(RemoteExecutor), nameof(RemoteExecutor.IsSupported))]
        public static void TimeZoneInfo_LocalZoneWithInvariantMode()
        {
            string hostTZId = TimeZoneInfo.Local.Id;

<<<<<<< HEAD
            ProcessStartInfo psi = new ProcessStartInfo() {  UseShellExecute = false };
=======
            ProcessStartInfo psi = new ProcessStartInfo() { UseShellExecute = false };
>>>>>>> eb51b02b
            psi.Environment.Add("DOTNET_SYSTEM_GLOBALIZATION_INVARIANT", PlatformDetection.IsInvariantGlobalization ? "0" : "1");

            RemoteExecutor.Invoke((tzId, hostIsRunningInInvariantMode) =>
            {
                bool hostInvariantMode = bool.Parse(hostIsRunningInInvariantMode);

                if (!hostInvariantMode)
                {
                    // If hostInvariantMode is false, means the child process should enable the globalization invariant mode.
                    // We validate here that by trying to create a culture which should throws in such mode.
                    Assert.Throws<CultureNotFoundException>(() => CultureInfo.GetCultureInfo("en-US"));
                }

                Assert.Equal(tzId, TimeZoneInfo.Local.Id);

<<<<<<< HEAD
            }, hostTZId, PlatformDetection.IsInvariantGlobalization.ToString(), new RemoteInvokeOptions { StartInfo =  psi}).Dispose();
=======
            }, hostTZId, PlatformDetection.IsInvariantGlobalization.ToString(), new RemoteInvokeOptions { StartInfo = psi }).Dispose();
>>>>>>> eb51b02b
        }

        [Fact]
        public static void TimeZoneInfo_DaylightDeltaIsNoMoreThan12Hours()
        {
            foreach (TimeZoneInfo tzi in TimeZoneInfo.GetSystemTimeZones())
            {
                foreach (TimeZoneInfo.AdjustmentRule ar in tzi.GetAdjustmentRules())
                {
                    Assert.True(Math.Abs(ar.DaylightDelta.TotalHours) <= 12.0);
                }
            }
        }

        [Theory]
        [MemberData(nameof(SystemTimeZonesTestData))]
        public static void TimeZoneInfo_DisplayNameStartsWithOffset(TimeZoneInfo tzi)
        {
            if (s_UtcAliases.Contains(tzi.Id, StringComparer.OrdinalIgnoreCase))
            {
                // UTC and all of its aliases (Etc/UTC, and others) start with just "(UTC) "
                Assert.StartsWith("(UTC) ", tzi.DisplayName);
            }
            else if (s_GMTAliases.Contains(tzi.Id, StringComparer.OrdinalIgnoreCase))
            {
                Assert.StartsWith("GMT", tzi.DisplayName);
            }
            else
            {
                Assert.False(string.IsNullOrWhiteSpace(tzi.StandardName));
                Match match = Regex.Match(tzi.DisplayName, @"^\(UTC(?<sign>\+|-)(?<amount>[0-9]{2}:[0-9]{2})\) \S.*", RegexOptions.ExplicitCapture);
                Assert.True(match.Success);

                // see https://github.com/dotnet/corefx/pull/33204#issuecomment-438782500
                if (PlatformDetection.IsNotWindowsNanoServer && !PlatformDetection.IsWindows7)
                {
                    string offset = (match.Groups["sign"].Value == "-" ? "-" : "") + match.Groups["amount"].Value;
                    TimeSpan ts = TimeSpan.Parse(offset);
                    if (PlatformDetection.IsWindows &&
                        tzi.BaseUtcOffset != ts &&
                        (tzi.Id.Contains("Morocco") || tzi.Id.Contains("Volgograd")))
                    {
                        // Windows data can report display name with UTC+01:00 offset which is not matching the actual BaseUtcOffset.
                        // We special case this in the test to avoid the test failures like:
                        //      01:00 != 00:00:00, dn:(UTC+01:00) Casablanca, sn:Morocco Standard Time
                        //      04:00 != 03:00:00, dn:(UTC+04:00) Volgograd, sn:Volgograd Standard Time
                        if (tzi.Id.Contains("Morocco"))
                        {
                            Assert.True(tzi.BaseUtcOffset == new TimeSpan(0, 0, 0), $"{offset} != {tzi.BaseUtcOffset}, dn:{tzi.DisplayName}, sn:{tzi.StandardName}");
                        }
                        else
                        {
                            // Volgograd, Russia
                            Assert.True(tzi.BaseUtcOffset == new TimeSpan(3, 0, 0), $"{offset} != {tzi.BaseUtcOffset}, dn:{tzi.DisplayName}, sn:{tzi.StandardName}");
                        }
                    }
                    else
                    {
                        Assert.True(tzi.BaseUtcOffset == ts || tzi.GetUtcOffset(DateTime.Now) == ts, $"{offset} != {tzi.BaseUtcOffset}, dn:{tzi.DisplayName}, sn:{tzi.StandardName}");
                    }
                }
            }
        }

        [Fact]
        public static void EnsureUtcObjectSingleton()
        {
            TimeZoneInfo utcObject = TimeZoneInfo.GetSystemTimeZones().Single(x => x.Id.Equals("UTC", StringComparison.OrdinalIgnoreCase));
            Assert.True(ReferenceEquals(utcObject, TimeZoneInfo.Utc));
            Assert.True(ReferenceEquals(TimeZoneInfo.FindSystemTimeZoneById("UTC"), TimeZoneInfo.Utc));
        }

        [ConditionalTheory(typeof(PlatformDetection), nameof(PlatformDetection.IsNotBrowser))]
        [InlineData("Pacific Standard Time", "America/Los_Angeles")]
        [InlineData("AUS Eastern Standard Time", "Australia/Sydney")]
        [InlineData("GMT Standard Time", "Europe/London")]
        [InlineData("Tonga Standard Time", "Pacific/Tongatapu")]
        [InlineData("W. Australia Standard Time", "Australia/Perth")]
        [InlineData("E. South America Standard Time", "America/Sao_Paulo")]
        [InlineData("E. Africa Standard Time", "Africa/Nairobi")]
        [InlineData("W. Europe Standard Time", "Europe/Berlin")]
        [InlineData("Russian Standard Time", "Europe/Moscow")]
        [InlineData("Libya Standard Time", "Africa/Tripoli")]
        [InlineData("South Africa Standard Time", "Africa/Johannesburg")]
        [InlineData("Morocco Standard Time", "Africa/Casablanca")]
        [InlineData("Argentina Standard Time", "America/Argentina/Catamarca")]
        [InlineData("Newfoundland Standard Time", "America/St_Johns")]
        [InlineData("Iran Standard Time", "Asia/Tehran")]
        public static void UsingAlternativeTimeZoneIdsTest(string windowsId, string ianaId)
        {
            if (PlatformDetection.ICUVersion.Major >= 52 && !PlatformDetection.IsiOS && !PlatformDetection.IstvOS)
            {
                TimeZoneInfo tzi1 = TimeZoneInfo.FindSystemTimeZoneById(ianaId);
                TimeZoneInfo tzi2 = TimeZoneInfo.FindSystemTimeZoneById(windowsId);

                Assert.Equal(tzi1.BaseUtcOffset, tzi2.BaseUtcOffset);
                Assert.NotEqual(tzi1.Id, tzi2.Id);
            }
            else
            {
                Assert.Throws<TimeZoneNotFoundException>(() => TimeZoneInfo.FindSystemTimeZoneById(s_isWindows ? ianaId : windowsId));
                TimeZoneInfo tzi = TimeZoneInfo.FindSystemTimeZoneById(s_isWindows ? windowsId : ianaId);
            }
        }

        public static bool SupportIanaNamesConversion => PlatformDetection.IsNotMobile && PlatformDetection.ICUVersion.Major >= 52;
        public static bool SupportIanaNamesConversionAndRemoteExecution => SupportIanaNamesConversion && RemoteExecutor.IsSupported;
<<<<<<< HEAD
=======
        public static bool DoesNotSupportIanaNamesConversion => !SupportIanaNamesConversion;
>>>>>>> eb51b02b

        // This test is executed using the remote execution because it needs to run before creating the time zone cache to ensure testing with that state.
        // There are already other tests that test after creating the cache.
        [ConditionalFact(nameof(SupportIanaNamesConversionAndRemoteExecution))]
        public static void IsIanaIdWithNotCacheTest()
        {
            RemoteExecutor.Invoke(() =>
            {
                Assert.Equal(!s_isWindows || TimeZoneInfo.Local.Id.Equals("Utc", StringComparison.OrdinalIgnoreCase), TimeZoneInfo.Local.HasIanaId);

                TimeZoneInfo tzi = TimeZoneInfo.FindSystemTimeZoneById("W. Europe Standard Time");
                Assert.False(tzi.HasIanaId);

                tzi = TimeZoneInfo.FindSystemTimeZoneById("Europe/Berlin");
                Assert.True(tzi.HasIanaId);
            }).Dispose();
        }

        [ConditionalFact(nameof(SupportIanaNamesConversion))]
        public static void IsIanaIdTest()
        {
            bool expected = !s_isWindows;

            Assert.Equal((expected || TimeZoneInfo.Local.Id.Equals("Utc", StringComparison.OrdinalIgnoreCase)), TimeZoneInfo.Local.HasIanaId);

            foreach (TimeZoneInfo tzi in TimeZoneInfo.GetSystemTimeZones())
            {
                Assert.True((expected || tzi.Id.Equals("Utc", StringComparison.OrdinalIgnoreCase)) == tzi.HasIanaId, $"`{tzi.Id}` has wrong IANA Id indicator");
            }

            Assert.False(TimeZoneInfo.FindSystemTimeZoneById("Pacific Standard Time").HasIanaId, $" should not be IANA Id.");
            Assert.True(TimeZoneInfo.FindSystemTimeZoneById("America/Los_Angeles").HasIanaId, $"'America/Los_Angeles' should be IANA Id");
        }

        [ConditionalFact(nameof(DoesNotSupportIanaNamesConversion))]
        [PlatformSpecific(~TestPlatforms.Android)]
        public static void UnsupportedImplicitConversionTest()
        {
            string nonNativeTzName = s_isWindows ? "America/Los_Angeles" : "Pacific Standard Time";

            Assert.Throws<TimeZoneNotFoundException>(() => TimeZoneInfo.FindSystemTimeZoneById(nonNativeTzName));
        }

        [ConditionalTheory(nameof(SupportIanaNamesConversion))]
        [InlineData("Pacific Standard Time", "America/Los_Angeles")]
        [InlineData("AUS Eastern Standard Time", "Australia/Sydney")]
        [InlineData("GMT Standard Time", "Europe/London")]
        [InlineData("Tonga Standard Time", "Pacific/Tongatapu")]
        [InlineData("W. Australia Standard Time", "Australia/Perth")]
        [InlineData("E. South America Standard Time", "America/Sao_Paulo")]
        [InlineData("E. Africa Standard Time", "Africa/Nairobi")]
        [InlineData("W. Europe Standard Time", "Europe/Berlin")]
        [InlineData("Russian Standard Time", "Europe/Moscow")]
        [InlineData("Libya Standard Time", "Africa/Tripoli")]
        [InlineData("South Africa Standard Time", "Africa/Johannesburg")]
        [InlineData("Morocco Standard Time", "Africa/Casablanca")]
        [InlineData("Argentina Standard Time", "America/Buenos_Aires")]
        [InlineData("Newfoundland Standard Time", "America/St_Johns")]
        [InlineData("Iran Standard Time", "Asia/Tehran")]
        public static void IdsConversionsTest(string windowsId, string ianaId)
        {
            Assert.True(TimeZoneInfo.TryConvertIanaIdToWindowsId(ianaId, out string winId));
            Assert.Equal(windowsId, winId);

            Assert.True(TimeZoneInfo.TryConvertWindowsIdToIanaId(winId, out string ianaConvertedId));
            Assert.Equal(ianaId, ianaConvertedId);
        }

        [ConditionalTheory(nameof(SupportIanaNamesConversion))]
        [InlineData("Pacific Standard Time", "America/Vancouver", "CA")]
        [InlineData("Pacific Standard Time", "America/Los_Angeles", "US")]
        [InlineData("Pacific Standard Time", "America/Los_Angeles", "\u0600NotValidRegion")]
        [InlineData("Central Europe Standard Time", "Europe/Budapest", "DJ")]
        [InlineData("Central Europe Standard Time", "Europe/Budapest", "\uFFFFNotValidRegion")]
        [InlineData("Central Europe Standard Time", "Europe/Prague", "CZ")]
        [InlineData("Central Europe Standard Time", "Europe/Ljubljana", "SI")]
        [InlineData("Central Europe Standard Time", "Europe/Bratislava", "SK")]
        [InlineData("Central Europe Standard Time", "Europe/Tirane", "AL")]
        [InlineData("Central Europe Standard Time", "Europe/Podgorica", "ME")]
        [InlineData("Central Europe Standard Time", "Europe/Belgrade", "RS")]
        // lowercased region name cases:
        [InlineData("Cen. Australia Standard Time", "Australia/Adelaide", "au")]
        [InlineData("AUS Central Standard Time", "Australia/Darwin", "au")]
        [InlineData("E. Australia Standard Time", "Australia/Brisbane", "au")]
        [InlineData("AUS Eastern Standard Time", "Australia/Sydney", "au")]
        [InlineData("Tasmania Standard Time", "Australia/Hobart", "au")]
        [InlineData("Romance Standard Time", "Europe/Madrid", "es")]
        [InlineData("Romance Standard Time", "Europe/Madrid", "Es")]
        [InlineData("Romance Standard Time", "Europe/Madrid", "eS")]
        [InlineData("GMT Standard Time", "Europe/London", "gb")]
        [InlineData("GMT Standard Time", "Europe/Dublin", "ie")]
        [InlineData("W. Europe Standard Time", "Europe/Rome", "it")]
        [InlineData("New Zealand Standard Time", "Pacific/Auckland", "nz")]
        public static void IdsConversionsWithRegionTest(string windowsId, string ianaId, string region)
        {
            Assert.True(TimeZoneInfo.TryConvertWindowsIdToIanaId(windowsId, region, out string ianaConvertedId));
            Assert.Equal(ianaId, ianaConvertedId);
        }

        // We test the existence of a specific English time zone name to avoid failures on non-English platforms.
        [ConditionalFact(nameof(IsEnglishUILanguageAndRemoteExecutorSupported))]
        public static void TestNameWithInvariantCulture()
        {
            RemoteExecutor.Invoke(() =>
            {
                // We call ICU to get the names. When passing invariant culture name to ICU, it fail and we'll use the abbreviated names at that time.
                // We fixed this issue by avoid sending the invariant culture name to ICU and this test is confirming we work fine at that time.
                CultureInfo.CurrentUICulture = CultureInfo.InvariantCulture;
                TimeZoneInfo.ClearCachedData();

                TimeZoneInfo pacific = TimeZoneInfo.FindSystemTimeZoneById(s_strPacific);

                Assert.True(pacific.StandardName.IndexOf("Pacific", StringComparison.OrdinalIgnoreCase) >= 0, $"'{pacific.StandardName}' is not the expected standard name for Pacific time zone");
                Assert.True(pacific.DaylightName.IndexOf("Pacific", StringComparison.OrdinalIgnoreCase) >= 0, $"'{pacific.DaylightName}' is not the expected daylight name for Pacific time zone");
                Assert.True(pacific.DisplayName.IndexOf("Pacific", StringComparison.OrdinalIgnoreCase) >= 0, $"'{pacific.DisplayName}' is not the expected display name for Pacific time zone");

            }).Dispose();
        }

        private static readonly CultureInfo[] s_CulturesForWindowsNlsDisplayNamesTest = WindowsUILanguageHelper.GetInstalledWin32CulturesWithUniqueLanguages();
        private static bool CanTestWindowsNlsDisplayNames => RemoteExecutor.IsSupported && s_CulturesForWindowsNlsDisplayNamesTest.Length > 1;

        [PlatformSpecific(TestPlatforms.Windows)]
        [ConditionalFact(nameof(CanTestWindowsNlsDisplayNames))]
        public static void TestWindowsNlsDisplayNames()
        {
            RemoteExecutor.Invoke(() =>
            {
                CultureInfo[] cultures = s_CulturesForWindowsNlsDisplayNamesTest;

                CultureInfo.CurrentUICulture = cultures[0];
                TimeZoneInfo.ClearCachedData();
                TimeZoneInfo tz1 = TimeZoneInfo.FindSystemTimeZoneById(s_strPacific);

                CultureInfo.CurrentUICulture = cultures[1];
                TimeZoneInfo.ClearCachedData();
                TimeZoneInfo tz2 = TimeZoneInfo.FindSystemTimeZoneById(s_strPacific);

                Assert.True(tz1.DisplayName != tz2.DisplayName, $"The display name '{tz1.DisplayName}' should be different between {cultures[0].Name} and {cultures[1].Name}.");
                Assert.True(tz1.StandardName != tz2.StandardName, $"The standard name '{tz1.StandardName}' should be different between {cultures[0].Name} and {cultures[1].Name}.");
                Assert.True(tz1.DaylightName != tz2.DaylightName, $"The daylight name '{tz1.DaylightName}' should be different between {cultures[0].Name} and {cultures[1].Name}.");
            }).Dispose();
        }

        [Theory]
        [PlatformSpecific(TestPlatforms.Browser)]
        [InlineData("America/Buenos_Aires", "America/Argentina/Buenos_Aires")]
        [InlineData("America/Catamarca", "America/Argentina/Catamarca")]
        [InlineData("America/Cordoba", "America/Argentina/Cordoba")]
        [InlineData("America/Jujuy", "America/Argentina/Jujuy")]
        [InlineData("America/Mendoza", "America/Argentina/Mendoza")]
        [InlineData("America/Indianapolis", "America/Indiana/Indianapolis")]
        public static void TestTimeZoneIdBackwardCompatibility(string oldId, string currentId)
        {
            TimeZoneInfo oldtz = TimeZoneInfo.FindSystemTimeZoneById(oldId);
            TimeZoneInfo currenttz = TimeZoneInfo.FindSystemTimeZoneById(currentId);

            Assert.Equal(oldtz.StandardName, currenttz.StandardName);
            Assert.Equal(oldtz.DaylightName, currenttz.DaylightName);
            // Note we cannot test the DisplayName, as it will contain the ID.
        }

        [Theory]
        [PlatformSpecific(TestPlatforms.Browser)]
        [InlineData("America/Buenos_Aires")]
        [InlineData("America/Catamarca")]
        [InlineData("America/Cordoba")]
        [InlineData("America/Jujuy")]
        [InlineData("America/Mendoza")]
        [InlineData("America/Indianapolis")]
        public static void ChangeLocalTimeZone(string id)
        {
            string originalTZ = Environment.GetEnvironmentVariable("TZ");
            try
            {
                TimeZoneInfo.ClearCachedData();
                Environment.SetEnvironmentVariable("TZ", id);

                TimeZoneInfo localtz = TimeZoneInfo.Local;
                TimeZoneInfo tz = TimeZoneInfo.FindSystemTimeZoneById(id);

                Assert.Equal(tz.StandardName, localtz.StandardName);
                Assert.Equal(tz.DisplayName, localtz.DisplayName);
            }
            finally
            {
                TimeZoneInfo.ClearCachedData();
                Environment.SetEnvironmentVariable("TZ", originalTZ);
            }
        }

        [Fact]
        public static void FijiTimeZoneTest()
        {
            TimeZoneInfo fijiTZ = TimeZoneInfo.FindSystemTimeZoneById(s_strFiji); // "Fiji Standard Time" - "Pacific/Fiji"

            DateTime utcDT = new DateTime(2021, 1, 1, 14, 0, 0, DateTimeKind.Utc);
            Assert.Equal(TimeSpan.FromHours(13), fijiTZ.GetUtcOffset(utcDT));
            Assert.True(fijiTZ.IsDaylightSavingTime(utcDT));

            utcDT = new DateTime(2021, 1, 31, 10, 0, 0, DateTimeKind.Utc);
            Assert.Equal(TimeSpan.FromHours(12), fijiTZ.GetUtcOffset(utcDT));
            Assert.False(fijiTZ.IsDaylightSavingTime(utcDT));

            utcDT = new DateTime(2022, 10, 1, 10, 0, 0, DateTimeKind.Utc);
            Assert.Equal(TimeSpan.FromHours(12), fijiTZ.GetUtcOffset(utcDT));
            Assert.False(fijiTZ.IsDaylightSavingTime(utcDT));

            utcDT = new DateTime(2022, 12, 31, 11, 0, 0, DateTimeKind.Utc);
            Assert.Equal(TimeSpan.FromHours(13), fijiTZ.GetUtcOffset(utcDT));
            Assert.True(fijiTZ.IsDaylightSavingTime(utcDT));

            utcDT = new DateTime(2023, 1, 1, 10, 0, 0, DateTimeKind.Utc);
            Assert.Equal(TimeSpan.FromHours(13), fijiTZ.GetUtcOffset(utcDT));
            Assert.True(fijiTZ.IsDaylightSavingTime(utcDT));

            utcDT = new DateTime(2023, 2, 1, 0, 0, 0, DateTimeKind.Utc);
            Assert.Equal(TimeSpan.FromHours(12), fijiTZ.GetUtcOffset(utcDT));
            Assert.False(fijiTZ.IsDaylightSavingTime(utcDT));
        }

        [Fact]
        public static void AdjustmentRuleBaseUtcOffsetDeltaTest()
        {
            TimeZoneInfo.TransitionTime start = TimeZoneInfo.TransitionTime.CreateFixedDateRule(timeOfDay: new DateTime(1, 1, 1, 2, 0, 0), month: 3, day: 7);
            TimeZoneInfo.TransitionTime end = TimeZoneInfo.TransitionTime.CreateFixedDateRule(timeOfDay: new DateTime(1, 1, 1, 1, 0, 0), month: 11, day: 7);
            TimeZoneInfo.AdjustmentRule rule = TimeZoneInfo.AdjustmentRule.CreateAdjustmentRule(DateTime.MinValue.Date, DateTime.MaxValue.Date, new TimeSpan(1, 0, 0), start, end, baseUtcOffsetDelta: new TimeSpan(1, 0, 0));
            TimeZoneInfo customTimeZone = TimeZoneInfo.CreateCustomTimeZone(
                                                            id: "Fake Time Zone",
                                                            baseUtcOffset: new TimeSpan(0),
                                                            displayName: "Fake Time Zone",
                                                            standardDisplayName: "Standard Fake Time Zone",
                                                            daylightDisplayName: "British Summer Time",
                                                            new TimeZoneInfo.AdjustmentRule[] { rule });

            TimeZoneInfo.AdjustmentRule[] rules = customTimeZone.GetAdjustmentRules();

            Assert.Equal(1, rules.Length);
            Assert.Equal(new TimeSpan(1, 0, 0), rules[0].BaseUtcOffsetDelta);

            // BaseUtcOffsetDelta should be counted to the returned offset during the standard time.
            Assert.Equal(new TimeSpan(1, 0, 0), customTimeZone.GetUtcOffset(new DateTime(2021, 1, 1, 2, 0, 0)));

            // BaseUtcOffsetDelta should be counted to the returned offset during the daylight time.
            Assert.Equal(new TimeSpan(2, 0, 0), customTimeZone.GetUtcOffset(new DateTime(2021, 3, 10, 2, 0, 0)));
        }

        [Fact]
        [ActiveIssue("https://github.com/dotnet/runtime/issues/64111", TestPlatforms.Linux)]
        public static void NoBackwardTimeZones()
        {
            ReadOnlyCollection<TimeZoneInfo> tzCollection = TimeZoneInfo.GetSystemTimeZones();
            HashSet<String> tzDisplayNames = new HashSet<String>();

            foreach (TimeZoneInfo timezone in tzCollection)
            {
                tzDisplayNames.Add(timezone.DisplayName);
            }
            Assert.Equal(tzCollection.Count, tzDisplayNames.Count);
        }

        private static bool IsEnglishUILanguage => CultureInfo.CurrentUICulture.Name.Length == 0 || CultureInfo.CurrentUICulture.TwoLetterISOLanguageName == "en";

        private static bool IsEnglishUILanguageAndRemoteExecutorSupported => IsEnglishUILanguage && RemoteExecutor.IsSupported;

        private static void VerifyConvertException<TException>(DateTimeOffset inputTime, string destinationTimeZoneId) where TException : Exception
        {
            Assert.ThrowsAny<TException>(() => TimeZoneInfo.ConvertTime(inputTime, TimeZoneInfo.FindSystemTimeZoneById(destinationTimeZoneId)));
        }

        private static void VerifyConvertException<TException>(DateTime inputTime, string destinationTimeZoneId) where TException : Exception
        {
            Assert.ThrowsAny<TException>(() => TimeZoneInfo.ConvertTime(inputTime, TimeZoneInfo.FindSystemTimeZoneById(destinationTimeZoneId)));
        }

        private static void VerifyConvertException<TException>(DateTime inputTime, string sourceTimeZoneId, string destinationTimeZoneId) where TException : Exception
        {
            Assert.ThrowsAny<TException>(() => TimeZoneInfo.ConvertTime(inputTime, TimeZoneInfo.FindSystemTimeZoneById(sourceTimeZoneId), TimeZoneInfo.FindSystemTimeZoneById(destinationTimeZoneId)));
        }

        private static void VerifyConvert(DateTimeOffset inputTime, string destinationTimeZoneId, DateTimeOffset expectedTime)
        {
            DateTimeOffset returnedTime = TimeZoneInfo.ConvertTime(inputTime, TimeZoneInfo.FindSystemTimeZoneById(destinationTimeZoneId));
            Assert.True(returnedTime.Equals(expectedTime), string.Format("Error: Expected value '{0}' but got '{1}', input value is '{2}', TimeZone: {3}", expectedTime, returnedTime, inputTime, destinationTimeZoneId));
        }

        private static void VerifyConvert(DateTime inputTime, string destinationTimeZoneId, DateTime expectedTime)
        {
            DateTime returnedTime = TimeZoneInfo.ConvertTime(inputTime, TimeZoneInfo.FindSystemTimeZoneById(destinationTimeZoneId));
            Assert.True(returnedTime.Equals(expectedTime), string.Format("Error: Expected value '{0}' but got '{1}', input value is '{2}', TimeZone: {3}", expectedTime, returnedTime, inputTime, destinationTimeZoneId));
            Assert.True(expectedTime.Kind == returnedTime.Kind, string.Format("Error: Expected value '{0}' but got '{1}', input value is '{2}', TimeZone: {3}", expectedTime.Kind, returnedTime.Kind, inputTime, destinationTimeZoneId));
        }

        private static void VerifyConvert(DateTime inputTime, string destinationTimeZoneId, DateTime expectedTime, DateTimeKind expectedKind)
        {
            DateTime returnedTime = TimeZoneInfo.ConvertTime(inputTime, TimeZoneInfo.FindSystemTimeZoneById(destinationTimeZoneId));
            Assert.True(returnedTime.Equals(expectedTime), string.Format("Error: Expected value '{0}' but got '{1}', input value is '{2}', TimeZone: {3}", expectedTime, returnedTime, inputTime, destinationTimeZoneId));
            Assert.True(expectedKind == returnedTime.Kind, string.Format("Error: Expected value '{0}' but got '{1}', input value is '{2}', TimeZone: {3}", expectedTime.Kind, returnedTime.Kind, inputTime, destinationTimeZoneId));
        }

        private static void VerifyConvert(DateTime inputTime, string sourceTimeZoneId, string destinationTimeZoneId, DateTime expectedTime)
        {
            DateTime returnedTime = TimeZoneInfo.ConvertTime(inputTime, TimeZoneInfo.FindSystemTimeZoneById(sourceTimeZoneId), TimeZoneInfo.FindSystemTimeZoneById(destinationTimeZoneId));
            Assert.True(returnedTime.Equals(expectedTime), string.Format("Error: Expected value '{0}' but got '{1}', input value is '{2}', Source TimeZone: {3}, Dest. Time Zone: {4}", expectedTime, returnedTime, inputTime, sourceTimeZoneId, destinationTimeZoneId));
            Assert.True(expectedTime.Kind == returnedTime.Kind, string.Format("Error: Expected value '{0}' but got '{1}', input value is '{2}', Source TimeZone: {3}, Dest. Time Zone: {4}", expectedTime.Kind, returnedTime.Kind, inputTime, sourceTimeZoneId, destinationTimeZoneId));
        }

        private static void VerifyRoundTrip(DateTime dt1, string sourceTimeZoneId, string destinationTimeZoneId)
        {
            TimeZoneInfo sourceTzi = TimeZoneInfo.FindSystemTimeZoneById(sourceTimeZoneId);
            TimeZoneInfo destTzi = TimeZoneInfo.FindSystemTimeZoneById(destinationTimeZoneId);

            DateTime dt2 = TimeZoneInfo.ConvertTime(dt1, sourceTzi, destTzi);
            DateTime dt3 = TimeZoneInfo.ConvertTime(dt2, destTzi, sourceTzi);

            if (!destTzi.IsAmbiguousTime(dt2))
            {
                // the ambiguous time can be mapped to 2 UTC times so it is not guaranteed to round trip
                Assert.True(dt1.Equals(dt3), string.Format("{0} failed to round trip using source '{1}' and '{2}' zones. wrong result {3}", dt1, sourceTimeZoneId, destinationTimeZoneId, dt3));
            }

            if (sourceTimeZoneId == TimeZoneInfo.Utc.Id)
            {
                Assert.True(dt3.Kind == DateTimeKind.Utc, string.Format("failed to get the right DT Kind after round trip {0} using source TZ {1} and dest TZi {2}", dt1, sourceTimeZoneId, destinationTimeZoneId));
            }
        }

        private static void VerifyAmbiguousOffsetsException<TException>(TimeZoneInfo tz, DateTime dt) where TException : Exception
        {
            Assert.Throws<TException>(() => tz.GetAmbiguousTimeOffsets(dt));
        }

        private static void VerifyOffsets(TimeZoneInfo tz, DateTime dt, TimeSpan[] expectedOffsets)
        {
            TimeSpan[] ret = tz.GetAmbiguousTimeOffsets(dt);
            VerifyTimeSpanArray(ret, expectedOffsets, string.Format("Wrong offsets when used {0} with the zone {1}", dt, tz.Id));
        }

        private static void VerifyTimeSpanArray(TimeSpan[] actual, TimeSpan[] expected, string errorMsg)
        {
            Assert.True(actual != null);
            Assert.True(expected != null);
            Assert.True(actual.Length == expected.Length);

            Array.Sort(expected); // TimeZoneInfo is expected to always return sorted TimeSpan arrays

            for (int i = 0; i < actual.Length; i++)
            {
                Assert.True(actual[i].Equals(expected[i]), errorMsg);
            }
        }

        private static void VerifyDST(TimeZoneInfo tz, DateTime dt, bool expectedDST)
        {
            bool ret = tz.IsDaylightSavingTime(dt);
            Assert.True(ret == expectedDST, string.Format("Test with the zone {0} and date {1} failed", tz.Id, dt));
        }

        private static void VerifyInv(TimeZoneInfo tz, DateTime dt, bool expectedInvalid)
        {
            bool ret = tz.IsInvalidTime(dt);
            Assert.True(expectedInvalid == ret, string.Format("Test with the zone {0} and date {1} failed", tz.Id, dt));
        }

        private static void VerifyAmbiguous(TimeZoneInfo tz, DateTime dt, bool expectedAmbiguous)
        {
            bool ret = tz.IsAmbiguousTime(dt);
            Assert.True(expectedAmbiguous == ret, string.Format("Test with the zone {0} and date {1} failed", tz.Id, dt));
        }

        /// <summary>
        /// Gets the offset for the time zone for early times (close to DateTime.MinValue).
        /// </summary>
        /// <remarks>
        /// Windows uses the current daylight savings rules for early times.
        ///
        /// Other Unix distros use V2 tzfiles, which use local mean time (LMT), which is based on the solar time.
        /// The Pacific Standard Time LMT is UTC-07:53.  For Sydney, LMT is UTC+10:04.
        /// </remarks>
        private static TimeSpan GetEarlyTimesOffset(string timeZoneId)
        {
            if (timeZoneId == s_strPacific)
            {
                if (s_isWindows)
                {
                    return TimeSpan.FromHours(-8);
                }
                else
                {
                    return new TimeSpan(7, 53, 0).Negate();
                }
            }
            else if (timeZoneId == s_strSydney)
            {
                if (s_isWindows)
                {
                    return TimeSpan.FromHours(11);
                }
                else
                {
                    return new TimeSpan(10, 4, 0);
                }
            }
            else
            {
                throw new NotSupportedException(string.Format("The timeZoneId '{0}' is not supported by GetEarlyTimesOffset.", timeZoneId));
            }
        }

        private static TimeZoneInfo TryGetSystemTimeZone(string id)
        {
            try
            {
                return TimeZoneInfo.FindSystemTimeZoneById(id);
            }
            catch (TimeZoneNotFoundException)
            {
                return null;
            }
        }

        private static TimeZoneInfo CreateCustomLondonTimeZone()
        {
            TimeZoneInfo.TransitionTime start = TimeZoneInfo.TransitionTime.CreateFloatingDateRule(new DateTime(1, 1, 1, 1, 0, 0), 3, 5, DayOfWeek.Sunday);
            TimeZoneInfo.TransitionTime end = TimeZoneInfo.TransitionTime.CreateFloatingDateRule(new DateTime(1, 1, 1, 2, 0, 0), 10, 5, DayOfWeek.Sunday);
            TimeZoneInfo.AdjustmentRule rule = TimeZoneInfo.AdjustmentRule.CreateAdjustmentRule(DateTime.MinValue.Date, DateTime.MaxValue.Date, new TimeSpan(1, 0, 0), start, end);
            return TimeZoneInfo.CreateCustomTimeZone("Europe/London", new TimeSpan(0), "Europe/London", "British Standard Time", "British Summer Time", new TimeZoneInfo.AdjustmentRule[] { rule });
        }

        private static void VerifyConvertToUtcException<TException>(DateTime dateTime, TimeZoneInfo sourceTimeZone) where TException : Exception
        {
            Assert.ThrowsAny<TException>(() => TimeZoneInfo.ConvertTimeToUtc(dateTime, sourceTimeZone));
        }

        private static void VerifyCustomTimeZoneException<TException>(string id, TimeSpan baseUtcOffset, string displayName, string standardDisplayName, string daylightDisplayName = null, TimeZoneInfo.AdjustmentRule[] adjustmentRules = null) where TException : Exception
        {
            Assert.ThrowsAny<TException>(() =>
            {
                if (daylightDisplayName == null && adjustmentRules == null)
                {
                    TimeZoneInfo.CreateCustomTimeZone(id, baseUtcOffset, displayName, standardDisplayName);
                }
                else
                {
                    TimeZoneInfo.CreateCustomTimeZone(id, baseUtcOffset, displayName, standardDisplayName, daylightDisplayName, adjustmentRules);
                }
            });
        }

        //  This helper class is used to retrieve information about installed OS languages from Windows.
        //  Its methods returns empty when run on non-Windows platforms.
        private static class WindowsUILanguageHelper
        {
            public static CultureInfo[] GetInstalledWin32CulturesWithUniqueLanguages() =>
                GetInstalledWin32Cultures()
                    .GroupBy(c => c.TwoLetterISOLanguageName)
                    .Select(g => g.First())
                    .ToArray();

            public static unsafe CultureInfo[] GetInstalledWin32Cultures()
            {
                if (!OperatingSystem.IsWindows())
                {
                    return new CultureInfo[0];
                }

                var list = new List<CultureInfo>();
                GCHandle handle = GCHandle.Alloc(list);
                try
                {
                    EnumUILanguages(
                        &EnumUiLanguagesCallback,
                        MUI_ALL_INSTALLED_LANGUAGES | MUI_LANGUAGE_NAME,
                        GCHandle.ToIntPtr(handle));
                }
                finally
                {
                    handle.Free();
                }

                return list.ToArray();
            }

            [UnmanagedCallersOnly]
            private static unsafe int EnumUiLanguagesCallback(char* lpUiLanguageString, IntPtr lParam)
            {
                // native string is null terminated
                var cultureName = new string(lpUiLanguageString);

                string tzResourceFilePath = Path.Join(Environment.SystemDirectory, cultureName, "tzres.dll.mui");
                if (!File.Exists(tzResourceFilePath))
                {
                    // If Windows installed a UI language but did not include the time zone resources DLL for that language,
                    // then skip this language as .NET will not be able to get the localized resources for that language.
                    return 1;
                }

                try
                {
                    var handle = GCHandle.FromIntPtr(lParam);
                    var list = (List<CultureInfo>)handle.Target;
                    list!.Add(CultureInfo.GetCultureInfo(cultureName));
                    return 1;
                }
                catch
                {
                    return 0;
                }
            }

            private const uint MUI_LANGUAGE_NAME = 0x8;
            private const uint MUI_ALL_INSTALLED_LANGUAGES = 0x20;

            [DllImport("Kernel32.dll", CharSet = CharSet.Auto)]
            private static extern unsafe bool EnumUILanguages(delegate* unmanaged<char*, IntPtr, int> lpUILanguageEnumProc, uint dwFlags, IntPtr lParam);
        }
    }
}<|MERGE_RESOLUTION|>--- conflicted
+++ resolved
@@ -2553,11 +2553,7 @@
         {
             string hostTZId = TimeZoneInfo.Local.Id;
 
-<<<<<<< HEAD
-            ProcessStartInfo psi = new ProcessStartInfo() {  UseShellExecute = false };
-=======
             ProcessStartInfo psi = new ProcessStartInfo() { UseShellExecute = false };
->>>>>>> eb51b02b
             psi.Environment.Add("DOTNET_SYSTEM_GLOBALIZATION_INVARIANT", PlatformDetection.IsInvariantGlobalization ? "0" : "1");
 
             RemoteExecutor.Invoke((tzId, hostIsRunningInInvariantMode) =>
@@ -2573,11 +2569,7 @@
 
                 Assert.Equal(tzId, TimeZoneInfo.Local.Id);
 
-<<<<<<< HEAD
-            }, hostTZId, PlatformDetection.IsInvariantGlobalization.ToString(), new RemoteInvokeOptions { StartInfo =  psi}).Dispose();
-=======
             }, hostTZId, PlatformDetection.IsInvariantGlobalization.ToString(), new RemoteInvokeOptions { StartInfo = psi }).Dispose();
->>>>>>> eb51b02b
         }
 
         [Fact]
@@ -2685,10 +2677,7 @@
 
         public static bool SupportIanaNamesConversion => PlatformDetection.IsNotMobile && PlatformDetection.ICUVersion.Major >= 52;
         public static bool SupportIanaNamesConversionAndRemoteExecution => SupportIanaNamesConversion && RemoteExecutor.IsSupported;
-<<<<<<< HEAD
-=======
         public static bool DoesNotSupportIanaNamesConversion => !SupportIanaNamesConversion;
->>>>>>> eb51b02b
 
         // This test is executed using the remote execution because it needs to run before creating the time zone cache to ensure testing with that state.
         // There are already other tests that test after creating the cache.
