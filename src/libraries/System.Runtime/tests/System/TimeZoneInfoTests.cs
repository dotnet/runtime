--- conflicted
+++ resolved
@@ -2334,6 +2334,14 @@
                         yield return new object[] { tz };
                     }
                 }
+
+                if (!PlatformDetection.IsBrowser && !PlatformDetection.IsiOS && !PlatformDetection.IstvOS)
+                {
+                    foreach (string alias in s_UtcAliases)
+                    {
+                        yield return new object[] { TimeZoneInfo.FindSystemTimeZoneById(alias) };
+                    }
+                }
             }
         }
 
@@ -2424,8 +2432,6 @@
             }
         }
 
-<<<<<<< HEAD
-=======
         private static bool SupportICUWithUtcAlias => PlatformDetection.IsIcuGlobalization && PlatformDetection.IsNotAppleMobile && PlatformDetection.IsNotBrowser;
 
         [ConditionalFact(nameof(SupportICUWithUtcAlias))]
@@ -2439,7 +2445,6 @@
             }
         }
 
->>>>>>> cdff572b
         [ActiveIssue("https://github.com/dotnet/runtime/issues/19794", TestPlatforms.AnyUnix)]
         [Theory]
         [MemberData(nameof(SystemTimeZonesTestData))]
