--- conflicted
+++ resolved
@@ -924,19 +924,11 @@
             Assert.True(!typeof(ContextBoundClass).IsContextful);
         }
 
-<<<<<<< HEAD
-        [Fact]
-=======
         [ConditionalFact(typeof(PlatformDetection), nameof(PlatformDetection.IsReflectionEmitSupported))]
->>>>>>> eb51b02b
         public void MakeGenericType_NonRuntimeType()
         {
             foreach (Type nonRuntimeType in Helpers.NonRuntimeTypes)
             {
-<<<<<<< HEAD
-                Type t = typeof(List<>).MakeGenericType(nonRuntimeType);
-                Assert.NotNull(t);
-=======
                 if (PlatformDetection.IsReflectionEmitSupported)
                 {
                     Type t = typeof(List<>).MakeGenericType(nonRuntimeType);
@@ -946,7 +938,6 @@
                 {
                     Assert.Throws<PlatformNotSupportedException>(() => typeof(List<>).MakeGenericType(nonRuntimeType));
                 }
->>>>>>> eb51b02b
             }
         }
 
