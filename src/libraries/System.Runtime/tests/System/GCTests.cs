// Licensed to the .NET Foundation under one or more agreements.
// The .NET Foundation licenses this file to you under the MIT license.
// See the LICENSE file in the project root for more information.

using System;
using System.Runtime.CompilerServices;
using System.Runtime.InteropServices;
using System.Diagnostics;
using System.Threading;
using System.Runtime;
using Microsoft.DotNet.RemoteExecutor;
using Xunit;

namespace System.Tests
{
    public static class GCTests
    {
        private static bool s_is32Bits = IntPtr.Size == 4; // Skip IntPtr tests on 32-bit platforms

        [Fact]
        public static void AddMemoryPressure_InvalidBytesAllocated_ThrowsArgumentOutOfRangeException()
        {
            AssertExtensions.Throws<ArgumentOutOfRangeException>("bytesAllocated", () => GC.AddMemoryPressure(-1)); // Bytes allocated < 0

            if (s_is32Bits)
            {
                AssertExtensions.Throws<ArgumentOutOfRangeException>("pressure", () => GC.AddMemoryPressure((long)int.MaxValue + 1)); // Bytes allocated > int.MaxValue on 32 bit platforms
            }
        }

        [Fact]
        public static void Collect_Int()
        {
            for (int i = 0; i < GC.MaxGeneration + 10; i++)
            {
                GC.Collect(i);
            }
        }

        [Fact]
        public static void Collect_Int_NegativeGeneration_ThrowsArgumentOutOfRangeException()
        {
            AssertExtensions.Throws<ArgumentOutOfRangeException>("generation", () => GC.Collect(-1)); // Generation < 0
        }

        [Theory]
        [InlineData(GCCollectionMode.Default)]
        [InlineData(GCCollectionMode.Forced)]
        public static void Collect_Int_GCCollectionMode(GCCollectionMode mode)
        {
            for (int gen = 0; gen <= 2; gen++)
            {
                var b = new byte[1024 * 1024 * 10];
                int oldCollectionCount = GC.CollectionCount(gen);
                b = null;

                GC.Collect(gen, mode);

                Assert.True(GC.CollectionCount(gen) > oldCollectionCount);
            }
        }

        [Fact]
        public static void Collect_NegativeGenerationCount_ThrowsArgumentOutOfRangeException()
        {
            AssertExtensions.Throws<ArgumentOutOfRangeException>("generation", () => GC.Collect(-1, GCCollectionMode.Default));
            AssertExtensions.Throws<ArgumentOutOfRangeException>("generation", () => GC.Collect(-1, GCCollectionMode.Default, false));
        }

        [Theory]
        [InlineData(GCCollectionMode.Default - 1)]
        [InlineData(GCCollectionMode.Optimized + 1)]
        public static void Collection_InvalidCollectionMode_ThrowsArgumentOutOfRangeException(GCCollectionMode mode)
        {
            AssertExtensions.Throws<ArgumentOutOfRangeException>("mode", null, () => GC.Collect(2, mode));
            AssertExtensions.Throws<ArgumentOutOfRangeException>("mode", null, () => GC.Collect(2, mode, false));
        }

        [ConditionalFact(typeof(PlatformDetection), nameof(PlatformDetection.IsPreciseGcSupported))]
        public static void Collect_CallsFinalizer()
        {
            FinalizerTest.Run();
        }

        private class FinalizerTest
        {
            [System.Runtime.CompilerServices.MethodImplAttribute(System.Runtime.CompilerServices.MethodImplOptions.NoInlining)]
            private static void MakeAndDropTest()
            {
                new TestObject();
            }

            public static void Run()
            {
                MakeAndDropTest();

                GC.Collect();

                // Make sure Finalize() is called
                GC.WaitForPendingFinalizers();

                Assert.True(TestObject.Finalized);
            }

            private class TestObject
            {
                public static bool Finalized { get; private set; }

                ~TestObject()
                {
                    Finalized = true;
                }
            }
        }

        [ConditionalFact(typeof(PlatformDetection), nameof(PlatformDetection.IsPreciseGcSupported))]
        public static void KeepAlive()
        {
            KeepAliveTest.Run();
        }

        private class KeepAliveTest
        {
            [System.Runtime.CompilerServices.MethodImplAttribute(System.Runtime.CompilerServices.MethodImplOptions.NoInlining)]
            private static void MakeAndDropDNKA()
            {
                new DoNotKeepAliveObject();
            }

            public static void Run()
            {
                var keepAlive = new KeepAliveObject();

                MakeAndDropDNKA();

                GC.Collect();
                GC.WaitForPendingFinalizers();

                Assert.True(DoNotKeepAliveObject.Finalized);
                Assert.False(KeepAliveObject.Finalized);

                GC.KeepAlive(keepAlive);
            }

            private class KeepAliveObject
            {
                public static bool Finalized { get; private set; }

                ~KeepAliveObject()
                {
                    Finalized = true;
                }
            }

            private class DoNotKeepAliveObject
            {
                public static bool Finalized { get; private set; }

                ~DoNotKeepAliveObject()
                {
                    Finalized = true;
                }
            }
        }

        [ConditionalFact(typeof(PlatformDetection), nameof(PlatformDetection.IsPreciseGcSupported))]
        public static void KeepAlive_Null()
        {
            KeepAliveNullTest.Run();
        }

        private class KeepAliveNullTest
        {
            [System.Runtime.CompilerServices.MethodImplAttribute(System.Runtime.CompilerServices.MethodImplOptions.NoInlining)]
            private static void MakeAndNull()
            {
                var obj = new TestObject();
                obj = null;
            }

            public static void Run()
            {
                MakeAndNull();

                GC.Collect();
                GC.WaitForPendingFinalizers();

                Assert.True(TestObject.Finalized);
            }

            private class TestObject
            {
                public static bool Finalized { get; private set; }

                ~TestObject()
                {
                    Finalized = true;
                }
            }
        }

        [Fact]
        public static void KeepAlive_Recursive()
        {
            KeepAliveRecursiveTest.Run();
        }

        private class KeepAliveRecursiveTest
        {
            public static void Run()
            {
                int recursionCount = 0;
                RunWorker(new TestObject(), ref recursionCount);
            }

            private static void RunWorker(object obj, ref int recursionCount)
            {
                if (recursionCount++ == 10)
                    return;

                GC.Collect();
                GC.WaitForPendingFinalizers();

                RunWorker(obj, ref recursionCount);

                Assert.False(TestObject.Finalized);
                GC.KeepAlive(obj);
            }

            private class TestObject
            {
                public static bool Finalized { get; private set; }

                ~TestObject()
                {
                    Finalized = true;
                }
            }
        }

        [Fact]
        public static void SuppressFinalizer()
        {
            SuppressFinalizerTest.Run();
        }

        private class SuppressFinalizerTest
        {
            public static void Run()
            {
                var obj = new TestObject();
                GC.SuppressFinalize(obj);

                obj = null;
                GC.Collect();
                GC.WaitForPendingFinalizers();

                Assert.False(TestObject.Finalized);
            }

            private class TestObject
            {
                public static bool Finalized { get; private set; }

                ~TestObject()
                {
                    Finalized = true;
                }
            }
        }

        [Fact]
        public static void SuppressFinalizer_NullObject_ThrowsArgumentNullException()
        {
            AssertExtensions.Throws<ArgumentNullException>("obj", () => GC.SuppressFinalize(null)); // Obj is null
        }

        [ConditionalFact(typeof(PlatformDetection), nameof(PlatformDetection.IsPreciseGcSupported))]
        public static void ReRegisterForFinalize()
        {
            ReRegisterForFinalizeTest.Run();
        }

        [Fact]
        public static void ReRegisterFoFinalize_NullObject_ThrowsArgumentNullException()
        {
            AssertExtensions.Throws<ArgumentNullException>("obj", () => GC.ReRegisterForFinalize(null)); // Obj is null
        }

        private class ReRegisterForFinalizeTest
        {
            public static void Run()
            {
                TestObject.Finalized = false;
                CreateObject();

                GC.Collect();
                GC.WaitForPendingFinalizers();

                Assert.True(TestObject.Finalized);
            }

            private static void CreateObject()
            {
                using (var obj = new TestObject())
                {
                    GC.SuppressFinalize(obj);
                }
            }

            private class TestObject : IDisposable
            {
                public static bool Finalized { get; set; }

                ~TestObject()
                {
                    Finalized = true;
                }

                public void Dispose()
                {
                    GC.ReRegisterForFinalize(this);
                }
            }
        }

        [Fact]
        public static void CollectionCount_NegativeGeneration_ThrowsArgumentOutOfRangeException()
        {
            AssertExtensions.Throws<ArgumentOutOfRangeException>("generation", () => GC.CollectionCount(-1)); // Generation < 0
        }

        [Fact]
        public static void RemoveMemoryPressure_InvalidBytesAllocated_ThrowsArgumentOutOfRangeException()
        {
            AssertExtensions.Throws<ArgumentOutOfRangeException>("bytesAllocated", () => GC.RemoveMemoryPressure(-1)); // Bytes allocated < 0

            if (s_is32Bits)
            {
                AssertExtensions.Throws<ArgumentOutOfRangeException>("bytesAllocated", () => GC.RemoveMemoryPressure((long)int.MaxValue + 1)); // Bytes allocated > int.MaxValue on 32 bit platforms
            }
        }

        [ConditionalFact(typeof(PlatformDetection), nameof(PlatformDetection.IsPreciseGcSupported))]
        public static void GetTotalMemoryTest_ForceCollection()
        {
            // We don't test GetTotalMemory(false) at all because a collection
            // could still occur even if not due to the GetTotalMemory call,
            // and as such there's no way to validate the behavior.  We also
            // don't verify a tighter bound for the result of GetTotalMemory
            // because collections could cause significant fluctuations.

            GC.Collect();

            int gen0 = GC.CollectionCount(0);
            int gen1 = GC.CollectionCount(1);
            int gen2 = GC.CollectionCount(2);

            Assert.InRange(GC.GetTotalMemory(true), 1, long.MaxValue);

            Assert.InRange(GC.CollectionCount(0), gen0 + 1, int.MaxValue);
            Assert.InRange(GC.CollectionCount(1), gen1 + 1, int.MaxValue);
            Assert.InRange(GC.CollectionCount(2), gen2 + 1, int.MaxValue);
        }

        [Fact]
        public static void GetGeneration()
        {
            // We don't test a tighter bound on GetGeneration as objects
            // can actually get demoted or stay in the same generation
            // across collections.

            GC.Collect();
            var obj = new object();

            for (int i = 0; i <= GC.MaxGeneration + 1; i++)
            {
                Assert.InRange(GC.GetGeneration(obj), 0, GC.MaxGeneration);
                GC.Collect();
            }
        }

        [ConditionalTheory(typeof(PlatformDetection), nameof(PlatformDetection.IsPreciseGcSupported))]
        [InlineData(GCLargeObjectHeapCompactionMode.CompactOnce)]
        [InlineData(GCLargeObjectHeapCompactionMode.Default)]
        public static void LargeObjectHeapCompactionModeRoundTrips(GCLargeObjectHeapCompactionMode value)
        {
            GCLargeObjectHeapCompactionMode orig = GCSettings.LargeObjectHeapCompactionMode;
            try
            {
                GCSettings.LargeObjectHeapCompactionMode = value;
                Assert.Equal(value, GCSettings.LargeObjectHeapCompactionMode);
            }
            finally
            {
                GCSettings.LargeObjectHeapCompactionMode = orig;
                Assert.Equal(orig, GCSettings.LargeObjectHeapCompactionMode);
            }
        }

        [Theory]
        [ActiveIssue("https://github.com/dotnet/runtime/issues/31657", TestRuntimes.Mono)]
        [InlineData(GCLatencyMode.Batch)]
        [InlineData(GCLatencyMode.Interactive)]
        public static void LatencyRoundtrips(GCLatencyMode value)
        {
            GCLatencyMode orig = GCSettings.LatencyMode;
            try
            {
                GCSettings.LatencyMode = value;
                Assert.Equal(value, GCSettings.LatencyMode);
            }
            finally
            {
                GCSettings.LatencyMode = orig;
                Assert.Equal(orig, GCSettings.LatencyMode);
            }
        }

        [Theory]
        [PlatformSpecific(TestPlatforms.Windows)] //Concurrent GC is not enabled on Unix. Recombine to TestLatencyRoundTrips once addressed.
        [InlineData(GCLatencyMode.LowLatency)]
        [InlineData(GCLatencyMode.SustainedLowLatency)]
        public static void LatencyRoundtrips_LowLatency(GCLatencyMode value) => LatencyRoundtrips(value);
    }

    public class GCExtendedTests    {
        private const int TimeoutMilliseconds = 10 * 30 * 1000; //if full GC is triggered it may take a while

        /// <summary>
        /// NoGC regions will be automatically exited if more than the requested budget
        /// is allocated while still in the region. In order to avoid this, the budget is set
        /// to be higher than what the test should be allocating. When running on CoreCLR/DesktopCLR,
        /// these tests generally do not allocate because they are implemented as fcalls into the runtime
        /// itself, but the CoreRT runtime is written in mostly managed code and tends to allocate more.
        ///
        /// This budget should be high enough to avoid exiting no-gc regions when doing normal unit
        /// tests, regardless of the runtime.
        /// </summary>
        private const int NoGCRequestedBudget = 8192;

        [Fact]
        [OuterLoop]
        public static void GetGeneration_WeakReference()
        {
            RemoteInvokeOptions options = new RemoteInvokeOptions();
            options.TimeOut = TimeoutMilliseconds;
            RemoteExecutor.Invoke(() =>
                {

                    Func<WeakReference> getweakref = delegate ()
                    {
                        Version myobj = new Version();
                        var wkref = new WeakReference(myobj);

                        Assert.True(GC.TryStartNoGCRegion(NoGCRequestedBudget));
                        Assert.True(GC.GetGeneration(wkref) >= 0);
                        Assert.Equal(GC.GetGeneration(wkref), GC.GetGeneration(myobj));
                        GC.EndNoGCRegion();

                        myobj = null;
                        return wkref;
                    };

                    WeakReference weakref = getweakref();
                    Assert.True(weakref != null);
#if !DEBUG
                    GC.Collect(GC.MaxGeneration, GCCollectionMode.Forced, true, true);
                    Assert.Throws<ArgumentNullException>(() => GC.GetGeneration(weakref));
#endif
                }, options).Dispose();

        }

        [Fact]
        public static void GCNotificationNegTests()
        {
            Assert.Throws<ArgumentOutOfRangeException>(() => GC.RegisterForFullGCNotification(-1, -1));
            Assert.Throws<ArgumentOutOfRangeException>(() => GC.RegisterForFullGCNotification(100, -1));
            Assert.Throws<ArgumentOutOfRangeException>(() => GC.RegisterForFullGCNotification(-1, 100));

            Assert.Throws<ArgumentOutOfRangeException>(() => GC.RegisterForFullGCNotification(10, -1));
            Assert.Throws<ArgumentOutOfRangeException>(() => GC.RegisterForFullGCNotification(-1, 10));
            Assert.Throws<ArgumentOutOfRangeException>(() => GC.RegisterForFullGCNotification(100, 10));
            Assert.Throws<ArgumentOutOfRangeException>(() => GC.RegisterForFullGCNotification(10, 100));


            Assert.Throws<ArgumentOutOfRangeException>(() => GC.WaitForFullGCApproach(-2));
            Assert.Throws<ArgumentOutOfRangeException>(() => GC.WaitForFullGCComplete(-2));
        }

        [Theory]
        [InlineData(true, -1)]
        [InlineData(false, -1)]
        [InlineData(true, 0)]
        [InlineData(false, 0)]
        [InlineData(true, 100)]
        [InlineData(false, 100)]
        [InlineData(true, int.MaxValue)]
        [InlineData(false, int.MaxValue)]
        [OuterLoop]
        public static void GCNotificationTests(bool approach, int timeout)
        {
            RemoteInvokeOptions options = new RemoteInvokeOptions();
            options.TimeOut = TimeoutMilliseconds;
            RemoteExecutor.Invoke((approachString, timeoutString) =>
                {
                    TestWait(bool.Parse(approachString), int.Parse(timeoutString));
                }, approach.ToString(), timeout.ToString(), options).Dispose();
        }

        [Fact]
        [OuterLoop]
        public static void TryStartNoGCRegion_EndNoGCRegion_ThrowsInvalidOperationException()
        {
            RemoteInvokeOptions options = new RemoteInvokeOptions();
            options.TimeOut = TimeoutMilliseconds;
            RemoteExecutor.Invoke(() =>
                {
                    Assert.Throws<InvalidOperationException>(() => GC.EndNoGCRegion());
                }, options).Dispose();
        }

        [MethodImpl(MethodImplOptions.NoOptimization)]
        private static void AllocateALot()
        {
            for (int i = 0; i < 10000; i++)
            {
                var array = new long[NoGCRequestedBudget];
                GC.KeepAlive(array);
            }
        }

        [Fact]
        [OuterLoop]
        public static void TryStartNoGCRegion_ExitThroughAllocation()
        {
            RemoteInvokeOptions options = new RemoteInvokeOptions();
            options.TimeOut = TimeoutMilliseconds;
            RemoteExecutor.Invoke(() =>
                {
                    Assert.True(GC.TryStartNoGCRegion(1024));

                    AllocateALot();

                    // at this point, the GC should have booted us out of the no GC region
                    // since we allocated too much.
                    Assert.Throws<InvalidOperationException>(() => GC.EndNoGCRegion());
                }, options).Dispose();
        }

        [Fact]
        [OuterLoop]
        public static void TryStartNoGCRegion_StartWhileInNoGCRegion()
        {
            RemoteInvokeOptions options = new RemoteInvokeOptions();
            options.TimeOut = TimeoutMilliseconds;
            RemoteExecutor.Invoke(() =>
            {
                Assert.True(GC.TryStartNoGCRegion(NoGCRequestedBudget));
                Assert.Throws<InvalidOperationException>(() => GC.TryStartNoGCRegion(NoGCRequestedBudget));

                Assert.Throws<InvalidOperationException>(() => GC.EndNoGCRegion());
            }, options).Dispose();
        }

        [Fact]
        [OuterLoop]
        public static void TryStartNoGCRegion_StartWhileInNoGCRegion_BlockingCollection()
        {
            RemoteInvokeOptions options = new RemoteInvokeOptions();
            options.TimeOut = TimeoutMilliseconds;
            RemoteExecutor.Invoke(() =>
            {
                Assert.True(GC.TryStartNoGCRegion(NoGCRequestedBudget, true));
                Assert.Throws<InvalidOperationException>(() => GC.TryStartNoGCRegion(NoGCRequestedBudget, true));

                Assert.Throws<InvalidOperationException>(() => GC.EndNoGCRegion());
            }, options).Dispose();
        }

        [Fact]
        [OuterLoop]
        public static void TryStartNoGCRegion_StartWhileInNoGCRegion_LargeObjectHeapSize()
        {
            RemoteInvokeOptions options = new RemoteInvokeOptions();
            options.TimeOut = TimeoutMilliseconds;
            RemoteExecutor.Invoke(() =>
            {
                Assert.True(GC.TryStartNoGCRegion(NoGCRequestedBudget, NoGCRequestedBudget));
                Assert.Throws<InvalidOperationException>(() => GC.TryStartNoGCRegion(NoGCRequestedBudget, NoGCRequestedBudget));

                Assert.Throws<InvalidOperationException>(() => GC.EndNoGCRegion());
            }, options).Dispose();
        }

        [Fact]
        [OuterLoop]
        public static void TryStartNoGCRegion_StartWhileInNoGCRegion_BlockingCollectionAndLOH()
        {
            RemoteInvokeOptions options = new RemoteInvokeOptions();
            options.TimeOut = TimeoutMilliseconds;
            RemoteExecutor.Invoke(() =>
            {
                Assert.True(GC.TryStartNoGCRegion(NoGCRequestedBudget, NoGCRequestedBudget, true));
                Assert.Throws<InvalidOperationException>(() => GC.TryStartNoGCRegion(NoGCRequestedBudget, NoGCRequestedBudget, true));

                Assert.Throws<InvalidOperationException>(() => GC.EndNoGCRegion());
            }, options).Dispose();
        }

        [Fact]
        [OuterLoop]
        public static void TryStartNoGCRegion_SettingLatencyMode_ThrowsInvalidOperationException()
        {
            RemoteInvokeOptions options = new RemoteInvokeOptions();
            options.TimeOut = TimeoutMilliseconds;
            RemoteExecutor.Invoke(() =>
            {
                // The budget for this test is 4mb, because the act of throwing an exception with a message
                // contained in a resource file has to potential to allocate a lot on CoreRT. In particular, when compiling
                // in multi-file mode, this will trigger a resource lookup in System.Private.CoreLib.
                //
                // In addition to this, the Assert.Throws xunit combinator tends to also allocate a lot.
                Assert.True(GC.TryStartNoGCRegion(4000 * 1024, true));
                Assert.Equal(GCLatencyMode.NoGCRegion, GCSettings.LatencyMode);
                Assert.Throws<InvalidOperationException>(() => GCSettings.LatencyMode = GCLatencyMode.LowLatency);

                GC.EndNoGCRegion();
            }, options).Dispose();
        }

        [Fact]
        [OuterLoop]
        public static void TryStartNoGCRegion_SOHSize()
        {
            RemoteInvokeOptions options = new RemoteInvokeOptions();
            options.TimeOut = TimeoutMilliseconds;
            RemoteExecutor.Invoke(() =>
                {
                    Assert.True(GC.TryStartNoGCRegion(NoGCRequestedBudget));
                    Assert.Equal(GCLatencyMode.NoGCRegion, GCSettings.LatencyMode);
                    GC.EndNoGCRegion();
                }, options).Dispose();
        }

        [Fact]
        [OuterLoop]
        public static void TryStartNoGCRegion_SOHSize_BlockingCollection()
        {
            RemoteInvokeOptions options = new RemoteInvokeOptions();
            options.TimeOut = TimeoutMilliseconds;
            RemoteExecutor.Invoke(() =>
            {
                Assert.True(GC.TryStartNoGCRegion(NoGCRequestedBudget, true));
                Assert.Equal(GCLatencyMode.NoGCRegion, GCSettings.LatencyMode);
                GC.EndNoGCRegion();
            }, options).Dispose();
        }

        [Fact]
        [OuterLoop]
        public static void TryStartNoGCRegion_SOHSize_LOHSize()
        {
            RemoteInvokeOptions options = new RemoteInvokeOptions();
            options.TimeOut = TimeoutMilliseconds;
            RemoteExecutor.Invoke(() =>
            {
                Assert.True(GC.TryStartNoGCRegion(NoGCRequestedBudget, NoGCRequestedBudget));
                Assert.Equal(GCLatencyMode.NoGCRegion, GCSettings.LatencyMode);
                GC.EndNoGCRegion();
            }, options).Dispose();
        }

        [Fact]
        [OuterLoop]
        public static void TryStartNoGCRegion_SOHSize_LOHSize_BlockingCollection()
        {
            RemoteInvokeOptions options = new RemoteInvokeOptions();
            options.TimeOut = TimeoutMilliseconds;
            RemoteExecutor.Invoke(() =>
            {
                Assert.True(GC.TryStartNoGCRegion(NoGCRequestedBudget, NoGCRequestedBudget, true));
                Assert.Equal(GCLatencyMode.NoGCRegion, GCSettings.LatencyMode);
                GC.EndNoGCRegion();
            }, options).Dispose();
        }

        [Theory]
        [OuterLoop]
        [InlineData(0)]
        [InlineData(-1)]
        public static void TryStartNoGCRegion_TotalSizeOutOfRange(long size)
        {
            RemoteInvokeOptions options = new RemoteInvokeOptions();
            options.TimeOut = TimeoutMilliseconds;
            RemoteExecutor.Invoke(sizeString =>
            {
                AssertExtensions.Throws<ArgumentOutOfRangeException>("totalSize", () => GC.TryStartNoGCRegion(long.Parse(sizeString)));
            }, size.ToString(), options).Dispose();
        }

        [Theory]
        [OuterLoop]
        [InlineData(0)]                   // invalid because lohSize ==
        [InlineData(-1)]                  // invalid because lohSize < 0
        [InlineData(1152921504606846976)] // invalid because lohSize > totalSize
        public static void TryStartNoGCRegion_LOHSizeInvalid(long size)
        {
            RemoteInvokeOptions options = new RemoteInvokeOptions();
            options.TimeOut = TimeoutMilliseconds;
            RemoteExecutor.Invoke(sizeString =>
            {
                AssertExtensions.Throws<ArgumentOutOfRangeException>("lohSize", () => GC.TryStartNoGCRegion(1024, long.Parse(sizeString)));
            }, size.ToString(), options).Dispose();
        }

        private static void TestWait(bool approach, int timeout)
        {
            GCNotificationStatus result = GCNotificationStatus.Failed;
            Thread cancelProc = null;

            // Since we need to test an infinite (or very large) wait but the API won't return, spawn off a thread which
            // will cancel the wait after a few seconds
            //
            bool cancelTimeout = (timeout == -1) || (timeout > 10000);

            GC.RegisterForFullGCNotification(20, 20);

            try
            {
                if (cancelTimeout)
                {
                    cancelProc = new Thread(new ThreadStart(CancelProc));
                    cancelProc.Start();
                }

                if (approach)
                    result = GC.WaitForFullGCApproach(timeout);
                else
                    result = GC.WaitForFullGCComplete(timeout);
            }
            catch (Exception e)
            {
                Assert.True(false, $"({approach}, {timeout}) Error - Unexpected exception received: {e.ToString()}");
            }
            finally
            {
                if (cancelProc != null)
                    cancelProc.Join();
            }

            if (cancelTimeout)
            {
                Assert.True(result == GCNotificationStatus.Canceled, $"({approach}, {timeout}) Error - WaitForFullGCApproach result not Cancelled");
            }
            else
            {
                Assert.True(result == GCNotificationStatus.Timeout, $"({approach}, {timeout}) Error - WaitForFullGCApproach result not Timeout");
            }
        }

        private static void CancelProc()
        {
            Thread.Sleep(500);
            GC.CancelFullGCNotification();
        }

        [Theory]
        [InlineData(1000)]
        [InlineData(100000)]
        public static void GetAllocatedBytesForCurrentThread(int size)
        {
            long start = GC.GetAllocatedBytesForCurrentThread();

            GC.KeepAlive(new string('a', size));

            long end = GC.GetAllocatedBytesForCurrentThread();

            Assert.True((end - start) > size, $"Allocated too little: start: {start} end: {end} size: {size}");
            Assert.True((end - start) < 5 * size, $"Allocated too much: start: {start} end: {end} size: {size}");
        }

<<<<<<< HEAD
        [ConditionalFact(typeof(PlatformDetection), nameof(PlatformDetection.IsNotArmProcess))] // [ActiveIssue("https://github.com/dotnet/runtime/issues/29434")]
=======
        [ConditionalFact(typeof(PlatformDetection), nameof(PlatformDetection.IsNotArmProcess))] // [ActiveIssue("https://github.com/dotnet/corefx/issues/37378")]
        [ActiveIssue("https://github.com/mono/mono/issues/15236", TestRuntimes.Mono)]
>>>>>>> ed12fa7e
        public static void GetGCMemoryInfo()
        {
            RemoteExecutor.Invoke(() =>
            {
                // Allows to update the value returned by GC.GetGCMemoryInfo
                GC.Collect();

                GCMemoryInfo memoryInfo1 = GC.GetGCMemoryInfo();

                Assert.InRange(memoryInfo1.HighMemoryLoadThresholdBytes, 1, long.MaxValue);
                Assert.InRange(memoryInfo1.MemoryLoadBytes, 1, long.MaxValue);
                Assert.InRange(memoryInfo1.TotalAvailableMemoryBytes, 1, long.MaxValue);
                Assert.InRange(memoryInfo1.HeapSizeBytes, 1, long.MaxValue);
                Assert.InRange(memoryInfo1.FragmentedBytes, 0, long.MaxValue);

                GCHandle[] gch = new GCHandle[64 * 1024];
                for (int i = 0; i < gch.Length * 2; ++i)
                {
                    byte[] arr = new byte[64];
                    if (i % 2 == 0)
                    {
                        gch[i / 2] = GCHandle.Alloc(arr, GCHandleType.Pinned);
                    }
                }

                // Allows to update the value returned by GC.GetGCMemoryInfo
                GC.Collect();

                GCMemoryInfo memoryInfo2 = GC.GetGCMemoryInfo();

                string scenario = null;
                try
                {
                    scenario = nameof(memoryInfo2.HighMemoryLoadThresholdBytes);
                    Assert.Equal(memoryInfo2.HighMemoryLoadThresholdBytes, memoryInfo1.HighMemoryLoadThresholdBytes);

                    // Even though we have allocated, the overall load may decrease or increase depending what other processes are doing.
                    // It cannot go above total available though.
                    scenario = nameof(memoryInfo2.MemoryLoadBytes);
                    Assert.InRange(memoryInfo2.MemoryLoadBytes, 1, memoryInfo1.TotalAvailableMemoryBytes);

                    scenario = nameof(memoryInfo2.TotalAvailableMemoryBytes);
                    Assert.Equal(memoryInfo2.TotalAvailableMemoryBytes, memoryInfo1.TotalAvailableMemoryBytes);

                    scenario = nameof(memoryInfo2.HeapSizeBytes);
                    Assert.InRange(memoryInfo2.HeapSizeBytes, memoryInfo1.HeapSizeBytes + 1, long.MaxValue);

                    scenario = nameof(memoryInfo2.FragmentedBytes);
                    Assert.InRange(memoryInfo2.FragmentedBytes, memoryInfo1.FragmentedBytes + 1, long.MaxValue);

                    scenario = null;
                }
                finally
                {
                    if (scenario != null)
                    {
                        System.Console.WriteLine("FAILED: " + scenario);
                    }
                }
            }).Dispose();
        }

        [Fact]
        public static void GetTotalAllocatedBytes()
        {
            byte[] stash;

            long CallGetTotalAllocatedBytesAndCheck(long previous, out long differenceBetweenPreciseAndImprecise)
            {
                long precise = GC.GetTotalAllocatedBytes(true);
                long imprecise = GC.GetTotalAllocatedBytes(false);

                if (precise <= 0)
                {
                    throw new Exception($"Bytes allocated is not positive, this is unlikely. precise = {precise}");
                }

                if (imprecise < precise)
                {
                    throw new Exception($"Imprecise total bytes allocated less than precise, imprecise is required to be a conservative estimate (that estimates high). imprecise = {imprecise}, precise = {precise}");
                }

                if (previous > precise)
                {
                    throw new Exception($"Expected more memory to be allocated. previous = {previous}, precise = {precise}, difference = {previous - precise}");
                }

                differenceBetweenPreciseAndImprecise = imprecise - precise;
                return precise;
            }

            long CallGetTotalAllocatedBytes(long previous)
            {
                long differenceBetweenPreciseAndImprecise;
                previous = CallGetTotalAllocatedBytesAndCheck(previous, out differenceBetweenPreciseAndImprecise);
                stash = new byte[differenceBetweenPreciseAndImprecise];
                previous = CallGetTotalAllocatedBytesAndCheck(previous, out differenceBetweenPreciseAndImprecise);
                return previous;
            }

            long previous = 0;

            for (int i = 0; i < 1000; ++i)
            {
                stash = new byte[1234];
                previous = CallGetTotalAllocatedBytes(previous);
            }
        }
    }
}<|MERGE_RESOLUTION|>--- conflicted
+++ resolved
@@ -781,12 +781,8 @@
             Assert.True((end - start) < 5 * size, $"Allocated too much: start: {start} end: {end} size: {size}");
         }
 
-<<<<<<< HEAD
+        [ActiveIssue("https://github.com/mono/mono/issues/15236", TestRuntimes.Mono)]
         [ConditionalFact(typeof(PlatformDetection), nameof(PlatformDetection.IsNotArmProcess))] // [ActiveIssue("https://github.com/dotnet/runtime/issues/29434")]
-=======
-        [ConditionalFact(typeof(PlatformDetection), nameof(PlatformDetection.IsNotArmProcess))] // [ActiveIssue("https://github.com/dotnet/corefx/issues/37378")]
-        [ActiveIssue("https://github.com/mono/mono/issues/15236", TestRuntimes.Mono)]
->>>>>>> ed12fa7e
         public static void GetGCMemoryInfo()
         {
             RemoteExecutor.Invoke(() =>
