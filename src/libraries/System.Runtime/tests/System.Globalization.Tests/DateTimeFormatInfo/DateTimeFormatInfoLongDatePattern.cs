--- conflicted
+++ resolved
@@ -34,193 +34,6 @@
         public static IEnumerable<object[]> LongDatePattern_Get_TestData_HybridGlobalization()
         {
             // see the comments on the right to check the non-Hybrid result, if it differs
-<<<<<<< HEAD
-            yield return new object[] { new CultureInfo("ar-SA").DateTimeFormat, "dddd، d MMMM yyyy" }; // dddd، d MMMM yyyy g
-            yield return new object[] { new CultureInfo("am-ET").DateTimeFormat, "yyyy MMMM d, dddd" };
-            yield return new object[] { new CultureInfo("bg-BG").DateTimeFormat, "dddd, d MMMM yyyy г." }; // "dddd, d MMMM yyyy 'г'." 
-            yield return new object[] { new CultureInfo("bn-BD").DateTimeFormat, "dddd, d MMMM, yyyy" };
-            yield return new object[] { new CultureInfo("bn-IN").DateTimeFormat, "dddd, d MMMM, yyyy" };
-            yield return new object[] { new CultureInfo("ca-AD").DateTimeFormat, "dddd, d de MMMM de yyyy" }; // "dddd, d MMMM 'de' yyyy"
-            yield return new object[] { new CultureInfo("ca-ES").DateTimeFormat, "dddd, d de MMMM de yyyy" }; // "dddd, d MMMM 'de' yyyy"
-            yield return new object[] { new CultureInfo("cs-CZ").DateTimeFormat, "dddd d. MMMM yyyy" };
-            yield return new object[] { new CultureInfo("da-DK").DateTimeFormat, "dddd den d. MMMM yyyy" }; // dddd 'den' d. MMMM yyyy
-            yield return new object[] { new CultureInfo("de-AT").DateTimeFormat, "dddd, d. MMMM yyyy" };
-            yield return new object[] { new CultureInfo("de-BE").DateTimeFormat, "dddd, d. MMMM yyyy" };
-            yield return new object[] { new CultureInfo("de-CH").DateTimeFormat, "dddd, d. MMMM yyyy" };
-            yield return new object[] { new CultureInfo("de-DE").DateTimeFormat, "dddd, d. MMMM yyyy" };
-            yield return new object[] { new CultureInfo("de-IT").DateTimeFormat, "dddd, d. MMMM yyyy" };
-            yield return new object[] { new CultureInfo("de-LI").DateTimeFormat, "dddd, d. MMMM yyyy" };
-            yield return new object[] { new CultureInfo("de-LU").DateTimeFormat, "dddd, d. MMMM yyyy" };
-            yield return new object[] { new CultureInfo("el-CY").DateTimeFormat, "dddd d MMMM yyyy" }; // "dddd, d MMMM yyyy"
-            yield return new object[] { new CultureInfo("el-GR").DateTimeFormat, "dddd d MMMM yyyy" }; // "dddd, d MMMM yyyy"
-            yield return new object[] { new CultureInfo("en-AE").DateTimeFormat, "dddd, d MMMM yyyy" };
-            yield return new object[] { new CultureInfo("en-AG").DateTimeFormat, "dddd, d MMMM yyyy" };
-            yield return new object[] { new CultureInfo("en-AI").DateTimeFormat, "dddd, d MMMM yyyy" };
-            yield return new object[] { new CultureInfo("en-AS").DateTimeFormat, "dddd, MMMM d, yyyy" };
-            yield return new object[] { new CultureInfo("en-AT").DateTimeFormat, "dddd, d MMMM yyyy" };
-            yield return new object[] { new CultureInfo("en-AU").DateTimeFormat, "dddd, d MMMM yyyy" };
-            yield return new object[] { new CultureInfo("en-BB").DateTimeFormat, "dddd, d MMMM yyyy" };
-            yield return new object[] { new CultureInfo("en-BE").DateTimeFormat, "dddd, d MMMM yyyy" };
-            yield return new object[] { new CultureInfo("en-BI").DateTimeFormat, "dddd, MMMM d, yyyy" };
-            yield return new object[] { new CultureInfo("en-BM").DateTimeFormat, "dddd, d MMMM yyyy" };
-            yield return new object[] { new CultureInfo("en-BS").DateTimeFormat, "dddd, d MMMM yyyy" };
-            yield return new object[] { new CultureInfo("en-BW").DateTimeFormat, "dddd, d MMMM yyyy" }; // "dddd, dd MMMM yyyy"
-            yield return new object[] { new CultureInfo("en-BZ").DateTimeFormat, "dddd, d MMMM yyyy" }; // "dddd, dd MMMM yyyy"
-            yield return new object[] { new CultureInfo("en-CA").DateTimeFormat, "dddd, MMMM d, yyyy" };
-            yield return new object[] { new CultureInfo("en-CC").DateTimeFormat, "dddd, d MMMM yyyy" };
-            yield return new object[] { new CultureInfo("en-CH").DateTimeFormat, "dddd, d MMMM yyyy" };
-            yield return new object[] { new CultureInfo("en-CK").DateTimeFormat, "dddd, d MMMM yyyy" };
-            yield return new object[] { new CultureInfo("en-CM").DateTimeFormat, "dddd, d MMMM yyyy" };
-            yield return new object[] { new CultureInfo("en-CX").DateTimeFormat, "dddd, d MMMM yyyy" };
-            yield return new object[] { new CultureInfo("en-CY").DateTimeFormat, "dddd, d MMMM yyyy" };
-            yield return new object[] { new CultureInfo("en-DE").DateTimeFormat, "dddd, d MMMM yyyy" };
-            yield return new object[] { new CultureInfo("en-DK").DateTimeFormat, "dddd, d MMMM yyyy" };
-            yield return new object[] { new CultureInfo("en-DM").DateTimeFormat, "dddd, d MMMM yyyy" };
-            yield return new object[] { new CultureInfo("en-ER").DateTimeFormat, "dddd, d MMMM yyyy" };
-            yield return new object[] { new CultureInfo("en-FI").DateTimeFormat, "dddd, d MMMM yyyy" };
-            yield return new object[] { new CultureInfo("en-FJ").DateTimeFormat, "dddd, d MMMM yyyy" };
-            yield return new object[] { new CultureInfo("en-FK").DateTimeFormat, "dddd, d MMMM yyyy" };
-            yield return new object[] { new CultureInfo("en-FM").DateTimeFormat, "dddd, d MMMM yyyy" };
-            yield return new object[] { new CultureInfo("en-GB").DateTimeFormat, "dddd, d MMMM yyyy" };
-            yield return new object[] { new CultureInfo("en-GD").DateTimeFormat, "dddd, d MMMM yyyy" };
-            yield return new object[] { new CultureInfo("en-GG").DateTimeFormat, "dddd, d MMMM yyyy" };
-            yield return new object[] { new CultureInfo("en-GH").DateTimeFormat, "dddd, d MMMM yyyy" };
-            yield return new object[] { new CultureInfo("en-GI").DateTimeFormat, "dddd, d MMMM yyyy" };
-            yield return new object[] { new CultureInfo("en-GM").DateTimeFormat, "dddd, d MMMM yyyy" };
-            yield return new object[] { new CultureInfo("en-GU").DateTimeFormat, "dddd, MMMM d, yyyy" };
-            yield return new object[] { new CultureInfo("en-GY").DateTimeFormat, "dddd, d MMMM yyyy" };
-            yield return new object[] { new CultureInfo("en-HK").DateTimeFormat, "dddd, d MMMM yyyy" };
-            yield return new object[] { new CultureInfo("en-IE").DateTimeFormat, "dddd d MMMM yyyy" };
-            yield return new object[] { new CultureInfo("en-IL").DateTimeFormat, "dddd, d MMMM yyyy" };
-            yield return new object[] { new CultureInfo("en-IM").DateTimeFormat, "dddd, d MMMM yyyy" };
-            yield return new object[] { new CultureInfo("en-IN").DateTimeFormat, "dddd, d MMMM, yyyy" };
-            yield return new object[] { new CultureInfo("en-IO").DateTimeFormat, "dddd, d MMMM yyyy" };
-            yield return new object[] { new CultureInfo("en-JE").DateTimeFormat, "dddd, d MMMM yyyy" };
-            yield return new object[] { new CultureInfo("en-JM").DateTimeFormat, "dddd, d MMMM yyyy" };
-            yield return new object[] { new CultureInfo("en-KE").DateTimeFormat, "dddd, d MMMM yyyy" };
-            yield return new object[] { new CultureInfo("en-KI").DateTimeFormat, "dddd, d MMMM yyyy" };
-            yield return new object[] { new CultureInfo("en-KN").DateTimeFormat, "dddd, d MMMM yyyy" };
-            yield return new object[] { new CultureInfo("en-KY").DateTimeFormat, "dddd, d MMMM yyyy" };
-            yield return new object[] { new CultureInfo("en-LC").DateTimeFormat, "dddd, d MMMM yyyy" };
-            yield return new object[] { new CultureInfo("en-LR").DateTimeFormat, "dddd, d MMMM yyyy" };
-            yield return new object[] { new CultureInfo("en-LS").DateTimeFormat, "dddd, d MMMM yyyy" };
-            yield return new object[] { new CultureInfo("en-MG").DateTimeFormat, "dddd, d MMMM yyyy" };
-            yield return new object[] { new CultureInfo("en-MH").DateTimeFormat, "dddd, MMMM d, yyyy" };
-            yield return new object[] { new CultureInfo("en-MO").DateTimeFormat, "dddd, d MMMM yyyy" };
-            yield return new object[] { new CultureInfo("en-MP").DateTimeFormat, "dddd, MMMM d, yyyy" };
-            yield return new object[] { new CultureInfo("en-MS").DateTimeFormat, "dddd, d MMMM yyyy" };
-            yield return new object[] { new CultureInfo("en-MT").DateTimeFormat, "dddd, d MMMM yyyy" };
-            yield return new object[] { new CultureInfo("en-MU").DateTimeFormat, "dddd, d MMMM yyyy" };
-            yield return new object[] { new CultureInfo("en-MW").DateTimeFormat, "dddd, d MMMM yyyy" };
-            yield return new object[] { new CultureInfo("en-MY").DateTimeFormat, "dddd, d MMMM yyyy" };
-            yield return new object[] { new CultureInfo("en-NA").DateTimeFormat, "dddd, d MMMM yyyy" };
-            yield return new object[] { new CultureInfo("en-NF").DateTimeFormat, "dddd, d MMMM yyyy" };
-            yield return new object[] { new CultureInfo("en-NG").DateTimeFormat, "dddd, d MMMM yyyy" };
-            yield return new object[] { new CultureInfo("en-NL").DateTimeFormat, "dddd, d MMMM yyyy" };
-            yield return new object[] { new CultureInfo("en-NR").DateTimeFormat, "dddd, d MMMM yyyy" };
-            yield return new object[] { new CultureInfo("en-NU").DateTimeFormat, "dddd, d MMMM yyyy" };
-            yield return new object[] { new CultureInfo("en-NZ").DateTimeFormat, "dddd, d MMMM yyyy" };
-            yield return new object[] { new CultureInfo("en-PG").DateTimeFormat, "dddd, d MMMM yyyy" };
-            yield return new object[] { new CultureInfo("en-PH").DateTimeFormat, "dddd, MMMM d, yyyy" }; // "dddd, d MMMM yyyy"
-            yield return new object[] { new CultureInfo("en-PK").DateTimeFormat, "dddd, d MMMM yyyy" };
-            yield return new object[] { new CultureInfo("en-PN").DateTimeFormat, "dddd, d MMMM yyyy" };
-            yield return new object[] { new CultureInfo("en-PR").DateTimeFormat, "dddd, MMMM d, yyyy" };
-            yield return new object[] { new CultureInfo("en-PW").DateTimeFormat, "dddd, d MMMM yyyy" };
-            yield return new object[] { new CultureInfo("en-RW").DateTimeFormat, "dddd, d MMMM yyyy" };
-            yield return new object[] { new CultureInfo("en-SB").DateTimeFormat, "dddd, d MMMM yyyy" };
-            yield return new object[] { new CultureInfo("en-SC").DateTimeFormat, "dddd, d MMMM yyyy" };
-            yield return new object[] { new CultureInfo("en-SD").DateTimeFormat, "dddd, d MMMM yyyy" };
-            yield return new object[] { new CultureInfo("en-SE").DateTimeFormat, "dddd, d MMMM yyyy" };
-            yield return new object[] { new CultureInfo("en-SG").DateTimeFormat, "dddd, d MMMM yyyy" };
-            yield return new object[] { new CultureInfo("en-SH").DateTimeFormat, "dddd, d MMMM yyyy" };
-            yield return new object[] { new CultureInfo("en-SI").DateTimeFormat, "dddd, d MMMM yyyy" };
-            yield return new object[] { new CultureInfo("en-SL").DateTimeFormat, "dddd, d MMMM yyyy" };
-            yield return new object[] { new CultureInfo("en-SS").DateTimeFormat, "dddd, d MMMM yyyy" };
-            yield return new object[] { new CultureInfo("en-SX").DateTimeFormat, "dddd, d MMMM yyyy" };
-            yield return new object[] { new CultureInfo("en-SZ").DateTimeFormat, "dddd, d MMMM yyyy" };
-            yield return new object[] { new CultureInfo("en-TC").DateTimeFormat, "dddd, d MMMM yyyy" };
-            yield return new object[] { new CultureInfo("en-TK").DateTimeFormat, "dddd, d MMMM yyyy" };
-            yield return new object[] { new CultureInfo("en-TO").DateTimeFormat, "dddd, d MMMM yyyy" };
-            yield return new object[] { new CultureInfo("en-TT").DateTimeFormat, "dddd, d MMMM yyyy" };
-            yield return new object[] { new CultureInfo("en-TV").DateTimeFormat, "dddd, d MMMM yyyy" };
-            yield return new object[] { new CultureInfo("en-TZ").DateTimeFormat, "dddd, d MMMM yyyy" };
-            yield return new object[] { new CultureInfo("en-UG").DateTimeFormat, "dddd, d MMMM yyyy" };
-            yield return new object[] { new CultureInfo("en-UM").DateTimeFormat, "dddd, MMMM d, yyyy" };
-            yield return new object[] { new CultureInfo("en-US").DateTimeFormat, "dddd, MMMM d, yyyy" };
-            yield return new object[] { new CultureInfo("en-VC").DateTimeFormat, "dddd, d MMMM yyyy" };
-            yield return new object[] { new CultureInfo("en-VG").DateTimeFormat, "dddd, d MMMM yyyy" };
-            yield return new object[] { new CultureInfo("en-VI").DateTimeFormat, "dddd, MMMM d, yyyy" };
-            yield return new object[] { new CultureInfo("en-VU").DateTimeFormat, "dddd, d MMMM yyyy" };
-            yield return new object[] { new CultureInfo("en-WS").DateTimeFormat, "dddd, d MMMM yyyy" };
-            yield return new object[] { new CultureInfo("en-ZA").DateTimeFormat, "dddd, d MMMM yyyy" }; // "dddd, dd MMMM yyyy"
-            yield return new object[] { new CultureInfo("en-ZM").DateTimeFormat, "dddd, d MMMM yyyy" };
-            yield return new object[] { new CultureInfo("en-ZW").DateTimeFormat, "dddd, d MMMM yyyy" }; // "dddd, dd MMMM yyyy"
-            yield return new object[] { new CultureInfo("es-419").DateTimeFormat, "dddd, d de MMMM de yyyy" }; // dddd, d 'de' MMMM 'de' yyyy
-            yield return new object[] { new CultureInfo("es-ES").DateTimeFormat, "dddd, d de MMMM de yyyy" }; // dddd, d 'de' MMMM 'de' yyyy
-            yield return new object[] { new CultureInfo("es-MX").DateTimeFormat, "dddd, d de MMMM de yyyy" }; // dddd, d 'de' MMMM 'de' yyyy
-            yield return new object[] { new CultureInfo("et-EE").DateTimeFormat, "dddd, d. MMMM yyyy" };
-            yield return new object[] { new CultureInfo("fa-IR").DateTimeFormat, "yyyy MMMM d, dddd" };
-            yield return new object[] { new CultureInfo("fi-FI").DateTimeFormat, "dddd d. MMMM yyyy" };
-            yield return new object[] { new CultureInfo("fil-PH").DateTimeFormat, "dddd, MMMM d, yyyy" };
-            yield return new object[] { new CultureInfo("fr-BE").DateTimeFormat, "dddd d MMMM yyyy" };
-            yield return new object[] { new CultureInfo("fr-CA").DateTimeFormat, "dddd d MMMM yyyy" };
-            yield return new object[] { new CultureInfo("fr-CH").DateTimeFormat, "dddd, d MMMM yyyy" };
-            yield return new object[] { new CultureInfo("fr-FR").DateTimeFormat, "dddd d MMMM yyyy" };
-            yield return new object[] { new CultureInfo("gu-IN").DateTimeFormat, "dddd, d MMMM, yyyy" };
-            yield return new object[] { new CultureInfo("he-IL").DateTimeFormat, "dddd, d בMMMM yyyy" };
-            yield return new object[] { new CultureInfo("hi-IN").DateTimeFormat, "dddd, d MMMM yyyy" };
-            yield return new object[] { new CultureInfo("hr-BA").DateTimeFormat, "dddd, d. MMMM yyyy." };
-            yield return new object[] { new CultureInfo("hr-HR").DateTimeFormat, "dddd, d. MMMM yyyy." };
-            yield return new object[] { new CultureInfo("hu-HU").DateTimeFormat, "yyyy. MMMM d., dddd" };
-            yield return new object[] { new CultureInfo("id-ID").DateTimeFormat, "dddd, d MMMM yyyy" }; // "dddd, dd MMMM yyyy"
-            yield return new object[] { new CultureInfo("it-CH").DateTimeFormat, "dddd, d MMMM yyyy" };
-            yield return new object[] { new CultureInfo("it-IT").DateTimeFormat, "dddd d MMMM yyyy" };
-            yield return new object[] { new CultureInfo("ja-JP").DateTimeFormat, "yyyy年M月d日dddd" };
-            yield return new object[] { new CultureInfo("kn-IN").DateTimeFormat, "dddd, MMMM d, yyyy" };
-            yield return new object[] { new CultureInfo("ko-KR").DateTimeFormat, "yyyy년 M월 d일 dddd" };
-            yield return new object[] { new CultureInfo("lt-LT").DateTimeFormat, "yyyy m. MMMM d d., dddd" }; // "yyyy 'm'. MMMM d 'd'., dddd"
-            yield return new object[] { new CultureInfo("lv-LV").DateTimeFormat, "dddd, yyyy. gada d. MMMM" }; // "dddd, yyyy. 'gada' d. MMMM"
-            yield return new object[] { new CultureInfo("ml-IN").DateTimeFormat, "yyyy, MMMM d, dddd" };
-            yield return new object[] { new CultureInfo("mr-IN").DateTimeFormat, "dddd, d MMMM, yyyy" };
-            yield return new object[] { new CultureInfo("ms-BN").DateTimeFormat, "dddd, d MMMM yyyy" }; // "dd MMMM yyyy"
-            yield return new object[] { new CultureInfo("ms-MY").DateTimeFormat, "dddd, d MMMM yyyy" };
-            yield return new object[] { new CultureInfo("ms-SG").DateTimeFormat, "dddd, d MMMM yyyy" };
-            yield return new object[] { new CultureInfo("nb-NO").DateTimeFormat, "dddd d. MMMM yyyy" };
-            yield return new object[] { new CultureInfo("no-NO").DateTimeFormat, "dddd d. MMMM yyyy" };
-            yield return new object[] { new CultureInfo("nl-AW").DateTimeFormat, "dddd d MMMM yyyy" };
-            yield return new object[] { new CultureInfo("nl-BE").DateTimeFormat, "dddd d MMMM yyyy" };
-            yield return new object[] { new CultureInfo("nl-NL").DateTimeFormat, "dddd d MMMM yyyy" };
-            yield return new object[] { new CultureInfo("pl-PL").DateTimeFormat, "dddd, d MMMM yyyy" };
-            yield return new object[] { new CultureInfo("pt-BR").DateTimeFormat, "dddd, d de MMMM de yyyy" }; // dddd, d 'de' MMMM 'de' yyyy
-            yield return new object[] { new CultureInfo("pt-PT").DateTimeFormat, "dddd, d de MMMM de yyyy" }; // dddd, d 'de' MMMM 'de' yyyy
-            yield return new object[] { new CultureInfo("ro-RO").DateTimeFormat, "dddd, d MMMM yyyy" };
-            yield return new object[] { new CultureInfo("ru-RU").DateTimeFormat, "dddd, d MMMM yyyy г." }; // "dddd, d MMMM yyyy 'г'."
-            yield return new object[] { new CultureInfo("sk-SK").DateTimeFormat, "dddd d. MMMM yyyy" };
-            yield return new object[] { new CultureInfo("sl-SI").DateTimeFormat, "dddd, d. MMMM yyyy" }; // "dddd, dd. MMMM yyyy"
-            yield return new object[] { new CultureInfo("sr-Cyrl-RS").DateTimeFormat, "dddd, d. MMMM yyyy." }; // "dddd, dd. MMMM yyyy"
-            yield return new object[] { new CultureInfo("sr-Latn-RS").DateTimeFormat, "dddd, d. MMMM yyyy." }; // "dddd, dd. MMMM yyyy"
-            yield return new object[] { new CultureInfo("sv-AX").DateTimeFormat, "dddd d MMMM yyyy" };
-            yield return new object[] { new CultureInfo("sv-SE").DateTimeFormat, "dddd d MMMM yyyy" };
-            yield return new object[] { new CultureInfo("sw-CD").DateTimeFormat, "dddd, d MMMM yyyy" };
-            yield return new object[] { new CultureInfo("sw-KE").DateTimeFormat, "dddd, d MMMM yyyy" };
-            yield return new object[] { new CultureInfo("sw-TZ").DateTimeFormat, "dddd, d MMMM yyyy" };
-            yield return new object[] { new CultureInfo("sw-UG").DateTimeFormat, "dddd, d MMMM yyyy" };
-            yield return new object[] { new CultureInfo("ta-IN").DateTimeFormat, "dddd, d MMMM, yyyy" };
-            yield return new object[] { new CultureInfo("ta-LK").DateTimeFormat, "dddd, d MMMM, yyyy" };
-            yield return new object[] { new CultureInfo("ta-MY").DateTimeFormat, "dddd, d MMMM, yyyy" };
-            yield return new object[] { new CultureInfo("ta-SG").DateTimeFormat, "dddd, d MMMM, yyyy" };
-            yield return new object[] { new CultureInfo("te-IN").DateTimeFormat, "d, MMMM yyyy, dddd" };
-            yield return new object[] { new CultureInfo("th-TH").DateTimeFormat, "ddddที่ d MMMM g yyyy" };
-            yield return new object[] { new CultureInfo("tr-CY").DateTimeFormat, "d MMMM yyyy dddd" };
-            yield return new object[] { new CultureInfo("tr-TR").DateTimeFormat, "d MMMM yyyy dddd" };
-            yield return new object[] { new CultureInfo("uk-UA").DateTimeFormat, "dddd, d MMMM yyyy р." }; // "dddd, d MMMM yyyy 'р'."
-            yield return new object[] { new CultureInfo("vi-VN").DateTimeFormat, "dddd, d MMMM, yyyy" };
-            yield return new object[] { new CultureInfo("zh-CN").DateTimeFormat, "yyyy年M月d日dddd" };
-            yield return new object[] { new CultureInfo("zh-Hans-HK").DateTimeFormat, "yyyy年M月d日dddd" };
-            yield return new object[] { new CultureInfo("zh-SG").DateTimeFormat, "yyyy年M月d日dddd" };
-            yield return new object[] { new CultureInfo("zh-HK").DateTimeFormat, "yyyy年M月d日dddd" };
-            yield return new object[] { new CultureInfo("zh-TW").DateTimeFormat, "yyyy年M月d日 dddd" };
-=======
             yield return new object[] {"ar-SA", "dddd، d MMMM yyyy" }; // dddd، d MMMM yyyy g
             yield return new object[] {"am-ET", "yyyy MMMM d, dddd" };
             yield return new object[] {"bg-BG", "dddd, d MMMM yyyy г." }; // "dddd, d MMMM yyyy 'г'."
@@ -408,7 +221,6 @@
             yield return new object[] {"zh-SG", "yyyy年M月d日dddd" };
             yield return new object[] {"zh-HK", "yyyy年M月d日dddd" };
             yield return new object[] {"zh-TW", "yyyy年M月d日 dddd" };
->>>>>>> 3e2b6eb7
         }
 
         [ConditionalTheory(typeof(PlatformDetection), nameof(PlatformDetection.IsIcuGlobalization))]
