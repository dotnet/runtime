// Licensed to the .NET Foundation under one or more agreements.
// The .NET Foundation licenses this file to you under the MIT license.

using System.Collections.Generic;
using Xunit;

namespace System.Globalization.Tests
{
    public class DateTimeFormatInfoLongDatePattern
    {
        [Fact]
        public void LongDatePattern_InvariantInfo_ReturnsExpected()
        {
            Assert.Equal("dddd, dd MMMM yyyy", DateTimeFormatInfo.InvariantInfo.LongDatePattern);
        }

        public static IEnumerable<object[]> LongDatePattern_Set_TestData()
        {
            yield return new object[] { string.Empty };
            yield return new object[] { "garbage" };
            yield return new object[] { "dddd, dd MMMM yyyy HH:mm:ss" };
            yield return new object[] { "dddd" };
            yield return new object[] { "D" };
            yield return new object[] { "HH:mm:ss dddd, dd MMMM yyyy" };
            yield return new object[] { "dddd, dd MMMM yyyy" };
        }

        public static IEnumerable<object[]> LongDatePattern_Get_TestData_HybridGlobalization()
        {
            // see the comments on the right to check the non-Hybrid result, if it differs
            yield return new object[] {"ar-SA", "dddd، d MMMM yyyy" }; // dddd، d MMMM yyyy g
            yield return new object[] {"am-ET", "yyyy MMMM d, dddd" };
            yield return new object[] {"bg-BG", "dddd, d MMMM yyyy г." }; // "dddd, d MMMM yyyy 'г'."
            yield return new object[] {"bn-BD", "dddd, d MMMM, yyyy" };
            yield return new object[] {"bn-IN", "dddd, d MMMM, yyyy" };
<<<<<<< HEAD
            string catalanianPattern = (PlatformDetection.IsFirefox || PlatformDetection.IsNodeJS) ? "dddd, d de MMMM de yyyy" : "dddd, d de MMMM del yyyy"; // "dddd, d MMMM 'de' yyyy"
=======
            string catalanianPattern = PlatformDetection.IsFirefox || PlatformDetection.IsNodeJS ? "dddd, d de MMMM de yyyy" : "dddd, d de MMMM del yyyy"; // "dddd, d MMMM 'de' yyyy"
>>>>>>> 51639018
            yield return new object[] {"ca-AD", catalanianPattern };
            yield return new object[] {"ca-ES", catalanianPattern };
            yield return new object[] {"cs-CZ", "dddd d. MMMM yyyy" };
            yield return new object[] {"da-DK", "dddd den d. MMMM yyyy" }; // dddd 'den' d. MMMM yyyy
            yield return new object[] {"de-AT", "dddd, d. MMMM yyyy" };
            yield return new object[] {"de-BE", "dddd, d. MMMM yyyy" };
            yield return new object[] {"de-CH", "dddd, d. MMMM yyyy" };
            yield return new object[] {"de-DE", "dddd, d. MMMM yyyy" };
            yield return new object[] {"de-IT", "dddd, d. MMMM yyyy" };
            yield return new object[] {"de-LI", "dddd, d. MMMM yyyy" };
            yield return new object[] {"de-LU", "dddd, d. MMMM yyyy" };
            yield return new object[] {"el-CY", "dddd d MMMM yyyy" }; // "dddd, d MMMM yyyy"
            yield return new object[] {"el-GR", "dddd d MMMM yyyy" }; // "dddd, d MMMM yyyy"
            yield return new object[] {"en-AE", "dddd, d MMMM yyyy" };
            yield return new object[] {"en-AG", "dddd, d MMMM yyyy" };
            yield return new object[] {"en-AI", "dddd, d MMMM yyyy" };
            yield return new object[] {"en-AS", "dddd, MMMM d, yyyy" };
            yield return new object[] {"en-AT", "dddd, d MMMM yyyy" };
<<<<<<< HEAD
            yield return new object[] {"en-AU", (PlatformDetection.IsFirefox || PlatformDetection.IsNodeJS) ? "dddd, d MMMM yyyy" : "dddd d MMMM yyyy" };
=======
            yield return new object[] {"en-AU", PlatformDetection.IsFirefox || PlatformDetection.IsNodeJS ? "dddd, d MMMM yyyy" : "dddd d MMMM yyyy" };
>>>>>>> 51639018
            yield return new object[] {"en-BB", "dddd, d MMMM yyyy" };
            yield return new object[] {"en-BE", "dddd, d MMMM yyyy" };
            yield return new object[] {"en-BI", "dddd, MMMM d, yyyy" };
            yield return new object[] {"en-BM", "dddd, d MMMM yyyy" };
            yield return new object[] {"en-BS", "dddd, d MMMM yyyy" };
            yield return new object[] {"en-BW", "dddd, d MMMM yyyy" }; // "dddd, dd MMMM yyyy"
            yield return new object[] {"en-BZ", "dddd, d MMMM yyyy" }; // "dddd, dd MMMM yyyy"
            yield return new object[] {"en-CA", "dddd, MMMM d, yyyy" };
            yield return new object[] {"en-CC", "dddd, d MMMM yyyy" };
            yield return new object[] {"en-CH", "dddd, d MMMM yyyy" };
            yield return new object[] {"en-CK", "dddd, d MMMM yyyy" };
            yield return new object[] {"en-CM", "dddd, d MMMM yyyy" };
            yield return new object[] {"en-CX", "dddd, d MMMM yyyy" };
            yield return new object[] {"en-CY", "dddd, d MMMM yyyy" };
            yield return new object[] {"en-DE", "dddd, d MMMM yyyy" };
            yield return new object[] {"en-DK", "dddd, d MMMM yyyy" };
            yield return new object[] {"en-DM", "dddd, d MMMM yyyy" };
            yield return new object[] {"en-ER", "dddd, d MMMM yyyy" };
            yield return new object[] {"en-FI", "dddd, d MMMM yyyy" };
            yield return new object[] {"en-FJ", "dddd, d MMMM yyyy" };
            yield return new object[] {"en-FK", "dddd, d MMMM yyyy" };
            yield return new object[] {"en-FM", "dddd, d MMMM yyyy" };
<<<<<<< HEAD
            yield return new object[] {"en-GB", (PlatformDetection.IsFirefox || PlatformDetection.IsNodeJS) ? "dddd, d MMMM yyyy" :"dddd d MMMM yyyy" };
=======
            yield return new object[] {"en-GB", PlatformDetection.IsFirefox || PlatformDetection.IsNodeJS ? "dddd, d MMMM yyyy" :"dddd d MMMM yyyy" };
>>>>>>> 51639018
            yield return new object[] {"en-GD", "dddd, d MMMM yyyy" };
            yield return new object[] {"en-GG", "dddd, d MMMM yyyy" };
            yield return new object[] {"en-GH", "dddd, d MMMM yyyy" };
            yield return new object[] {"en-GI", "dddd, d MMMM yyyy" };
            yield return new object[] {"en-GM", "dddd, d MMMM yyyy" };
            yield return new object[] {"en-GU", "dddd, MMMM d, yyyy" };
            yield return new object[] {"en-GY", "dddd, d MMMM yyyy" };
            yield return new object[] {"en-HK", "dddd, d MMMM yyyy" };
            yield return new object[] {"en-IE", "dddd d MMMM yyyy" };
            yield return new object[] {"en-IL", "dddd, d MMMM yyyy" };
            yield return new object[] {"en-IM", "dddd, d MMMM yyyy" };
<<<<<<< HEAD
            yield return new object[] {"en-IN", (PlatformDetection.IsFirefox || PlatformDetection.IsNodeJS) ? "dddd, d MMMM, yyyy" : "dddd d MMMM, yyyy" }; // dddd, d MMMM, yyyy
=======
            yield return new object[] {"en-IN", PlatformDetection.IsFirefox || PlatformDetection.IsNodeJS ? "dddd, d MMMM, yyyy" : "dddd d MMMM, yyyy" }; // dddd, d MMMM, yyyy
>>>>>>> 51639018
            yield return new object[] {"en-IO", "dddd, d MMMM yyyy" };
            yield return new object[] {"en-JE", "dddd, d MMMM yyyy" };
            yield return new object[] {"en-JM", "dddd, d MMMM yyyy" };
            yield return new object[] {"en-KE", "dddd, d MMMM yyyy" };
            yield return new object[] {"en-KI", "dddd, d MMMM yyyy" };
            yield return new object[] {"en-KN", "dddd, d MMMM yyyy" };
            yield return new object[] {"en-KY", "dddd, d MMMM yyyy" };
            yield return new object[] {"en-LC", "dddd, d MMMM yyyy" };
            yield return new object[] {"en-LR", "dddd, d MMMM yyyy" };
            yield return new object[] {"en-LS", "dddd, d MMMM yyyy" };
            yield return new object[] {"en-MG", "dddd, d MMMM yyyy" };
            yield return new object[] {"en-MH", "dddd, MMMM d, yyyy" };
            yield return new object[] {"en-MO", "dddd, d MMMM yyyy" };
            yield return new object[] {"en-MP", "dddd, MMMM d, yyyy" };
            yield return new object[] {"en-MS", "dddd, d MMMM yyyy" };
            yield return new object[] {"en-MT", "dddd, d MMMM yyyy" };
            yield return new object[] {"en-MU", "dddd, d MMMM yyyy" };
            yield return new object[] {"en-MW", "dddd, d MMMM yyyy" };
            yield return new object[] {"en-MY", "dddd, d MMMM yyyy" };
            yield return new object[] {"en-NA", "dddd, d MMMM yyyy" };
            yield return new object[] {"en-NF", "dddd, d MMMM yyyy" };
            yield return new object[] {"en-NG", "dddd, d MMMM yyyy" };
            yield return new object[] {"en-NL", "dddd, d MMMM yyyy" };
            yield return new object[] {"en-NR", "dddd, d MMMM yyyy" };
            yield return new object[] {"en-NU", "dddd, d MMMM yyyy" };
            yield return new object[] {"en-NZ", "dddd, d MMMM yyyy" };
            yield return new object[] {"en-PG", "dddd, d MMMM yyyy" };
            yield return new object[] {"en-PH", "dddd, MMMM d, yyyy" }; // "dddd, d MMMM yyyy"
            yield return new object[] {"en-PK", "dddd, d MMMM yyyy" };
            yield return new object[] {"en-PN", "dddd, d MMMM yyyy" };
            yield return new object[] {"en-PR", "dddd, MMMM d, yyyy" };
            yield return new object[] {"en-PW", "dddd, d MMMM yyyy" };
            yield return new object[] {"en-RW", "dddd, d MMMM yyyy" };
            yield return new object[] {"en-SB", "dddd, d MMMM yyyy" };
            yield return new object[] {"en-SC", "dddd, d MMMM yyyy" };
            yield return new object[] {"en-SD", "dddd, d MMMM yyyy" };
            yield return new object[] {"en-SE", "dddd, d MMMM yyyy" };
            yield return new object[] {"en-SG", "dddd, d MMMM yyyy" };
            yield return new object[] {"en-SH", "dddd, d MMMM yyyy" };
            yield return new object[] {"en-SI", "dddd, d MMMM yyyy" };
            yield return new object[] {"en-SL", "dddd, d MMMM yyyy" };
            yield return new object[] {"en-SS", "dddd, d MMMM yyyy" };
            yield return new object[] {"en-SX", "dddd, d MMMM yyyy" };
            yield return new object[] {"en-SZ", "dddd, d MMMM yyyy" };
            yield return new object[] {"en-TC", "dddd, d MMMM yyyy" };
            yield return new object[] {"en-TK", "dddd, d MMMM yyyy" };
            yield return new object[] {"en-TO", "dddd, d MMMM yyyy" };
            yield return new object[] {"en-TT", "dddd, d MMMM yyyy" };
            yield return new object[] {"en-TV", "dddd, d MMMM yyyy" };
            yield return new object[] {"en-TZ", "dddd, d MMMM yyyy" };
            yield return new object[] {"en-UG", "dddd, d MMMM yyyy" };
            yield return new object[] {"en-UM", "dddd, MMMM d, yyyy" };
            yield return new object[] {"en-US", "dddd, MMMM d, yyyy" };
            yield return new object[] {"en-VC", "dddd, d MMMM yyyy" };
            yield return new object[] {"en-VG", "dddd, d MMMM yyyy" };
            yield return new object[] {"en-VI", "dddd, MMMM d, yyyy" };
            yield return new object[] {"en-VU", "dddd, d MMMM yyyy" };
            yield return new object[] {"en-WS", "dddd, d MMMM yyyy" };
            yield return new object[] {"en-ZA", "dddd, d MMMM yyyy" }; // "dddd, dd MMMM yyyy"
            yield return new object[] {"en-ZM", "dddd, d MMMM yyyy" };
            yield return new object[] {"en-ZW", "dddd, d MMMM yyyy" }; // "dddd, dd MMMM yyyy"
            yield return new object[] {"en-US", "dddd, MMMM d, yyyy" };
            yield return new object[] {"es-419", "dddd, d de MMMM de yyyy" }; // dddd, d 'de' MMMM 'de' yyyy
            yield return new object[] {"es-ES", "dddd, d de MMMM de yyyy" }; // dddd, d 'de' MMMM 'de' yyyy
            yield return new object[] {"es-MX", "dddd, d de MMMM de yyyy" }; // dddd, d 'de' MMMM 'de' yyyy
            yield return new object[] {"et-EE", "dddd, d. MMMM yyyy" };
            yield return new object[] {"fa-IR", "yyyy MMMM d, dddd" };
            yield return new object[] {"fi-FI", "dddd d. MMMM yyyy" };
            yield return new object[] {"fil-PH", "dddd, MMMM d, yyyy" };
            yield return new object[] {"fr-BE", "dddd d MMMM yyyy" };
            yield return new object[] {"fr-CA", "dddd d MMMM yyyy" };
            yield return new object[] {"fr-CH", "dddd, d MMMM yyyy" };
            yield return new object[] {"fr-FR", "dddd d MMMM yyyy" };
            yield return new object[] {"gu-IN", "dddd, d MMMM, yyyy" };
            yield return new object[] {"he-IL", "dddd, d בMMMM yyyy" };
            yield return new object[] {"hi-IN", "dddd, d MMMM yyyy" };
            yield return new object[] {"hr-BA", "dddd, d. MMMM yyyy." };
            yield return new object[] {"hr-HR", "dddd, d. MMMM yyyy." };
            yield return new object[] {"hu-HU", "yyyy. MMMM d., dddd" };
            yield return new object[] {"id-ID", "dddd, d MMMM yyyy" }; // "dddd, dd MMMM yyyy"
            yield return new object[] {"it-CH", "dddd, d MMMM yyyy" };
            yield return new object[] {"it-IT", "dddd d MMMM yyyy" };
            yield return new object[] {"ja-JP", "yyyy年M月d日dddd" };
            yield return new object[] {"kn-IN", "dddd, MMMM d, yyyy" };
            yield return new object[] {"ko-KR", "yyyy년 M월 d일 dddd" };
            yield return new object[] {"lt-LT", "yyyy m. MMMM d d., dddd" }; // "yyyy 'm'. MMMM d 'd'., dddd"
            yield return new object[] {"lv-LV", "dddd, yyyy. gada d. MMMM" }; // "dddd, yyyy. 'gada' d. MMMM"
            yield return new object[] {"ml-IN", "yyyy, MMMM d, dddd" };
            yield return new object[] {"mr-IN", "dddd, d MMMM, yyyy" };
            yield return new object[] {"ms-BN", "dddd, d MMMM yyyy" }; // "dd MMMM yyyy"
            yield return new object[] {"ms-MY", "dddd, d MMMM yyyy" };
            yield return new object[] {"ms-SG", "dddd, d MMMM yyyy" };
            yield return new object[] {"nb-NO", "dddd d. MMMM yyyy" };
            yield return new object[] {"no-NO", "dddd d. MMMM yyyy" };
            yield return new object[] {"nl-AW", "dddd d MMMM yyyy" };
            yield return new object[] {"nl-BE", "dddd d MMMM yyyy" };
            yield return new object[] {"nl-NL", "dddd d MMMM yyyy" };
            yield return new object[] {"pl-PL", "dddd, d MMMM yyyy" };
            yield return new object[] {"pt-BR", "dddd, d de MMMM de yyyy" }; // dddd, d 'de' MMMM 'de' yyyy
            yield return new object[] {"pt-PT", "dddd, d de MMMM de yyyy" }; // dddd, d 'de' MMMM 'de' yyyy
            yield return new object[] {"ro-RO", "dddd, d MMMM yyyy" };
            yield return new object[] {"ru-RU", "dddd, d MMMM yyyy г." }; // "dddd, d MMMM yyyy 'г'."
            yield return new object[] {"sk-SK", "dddd d. MMMM yyyy" };
            yield return new object[] {"sl-SI", "dddd, d. MMMM yyyy" }; // "dddd, dd. MMMM yyyy"
            yield return new object[] {"sr-Cyrl-RS", "dddd, d. MMMM yyyy." }; // "dddd, dd. MMMM yyyy"
            yield return new object[] {"sr-Latn-RS", "dddd, d. MMMM yyyy." }; // "dddd, dd. MMMM yyyy"
            yield return new object[] {"sv-AX", "dddd d MMMM yyyy" };
            yield return new object[] {"sv-SE", "dddd d MMMM yyyy" };
            yield return new object[] {"sw-CD", "dddd, d MMMM yyyy" };
            yield return new object[] {"sw-KE", "dddd, d MMMM yyyy" };
            yield return new object[] {"sw-TZ", "dddd, d MMMM yyyy" };
            yield return new object[] {"sw-UG", "dddd, d MMMM yyyy" };
            yield return new object[] {"ta-IN", "dddd, d MMMM, yyyy" };
            yield return new object[] {"ta-LK", "dddd, d MMMM, yyyy" };
            yield return new object[] {"ta-MY", "dddd, d MMMM, yyyy" };
            yield return new object[] {"ta-SG", "dddd, d MMMM, yyyy" };
            yield return new object[] {"te-IN", "d, MMMM yyyy, dddd" };
            yield return new object[] {"th-TH", "ddddที่ d MMMM g yyyy" };
            yield return new object[] {"tr-CY", "d MMMM yyyy dddd" };
            yield return new object[] {"tr-TR", "d MMMM yyyy dddd" };
            yield return new object[] {"uk-UA", "dddd, d MMMM yyyy р." }; // "dddd, d MMMM yyyy 'р'."
            yield return new object[] {"vi-VN", "dddd, d MMMM, yyyy" };
            yield return new object[] {"zh-CN", "yyyy年M月d日dddd" };
            yield return new object[] {"zh-Hans-HK", "yyyy年M月d日dddd" };
            yield return new object[] {"zh-SG", "yyyy年M月d日dddd" };
            yield return new object[] {"zh-HK", "yyyy年M月d日dddd" };
            yield return new object[] {"zh-TW", "yyyy年M月d日 dddd" };
        }

        [ConditionalTheory(typeof(PlatformDetection), nameof(PlatformDetection.IsHybridGlobalizationOnBrowser))]
        [MemberData(nameof(LongDatePattern_Get_TestData_HybridGlobalization))]
        public void LongDatePattern_Get_ReturnsExpected_HybridGlobalization(string cultureName, string expected)
        {
            var format = new CultureInfo(cultureName).DateTimeFormat;
            Assert.True(expected == format.LongDatePattern, $"Failed for culture: {cultureName}. Expected: {expected}, Actual: {format.LongDatePattern}");
        }

        [Theory]
        [MemberData(nameof(LongDatePattern_Set_TestData))]
        public void LongDatePattern_Set_GetReturnsExpected(string value)
        {
            var format = new DateTimeFormatInfo();
            format.LongDatePattern = value;
            Assert.Equal(value, format.LongDatePattern);
        }

        [Fact]
        public void LongDatePattern_Set_InvalidatesDerivedPattern()
        {
            const string Pattern = "#$";
            var format = new DateTimeFormatInfo();
            var d = DateTimeOffset.Now;
            d.ToString("F", format); // FullDateTimePattern
            format.LongDatePattern = Pattern;
            Assert.Contains(Pattern, d.ToString("F", format));
        }

        [Fact]
        public void LongDatePattern_SetNullValue_ThrowsArgumentNullException()
        {
            var format = new DateTimeFormatInfo();
            AssertExtensions.Throws<ArgumentNullException>("value", () => format.LongDatePattern = null);
        }

        [Fact]
        public void LongDatePattern_SetReadOnly_ThrowsInvalidOperationException()
        {
            Assert.Throws<InvalidOperationException>(() => DateTimeFormatInfo.InvariantInfo.LongDatePattern = "dddd, dd MMMM yyyy");
        }
    }
}<|MERGE_RESOLUTION|>--- conflicted
+++ resolved
@@ -33,11 +33,7 @@
             yield return new object[] {"bg-BG", "dddd, d MMMM yyyy г." }; // "dddd, d MMMM yyyy 'г'."
             yield return new object[] {"bn-BD", "dddd, d MMMM, yyyy" };
             yield return new object[] {"bn-IN", "dddd, d MMMM, yyyy" };
-<<<<<<< HEAD
-            string catalanianPattern = (PlatformDetection.IsFirefox || PlatformDetection.IsNodeJS) ? "dddd, d de MMMM de yyyy" : "dddd, d de MMMM del yyyy"; // "dddd, d MMMM 'de' yyyy"
-=======
             string catalanianPattern = PlatformDetection.IsFirefox || PlatformDetection.IsNodeJS ? "dddd, d de MMMM de yyyy" : "dddd, d de MMMM del yyyy"; // "dddd, d MMMM 'de' yyyy"
->>>>>>> 51639018
             yield return new object[] {"ca-AD", catalanianPattern };
             yield return new object[] {"ca-ES", catalanianPattern };
             yield return new object[] {"cs-CZ", "dddd d. MMMM yyyy" };
@@ -56,11 +52,7 @@
             yield return new object[] {"en-AI", "dddd, d MMMM yyyy" };
             yield return new object[] {"en-AS", "dddd, MMMM d, yyyy" };
             yield return new object[] {"en-AT", "dddd, d MMMM yyyy" };
-<<<<<<< HEAD
-            yield return new object[] {"en-AU", (PlatformDetection.IsFirefox || PlatformDetection.IsNodeJS) ? "dddd, d MMMM yyyy" : "dddd d MMMM yyyy" };
-=======
             yield return new object[] {"en-AU", PlatformDetection.IsFirefox || PlatformDetection.IsNodeJS ? "dddd, d MMMM yyyy" : "dddd d MMMM yyyy" };
->>>>>>> 51639018
             yield return new object[] {"en-BB", "dddd, d MMMM yyyy" };
             yield return new object[] {"en-BE", "dddd, d MMMM yyyy" };
             yield return new object[] {"en-BI", "dddd, MMMM d, yyyy" };
@@ -83,11 +75,7 @@
             yield return new object[] {"en-FJ", "dddd, d MMMM yyyy" };
             yield return new object[] {"en-FK", "dddd, d MMMM yyyy" };
             yield return new object[] {"en-FM", "dddd, d MMMM yyyy" };
-<<<<<<< HEAD
-            yield return new object[] {"en-GB", (PlatformDetection.IsFirefox || PlatformDetection.IsNodeJS) ? "dddd, d MMMM yyyy" :"dddd d MMMM yyyy" };
-=======
             yield return new object[] {"en-GB", PlatformDetection.IsFirefox || PlatformDetection.IsNodeJS ? "dddd, d MMMM yyyy" :"dddd d MMMM yyyy" };
->>>>>>> 51639018
             yield return new object[] {"en-GD", "dddd, d MMMM yyyy" };
             yield return new object[] {"en-GG", "dddd, d MMMM yyyy" };
             yield return new object[] {"en-GH", "dddd, d MMMM yyyy" };
@@ -99,11 +87,7 @@
             yield return new object[] {"en-IE", "dddd d MMMM yyyy" };
             yield return new object[] {"en-IL", "dddd, d MMMM yyyy" };
             yield return new object[] {"en-IM", "dddd, d MMMM yyyy" };
-<<<<<<< HEAD
-            yield return new object[] {"en-IN", (PlatformDetection.IsFirefox || PlatformDetection.IsNodeJS) ? "dddd, d MMMM, yyyy" : "dddd d MMMM, yyyy" }; // dddd, d MMMM, yyyy
-=======
             yield return new object[] {"en-IN", PlatformDetection.IsFirefox || PlatformDetection.IsNodeJS ? "dddd, d MMMM, yyyy" : "dddd d MMMM, yyyy" }; // dddd, d MMMM, yyyy
->>>>>>> 51639018
             yield return new object[] {"en-IO", "dddd, d MMMM yyyy" };
             yield return new object[] {"en-JE", "dddd, d MMMM yyyy" };
             yield return new object[] {"en-JM", "dddd, d MMMM yyyy" };
