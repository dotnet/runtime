--- conflicted
+++ resolved
@@ -28,17 +28,10 @@
         {
             yield return new object[] { new CultureInfo("ar-SA").DateTimeFormat, "dddd، d MMMM yyyy h:mm:ss tt" }; // dddd، d MMMM yyyy g h:mm:ss tt
             yield return new object[] { new CultureInfo("am-ET").DateTimeFormat, "yyyy MMMM d, dddd h:mm:ss tt" };
-<<<<<<< HEAD
-            yield return new object[] { new CultureInfo("bg-BG").DateTimeFormat, (PlatformDetection.IsFirefox || PlatformDetection.IsNodeJS) ? "dddd, d MMMM yyyy г. H:mm:ss ч." : "dddd, d MMMM yyyy г. H:mm:ss" }; // dddd, d MMMM yyyy 'г'. H:mm:ss
-            yield return new object[] { new CultureInfo("bn-BD").DateTimeFormat, "dddd, d MMMM, yyyy h:mm:ss tt" };
-            yield return new object[] { new CultureInfo("bn-IN").DateTimeFormat, "dddd, d MMMM, yyyy h:mm:ss tt" };
-            string catalanPattern = (PlatformDetection.IsFirefox || PlatformDetection.IsNodeJS) ? "dddd, d de MMMM de yyyy H:mm:ss" : "dddd, d de MMMM del yyyy H:mm:ss";
-=======
             yield return new object[] { new CultureInfo("bg-BG").DateTimeFormat, PlatformDetection.IsFirefox || PlatformDetection.IsNodeJS ? "dddd, d MMMM yyyy г. H:mm:ss ч." : "dddd, d MMMM yyyy г. H:mm:ss" }; // dddd, d MMMM yyyy 'г'. H:mm:ss
             yield return new object[] { new CultureInfo("bn-BD").DateTimeFormat, "dddd, d MMMM, yyyy h:mm:ss tt" };
             yield return new object[] { new CultureInfo("bn-IN").DateTimeFormat, "dddd, d MMMM, yyyy h:mm:ss tt" };
             string catalanPattern = PlatformDetection.IsFirefox || PlatformDetection.IsNodeJS ? "dddd, d de MMMM de yyyy H:mm:ss" : "dddd, d de MMMM del yyyy H:mm:ss";
->>>>>>> 51639018
             yield return new object[] { new CultureInfo("ca-AD").DateTimeFormat, catalanPattern }; // dddd, d MMMM 'de' yyyy H:mm:ss
             yield return new object[] { new CultureInfo("ca-ES").DateTimeFormat, catalanPattern }; // dddd, d MMMM 'de' yyyy H:mm:ss
             yield return new object[] { new CultureInfo("cs-CZ").DateTimeFormat, "dddd d. MMMM yyyy H:mm:ss" };
@@ -57,11 +50,7 @@
             yield return new object[] { new CultureInfo("en-AI").DateTimeFormat, "dddd, d MMMM yyyy HH:mm:ss" };
             yield return new object[] { new CultureInfo("en-AS").DateTimeFormat, "dddd, MMMM d, yyyy h:mm:ss tt" };
             yield return new object[] { new CultureInfo("en-AT").DateTimeFormat, "dddd, d MMMM yyyy HH:mm:ss" };
-<<<<<<< HEAD
-            yield return new object[] { new CultureInfo("en-AU").DateTimeFormat, (PlatformDetection.IsFirefox || PlatformDetection.IsNodeJS) ? "dddd, d MMMM yyyy h:mm:ss tt" : "dddd d MMMM yyyy h:mm:ss tt" };
-=======
             yield return new object[] { new CultureInfo("en-AU").DateTimeFormat, PlatformDetection.IsFirefox || PlatformDetection.IsNodeJS ? "dddd, d MMMM yyyy h:mm:ss tt" : "dddd d MMMM yyyy h:mm:ss tt" };
->>>>>>> 51639018
             yield return new object[] { new CultureInfo("en-BB").DateTimeFormat, "dddd, d MMMM yyyy h:mm:ss tt" };
             yield return new object[] { new CultureInfo("en-BE").DateTimeFormat, "dddd, d MMMM yyyy HH:mm:ss" };
             yield return new object[] { new CultureInfo("en-BI").DateTimeFormat, "dddd, MMMM d, yyyy HH:mm:ss" };
@@ -84,11 +73,7 @@
             yield return new object[] { new CultureInfo("en-FJ").DateTimeFormat, "dddd, d MMMM yyyy h:mm:ss tt" };
             yield return new object[] { new CultureInfo("en-FK").DateTimeFormat, "dddd, d MMMM yyyy HH:mm:ss" };
             yield return new object[] { new CultureInfo("en-FM").DateTimeFormat, "dddd, d MMMM yyyy h:mm:ss tt" };
-<<<<<<< HEAD
-            yield return new object[] { new CultureInfo("en-GB").DateTimeFormat,  (PlatformDetection.IsFirefox || PlatformDetection.IsNodeJS) ? "dddd, d MMMM yyyy HH:mm:ss" : "dddd d MMMM yyyy HH:mm:ss" };
-=======
             yield return new object[] { new CultureInfo("en-GB").DateTimeFormat,  PlatformDetection.IsFirefox || PlatformDetection.IsNodeJS ? "dddd, d MMMM yyyy HH:mm:ss" : "dddd d MMMM yyyy HH:mm:ss" };
->>>>>>> 51639018
             yield return new object[] { new CultureInfo("en-GD").DateTimeFormat, "dddd, d MMMM yyyy h:mm:ss tt" };
             yield return new object[] { new CultureInfo("en-GG").DateTimeFormat, "dddd, d MMMM yyyy HH:mm:ss" };
             yield return new object[] { new CultureInfo("en-GH").DateTimeFormat, "dddd, d MMMM yyyy h:mm:ss tt" };
@@ -100,11 +85,7 @@
             yield return new object[] { new CultureInfo("en-IE").DateTimeFormat, "dddd d MMMM yyyy HH:mm:ss" };
             yield return new object[] { new CultureInfo("en-IL").DateTimeFormat, "dddd, d MMMM yyyy H:mm:ss" };
             yield return new object[] { new CultureInfo("en-IM").DateTimeFormat, "dddd, d MMMM yyyy HH:mm:ss" };
-<<<<<<< HEAD
-            yield return new object[] { new CultureInfo("en-IN").DateTimeFormat, (PlatformDetection.IsFirefox || PlatformDetection.IsNodeJS) ? "dddd, d MMMM, yyyy h:mm:ss tt" : "dddd d MMMM, yyyy h:mm:ss tt" };
-=======
             yield return new object[] { new CultureInfo("en-IN").DateTimeFormat, PlatformDetection.IsFirefox || PlatformDetection.IsNodeJS ? "dddd, d MMMM, yyyy h:mm:ss tt" : "dddd d MMMM, yyyy h:mm:ss tt" };
->>>>>>> 51639018
             yield return new object[] { new CultureInfo("en-IO").DateTimeFormat, "dddd, d MMMM yyyy HH:mm:ss" };
             yield return new object[] { new CultureInfo("en-JE").DateTimeFormat, "dddd, d MMMM yyyy HH:mm:ss" };
             yield return new object[] { new CultureInfo("en-JM").DateTimeFormat, "dddd, d MMMM yyyy h:mm:ss tt" };
@@ -166,11 +147,7 @@
             yield return new object[] { new CultureInfo("en-ZA").DateTimeFormat, "dddd, d MMMM yyyy HH:mm:ss" }; // dddd, dd MMMM yyyy HH:mm:ss
             yield return new object[] { new CultureInfo("en-ZM").DateTimeFormat, "dddd, d MMMM yyyy h:mm:ss tt" };
             yield return new object[] { new CultureInfo("en-ZW").DateTimeFormat, "dddd, d MMMM yyyy HH:mm:ss" }; // dddd, dd MMMM yyyy HH:mm:ss
-<<<<<<< HEAD
-            string latinAmericaSpanishFormat = (PlatformDetection.IsFirefox || PlatformDetection.IsNodeJS) ? "dddd, d de MMMM de yyyy HH:mm:ss" : "dddd, d de MMMM de yyyy h:mm:ss tt"; // dddd, d 'de' MMMM 'de' yyyy HH:mm:ss
-=======
             string latinAmericaSpanishFormat = PlatformDetection.IsFirefox || PlatformDetection.IsNodeJS ? "dddd, d de MMMM de yyyy HH:mm:ss" : "dddd, d de MMMM de yyyy h:mm:ss tt"; // dddd, d 'de' MMMM 'de' yyyy HH:mm:ss
->>>>>>> 51639018
             yield return new object[] { new CultureInfo("es-419").DateTimeFormat, latinAmericaSpanishFormat };
             yield return new object[] { new CultureInfo("es-ES").DateTimeFormat, "dddd, d de MMMM de yyyy H:mm:ss" }; // dddd, d 'de' MMMM 'de' yyyy H:mm:ss
             yield return new object[] { new CultureInfo("es-MX").DateTimeFormat, latinAmericaSpanishFormat };
