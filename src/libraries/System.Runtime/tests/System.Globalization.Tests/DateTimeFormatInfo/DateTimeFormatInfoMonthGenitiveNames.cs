--- conflicted
+++ resolved
@@ -35,11 +35,7 @@
             {
                 // see the comments on the right to check the non-Hybrid result, if it differs
                 yield return new object[] { new CultureInfo("ar-SA").DateTimeFormat, new string[] { "محرم", "صفر", "ربيع الأول", "ربيع الآخر", "جمادى الأولى", "جمادى الآخرة", "رجب", "شعبان", "رمضان", "شوال", "ذو القعدة", "ذو الحجة", "" } };
-<<<<<<< HEAD
-                if ((PlatformDetection.IsFirefox || PlatformDetection.IsNodeJS))
-=======
                 if (PlatformDetection.IsFirefox || PlatformDetection.IsNodeJS)
->>>>>>> 51639018
                 {
                     yield return new object[] { new CultureInfo("am-ET").DateTimeFormat, new string[] {  "ጃንዩወሪ", "ፌብሩወሪ", "ማርች", "ኤፕሪል", "ሜይ", "ጁን", "ጁላይ", "ኦገስት", "ሴፕቴምበር", "ኦክቶበር", "ኖቬምበር", "ዲሴምበር", "" } };
                 }
