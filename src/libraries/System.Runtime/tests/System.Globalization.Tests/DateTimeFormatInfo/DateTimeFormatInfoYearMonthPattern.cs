// Licensed to the .NET Foundation under one or more agreements.
// The .NET Foundation licenses this file to you under the MIT license.

using System.Collections.Generic;
using Xunit;

namespace System.Globalization.Tests
{
    public class DateTimeFormatInfoYearMonthPattern
    {
        public static IEnumerable<object[]> YearMonthPattern_Get_TestData()
        {
            yield return new object[] { DateTimeFormatInfo.InvariantInfo, "yyyy MMMM" };
            yield return new object[] { new CultureInfo("fr-FR").DateTimeFormat, "MMMM yyyy" };
            if (PlatformDetection.IsHybridGlobalizationOnBrowser)
            {
                // see the comments on the right to check the non-Hybrid result, if it differs
                yield return new object[] { new CultureInfo("ar-SA").DateTimeFormat, "MMMM yyyy" }; // "MMMM yyyy g"
                yield return new object[] { new CultureInfo("bg-BG").DateTimeFormat, "MMMM yyyy \u0433." }; // ICU: "MMMM yyyy '\u0433'."
<<<<<<< HEAD
                yield return new object[] { new CultureInfo("ca-AD").DateTimeFormat, (PlatformDetection.IsFirefox || PlatformDetection.IsNodeJS) ? "MMMM de yyyy" : "MMMM del yyyy" }; // ICU:  "MMMM 'de' yyyy"
=======
                yield return new object[] { new CultureInfo("ca-AD").DateTimeFormat, PlatformDetection.IsFirefox || PlatformDetection.IsNodeJS ? "MMMM de yyyy" : "MMMM del yyyy" }; // ICU:  "MMMM 'de' yyyy"
>>>>>>> 51639018
                yield return new object[] { new CultureInfo("es-419").DateTimeFormat, "MMMM de yyyy" }; // ICU:  "MMMM 'de' yyyy"
                yield return new object[] { new CultureInfo("es-ES").DateTimeFormat, "MMMM de yyyy" }; // ICU:  "MMMM 'de' yyyy"
                yield return new object[] { new CultureInfo("es-MX").DateTimeFormat, "MMMM de yyyy" }; // ICU:  "MMMM 'de' yyyy"
                yield return new object[] { new CultureInfo("fa-IR").DateTimeFormat, "yyyy MMMM" };
                yield return new object[] { new CultureInfo("hr-HR").DateTimeFormat, "MMMM yyyy." };
                yield return new object[] { new CultureInfo("hu-HU").DateTimeFormat, "yyyy. MMMM" };
                yield return new object[] { new CultureInfo("ja-JP").DateTimeFormat, "yyyy\u5e74M\u6708" };
                yield return new object[] { new CultureInfo("ko-KR").DateTimeFormat, "yyyy\ub144 MMMM" };
                yield return new object[] { new CultureInfo("lt-LT").DateTimeFormat, "yyyy m. MMMM" }; // ICU: "yyyy 'm'. MMMM"
                yield return new object[] { new CultureInfo("lv-LV").DateTimeFormat, "yyyy. g. MMMM" }; // ICU: "yyyy. 'g'. MMMM"
                yield return new object[] { new CultureInfo("ml-IN").DateTimeFormat, "yyyy MMMM" };
                yield return new object[] { new CultureInfo("pt-PT").DateTimeFormat, "MMMM de yyyy" }; // ICU:  "MMMM 'de' yyyy"
                yield return new object[] { new CultureInfo("ru-RU").DateTimeFormat, "MMMM yyyy \u0433." }; // ICU: "MMMM yyyy '\u0433'."
                yield return new object[] { new CultureInfo("sr-Latn-RS").DateTimeFormat, "MMMM yyyy." };
                yield return new object[] { new CultureInfo("vi-VN").DateTimeFormat, "MMMM n\u0103m yyyy" }; // ICU: "MMMM 'n\u0103m' yyyy"
                yield return new object[] { new CultureInfo("zh-CN").DateTimeFormat, "yyyy\u5e74M\u6708" };
                yield return new object[] { new CultureInfo("zh-TW").DateTimeFormat, "yyyy\u5e74M\u6708" };
            }
        }

        [Theory]
        [MemberData(nameof(YearMonthPattern_Get_TestData))]
        public void YearMonthPattern(DateTimeFormatInfo format, string expected)
        {
            Assert.Equal(expected, format.YearMonthPattern);
        }

        public static IEnumerable<object[]> YearMonthPattern_Set_TestData()
        {
            yield return new object[] { string.Empty };
            yield return new object[] { "garbage" };
            yield return new object[] { "yyyy MMMM" };
            yield return new object[] { "y" };
            yield return new object[] { "Y" };
        }

        [Theory]
        [MemberData(nameof(YearMonthPattern_Set_TestData))]
        public void YearMonthPattern_Set_GetReturnsExpected(string value)
        {
            var format = new DateTimeFormatInfo();
            format.YearMonthPattern = value;
            Assert.Equal(value, format.YearMonthPattern);
        }

        [Fact]
        public void YearMonthPattern_SetNull_ThrowsArgumentNullException()
        {
            var format = new DateTimeFormatInfo();
            AssertExtensions.Throws<ArgumentNullException>("value", () => format.YearMonthPattern = null);
        }

        [Fact]
        public void YearMonthPattern_SetReadOnly_ThrowsInvalidOperationException()
        {
            Assert.Throws<InvalidOperationException>(() => DateTimeFormatInfo.InvariantInfo.YearMonthPattern = "yyyy MMMM"); // DateTimeFormatInfo.InvariantInfo is read only
        }
    }
}<|MERGE_RESOLUTION|>--- conflicted
+++ resolved
@@ -17,11 +17,7 @@
                 // see the comments on the right to check the non-Hybrid result, if it differs
                 yield return new object[] { new CultureInfo("ar-SA").DateTimeFormat, "MMMM yyyy" }; // "MMMM yyyy g"
                 yield return new object[] { new CultureInfo("bg-BG").DateTimeFormat, "MMMM yyyy \u0433." }; // ICU: "MMMM yyyy '\u0433'."
-<<<<<<< HEAD
-                yield return new object[] { new CultureInfo("ca-AD").DateTimeFormat, (PlatformDetection.IsFirefox || PlatformDetection.IsNodeJS) ? "MMMM de yyyy" : "MMMM del yyyy" }; // ICU:  "MMMM 'de' yyyy"
-=======
                 yield return new object[] { new CultureInfo("ca-AD").DateTimeFormat, PlatformDetection.IsFirefox || PlatformDetection.IsNodeJS ? "MMMM de yyyy" : "MMMM del yyyy" }; // ICU:  "MMMM 'de' yyyy"
->>>>>>> 51639018
                 yield return new object[] { new CultureInfo("es-419").DateTimeFormat, "MMMM de yyyy" }; // ICU:  "MMMM 'de' yyyy"
                 yield return new object[] { new CultureInfo("es-ES").DateTimeFormat, "MMMM de yyyy" }; // ICU:  "MMMM 'de' yyyy"
                 yield return new object[] { new CultureInfo("es-MX").DateTimeFormat, "MMMM de yyyy" }; // ICU:  "MMMM 'de' yyyy"
