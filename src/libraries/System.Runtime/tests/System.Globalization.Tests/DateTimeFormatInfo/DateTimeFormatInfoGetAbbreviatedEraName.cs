--- conflicted
+++ resolved
@@ -199,11 +199,7 @@
                 yield return new object[] { "tr-CY", 1, "MS" };
                 yield return new object[] { "tr-TR", 1, "MS" };
                 yield return new object[] { "uk-UA", 1, "н.е." };
-<<<<<<< HEAD
-                yield return new object[] { "vi-VN", 1, (PlatformDetection.IsFirefox || PlatformDetection.IsNodeJS) ? "sau CN" : "CN" }; // sau CN
-=======
                 yield return new object[] { "vi-VN", 1, PlatformDetection.IsFirefox || PlatformDetection.IsNodeJS ? "sau CN" : "CN" }; // sau CN
->>>>>>> 51639018
                 yield return new object[] { "zh-CN", 1, "公元" };
                 yield return new object[] { "zh-Hans-HK", 1, "公元" };
                 yield return new object[] { "zh-SG", 1, "公元" };
