// Licensed to the .NET Foundation under one or more agreements.
// The .NET Foundation licenses this file to you under the MIT license.

using System.Collections.Generic;
using Xunit;

namespace System.Globalization.Tests
{
    public class DateTimeFormatInfoShortTimePattern
    {
        [Fact]
        public void ShortTimePattern_GetInvariantInfo_ReturnsExpected()
        {
            Assert.Equal("HH:mm", DateTimeFormatInfo.InvariantInfo.ShortTimePattern);
        }

        public static IEnumerable<object[]> ShortTimePattern_Get_TestData_HybridGlobalization()
        {
            // see the comments on the right to check the non-Hybrid result, if it differs
            yield return new object[] { new CultureInfo("ar-SA").DateTimeFormat, "h:mm tt" };
            yield return new object[] { new CultureInfo("am-ET").DateTimeFormat, "h:mm tt" };
            yield return new object[] { new CultureInfo("bg-BG").DateTimeFormat, "H:mm" }; // HH:mm
            yield return new object[] { new CultureInfo("bn-BD").DateTimeFormat, "h:mm tt" };
            yield return new object[] { new CultureInfo("bn-IN").DateTimeFormat, "h:mm tt" };
            yield return new object[] { new CultureInfo("ca-AD").DateTimeFormat, "H:mm" };
            yield return new object[] { new CultureInfo("ca-ES").DateTimeFormat, "H:mm" };
            yield return new object[] { new CultureInfo("cs-CZ").DateTimeFormat, "H:mm" };
            yield return new object[] { new CultureInfo("da-DK").DateTimeFormat, "HH.mm" };
            yield return new object[] { new CultureInfo("de-AT").DateTimeFormat, "HH:mm" };
            yield return new object[] { new CultureInfo("de-BE").DateTimeFormat, "HH:mm" };
            yield return new object[] { new CultureInfo("de-CH").DateTimeFormat, "HH:mm" };
            yield return new object[] { new CultureInfo("de-DE").DateTimeFormat, "HH:mm" };
            yield return new object[] { new CultureInfo("de-IT").DateTimeFormat, "HH:mm" };
            yield return new object[] { new CultureInfo("de-LI").DateTimeFormat, "HH:mm" };
            yield return new object[] { new CultureInfo("de-LU").DateTimeFormat, "HH:mm" };
            yield return new object[] { new CultureInfo("el-CY").DateTimeFormat, "h:mm tt" };
            yield return new object[] { new CultureInfo("el-GR").DateTimeFormat, "h:mm tt" };
            yield return new object[] { new CultureInfo("en-AE").DateTimeFormat, "h:mm tt" };
            yield return new object[] { new CultureInfo("en-AG").DateTimeFormat, "h:mm tt" };
            yield return new object[] { new CultureInfo("en-AI").DateTimeFormat, "HH:mm" };
            yield return new object[] { new CultureInfo("en-AS").DateTimeFormat, "h:mm tt" };
            yield return new object[] { new CultureInfo("en-AT").DateTimeFormat, "HH:mm" };
            yield return new object[] { new CultureInfo("en-AU").DateTimeFormat, "h:mm tt" };
            yield return new object[] { new CultureInfo("en-BB").DateTimeFormat, "h:mm tt" };
            yield return new object[] { new CultureInfo("en-BE").DateTimeFormat, "HH:mm" };
            yield return new object[] { new CultureInfo("en-BI").DateTimeFormat, "HH:mm" };
            yield return new object[] { new CultureInfo("en-BM").DateTimeFormat, "h:mm tt" };
            yield return new object[] { new CultureInfo("en-BS").DateTimeFormat, "h:mm tt" };
            yield return new object[] { new CultureInfo("en-BW").DateTimeFormat, "HH:mm" };
            yield return new object[] { new CultureInfo("en-BZ").DateTimeFormat, "HH:mm" };
            yield return new object[] { new CultureInfo("en-CA").DateTimeFormat, "h:mm tt" };
            yield return new object[] { new CultureInfo("en-CC").DateTimeFormat, "HH:mm" };
            yield return new object[] { new CultureInfo("en-CH").DateTimeFormat, "HH:mm" };
            yield return new object[] { new CultureInfo("en-CK").DateTimeFormat, "HH:mm" };
            yield return new object[] { new CultureInfo("en-CM").DateTimeFormat, "HH:mm" };
            yield return new object[] { new CultureInfo("en-CX").DateTimeFormat, "HH:mm" };
            yield return new object[] { new CultureInfo("en-CY").DateTimeFormat, "h:mm tt" };
            yield return new object[] { new CultureInfo("en-DE").DateTimeFormat, "HH:mm" };
            yield return new object[] { new CultureInfo("en-DK").DateTimeFormat, "HH.mm" };
            yield return new object[] { new CultureInfo("en-DM").DateTimeFormat, "h:mm tt" };
            yield return new object[] { new CultureInfo("en-ER").DateTimeFormat, "h:mm tt" };
            yield return new object[] { new CultureInfo("en-FI").DateTimeFormat, "H.mm" };
            yield return new object[] { new CultureInfo("en-FJ").DateTimeFormat, "h:mm tt" };
            yield return new object[] { new CultureInfo("en-FK").DateTimeFormat, "HH:mm" };
            yield return new object[] { new CultureInfo("en-FM").DateTimeFormat, "h:mm tt" };
            yield return new object[] { new CultureInfo("en-GB").DateTimeFormat, "HH:mm" };
            yield return new object[] { new CultureInfo("en-GD").DateTimeFormat, "h:mm tt" };
            yield return new object[] { new CultureInfo("en-GG").DateTimeFormat, "HH:mm" };
            yield return new object[] { new CultureInfo("en-GH").DateTimeFormat, "h:mm tt" };
            yield return new object[] { new CultureInfo("en-GI").DateTimeFormat, "HH:mm" };
            yield return new object[] { new CultureInfo("en-GM").DateTimeFormat, "h:mm tt" };
            yield return new object[] { new CultureInfo("en-GU").DateTimeFormat, "h:mm tt" };
            yield return new object[] { new CultureInfo("en-GY").DateTimeFormat, "h:mm tt" };
            yield return new object[] { new CultureInfo("en-HK").DateTimeFormat, "h:mm tt" };
            yield return new object[] { new CultureInfo("en-IE").DateTimeFormat, "HH:mm" };
            yield return new object[] { new CultureInfo("en-IL").DateTimeFormat, "H:mm" };
            yield return new object[] { new CultureInfo("en-IM").DateTimeFormat, "HH:mm" };
            yield return new object[] { new CultureInfo("en-IN").DateTimeFormat, "h:mm tt" };
            yield return new object[] { new CultureInfo("en-IO").DateTimeFormat, "HH:mm" };
            yield return new object[] { new CultureInfo("en-JE").DateTimeFormat, "HH:mm" };
            yield return new object[] { new CultureInfo("en-JM").DateTimeFormat, "h:mm tt" };
            yield return new object[] { new CultureInfo("en-KE").DateTimeFormat, "HH:mm" };
            yield return new object[] { new CultureInfo("en-KI").DateTimeFormat, "h:mm tt" };
            yield return new object[] { new CultureInfo("en-KN").DateTimeFormat, "h:mm tt" };
            yield return new object[] { new CultureInfo("en-KY").DateTimeFormat, "h:mm tt" };
            yield return new object[] { new CultureInfo("en-LC").DateTimeFormat, "h:mm tt" };
            yield return new object[] { new CultureInfo("en-LR").DateTimeFormat, "h:mm tt" };
            yield return new object[] { new CultureInfo("en-LS").DateTimeFormat, "h:mm tt" };
            yield return new object[] { new CultureInfo("en-MG").DateTimeFormat, "HH:mm" };
            yield return new object[] { new CultureInfo("en-MH").DateTimeFormat, "h:mm tt" };
            yield return new object[] { new CultureInfo("en-MO").DateTimeFormat, "h:mm tt" };
            yield return new object[] { new CultureInfo("en-MP").DateTimeFormat, "h:mm tt" };
            yield return new object[] { new CultureInfo("en-MS").DateTimeFormat, "HH:mm" };
            yield return new object[] { new CultureInfo("en-MT").DateTimeFormat, "HH:mm" };
            yield return new object[] { new CultureInfo("en-MU").DateTimeFormat, "HH:mm" };
            yield return new object[] { new CultureInfo("en-MW").DateTimeFormat, "h:mm tt" };
            yield return new object[] { new CultureInfo("en-MY").DateTimeFormat, "h:mm tt" };
            yield return new object[] { new CultureInfo("en-NA").DateTimeFormat, "h:mm tt" };
            yield return new object[] { new CultureInfo("en-NF").DateTimeFormat, "HH:mm" };
            yield return new object[] { new CultureInfo("en-NG").DateTimeFormat, "HH:mm" };
            yield return new object[] { new CultureInfo("en-NL").DateTimeFormat, "HH:mm" };
            yield return new object[] { new CultureInfo("en-NR").DateTimeFormat, "HH:mm" };
            yield return new object[] { new CultureInfo("en-NU").DateTimeFormat, "HH:mm" };
            yield return new object[] { new CultureInfo("en-NZ").DateTimeFormat, "h:mm tt" };
            yield return new object[] { new CultureInfo("en-PG").DateTimeFormat, "h:mm tt" };
            yield return new object[] { new CultureInfo("en-PH").DateTimeFormat, "h:mm tt" };
            yield return new object[] { new CultureInfo("en-PK").DateTimeFormat, "h:mm tt" };
            yield return new object[] { new CultureInfo("en-PN").DateTimeFormat, "HH:mm" };
            yield return new object[] { new CultureInfo("en-PR").DateTimeFormat, "h:mm tt" };
            yield return new object[] { new CultureInfo("en-PW").DateTimeFormat, "h:mm tt" };
            yield return new object[] { new CultureInfo("en-RW").DateTimeFormat, "HH:mm" };
            yield return new object[] { new CultureInfo("en-SB").DateTimeFormat, "h:mm tt" };
            yield return new object[] { new CultureInfo("en-SC").DateTimeFormat, "HH:mm" };
            yield return new object[] { new CultureInfo("en-SD").DateTimeFormat, "h:mm tt" };
            yield return new object[] { new CultureInfo("en-SE").DateTimeFormat, "HH:mm" };
            yield return new object[] { new CultureInfo("en-SG").DateTimeFormat, "h:mm tt" };
            yield return new object[] { new CultureInfo("en-SH").DateTimeFormat, "HH:mm" };
            yield return new object[] { new CultureInfo("en-SI").DateTimeFormat, "HH:mm" };
            yield return new object[] { new CultureInfo("en-SL").DateTimeFormat, "h:mm tt" };
            yield return new object[] { new CultureInfo("en-SS").DateTimeFormat, "h:mm tt" };
            yield return new object[] { new CultureInfo("en-SX").DateTimeFormat, "HH:mm" };
            yield return new object[] { new CultureInfo("en-SZ").DateTimeFormat, "h:mm tt" };
            yield return new object[] { new CultureInfo("en-TC").DateTimeFormat, "h:mm tt" };
            yield return new object[] { new CultureInfo("en-TK").DateTimeFormat, "HH:mm" };
            yield return new object[] { new CultureInfo("en-TO").DateTimeFormat, "h:mm tt" };
            yield return new object[] { new CultureInfo("en-TT").DateTimeFormat, "h:mm tt" };
            yield return new object[] { new CultureInfo("en-TV").DateTimeFormat, "HH:mm" };
            yield return new object[] { new CultureInfo("en-TZ").DateTimeFormat, "HH:mm" };
            yield return new object[] { new CultureInfo("en-UG").DateTimeFormat, "HH:mm" };
            yield return new object[] { new CultureInfo("en-UM").DateTimeFormat, "h:mm tt" };
            yield return new object[] { new CultureInfo("en-US").DateTimeFormat, "h:mm tt" };
            yield return new object[] { new CultureInfo("en-VC").DateTimeFormat, "h:mm tt" };
            yield return new object[] { new CultureInfo("en-VG").DateTimeFormat, "h:mm tt" };
            yield return new object[] { new CultureInfo("en-VI").DateTimeFormat, "h:mm tt" };
            yield return new object[] { new CultureInfo("en-VU").DateTimeFormat, "h:mm tt" };
            yield return new object[] { new CultureInfo("en-WS").DateTimeFormat, "h:mm tt" };
            yield return new object[] { new CultureInfo("en-ZA").DateTimeFormat, "HH:mm" };
            yield return new object[] { new CultureInfo("en-ZM").DateTimeFormat, "h:mm tt" };
            yield return new object[] { new CultureInfo("en-ZW").DateTimeFormat, "HH:mm" };
            yield return new object[] { new CultureInfo("en-US").DateTimeFormat, "h:mm tt" };
<<<<<<< HEAD
            string latinAmericanSpanishPattern = (PlatformDetection.IsFirefox || PlatformDetection.IsNodeJS) ? "HH:mm" : "h:mm tt"; // "HH:mm"
=======
            string latinAmericanSpanishPattern = PlatformDetection.IsFirefox || PlatformDetection.IsNodeJS ? "HH:mm" : "h:mm tt"; // "HH:mm"
>>>>>>> 51639018
            yield return new object[] { new CultureInfo("es-419").DateTimeFormat, latinAmericanSpanishPattern };
            yield return new object[] { new CultureInfo("es-ES").DateTimeFormat, "H:mm" };
            yield return new object[] { new CultureInfo("es-MX").DateTimeFormat, latinAmericanSpanishPattern };
            yield return new object[] { new CultureInfo("et-EE").DateTimeFormat, "HH:mm" };
            yield return new object[] { new CultureInfo("fa-IR").DateTimeFormat, "H:mm" };
            yield return new object[] { new CultureInfo("fi-FI").DateTimeFormat, "H.mm" };
            yield return new object[] { new CultureInfo("fil-PH").DateTimeFormat, "h:mm tt" };
            yield return new object[] { new CultureInfo("fr-BE").DateTimeFormat, "HH:mm" };
            yield return new object[] { new CultureInfo("fr-CA").DateTimeFormat, "HH h mm min" }; // HH 'h' mm
            yield return new object[] { new CultureInfo("fr-CH").DateTimeFormat, "HH:mm" };
            yield return new object[] { new CultureInfo("fr-FR").DateTimeFormat, "HH:mm" };
            yield return new object[] { new CultureInfo("gu-IN").DateTimeFormat, "hh:mm tt" };
            yield return new object[] { new CultureInfo("he-IL").DateTimeFormat, "H:mm" };
            yield return new object[] { new CultureInfo("hi-IN").DateTimeFormat, "h:mm tt" };
            yield return new object[] { new CultureInfo("hr-BA").DateTimeFormat, "HH:mm" };
            yield return new object[] { new CultureInfo("hr-HR").DateTimeFormat, "HH:mm" };
            yield return new object[] { new CultureInfo("hu-HU").DateTimeFormat, "H:mm" };
            yield return new object[] { new CultureInfo("id-ID").DateTimeFormat, "HH.mm" };
            yield return new object[] { new CultureInfo("it-CH").DateTimeFormat, "HH:mm" };
            yield return new object[] { new CultureInfo("it-IT").DateTimeFormat, "HH:mm" };
            yield return new object[] { new CultureInfo("ja-JP").DateTimeFormat, "H:mm" };
            yield return new object[] { new CultureInfo("kn-IN").DateTimeFormat, "hh:mm tt" };
            yield return new object[] { new CultureInfo("ko-KR").DateTimeFormat, "tt h:mm" };
            yield return new object[] { new CultureInfo("lt-LT").DateTimeFormat, "HH:mm" };
            yield return new object[] { new CultureInfo("lv-LV").DateTimeFormat, "HH:mm" };
            yield return new object[] { new CultureInfo("ml-IN").DateTimeFormat, "h:mm tt" };
            yield return new object[] { new CultureInfo("mr-IN").DateTimeFormat, "h:mm tt" };
            yield return new object[] { new CultureInfo("ms-BN").DateTimeFormat, "h:mm tt" };
            yield return new object[] { new CultureInfo("ms-MY").DateTimeFormat, "h:mm tt" };
            yield return new object[] { new CultureInfo("ms-SG").DateTimeFormat, "h:mm tt" };
            yield return new object[] { new CultureInfo("nb-NO").DateTimeFormat, "HH:mm" };
            yield return new object[] { new CultureInfo("no-NO").DateTimeFormat, "HH:mm" };
            yield return new object[] { new CultureInfo("nl-AW").DateTimeFormat, "HH:mm" };
            yield return new object[] { new CultureInfo("nl-BE").DateTimeFormat, "HH:mm" };
            yield return new object[] { new CultureInfo("nl-NL").DateTimeFormat, "HH:mm" };
            yield return new object[] { new CultureInfo("pl-PL").DateTimeFormat, "HH:mm" };
            yield return new object[] { new CultureInfo("pt-BR").DateTimeFormat, "HH:mm" };
            yield return new object[] { new CultureInfo("pt-PT").DateTimeFormat, "HH:mm" };
            yield return new object[] { new CultureInfo("ro-RO").DateTimeFormat, "HH:mm" };
            yield return new object[] { new CultureInfo("ru-RU").DateTimeFormat, "HH:mm" };
            yield return new object[] { new CultureInfo("sk-SK").DateTimeFormat, "H:mm" };
            yield return new object[] { new CultureInfo("sl-SI").DateTimeFormat, "HH:mm" };
            yield return new object[] { new CultureInfo("sr-Cyrl-RS").DateTimeFormat, "HH:mm" };
            yield return new object[] { new CultureInfo("sr-Latn-RS").DateTimeFormat, "HH:mm" };
            yield return new object[] { new CultureInfo("sv-AX").DateTimeFormat, "HH:mm" };
            yield return new object[] { new CultureInfo("sv-SE").DateTimeFormat, "HH:mm" };
            yield return new object[] { new CultureInfo("sw-CD").DateTimeFormat, "HH:mm" };
            yield return new object[] { new CultureInfo("sw-KE").DateTimeFormat, "HH:mm" };
            yield return new object[] { new CultureInfo("sw-TZ").DateTimeFormat, "HH:mm" };
            yield return new object[] { new CultureInfo("sw-UG").DateTimeFormat, "HH:mm" };
            yield return new object[] { new CultureInfo("ta-IN").DateTimeFormat, "tt h:mm" };
            yield return new object[] { new CultureInfo("ta-LK").DateTimeFormat, "HH:mm" };
            yield return new object[] { new CultureInfo("ta-MY").DateTimeFormat, "tt h:mm" };
            yield return new object[] { new CultureInfo("ta-SG").DateTimeFormat, "tt h:mm" };
            yield return new object[] { new CultureInfo("te-IN").DateTimeFormat, "h:mm tt" };
            yield return new object[] { new CultureInfo("th-TH").DateTimeFormat, "HH:mm" };
            yield return new object[] { new CultureInfo("tr-CY").DateTimeFormat, "h:mm tt" };
            yield return new object[] { new CultureInfo("tr-TR").DateTimeFormat, "HH:mm" };
            yield return new object[] { new CultureInfo("uk-UA").DateTimeFormat, "HH:mm" };
            yield return new object[] { new CultureInfo("vi-VN").DateTimeFormat, "HH:mm" };
            yield return new object[] { new CultureInfo("zh-CN").DateTimeFormat, "HH:mm" }; // tth:mm
            yield return new object[] { new CultureInfo("zh-Hans-HK").DateTimeFormat, "tth:mm" };
            yield return new object[] { new CultureInfo("zh-SG").DateTimeFormat, "tth:mm" };
            yield return new object[] { new CultureInfo("zh-HK").DateTimeFormat, "tth:mm" };
            yield return new object[] { new CultureInfo("zh-TW").DateTimeFormat, "tth:mm" };
        }

        [ConditionalTheory(typeof(PlatformDetection), nameof(PlatformDetection.IsHybridGlobalizationOnBrowser))]
        [MemberData(nameof(ShortTimePattern_Get_TestData_HybridGlobalization))]
        public void ShortTimePattern_Get_ReturnsExpected_HybridGlobalization(DateTimeFormatInfo format, string value)
        {
            Assert.Equal(value, format.ShortTimePattern);
        }

        public static IEnumerable<object[]> ShortTimePattern_Set_TestData()
        {
            yield return new object[] { string.Empty };
            yield return new object[] { "garbage" };
            yield return new object[] { "dddd, dd MMMM yyyy HH:mm:ss" };
            yield return new object[] { "HH:mm" };
            yield return new object[] { "t" };
        }

        [Theory]
        [MemberData(nameof(ShortTimePattern_Set_TestData))]
        public void ShortTimePattern_Set_GetReturnsExpected(string value)
        {
            var format = new DateTimeFormatInfo();
            format.ShortTimePattern = value;
            Assert.Equal(value, format.ShortTimePattern);
        }

        [Fact]
        public void ShortTimePattern_Set_InvalidatesDerivedPattern()
        {
            const string Pattern = "#$";
            var format = new DateTimeFormatInfo();
            var d = DateTimeOffset.Now;
            d.ToString("g", format); // GeneralShortTimePattern
            format.ShortTimePattern = Pattern;
            Assert.Contains(Pattern, d.ToString("g", format));
        }

        [Fact]
        public void ShortTimePattern_SetNull_ThrowsArgumentNullException()
        {
            var format = new DateTimeFormatInfo();
            AssertExtensions.Throws<ArgumentNullException>("value", () => format.ShortTimePattern = null);
        }

        [Fact]
        public void ShortTimePattern_SetReadOnly_ThrowsInvalidOperationException()
        {
            Assert.Throws<InvalidOperationException>(() => DateTimeFormatInfo.InvariantInfo.ShortTimePattern = "HH:mm");
        }
    }
}<|MERGE_RESOLUTION|>--- conflicted
+++ resolved
@@ -138,11 +138,7 @@
             yield return new object[] { new CultureInfo("en-ZM").DateTimeFormat, "h:mm tt" };
             yield return new object[] { new CultureInfo("en-ZW").DateTimeFormat, "HH:mm" };
             yield return new object[] { new CultureInfo("en-US").DateTimeFormat, "h:mm tt" };
-<<<<<<< HEAD
-            string latinAmericanSpanishPattern = (PlatformDetection.IsFirefox || PlatformDetection.IsNodeJS) ? "HH:mm" : "h:mm tt"; // "HH:mm"
-=======
             string latinAmericanSpanishPattern = PlatformDetection.IsFirefox || PlatformDetection.IsNodeJS ? "HH:mm" : "h:mm tt"; // "HH:mm"
->>>>>>> 51639018
             yield return new object[] { new CultureInfo("es-419").DateTimeFormat, latinAmericanSpanishPattern };
             yield return new object[] { new CultureInfo("es-ES").DateTimeFormat, "H:mm" };
             yield return new object[] { new CultureInfo("es-MX").DateTimeFormat, latinAmericanSpanishPattern };
