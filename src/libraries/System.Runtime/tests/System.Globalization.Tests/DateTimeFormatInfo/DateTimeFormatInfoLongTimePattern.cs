// Licensed to the .NET Foundation under one or more agreements.
// The .NET Foundation licenses this file to you under the MIT license.

using System.Collections.Generic;
using Xunit;

namespace System.Globalization.Tests
{
    public class DateTimeFormatInfoLongTimePattern
    {
        [Fact]
        public void LongTimePattern_GetInvariantInfo_ReturnsExpected()
        {
            Assert.Equal("HH:mm:ss", DateTimeFormatInfo.InvariantInfo.LongTimePattern);
        }

        public static IEnumerable<object[]> LongTimePattern_Get_TestData_HybridGlobalization()
        {
            // see the comments on the right to check the non-Hybrid result, if it differs
            yield return new object[] { new CultureInfo("ar-SA").DateTimeFormat, "h:mm:ss tt" };
            yield return new object[] { new CultureInfo("am-ET").DateTimeFormat, "h:mm:ss tt" };
<<<<<<< HEAD
            yield return new object[] { new CultureInfo("bg-BG").DateTimeFormat, (PlatformDetection.IsFirefox || PlatformDetection.IsNodeJS) ? "H:mm:ss ч." : "H:mm:ss" }; // H:mm:ss ч.
=======
            yield return new object[] { new CultureInfo("bg-BG").DateTimeFormat, PlatformDetection.IsFirefox || PlatformDetection.IsNodeJS ? "H:mm:ss ч." : "H:mm:ss" }; // H:mm:ss ч.
>>>>>>> 51639018
            yield return new object[] { new CultureInfo("bn-BD").DateTimeFormat, "h:mm:ss tt" };
            yield return new object[] { new CultureInfo("bn-IN").DateTimeFormat, "h:mm:ss tt" };
            yield return new object[] { new CultureInfo("ca-AD").DateTimeFormat, "H:mm:ss" };
            yield return new object[] { new CultureInfo("ca-ES").DateTimeFormat, "H:mm:ss" };
            yield return new object[] { new CultureInfo("cs-CZ").DateTimeFormat, "H:mm:ss" };
            yield return new object[] { new CultureInfo("da-DK").DateTimeFormat, "HH.mm.ss" };
            yield return new object[] { new CultureInfo("de-AT").DateTimeFormat, "HH:mm:ss" };
            yield return new object[] { new CultureInfo("de-BE").DateTimeFormat, "HH:mm:ss" };
            yield return new object[] { new CultureInfo("de-CH").DateTimeFormat, "HH:mm:ss" };
            yield return new object[] { new CultureInfo("de-DE").DateTimeFormat, "HH:mm:ss" };
            yield return new object[] { new CultureInfo("de-IT").DateTimeFormat, "HH:mm:ss" };
            yield return new object[] { new CultureInfo("de-LI").DateTimeFormat, "HH:mm:ss" };
            yield return new object[] { new CultureInfo("de-LU").DateTimeFormat, "HH:mm:ss" };
            yield return new object[] { new CultureInfo("el-CY").DateTimeFormat, "h:mm:ss tt" };
            yield return new object[] { new CultureInfo("el-GR").DateTimeFormat, "h:mm:ss tt" };
            yield return new object[] { new CultureInfo("en-AE").DateTimeFormat, "h:mm:ss tt" };
            yield return new object[] { new CultureInfo("en-AG").DateTimeFormat, "h:mm:ss tt" };
            yield return new object[] { new CultureInfo("en-AI").DateTimeFormat, "HH:mm:ss" };
            yield return new object[] { new CultureInfo("en-AS").DateTimeFormat, "h:mm:ss tt" };
            yield return new object[] { new CultureInfo("en-AT").DateTimeFormat, "HH:mm:ss" };
            yield return new object[] { new CultureInfo("en-AU").DateTimeFormat, "h:mm:ss tt" };
            yield return new object[] { new CultureInfo("en-BB").DateTimeFormat, "h:mm:ss tt" };
            yield return new object[] { new CultureInfo("en-BE").DateTimeFormat, "HH:mm:ss" };
            yield return new object[] { new CultureInfo("en-BI").DateTimeFormat, "HH:mm:ss" };
            yield return new object[] { new CultureInfo("en-BM").DateTimeFormat, "h:mm:ss tt" };
            yield return new object[] { new CultureInfo("en-BS").DateTimeFormat, "h:mm:ss tt" };
            yield return new object[] { new CultureInfo("en-BW").DateTimeFormat, "HH:mm:ss" };
            yield return new object[] { new CultureInfo("en-BZ").DateTimeFormat, "HH:mm:ss" };
            yield return new object[] { new CultureInfo("en-CA").DateTimeFormat, "h:mm:ss tt" };
            yield return new object[] { new CultureInfo("en-CC").DateTimeFormat, "HH:mm:ss" };
            yield return new object[] { new CultureInfo("en-CH").DateTimeFormat, "HH:mm:ss" };
            yield return new object[] { new CultureInfo("en-CK").DateTimeFormat, "HH:mm:ss" };
            yield return new object[] { new CultureInfo("en-CM").DateTimeFormat, "HH:mm:ss" };
            yield return new object[] { new CultureInfo("en-CX").DateTimeFormat, "HH:mm:ss" };
            yield return new object[] { new CultureInfo("en-CY").DateTimeFormat, "h:mm:ss tt" };
            yield return new object[] { new CultureInfo("en-DE").DateTimeFormat, "HH:mm:ss" };
            yield return new object[] { new CultureInfo("en-DK").DateTimeFormat, "HH.mm.ss" };
            yield return new object[] { new CultureInfo("en-DM").DateTimeFormat, "h:mm:ss tt" };
            yield return new object[] { new CultureInfo("en-ER").DateTimeFormat, "h:mm:ss tt" };
            yield return new object[] { new CultureInfo("en-FI").DateTimeFormat, "H.mm.ss" };
            yield return new object[] { new CultureInfo("en-FJ").DateTimeFormat, "h:mm:ss tt" };
            yield return new object[] { new CultureInfo("en-FK").DateTimeFormat, "HH:mm:ss" };
            yield return new object[] { new CultureInfo("en-FM").DateTimeFormat, "h:mm:ss tt" };
            yield return new object[] { new CultureInfo("en-GB").DateTimeFormat, "HH:mm:ss" };
            yield return new object[] { new CultureInfo("en-GD").DateTimeFormat, "h:mm:ss tt" };
            yield return new object[] { new CultureInfo("en-GG").DateTimeFormat, "HH:mm:ss" };
            yield return new object[] { new CultureInfo("en-GH").DateTimeFormat, "h:mm:ss tt" };
            yield return new object[] { new CultureInfo("en-GI").DateTimeFormat, "HH:mm:ss" };
            yield return new object[] { new CultureInfo("en-GM").DateTimeFormat, "h:mm:ss tt" };
            yield return new object[] { new CultureInfo("en-GU").DateTimeFormat, "h:mm:ss tt" };
            yield return new object[] { new CultureInfo("en-GY").DateTimeFormat, "h:mm:ss tt" };
            yield return new object[] { new CultureInfo("en-HK").DateTimeFormat, "h:mm:ss tt" };
            yield return new object[] { new CultureInfo("en-IE").DateTimeFormat, "HH:mm:ss" };
            yield return new object[] { new CultureInfo("en-IL").DateTimeFormat, "H:mm:ss" };
            yield return new object[] { new CultureInfo("en-IM").DateTimeFormat, "HH:mm:ss" };
            yield return new object[] { new CultureInfo("en-IN").DateTimeFormat, "h:mm:ss tt" };
            yield return new object[] { new CultureInfo("en-IO").DateTimeFormat, "HH:mm:ss" };
            yield return new object[] { new CultureInfo("en-JE").DateTimeFormat, "HH:mm:ss" };
            yield return new object[] { new CultureInfo("en-JM").DateTimeFormat, "h:mm:ss tt" };
            yield return new object[] { new CultureInfo("en-KE").DateTimeFormat, "HH:mm:ss" };
            yield return new object[] { new CultureInfo("en-KI").DateTimeFormat, "h:mm:ss tt" };
            yield return new object[] { new CultureInfo("en-KN").DateTimeFormat, "h:mm:ss tt" };
            yield return new object[] { new CultureInfo("en-KY").DateTimeFormat, "h:mm:ss tt" };
            yield return new object[] { new CultureInfo("en-LC").DateTimeFormat, "h:mm:ss tt" };
            yield return new object[] { new CultureInfo("en-LR").DateTimeFormat, "h:mm:ss tt" };
            yield return new object[] { new CultureInfo("en-LS").DateTimeFormat, "h:mm:ss tt" };
            yield return new object[] { new CultureInfo("en-MG").DateTimeFormat, "HH:mm:ss" };
            yield return new object[] { new CultureInfo("en-MH").DateTimeFormat, "h:mm:ss tt" };
            yield return new object[] { new CultureInfo("en-MO").DateTimeFormat, "h:mm:ss tt" };
            yield return new object[] { new CultureInfo("en-MP").DateTimeFormat, "h:mm:ss tt" };
            yield return new object[] { new CultureInfo("en-MS").DateTimeFormat, "HH:mm:ss" };
            yield return new object[] { new CultureInfo("en-MT").DateTimeFormat, "HH:mm:ss" };
            yield return new object[] { new CultureInfo("en-MU").DateTimeFormat, "HH:mm:ss" };
            yield return new object[] { new CultureInfo("en-MW").DateTimeFormat, "h:mm:ss tt" };
            yield return new object[] { new CultureInfo("en-MY").DateTimeFormat, "h:mm:ss tt" };
            yield return new object[] { new CultureInfo("en-NA").DateTimeFormat, "h:mm:ss tt" };
            yield return new object[] { new CultureInfo("en-NF").DateTimeFormat, "HH:mm:ss" };
            yield return new object[] { new CultureInfo("en-NG").DateTimeFormat, "HH:mm:ss" };
            yield return new object[] { new CultureInfo("en-NL").DateTimeFormat, "HH:mm:ss" };
            yield return new object[] { new CultureInfo("en-NR").DateTimeFormat, "HH:mm:ss" };
            yield return new object[] { new CultureInfo("en-NU").DateTimeFormat, "HH:mm:ss" };
            yield return new object[] { new CultureInfo("en-NZ").DateTimeFormat, "h:mm:ss tt" };
            yield return new object[] { new CultureInfo("en-PG").DateTimeFormat, "h:mm:ss tt" };
            yield return new object[] { new CultureInfo("en-PH").DateTimeFormat, "h:mm:ss tt" };
            yield return new object[] { new CultureInfo("en-PK").DateTimeFormat, "h:mm:ss tt" };
            yield return new object[] { new CultureInfo("en-PN").DateTimeFormat, "HH:mm:ss" };
            yield return new object[] { new CultureInfo("en-PR").DateTimeFormat, "h:mm:ss tt" };
            yield return new object[] { new CultureInfo("en-PW").DateTimeFormat, "h:mm:ss tt" };
            yield return new object[] { new CultureInfo("en-RW").DateTimeFormat, "HH:mm:ss" };
            yield return new object[] { new CultureInfo("en-SB").DateTimeFormat, "h:mm:ss tt" };
            yield return new object[] { new CultureInfo("en-SC").DateTimeFormat, "HH:mm:ss" };
            yield return new object[] { new CultureInfo("en-SD").DateTimeFormat, "h:mm:ss tt" };
            yield return new object[] { new CultureInfo("en-SE").DateTimeFormat, "HH:mm:ss" };
            yield return new object[] { new CultureInfo("en-SG").DateTimeFormat, "h:mm:ss tt" };
            yield return new object[] { new CultureInfo("en-SH").DateTimeFormat, "HH:mm:ss" };
            yield return new object[] { new CultureInfo("en-SI").DateTimeFormat, "HH:mm:ss" };
            yield return new object[] { new CultureInfo("en-SL").DateTimeFormat, "h:mm:ss tt" };
            yield return new object[] { new CultureInfo("en-SS").DateTimeFormat, "h:mm:ss tt" };
            yield return new object[] { new CultureInfo("en-SX").DateTimeFormat, "HH:mm:ss" };
            yield return new object[] { new CultureInfo("en-SZ").DateTimeFormat, "h:mm:ss tt" };
            yield return new object[] { new CultureInfo("en-TC").DateTimeFormat, "h:mm:ss tt" };
            yield return new object[] { new CultureInfo("en-TK").DateTimeFormat, "HH:mm:ss" };
            yield return new object[] { new CultureInfo("en-TO").DateTimeFormat, "h:mm:ss tt" };
            yield return new object[] { new CultureInfo("en-TT").DateTimeFormat, "h:mm:ss tt" };
            yield return new object[] { new CultureInfo("en-TV").DateTimeFormat, "HH:mm:ss" };
            yield return new object[] { new CultureInfo("en-TZ").DateTimeFormat, "HH:mm:ss" };
            yield return new object[] { new CultureInfo("en-UG").DateTimeFormat, "HH:mm:ss" };
            yield return new object[] { new CultureInfo("en-UM").DateTimeFormat, "h:mm:ss tt" };
            yield return new object[] { new CultureInfo("en-US").DateTimeFormat, "h:mm:ss tt" };
            yield return new object[] { new CultureInfo("en-VC").DateTimeFormat, "h:mm:ss tt" };
            yield return new object[] { new CultureInfo("en-VG").DateTimeFormat, "h:mm:ss tt" };
            yield return new object[] { new CultureInfo("en-VI").DateTimeFormat, "h:mm:ss tt" };
            yield return new object[] { new CultureInfo("en-VU").DateTimeFormat, "h:mm:ss tt" };
            yield return new object[] { new CultureInfo("en-WS").DateTimeFormat, "h:mm:ss tt" };
            yield return new object[] { new CultureInfo("en-ZA").DateTimeFormat, "HH:mm:ss" };
            yield return new object[] { new CultureInfo("en-ZM").DateTimeFormat, "h:mm:ss tt" };
            yield return new object[] { new CultureInfo("en-ZW").DateTimeFormat, "HH:mm:ss" };
<<<<<<< HEAD
            string latinAmericaSpanishPattern = (PlatformDetection.IsFirefox || PlatformDetection.IsNodeJS) ? "HH:mm:ss" : "h:mm:ss tt"; // H:mm:ss
=======
            string latinAmericaSpanishPattern = PlatformDetection.IsFirefox || PlatformDetection.IsNodeJS ? "HH:mm:ss" : "h:mm:ss tt"; // H:mm:ss
>>>>>>> 51639018
            yield return new object[] { new CultureInfo("es-419").DateTimeFormat, latinAmericaSpanishPattern };
            yield return new object[] { new CultureInfo("es-ES").DateTimeFormat, "H:mm:ss" };
            yield return new object[] { new CultureInfo("es-MX").DateTimeFormat, latinAmericaSpanishPattern };
            yield return new object[] { new CultureInfo("et-EE").DateTimeFormat, "HH:mm:ss" };
            yield return new object[] { new CultureInfo("fa-IR").DateTimeFormat, "H:mm:ss" };
            yield return new object[] { new CultureInfo("fi-FI").DateTimeFormat, "H.mm.ss" };
            yield return new object[] { new CultureInfo("fil-PH").DateTimeFormat, "h:mm:ss tt" };
            yield return new object[] { new CultureInfo("fr-BE").DateTimeFormat, "HH:mm:ss" };
            yield return new object[] { new CultureInfo("fr-CA").DateTimeFormat, "HH h mm min ss s" }; // HH 'h' mm 'min' ss 's'
            yield return new object[] { new CultureInfo("fr-CH").DateTimeFormat, "HH:mm:ss" };
            yield return new object[] { new CultureInfo("fr-FR").DateTimeFormat, "HH:mm:ss" };
            yield return new object[] { new CultureInfo("gu-IN").DateTimeFormat, "hh:mm:ss tt" };
            yield return new object[] { new CultureInfo("he-IL").DateTimeFormat, "H:mm:ss" };
            yield return new object[] { new CultureInfo("hi-IN").DateTimeFormat, "h:mm:ss tt" };
            yield return new object[] { new CultureInfo("hr-BA").DateTimeFormat, "HH:mm:ss" };
            yield return new object[] { new CultureInfo("hr-HR").DateTimeFormat, "HH:mm:ss" };
            yield return new object[] { new CultureInfo("hu-HU").DateTimeFormat, "H:mm:ss" };
            yield return new object[] { new CultureInfo("id-ID").DateTimeFormat, "HH.mm.ss" };
            yield return new object[] { new CultureInfo("it-CH").DateTimeFormat, "HH:mm:ss" };
            yield return new object[] { new CultureInfo("it-IT").DateTimeFormat, "HH:mm:ss" };
            yield return new object[] { new CultureInfo("ja-JP").DateTimeFormat, "H:mm:ss" };
            yield return new object[] { new CultureInfo("kn-IN").DateTimeFormat, "hh:mm:ss tt" };
            yield return new object[] { new CultureInfo("ko-KR").DateTimeFormat, "tt h:mm:ss" };
            yield return new object[] { new CultureInfo("lt-LT").DateTimeFormat, "HH:mm:ss" };
            yield return new object[] { new CultureInfo("lv-LV").DateTimeFormat, "HH:mm:ss" };
            yield return new object[] { new CultureInfo("ml-IN").DateTimeFormat, "h:mm:ss tt" };
            yield return new object[] { new CultureInfo("mr-IN").DateTimeFormat, "h:mm:ss tt" };
            yield return new object[] { new CultureInfo("ms-BN").DateTimeFormat, "h:mm:ss tt" };
            yield return new object[] { new CultureInfo("ms-MY").DateTimeFormat, "h:mm:ss tt" };
            yield return new object[] { new CultureInfo("ms-SG").DateTimeFormat, "h:mm:ss tt" };
            yield return new object[] { new CultureInfo("nb-NO").DateTimeFormat, "HH:mm:ss" };
            yield return new object[] { new CultureInfo("no").DateTimeFormat, "HH:mm:ss" };
            yield return new object[] { new CultureInfo("no-NO").DateTimeFormat, "HH:mm:ss" };
            yield return new object[] { new CultureInfo("nl-AW").DateTimeFormat, "HH:mm:ss" };
            yield return new object[] { new CultureInfo("nl-BE").DateTimeFormat, "HH:mm:ss" };
            yield return new object[] { new CultureInfo("nl-NL").DateTimeFormat, "HH:mm:ss" };
            yield return new object[] { new CultureInfo("pl-PL").DateTimeFormat, "HH:mm:ss" };
            yield return new object[] { new CultureInfo("pt-BR").DateTimeFormat, "HH:mm:ss" };
            yield return new object[] { new CultureInfo("pt-PT").DateTimeFormat, "HH:mm:ss" };
            yield return new object[] { new CultureInfo("ro-RO").DateTimeFormat, "HH:mm:ss" };
            yield return new object[] { new CultureInfo("ru-RU").DateTimeFormat, "HH:mm:ss" };
            yield return new object[] { new CultureInfo("sk-SK").DateTimeFormat, "H:mm:ss" };
            yield return new object[] { new CultureInfo("sl-SI").DateTimeFormat, "HH:mm:ss" };
            yield return new object[] { new CultureInfo("sr-Cyrl-RS").DateTimeFormat, "HH:mm:ss" };
            yield return new object[] { new CultureInfo("sr-Latn-RS").DateTimeFormat, "HH:mm:ss" };
            yield return new object[] { new CultureInfo("sv-AX").DateTimeFormat, "HH:mm:ss" };
            yield return new object[] { new CultureInfo("sv-SE").DateTimeFormat, "HH:mm:ss" };
            yield return new object[] { new CultureInfo("sw-CD").DateTimeFormat, "HH:mm:ss" };
            yield return new object[] { new CultureInfo("sw-KE").DateTimeFormat, "HH:mm:ss" };
            yield return new object[] { new CultureInfo("sw-TZ").DateTimeFormat, "HH:mm:ss" };
            yield return new object[] { new CultureInfo("sw-UG").DateTimeFormat, "HH:mm:ss" };
            yield return new object[] { new CultureInfo("ta-IN").DateTimeFormat, "tt h:mm:ss" };
            yield return new object[] { new CultureInfo("ta-LK").DateTimeFormat, "HH:mm:ss" };
            yield return new object[] { new CultureInfo("ta-MY").DateTimeFormat, "tt h:mm:ss" };
            yield return new object[] { new CultureInfo("ta-SG").DateTimeFormat, "tt h:mm:ss" };
            yield return new object[] { new CultureInfo("te-IN").DateTimeFormat, "h:mm:ss tt" };
            yield return new object[] { new CultureInfo("th-TH").DateTimeFormat, "HH:mm:ss" };
            yield return new object[] { new CultureInfo("tr-CY").DateTimeFormat, "h:mm:ss tt" };
            yield return new object[] { new CultureInfo("tr-TR").DateTimeFormat, "HH:mm:ss" };
            yield return new object[] { new CultureInfo("uk-UA").DateTimeFormat, "HH:mm:ss" };
            yield return new object[] { new CultureInfo("vi-VN").DateTimeFormat, "HH:mm:ss" };
            yield return new object[] { new CultureInfo("zh-CN").DateTimeFormat, "HH:mm:ss" }; // tth:mm:ss
            yield return new object[] { new CultureInfo("zh-Hans-HK").DateTimeFormat, "tth:mm:ss" };
            yield return new object[] { new CultureInfo("zh-SG").DateTimeFormat, "tth:mm:ss" };
            yield return new object[] { new CultureInfo("zh-HK").DateTimeFormat, "tth:mm:ss" };
            yield return new object[] { new CultureInfo("zh-TW").DateTimeFormat, "tth:mm:ss" };
        }

        [ConditionalTheory(typeof(PlatformDetection), nameof(PlatformDetection.IsHybridGlobalizationOnBrowser))]
        [MemberData(nameof(LongTimePattern_Get_TestData_HybridGlobalization))]
        public void LongTimePattern_Get_ReturnsExpected_HybridGlobalization(DateTimeFormatInfo format, string value)
        {
            Assert.Equal(value, format.LongTimePattern);
        }

        public static IEnumerable<object[]> LongTimePattern_Set_TestData()
        {
            yield return new object[] { string.Empty };
            yield return new object[] { "garbage" };
            yield return new object[] { "dddd, dd MMMM yyyy HH:mm:ss" };
            yield return new object[] { "HH" };
            yield return new object[] { "T" };
            yield return new object[] { "HH:mm:ss dddd, dd MMMM yyyy" };
            yield return new object[] { "HH:mm:ss" };
        }

        [Theory]
        [MemberData(nameof(LongTimePattern_Set_TestData))]
        public void LongTimePattern_Set_GetReturnsExpected(string value)
        {
            var format = new DateTimeFormatInfo();
            format.LongTimePattern = value;
            Assert.Equal(value, format.LongTimePattern);
        }

        [Fact]
        public void LongTimePattern_Set_InvalidatesDerivedPatterns()
        {
            const string Pattern = "#$";
            var format = new DateTimeFormatInfo();
            var d = DateTimeOffset.Now;
            d.ToString("F", format); // FullDateTimePattern
            d.ToString("G", format); // GeneralLongTimePattern
            d.ToString(format); // DateTimeOffsetPattern
            format.LongTimePattern = Pattern;
            Assert.Contains(Pattern, d.ToString("F", format));
            Assert.Contains(Pattern, d.ToString("G", format));
            Assert.Contains(Pattern, d.ToString(format));
        }

        [Fact]
        public void LongTimePattern_SetNullValue_ThrowsArgumentNullException()
        {
            var format = new DateTimeFormatInfo();
            AssertExtensions.Throws<ArgumentNullException>("value", () => format.LongTimePattern = null);
        }

        [Fact]
        public void LongTimePattern_SetReadOnly_ThrowsInvalidOperationException()
        {
            Assert.Throws<InvalidOperationException>(() => DateTimeFormatInfo.InvariantInfo.LongTimePattern = "HH:mm:ss");
        }

        [ConditionalFact(typeof(PlatformDetection), nameof(PlatformDetection.IsIcuGlobalization))]
        public void LongTimePattern_CheckReadingTimeFormatWithSingleQuotes_ICU()
        {
            // Usually fr-CA long time format has a single quotes e.g. "HH 'h' mm 'min' ss 's'".
            // Ensuring when reading such formats from ICU we'll not eat the spaces after the single quotes.
            string longTimeFormat = CultureInfo.GetCultureInfo("fr-CA").DateTimeFormat.LongTimePattern;
            int startIndex = 0;

            while ((startIndex = longTimeFormat.IndexOf('\'', startIndex)) >= 0 && startIndex < longTimeFormat.Length - 1)
            {
                // We have the opening single quote, find the closing one.
                startIndex++;
                if ((startIndex = longTimeFormat.IndexOf('\'', startIndex)) > 0 && startIndex < longTimeFormat.Length - 1)
                {
                    Assert.Equal(' ', longTimeFormat[++startIndex]);
                }
                else
                {
                    break; // done.
                }
            }
        }
    }
}<|MERGE_RESOLUTION|>--- conflicted
+++ resolved
@@ -19,11 +19,7 @@
             // see the comments on the right to check the non-Hybrid result, if it differs
             yield return new object[] { new CultureInfo("ar-SA").DateTimeFormat, "h:mm:ss tt" };
             yield return new object[] { new CultureInfo("am-ET").DateTimeFormat, "h:mm:ss tt" };
-<<<<<<< HEAD
-            yield return new object[] { new CultureInfo("bg-BG").DateTimeFormat, (PlatformDetection.IsFirefox || PlatformDetection.IsNodeJS) ? "H:mm:ss ч." : "H:mm:ss" }; // H:mm:ss ч.
-=======
             yield return new object[] { new CultureInfo("bg-BG").DateTimeFormat, PlatformDetection.IsFirefox || PlatformDetection.IsNodeJS ? "H:mm:ss ч." : "H:mm:ss" }; // H:mm:ss ч.
->>>>>>> 51639018
             yield return new object[] { new CultureInfo("bn-BD").DateTimeFormat, "h:mm:ss tt" };
             yield return new object[] { new CultureInfo("bn-IN").DateTimeFormat, "h:mm:ss tt" };
             yield return new object[] { new CultureInfo("ca-AD").DateTimeFormat, "H:mm:ss" };
@@ -141,11 +137,7 @@
             yield return new object[] { new CultureInfo("en-ZA").DateTimeFormat, "HH:mm:ss" };
             yield return new object[] { new CultureInfo("en-ZM").DateTimeFormat, "h:mm:ss tt" };
             yield return new object[] { new CultureInfo("en-ZW").DateTimeFormat, "HH:mm:ss" };
-<<<<<<< HEAD
-            string latinAmericaSpanishPattern = (PlatformDetection.IsFirefox || PlatformDetection.IsNodeJS) ? "HH:mm:ss" : "h:mm:ss tt"; // H:mm:ss
-=======
             string latinAmericaSpanishPattern = PlatformDetection.IsFirefox || PlatformDetection.IsNodeJS ? "HH:mm:ss" : "h:mm:ss tt"; // H:mm:ss
->>>>>>> 51639018
             yield return new object[] { new CultureInfo("es-419").DateTimeFormat, latinAmericaSpanishPattern };
             yield return new object[] { new CultureInfo("es-ES").DateTimeFormat, "H:mm:ss" };
             yield return new object[] { new CultureInfo("es-MX").DateTimeFormat, latinAmericaSpanishPattern };
