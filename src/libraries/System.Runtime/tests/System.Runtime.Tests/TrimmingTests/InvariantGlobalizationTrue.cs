--- conflicted
+++ resolved
@@ -29,8 +29,6 @@
             return -3;
         }
 
-<<<<<<< HEAD
-=======
         // The rest of this code depends on a property of IL level trimming that keeps reflection
         // metadata for anything that is statically reachable. It's not applicable if we're not doing that
         // kind of trimming. Approximate what kind of trimming are we doing.
@@ -42,8 +40,7 @@
 
             return 100;
         }
-        
->>>>>>> 71abc26c
+
         // Ensure the internal GlobalizationMode class is trimmed correctly.
         Type globalizationMode = GetCoreLibType("System.Globalization.GlobalizationMode");
 
