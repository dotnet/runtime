--- conflicted
+++ resolved
@@ -90,13 +90,7 @@
                 yield return new object[] { "AaBbCcDdEeFfGgHh".Insert(i, "\u00E9" /* LATIN SMALL LETTER E WITH ACUTE */) };
                 yield return new object[] { "AaBbCcDdEeFfGgHh".Insert(i, "\u044D" /* CYRILLIC SMALL LETTER E */) };
                 if (PlatformDetection.IsNotHybridGlobalizationOnOSX)
-<<<<<<< HEAD
-                {
                     yield return new object[] { "AaBbCcDdEeFfGgHh".Insert(i, "\u0131" /* LATIN SMALL LETTER DOTLESS I */) };
-                }
-=======
-                    yield return new object[] { "AaBbCcDdEeFfGgHh".Insert(i, "\u0131" /* LATIN SMALL LETTER DOTLESS I */) };
->>>>>>> b345e2db
             }
 
             // Various texts copied from Microsoft's non-U.S. home pages, for further localization tests
