--- conflicted
+++ resolved
@@ -7,11 +7,8 @@
     <PackageDescription>Provides support for some cryptographic primitives for .NET Framework and .NET Standard.</PackageDescription>
     <NoWarn>$(NoWarn);SYSLIB5006</NoWarn>
     <IncludeIndexRangeTypes>true</IncludeIndexRangeTypes>
-<<<<<<< HEAD
     <TreatWarningsAsErrors>true</TreatWarningsAsErrors>
-=======
     <IncludeSpanPolyfills>true</IncludeSpanPolyfills>
->>>>>>> b2db3992
   </PropertyGroup>
 
   <!-- DesignTimeBuild requires all the TargetFramework Derived Properties to not be present in the first property group. -->
