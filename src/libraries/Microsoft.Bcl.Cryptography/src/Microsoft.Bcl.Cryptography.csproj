﻿<Project Sdk="Microsoft.NET.Sdk">

  <PropertyGroup>
    <TargetFrameworks>$(NetCoreAppCurrent);$(NetCoreAppPrevious);$(NetCoreAppMinimum);netstandard2.0;netstandard2.1;$(NetFrameworkMinimum)</TargetFrameworks>
    <AllowUnsafeBlocks>true</AllowUnsafeBlocks>
    <IsPackable>true</IsPackable>
    <PackageDescription>Provides support for some cryptographic primitives for .NET Framework and .NET Standard.</PackageDescription>
    <NoWarn>$(NoWarn);SYSLIB5006</NoWarn>
    <IncludeIndexRangeTypes>true</IncludeIndexRangeTypes>
  </PropertyGroup>

  <!-- DesignTimeBuild requires all the TargetFramework Derived Properties to not be present in the first property group. -->
  <PropertyGroup>
    <IncludePlatformAttributes Condition="$([MSBuild]::GetTargetFrameworkIdentifier('$(TargetFramework)')) != '.NETCoreApp'">true</IncludePlatformAttributes>
    <!-- X509CertificateLoader is new in .NET 9, so build it for .NET 8, .NET Standard, and .NET Framework -->
    <BuildX509Loader Condition="!$([MSBuild]::IsTargetFrameworkCompatible('$(TargetFramework)', 'net9.0'))">true</BuildX509Loader>
    <!-- PQC is new in .NET 10, so build it for .NET 9, .NET Standard, and .NET Framework -->
    <BuildPqc Condition="!$([MSBuild]::IsTargetFrameworkCompatible('$(TargetFramework)', 'net10.0'))">true</BuildPqc>
    <OmitResources Condition="'$(BuildX509Loader)' != 'true' and '$(BuildPqc)' != 'true'">true</OmitResources>
  </PropertyGroup>

  <Import Project="$(CommonPath)System\Security\Cryptography\Asn1\AsnXml.targets" Condition="'$(BuildX509Loader)' == 'true'" />
  <Import Project="$(CommonPath)System\Security\Cryptography\Asn1Reader\System.Security.Cryptography.Asn1Reader.Shared.projitems" Condition="'$(BuildX509Loader)' == 'true' or '$(BuildPqc)' == 'true' " />

  <ItemGroup>
    <Compile Include="$(CommonPath)System\Experimentals.cs"
             Link="Common\Experimentals.cs" />

    <Compile Include="Microsoft.Bcl.Cryptography.Forwards.cs" />
    <Compile Include="System\Security\Cryptography\X509Certificates\X509CertificateKeyAccessors.cs" />
  </ItemGroup>

  <ItemGroup Condition=" '$(TargetFrameworkIdentifier)' != '.NETCoreApp' or '$(BuildPqc)' == 'true' ">
    <Compile Include="$(CommonPath)Interop\Windows\Kernel32\Interop.FormatMessage.cs"
             Link="Common\Internal\Windows\Kernel32\Interop.FormatMessage.cs" />
    <Compile Include="$(CommonPath)System\Security\Cryptography\CryptoThrowHelper.Windows.cs"
             Link="Common\System\Security\Cryptography\CryptoThrowHelper.Windows.cs" />
    <Compile Include="$(CommonPath)Microsoft\Win32\SafeHandles\SafeBCryptAlgorithmHandle.cs"
             Link="Microsoft\Win32\SafeHandles\SafeBCryptAlgorithmHandle.cs" />
    <Compile Include="$(CommonPath)Microsoft\Win32\SafeHandles\SafeBCryptHandle.cs"
             Link="Common\Microsoft\Win32\SafeHandles\SafeBCryptHandle.cs" />
    <Compile Include="$(CommonPath)Interop\Windows\BCrypt\Interop.BCryptAlgPseudoHandle.cs"
             Link="Common\Interop\Windows\BCrypt\Interop.BCryptAlgPseudoHandle.cs" />
    <Compile Include="$(CommonPath)Interop\Windows\BCrypt\Interop.BCryptCloseAlgorithmProvider.cs"
             Link="Common\Interop\Windows\BCrypt\Interop.BCryptCloseAlgorithmProvider.cs" />
    <Compile Include="$(CommonPath)Interop\Windows\Interop.Libraries.cs"
             Link="Common\Interop\Windows\Interop.Libraries.cs" />
    <Compile Include="$(CommonPath)Interop\Windows\BCrypt\Interop.CreateCryptographicException.cs"
             Link="Common\Interop\Windows\BCrypt\Interop.CreateCryptographicException.cs" />
    <Compile Include="$(CommonPath)Interop\Windows\BCrypt\Interop.NTSTATUS.cs"
             Link="Common\Interop\Windows\BCrypt\Interop.NTSTATUS.cs" />
    <Compile Include="$(CommonPath)Microsoft\Win32\SafeHandles\SafeBCryptKeyHandle.cs"
             Link="Microsoft\Win32\SafeHandles\SafeBCryptKeyHandle.cs" />
    <Compile Include="$(CommonPath)Interop\Windows\BCrypt\Interop.BCryptDestroyKey.cs"
             Link="Common\Interop\Windows\BCrypt\Interop.BCryptDestroyKey.cs" />
    <Compile Include="$(CommonPath)Interop\Windows\BCrypt\Interop.Blobs.cs"
             Link="Common\Interop\Windows\BCrypt\Interop.Blobs.cs" />
    <Compile Include="$(CommonPath)Interop\Windows\BCrypt\Interop.BCryptOpenAlgorithmProvider.cs"
             Link="Common\Interop\Windows\BCrypt\Interop.BCryptOpenAlgorithmProvider.cs" />
    <Compile Include="System\Security\Cryptography\HashAlgorithmNames.cs" />
  </ItemGroup>

  <ItemGroup Condition="'$(TargetFrameworkIdentifier)' != '.NETCoreApp'">
    <Compile Include="$(CommonPath)Interop\Windows\BCrypt\Interop.BCryptGenerateSymmetricKey.cs"
             Link="Common\Interop\Windows\BCrypt\Interop.BCryptGenerateSymmetricKey.cs" />
    <Compile Include="$(CommonPath)Interop\Windows\BCrypt\Interop.BCryptKeyDerivation.cs"
             Link="Common\Interop\Windows\BCrypt\Interop.BCryptKeyDerivation.cs" />
    <Compile Include="$(CommonPath)System\Security\Cryptography\SP800108HmacCounterKdf.cs"
             Link="Common\System\Security\Cryptography\SP800108HmacCounterKdf.cs" />
    <Compile Include="$(CommonPath)System\Security\Cryptography\SP800108HmacCounterKdfImplementationBase.cs"
             Link="Common\System\Security\Cryptography\SP800108HmacCounterKdfImplementationBase.cs" />
    <Compile Include="$(CommonPath)System\Security\Cryptography\SP800108HmacCounterKdfImplementationCng.cs"
             Link="Common\System\Security\Cryptography\SP800108HmacCounterKdfImplementationCng.cs" />
    <Compile Include="$(CommonPath)System\Security\Cryptography\SP800108HmacCounterKdfImplementationManaged.cs"
             Link="Common\System\Security\Cryptography\SP800108HmacCounterKdfImplementationManaged.cs" />
    <Compile Include="$(CommonPath)System\Security\Cryptography\Utf8DataEncoding.cs"
             Link="Common\System\Security\Cryptography\Utf8DataEncoding.cs" />

    <Compile Include="System\Security\Cryptography\NetStandardShims.cs" />
    <Compile Include="System\Security\Cryptography\SP800108HmacCounterKdf.cs" />
    <Compile Include="System\Security\Cryptography\SP800108HmacCounterKdfImplementationCng.cs" />
    <Compile Include="System\Security\Cryptography\SP800108HmacCounterKdfImplementationManaged.cs" />
  </ItemGroup>

  <ItemGroup Condition="!$([MSBuild]::IsTargetFrameworkCompatible('$(TargetFramework)', 'netstandard2.1'))">
    <Compile Include="$(CommonPath)System\Security\Cryptography\PbeEncryptionAlgorithm.cs"
             Link="Common\System\Security\Cryptography\PbeEncryptionAlgorithm.cs" />
    <Compile Include="$(CommonPath)System\Security\Cryptography\PbeParameters.cs"
             Link="Common\System\Security\Cryptography\PbeParameters.cs" />
  </ItemGroup>

  <ItemGroup Condition="'$(BuildX509Loader)' == 'true' or '$(BuildPqc)' == 'true' ">
    <AsnXml Include="$(CommonPath)System\Security\Cryptography\Asn1\AlgorithmIdentifierAsn.xml">
      <Link>Common\System\Security\Cryptography\Asn1\AlgorithmIdentifierAsn.xml</Link>
    </AsnXml>
    <Compile Include="$(CommonPath)System\Security\Cryptography\Asn1\AlgorithmIdentifierAsn.xml.cs">
      <Link>Common\System\Security\Cryptography\Asn1\AlgorithmIdentifierAsn.xml.cs</Link>
      <DependentUpon>Common\System\Security\Cryptography\Asn1\AlgorithmIdentifierAsn.xml</DependentUpon>
    </Compile>
    <Compile Include="$(CommonPath)System\Security\Cryptography\Asn1\AlgorithmIdentifierAsn.manual.cs">
      <Link>Common\System\Security\Cryptography\Asn1\AlgorithmIdentifierAsn.manual.cs</Link>
      <DependentUpon>Common\System\Security\Cryptography\Asn1\AlgorithmIdentifierAsn.xml</DependentUpon>
    </Compile>
    <AsnXml Include="$(CommonPath)System\Security\Cryptography\Asn1\AttributeAsn.xml">
      <Link>Common\System\Security\Cryptography\Asn1\AttributeAsn.xml</Link>
    </AsnXml>
    <Compile Include="$(CommonPath)System\Security\Cryptography\Asn1\AttributeAsn.xml.cs">
      <Link>Common\System\Security\Cryptography\Asn1\AttributeAsn.xml.cs</Link>
      <DependentUpon>Common\System\Security\Cryptography\Asn1\AttributeAsn.xml</DependentUpon>
    </Compile>
    <Compile Include="$(CommonPath)System\Security\Cryptography\Asn1\AttributeAsn.manual.cs">
      <Link>Common\System\Security\Cryptography\Asn1\AttributeAsn.manual.cs</Link>
      <DependentUpon>Common\System\Security\Cryptography\Asn1\AttributeAsn.xml</DependentUpon>
    </Compile>
    <AsnXml Include="$(CommonPath)System\Security\Cryptography\Asn1\EncryptedPrivateKeyInfoAsn.xml">
      <Link>Common\System\Security\Cryptography\Asn1\EncryptedPrivateKeyInfoAsn.xml</Link>
    </AsnXml>
    <Compile Include="$(CommonPath)System\Security\Cryptography\Asn1\EncryptedPrivateKeyInfoAsn.xml.cs">
      <Link>Common\System\Security\Cryptography\Asn1\EncryptedPrivateKeyInfoAsn.xml.cs</Link>
      <DependentUpon>Common\System\Security\Cryptography\Asn1\EncryptedPrivateKeyInfoAsn.xml</DependentUpon>
    </Compile>
    <Compile Include="$(CommonPath)System\Security\Cryptography\Asn1\MLDsaPrivateKeyAsn.xml.cs">
      <Link>Common\System\Security\Cryptography\Asn1\MLDsaPrivateKeyAsn.xml.cs</Link>
      <DependentUpon>Common\System\Security\Cryptography\Asn1\MLDsaPrivateKeyAsn.xml</DependentUpon>
    </Compile>
    <Compile Include="$(CommonPath)System\Security\Cryptography\Asn1\MLDsaPrivateKeyBothAsn.xml.cs">
      <Link>Common\System\Security\Cryptography\Asn1\MLDsaPrivateKeyBothAsn.xml.cs</Link>
      <DependentUpon>Common\System\Security\Cryptography\Asn1\MLDsaPrivateKeyBothAsn.xml</DependentUpon>
    </Compile>
    <AsnXml Include="$(CommonPath)System\Security\Cryptography\Asn1\PBEParameter.xml">
      <Link>Common\System\Security\Cryptography\Asn1\PBEParameter.xml</Link>
    </AsnXml>
    <Compile Include="$(CommonPath)System\Security\Cryptography\Asn1\PBEParameter.xml.cs">
      <Link>Common\System\Security\Cryptography\Asn1\PBEParameter.xml.cs</Link>
      <DependentUpon>Common\System\Security\Cryptography\Asn1\PBEParameter.xml</DependentUpon>
    </Compile>
    <AsnXml Include="$(CommonPath)System\Security\Cryptography\Asn1\PBES2Params.xml">
      <Link>Common\System\Security\Cryptography\Asn1\PBES2Params.xml</Link>
    </AsnXml>
    <Compile Include="$(CommonPath)System\Security\Cryptography\Asn1\PBES2Params.xml.cs">
      <Link>Common\System\Security\Cryptography\Asn1\PBES2Params.xml.cs</Link>
      <DependentUpon>Common\System\Security\Cryptography\Asn1\PBES2Params.xml</DependentUpon>
    </Compile>
    <AsnXml Include="$(CommonPath)System\Security\Cryptography\Asn1\Pbkdf2Params.xml">
      <Link>Common\System\Security\Cryptography\Asn1\Pbkdf2Params.xml</Link>
    </AsnXml>
    <Compile Include="$(CommonPath)System\Security\Cryptography\Asn1\Pbkdf2Params.xml.cs">
      <Link>Common\System\Security\Cryptography\Asn1\Pbkdf2Params.xml.cs</Link>
      <DependentUpon>Common\System\Security\Cryptography\Asn1\Pbkdf2Params.xml</DependentUpon>
    </Compile>
    <AsnXml Include="$(CommonPath)System\Security\Cryptography\Asn1\Pbkdf2SaltChoice.xml">
      <Link>Common\System\Security\Cryptography\Asn1\Pbkdf2SaltChoice.xml</Link>
    </AsnXml>
    <Compile Include="$(CommonPath)System\Security\Cryptography\Asn1\Pbkdf2SaltChoice.xml.cs">
      <Link>Common\System\Security\Cryptography\Asn1\Pbkdf2SaltChoice.xml.cs</Link>
      <DependentUpon>Common\System\Security\Cryptography\Asn1\Pbkdf2SaltChoice.xml</DependentUpon>
    </Compile>
    <AsnXml Include="$(CommonPath)System\Security\Cryptography\Asn1\PrivateKeyInfoAsn.xml">
      <Link>Common\System\Security\Cryptography\Asn1\PrivateKeyInfoAsn.xml</Link>
    </AsnXml>
    <Compile Include="$(CommonPath)System\Security\Cryptography\Asn1\PrivateKeyInfoAsn.xml.cs">
      <Link>Common\System\Security\Cryptography\Asn1\PrivateKeyInfoAsn.xml.cs</Link>
      <DependentUpon>Common\System\Security\Cryptography\Asn1\PrivateKeyInfoAsn.xml</DependentUpon>
    </Compile>
    <AsnXml Include="$(CommonPath)System\Security\Cryptography\Asn1\Rc2CbcParameters.xml">
      <Link>Common\System\Security\Cryptography\Asn1\Rc2CbcParameters.xml</Link>
    </AsnXml>
    <Compile Include="$(CommonPath)System\Security\Cryptography\Asn1\Rc2CbcParameters.xml.cs">
      <Link>Common\System\Security\Cryptography\Asn1\Rc2CbcParameters.xml.cs</Link>
      <DependentUpon>Common\System\Security\Cryptography\Asn1\Rc2CbcParameters.xml</DependentUpon>
    </Compile>
    <Compile Include="$(CommonPath)System\Security\Cryptography\Asn1\Rc2CbcParameters.manual.cs">
      <Link>Common\System\Security\Cryptography\Asn1\Rc2CbcParameters.manual.cs</Link>
      <DependentUpon>Common\System\Security\Cryptography\Asn1\Rc2CbcParameters.xml</DependentUpon>
    </Compile>
    <AsnXml Include="$(CommonPath)System\Security\Cryptography\Asn1\RSAPrivateKeyAsn.xml">
      <Link>Common\System\Security\Cryptography\Asn1\RSAPrivateKeyAsn.xml</Link>
    </AsnXml>
    <Compile Include="$(CommonPath)System\Security\Cryptography\Asn1\RSAPrivateKeyAsn.xml.cs">
      <Link>Common\System\Security\Cryptography\Asn1\RSAPrivateKeyAsn.xml.cs</Link>
      <DependentUpon>Common\System\Security\Cryptography\Asn1\RSAPrivateKeyAsn.xml</DependentUpon>
    </Compile>
    <AsnXml Include="$(CommonPath)System\Security\Cryptography\Asn1\RSAPublicKeyAsn.xml">
      <Link>Common\System\Security\Cryptography\Asn1\RSAPublicKeyAsn.xml</Link>
    </AsnXml>
    <Compile Include="$(CommonPath)System\Security\Cryptography\Asn1\RSAPublicKeyAsn.xml.cs">
      <Link>Common\System\Security\Cryptography\Asn1\RSAPublicKeyAsn.xml.cs</Link>
      <DependentUpon>Common\System\Security\Cryptography\Asn1\RSAPublicKeyAsn.xml</DependentUpon>
    </Compile>
    <AsnXml Include="$(CommonPath)System\Security\Cryptography\Asn1\SubjectPublicKeyInfoAsn.xml">
      <Link>Common\System\Security\Cryptography\Asn1\SubjectPublicKeyInfoAsn.xml</Link>
    </AsnXml>
    <Compile Include="$(CommonPath)System\Security\Cryptography\Asn1\SubjectPublicKeyInfoAsn.xml.cs">
      <Link>Common\System\Security\Cryptography\Asn1\SubjectPublicKeyInfoAsn.xml.cs</Link>
      <DependentUpon>Common\System\Security\Cryptography\Asn1\SubjectPublicKeyInfoAsn.xml</DependentUpon>
    </Compile>
    <Compile Include="$(CommonPath)System\Memory\PointerMemoryManager.cs"
             Link="Common\System\Memory\PointerMemoryManager.cs" />
    <Compile Include="$(CommonPath)System\Security\Cryptography\CryptoPool.cs"
             Link="Common\System\Security\Cryptography\CryptoPool.cs" />
    <Compile Include="$(CommonPath)System\Security\Cryptography\Helpers.cs"
             Link="Common\System\Security\Cryptography\Helpers.cs" />
    <Compile Include="$(CommonPath)System\Security\Cryptography\KeyBlobHelpers.cs"
             Link="Common\System\Security\Cryptography\KeyBlobHelpers.cs" />
    <Compile Include="$(CommonPath)System\Security\Cryptography\KeyFormatHelper.cs"
             Link="Common\System\Security\Cryptography\KeyFormatHelper.cs" />
    <Compile Include="$(CommonPath)System\Security\Cryptography\KeyFormatHelper.Encrypted.cs"
             Link="Common\System\Security\Cryptography\KeyFormatHelper.Encrypted.cs" />
    <Compile Include="$(CommonPath)System\Security\Cryptography\Oids.cs"
             Link="Common\System\Security\Cryptography\Oids.cs" />
    <Compile Include="$(CommonPath)System\Security\Cryptography\PasswordBasedEncryption.cs"
             Link="Common\System\Security\Cryptography\PasswordBasedEncryption.cs" />
    <Compile Include="$(CommonPath)System\Security\Cryptography\Pkcs12Kdf.cs"
             Link="Common\System\Security\Cryptography\Pkcs12Kdf.cs" />
    <Compile Include="$(CommonPath)System\Security\Cryptography\RSAKeyFormatHelper.Pkcs1.cs"
             Link="Common\System\Security\Cryptography\RSAKeyFormatHelper.Pkcs1.cs" />

    <Compile Include="System\Security\Cryptography\Helpers.cs" />
  </ItemGroup>

  <ItemGroup Condition="'$(BuildX509Loader)' == 'true'">
    <AsnXml Include="$(CommonPath)System\Security\Cryptography\Asn1\DigestInfoAsn.xml">
      <Link>Common\System\Security\Cryptography\Asn1\DigestInfoAsn.xml</Link>
    </AsnXml>
    <Compile Include="$(CommonPath)System\Security\Cryptography\Asn1\DigestInfoAsn.xml.cs">
      <Link>Common\System\Security\Cryptography\Asn1\DigestInfoAsn.xml.cs</Link>
      <DependentUpon>Common\System\Security\Cryptography\Asn1\DigestInfoAsn.xml</DependentUpon>
    </Compile>
    <AsnXml Include="$(CommonPath)System\Security\Cryptography\Asn1\Pkcs12\CertBagAsn.xml">
      <Link>Common\System\Security\Cryptography\Asn1\Pkcs12\CertBagAsn.xml</Link>
    </AsnXml>
    <Compile Include="$(CommonPath)System\Security\Cryptography\Asn1\Pkcs12\CertBagAsn.xml.cs">
      <Link>Common\System\Security\Cryptography\Asn1\Pkcs12\CertBagAsn.xml.cs</Link>
      <DependentUpon>Common\System\Security\Cryptography\Asn1\Pkcs12\CertBagAsn.xml</DependentUpon>
    </Compile>
    <AsnXml Include="$(CommonPath)System\Security\Cryptography\Asn1\Pkcs12\MacData.xml">
      <Link>Common\System\Security\Cryptography\Asn1\Pkcs12\MacData.xml</Link>
    </AsnXml>
    <Compile Include="$(CommonPath)System\Security\Cryptography\Asn1\Pkcs12\MacData.xml.cs">
      <Link>Common\System\Security\Cryptography\Asn1\Pkcs12\MacData.xml.cs</Link>
      <DependentUpon>Common\System\Security\Cryptography\Asn1\Pkcs12\MacData.xml</DependentUpon>
    </Compile>
    <AsnXml Include="$(CommonPath)System\Security\Cryptography\Asn1\Pkcs12\PfxAsn.xml">
      <Link>Common\System\Security\Cryptography\Asn1\Pkcs12\PfxAsn.xml</Link>
    </AsnXml>
    <Compile Include="$(CommonPath)System\Security\Cryptography\Asn1\Pkcs12\PfxAsn.manual.cs">
      <Link>Common\System\Security\Cryptography\Asn1\Pkcs12\PfxAsn.manual.cs</Link>
      <DependentUpon>Common\System\Security\Cryptography\Asn1\Pkcs12\PfxAsn.xml</DependentUpon>
    </Compile>
    <Compile Include="$(CommonPath)System\Security\Cryptography\Asn1\Pkcs12\PfxAsn.xml.cs">
      <Link>Common\System\Security\Cryptography\Asn1\Pkcs12\PfxAsn.xml.cs</Link>
      <DependentUpon>Common\System\Security\Cryptography\Asn1\Pkcs12\PfxAsn.xml</DependentUpon>
    </Compile>
    <AsnXml Include="$(CommonPath)System\Security\Cryptography\Asn1\Pkcs12\SafeBagAsn.xml">
      <Link>Common\System\Security\Cryptography\Asn1\Pkcs12\SafeBagAsn.xml</Link>
    </AsnXml>
    <Compile Include="$(CommonPath)System\Security\Cryptography\Asn1\Pkcs12\SafeBagAsn.xml.cs">
      <Link>Common\System\Security\Cryptography\Asn1\Pkcs12\SafeBagAsn.xml.cs</Link>
      <DependentUpon>Common\System\Security\Cryptography\Asn1\Pkcs12\SafeBagAsn.xml</DependentUpon>
    </Compile>
    <AsnXml Include="$(CommonPath)System\Security\Cryptography\Asn1\Pkcs7\ContentInfoAsn.xml">
      <Link>Common\System\Security\Cryptography\Asn1\Pkcs7\ContentInfoAsn.xml</Link>
    </AsnXml>
    <Compile Include="$(CommonPath)System\Security\Cryptography\Asn1\Pkcs7\ContentInfoAsn.xml.cs">
      <Link>Common\System\Security\Cryptography\Asn1\Pkcs7\ContentInfoAsn.xml.cs</Link>
      <DependentUpon>Common\System\Security\Cryptography\Asn1\Pkcs7\ContentInfoAsn.xml</DependentUpon>
    </Compile>
    <AsnXml Include="$(CommonPath)System\Security\Cryptography\Asn1\Pkcs7\EncryptedContentInfoAsn.xml">
      <Link>Common\System\Security\Cryptography\Asn1\Pkcs7\EncryptedContentInfoAsn.xml</Link>
    </AsnXml>
    <Compile Include="$(CommonPath)System\Security\Cryptography\Asn1\Pkcs7\EncryptedContentInfoAsn.xml.cs">
      <Link>Common\System\Security\Cryptography\Asn1\Pkcs7\EncryptedContentInfoAsn.xml.cs</Link>
      <DependentUpon>Common\System\Security\Cryptography\Asn1\Pkcs7\EncryptedContentInfoAsn.xml</DependentUpon>
    </Compile>
    <AsnXml Include="$(CommonPath)System\Security\Cryptography\Asn1\Pkcs7\EncryptedDataAsn.xml">
      <Link>Common\System\Security\Cryptography\Asn1\Pkcs7\EncryptedDataAsn.xml</Link>
    </AsnXml>
    <Compile Include="$(CommonPath)System\Security\Cryptography\Asn1\Pkcs7\EncryptedDataAsn.xml.cs">
      <Link>Common\System\Security\Cryptography\Asn1\Pkcs7\EncryptedDataAsn.xml.cs</Link>
      <DependentUpon>Common\System\Security\Cryptography\Asn1\Pkcs7\EncryptedDataAsn.xml</DependentUpon>
    </Compile>

    <Compile Include="$(CommonPath)System\IO\MemoryMappedFiles\MemoryMappedFileMemoryManager.cs"
             Link="Common\System\IO\MemoryMappedFiles\MemoryMappedFileMemoryManager.cs" />
    <Compile Include="$(CommonPath)System\Security\Cryptography\X509Certificates\Pkcs12LoaderLimits.cs"
             Link="Common\System\Security\Cryptography\X509Certificates\Pkcs12LoaderLimits.cs" />
    <Compile Include="$(CommonPath)System\Security\Cryptography\X509Certificates\Pkcs12LoadLimitExceededException.cs"
             Link="Common\System\Security\Cryptography\X509Certificates\Pkcs12LoadLimitExceededException.cs" />
    <Compile Include="$(CommonPath)System\Security\Cryptography\X509Certificates\X509CertificateLoader.cs"
             Link="Common\System\Security\Cryptography\X509Certificates\X509CertificateLoader.cs" />
    <Compile Include="$(CommonPath)System\Security\Cryptography\X509Certificates\X509CertificateLoader.Pkcs12.cs"
             Link="Common\System\Security\Cryptography\X509Certificates\X509CertificateLoader.Pkcs12.cs" />
  </ItemGroup>

  <ItemGroup Condition="'$(BuildX509Loader)' == 'true' and '$(TargetFrameworkIdentifier)' == '.NETFramework'">
    <Compile Include="$(CommonPath)Interop\Windows\Crypt32\Interop.CryptQueryObject_IntPtr_out.cs"
             Link="Common\Interop\Windows\Crypt32\Interop.CryptQueryObject_IntPtr_out.cs" />
    <Compile Include="$(CommonPath)Interop\Windows\Crypt32\Interop.PfxCertStoreFlags.cs"
             Link="Common\Interop\Windows\Crypt32\Interop.PfxCertStoreFlags.cs" />
    <Compile Include="$(CommonPath)Interop\Windows\Crypt32\Interop.PFXImportCertStore.cs"
             Link="Common\Interop\Windows\Crypt32\Interop.PFXImportCertStore.cs" />
    <Compile Include="$(CommonPath)System\Security\Cryptography\IncrementalHash.netfx.cs"
             Link="Common\System\Security\Cryptography\IncrementalHash.netfx.cs" />

    <Compile Include="Microsoft\Win32\SafeHandles\SafePasswordHandle.cs" />
    <Compile Include="System\Security\Cryptography\X509Certificates\X509CertificateLoader.netfx.cs" />
    <Compile Include="System\Security\Cryptography\X509Certificates\X509CertificateLoader.ProcessedPkcs12.cs" />
  </ItemGroup>

  <ItemGroup Condition="'$(BuildX509Loader)' == 'true' and '$(TargetFrameworkIdentifier)' != '.NETFramework'">
    <Compile Include="System\Security\Cryptography\X509Certificates\X509CertificateLoader.netstandard.cs" />
    <Compile Include="System\Security\Cryptography\X509Certificates\X509CertificateLoader.ProcessedPkcs12.cs" />
  </ItemGroup>

  <ItemGroup Condition="'$(BuildX509Loader)' == 'true'">
    <ProjectReference Include="$(LibrariesProjectRoot)System.Formats.Asn1\src\System.Formats.Asn1.csproj" />
  </ItemGroup>

  <ItemGroup Condition="'$(TargetFrameworkIdentifier)' == '.NETFramework'">
    <Compile Include="$(CommonPath)Interop\Windows\BCrypt\BCryptAeadHandleCache.cs"
             Link="Common\Interop\Windows\BCrypt\BCryptAeadHandleCache.cs" />
    <Compile Include="$(CommonPath)\Interop\Windows\BCrypt\Interop.BCryptEncryptDecrypt.cs"
             Link="Common\Interop\Windows\BCrypt\Interop.BCryptEncryptDecrypt.cs" />
    <Compile Include="$(CommonPath)\Interop\Windows\BCrypt\Interop.BCryptImportKey.cs"
             Link="Common\Interop\Windows\BCrypt\Interop.BCryptImportKey.cs" />
    <Compile Include="$(CommonPath)System\Security\Cryptography\AeadCommon.Windows.cs"
             Link="Common\System\Security\Cryptography\AeadCommon.Windows" />
    <Compile Include="$(CommonPath)System\Security\Cryptography\AesGcm.cs"
             Link="Common\System\Security\Cryptography\AesGcm.cs" />
    <Compile Include="$(CommonPath)System\Security\Cryptography\AesGcm.Windows.cs"
             Link="Common\System\Security\Cryptography\AesGcm.Windows.cs" />
    <Compile Include="$(CommonPath)System\Security\Cryptography\AesAEAD.cs"
             Link="Common\System\Security\Cryptography\AesAEAD.cs" />
    <Compile Include="$(CommonPath)System\Security\Cryptography\AuthenticationTagMismatchException.cs"
             Link="Common\System\Security\Cryptography\AuthenticationTagMismatchException.cs" />
  </ItemGroup>

  <ItemGroup Condition="'$(BuildPqc)' == 'true' and !$([MSBuild]::IsTargetFrameworkCompatible('$(TargetFramework)', 'net8.0'))">
    <Compile Include="$(CoreLibSharedDir)System\Diagnostics\CodeAnalysis\ExperimentalAttribute.cs" />
    <Compile Include="System\Security\Cryptography\PemEncoding.cs" />
  </ItemGroup>

  <ItemGroup Condition="'$(BuildPqc)' == 'true'">
    <AsnXml Include="$(CommonPath)System\Security\Cryptography\Asn1\MLKemPrivateKeyAsn.xml">
      <Link>System\Security\Cryptography\Asn1\MLKemPrivateKeyAsn.xml</Link>
    </AsnXml>
    <Compile Include="$(CommonPath)System\Security\Cryptography\Asn1\MLKemPrivateKeyAsn.xml.cs">
      <Link>System\Security\Cryptography\Asn1\MLKemPrivateKeyAsn.xml.cs</Link>
      <DependentUpon>System\Security\Cryptography\Asn1\MLKemPrivateKeyAsn.xml</DependentUpon>
    </Compile>
    <AsnXml Include="$(CommonPath)System\Security\Cryptography\Asn1\MLKemPrivateKeyBothAsn.xml">
      <Link>System\Security\Cryptography\Asn1\MLKemPrivateKeyBothAsn.xml</Link>
    </AsnXml>
    <Compile Include="$(CommonPath)System\Security\Cryptography\Asn1\MLKemPrivateKeyBothAsn.xml.cs">
      <Link>System\Security\Cryptography\Asn1\MLKemPrivateKeyBothAsn.xml.cs</Link>
      <DependentUpon>System\Security\Cryptography\Asn1\MLKemPrivateKeyBothAsn.xml</DependentUpon>
    </Compile>
    <Compile Include="$(CommonPath)Interop\Windows\BCrypt\Cng.cs"
             Link="Common\Interop\Windows\BCrypt\Cng.cs" />
    <Compile Include="$(CommonPath)System\Security\Cryptography\AsymmetricAlgorithmHelpers.Der.cs"
             Link="Common\System\Security\Cryptography\AsymmetricAlgorithmHelpers.Der.cs" />
    <Compile Include="$(CommonPath)Interop\Windows\BCrypt\Interop.AsymmetricEncryption.Types.cs"
             Link="Common\Interop\Windows\BCrypt\Interop.AsymmetricEncryption.Types.cs" />
    <Compile Include="$(CommonPath)Interop\Windows\BCrypt\Interop.BCryptDecapsulateEncapsulate.cs"
             Link="Common\Interop\Windows\BCrypt\Interop.BCryptDecapsulateEncapsulate.cs" />
    <Compile Include="$(CommonPath)Interop\Windows\BCrypt\Interop.BCryptExportKey.cs"
             Link="Common\Interop\Windows\BCrypt\Interop.BCryptExportKey.cs" />
    <Compile Include="$(CommonPath)Interop\Windows\BCrypt\Interop.BCryptFinalizeKey.cs"
             Link="Common\Interop\Windows\BCrypt\Interop.BCryptFinalizeKey.cs" />
    <Compile Include="$(CommonPath)Interop\Windows\BCrypt\Interop.BCryptGenerateKeyPair.cs"
             Link="Common\Interop\Windows\BCrypt\Interop.BCryptGenerateKeyPair.cs" />
    <Compile Include="$(CommonPath)Interop\Windows\BCrypt\Interop.BCryptGenRandom.cs"
             Link="Common\Interop\Windows\BCrypt\Interop.BCryptGenRandom.cs" />
    <Compile Include="$(CommonPath)\Interop\Windows\BCrypt\Interop.BCryptImportKeyPair.cs"
             Link="Common\Interop\Windows\BCrypt\Interop.BCryptImportKeyPair.cs" />
    <Compile Include="$(CommonPath)Interop\Windows\BCrypt\Interop.BCryptPropertyStrings.cs"
             Link="Common\Interop\Windows\BCrypt\Interop.BCryptPropertyStrings.cs" />
    <Compile Include="$(CommonPath)Interop\Windows\BCrypt\Interop.BCryptSetProperty.cs"
             Link="Common\Interop\Windows\BCrypt\Interop.BCryptSetProperty.cs" />
    <Compile Include="$(CommonPath)Interop\Windows\BCrypt\Interop.BCryptSignHash.cs"
             Link="Common\Interop\Windows\BCrypt\Interop.BCryptSignHash.cs" />
    <Compile Include="$(CommonPath)Interop\Windows\BCrypt\Interop.BCryptVerifySignature.cs"
             Link="Common\Interop\Windows\BCrypt\Interop.BCryptVerifySignature.cs" />
    <Compile Include="$(CommonPath)System\HexConverter.cs"
             Link="Common\System\HexConverter.cs" />
    <Compile Include="$(CommonPath)System\Security\Cryptography\CompositeMLDsa.cs"
             Link="Common\System\Security\Cryptography\CompositeMLDsa.cs" />
    <Compile Include="$(CommonPath)System\Security\Cryptography\CompositeMLDsaImplementation.Windows.cs"
             Link="Common\System\Security\Cryptography\CompositeMLDsaImplementation.Windows.cs" />
    <Compile Include="$(CommonPath)System\Security\Cryptography\CompositeMLDsaImplementation.cs"
             Link="Common\System\Security\Cryptography\CompositeMLDsaImplementation.cs" />
    <Compile Include="$(CommonPath)System\Security\Cryptography\CompositeMLDsaManaged.cs"
             Link="Common\System\Security\Cryptography\CompositeMLDsaManaged.cs" />
    <Compile Include="$(CommonPath)System\Security\Cryptography\CompositeMLDsaManaged.RSA.cs"
             Link="Common\System\Security\Cryptography\CompositeMLDsaManaged.RSA.cs" />
    <Compile Include="$(CommonPath)System\Security\Cryptography\CompositeMLDsaAlgorithm.cs"
             Link="Common\System\Security\Cryptography\CompositeMLDsaAlgorithm.cs" />
    <Compile Include="$(CommonPath)System\Security\Cryptography\KeySizeHelpers.cs"
             Link="Common\System\Security\Cryptography\KeySizeHelpers.cs" />
    <Compile Include="$(CommonPath)System\Security\Cryptography\MLKem.cs"
             Link="Common\System\Security\Cryptography\MLKem.cs" />
    <Compile Include="$(CommonPath)System\Security\Cryptography\MLKem.Windows.cs"
             Link="Common\System\Security\Cryptography\MLKem.Windows.cs" />
    <Compile Include="$(CommonPath)System\Security\Cryptography\MLKemAlgorithm.cs"
             Link="Common\System\Security\Cryptography\MLKemAlgorithm.cs" />
    <Compile Include="$(CommonPath)System\Security\Cryptography\MLDsaImplementation.Windows.cs"
             Link="Common\System\Security\Cryptography\MLDsaImplementation.Windows.cs" />
    <Compile Include="$(CommonPath)System\Security\Cryptography\MLDsaPkcs8.cs"
             Link="Common\System\Security\Cryptography\MLDsaPkcs8.cs" />
    <Compile Include="$(CommonPath)System\Security\Cryptography\MLKemImplementation.Windows.cs"
             Link="Common\System\Security\Cryptography\MLKemImplementation.Windows.cs" />
    <Compile Include="$(CommonPath)System\Security\Cryptography\MLKemPkcs8.cs"
            Link="Common\System\Security\Cryptography\MLKemPkcs8.cs" />
    <Compile Include="$(CommonPath)System\Security\Cryptography\PemKeyHelpers.Factory.cs"
             Link="Common\System\Security\Cryptography\PemKeyHelpers.Factory.cs" />
    <Compile Include="$(CommonPath)System\Security\Cryptography\PemLabels.cs"
             Link="Common\System\Security\Cryptography\PemLabels.cs" />
    <Compile Include="$(CommonPath)System\Security\Cryptography\PqcBlobHelpers.cs"
             Link="Common\System\Security\Cryptography\PqcBlobHelpers.cs" />
    <Compile Include="$(CommonPath)System\Security\Cryptography\SlhDsa.cs"
             Link="Common\System\Security\Cryptography\SlhDsa.cs" />
    <Compile Include="$(CommonPath)System\Security\Cryptography\SlhDsaAlgorithm.cs"
             Link="Common\System\Security\Cryptography\SlhDsaAlgorithm.cs" />
    <Compile Include="$(CommonPath)System\Security\Cryptography\SlhDsaImplementation.cs"
             Link="Common\System\Security\Cryptography\SlhDsaImplementation.cs" />
    <Compile Include="$(CommonPath)System\Security\Cryptography\SlhDsaImplementation.NotSupported.cs"
             Link="Common\System\Security\Cryptography\SlhDsaImplementation.NotSupported.cs" />
    <Compile Include="$(CommonPath)System\Security\Cryptography\MLDsa.cs"
             Link="Common\System\Security\Cryptography\MLDsa.cs" />
    <Compile Include="$(CommonPath)System\Security\Cryptography\MLDsaAlgorithm.cs"
             Link="Common\System\Security\Cryptography\MLDsaAlgorithm.cs" />
    <Compile Include="$(CommonPath)System\Security\Cryptography\MLDsaImplementation.cs"
             Link="Common\System\Security\Cryptography\MLDsaImplementation.cs" />
<<<<<<< HEAD
    <Compile Include="$(CommonPath)System\Security\Cryptography\MLDsaMuHash.cs"
             Link="Common\System\Security\Cryptography\MLDsaMuHash.cs" />
=======
    <Compile Include="$(CommonPath)System\Security\Cryptography\X509Certificates\ErrorCode.cs"
             Link="Common\System\Security\Cryptography\X509Certificates\ErrorCode.cs" />
>>>>>>> 9df2042d

    <Compile Include="System\Security\Cryptography\PinAndClear.cs" />
    <Compile Include="System\Security\Cryptography\Shake256.cs" />
  </ItemGroup>

  <ItemGroup Condition="'$(BuildPqc)' == 'true' and '$(TargetFrameworkIdentifier)' != '.NETStandard'">
<<<<<<< HEAD
    <Compile Include="$(CommonPath)Microsoft\Win32\SafeHandles\SafeBCryptHashHandle.cs"
             Link="Microsoft\Win32\SafeHandles\SafeBCryptHashHandle.cs" />
=======
    <Compile Include="$(CommonPath)Microsoft\Win32\SafeHandles\SafeCertContextHandle.cs"
             Link="Common\Microsoft\Win32\SafeHandles\SafeCertContextHandle.cs" />
    <Compile Include="$(CommonPath)Microsoft\Win32\SafeHandles\SafeCertStoreHandle.cs"
             Link="Common\Microsoft\Win32\SafeHandles\SafeCertStoreHandle.cs" />
    <Compile Include="$(CommonPath)Microsoft\Win32\SafeHandles\SafeCrypt32Handle.cs"
             Link="Common\Microsoft\Win32\SafeHandles\SafeCrypt32Handle.cs" />
    <Compile Include="$(CommonPath)Microsoft\Win32\SafeHandles\SafeCryptMsgHandle.cs"
             Link="Common\Microsoft\Win32\SafeHandles\SafeCryptMsgHandle.cs" />
    <Compile Include="$(CommonPath)Microsoft\Win32\SafeHandles\SafeHandleCache.cs"
             Link="Common\Microsoft\Win32\SafeHandles\SafeHandleCache.cs" />
>>>>>>> 9df2042d
    <Compile Include="$(CommonPath)Microsoft\Win32\SafeHandles\SafeUnicodeStringHandle.cs"
             Link="Common\Microsoft\Win32\SafeHandles\SafeUnicodeStringHandle.cs" />
    <Compile Include="$(CommonPath)System\Security\Cryptography\CngHelpers.cs"
             Link="Common\System\Security\Cryptography\CngHelpers.cs" />
    <Compile Include="$(CommonPath)System\Security\Cryptography\CngHelpers.SignVerify.cs"
             Link="Common\System\Security\Cryptography\CngHelpers.SignVerify.cs" />
    <Compile Include="$(CommonPath)System\Security\Cryptography\CngPkcs8.Shared.cs"
             Link="Common\System\Security\Cryptography\CngPkcs8.Shared.cs" />
    <Compile Include="$(CommonPath)System\Security\Cryptography\KeyPropertyName.cs"
             Link="Common\System\Security\Cryptography\KeyPropertyName.cs" />
    <Compile Include="$(CommonPath)System\Security\Cryptography\MLDsaCng.cs"
             Link="Common\System\Security\Cryptography\MLDsaCng.cs" />
    <Compile Include="$(CommonPath)System\Security\Cryptography\MLDsaCng.Windows.cs"
             Link="Common\System\Security\Cryptography\MLDsaCng.Windows.cs" />
    <Compile Include="$(CommonPath)System\Security\Cryptography\MLDsaImplementation.CreateCng.cs"
             Link="Common\System\Security\Cryptography\MLDsaImplementation.CreateCng.cs" />
    <Compile Include="$(CommonPath)System\Security\Cryptography\MLKemCng.cs"
             Link="Common\System\Security\Cryptography\MLKemCng.cs" />
    <Compile Include="$(CommonPath)System\Security\Cryptography\MLKemCng.Windows.cs"
             Link="Common\System\Security\Cryptography\MLKemCng.Windows.cs" />
    <Compile Include="$(CommonPath)System\Security\Cryptography\SlhDsaCng.cs"
             Link="Common\System\Security\Cryptography\SlhDsaCng.cs" />
<<<<<<< HEAD
    <Compile Include="$(CommonPath)Interop\Windows\BCrypt\Interop.BCryptCreateHash.cs"
             Link="Common\Interop\Windows\BCrypt\Interop.BCryptCreateHash.cs" />
    <Compile Include="$(CommonPath)Interop\Windows\BCrypt\Interop.BCryptDestroyHash.cs"
             Link="Common\Interop\Windows\BCrypt\Interop.BCryptDestroyHash.cs" />
    <Compile Include="$(CommonPath)Interop\Windows\BCrypt\Interop.BCryptDuplicateHash.cs"
             Link="Common\Interop\Windows\BCrypt\Interop.BCryptDuplicateHash.cs" />
    <Compile Include="$(CommonPath)Interop\Windows\BCrypt\Interop.BCryptFinishHash.cs"
             Link="Common\Interop\Windows\BCrypt\Interop.BCryptFinishHash.cs" />
    <Compile Include="$(CommonPath)Interop\Windows\BCrypt\Interop.BCryptHashData.cs"
             Link="Common\Interop\Windows\BCrypt\Interop.BCryptHashData.cs" />
=======
    <Compile Include="$(CommonPath)System\Security\Cryptography\X509Certificates\CertificateHelpers.Windows.cs"
             Link="Common\System\Security\Cryptography\X509Certificates\CertificateHelpers.Windows.cs" />
    <Compile Include="$(CommonPath)Interop\Windows\Crypt32\Interop.CertDuplicateCertificateContext.cs"
             Link="Common\Interop\Windows\Crypt32\Interop.CertDuplicateCertificateContext.cs" />
    <Compile Include="$(CommonPath)Interop\Windows\Crypt32\Interop.CertFreeCertificateContext.cs"
             Link="Common\Interop\Windows\Crypt32\Interop.CertFreeCertificateContext.cs" />
    <Compile Include="$(CommonPath)Interop\Windows\Crypt32\Interop.CertGetCertificateContextProperty.cs"
             Link="Common\Interop\Windows\Crypt32\Interop.CertGetCertificateContextProperty.cs" />
    <Compile Include="$(CommonPath)Interop\Windows\Crypt32\Interop.CERT_CONTEXT.cs"
             Link="Common\Interop\Windows\Crypt32\Interop.CERT_CONTEXT.cs" />
    <Compile Include="$(CommonPath)Interop\Windows\Crypt32\Interop.CERT_INFO.cs"
             Link="Common\Interop\Windows\Crypt32\Interop.CERT_INFO.cs" />
    <Compile Include="$(CommonPath)Interop\Windows\Crypt32\Interop.CERT_PUBLIC_KEY_INFO.cs"
             Link="Common\Interop\Windows\Crypt32\Interop.CERT_PUBLIC_KEY_INFO.cs" />
    <Compile Include="$(CommonPath)Interop\Windows\Crypt32\Interop.CertContextPropId.cs"
             Link="Common\Interop\Windows\Crypt32\Interop.CertContextPropId.cs" />
    <Compile Include="$(CommonPath)Interop\Windows\Crypt32\Interop.CertEncodingType.cs"
             Link="Common\Interop\Windows\Crypt32\Interop.CertEncodingType.cs" />
    <Compile Include="$(CommonPath)Interop\Windows\Crypt32\Interop.CertQueryObjectType.cs"
             Link="Common\Interop\Windows\Crypt32\Interop.CertQueryObjectType.cs" />
    <Compile Include="$(CommonPath)Interop\Windows\Crypt32\Interop.CertSetCertificateContextProperty_CRYPT_KEY_PROV_INFO.cs"
             Link="Common\Interop\Windows\Crypt32\Interop.CertSetCertificateContextProperty_CRYPT_KEY_PROV_INFO.cs" />
    <Compile Include="$(CommonPath)Interop\Windows\Crypt32\Interop.CertSetCertificateContextProperty_SafeNCryptKeyHandle.cs"
             Link="Common\Interop\Windows\Crypt32\Interop.CertSetCertificateContextProperty_SafeNCryptKeyHandle.cs" />
    <Compile Include="$(CommonPath)Interop\Windows\Crypt32\Interop.CertSetPropertyFlags.cs"
             Link="Common\Interop\Windows\Crypt32\Interop.CertSetPropertyFlags.cs" />
    <Compile Include="$(CommonPath)Interop\Windows\Crypt32\Interop.ContentType.cs"
             Link="Common\Interop\Windows\Crypt32\Interop.ContentType.cs" />
    <Compile Include="$(CommonPath)Interop\Windows\Crypt32\Interop.CRYPT_KEY_PROV_INFO_ANSI.cs"
             Link="Common\Interop\Windows\Crypt32\Interop.CRYPT_KEY_PROV_INFO_ANSI.cs" />
    <Compile Include="$(CommonPath)Interop\Windows\Crypt32\Interop.CryptAcquireCertificatePrivateKey_SafeNCryptKeyHandle.cs"
             Link="Common\Interop\Windows\Crypt32\Interop.CryptAcquireCertificatePrivateKey_SafeNCryptKeyHandle.cs" />
    <Compile Include="$(CommonPath)Interop\Windows\Crypt32\Interop.CryptAcquireCertificatePrivateKeyFlags.cs"
             Link="Common\Interop\Windows\Crypt32\Interop.CryptAcquireCertificatePrivateKeyFlags.cs" />
    <Compile Include="$(CommonPath)Interop\Windows\Crypt32\Interop.CryptAcquireContextFlags.cs"
             Link="Common\Interop\Windows\Crypt32\Interop.CryptAcquireContextFlags.cs" />
    <Compile Include="$(CommonPath)Interop\Windows\Crypt32\Interop.CryptKeySpec.cs"
             Link="Common\Interop\Windows\Crypt32\Interop.CryptKeySpec.cs" />
    <Compile Include="$(CommonPath)Interop\Windows\Crypt32\Interop.CryptMsgClose.cs"
             Link="Common\Interop\Windows\Crypt32\Interop.CryptMsgClose.cs" />
    <Compile Include="$(CommonPath)Interop\Windows\Crypt32\Interop.CryptQueryObject.cs"
             Link="Common\Interop\Windows\Crypt32\Interop.CryptQueryObject.cs" />
    <Compile Include="$(CommonPath)Interop\Windows\Crypt32\Interop.CertCloseStore.cs"
             Link="Common\Interop\Windows\Crypt32\Interop.CertCloseStore.cs" />
    <Compile Include="$(CommonPath)Interop\Windows\Crypt32\Interop.CRYPT_ALGORITHM_IDENTIFIER.cs"
             Link="Common\Interop\Windows\Crypt32\Interop.CRYPT_ALGORITHM_IDENTIFIER.cs" />
    <Compile Include="$(CommonPath)Interop\Windows\Crypt32\Interop.CRYPT_BIT_BLOB.cs"
             Link="Common\Interop\Windows\Crypt32\Interop.CRYPT_BIT_BLOB.cs" />
    <Compile Include="$(CommonPath)Interop\Windows\Crypt32\Interop.DATA_BLOB.cs"
             Link="Common\Interop\Windows\Crypt32\Interop.DATA_BLOB.cs" />
    <Compile Include="$(CommonPath)Interop\Windows\Crypt32\Interop.ExpectedContentTypeFlags.cs"
             Link="Common\Interop\Windows\Crypt32\Interop.ExpectedContentTypeFlags.cs" />
    <Compile Include="$(CommonPath)Interop\Windows\Crypt32\Interop.ExpectedFormatTypeFlags.cs"
             Link="Common\Interop\Windows\Crypt32\Interop.ExpectedFormatTypeFlags.cs" />
    <Compile Include="$(CommonPath)Interop\Windows\Crypt32\Interop.FormatType.cs"
             Link="Common\Interop\Windows\Crypt32\Interop.FormatType.cs" />
    <Compile Include="$(CommonPath)Interop\Windows\Crypt32\Interop.MsgEncodingType.cs"
             Link="Common\Interop\Windows\Crypt32\Interop.MsgEncodingType.cs" />
>>>>>>> 9df2042d
    <Compile Include="$(CommonPath)Interop\Windows\NCrypt\Interop.AsymmetricPaddingMode.cs"
             Link="Common\Interop\Windows\NCrypt\Interop.AsymmetricPaddingMode.cs" />
    <Compile Include="$(CommonPath)Interop\Windows\NCrypt\Interop.ErrorCode.cs"
             Link="Common\Interop\Windows\NCrypt\Interop.ErrorCode.cs" />
    <Compile Include="$(CommonPath)Interop\Windows\NCrypt\Interop.Keys.cs"
             Link="Common\Interop\Windows\NCrypt\Interop.Keys.cs" />
    <Compile Include="$(CommonPath)Interop\Windows\NCrypt\Interop.NCryptBuffer.cs"
             Link="Common\Interop\Windows\NCrypt\Interop.NCryptBuffer.cs" />
    <Compile Include="$(CommonPath)Interop\Windows\NCrypt\Interop.NCryptDecapsulateEncapsulate.cs"
             Link="Common\Internal\Windows\NCrypt\Interop.NCryptDecapsulateEncapsulate.cs" />
    <Compile Include="$(CommonPath)Interop\Windows\NCrypt\Interop.Properties.cs"
             Link="Common\Interop\Windows\NCrypt\Interop.Properties.cs" />
    <Compile Include="$(CommonPath)Interop\Windows\NCrypt\Interop.SignVerify.cs"
             Link="Common\Interop\Windows\NCrypt\Interop.SignVerify.cs" />

    <Compile Include="System\Security\Cryptography\CngExtensions.cs" />
    <Compile Include="System\Security\Cryptography\CngIdentifierExtensions.cs" />
    <Compile Include="System\Security\Cryptography\X509Certificates\CertificateHelpers.Windows.cs" />
  </ItemGroup>

  <ItemGroup Condition="'$(TargetFrameworkIdentifier)' != '.NETCoreApp'">
    <PackageReference Include="System.Memory" Version="$(SystemMemoryVersion)" />
    <PackageReference Include="System.Runtime.CompilerServices.Unsafe" Version="$(SystemRuntimeCompilerServicesUnsafeVersion)" />
  </ItemGroup>

</Project><|MERGE_RESOLUTION|>--- conflicted
+++ resolved
@@ -431,23 +431,18 @@
              Link="Common\System\Security\Cryptography\MLDsaAlgorithm.cs" />
     <Compile Include="$(CommonPath)System\Security\Cryptography\MLDsaImplementation.cs"
              Link="Common\System\Security\Cryptography\MLDsaImplementation.cs" />
-<<<<<<< HEAD
     <Compile Include="$(CommonPath)System\Security\Cryptography\MLDsaMuHash.cs"
              Link="Common\System\Security\Cryptography\MLDsaMuHash.cs" />
-=======
     <Compile Include="$(CommonPath)System\Security\Cryptography\X509Certificates\ErrorCode.cs"
              Link="Common\System\Security\Cryptography\X509Certificates\ErrorCode.cs" />
->>>>>>> 9df2042d
 
     <Compile Include="System\Security\Cryptography\PinAndClear.cs" />
     <Compile Include="System\Security\Cryptography\Shake256.cs" />
   </ItemGroup>
 
   <ItemGroup Condition="'$(BuildPqc)' == 'true' and '$(TargetFrameworkIdentifier)' != '.NETStandard'">
-<<<<<<< HEAD
     <Compile Include="$(CommonPath)Microsoft\Win32\SafeHandles\SafeBCryptHashHandle.cs"
              Link="Microsoft\Win32\SafeHandles\SafeBCryptHashHandle.cs" />
-=======
     <Compile Include="$(CommonPath)Microsoft\Win32\SafeHandles\SafeCertContextHandle.cs"
              Link="Common\Microsoft\Win32\SafeHandles\SafeCertContextHandle.cs" />
     <Compile Include="$(CommonPath)Microsoft\Win32\SafeHandles\SafeCertStoreHandle.cs"
@@ -458,7 +453,6 @@
              Link="Common\Microsoft\Win32\SafeHandles\SafeCryptMsgHandle.cs" />
     <Compile Include="$(CommonPath)Microsoft\Win32\SafeHandles\SafeHandleCache.cs"
              Link="Common\Microsoft\Win32\SafeHandles\SafeHandleCache.cs" />
->>>>>>> 9df2042d
     <Compile Include="$(CommonPath)Microsoft\Win32\SafeHandles\SafeUnicodeStringHandle.cs"
              Link="Common\Microsoft\Win32\SafeHandles\SafeUnicodeStringHandle.cs" />
     <Compile Include="$(CommonPath)System\Security\Cryptography\CngHelpers.cs"
@@ -481,7 +475,8 @@
              Link="Common\System\Security\Cryptography\MLKemCng.Windows.cs" />
     <Compile Include="$(CommonPath)System\Security\Cryptography\SlhDsaCng.cs"
              Link="Common\System\Security\Cryptography\SlhDsaCng.cs" />
-<<<<<<< HEAD
+    <Compile Include="$(CommonPath)System\Security\Cryptography\X509Certificates\CertificateHelpers.Windows.cs"
+             Link="Common\System\Security\Cryptography\X509Certificates\CertificateHelpers.Windows.cs" />
     <Compile Include="$(CommonPath)Interop\Windows\BCrypt\Interop.BCryptCreateHash.cs"
              Link="Common\Interop\Windows\BCrypt\Interop.BCryptCreateHash.cs" />
     <Compile Include="$(CommonPath)Interop\Windows\BCrypt\Interop.BCryptDestroyHash.cs"
@@ -492,9 +487,6 @@
              Link="Common\Interop\Windows\BCrypt\Interop.BCryptFinishHash.cs" />
     <Compile Include="$(CommonPath)Interop\Windows\BCrypt\Interop.BCryptHashData.cs"
              Link="Common\Interop\Windows\BCrypt\Interop.BCryptHashData.cs" />
-=======
-    <Compile Include="$(CommonPath)System\Security\Cryptography\X509Certificates\CertificateHelpers.Windows.cs"
-             Link="Common\System\Security\Cryptography\X509Certificates\CertificateHelpers.Windows.cs" />
     <Compile Include="$(CommonPath)Interop\Windows\Crypt32\Interop.CertDuplicateCertificateContext.cs"
              Link="Common\Interop\Windows\Crypt32\Interop.CertDuplicateCertificateContext.cs" />
     <Compile Include="$(CommonPath)Interop\Windows\Crypt32\Interop.CertFreeCertificateContext.cs"
@@ -551,7 +543,6 @@
              Link="Common\Interop\Windows\Crypt32\Interop.FormatType.cs" />
     <Compile Include="$(CommonPath)Interop\Windows\Crypt32\Interop.MsgEncodingType.cs"
              Link="Common\Interop\Windows\Crypt32\Interop.MsgEncodingType.cs" />
->>>>>>> 9df2042d
     <Compile Include="$(CommonPath)Interop\Windows\NCrypt\Interop.AsymmetricPaddingMode.cs"
              Link="Common\Interop\Windows\NCrypt\Interop.AsymmetricPaddingMode.cs" />
     <Compile Include="$(CommonPath)Interop\Windows\NCrypt\Interop.ErrorCode.cs"
