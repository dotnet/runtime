// Licensed to the .NET Foundation under one or more agreements.
// The .NET Foundation licenses this file to you under the MIT license.

using System.Collections.Generic;
using System.Diagnostics;
using System.Diagnostics.CodeAnalysis;
using System.Globalization;
using System.Reflection;
using System.Reflection.Emit;
using System.Runtime.InteropServices;
using System.Threading;

namespace System.Text.RegularExpressions
{
    /// <summary>
    /// RegexCompiler translates a block of RegexCode to MSIL, and creates a subclass of the RegexRunner type.
    /// </summary>
    internal abstract class RegexCompiler
    {
        private static readonly FieldInfo s_runtextbegField = RegexRunnerField("runtextbeg");
        private static readonly FieldInfo s_runtextendField = RegexRunnerField("runtextend");
        private static readonly FieldInfo s_runtextstartField = RegexRunnerField("runtextstart");
        private static readonly FieldInfo s_runtextposField = RegexRunnerField("runtextpos");
        private static readonly FieldInfo s_runstackField = RegexRunnerField("runstack");

        private static readonly MethodInfo s_captureMethod = RegexRunnerMethod("Capture");
        private static readonly MethodInfo s_transferCaptureMethod = RegexRunnerMethod("TransferCapture");
        private static readonly MethodInfo s_uncaptureMethod = RegexRunnerMethod("Uncapture");
        private static readonly MethodInfo s_isMatchedMethod = RegexRunnerMethod("IsMatched");
        private static readonly MethodInfo s_matchLengthMethod = RegexRunnerMethod("MatchLength");
        private static readonly MethodInfo s_matchIndexMethod = RegexRunnerMethod("MatchIndex");
        private static readonly MethodInfo s_isBoundaryMethod = typeof(RegexRunner).GetMethod("IsBoundary", BindingFlags.NonPublic | BindingFlags.Instance, new[] { typeof(ReadOnlySpan<char>), typeof(int) })!;
        private static readonly MethodInfo s_isWordCharMethod = RegexRunnerMethod("IsWordChar");
        private static readonly MethodInfo s_isECMABoundaryMethod = typeof(RegexRunner).GetMethod("IsECMABoundary", BindingFlags.NonPublic | BindingFlags.Instance, new[] { typeof(ReadOnlySpan<char>), typeof(int) })!;
        private static readonly MethodInfo s_crawlposMethod = RegexRunnerMethod("Crawlpos");
        private static readonly MethodInfo s_charInClassMethod = RegexRunnerMethod("CharInClass");
        private static readonly MethodInfo s_checkTimeoutMethod = RegexRunnerMethod("CheckTimeout");

        private static readonly MethodInfo s_charIsDigitMethod = typeof(char).GetMethod("IsDigit", new Type[] { typeof(char) })!;
        private static readonly MethodInfo s_charIsWhiteSpaceMethod = typeof(char).GetMethod("IsWhiteSpace", new Type[] { typeof(char) })!;
        private static readonly MethodInfo s_charGetUnicodeInfo = typeof(char).GetMethod("GetUnicodeCategory", new Type[] { typeof(char) })!;
        private static readonly MethodInfo s_charToLowerInvariantMethod = typeof(char).GetMethod("ToLowerInvariant", new Type[] { typeof(char) })!;
        private static readonly MethodInfo s_cultureInfoGetCurrentCultureMethod = typeof(CultureInfo).GetMethod("get_CurrentCulture")!;
        private static readonly MethodInfo s_cultureInfoGetTextInfoMethod = typeof(CultureInfo).GetMethod("get_TextInfo")!;
        private static readonly MethodInfo s_spanGetItemMethod = typeof(ReadOnlySpan<char>).GetMethod("get_Item", new Type[] { typeof(int) })!;
        private static readonly MethodInfo s_spanGetLengthMethod = typeof(ReadOnlySpan<char>).GetMethod("get_Length")!;
        private static readonly MethodInfo s_memoryMarshalGetReference = typeof(MemoryMarshal).GetMethod("GetReference", new Type[] { typeof(ReadOnlySpan<>).MakeGenericType(Type.MakeGenericMethodParameter(0)) })!.MakeGenericMethod(typeof(char));
        private static readonly MethodInfo s_spanIndexOfChar = typeof(MemoryExtensions).GetMethod("IndexOf", new Type[] { typeof(ReadOnlySpan<>).MakeGenericType(Type.MakeGenericMethodParameter(0)), Type.MakeGenericMethodParameter(0) })!.MakeGenericMethod(typeof(char));
        private static readonly MethodInfo s_spanIndexOfSpan = typeof(MemoryExtensions).GetMethod("IndexOf", new Type[] { typeof(ReadOnlySpan<>).MakeGenericType(Type.MakeGenericMethodParameter(0)), typeof(ReadOnlySpan<>).MakeGenericType(Type.MakeGenericMethodParameter(0)) })!.MakeGenericMethod(typeof(char));
        private static readonly MethodInfo s_spanIndexOfAnyCharChar = typeof(MemoryExtensions).GetMethod("IndexOfAny", new Type[] { typeof(ReadOnlySpan<>).MakeGenericType(Type.MakeGenericMethodParameter(0)), Type.MakeGenericMethodParameter(0), Type.MakeGenericMethodParameter(0) })!.MakeGenericMethod(typeof(char));
        private static readonly MethodInfo s_spanIndexOfAnyCharCharChar = typeof(MemoryExtensions).GetMethod("IndexOfAny", new Type[] { typeof(ReadOnlySpan<>).MakeGenericType(Type.MakeGenericMethodParameter(0)), Type.MakeGenericMethodParameter(0), Type.MakeGenericMethodParameter(0), Type.MakeGenericMethodParameter(0) })!.MakeGenericMethod(typeof(char));
        private static readonly MethodInfo s_spanIndexOfAnySpan = typeof(MemoryExtensions).GetMethod("IndexOfAny", new Type[] { typeof(ReadOnlySpan<>).MakeGenericType(Type.MakeGenericMethodParameter(0)), typeof(ReadOnlySpan<>).MakeGenericType(Type.MakeGenericMethodParameter(0)) })!.MakeGenericMethod(typeof(char));
        private static readonly MethodInfo s_spanLastIndexOfChar = typeof(MemoryExtensions).GetMethod("LastIndexOf", new Type[] { typeof(ReadOnlySpan<>).MakeGenericType(Type.MakeGenericMethodParameter(0)), Type.MakeGenericMethodParameter(0) })!.MakeGenericMethod(typeof(char));
        private static readonly MethodInfo s_spanLastIndexOfAnyCharChar = typeof(MemoryExtensions).GetMethod("LastIndexOfAny", new Type[] { typeof(ReadOnlySpan<>).MakeGenericType(Type.MakeGenericMethodParameter(0)), Type.MakeGenericMethodParameter(0), Type.MakeGenericMethodParameter(0) })!.MakeGenericMethod(typeof(char));
        private static readonly MethodInfo s_spanLastIndexOfAnyCharCharChar = typeof(MemoryExtensions).GetMethod("LastIndexOfAny", new Type[] { typeof(ReadOnlySpan<>).MakeGenericType(Type.MakeGenericMethodParameter(0)), Type.MakeGenericMethodParameter(0), Type.MakeGenericMethodParameter(0), Type.MakeGenericMethodParameter(0) })!.MakeGenericMethod(typeof(char));
        private static readonly MethodInfo s_spanLastIndexOfAnySpan = typeof(MemoryExtensions).GetMethod("LastIndexOfAny", new Type[] { typeof(ReadOnlySpan<>).MakeGenericType(Type.MakeGenericMethodParameter(0)), typeof(ReadOnlySpan<>).MakeGenericType(Type.MakeGenericMethodParameter(0)) })!.MakeGenericMethod(typeof(char));
        private static readonly MethodInfo s_spanLastIndexOfSpan = typeof(MemoryExtensions).GetMethod("LastIndexOf", new Type[] { typeof(ReadOnlySpan<>).MakeGenericType(Type.MakeGenericMethodParameter(0)), typeof(ReadOnlySpan<>).MakeGenericType(Type.MakeGenericMethodParameter(0)) })!.MakeGenericMethod(typeof(char));
        private static readonly MethodInfo s_spanSliceIntMethod = typeof(ReadOnlySpan<char>).GetMethod("Slice", new Type[] { typeof(int) })!;
        private static readonly MethodInfo s_spanSliceIntIntMethod = typeof(ReadOnlySpan<char>).GetMethod("Slice", new Type[] { typeof(int), typeof(int) })!;
        private static readonly MethodInfo s_spanStartsWith = typeof(MemoryExtensions).GetMethod("StartsWith", new Type[] { typeof(ReadOnlySpan<>).MakeGenericType(Type.MakeGenericMethodParameter(0)), typeof(ReadOnlySpan<>).MakeGenericType(Type.MakeGenericMethodParameter(0)) })!.MakeGenericMethod(typeof(char));
        private static readonly MethodInfo s_stringAsSpanMethod = typeof(MemoryExtensions).GetMethod("AsSpan", new Type[] { typeof(string) })!;
        private static readonly MethodInfo s_stringGetCharsMethod = typeof(string).GetMethod("get_Chars", new Type[] { typeof(int) })!;
        private static readonly MethodInfo s_textInfoToLowerMethod = typeof(TextInfo).GetMethod("ToLower", new Type[] { typeof(char) })!;
        private static readonly MethodInfo s_arrayResize = typeof(Array).GetMethod("Resize")!.MakeGenericMethod(typeof(int));
        private static readonly MethodInfo s_mathMinIntInt = typeof(Math).GetMethod("Min", new Type[] { typeof(int), typeof(int) })!;

        /// <summary>The ILGenerator currently in use.</summary>
        protected ILGenerator? _ilg;
        /// <summary>The options for the expression.</summary>
        protected RegexOptions _options;
        /// <summary>The code written for the expression.</summary>
        protected RegexCode? _code;
        /// <summary>Whether this expression has a non-infinite timeout.</summary>
        protected bool _hasTimeout;

        /// <summary>Pool of Int32 LocalBuilders.</summary>
        private Stack<LocalBuilder>? _int32LocalsPool;
        /// <summary>Pool of ReadOnlySpan of char locals.</summary>
        private Stack<LocalBuilder>? _readOnlySpanCharLocalsPool;

        /// <summary>Local representing a cached TextInfo for the culture to use for all case-insensitive operations.</summary>
        private LocalBuilder? _textInfo;
        /// <summary>Local representing a timeout counter for loops (set loops and node loops).</summary>
        private LocalBuilder? _loopTimeoutCounter;
        /// <summary>A frequency with which the timeout should be validated.</summary>
        private const int LoopTimeoutCheckCount = 2048;

        private static FieldInfo RegexRunnerField(string fieldname) => typeof(RegexRunner).GetField(fieldname, BindingFlags.NonPublic | BindingFlags.Public | BindingFlags.Instance | BindingFlags.Static)!;

        private static MethodInfo RegexRunnerMethod(string methname) => typeof(RegexRunner).GetMethod(methname, BindingFlags.NonPublic | BindingFlags.Public | BindingFlags.Instance | BindingFlags.Static)!;

        /// <summary>
        /// Entry point to dynamically compile a regular expression.  The expression is compiled to
        /// an in-memory assembly.
        /// </summary>
        internal static RegexRunnerFactory? Compile(string pattern, RegexCode code, RegexOptions options, bool hasTimeout) =>
            new RegexLWCGCompiler().FactoryInstanceFromCode(pattern, code, options, hasTimeout);

        /// <summary>A macro for _ilg.DefineLabel</summary>
        private Label DefineLabel() => _ilg!.DefineLabel();

        /// <summary>A macro for _ilg.MarkLabel</summary>
        private void MarkLabel(Label l) => _ilg!.MarkLabel(l);

        /// <summary>A macro for _ilg.Emit(Opcodes.Ldstr, str)</summary>
        protected void Ldstr(string str) => _ilg!.Emit(OpCodes.Ldstr, str);

        /// <summary>A macro for the various forms of Ldc.</summary>
        protected void Ldc(int i) => _ilg!.Emit(OpCodes.Ldc_I4, i);

        /// <summary>A macro for _ilg.Emit(OpCodes.Ldc_I8).</summary>
        protected void LdcI8(long i) => _ilg!.Emit(OpCodes.Ldc_I8, i);

        /// <summary>A macro for _ilg.Emit(OpCodes.Ret).</summary>
        protected void Ret() => _ilg!.Emit(OpCodes.Ret);

        /// <summary>A macro for _ilg.Emit(OpCodes.Dup).</summary>
        protected void Dup() => _ilg!.Emit(OpCodes.Dup);

        /// <summary>A macro for _ilg.Emit(OpCodes.Rem_Un).</summary>
        private void RemUn() => _ilg!.Emit(OpCodes.Rem_Un);

        /// <summary>A macro for _ilg.Emit(OpCodes.Ceq).</summary>
        private void Ceq() => _ilg!.Emit(OpCodes.Ceq);

        /// <summary>A macro for _ilg.Emit(OpCodes.Cgt_Un).</summary>
        private void CgtUn() => _ilg!.Emit(OpCodes.Cgt_Un);

        /// <summary>A macro for _ilg.Emit(OpCodes.Clt_Un).</summary>
        private void CltUn() => _ilg!.Emit(OpCodes.Clt_Un);

        /// <summary>A macro for _ilg.Emit(OpCodes.Pop).</summary>
        private void Pop() => _ilg!.Emit(OpCodes.Pop);

        /// <summary>A macro for _ilg.Emit(OpCodes.Add).</summary>
        private void Add() => _ilg!.Emit(OpCodes.Add);

        /// <summary>A macro for _ilg.Emit(OpCodes.Sub).</summary>
        private void Sub() => _ilg!.Emit(OpCodes.Sub);

        /// <summary>A macro for _ilg.Emit(OpCodes.Mul).</summary>
        private void Mul() => _ilg!.Emit(OpCodes.Mul);

        /// <summary>A macro for _ilg.Emit(OpCodes.And).</summary>
        private void And() => _ilg!.Emit(OpCodes.And);

        /// <summary>A macro for _ilg.Emit(OpCodes.Or).</summary>
        private void Or() => _ilg!.Emit(OpCodes.Or);

        /// <summary>A macro for _ilg.Emit(OpCodes.Shl).</summary>
        private void Shl() => _ilg!.Emit(OpCodes.Shl);

        /// <summary>A macro for _ilg.Emit(OpCodes.Shr).</summary>
        private void Shr() => _ilg!.Emit(OpCodes.Shr);

        /// <summary>A macro for _ilg.Emit(OpCodes.Ldloc).</summary>
        /// <remarks>ILGenerator will switch to the optimal form based on the local's index.</remarks>
        private void Ldloc(LocalBuilder lt) => _ilg!.Emit(OpCodes.Ldloc, lt);

        /// <summary>A macro for _ilg.Emit(OpCodes.Ldloca).</summary>
        /// <remarks>ILGenerator will switch to the optimal form based on the local's index.</remarks>
        private void Ldloca(LocalBuilder lt) => _ilg!.Emit(OpCodes.Ldloca, lt);

        /// <summary>A macro for _ilg.Emit(OpCodes.Ldind_U2).</summary>
        private void LdindU2() => _ilg!.Emit(OpCodes.Ldind_U2);

        /// <summary>A macro for _ilg.Emit(OpCodes.Ldind_I4).</summary>
        private void LdindI4() => _ilg!.Emit(OpCodes.Ldind_I4);

        /// <summary>A macro for _ilg.Emit(OpCodes.Ldind_I8).</summary>
        private void LdindI8() => _ilg!.Emit(OpCodes.Ldind_I8);

        /// <summary>A macro for _ilg.Emit(OpCodes.Unaligned).</summary>
        private void Unaligned(byte alignment) => _ilg!.Emit(OpCodes.Unaligned, alignment);

        /// <summary>A macro for _ilg.Emit(OpCodes.Stloc).</summary>
        /// <remarks>ILGenerator will switch to the optimal form based on the local's index.</remarks>
        private void Stloc(LocalBuilder lt) => _ilg!.Emit(OpCodes.Stloc, lt);

        /// <summary>A macro for _ilg.Emit(OpCodes.Ldarg_0).</summary>
        protected void Ldthis() => _ilg!.Emit(OpCodes.Ldarg_0);

        /// <summary>A macro for _ilgEmit(OpCodes.Ldarg_1) </summary>
        private void Ldarg_1() => _ilg!.Emit(OpCodes.Ldarg_1);

        /// <summary>A macro for Ldthis(); Ldfld();</summary>
        protected void Ldthisfld(FieldInfo ft)
        {
            Ldthis();
            _ilg!.Emit(OpCodes.Ldfld, ft);
        }

        /// <summary>Fetches the address of argument in passed in <paramref name="position"/></summary>
        /// <param name="position">The position of the argument which address needs to be fetched.</param>
        private void Ldarga_s(int position) => _ilg!.Emit(OpCodes.Ldarga_S, position);

        /// <summary>A macro for Ldthis(); Ldfld(); Stloc();</summary>
        private void Mvfldloc(FieldInfo ft, LocalBuilder lt)
        {
            Ldthisfld(ft);
            Stloc(lt);
        }

        /// <summary>A macro for _ilg.Emit(OpCodes.Stfld).</summary>
        protected void Stfld(FieldInfo ft) => _ilg!.Emit(OpCodes.Stfld, ft);

        /// <summary>A macro for _ilg.Emit(OpCodes.Callvirt, mt).</summary>
        protected void Callvirt(MethodInfo mt) => _ilg!.Emit(OpCodes.Callvirt, mt);

        /// <summary>A macro for _ilg.Emit(OpCodes.Call, mt).</summary>
        protected void Call(MethodInfo mt) => _ilg!.Emit(OpCodes.Call, mt);

        /// <summary>A macro for _ilg.Emit(OpCodes.Brfalse) (long form).</summary>
        private void BrfalseFar(Label l) => _ilg!.Emit(OpCodes.Brfalse, l);

        /// <summary>A macro for _ilg.Emit(OpCodes.Brtrue) (long form).</summary>
        private void BrtrueFar(Label l) => _ilg!.Emit(OpCodes.Brtrue, l);

        /// <summary>A macro for _ilg.Emit(OpCodes.Br) (long form).</summary>
        private void BrFar(Label l) => _ilg!.Emit(OpCodes.Br, l);

        /// <summary>A macro for _ilg.Emit(OpCodes.Ble) (long form).</summary>
        private void BleFar(Label l) => _ilg!.Emit(OpCodes.Ble, l);

        /// <summary>A macro for _ilg.Emit(OpCodes.Blt) (long form).</summary>
        private void BltFar(Label l) => _ilg!.Emit(OpCodes.Blt, l);

        /// <summary>A macro for _ilg.Emit(OpCodes.Blt_Un) (long form).</summary>
        private void BltUnFar(Label l) => _ilg!.Emit(OpCodes.Blt_Un, l);

        /// <summary>A macro for _ilg.Emit(OpCodes.Bge) (long form).</summary>
        private void BgeFar(Label l) => _ilg!.Emit(OpCodes.Bge, l);

        /// <summary>A macro for _ilg.Emit(OpCodes.Bge_Un) (long form).</summary>
        private void BgeUnFar(Label l) => _ilg!.Emit(OpCodes.Bge_Un, l);

        /// <summary>A macro for _ilg.Emit(OpCodes.Bne) (long form).</summary>
        private void BneFar(Label l) => _ilg!.Emit(OpCodes.Bne_Un, l);

        /// <summary>A macro for _ilg.Emit(OpCodes.Beq) (long form).</summary>
        private void BeqFar(Label l) => _ilg!.Emit(OpCodes.Beq, l);

        /// <summary>A macro for _ilg.Emit(OpCodes.Brtrue_S) (short jump).</summary>
        private void Brtrue(Label l) => _ilg!.Emit(OpCodes.Brtrue_S, l);

        /// <summary>A macro for _ilg.Emit(OpCodes.Br_S) (short jump).</summary>
        private void Br(Label l) => _ilg!.Emit(OpCodes.Br_S, l);

        /// <summary>A macro for _ilg.Emit(OpCodes.Ble_S) (short jump).</summary>
        private void Ble(Label l) => _ilg!.Emit(OpCodes.Ble_S, l);

        /// <summary>A macro for _ilg.Emit(OpCodes.Blt_S) (short jump).</summary>
        private void Blt(Label l) => _ilg!.Emit(OpCodes.Blt_S, l);

        /// <summary>A macro for _ilg.Emit(OpCodes.Bge_S) (short jump).</summary>
        private void Bge(Label l) => _ilg!.Emit(OpCodes.Bge_S, l);

        /// <summary>A macro for _ilg.Emit(OpCodes.Bge_Un_S) (short jump).</summary>
        private void BgeUn(Label l) => _ilg!.Emit(OpCodes.Bge_Un_S, l);

        /// <summary>A macro for _ilg.Emit(OpCodes.Bgt_S) (short jump).</summary>
        private void Bgt(Label l) => _ilg!.Emit(OpCodes.Bgt_S, l);

        /// <summary>A macro for _ilg.Emit(OpCodes.Bne_S) (short jump).</summary>
        private void Bne(Label l) => _ilg!.Emit(OpCodes.Bne_Un_S, l);

        /// <summary>A macro for _ilg.Emit(OpCodes.Beq_S) (short jump).</summary>
        private void Beq(Label l) => _ilg!.Emit(OpCodes.Beq_S, l);

        /// <summary>A macro for the Ldlen instruction.</summary>
        private void Ldlen() => _ilg!.Emit(OpCodes.Ldlen);

        /// <summary>A macro for the Ldelem_I4 instruction.</summary>
        private void LdelemI4() => _ilg!.Emit(OpCodes.Ldelem_I4);

        /// <summary>A macro for the Stelem_I4 instruction.</summary>
        private void StelemI4() => _ilg!.Emit(OpCodes.Stelem_I4);

        private void Switch(Label[] table) => _ilg!.Emit(OpCodes.Switch, table);

        /// <summary>Declares a local bool.</summary>
        private LocalBuilder DeclareBool() => _ilg!.DeclareLocal(typeof(bool));

        /// <summary>Declares a local int.</summary>
        private LocalBuilder DeclareInt32() => _ilg!.DeclareLocal(typeof(int));

        /// <summary>Declares a local CultureInfo.</summary>
        private LocalBuilder? DeclareTextInfo() => _ilg!.DeclareLocal(typeof(TextInfo));

        /// <summary>Declares a local string.</summary>
        private LocalBuilder DeclareString() => _ilg!.DeclareLocal(typeof(string));

        private LocalBuilder DeclareReadOnlySpanChar() => _ilg!.DeclareLocal(typeof(ReadOnlySpan<char>));

        /// <summary>Rents an Int32 local variable slot from the pool of locals.</summary>
        /// <remarks>
        /// Care must be taken to Dispose of the returned <see cref="RentedLocalBuilder"/> when it's no longer needed,
        /// and also not to jump into the middle of a block involving a rented local from outside of that block.
        /// </remarks>
        private RentedLocalBuilder RentInt32Local() => new RentedLocalBuilder(
            _int32LocalsPool ??= new Stack<LocalBuilder>(),
            _int32LocalsPool.TryPop(out LocalBuilder? iterationLocal) ? iterationLocal : DeclareInt32());

        /// <summary>Rents a ReadOnlySpan(char) local variable slot from the pool of locals.</summary>
        /// <remarks>
        /// Care must be taken to Dispose of the returned <see cref="RentedLocalBuilder"/> when it's no longer needed,
        /// and also not to jump into the middle of a block involving a rented local from outside of that block.
        /// </remarks>
        private RentedLocalBuilder RentReadOnlySpanCharLocal() => new RentedLocalBuilder(
            _readOnlySpanCharLocalsPool ??= new Stack<LocalBuilder>(1), // capacity == 1 as we currently don't expect overlapping instances
            _readOnlySpanCharLocalsPool.TryPop(out LocalBuilder? iterationLocal) ? iterationLocal : DeclareReadOnlySpanChar());

        /// <summary>Returned a rented local to the pool.</summary>
        private struct RentedLocalBuilder : IDisposable
        {
            private readonly Stack<LocalBuilder> _pool;
            private readonly LocalBuilder _local;

            internal RentedLocalBuilder(Stack<LocalBuilder> pool, LocalBuilder local)
            {
                _local = local;
                _pool = pool;
            }

            public static implicit operator LocalBuilder(RentedLocalBuilder local) => local._local;

            public void Dispose()
            {
                Debug.Assert(_pool != null);
                Debug.Assert(_local != null);
                Debug.Assert(!_pool.Contains(_local));
                _pool.Push(_local);
                this = default;
            }
        }

        /// <summary>Sets the culture local to CultureInfo.CurrentCulture.</summary>
        private void InitLocalCultureInfo()
        {
            Debug.Assert(_textInfo != null);
            Call(s_cultureInfoGetCurrentCultureMethod);
            Callvirt(s_cultureInfoGetTextInfoMethod);
            Stloc(_textInfo);
        }

        /// <summary>Whether ToLower operations should be performed with the invariant culture as opposed to the one in <see cref="_textInfo"/>.</summary>
        private bool UseToLowerInvariant => _textInfo == null || (_options & RegexOptions.CultureInvariant) != 0;

        /// <summary>Invokes either char.ToLowerInvariant(c) or _textInfo.ToLower(c).</summary>
        private void CallToLower()
        {
            if (UseToLowerInvariant)
            {
                Call(s_charToLowerInvariantMethod);
            }
            else
            {
                using RentedLocalBuilder currentCharLocal = RentInt32Local();
                Stloc(currentCharLocal);
                Ldloc(_textInfo!);
                Ldloc(currentCharLocal);
                Callvirt(s_textInfoToLowerMethod);
            }
        }

        /// <summary>Generates the implementation for TryFindNextPossibleStartingPosition.</summary>
        protected void EmitTryFindNextPossibleStartingPosition()
        {
            Debug.Assert(_code != null);
            _int32LocalsPool?.Clear();
            _readOnlySpanCharLocalsPool?.Clear();

            LocalBuilder inputSpan = DeclareReadOnlySpanChar();
            LocalBuilder pos = DeclareInt32();
            LocalBuilder end = DeclareInt32();

            _textInfo = null;
            if ((_options & RegexOptions.CultureInvariant) == 0)
            {
                bool needsCulture = _code.FindOptimizations.FindMode switch
                {
                    FindNextStartingPositionMode.FixedLiteral_LeftToRight_CaseInsensitive or
                    FindNextStartingPositionMode.FixedSets_LeftToRight_CaseInsensitive or
                    FindNextStartingPositionMode.LeadingSet_LeftToRight_CaseInsensitive => true,

                    _ when _code.FindOptimizations.FixedDistanceSets is List<(char[]? Chars, string Set, int Distance, bool CaseInsensitive)> sets => sets.Exists(set => set.CaseInsensitive),

                    _ => false,
                };

                if (needsCulture)
                {
                    _textInfo = DeclareTextInfo();
                    InitLocalCultureInfo();
                }
            }

            // Load necessary locals
            // int pos = base.runtextpos;
            // int end = base.runtextend;
            // ReadOnlySpan<char> inputSpan = input;
            Mvfldloc(s_runtextposField, pos);
            Mvfldloc(s_runtextendField, end);
            Ldarg_1();
            Stloc(inputSpan);

            // Generate length check.  If the input isn't long enough to possibly match, fail quickly.
            // It's rare for min required length to be 0, so we don't bother special-casing the check,
            // especially since we want the "return false" code regardless.
            int minRequiredLength = _code.Tree.MinRequiredLength;
            Debug.Assert(minRequiredLength >= 0);
            Label returnFalse = DefineLabel();
            Label finishedLengthCheck = DefineLabel();

            // if (pos > end - _code.Tree.MinRequiredLength)
            // {
            //     base.runtextpos = end;
            //     return false;
            // }
            Ldloc(pos);
            Ldloc(end);
            if (minRequiredLength > 0)
            {
                Ldc(minRequiredLength);
                Sub();
            }
            Ble(finishedLengthCheck);

            MarkLabel(returnFalse);
            Ldthis();
            Ldloc(end);

            Stfld(s_runtextposField);
            Ldc(0);
            Ret();
            MarkLabel(finishedLengthCheck);

            // Emit any anchors.
            if (GenerateAnchors())
            {
                return;
            }

            // Either anchors weren't specified, or they don't completely root all matches to a specific location.
            switch (_code.FindOptimizations.FindMode)
            {
                case FindNextStartingPositionMode.LeadingPrefix_LeftToRight_CaseSensitive:
                    Debug.Assert(!string.IsNullOrEmpty(_code.FindOptimizations.LeadingCaseSensitivePrefix));
                    EmitIndexOf_LeftToRight(_code.FindOptimizations.LeadingCaseSensitivePrefix);
                    break;

                case FindNextStartingPositionMode.LeadingSet_LeftToRight_CaseSensitive:
                case FindNextStartingPositionMode.LeadingSet_LeftToRight_CaseInsensitive:
                case FindNextStartingPositionMode.FixedSets_LeftToRight_CaseSensitive:
                case FindNextStartingPositionMode.FixedSets_LeftToRight_CaseInsensitive:
                    Debug.Assert(_code.FindOptimizations.FixedDistanceSets is { Count: > 0 });
                    EmitFixedSet_LeftToRight();
                    break;

                case FindNextStartingPositionMode.LiteralAfterLoop_LeftToRight_CaseSensitive:
                    Debug.Assert(_code.FindOptimizations.LiteralAfterLoop is not null);
                    EmitLiteralAfterAtomicLoop();
                    break;

                default:
                    Debug.Fail($"Unexpected mode: {_code.FindOptimizations.FindMode}");
                    goto case FindNextStartingPositionMode.NoSearch;

                case FindNextStartingPositionMode.NoSearch:
                    // return true;
                    Ldc(1);
                    Ret();
                    break;
            }

            // Emits any anchors.  Returns true if the anchor roots any match to a specific location and thus no further
            // searching is required; otherwise, false.
            bool GenerateAnchors()
            {
                Label label;

                // Anchors that fully implement TryFindNextPossibleStartingPosition, with a check that leads to immediate success or failure determination.
                switch (_code.FindOptimizations.FindMode)
                {
                    case FindNextStartingPositionMode.LeadingAnchor_LeftToRight_Beginning:
                        label = DefineLabel();
                        Ldloc(pos);
                        Ldthisfld(s_runtextbegField);
                        Ble(label);
                        Br(returnFalse);
                        MarkLabel(label);
                        Ldc(1);
                        Ret();
                        return true;

                    case FindNextStartingPositionMode.LeadingAnchor_LeftToRight_Start:
                        label = DefineLabel();
                        Ldloc(pos);
                        Ldthisfld(s_runtextstartField);
                        Ble(label);
                        Br(returnFalse);
                        MarkLabel(label);
                        Ldc(1);
                        Ret();
                        return true;

                    case FindNextStartingPositionMode.LeadingAnchor_LeftToRight_EndZ:
                        label = DefineLabel();
                        Ldloc(pos);
                        Ldloc(end);
                        Ldc(1);
                        Sub();
                        Bge(label);
                        Ldthis();
                        Ldloc(end);
                        Ldc(1);
                        Sub();
                        Stfld(s_runtextposField);
                        MarkLabel(label);
                        Ldc(1);
                        Ret();
                        return true;

                    case FindNextStartingPositionMode.LeadingAnchor_LeftToRight_End:
                        label = DefineLabel();
                        Ldloc(pos);
                        Ldloc(end);
                        Bge(label);
                        Ldthis();
                        Ldloc(end);
                        Stfld(s_runtextposField);
                        MarkLabel(label);
                        Ldc(1);
                        Ret();
                        return true;

                    case FindNextStartingPositionMode.TrailingAnchor_FixedLength_LeftToRight_End:
                    case FindNextStartingPositionMode.TrailingAnchor_FixedLength_LeftToRight_EndZ:
                        // Jump to the end, minus the min required length, which in this case is actually the fixed length.
                        {
                            int extraNewlineBump = _code.FindOptimizations.FindMode == FindNextStartingPositionMode.TrailingAnchor_FixedLength_LeftToRight_EndZ ? 1 : 0;
                            label = DefineLabel();
                            Ldloc(pos);
                            Ldloc(end);
                            Ldc(_code.Tree.MinRequiredLength + extraNewlineBump);
                            Sub();
                            Bge(label);
                            Ldthis();
                            Ldloc(end);
                            Ldc(_code.Tree.MinRequiredLength + extraNewlineBump);
                            Sub();
                            Stfld(s_runtextposField);
                            MarkLabel(label);
                            Ldc(1);
                            Ret();
                            return true;
                        }
                }

                // Now handle anchors that boost the position but don't determine immediate success or failure.

                switch (_code.FindOptimizations.LeadingAnchor)
                {
                    case RegexNodeKind.Bol:
                        {
                            // Optimize the handling of a Beginning-Of-Line (BOL) anchor.  BOL is special, in that unlike
                            // other anchors like Beginning, there are potentially multiple places a BOL can match.  So unlike
                            // the other anchors, which all skip all subsequent processing if found, with BOL we just use it
                            // to boost our position to the next line, and then continue normally with any prefix or char class searches.

                            label = DefineLabel();

                            // if (pos > runtextbeg...
                            Ldloc(pos!);
                            Ldthisfld(s_runtextbegField);
                            Ble(label);

                            // ... && inputSpan[pos - 1] != '\n') { ... }
                            Ldloca(inputSpan);
                            Ldloc(pos);
                            Ldc(1);
                            Sub();
                            Call(s_spanGetItemMethod);
                            LdindU2();
                            Ldc('\n');
                            Beq(label);

                            // int tmp = inputSpan.Slice(pos).IndexOf('\n');
                            Ldloca(inputSpan);
                            Ldloc(pos);
                            Call(s_spanSliceIntMethod);
                            Ldc('\n');
                            Call(s_spanIndexOfChar);
                            using (RentedLocalBuilder newlinePos = RentInt32Local())
                            {
                                Stloc(newlinePos);

                                // if (newlinePos < 0 || newlinePos + pos + 1 > end)
                                // {
                                //     base.runtextpos = end;
                                //     return false;
                                // }
                                Ldloc(newlinePos);
                                Ldc(0);
                                Blt(returnFalse);
                                Ldloc(newlinePos);
                                Ldloc(pos);
                                Add();
                                Ldc(1);
                                Add();
                                Ldloc(end);
                                Bgt(returnFalse);

                                // pos += newlinePos + 1;
                                Ldloc(pos);
                                Ldloc(newlinePos);
                                Add();
                                Ldc(1);
                                Add();
                                Stloc(pos);
                            }

                            MarkLabel(label);
                        }
                        break;
                }

                switch (_code.FindOptimizations.TrailingAnchor)
                {
                    case RegexNodeKind.End or RegexNodeKind.EndZ when _code.FindOptimizations.MaxPossibleLength is int maxLength:
                        // Jump to the end, minus the max allowed length.
                        {
                            int extraNewlineBump = _code.FindOptimizations.FindMode == FindNextStartingPositionMode.TrailingAnchor_FixedLength_LeftToRight_EndZ ? 1 : 0;
                            label = DefineLabel();
                            Ldloc(pos);
                            Ldloc(end);
                            Ldc(maxLength + extraNewlineBump);
                            Sub();
                            Bge(label);
                            Ldloc(end);
                            Ldc(maxLength + extraNewlineBump);
                            Sub();
                            Stloc(pos);
                            MarkLabel(label);
                            break;
                        }
                }

                return false;
            }

            void EmitIndexOf_LeftToRight(string prefix)
            {
                using RentedLocalBuilder i = RentInt32Local();

                // int i = inputSpan.Slice(pos, end - pos).IndexOf(prefix);
                Ldloca(inputSpan);
                Ldloc(pos);
                Ldloc(end);
                Ldloc(pos);
                Sub();
                Call(s_spanSliceIntIntMethod);
                Ldstr(prefix);
                Call(s_stringAsSpanMethod);
                Call(s_spanIndexOfSpan);
                Stloc(i);

                // if (i < 0) goto ReturnFalse;
                Ldloc(i);
                Ldc(0);
                BltFar(returnFalse);

                // base.runtextpos = pos + i;
                // return true;
                Ldthis();
                Ldloc(pos);
                Ldloc(i);
                Add();
                Stfld(s_runtextposField);
                Ldc(1);
                Ret();
            }

            void EmitFixedSet_LeftToRight()
            {
                List<(char[]? Chars, string Set, int Distance, bool CaseInsensitive)>? sets = _code.FindOptimizations.FixedDistanceSets;
                (char[]? Chars, string Set, int Distance, bool CaseInsensitive) primarySet = sets![0];
                const int MaxSets = 4;
                int setsToUse = Math.Min(sets.Count, MaxSets);

                using RentedLocalBuilder iLocal = RentInt32Local();
                using RentedLocalBuilder textSpanLocal = RentReadOnlySpanCharLocal();

                // ReadOnlySpan<char> span = inputSpan.Slice(pos, end - pos);
                Ldloca(inputSpan);
                Ldloc(pos);
                Ldloc(end);
                Ldloc(pos);
                Sub();
                Call(s_spanSliceIntIntMethod);
                Stloc(textSpanLocal);

                // If we can use IndexOf{Any}, try to accelerate the skip loop via vectorization to match the first prefix.
                // We can use it if this is a case-sensitive class with a small number of characters in the class.
                int setIndex = 0;
                bool canUseIndexOf = !primarySet.CaseInsensitive && primarySet.Chars is not null;
                bool needLoop = !canUseIndexOf || setsToUse > 1;

                Label checkSpanLengthLabel = default;
                Label charNotInClassLabel = default;
                Label loopBody = default;
                if (needLoop)
                {
                    checkSpanLengthLabel = DefineLabel();
                    charNotInClassLabel = DefineLabel();
                    loopBody = DefineLabel();

                    // for (int i = 0;
                    Ldc(0);
                    Stloc(iLocal);
                    BrFar(checkSpanLengthLabel);
                    MarkLabel(loopBody);
                }

                if (canUseIndexOf)
                {
                    setIndex = 1;

                    if (needLoop)
                    {
                        // slice.Slice(iLocal + primarySet.Distance);
                        Ldloca(textSpanLocal);
                        Ldloc(iLocal);
                        if (primarySet.Distance != 0)
                        {
                            Ldc(primarySet.Distance);
                            Add();
                        }
                        Call(s_spanSliceIntMethod);
                    }
                    else if (primarySet.Distance != 0)
                    {
                        // slice.Slice(primarySet.Distance)
                        Ldloca(textSpanLocal);
                        Ldc(primarySet.Distance);
                        Call(s_spanSliceIntMethod);
                    }
                    else
                    {
                        // slice
                        Ldloc(textSpanLocal);
                    }

                    switch (primarySet.Chars!.Length)
                    {
                        case 1:
                            // tmp = ...IndexOf(setChars[0]);
                            Ldc(primarySet.Chars[0]);
                            Call(s_spanIndexOfChar);
                            break;

                        case 2:
                            // tmp = ...IndexOfAny(setChars[0], setChars[1]);
                            Ldc(primarySet.Chars[0]);
                            Ldc(primarySet.Chars[1]);
                            Call(s_spanIndexOfAnyCharChar);
                            break;

                        case 3:
                            // tmp = ...IndexOfAny(setChars[0], setChars[1], setChars[2]});
                            Ldc(primarySet.Chars[0]);
                            Ldc(primarySet.Chars[1]);
                            Ldc(primarySet.Chars[2]);
                            Call(s_spanIndexOfAnyCharCharChar);
                            break;

                        default:
                            Ldstr(new string(primarySet.Chars));
                            Call(s_stringAsSpanMethod);
                            Call(s_spanIndexOfAnySpan);
                            break;
                    }

                    if (needLoop)
                    {
                        // i += tmp;
                        // if (tmp < 0) goto returnFalse;
                        using (RentedLocalBuilder tmp = RentInt32Local())
                        {
                            Stloc(tmp);
                            Ldloc(iLocal);
                            Ldloc(tmp);
                            Add();
                            Stloc(iLocal);
                            Ldloc(tmp);
                            Ldc(0);
                            BltFar(returnFalse);
                        }
                    }
                    else
                    {
                        // i = tmp;
                        // if (i < 0) goto returnFalse;
                        Stloc(iLocal);
                        Ldloc(iLocal);
                        Ldc(0);
                        BltFar(returnFalse);
                    }

                    // if (i >= slice.Length - (minRequiredLength - 1)) goto returnFalse;
                    if (sets.Count > 1)
                    {
                        Debug.Assert(needLoop);
                        Ldloca(textSpanLocal);
                        Call(s_spanGetLengthMethod);
                        Ldc(minRequiredLength - 1);
                        Sub();
                        Ldloc(iLocal);
                        BleFar(returnFalse);
                    }
                }

                // if (!CharInClass(slice[i], prefix[0], "...")) continue;
                // if (!CharInClass(slice[i + 1], prefix[1], "...")) continue;
                // if (!CharInClass(slice[i + 2], prefix[2], "...")) continue;
                // ...
                Debug.Assert(setIndex is 0 or 1);
                for ( ; setIndex < sets.Count; setIndex++)
                {
                    Debug.Assert(needLoop);
                    Ldloca(textSpanLocal);
                    Ldloc(iLocal);
                    if (sets[setIndex].Distance != 0)
                    {
                        Ldc(sets[setIndex].Distance);
                        Add();
                    }
                    Call(s_spanGetItemMethod);
                    LdindU2();
                    EmitMatchCharacterClass(sets[setIndex].Set, sets[setIndex].CaseInsensitive);
                    BrfalseFar(charNotInClassLabel);
                }

                // base.runtextpos = pos + i;
                // return true;
                Ldthis();
                Ldloc(pos);
                Ldloc(iLocal);
                Add();
                Stfld(s_runtextposField);
                Ldc(1);
                Ret();

                if (needLoop)
                {
                    MarkLabel(charNotInClassLabel);

                    // for (...; ...; i++)
                    Ldloc(iLocal);
                    Ldc(1);
                    Add();
                    Stloc(iLocal);

                    // for (...; i < span.Length - (minRequiredLength - 1); ...);
                    MarkLabel(checkSpanLengthLabel);
                    Ldloc(iLocal);
                    Ldloca(textSpanLocal);
                    Call(s_spanGetLengthMethod);
                    if (setsToUse > 1 || primarySet.Distance != 0)
                    {
                        Ldc(minRequiredLength - 1);
                        Sub();
                    }
                    BltFar(loopBody);

                    // base.runtextpos = end;
                    // return false;
                    BrFar(returnFalse);
                }
            }

            // Emits a search for a literal following a leading atomic single-character loop.
            void EmitLiteralAfterAtomicLoop()
            {
                Debug.Assert(_code.FindOptimizations.LiteralAfterLoop is not null);
                (RegexNode LoopNode, (char Char, string? String, char[]? Chars) Literal) target = _code.FindOptimizations.LiteralAfterLoop.Value;

                Debug.Assert(target.LoopNode.Kind is RegexNodeKind.Setloop or RegexNodeKind.Setlazy or RegexNodeKind.Setloopatomic);
                Debug.Assert(target.LoopNode.N == int.MaxValue);

                // while (true)
                Label loopBody = DefineLabel();
                Label loopEnd = DefineLabel();
                MarkLabel(loopBody);

                // ReadOnlySpan<char> slice = inputSpan.Slice(pos, end - pos);
                using RentedLocalBuilder slice = RentReadOnlySpanCharLocal();
                Ldloca(inputSpan);
                Ldloc(pos);
                Ldloc(end);
                Ldloc(pos);
                Sub();
                Call(s_spanSliceIntIntMethod);
                Stloc(slice);

                // Find the literal.  If we can't find it, we're done searching.
                // int i = slice.IndexOf(literal);
                // if (i < 0) break;
                using RentedLocalBuilder i = RentInt32Local();
                Ldloc(slice);
                if (target.Literal.String is string literalString)
                {
                    Ldstr(literalString);
                    Call(s_stringAsSpanMethod);
                    Call(s_spanIndexOfSpan);
                }
                else if (target.Literal.Chars is not char[] literalChars)
                {
                    Ldc(target.Literal.Char);
                    Call(s_spanIndexOfChar);
                }
                else
                {
                    switch (literalChars.Length)
                    {
                        case 2:
                            Ldc(literalChars[0]);
                            Ldc(literalChars[1]);
                            Call(s_spanIndexOfAnyCharChar);
                            break;
                        case 3:
                            Ldc(literalChars[0]);
                            Ldc(literalChars[1]);
                            Ldc(literalChars[2]);
                            Call(s_spanIndexOfAnyCharCharChar);
                            break;
                        default:
                            Ldstr(new string(literalChars));
                            Call(s_stringAsSpanMethod);
                            Call(s_spanIndexOfAnySpan);
                            break;
                    }
                }
                Stloc(i);
                Ldloc(i);
                Ldc(0);
                BltFar(loopEnd);

                // We found the literal.  Walk backwards from it finding as many matches as we can against the loop.

                // int prev = i;
                using RentedLocalBuilder prev = RentInt32Local();
                Ldloc(i);
                Stloc(prev);

                // while ((uint)--prev < (uint)slice.Length) && MatchCharClass(slice[prev]));
                Label innerLoopBody = DefineLabel();
                Label innerLoopEnd = DefineLabel();
                MarkLabel(innerLoopBody);
                Ldloc(prev);
                Ldc(1);
                Sub();
                Stloc(prev);
                Ldloc(prev);
                Ldloca(slice);
                Call(s_spanGetLengthMethod);
                BgeUn(innerLoopEnd);
                Ldloca(slice);
                Ldloc(prev);
                Call(s_spanGetItemMethod);
                LdindU2();
                EmitMatchCharacterClass(target.LoopNode.Str!, caseInsensitive: false);
                BrtrueFar(innerLoopBody);
                MarkLabel(innerLoopEnd);

                if (target.LoopNode.M > 0)
                {
                    // If we found fewer than needed, loop around to try again.  The loop doesn't overlap with the literal,
                    // so we can start from after the last place the literal matched.
                    // if ((i - prev - 1) < target.LoopNode.M)
                    // {
                    //     pos += i + 1;
                    //     continue;
                    // }
                    Label metMinimum = DefineLabel();
                    Ldloc(i);
                    Ldloc(prev);
                    Sub();
                    Ldc(1);
                    Sub();
                    Ldc(target.LoopNode.M);
                    Bge(metMinimum);
                    Ldloc(pos);
                    Ldloc(i);
                    Add();
                    Ldc(1);
                    Add();
                    Stloc(pos);
                    BrFar(loopBody);
                    MarkLabel(metMinimum);
                }

                // We have a winner.  The starting position is just after the last position that failed to match the loop.
                // TODO: It'd be nice to be able to communicate i as a place the matching engine can start matching
                // after the loop, so that it doesn't need to re-match the loop.

                // base.runtextpos = pos + prev + 1;
                // return true;
                Ldthis();
                Ldloc(pos);
                Ldloc(prev);
                Add();
                Ldc(1);
                Add();
                Stfld(s_runtextposField);
                Ldc(1);
                Ret();

                // }
                MarkLabel(loopEnd);

                // base.runtextpos = end;
                // return false;
                BrFar(returnFalse);
            }
        }

        /// <summary>Generates the implementation for TryMatchAtCurrentPosition.</summary>
        protected void EmitTryMatchAtCurrentPosition()
        {
            // In .NET Framework and up through .NET Core 3.1, the code generated for RegexOptions.Compiled was effectively an unrolled
            // version of what RegexInterpreter would process.  The RegexNode tree would be turned into a series of opcodes via
            // RegexWriter; the interpreter would then sit in a loop processing those opcodes, and the RegexCompiler iterated through the
            // opcodes generating code for each equivalent to what the interpreter would do albeit with some decisions made at compile-time
            // rather than at run-time.  This approach, however, lead to complicated code that wasn't pay-for-play (e.g. a big backtracking
            // jump table that all compilations went through even if there was no backtracking), that didn't factor in the shape of the
            // tree (e.g. it's difficult to add optimizations based on interactions between nodes in the graph), and that didn't read well
            // when decompiled from IL to C# or when directly emitted as C# as part of a source generator.
            //
            // This implementation is instead based on directly walking the RegexNode tree and outputting code for each node in the graph.
            // A dedicated for each kind of RegexNode emits the code necessary to handle that node's processing, including recursively
            // calling the relevant function for any of its children nodes.  Backtracking is handled not via a giant jump table, but instead
            // by emitting direct jumps to each backtracking construct.  This is achieved by having all match failures jump to a "done"
            // label that can be changed by a previous emitter, e.g. before EmitLoop returns, it ensures that "doneLabel" is set to the
            // label that code should jump back to when backtracking.  That way, a subsequent EmitXx function doesn't need to know exactly
            // where to jump: it simply always jumps to "doneLabel" on match failure, and "doneLabel" is always configured to point to
            // the right location.  In an expression without backtracking, or before any backtracking constructs have been encountered,
            // "doneLabel" is simply the final return location from the TryMatchAtCurrentPosition method that will undo any captures and exit, signaling to
            // the calling scan loop that nothing was matched.

            Debug.Assert(_code != null);
            _int32LocalsPool?.Clear();
            _readOnlySpanCharLocalsPool?.Clear();

            // Get the root Capture node of the tree.
            RegexNode node = _code.Tree.Root;
            Debug.Assert(node.Kind == RegexNodeKind.Capture, "Every generated tree should begin with a capture node");
            Debug.Assert(node.ChildCount() == 1, "Capture nodes should have one child");

            // Skip the Capture node. We handle the implicit root capture specially.
            node = node.Child(0);

<<<<<<< HEAD

            // In some limited cases, TryFindNextPossibleStartingPosition will only return true if it successfully matched the whole expression.
            // We can special case these to do essentially nothing in TryMatchAtCurrentPosition other than emit the capture.
=======
            // In some limited cases, FindFirstChar will only return true if it successfully matched the whole expression.
            // We can special case these to do essentially nothing in Go other than emit the capture.
>>>>>>> e27f594e
            switch (node.Kind)
            {
                case RegexNodeKind.Multi or RegexNodeKind.Notone or RegexNodeKind.One or RegexNodeKind.Set when !IsCaseInsensitive(node):
                    // This is the case for single and multiple characters, though the whole thing is only guaranteed
                    // to have been validated in TryFindNextPossibleStartingPosition when doing case-sensitive comparison.
                    // base.Capture(0, base.runtextpos, base.runtextpos + node.Str.Length);
                    // base.runtextpos = base.runtextpos + node.Str.Length;
                    // return true;
                    Ldthis();
                    Dup();
                    Ldc(0);
                    Ldthisfld(s_runtextposField);
                    Dup();
                    Ldc(node.Kind == RegexNodeKind.Multi ? node.Str!.Length : 1);
                    Add();
                    Call(s_captureMethod);
                    Ldthisfld(s_runtextposField);
                    Ldc(node.Kind == RegexNodeKind.Multi ? node.Str!.Length : 1);
                    Add();
                    Stfld(s_runtextposField);
                    Ldc(1);
                    Ret();
                    return;

                // The source generator special-cases RegexNode.Empty, for purposes of code learning rather than
                // performance.  Since that's not applicable to RegexCompiler, that code isn't mirrored here.
            }

            // Initialize the main locals used throughout the implementation.
            LocalBuilder inputSpan = DeclareReadOnlySpanChar();
            LocalBuilder originalPos = DeclareInt32();
            LocalBuilder pos = DeclareInt32();
            LocalBuilder slice = DeclareReadOnlySpanChar();
            LocalBuilder end = DeclareInt32();
            Label stopSuccessLabel = DefineLabel();
            Label doneLabel = DefineLabel();
            Label originalDoneLabel = doneLabel;
            if (_hasTimeout)
            {
                _loopTimeoutCounter = DeclareInt32();
            }

            // CultureInfo culture = CultureInfo.CurrentCulture; // only if the whole expression or any subportion is ignoring case, and we're not using invariant
            InitializeCultureForGoIfNecessary();

            // ReadOnlySpan<char> inputSpan = input;
            // int end = base.runtextend;
            Ldarg_1();
            Stloc(inputSpan);
            Mvfldloc(s_runtextendField, end);

            // int pos = base.runtextpos;
            // int originalpos = pos;
            Ldthisfld(s_runtextposField);
            Stloc(pos);
            Ldloc(pos);
            Stloc(originalPos);

            // int stackpos = 0;
            LocalBuilder stackpos = DeclareInt32();
            Ldc(0);
            Stloc(stackpos);

            // The implementation tries to use const indexes into the span wherever possible, which we can do
            // for all fixed-length constructs.  In such cases (e.g. single chars, repeaters, strings, etc.)
            // we know at any point in the regex exactly how far into it we are, and we can use that to index
            // into the span created at the beginning of the routine to begin at exactly where we're starting
            // in the input.  When we encounter a variable-length construct, we transfer the static value to
            // pos, slicing the inputSpan appropriately, and then zero out the static position.
            int sliceStaticPos = 0;
            SliceInputSpan();

            AnalysisResults analysis = RegexTreeAnalyzer.Analyze(_code);

            // Check whether there are captures anywhere in the expression. If there isn't, we can skip all
            // the boilerplate logic around uncapturing, as there won't be anything to uncapture.
            bool expressionHasCaptures = analysis.MayContainCapture(node);

            // Emit the code for all nodes in the tree.
            EmitNode(node);

            // Success:
            // pos += sliceStaticPos;
            // base.runtextpos = pos;
            // Capture(0, originalpos, pos);
            MarkLabel(stopSuccessLabel);
            Ldthis();
            Ldloc(pos);
            if (sliceStaticPos > 0)
            {
                Ldc(sliceStaticPos);
                Add();
                Stloc(pos);
                Ldloc(pos);
            }
            Stfld(s_runtextposField);
            Ldthis();
            Ldc(0);
            Ldloc(originalPos);
            Ldloc(pos);
            Call(s_captureMethod);
            // return true;
            Ldc(1);
            Ret();

            // If the graph contained captures, undo any remaining to handle failed matches.
            if (expressionHasCaptures)
            {
                // while (base.Crawlpos() != 0) base.Uncapture();

                Label finalReturnLabel = DefineLabel();
                Br(finalReturnLabel);

                MarkLabel(originalDoneLabel);
                Label condition = DefineLabel();
                Label body = DefineLabel();
                Br(condition);
                MarkLabel(body);
                Ldthis();
                Call(s_uncaptureMethod);
                MarkLabel(condition);
                Ldthis();
                Call(s_crawlposMethod);
                Brtrue(body);

                // Done:
                MarkLabel(finalReturnLabel);
            }
            else
            {
                // Done:
                MarkLabel(originalDoneLabel);
            }

            // return false;
            Ldc(0);
            Ret();

            // Generated code successfully.
            return;

            static bool IsCaseInsensitive(RegexNode node) => (node.Options & RegexOptions.IgnoreCase) != 0;

            // Slices the inputSpan starting at pos until end and stores it into slice.
            void SliceInputSpan()
            {
                // slice = inputSpan.Slice(pos, end - pos);
                Ldloca(inputSpan);
                Ldloc(pos);
                Ldloc(end);
                Ldloc(pos);
                Sub();
                Call(s_spanSliceIntIntMethod);
                Stloc(slice);
            }

            // Emits the sum of a constant and a value from a local.
            void EmitSum(int constant, LocalBuilder? local)
            {
                if (local == null)
                {
                    Ldc(constant);
                }
                else if (constant == 0)
                {
                    Ldloc(local);
                }
                else
                {
                    Ldloc(local);
                    Ldc(constant);
                    Add();
                }
            }

            // Emits a check that the span is large enough at the currently known static position to handle the required additional length.
            void EmitSpanLengthCheck(int requiredLength, LocalBuilder? dynamicRequiredLength = null)
            {
                // if ((uint)(sliceStaticPos + requiredLength + dynamicRequiredLength - 1) >= (uint)slice.Length) goto Done;
                Debug.Assert(requiredLength > 0);
                EmitSum(sliceStaticPos + requiredLength - 1, dynamicRequiredLength);
                Ldloca(slice);
                Call(s_spanGetLengthMethod);
                BgeUnFar(doneLabel);
            }

            // Emits code to get ref slice[sliceStaticPos]
            void EmitTextSpanOffset()
            {
                Ldloc(slice);
                Call(s_memoryMarshalGetReference);
                if (sliceStaticPos > 0)
                {
                    Ldc(sliceStaticPos * sizeof(char));
                    Add();
                }
            }

            // Adds the value of sliceStaticPos into the pos local, slices textspan by the corresponding amount,
            // and zeros out sliceStaticPos.
            void TransferSliceStaticPosToPos()
            {
                if (sliceStaticPos > 0)
                {
                    // pos += sliceStaticPos;
                    Ldloc(pos);
                    Ldc(sliceStaticPos);
                    Add();
                    Stloc(pos);

                    // slice = slice.Slice(sliceStaticPos);
                    Ldloca(slice);
                    Ldc(sliceStaticPos);
                    Call(s_spanSliceIntMethod);
                    Stloc(slice);

                    // sliceStaticPos = 0;
                    sliceStaticPos = 0;
                }
            }

            // Emits the code for an alternation.
            void EmitAlternation(RegexNode node)
            {
                Debug.Assert(node.Kind is RegexNodeKind.Alternate, $"Unexpected type: {node.Kind}");
                Debug.Assert(node.ChildCount() >= 2, $"Expected at least 2 children, found {node.ChildCount()}");

                int childCount = node.ChildCount();
                Debug.Assert(childCount >= 2);

                Label originalDoneLabel = doneLabel;

                // Both atomic and non-atomic are supported.  While a parent RegexNode.Atomic node will itself
                // successfully prevent backtracking into this child node, we can emit better / cheaper code
                // for an Alternate when it is atomic, so we still take it into account here.
                Debug.Assert(node.Parent is not null);
                bool isAtomic = analysis.IsAtomicByAncestor(node);

                // Label to jump to when any branch completes successfully.
                Label matchLabel = DefineLabel();

                // Save off pos.  We'll need to reset this each time a branch fails.
                // startingPos = pos;
                LocalBuilder startingPos = DeclareInt32();
                Ldloc(pos);
                Stloc(startingPos);
                int startingTextSpanPos = sliceStaticPos;

                // We need to be able to undo captures in two situations:
                // - If a branch of the alternation itself contains captures, then if that branch
                //   fails to match, any captures from that branch until that failure point need to
                //   be uncaptured prior to jumping to the next branch.
                // - If the expression after the alternation contains captures, then failures
                //   to match in those expressions could trigger backtracking back into the
                //   alternation, and thus we need uncapture any of them.
                // As such, if the alternation contains captures or if it's not atomic, we need
                // to grab the current crawl position so we can unwind back to it when necessary.
                // We can do all of the uncapturing as part of falling through to the next branch.
                // If we fail in a branch, then such uncapturing will unwind back to the position
                // at the start of the alternation.  If we fail after the alternation, and the
                // matched branch didn't contain any backtracking, then the failure will end up
                // jumping to the next branch, which will unwind the captures.  And if we fail after
                // the alternation and the matched branch did contain backtracking, that backtracking
                // construct is responsible for unwinding back to its starting crawl position. If
                // it eventually ends up failing, that failure will result in jumping to the next branch
                // of the alternation, which will again dutifully unwind the remaining captures until
                // what they were at the start of the alternation.  Of course, if there are no captures
                // anywhere in the regex, we don't have to do any of that.
                LocalBuilder? startingCapturePos = null;
                if (expressionHasCaptures && (analysis.MayContainCapture(node) || !isAtomic))
                {
                    // startingCapturePos = base.Crawlpos();
                    startingCapturePos = DeclareInt32();
                    Ldthis();
                    Call(s_crawlposMethod);
                    Stloc(startingCapturePos);
                }

                // After executing the alternation, subsequent matching may fail, at which point execution
                // will need to backtrack to the alternation.  We emit a branching table at the end of the
                // alternation, with a label that will be left as the "doneLabel" upon exiting emitting the
                // alternation.  The branch table is populated with an entry for each branch of the alternation,
                // containing either the label for the last backtracking construct in the branch if such a construct
                // existed (in which case the doneLabel upon emitting that node will be different from before it)
                // or the label for the next branch.
                var labelMap = new Label[childCount];
                Label backtrackLabel = DefineLabel();

                for (int i = 0; i < childCount; i++)
                {
                    bool isLastBranch = i == childCount - 1;

                    Label nextBranch = default;
                    if (!isLastBranch)
                    {
                        // Failure to match any branch other than the last one should result
                        // in jumping to process the next branch.
                        nextBranch = DefineLabel();
                        doneLabel = nextBranch;
                    }
                    else
                    {
                        // Failure to match the last branch is equivalent to failing to match
                        // the whole alternation, which means those failures should jump to
                        // what "doneLabel" was defined as when starting the alternation.
                        doneLabel = originalDoneLabel;
                    }

                    // Emit the code for each branch.
                    EmitNode(node.Child(i));

                    // Add this branch to the backtracking table.  At this point, either the child
                    // had backtracking constructs, in which case doneLabel points to the last one
                    // and that's where we'll want to jump to, or it doesn't, in which case doneLabel
                    // still points to the nextBranch, which similarly is where we'll want to jump to.
                    if (!isAtomic)
                    {
                        // if (stackpos + 3 >= base.runstack.Length) Array.Resize(ref base.runstack, base.runstack.Length * 2);
                        // base.runstack[stackpos++] = i;
                        // base.runstack[stackpos++] = startingCapturePos;
                        // base.runstack[stackpos++] = startingPos;
                        EmitStackResizeIfNeeded(3);
                        EmitStackPush(() => Ldc(i));
                        if (startingCapturePos is not null)
                        {
                            EmitStackPush(() => Ldloc(startingCapturePos));
                        }
                        EmitStackPush(() => Ldloc(startingPos));
                    }
                    labelMap[i] = doneLabel;

                    // If we get here in the generated code, the branch completed successfully.
                    // Before jumping to the end, we need to zero out sliceStaticPos, so that no
                    // matter what the value is after the branch, whatever follows the alternate
                    // will see the same sliceStaticPos.
                    // pos += sliceStaticPos;
                    // sliceStaticPos = 0;
                    // goto matchLabel;
                    TransferSliceStaticPosToPos();
                    BrFar(matchLabel);

                    // Reset state for next branch and loop around to generate it.  This includes
                    // setting pos back to what it was at the beginning of the alternation,
                    // updating slice to be the full length it was, and if there's a capture that
                    // needs to be reset, uncapturing it.
                    if (!isLastBranch)
                    {
                        // NextBranch:
                        // pos = startingPos;
                        // slice = inputSpan.Slice(pos, end - pos);
                        // while (base.Crawlpos() > startingCapturePos) base.Uncapture();
                        MarkLabel(nextBranch);
                        Ldloc(startingPos);
                        Stloc(pos);
                        SliceInputSpan();
                        sliceStaticPos = startingTextSpanPos;
                        if (startingCapturePos is not null)
                        {
                            EmitUncaptureUntil(startingCapturePos);
                        }
                    }
                }

                // We should never fall through to this location in the generated code.  Either
                // a branch succeeded in matching and jumped to the end, or a branch failed in
                // matching and jumped to the next branch location.  We only get to this code
                // if backtracking occurs and the code explicitly jumps here based on our setting
                // "doneLabel" to the label for this section.  Thus, we only need to emit it if
                // something can backtrack to us, which can't happen if we're inside of an atomic
                // node. Thus, emit the backtracking section only if we're non-atomic.
                if (isAtomic)
                {
                    doneLabel = originalDoneLabel;
                }
                else
                {
                    doneLabel = backtrackLabel;
                    MarkLabel(backtrackLabel);

                    // startingPos = base.runstack[--stackpos];
                    // startingCapturePos = base.runstack[--stackpos];
                    // switch (base.runstack[--stackpos]) { ... } // branch number
                    EmitStackPop();
                    Stloc(startingPos);
                    if (startingCapturePos is not null)
                    {
                        EmitStackPop();
                        Stloc(startingCapturePos);
                    }
                    EmitStackPop();
                    Switch(labelMap);
                }

                // Successfully completed the alternate.
                MarkLabel(matchLabel);
                Debug.Assert(sliceStaticPos == 0);
            }

            // Emits the code to handle a backreference.
            void EmitBackreference(RegexNode node)
            {
                Debug.Assert(node.Kind is RegexNodeKind.Backreference, $"Unexpected type: {node.Kind}");

                int capnum = RegexParser.MapCaptureNumber(node.M, _code!.Caps);

                TransferSliceStaticPosToPos();

                Label backreferenceEnd = DefineLabel();

                // if (!base.IsMatched(capnum)) goto (ecmascript ? end : doneLabel);
                Ldthis();
                Ldc(capnum);
                Call(s_isMatchedMethod);
                BrfalseFar((node.Options & RegexOptions.ECMAScript) == 0 ? doneLabel : backreferenceEnd);

                using RentedLocalBuilder matchLength = RentInt32Local();
                using RentedLocalBuilder matchIndex = RentInt32Local();
                using RentedLocalBuilder i = RentInt32Local();

                // int matchLength = base.MatchLength(capnum);
                Ldthis();
                Ldc(capnum);
                Call(s_matchLengthMethod);
                Stloc(matchLength);

                // if (slice.Length < matchLength) goto doneLabel;
                Ldloca(slice);
                Call(s_spanGetLengthMethod);
                Ldloc(matchLength);
                BltFar(doneLabel);

                // int matchIndex = base.MatchIndex(capnum);
                Ldthis();
                Ldc(capnum);
                Call(s_matchIndexMethod);
                Stloc(matchIndex);

                Label condition = DefineLabel();
                Label body = DefineLabel();

                // for (int i = 0; ...)
                Ldc(0);
                Stloc(i);
                Br(condition);

                MarkLabel(body);

                // if (inputSpan[matchIndex + i] != slice[i]) goto doneLabel;
                Ldloca(inputSpan);
                Ldloc(matchIndex);
                Ldloc(i);
                Add();
                Call(s_spanGetItemMethod);
                LdindU2();
                if (IsCaseInsensitive(node))
                {
                    CallToLower();
                }
                Ldloca(slice);
                Ldloc(i);
                Call(s_spanGetItemMethod);
                LdindU2();
                if (IsCaseInsensitive(node))
                {
                    CallToLower();
                }
                BneFar(doneLabel);

                // for (...; ...; i++)
                Ldloc(i);
                Ldc(1);
                Add();
                Stloc(i);

                // for (...; i < matchLength; ...)
                MarkLabel(condition);
                Ldloc(i);
                Ldloc(matchLength);
                Blt(body);

                // pos += matchLength;
                Ldloc(pos);
                Ldloc(matchLength);
                Add();
                Stloc(pos);
                SliceInputSpan();

                MarkLabel(backreferenceEnd);
            }

            // Emits the code for an if(backreference)-then-else conditional.
            void EmitBackreferenceConditional(RegexNode node)
            {
                Debug.Assert(node.Kind is RegexNodeKind.BackreferenceConditional, $"Unexpected type: {node.Kind}");
                Debug.Assert(node.ChildCount() == 2, $"Expected 2 children, found {node.ChildCount()}");

                bool isAtomic = analysis.IsAtomicByAncestor(node);

                // We're branching in a complicated fashion.  Make sure sliceStaticPos is 0.
                TransferSliceStaticPosToPos();

                // Get the capture number to test.
                int capnum = RegexParser.MapCaptureNumber(node.M, _code!.Caps);

                // Get the "yes" branch and the "no" branch.  The "no" branch is optional in syntax and is thus
                // somewhat likely to be Empty.
                RegexNode yesBranch = node.Child(0);
                RegexNode? noBranch = node.Child(1) is { Kind: not RegexNodeKind.Empty } childNo ? childNo : null;
                Label originalDoneLabel = doneLabel;

                Label refNotMatched = DefineLabel();
                Label endConditional = DefineLabel();

                // As with alternations, we have potentially multiple branches, each of which may contain
                // backtracking constructs, but the expression after the conditional needs a single target
                // to backtrack to.  So, we expose a single Backtrack label and track which branch was
                // followed in this resumeAt local.
                LocalBuilder resumeAt = DeclareInt32();

                // if (!base.IsMatched(capnum)) goto refNotMatched;
                Ldthis();
                Ldc(capnum);
                Call(s_isMatchedMethod);
                BrfalseFar(refNotMatched);

                // The specified capture was captured.  Run the "yes" branch.
                // If it successfully matches, jump to the end.
                EmitNode(yesBranch);
                TransferSliceStaticPosToPos();
                Label postYesDoneLabel = doneLabel;
                if (!isAtomic && postYesDoneLabel != originalDoneLabel)
                {
                    // resumeAt = 0;
                    Ldc(0);
                    Stloc(resumeAt);
                }

                bool needsEndConditional = postYesDoneLabel != originalDoneLabel || noBranch is not null;
                if (needsEndConditional)
                {
                    // goto endConditional;
                    BrFar(endConditional);
                }

                MarkLabel(refNotMatched);
                Label postNoDoneLabel = originalDoneLabel;
                if (noBranch is not null)
                {
                    // Output the no branch.
                    doneLabel = originalDoneLabel;
                    EmitNode(noBranch);
                    TransferSliceStaticPosToPos(); // make sure sliceStaticPos is 0 after each branch
                    postNoDoneLabel = doneLabel;
                    if (!isAtomic && postNoDoneLabel != originalDoneLabel)
                    {
                        // resumeAt = 1;
                        Ldc(1);
                        Stloc(resumeAt);
                    }
                }
                else
                {
                    // There's only a yes branch.  If it's going to cause us to output a backtracking
                    // label but code may not end up taking the yes branch path, we need to emit a resumeAt
                    // that will cause the backtracking to immediately pass through this node.
                    if (!isAtomic && postYesDoneLabel != originalDoneLabel)
                    {
                        // resumeAt = 2;
                        Ldc(2);
                        Stloc(resumeAt);
                    }
                }

                if (isAtomic || (postYesDoneLabel == originalDoneLabel && postNoDoneLabel == originalDoneLabel))
                {
                    // We're atomic by our parent, so even if either child branch has backtracking constructs,
                    // we don't need to emit any backtracking logic in support, as nothing will backtrack in.
                    // Instead, we just ensure we revert back to the original done label so that any backtracking
                    // skips over this node.
                    doneLabel = originalDoneLabel;
                    if (needsEndConditional)
                    {
                        MarkLabel(endConditional);
                    }
                }
                else
                {
                    // Subsequent expressions might try to backtrack to here, so output a backtracking map based on resumeAt.

                    // Skip the backtracking section
                    // goto endConditional;
                    Debug.Assert(needsEndConditional);
                    Br(endConditional);

                    // Backtrack section
                    Label backtrack = DefineLabel();
                    doneLabel = backtrack;
                    MarkLabel(backtrack);

                    // Pop from the stack the branch that was used and jump back to its backtracking location.

                    // resumeAt = base.runstack[--stackpos];
                    EmitStackPop();
                    Stloc(resumeAt);

                    if (postYesDoneLabel != originalDoneLabel)
                    {
                        // if (resumeAt == 0) goto postIfDoneLabel;
                        Ldloc(resumeAt);
                        Ldc(0);
                        BeqFar(postYesDoneLabel);
                    }

                    if (postNoDoneLabel != originalDoneLabel)
                    {
                        // if (resumeAt == 1) goto postNoDoneLabel;
                        Ldloc(resumeAt);
                        Ldc(1);
                        BeqFar(postNoDoneLabel);
                    }

                    // goto originalDoneLabel;
                    BrFar(originalDoneLabel);

                    if (needsEndConditional)
                    {
                        MarkLabel(endConditional);
                    }

                    // if (stackpos + 1 >= base.runstack.Length) Array.Resize(ref base.runstack, base.runstack.Length * 2);
                    // base.runstack[stackpos++] = resumeAt;
                    EmitStackResizeIfNeeded(1);
                    EmitStackPush(() => Ldloc(resumeAt));
                }
            }

            // Emits the code for an if(expression)-then-else conditional.
            void EmitExpressionConditional(RegexNode node)
            {
                Debug.Assert(node.Kind is RegexNodeKind.ExpressionConditional, $"Unexpected type: {node.Kind}");
                Debug.Assert(node.ChildCount() == 3, $"Expected 3 children, found {node.ChildCount()}");

                bool isAtomic = analysis.IsAtomicByAncestor(node);

                // We're branching in a complicated fashion.  Make sure sliceStaticPos is 0.
                TransferSliceStaticPosToPos();

                // The first child node is the condition expression.  If this matches, then we branch to the "yes" branch.
                // If it doesn't match, then we branch to the optional "no" branch if it exists, or simply skip the "yes"
                // branch, otherwise. The condition is treated as a positive lookahead.
                RegexNode condition = node.Child(0);

                // Get the "yes" branch and the "no" branch.  The "no" branch is optional in syntax and is thus
                // somewhat likely to be Empty.
                RegexNode yesBranch = node.Child(1);
                RegexNode? noBranch = node.Child(2) is { Kind: not RegexNodeKind.Empty } childNo ? childNo : null;
                Label originalDoneLabel = doneLabel;

                Label expressionNotMatched = DefineLabel();
                Label endConditional = DefineLabel();

                // As with alternations, we have potentially multiple branches, each of which may contain
                // backtracking constructs, but the expression after the condition needs a single target
                // to backtrack to.  So, we expose a single Backtrack label and track which branch was
                // followed in this resumeAt local.
                LocalBuilder? resumeAt = null;
                if (!isAtomic)
                {
                    resumeAt = DeclareInt32();
                }

                // If the condition expression has captures, we'll need to uncapture them in the case of no match.
                LocalBuilder? startingCapturePos = null;
                if (analysis.MayContainCapture(condition))
                {
                    // int startingCapturePos = base.Crawlpos();
                    startingCapturePos = DeclareInt32();
                    Ldthis();
                    Call(s_crawlposMethod);
                    Stloc(startingCapturePos);
                }

                // Emit the condition expression.  Route any failures to after the yes branch.  This code is almost
                // the same as for a positive lookahead; however, a positive lookahead only needs to reset the position
                // on a successful match, as a failed match fails the whole expression; here, we need to reset the
                // position on completion, regardless of whether the match is successful or not.
                doneLabel = expressionNotMatched;

                // Save off pos.  We'll need to reset this upon successful completion of the lookahead.
                // startingPos = pos;
                LocalBuilder startingPos = DeclareInt32();
                Ldloc(pos);
                Stloc(startingPos);
                int startingSliceStaticPos = sliceStaticPos;

                // Emit the child. The condition expression is a zero-width assertion, which is atomic,
                // so prevent backtracking into it.
                EmitNode(condition);
                doneLabel = originalDoneLabel;

                // After the condition completes successfully, reset the text positions.
                // Do not reset captures, which persist beyond the lookahead.
                // pos = startingPos;
                // slice = inputSpan.Slice(pos, end - pos);
                Ldloc(startingPos);
                Stloc(pos);
                SliceInputSpan();
                sliceStaticPos = startingSliceStaticPos;

                // The expression matched.  Run the "yes" branch. If it successfully matches, jump to the end.
                EmitNode(yesBranch);
                TransferSliceStaticPosToPos(); // make sure sliceStaticPos is 0 after each branch
                Label postYesDoneLabel = doneLabel;
                if (!isAtomic && postYesDoneLabel != originalDoneLabel)
                {
                    // resumeAt = 0;
                    Ldc(0);
                    Stloc(resumeAt!);
                }

                // goto endConditional;
                BrFar(endConditional);

                // After the condition completes unsuccessfully, reset the text positions
                // _and_ reset captures, which should not persist when the whole expression failed.
                // pos = startingPos;
                MarkLabel(expressionNotMatched);
                Ldloc(startingPos);
                Stloc(pos);
                SliceInputSpan();
                sliceStaticPos = startingSliceStaticPos;
                if (startingCapturePos is not null)
                {
                    EmitUncaptureUntil(startingCapturePos);
                }

                Label postNoDoneLabel = originalDoneLabel;
                if (noBranch is not null)
                {
                    // Output the no branch.
                    doneLabel = originalDoneLabel;
                    EmitNode(noBranch);
                    TransferSliceStaticPosToPos(); // make sure sliceStaticPos is 0 after each branch
                    postNoDoneLabel = doneLabel;
                    if (!isAtomic && postNoDoneLabel != originalDoneLabel)
                    {
                        // resumeAt = 1;
                        Ldc(1);
                        Stloc(resumeAt!);
                    }
                }
                else
                {
                    // There's only a yes branch.  If it's going to cause us to output a backtracking
                    // label but code may not end up taking the yes branch path, we need to emit a resumeAt
                    // that will cause the backtracking to immediately pass through this node.
                    if (!isAtomic && postYesDoneLabel != originalDoneLabel)
                    {
                        // resumeAt = 2;
                        Ldc(2);
                        Stloc(resumeAt!);
                    }
                }

                // If either the yes branch or the no branch contained backtracking, subsequent expressions
                // might try to backtrack to here, so output a backtracking map based on resumeAt.
                if (isAtomic || (postYesDoneLabel == originalDoneLabel && postNoDoneLabel == originalDoneLabel))
                {
                    // EndConditional:
                    doneLabel = originalDoneLabel;
                    MarkLabel(endConditional);
                }
                else
                {
                    Debug.Assert(resumeAt is not null);

                    // Skip the backtracking section.
                    BrFar(endConditional);

                    Label backtrack = DefineLabel();
                    doneLabel = backtrack;
                    MarkLabel(backtrack);

                    // resumeAt = StackPop();
                    EmitStackPop();
                    Stloc(resumeAt);

                    if (postYesDoneLabel != originalDoneLabel)
                    {
                        // if (resumeAt == 0) goto postYesDoneLabel;
                        Ldloc(resumeAt);
                        Ldc(0);
                        BeqFar(postYesDoneLabel);
                    }

                    if (postNoDoneLabel != originalDoneLabel)
                    {
                        // if (resumeAt == 1) goto postNoDoneLabel;
                        Ldloc(resumeAt);
                        Ldc(1);
                        BeqFar(postNoDoneLabel);
                    }

                    // goto postConditionalDoneLabel;
                    BrFar(originalDoneLabel);

                    // EndConditional:
                    MarkLabel(endConditional);

                    // if (stackpos + 1 >= base.runstack.Length) Array.Resize(ref base.runstack, base.runstack.Length * 2);
                    // base.runstack[stackpos++] = resumeAt;
                    EmitStackResizeIfNeeded(1);
                    EmitStackPush(() => Ldloc(resumeAt!));
                }
            }

            // Emits the code for a Capture node.
            void EmitCapture(RegexNode node, RegexNode? subsequent = null)
            {
                Debug.Assert(node.Kind is RegexNodeKind.Capture, $"Unexpected type: {node.Kind}");
                Debug.Assert(node.ChildCount() == 1, $"Expected 1 child, found {node.ChildCount()}");

                int capnum = RegexParser.MapCaptureNumber(node.M, _code!.Caps);
                int uncapnum = RegexParser.MapCaptureNumber(node.N, _code.Caps);
                bool isAtomic = analysis.IsAtomicByAncestor(node);

                // pos += sliceStaticPos;
                // slice = slice.Slice(sliceStaticPos);
                // startingPos = pos;
                TransferSliceStaticPosToPos();
                LocalBuilder startingPos = DeclareInt32();
                Ldloc(pos);
                Stloc(startingPos);

                RegexNode child = node.Child(0);

                if (uncapnum != -1)
                {
                    // if (!IsMatched(uncapnum)) goto doneLabel;
                    Ldthis();
                    Ldc(uncapnum);
                    Call(s_isMatchedMethod);
                    BrfalseFar(doneLabel);
                }


                // Emit child node.
                Label originalDoneLabel = doneLabel;
                EmitNode(child, subsequent);
                bool childBacktracks = doneLabel != originalDoneLabel;

                // pos += sliceStaticPos;
                // slice = slice.Slice(sliceStaticPos);
                TransferSliceStaticPosToPos();

                if (uncapnum == -1)
                {
                    // Capture(capnum, startingPos, pos);
                    Ldthis();
                    Ldc(capnum);
                    Ldloc(startingPos);
                    Ldloc(pos);
                    Call(s_captureMethod);
                }
                else
                {
                    // TransferCapture(capnum, uncapnum, startingPos, pos);
                    Ldthis();
                    Ldc(capnum);
                    Ldc(uncapnum);
                    Ldloc(startingPos);
                    Ldloc(pos);
                    Call(s_transferCaptureMethod);
                }

                if (isAtomic || !childBacktracks)
                {
                    // If the capture is atomic and nothing can backtrack into it, we're done.
                    // Similarly, even if the capture isn't atomic, if the captured expression
                    // doesn't do any backtracking, we're done.
                    doneLabel = originalDoneLabel;
                }
                else
                {
                    // We're not atomic and the child node backtracks.  When it does, we need
                    // to ensure that the starting position for the capture is appropriately
                    // reset to what it was initially (it could have changed as part of being
                    // in a loop or similar).  So, we emit a backtracking section that
                    // pushes/pops the starting position before falling through.

                    // if (stackpos + 1 >= base.runstack.Length) Array.Resize(ref base.runstack, base.runstack.Length * 2);
                    // base.runstack[stackpos++] = startingPos;
                    EmitStackResizeIfNeeded(1);
                    EmitStackPush(() => Ldloc(startingPos));

                    // Skip past the backtracking section
                    // goto backtrackingEnd;
                    Label backtrackingEnd = DefineLabel();
                    Br(backtrackingEnd);

                    // Emit a backtracking section that restores the capture's state and then jumps to the previous done label
                    Label backtrack = DefineLabel();
                    MarkLabel(backtrack);
                    EmitStackPop();
                    Stloc(startingPos);
                    if (!childBacktracks)
                    {
                        // pos = startingPos
                        Ldloc(startingPos);
                        Stloc(pos);
                        SliceInputSpan();
                    }

                    // goto doneLabel;
                    BrFar(doneLabel);

                    doneLabel = backtrack;
                    MarkLabel(backtrackingEnd);
                }
            }

            // Emits code to unwind the capture stack until the crawl position specified in the provided local.
            void EmitUncaptureUntil(LocalBuilder startingCapturePos)
            {
                Debug.Assert(startingCapturePos != null);

                // while (base.Crawlpos() > startingCapturePos) base.Uncapture();
                Label condition = DefineLabel();
                Label body = DefineLabel();
                Br(condition);

                MarkLabel(body);
                Ldthis();
                Call(s_uncaptureMethod);

                MarkLabel(condition);
                Ldthis();
                Call(s_crawlposMethod);
                Ldloc(startingCapturePos);
                Bgt(body);
            }

            // Emits the code to handle a positive lookahead assertion.
            void EmitPositiveLookaheadAssertion(RegexNode node)
            {
                Debug.Assert(node.Kind is RegexNodeKind.PositiveLookaround, $"Unexpected type: {node.Kind}");
                Debug.Assert(node.ChildCount() == 1, $"Expected 1 child, found {node.ChildCount()}");

                // Lookarounds are implicitly atomic.  Store the original done label to reset at the end.
                Label originalDoneLabel = doneLabel;

                // Save off pos.  We'll need to reset this upon successful completion of the lookahead.
                // startingPos = pos;
                LocalBuilder startingPos = DeclareInt32();
                Ldloc(pos);
                Stloc(startingPos);
                int startingTextSpanPos = sliceStaticPos;

                // Emit the child.
                EmitNode(node.Child(0));

                // After the child completes successfully, reset the text positions.
                // Do not reset captures, which persist beyond the lookahead.
                // pos = startingPos;
                // slice = inputSpan.Slice(pos, end - pos);
                Ldloc(startingPos);
                Stloc(pos);
                SliceInputSpan();
                sliceStaticPos = startingTextSpanPos;

                doneLabel = originalDoneLabel;
            }

            // Emits the code to handle a negative lookahead assertion.
            void EmitNegativeLookaheadAssertion(RegexNode node)
            {
                Debug.Assert(node.Kind is RegexNodeKind.NegativeLookaround, $"Unexpected type: {node.Kind}");
                Debug.Assert(node.ChildCount() == 1, $"Expected 1 child, found {node.ChildCount()}");

                // Lookarounds are implicitly atomic.  Store the original done label to reset at the end.
                Label originalDoneLabel = doneLabel;

                // Save off pos.  We'll need to reset this upon successful completion of the lookahead.
                // startingPos = pos;
                LocalBuilder startingPos = DeclareInt32();
                Ldloc(pos);
                Stloc(startingPos);
                int startingTextSpanPos = sliceStaticPos;

                Label negativeLookaheadDoneLabel = DefineLabel();
                doneLabel = negativeLookaheadDoneLabel;

                // Emit the child.
                EmitNode(node.Child(0));

                // If the generated code ends up here, it matched the lookahead, which actually
                // means failure for a _negative_ lookahead, so we need to jump to the original done.
                // goto originalDoneLabel;
                BrFar(originalDoneLabel);

                // Failures (success for a negative lookahead) jump here.
                MarkLabel(negativeLookaheadDoneLabel);
                if (doneLabel == negativeLookaheadDoneLabel)
                {
                    doneLabel = originalDoneLabel;
                }

                // After the child completes in failure (success for negative lookahead), reset the text positions.
                // pos = startingPos;
                Ldloc(startingPos);
                Stloc(pos);
                SliceInputSpan();
                sliceStaticPos = startingTextSpanPos;

                doneLabel = originalDoneLabel;
            }

            // Emits the code for the node.
            void EmitNode(RegexNode node, RegexNode? subsequent = null, bool emitLengthChecksIfRequired = true)
            {
                if (!StackHelper.TryEnsureSufficientExecutionStack())
                {
                    StackHelper.CallOnEmptyStack(EmitNode, node, subsequent, emitLengthChecksIfRequired);
                    return;
                }

                switch (node.Kind)
                {
                    case RegexNodeKind.Beginning:
                    case RegexNodeKind.Start:
                    case RegexNodeKind.Bol:
                    case RegexNodeKind.Eol:
                    case RegexNodeKind.End:
                    case RegexNodeKind.EndZ:
                        EmitAnchors(node);
                        break;

                    case RegexNodeKind.Boundary:
                    case RegexNodeKind.NonBoundary:
                    case RegexNodeKind.ECMABoundary:
                    case RegexNodeKind.NonECMABoundary:
                        EmitBoundary(node);
                        break;

                    case RegexNodeKind.Multi:
                        EmitMultiChar(node, emitLengthChecksIfRequired);
                        break;

                    case RegexNodeKind.One:
                    case RegexNodeKind.Notone:
                    case RegexNodeKind.Set:
                        EmitSingleChar(node, emitLengthChecksIfRequired);
                        break;

                    case RegexNodeKind.Oneloop:
                    case RegexNodeKind.Notoneloop:
                    case RegexNodeKind.Setloop:
                        EmitSingleCharLoop(node, subsequent, emitLengthChecksIfRequired);
                        break;

                    case RegexNodeKind.Onelazy:
                    case RegexNodeKind.Notonelazy:
                    case RegexNodeKind.Setlazy:
                        EmitSingleCharLazy(node, subsequent, emitLengthChecksIfRequired);
                        break;

                    case RegexNodeKind.Oneloopatomic:
                    case RegexNodeKind.Notoneloopatomic:
                    case RegexNodeKind.Setloopatomic:
                        EmitSingleCharAtomicLoop(node);
                        break;

                    case RegexNodeKind.Loop:
                        EmitLoop(node);
                        break;

                    case RegexNodeKind.Lazyloop:
                        EmitLazy(node);
                        break;

                    case RegexNodeKind.Alternate:
                        EmitAlternation(node);
                        break;

                    case RegexNodeKind.Concatenate:
                        EmitConcatenation(node, subsequent, emitLengthChecksIfRequired);
                        break;

                    case RegexNodeKind.Atomic:
                        EmitAtomic(node, subsequent);
                        break;

                    case RegexNodeKind.Backreference:
                        EmitBackreference(node);
                        break;

                    case RegexNodeKind.BackreferenceConditional:
                        EmitBackreferenceConditional(node);
                        break;

                    case RegexNodeKind.ExpressionConditional:
                        EmitExpressionConditional(node);
                        break;

                    case RegexNodeKind.Capture:
                        EmitCapture(node, subsequent);
                        break;

                    case RegexNodeKind.PositiveLookaround:
                        EmitPositiveLookaheadAssertion(node);
                        break;

                    case RegexNodeKind.NegativeLookaround:
                        EmitNegativeLookaheadAssertion(node);
                        break;

                    case RegexNodeKind.Nothing:
                        BrFar(doneLabel);
                        break;

                    case RegexNodeKind.Empty:
                        // Emit nothing.
                        break;

                    case RegexNodeKind.UpdateBumpalong:
                        EmitUpdateBumpalong(node);
                        break;

                    default:
                        Debug.Fail($"Unexpected node type: {node.Kind}");
                        break;
                }
            }

            // Emits the node for an atomic.
            void EmitAtomic(RegexNode node, RegexNode? subsequent)
            {
                Debug.Assert(node.Kind is RegexNodeKind.Atomic, $"Unexpected type: {node.Kind}");
                Debug.Assert(node.ChildCount() == 1, $"Expected 1 child, found {node.ChildCount()}");

                // Atomic simply outputs the code for the child, but it ensures that any done label left
                // set by the child is reset to what it was prior to the node's processing.  That way,
                // anything later that tries to jump back won't see labels set inside the atomic.
                Label originalDoneLabel = doneLabel;
                EmitNode(node.Child(0), subsequent);
                doneLabel = originalDoneLabel;
            }

            // Emits the code to handle updating base.runtextpos to pos in response to
            // an UpdateBumpalong node.  This is used when we want to inform the scan loop that
            // it should bump from this location rather than from the original location.
            void EmitUpdateBumpalong(RegexNode node)
            {
                Debug.Assert(node.Kind is RegexNodeKind.UpdateBumpalong, $"Unexpected type: {node.Kind}");

                // if (base.runtextpos < pos)
                // {
                //     base.runtextpos = pos;
                // }
                TransferSliceStaticPosToPos();
                Ldthisfld(s_runtextposField);
                Ldloc(pos);
                Label skipUpdate = DefineLabel();
                Bge(skipUpdate);
                Ldthis();
                Ldloc(pos);
                Stfld(s_runtextposField);
                MarkLabel(skipUpdate);
            }

            // Emits code for a concatenation
            void EmitConcatenation(RegexNode node, RegexNode? subsequent, bool emitLengthChecksIfRequired)
            {
                Debug.Assert(node.Kind is RegexNodeKind.Concatenate, $"Unexpected type: {node.Kind}");
                Debug.Assert(node.ChildCount() >= 2, $"Expected at least 2 children, found {node.ChildCount()}");

                // Emit the code for each child one after the other.
                int childCount = node.ChildCount();
                for (int i = 0; i < childCount; i++)
                {
                    // If we can find a subsequence of fixed-length children, we can emit a length check once for that sequence
                    // and then skip the individual length checks for each.
                    if (emitLengthChecksIfRequired && node.TryGetJoinableLengthCheckChildRange(i, out int requiredLength, out int exclusiveEnd))
                    {
                        EmitSpanLengthCheck(requiredLength);
                        for (; i < exclusiveEnd; i++)
                        {
                            EmitNode(node.Child(i), GetSubsequent(i, node, subsequent), emitLengthChecksIfRequired: false);
                        }

                        i--;
                        continue;
                    }

                    EmitNode(node.Child(i), GetSubsequent(i, node, subsequent));
                }

                // Gets the node to treat as the subsequent one to node.Child(index)
                static RegexNode? GetSubsequent(int index, RegexNode node, RegexNode? subsequent)
                {
                    int childCount = node.ChildCount();
                    for (int i = index + 1; i < childCount; i++)
                    {
                        RegexNode next = node.Child(i);
                        if (next.Kind is not RegexNodeKind.UpdateBumpalong) // skip node types that don't have a semantic impact
                        {
                            return next;
                        }
                    }

                    return subsequent;
                }
            }

            // Emits the code to handle a single-character match.
            void EmitSingleChar(RegexNode node, bool emitLengthCheck = true, LocalBuilder? offset = null)
            {
                Debug.Assert(node.IsOneFamily || node.IsNotoneFamily || node.IsSetFamily, $"Unexpected type: {node.Kind}");

                // This only emits a single check, but it's called from the looping constructs in a loop
                // to generate the code for a single check, so we check for each "family" (one, notone, set)
                // rather than only for the specific single character nodes.

                // if ((uint)(sliceStaticPos + offset) >= slice.Length || slice[sliceStaticPos + offset] != ch) goto Done;
                if (emitLengthCheck)
                {
                    EmitSpanLengthCheck(1, offset);
                }
                Ldloca(slice);
                EmitSum(sliceStaticPos, offset);
                Call(s_spanGetItemMethod);
                LdindU2();
                if (node.IsSetFamily)
                {
                    EmitMatchCharacterClass(node.Str!, IsCaseInsensitive(node));
                    BrfalseFar(doneLabel);
                }
                else
                {
                    if (IsCaseInsensitive(node))
                    {
                        CallToLower();
                    }
                    Ldc(node.Ch);
                    if (node.IsOneFamily)
                    {
                        BneFar(doneLabel);
                    }
                    else // IsNotoneFamily
                    {
                        BeqFar(doneLabel);
                    }
                }

                sliceStaticPos++;
            }

            // Emits the code to handle a boundary check on a character.
            void EmitBoundary(RegexNode node)
            {
                Debug.Assert(node.Kind is RegexNodeKind.Boundary or RegexNodeKind.NonBoundary or RegexNodeKind.ECMABoundary or RegexNodeKind.NonECMABoundary, $"Unexpected type: {node.Kind}");

                // if (!IsBoundary(inputSpan, pos + sliceStaticPos)) goto doneLabel;
                Ldthis();
                Ldloc(inputSpan);
                Ldloc(pos);
                if (sliceStaticPos > 0)
                {
                    Ldc(sliceStaticPos);
                    Add();
                }
                switch (node.Kind)
                {
                    case RegexNodeKind.Boundary:
                        Call(s_isBoundaryMethod);
                        BrfalseFar(doneLabel);
                        break;

                    case RegexNodeKind.NonBoundary:
                        Call(s_isBoundaryMethod);
                        BrtrueFar(doneLabel);
                        break;

                    case RegexNodeKind.ECMABoundary:
                        Call(s_isECMABoundaryMethod);
                        BrfalseFar(doneLabel);
                        break;

                    default:
                        Debug.Assert(node.Kind == RegexNodeKind.NonECMABoundary);
                        Call(s_isECMABoundaryMethod);
                        BrtrueFar(doneLabel);
                        break;
                }
            }

            // Emits the code to handle various anchors.
            void EmitAnchors(RegexNode node)
            {
                Debug.Assert(node.Kind is RegexNodeKind.Beginning or RegexNodeKind.Start or RegexNodeKind.Bol or RegexNodeKind.End or RegexNodeKind.EndZ or RegexNodeKind.Eol, $"Unexpected type: {node.Kind}");

                Debug.Assert(sliceStaticPos >= 0);
                switch (node.Kind)
                {
                    case RegexNodeKind.Beginning:
                    case RegexNodeKind.Start:
                        if (sliceStaticPos > 0)
                        {
                            // If we statically know we've already matched part of the regex, there's no way we're at the
                            // beginning or start, as we've already progressed past it.
                            BrFar(doneLabel);
                        }
                        else
                        {
                            // if (pos > base.runtextbeg/start) goto doneLabel;
                            Ldloc(pos);
                            Ldthisfld(node.Kind == RegexNodeKind.Beginning ? s_runtextbegField : s_runtextstartField);
                            BneFar(doneLabel);
                        }
                        break;

                    case RegexNodeKind.Bol:
                        if (sliceStaticPos > 0)
                        {
                            // if (slice[sliceStaticPos - 1] != '\n') goto doneLabel;
                            Ldloca(slice);
                            Ldc(sliceStaticPos - 1);
                            Call(s_spanGetItemMethod);
                            LdindU2();
                            Ldc('\n');
                            BneFar(doneLabel);
                        }
                        else
                        {
                            // We can't use our slice in this case, because we'd need to access slice[-1], so we access the runtext field directly:
                            // if (pos > base.runtextbeg && base.runtext[pos - 1] != '\n') goto doneLabel;
                            Label success = DefineLabel();
                            Ldloc(pos);
                            Ldthisfld(s_runtextbegField);
                            Ble(success);
                            Ldloca(inputSpan);
                            Ldloc(pos);
                            Ldc(1);
                            Sub();
                            Call(s_spanGetItemMethod);
                            LdindU2();
                            Ldc('\n');
                            BneFar(doneLabel);
                            MarkLabel(success);
                        }
                        break;

                    case RegexNodeKind.End:
                        // if (sliceStaticPos < slice.Length) goto doneLabel;
                        Ldc(sliceStaticPos);
                        Ldloca(slice);
                        Call(s_spanGetLengthMethod);
                        BltUnFar(doneLabel);
                        break;

                    case RegexNodeKind.EndZ:
                        // if (sliceStaticPos < slice.Length - 1) goto doneLabel;
                        Ldc(sliceStaticPos);
                        Ldloca(slice);
                        Call(s_spanGetLengthMethod);
                        Ldc(1);
                        Sub();
                        BltFar(doneLabel);
                        goto case RegexNodeKind.Eol;

                    case RegexNodeKind.Eol:
                        // if (sliceStaticPos < slice.Length && slice[sliceStaticPos] != '\n') goto doneLabel;
                        {
                            Label success = DefineLabel();
                            Ldc(sliceStaticPos);
                            Ldloca(slice);
                            Call(s_spanGetLengthMethod);
                            BgeUn(success);
                            Ldloca(slice);
                            Ldc(sliceStaticPos);
                            Call(s_spanGetItemMethod);
                            LdindU2();
                            Ldc('\n');
                            BneFar(doneLabel);
                            MarkLabel(success);
                        }
                        break;
                }
            }

            // Emits the code to handle a multiple-character match.
            void EmitMultiChar(RegexNode node, bool emitLengthCheck)
            {
                Debug.Assert(node.Kind is RegexNodeKind.Multi, $"Unexpected type: {node.Kind}");
                EmitMultiCharString(node.Str!, IsCaseInsensitive(node), emitLengthCheck);
            }

            void EmitMultiCharString(string str, bool caseInsensitive, bool emitLengthCheck)
            {
                Debug.Assert(str.Length >= 2);

                if (caseInsensitive) // StartsWith(..., XxIgnoreCase) won't necessarily be the same as char-by-char comparison
                {
                    // This case should be relatively rare.  It will only occur with IgnoreCase and a series of non-ASCII characters.

                    if (emitLengthCheck)
                    {
                        EmitSpanLengthCheck(str.Length);
                    }

                    foreach (char c in str)
                    {
                        // if (c != slice[sliceStaticPos++]) goto doneLabel;
                        EmitTextSpanOffset();
                        sliceStaticPos++;
                        LdindU2();
                        CallToLower();
                        Ldc(c);
                        BneFar(doneLabel);
                    }
                }
                else
                {
                    // if (!slice.Slice(sliceStaticPos).StartsWith("...") goto doneLabel;
                    Ldloca(slice);
                    Ldc(sliceStaticPos);
                    Call(s_spanSliceIntMethod);
                    Ldstr(str);
                    Call(s_stringAsSpanMethod);
                    Call(s_spanStartsWith);
                    BrfalseFar(doneLabel);
                    sliceStaticPos += str.Length;
                }
            }

            // Emits the code to handle a backtracking, single-character loop.
            void EmitSingleCharLoop(RegexNode node, RegexNode? subsequent = null, bool emitLengthChecksIfRequired = true)
            {
                Debug.Assert(node.Kind is RegexNodeKind.Oneloop or RegexNodeKind.Notoneloop or RegexNodeKind.Setloop, $"Unexpected type: {node.Kind}");

                // If this is actually a repeater, emit that instead; no backtracking necessary.
                if (node.M == node.N)
                {
                    EmitSingleCharRepeater(node, emitLengthChecksIfRequired);
                    return;
                }

                // Emit backtracking around an atomic single char loop.  We can then implement the backtracking
                // as an afterthought, since we know exactly how many characters are accepted by each iteration
                // of the wrapped loop (1) and that there's nothing captured by the loop.

                Debug.Assert(node.M < node.N);
                Label backtrackingLabel = DefineLabel();
                Label endLoop = DefineLabel();
                LocalBuilder startingPos = DeclareInt32();
                LocalBuilder endingPos = DeclareInt32();
                LocalBuilder? capturepos = expressionHasCaptures ? DeclareInt32() : null;

                // We're about to enter a loop, so ensure our text position is 0.
                TransferSliceStaticPosToPos();

                // Grab the current position, then emit the loop as atomic, and then
                // grab the current position again.  Even though we emit the loop without
                // knowledge of backtracking, we can layer it on top by just walking back
                // through the individual characters (a benefit of the loop matching exactly
                // one character per iteration, no possible captures within the loop, etc.)

                // int startingPos = pos;
                Ldloc(pos);
                Stloc(startingPos);

                EmitSingleCharAtomicLoop(node);

                // pos += sliceStaticPos;
                // int endingPos = pos;
                TransferSliceStaticPosToPos();
                Ldloc(pos);
                Stloc(endingPos);

                // int capturepos = base.Crawlpos();
                if (capturepos is not null)
                {
                    Ldthis();
                    Call(s_crawlposMethod);
                    Stloc(capturepos);
                }

                // startingPos += node.M;
                if (node.M > 0)
                {
                    Ldloc(startingPos);
                    Ldc(node.M);
                    Add();
                    Stloc(startingPos);
                }

                // goto endLoop;
                BrFar(endLoop);

                // Backtracking section. Subsequent failures will jump to here, at which
                // point we decrement the matched count as long as it's above the minimum
                // required, and try again by flowing to everything that comes after this.

                MarkLabel(backtrackingLabel);
                if (capturepos is not null)
                {
                    // capturepos = base.runstack[--stackpos];
                    // while (base.Crawlpos() > capturepos) base.Uncapture();
                    EmitStackPop();
                    Stloc(capturepos);
                    EmitUncaptureUntil(capturepos);
                }

                // endingPos = base.runstack[--stackpos];
                // startingPos = base.runstack[--stackpos];
                EmitStackPop();
                Stloc(endingPos);
                EmitStackPop();
                Stloc(startingPos);

                // if (startingPos >= endingPos) goto doneLabel;
                Ldloc(startingPos);
                Ldloc(endingPos);
                BgeFar(doneLabel);

                if (subsequent?.FindStartingLiteral() is ValueTuple<char, string?, string?> literal)
                {
                    // endingPos = inputSpan.Slice(startingPos, Math.Min(inputSpan.Length, endingPos + literal.Length - 1) - startingPos).LastIndexOf(literal);
                    // if (endingPos < 0)
                    // {
                    //     goto doneLabel;
                    // }
                    Ldloca(inputSpan);
                    Ldloc(startingPos);
                    if (literal.Item2 is not null)
                    {
                        Ldloca(inputSpan);
                        Call(s_spanGetLengthMethod);
                        Ldloc(endingPos);
                        Ldc(literal.Item2.Length - 1);
                        Add();
                        Call(s_mathMinIntInt);
                        Ldloc(startingPos);
                        Sub();
                        Call(s_spanSliceIntIntMethod);
                        Ldstr(literal.Item2);
                        Call(s_stringAsSpanMethod);
                        Call(s_spanLastIndexOfSpan);
                    }
                    else
                    {
                        Ldloc(endingPos);
                        Ldloc(startingPos);
                        Sub();
                        Call(s_spanSliceIntIntMethod);
                        if (literal.Item3 is not null)
                        {
                            switch (literal.Item3.Length)
                            {
                                case 2:
                                    Ldc(literal.Item3[0]);
                                    Ldc(literal.Item3[1]);
                                    Call(s_spanLastIndexOfAnyCharChar);
                                    break;

                                case 3:
                                    Ldc(literal.Item3[0]);
                                    Ldc(literal.Item3[1]);
                                    Ldc(literal.Item3[2]);
                                    Call(s_spanLastIndexOfAnyCharCharChar);
                                    break;

                                default:
                                    Ldstr(literal.Item3);
                                    Call(s_stringAsSpanMethod);
                                    Call(s_spanLastIndexOfAnySpan);
                                    break;
                            }
                        }
                        else
                        {
                            Ldc(literal.Item1);
                            Call(s_spanLastIndexOfChar);
                        }
                    }
                    Stloc(endingPos);
                    Ldloc(endingPos);
                    Ldc(0);
                    BltFar(doneLabel);

                    // endingPos += startingPos;
                    Ldloc(endingPos);
                    Ldloc(startingPos);
                    Add();
                    Stloc(endingPos);
                }
                else
                {
                    // endingPos--;
                    Ldloc(endingPos);
                    Ldc(1);
                    Sub();
                    Stloc(endingPos);
                }

                // pos = endingPos;
                Ldloc(endingPos);
                Stloc(pos);

                // slice = inputSpan.Slice(pos, end - pos);
                SliceInputSpan();

                MarkLabel(endLoop);
                EmitStackResizeIfNeeded(expressionHasCaptures ? 3 : 2);
                EmitStackPush(() => Ldloc(startingPos));
                EmitStackPush(() => Ldloc(endingPos));
                if (capturepos is not null)
                {
                    EmitStackPush(() => Ldloc(capturepos!));
                }

                doneLabel = backtrackingLabel; // leave set to the backtracking label for all subsequent nodes
            }

            void EmitSingleCharLazy(RegexNode node, RegexNode? subsequent = null, bool emitLengthChecksIfRequired = true)
            {
                Debug.Assert(node.Kind is RegexNodeKind.Onelazy or RegexNodeKind.Notonelazy or RegexNodeKind.Setlazy, $"Unexpected type: {node.Kind}");

                // Emit the min iterations as a repeater.  Any failures here don't necessitate backtracking,
                // as the lazy itself failed to match, and there's no backtracking possible by the individual
                // characters/iterations themselves.
                if (node.M > 0)
                {
                    EmitSingleCharRepeater(node, emitLengthChecksIfRequired);
                }

                // If the whole thing was actually that repeater, we're done. Similarly, if this is actually an atomic
                // lazy loop, nothing will ever backtrack into this node, so we never need to iterate more than the minimum.
                if (node.M == node.N || analysis.IsAtomicByAncestor(node))
                {
                    return;
                }

                Debug.Assert(node.M < node.N);

                // We now need to match one character at a time, each time allowing the remainder of the expression
                // to try to match, and only matching another character if the subsequent expression fails to match.

                // We're about to enter a loop, so ensure our text position is 0.
                TransferSliceStaticPosToPos();

                // If the loop isn't unbounded, track the number of iterations and the max number to allow.
                LocalBuilder? iterationCount = null;
                int? maxIterations = null;
                if (node.N != int.MaxValue)
                {
                    maxIterations = node.N - node.M;

                    // int iterationCount = 0;
                    iterationCount = DeclareInt32();
                    Ldc(0);
                    Stloc(iterationCount);
                }

                // Track the current crawl position.  Upon backtracking, we'll unwind any captures beyond this point.
                LocalBuilder? capturepos = expressionHasCaptures ? DeclareInt32() : null;

                // Track the current pos.  Each time we backtrack, we'll reset to the stored position, which
                // is also incremented each time we match another character in the loop.
                // int startingPos = pos;
                LocalBuilder startingPos = DeclareInt32();
                Ldloc(pos);
                Stloc(startingPos);

                // Skip the backtracking section for the initial subsequent matching.  We've already matched the
                // minimum number of iterations, which means we can successfully match with zero additional iterations.
                // goto endLoopLabel;
                Label endLoopLabel = DefineLabel();
                BrFar(endLoopLabel);

                // Backtracking section. Subsequent failures will jump to here.
                Label backtrackingLabel = DefineLabel();
                MarkLabel(backtrackingLabel);

                // Uncapture any captures if the expression has any.  It's possible the captures it has
                // are before this node, in which case this is wasted effort, but still functionally correct.
                if (capturepos is not null)
                {
                    // while (base.Crawlpos() > capturepos) base.Uncapture();
                    EmitUncaptureUntil(capturepos);
                }

                // If there's a max number of iterations, see if we've exceeded the maximum number of characters
                // to match.  If we haven't, increment the iteration count.
                if (maxIterations is not null)
                {
                    // if (iterationCount >= maxIterations) goto doneLabel;
                    Ldloc(iterationCount!);
                    Ldc(maxIterations.Value);
                    BgeFar(doneLabel);

                    // iterationCount++;
                    Ldloc(iterationCount!);
                    Ldc(1);
                    Add();
                    Stloc(iterationCount!);
                }

                // Now match the next item in the lazy loop.  We need to reset the pos to the position
                // just after the last character in this loop was matched, and we need to store the resulting position
                // for the next time we backtrack.
                // pos = startingPos;
                // Match single char;
                Ldloc(startingPos);
                Stloc(pos);
                SliceInputSpan();
                EmitSingleChar(node);
                TransferSliceStaticPosToPos();

                // Now that we've appropriately advanced by one character and are set for what comes after the loop,
                // see if we can skip ahead more iterations by doing a search for a following literal.
                if (iterationCount is null &&
                    node.Kind is RegexNodeKind.Notonelazy &&
                    !IsCaseInsensitive(node) &&
                    subsequent?.FindStartingLiteral(4) is ValueTuple<char, string?, string?> literal && // 5 == max optimized by IndexOfAny, and we need to reserve 1 for node.Ch
                    (literal.Item3 is not null ? !literal.Item3.Contains(node.Ch) : (literal.Item2?[0] ?? literal.Item1) != node.Ch)) // no overlap between node.Ch and the start of the literal
                {
                    // e.g. "<[^>]*?>"
                    // This lazy loop will consume all characters other than node.Ch until the subsequent literal.
                    // We can implement it to search for either that char or the literal, whichever comes first.
                    // If it ends up being that node.Ch, the loop fails (we're only here if we're backtracking).

                    // startingPos = slice.IndexOfAny(node.Ch, literal);
                    Ldloc(slice);
                    if (literal.Item3 is not null)
                    {
                        switch (literal.Item3.Length)
                        {
                            case 2:
                                Ldc(node.Ch);
                                Ldc(literal.Item3[0]);
                                Ldc(literal.Item3[1]);
                                Call(s_spanIndexOfAnyCharCharChar);
                                break;

                            default:
                                Ldstr(node.Ch + literal.Item3);
                                Call(s_stringAsSpanMethod);
                                Call(s_spanIndexOfAnySpan);
                                break;
                        }
                    }
                    else
                    {
                        Ldc(node.Ch);
                        Ldc(literal.Item2?[0] ?? literal.Item1);
                        Call(s_spanIndexOfAnyCharChar);
                    }
                    Stloc(startingPos);

                    // if ((uint)startingPos >= (uint)slice.Length) goto doneLabel;
                    Ldloc(startingPos);
                    Ldloca(slice);
                    Call(s_spanGetLengthMethod);
                    BgeUnFar(doneLabel);

                    // if (slice[startingPos] == node.Ch) goto doneLabel;
                    Ldloca(slice);
                    Ldloc(startingPos);
                    Call(s_spanGetItemMethod);
                    LdindU2();
                    Ldc(node.Ch);
                    BeqFar(doneLabel);

                    // pos += startingPos;
                    // slice = inputSpace.Slice(pos, end - pos);
                    Ldloc(pos);
                    Ldloc(startingPos);
                    Add();
                    Stloc(pos);
                    SliceInputSpan();
                }
                else if (iterationCount is null &&
                    node.Kind is RegexNodeKind.Setlazy &&
                    node.Str == RegexCharClass.AnyClass &&
                    subsequent?.FindStartingLiteral() is ValueTuple<char, string?, string?> literal2)
                {
                    // e.g. ".*?string" with RegexOptions.Singleline
                    // This lazy loop will consume all characters until the subsequent literal. If the subsequent literal
                    // isn't found, the loop fails. We can implement it to just search for that literal.

                    // startingPos = slice.IndexOf(literal);
                    Ldloc(slice);
                    if (literal2.Item2 is not null)
                    {
                        Ldstr(literal2.Item2);
                        Call(s_stringAsSpanMethod);
                        Call(s_spanIndexOfSpan);
                    }
                    else if (literal2.Item3 is not null)
                    {
                        switch (literal2.Item3.Length)
                        {
                            case 2:
                                Ldc(literal2.Item3[0]);
                                Ldc(literal2.Item3[1]);
                                Call(s_spanIndexOfAnyCharChar);
                                break;

                            case 3:
                                Ldc(literal2.Item3[0]);
                                Ldc(literal2.Item3[1]);
                                Ldc(literal2.Item3[2]);
                                Call(s_spanIndexOfAnyCharCharChar);
                                break;

                            default:
                                Ldstr(literal2.Item3);
                                Call(s_stringAsSpanMethod);
                                Call(s_spanIndexOfAnySpan);
                                break;
                        }
                    }
                    else
                    {
                        Ldc(literal2.Item1);
                        Call(s_spanIndexOfChar);
                    }
                    Stloc(startingPos);

                    // if (startingPos < 0) goto doneLabel;
                    Ldloc(startingPos);
                    Ldc(0);
                    BltFar(doneLabel);

                    // pos += startingPos;
                    // slice = inputSpace.Slice(pos, end - pos);
                    Ldloc(pos);
                    Ldloc(startingPos);
                    Add();
                    Stloc(pos);
                    SliceInputSpan();
                }

                // Store the position we've left off at in case we need to iterate again.
                // startingPos = pos;
                Ldloc(pos);
                Stloc(startingPos);

                // Update the done label for everything that comes after this node.  This is done after we emit the single char
                // matching, as that failing indicates the loop itself has failed to match.
                Label originalDoneLabel = doneLabel;
                doneLabel = backtrackingLabel; // leave set to the backtracking label for all subsequent nodes

                MarkLabel(endLoopLabel);
                if (capturepos is not null)
                {
                    // capturepos = base.CrawlPos();
                    Ldthis();
                    Call(s_crawlposMethod);
                    Stloc(capturepos);
                }

                if (node.IsInLoop())
                {
                    // Store the loop's state
                    // base.runstack[stackpos++] = startingPos;
                    // base.runstack[stackpos++] = capturepos;
                    // base.runstack[stackpos++] = iterationCount;
                    EmitStackResizeIfNeeded(3);
                    EmitStackPush(() => Ldloc(startingPos));
                    if (capturepos is not null)
                    {
                        EmitStackPush(() => Ldloc(capturepos));
                    }
                    if (iterationCount is not null)
                    {
                        EmitStackPush(() => Ldloc(iterationCount));
                    }

                    // Skip past the backtracking section
                    Label backtrackingEnd = DefineLabel();
                    BrFar(backtrackingEnd);

                    // Emit a backtracking section that restores the loop's state and then jumps to the previous done label
                    Label backtrack = DefineLabel();
                    MarkLabel(backtrack);

                    // iterationCount = base.runstack[--stackpos];
                    // capturepos = base.runstack[--stackpos];
                    // startingPos = base.runstack[--stackpos];
                    if (iterationCount is not null)
                    {
                        EmitStackPop();
                        Stloc(iterationCount);
                    }
                    if (capturepos is not null)
                    {
                        EmitStackPop();
                        Stloc(capturepos);
                    }
                    EmitStackPop();
                    Stloc(startingPos);

                    // goto doneLabel;
                    BrFar(doneLabel);

                    doneLabel = backtrack;
                    MarkLabel(backtrackingEnd);
                }
            }

            void EmitLazy(RegexNode node)
            {
                Debug.Assert(node.Kind is RegexNodeKind.Lazyloop, $"Unexpected type: {node.Kind}");
                Debug.Assert(node.M < int.MaxValue, $"Unexpected M={node.M}");
                Debug.Assert(node.N >= node.M, $"Unexpected M={node.M}, N={node.N}");
                Debug.Assert(node.ChildCount() == 1, $"Expected 1 child, found {node.ChildCount()}");

                int minIterations = node.M;
                int maxIterations = node.N;
                Label originalDoneLabel = doneLabel;
                bool isAtomic = analysis.IsAtomicByAncestor(node);

                // If this is actually an atomic lazy loop, we need to output just the minimum number of iterations,
                // as nothing will backtrack into the lazy loop to get it progress further.
                if (isAtomic)
                {
                    switch (minIterations)
                    {
                        case 0:
                            // Atomic lazy with a min count of 0: nop.
                            return;

                        case 1:
                            // Atomic lazy with a min count of 1: just output the child, no looping required.
                            EmitNode(node.Child(0));
                            return;
                    }
                }

                // If this is actually a repeater and the child doesn't have any backtracking in it that might
                // cause us to need to unwind already taken iterations, just output it as a repeater loop.
                if (minIterations == maxIterations && !analysis.MayBacktrack(node.Child(0)))
                {
                    EmitNonBacktrackingRepeater(node);
                    return;
                }

                // We might loop any number of times.  In order to ensure this loop and subsequent code sees sliceStaticPos
                // the same regardless, we always need it to contain the same value, and the easiest such value is 0.
                // So, we transfer sliceStaticPos to pos, and ensure that any path out of here has sliceStaticPos as 0.
                TransferSliceStaticPosToPos();

                LocalBuilder startingPos = DeclareInt32();
                LocalBuilder iterationCount = DeclareInt32();
                LocalBuilder sawEmpty = DeclareInt32();
                Label body = DefineLabel();
                Label endLoop = DefineLabel();

                // iterationCount = 0;
                // startingPos = pos;
                // sawEmpty = 0; // false
                Ldc(0);
                Stloc(iterationCount);
                Ldloc(pos);
                Stloc(startingPos);
                Ldc(0);
                Stloc(sawEmpty);

                // If the min count is 0, start out by jumping right to what's after the loop.  Backtracking
                // will then bring us back in to do further iterations.
                if (minIterations == 0)
                {
                    // goto endLoop;
                    BrFar(endLoop);
                }

                // Iteration body
                MarkLabel(body);
                EmitTimeoutCheck();

                // We need to store the starting pos and crawl position so that it may
                // be backtracked through later.  This needs to be the starting position from
                // the iteration we're leaving, so it's pushed before updating it to pos.
                // base.runstack[stackpos++] = base.Crawlpos();
                // base.runstack[stackpos++] = startingPos;
                // base.runstack[stackpos++] = pos;
                // base.runstack[stackpos++] = sawEmpty;
                EmitStackResizeIfNeeded(3);
                if (expressionHasCaptures)
                {
                    EmitStackPush(() =>
                    {
                        Ldthis();
                        Call(s_crawlposMethod);
                    });
                }
                EmitStackPush(() => Ldloc(startingPos));
                EmitStackPush(() => Ldloc(pos));
                EmitStackPush(() => Ldloc(sawEmpty));

                // Save off some state.  We need to store the current pos so we can compare it against
                // pos after the iteration, in order to determine whether the iteration was empty. Empty
                // iterations are allowed as part of min matches, but once we've met the min quote, empty matches
                // are considered match failures.
                // startingPos = pos;
                Ldloc(pos);
                Stloc(startingPos);

                // Proactively increase the number of iterations.  We do this prior to the match rather than once
                // we know it's successful, because we need to decrement it as part of a failed match when
                // backtracking; it's thus simpler to just always decrement it as part of a failed match, even
                // when initially greedily matching the loop, which then requires we increment it before trying.
                // iterationCount++;
                Ldloc(iterationCount);
                Ldc(1);
                Add();
                Stloc(iterationCount);

                // Last but not least, we need to set the doneLabel that a failed match of the body will jump to.
                // Such an iteration match failure may or may not fail the whole operation, depending on whether
                // we've already matched the minimum required iterations, so we need to jump to a location that
                // will make that determination.
                Label iterationFailedLabel = DefineLabel();
                doneLabel = iterationFailedLabel;

                // Finally, emit the child.
                Debug.Assert(sliceStaticPos == 0);
                EmitNode(node.Child(0));
                TransferSliceStaticPosToPos(); // ensure sliceStaticPos remains 0
                if (doneLabel == iterationFailedLabel)
                {
                    doneLabel = originalDoneLabel;
                }

                // Loop condition.  Continue iterating if we've not yet reached the minimum.
                if (minIterations > 0)
                {
                    // if (iterationCount < minIterations) goto body;
                    Ldloc(iterationCount);
                    Ldc(minIterations);
                    BltFar(body);
                }

                // If the last iteration was empty, we need to prevent further iteration from this point
                // unless we backtrack out of this iteration.  We can do that easily just by pretending
                // we reached the max iteration count.
                // if (pos == startingPos) sawEmpty = 1; // true
                Label skipSawEmptySet = DefineLabel();
                Ldloc(pos);
                Ldloc(startingPos);
                Bne(skipSawEmptySet);
                Ldc(1);
                Stloc(sawEmpty);
                MarkLabel(skipSawEmptySet);

                // We matched the next iteration.  Jump to the subsequent code.
                // goto endLoop;
                BrFar(endLoop);

                // Now handle what happens when an iteration fails.  We need to reset state to what it was before just that iteration
                // started.  That includes resetting pos and clearing out any captures from that iteration.
                MarkLabel(iterationFailedLabel);

                // iterationCount--;
                Ldloc(iterationCount);
                Ldc(1);
                Sub();
                Stloc(iterationCount);

                // if (iterationCount < 0) goto originalDoneLabel;
                Ldloc(iterationCount);
                Ldc(0);
                BltFar(originalDoneLabel);

                // sawEmpty = base.runstack[--stackpos];
                // pos = base.runstack[--stackpos];
                // startingPos = base.runstack[--stackpos];
                // capturepos = base.runstack[--stackpos];
                // while (base.Crawlpos() > capturepos) base.Uncapture();
                EmitStackPop();
                Stloc(sawEmpty);
                EmitStackPop();
                Stloc(pos);
                EmitStackPop();
                Stloc(startingPos);
                if (expressionHasCaptures)
                {
                    using RentedLocalBuilder poppedCrawlPos = RentInt32Local();
                    EmitStackPop();
                    Stloc(poppedCrawlPos);
                    EmitUncaptureUntil(poppedCrawlPos);
                }
                SliceInputSpan();

                if (doneLabel == originalDoneLabel)
                {
                    // goto originalDoneLabel;
                    BrFar(originalDoneLabel);
                }
                else
                {
                    // if (iterationCount == 0) goto originalDoneLabel;
                    // goto doneLabel;
                    Ldloc(iterationCount);
                    Ldc(0);
                    BeqFar(originalDoneLabel);
                    BrFar(doneLabel);
                }

                MarkLabel(endLoop);

                if (!isAtomic)
                {
                    // Store the capture's state and skip the backtracking section
                    EmitStackResizeIfNeeded(3);
                    EmitStackPush(() => Ldloc(startingPos));
                    EmitStackPush(() => Ldloc(iterationCount));
                    EmitStackPush(() => Ldloc(sawEmpty));
                    Label skipBacktrack = DefineLabel();
                    BrFar(skipBacktrack);

                    // Emit a backtracking section that restores the capture's state and then jumps to the previous done label
                    Label backtrack = DefineLabel();
                    MarkLabel(backtrack);

                    // sawEmpty = base.runstack[--stackpos];
                    // iterationCount = base.runstack[--stackpos];
                    // startingPos = base.runstack[--stackpos];
                    EmitStackPop();
                    Stloc(sawEmpty);
                    EmitStackPop();
                    Stloc(iterationCount);
                    EmitStackPop();
                    Stloc(startingPos);

                    if (maxIterations == int.MaxValue)
                    {
                        // if (sawEmpty != 0) goto doneLabel;
                        Ldloc(sawEmpty);
                        Ldc(0);
                        BneFar(doneLabel);
                    }
                    else
                    {
                        // if (iterationCount >= maxIterations || sawEmpty != 0) goto doneLabel;
                        Ldloc(iterationCount);
                        Ldc(maxIterations);
                        BgeFar(doneLabel);
                        Ldloc(sawEmpty);
                        Ldc(0);
                        BneFar(doneLabel);
                    }

                    // goto body;
                    BrFar(body);

                    doneLabel = backtrack;
                    MarkLabel(skipBacktrack);
                }
            }

            // Emits the code to handle a loop (repeater) with a fixed number of iterations.
            // RegexNode.M is used for the number of iterations (RegexNode.N is ignored), as this
            // might be used to implement the required iterations of other kinds of loops.
            void EmitSingleCharRepeater(RegexNode node, bool emitLengthChecksIfRequired = true)
            {
                Debug.Assert(node.IsOneFamily || node.IsNotoneFamily || node.IsSetFamily, $"Unexpected type: {node.Kind}");

                int iterations = node.M;
                switch (iterations)
                {
                    case 0:
                        // No iterations, nothing to do.
                        return;

                    case 1:
                        // Just match the individual item
                        EmitSingleChar(node, emitLengthChecksIfRequired);
                        return;

                    case <= RegexNode.MultiVsRepeaterLimit when node.IsOneFamily && !IsCaseInsensitive(node):
                        // This is a repeated case-sensitive character; emit it as a multi in order to get all the optimizations
                        // afforded to a multi, e.g. unrolling the loop with multi-char reads/comparisons at a time.
                        EmitMultiCharString(new string(node.Ch, iterations), caseInsensitive: false, emitLengthChecksIfRequired);
                        return;
                }

                // if ((uint)(sliceStaticPos + iterations - 1) >= (uint)slice.Length) goto doneLabel;
                if (emitLengthChecksIfRequired)
                {
                    EmitSpanLengthCheck(iterations);
                }

                // Arbitrary limit for unrolling vs creating a loop.  We want to balance size in the generated
                // code with other costs, like the (small) overhead of slicing to create the temp span to iterate.
                const int MaxUnrollSize = 16;

                if (iterations <= MaxUnrollSize)
                {
                    // if (slice[sliceStaticPos] != c1 ||
                    //     slice[sliceStaticPos + 1] != c2 ||
                    //     ...)
                    //       goto doneLabel;
                    for (int i = 0; i < iterations; i++)
                    {
                        EmitSingleChar(node, emitLengthCheck: false);
                    }
                }
                else
                {
                    // ReadOnlySpan<char> tmp = slice.Slice(sliceStaticPos, iterations);
                    // for (int i = 0; i < tmp.Length; i++)
                    // {
                    //     TimeoutCheck();
                    //     if (tmp[i] != ch) goto Done;
                    // }
                    // sliceStaticPos += iterations;

                    Label conditionLabel = DefineLabel();
                    Label bodyLabel = DefineLabel();

                    using RentedLocalBuilder spanLocal = RentReadOnlySpanCharLocal();
                    Ldloca(slice);
                    Ldc(sliceStaticPos);
                    Ldc(iterations);
                    Call(s_spanSliceIntIntMethod);
                    Stloc(spanLocal);

                    using RentedLocalBuilder iterationLocal = RentInt32Local();
                    Ldc(0);
                    Stloc(iterationLocal);
                    BrFar(conditionLabel);

                    MarkLabel(bodyLabel);
                    EmitTimeoutCheck();

                    LocalBuilder tmpTextSpanLocal = slice; // we want EmitSingleChar to refer to this temporary
                    int tmpTextSpanPos = sliceStaticPos;
                    slice = spanLocal;
                    sliceStaticPos = 0;
                    EmitSingleChar(node, emitLengthCheck: false, offset: iterationLocal);
                    slice = tmpTextSpanLocal;
                    sliceStaticPos = tmpTextSpanPos;

                    Ldloc(iterationLocal);
                    Ldc(1);
                    Add();
                    Stloc(iterationLocal);

                    MarkLabel(conditionLabel);
                    Ldloc(iterationLocal);
                    Ldloca(spanLocal);
                    Call(s_spanGetLengthMethod);
                    BltFar(bodyLabel);

                    sliceStaticPos += iterations;
                }
            }

            // Emits the code to handle a non-backtracking, variable-length loop around a single character comparison.
            void EmitSingleCharAtomicLoop(RegexNode node)
            {
                Debug.Assert(node.Kind is RegexNodeKind.Oneloop or RegexNodeKind.Oneloopatomic or RegexNodeKind.Notoneloop or RegexNodeKind.Notoneloopatomic or RegexNodeKind.Setloop or RegexNodeKind.Setloopatomic, $"Unexpected type: {node.Kind}");

                // If this is actually a repeater, emit that instead.
                if (node.M == node.N)
                {
                    EmitSingleCharRepeater(node);
                    return;
                }

                // If this is actually an optional single char, emit that instead.
                if (node.M == 0 && node.N == 1)
                {
                    EmitAtomicSingleCharZeroOrOne(node);
                    return;
                }

                Debug.Assert(node.N > node.M);
                int minIterations = node.M;
                int maxIterations = node.N;

                using RentedLocalBuilder iterationLocal = RentInt32Local();

                Label atomicLoopDoneLabel = DefineLabel();

                Span<char> setChars = stackalloc char[5]; // max optimized by IndexOfAny today
                int numSetChars = 0;

                if (node.IsNotoneFamily &&
                    maxIterations == int.MaxValue &&
                    (!IsCaseInsensitive(node)))
                {
                    // For Notone, we're looking for a specific character, as everything until we find
                    // it is consumed by the loop.  If we're unbounded, such as with ".*" and if we're case-sensitive,
                    // we can use the vectorized IndexOf to do the search, rather than open-coding it.  The unbounded
                    // restriction is purely for simplicity; it could be removed in the future with additional code to
                    // handle the unbounded case.

                    // int i = slice.Slice(sliceStaticPos).IndexOf(char);
                    if (sliceStaticPos > 0)
                    {
                        Ldloca(slice);
                        Ldc(sliceStaticPos);
                        Call(s_spanSliceIntMethod);
                    }
                    else
                    {
                        Ldloc(slice);
                    }
                    Ldc(node.Ch);
                    Call(s_spanIndexOfChar);
                    Stloc(iterationLocal);

                    // if (i >= 0) goto atomicLoopDoneLabel;
                    Ldloc(iterationLocal);
                    Ldc(0);
                    BgeFar(atomicLoopDoneLabel);

                    // i = slice.Length - sliceStaticPos;
                    Ldloca(slice);
                    Call(s_spanGetLengthMethod);
                    if (sliceStaticPos > 0)
                    {
                        Ldc(sliceStaticPos);
                        Sub();
                    }
                    Stloc(iterationLocal);
                }
                else if (node.IsSetFamily &&
                    maxIterations == int.MaxValue &&
                    !IsCaseInsensitive(node) &&
                    (numSetChars = RegexCharClass.GetSetChars(node.Str!, setChars)) != 0 &&
                    RegexCharClass.IsNegated(node.Str!))
                {
                    // If the set is negated and contains only a few characters (if it contained 1 and was negated, it would
                    // have been reduced to a Notone), we can use an IndexOfAny to find any of the target characters.
                    // As with the notoneloopatomic above, the unbounded constraint is purely for simplicity.
                    Debug.Assert(numSetChars > 1);

                    // int i = slice.Slice(sliceStaticPos).IndexOfAny(ch1, ch2, ...);
                    if (sliceStaticPos > 0)
                    {
                        Ldloca(slice);
                        Ldc(sliceStaticPos);
                        Call(s_spanSliceIntMethod);
                    }
                    else
                    {
                        Ldloc(slice);
                    }
                    switch (numSetChars)
                    {
                        case 2:
                            Ldc(setChars[0]);
                            Ldc(setChars[1]);
                            Call(s_spanIndexOfAnyCharChar);
                            break;

                        case 3:
                            Ldc(setChars[0]);
                            Ldc(setChars[1]);
                            Ldc(setChars[2]);
                            Call(s_spanIndexOfAnyCharCharChar);
                            break;

                        default:
                            Ldstr(setChars.Slice(0, numSetChars).ToString());
                            Call(s_stringAsSpanMethod);
                            Call(s_spanIndexOfSpan);
                            break;
                    }
                    Stloc(iterationLocal);

                    // if (i >= 0) goto atomicLoopDoneLabel;
                    Ldloc(iterationLocal);
                    Ldc(0);
                    BgeFar(atomicLoopDoneLabel);

                    // i = slice.Length - sliceStaticPos;
                    Ldloca(slice);
                    Call(s_spanGetLengthMethod);
                    if (sliceStaticPos > 0)
                    {
                        Ldc(sliceStaticPos);
                        Sub();
                    }
                    Stloc(iterationLocal);
                }
                else if (node.IsSetFamily && maxIterations == int.MaxValue && node.Str == RegexCharClass.AnyClass)
                {
                    // .* was used with RegexOptions.Singleline, which means it'll consume everything.  Just jump to the end.
                    // The unbounded constraint is the same as in the Notone case above, done purely for simplicity.

                    // int i = end - pos;
                    TransferSliceStaticPosToPos();
                    Ldloc(end);
                    Ldloc(pos);
                    Sub();
                    Stloc(iterationLocal);
                }
                else
                {
                    // For everything else, do a normal loop.

                    // Transfer sliceStaticPos to pos to help with bounds check elimination on the loop.
                    TransferSliceStaticPosToPos();

                    Label conditionLabel = DefineLabel();
                    Label bodyLabel = DefineLabel();

                    // int i = 0;
                    Ldc(0);
                    Stloc(iterationLocal);
                    BrFar(conditionLabel);

                    // Body:
                    // TimeoutCheck();
                    MarkLabel(bodyLabel);
                    EmitTimeoutCheck();

                    // if ((uint)i >= (uint)slice.Length) goto atomicLoopDoneLabel;
                    Ldloc(iterationLocal);
                    Ldloca(slice);
                    Call(s_spanGetLengthMethod);
                    BgeUnFar(atomicLoopDoneLabel);

                    // if (slice[i] != ch) goto atomicLoopDoneLabel;
                    Ldloca(slice);
                    Ldloc(iterationLocal);
                    Call(s_spanGetItemMethod);
                    LdindU2();
                    if (node.IsSetFamily)
                    {
                        EmitMatchCharacterClass(node.Str!, IsCaseInsensitive(node));
                        BrfalseFar(atomicLoopDoneLabel);
                    }
                    else
                    {
                        if (IsCaseInsensitive(node))
                        {
                            CallToLower();
                        }
                        Ldc(node.Ch);
                        if (node.IsOneFamily)
                        {
                            BneFar(atomicLoopDoneLabel);
                        }
                        else // IsNotoneFamily
                        {
                            BeqFar(atomicLoopDoneLabel);
                        }
                    }

                    // i++;
                    Ldloc(iterationLocal);
                    Ldc(1);
                    Add();
                    Stloc(iterationLocal);

                    // if (i >= maxIterations) goto atomicLoopDoneLabel;
                    MarkLabel(conditionLabel);
                    if (maxIterations != int.MaxValue)
                    {
                        Ldloc(iterationLocal);
                        Ldc(maxIterations);
                        BltFar(bodyLabel);
                    }
                    else
                    {
                        BrFar(bodyLabel);
                    }
                }

                // Done:
                MarkLabel(atomicLoopDoneLabel);

                // Check to ensure we've found at least min iterations.
                if (minIterations > 0)
                {
                    Ldloc(iterationLocal);
                    Ldc(minIterations);
                    BltFar(doneLabel);
                }

                // Now that we've completed our optional iterations, advance the text span
                // and pos by the number of iterations completed.

                // slice = slice.Slice(i);
                Ldloca(slice);
                Ldloc(iterationLocal);
                Call(s_spanSliceIntMethod);
                Stloc(slice);

                // pos += i;
                Ldloc(pos);
                Ldloc(iterationLocal);
                Add();
                Stloc(pos);
            }

            // Emits the code to handle a non-backtracking optional zero-or-one loop.
            void EmitAtomicSingleCharZeroOrOne(RegexNode node)
            {
                Debug.Assert(node.Kind is RegexNodeKind.Oneloop or RegexNodeKind.Oneloopatomic or RegexNodeKind.Notoneloop or RegexNodeKind.Notoneloopatomic or RegexNodeKind.Setloop or RegexNodeKind.Setloopatomic, $"Unexpected type: {node.Kind}");
                Debug.Assert(node.M == 0 && node.N == 1);

                Label skipUpdatesLabel = DefineLabel();

                // if ((uint)sliceStaticPos >= (uint)slice.Length) goto skipUpdatesLabel;
                Ldc(sliceStaticPos);
                Ldloca(slice);
                Call(s_spanGetLengthMethod);
                BgeUnFar(skipUpdatesLabel);

                // if (slice[sliceStaticPos] != ch) goto skipUpdatesLabel;
                Ldloca(slice);
                Ldc(sliceStaticPos);
                Call(s_spanGetItemMethod);
                LdindU2();
                if (node.IsSetFamily)
                {
                    EmitMatchCharacterClass(node.Str!, IsCaseInsensitive(node));
                    BrfalseFar(skipUpdatesLabel);
                }
                else
                {
                    if (IsCaseInsensitive(node))
                    {
                        CallToLower();
                    }
                    Ldc(node.Ch);
                    if (node.IsOneFamily)
                    {
                        BneFar(skipUpdatesLabel);
                    }
                    else // IsNotoneFamily
                    {
                        BeqFar(skipUpdatesLabel);
                    }
                }

                // slice = slice.Slice(1);
                Ldloca(slice);
                Ldc(1);
                Call(s_spanSliceIntMethod);
                Stloc(slice);

                // pos++;
                Ldloc(pos);
                Ldc(1);
                Add();
                Stloc(pos);

                MarkLabel(skipUpdatesLabel);
            }

            void EmitNonBacktrackingRepeater(RegexNode node)
            {
                Debug.Assert(node.Kind is RegexNodeKind.Loop or RegexNodeKind.Lazyloop, $"Unexpected type: {node.Kind}");
                Debug.Assert(node.M < int.MaxValue, $"Unexpected M={node.M}");
                Debug.Assert(node.M == node.N, $"Unexpected M={node.M} == N={node.N}");
                Debug.Assert(node.ChildCount() == 1, $"Expected 1 child, found {node.ChildCount()}");
                Debug.Assert(!analysis.MayBacktrack(node.Child(0)), $"Expected non-backtracking node {node.Kind}");

                // Ensure every iteration of the loop sees a consistent value.
                TransferSliceStaticPosToPos();

                // Loop M==N times to match the child exactly that numbers of times.
                Label condition = DefineLabel();
                Label body = DefineLabel();

                // for (int i = 0; ...)
                using RentedLocalBuilder i = RentInt32Local();
                Ldc(0);
                Stloc(i);
                BrFar(condition);

                MarkLabel(body);
                EmitNode(node.Child(0));
                TransferSliceStaticPosToPos(); // make sure static the static position remains at 0 for subsequent constructs

                // for (...; ...; i++)
                Ldloc(i);
                Ldc(1);
                Add();
                Stloc(i);

                // for (...; i < node.M; ...)
                MarkLabel(condition);
                Ldloc(i);
                Ldc(node.M);
                BltFar(body);
            }

            void EmitLoop(RegexNode node)
            {
                Debug.Assert(node.Kind is RegexNodeKind.Loop or RegexNodeKind.Lazyloop, $"Unexpected type: {node.Kind}");
                Debug.Assert(node.M < int.MaxValue, $"Unexpected M={node.M}");
                Debug.Assert(node.N >= node.M, $"Unexpected M={node.M}, N={node.N}");
                Debug.Assert(node.ChildCount() == 1, $"Expected 1 child, found {node.ChildCount()}");

                int minIterations = node.M;
                int maxIterations = node.N;
                bool isAtomic = analysis.IsAtomicByAncestor(node);

                // If this is actually a repeater and the child doesn't have any backtracking in it that might
                // cause us to need to unwind already taken iterations, just output it as a repeater loop.
                if (minIterations == maxIterations && !analysis.MayBacktrack(node.Child(0)))
                {
                    EmitNonBacktrackingRepeater(node);
                    return;
                }

                // We might loop any number of times.  In order to ensure this loop and subsequent code sees sliceStaticPos
                // the same regardless, we always need it to contain the same value, and the easiest such value is 0.
                // So, we transfer sliceStaticPos to pos, and ensure that any path out of here has sliceStaticPos as 0.
                TransferSliceStaticPosToPos();

                Label originalDoneLabel = doneLabel;

                LocalBuilder startingPos = DeclareInt32();
                LocalBuilder iterationCount = DeclareInt32();
                Label body = DefineLabel();
                Label endLoop = DefineLabel();

                // iterationCount = 0;
                // startingPos = 0;
                Ldc(0);
                Stloc(iterationCount);
                Ldc(0);
                Stloc(startingPos);

                // Iteration body
                MarkLabel(body);
                EmitTimeoutCheck();

                // We need to store the starting pos and crawl position so that it may
                // be backtracked through later.  This needs to be the starting position from
                // the iteration we're leaving, so it's pushed before updating it to pos.
                EmitStackResizeIfNeeded(3);
                if (expressionHasCaptures)
                {
                    // base.runstack[stackpos++] = base.Crawlpos();
                    EmitStackPush(() => { Ldthis(); Call(s_crawlposMethod); });
                }
                EmitStackPush(() => Ldloc(startingPos));
                EmitStackPush(() => Ldloc(pos));

                // Save off some state.  We need to store the current pos so we can compare it against
                // pos after the iteration, in order to determine whether the iteration was empty. Empty
                // iterations are allowed as part of min matches, but once we've met the min quote, empty matches
                // are considered match failures.
                // startingPos = pos;
                Ldloc(pos);
                Stloc(startingPos);

                // Proactively increase the number of iterations.  We do this prior to the match rather than once
                // we know it's successful, because we need to decrement it as part of a failed match when
                // backtracking; it's thus simpler to just always decrement it as part of a failed match, even
                // when initially greedily matching the loop, which then requires we increment it before trying.
                // iterationCount++;
                Ldloc(iterationCount);
                Ldc(1);
                Add();
                Stloc(iterationCount);

                // Last but not least, we need to set the doneLabel that a failed match of the body will jump to.
                // Such an iteration match failure may or may not fail the whole operation, depending on whether
                // we've already matched the minimum required iterations, so we need to jump to a location that
                // will make that determination.
                Label iterationFailedLabel = DefineLabel();
                doneLabel = iterationFailedLabel;

                // Finally, emit the child.
                Debug.Assert(sliceStaticPos == 0);
                EmitNode(node.Child(0));
                TransferSliceStaticPosToPos(); // ensure sliceStaticPos remains 0
                bool childBacktracks = doneLabel != iterationFailedLabel;

                // Loop condition.  Continue iterating greedily if we've not yet reached the maximum.  We also need to stop
                // iterating if the iteration matched empty and we already hit the minimum number of iterations. Otherwise,
                // we've matched as many iterations as we can with this configuration.  Jump to what comes after the loop.
                switch ((minIterations > 0, maxIterations == int.MaxValue))
                {
                    case (true, true):
                        // if (pos != startingPos || iterationCount < minIterations) goto body;
                        // goto endLoop;
                        Ldloc(pos);
                        Ldloc(startingPos);
                        BneFar(body);
                        Ldloc(iterationCount);
                        Ldc(minIterations);
                        BltFar(body);
                        BrFar(endLoop);
                        break;

                    case (true, false):
                        // if ((pos != startingPos || iterationCount < minIterations) && iterationCount < maxIterations) goto body;
                        // goto endLoop;
                        Ldloc(iterationCount);
                        Ldc(maxIterations);
                        BgeFar(endLoop);
                        Ldloc(pos);
                        Ldloc(startingPos);
                        BneFar(body);
                        Ldloc(iterationCount);
                        Ldc(minIterations);
                        BltFar(body);
                        BrFar(endLoop);
                        break;

                    case (false, true):
                        // if (pos != startingPos) goto body;
                        // goto endLoop;
                        Ldloc(pos);
                        Ldloc(startingPos);
                        BneFar(body);
                        BrFar(endLoop);
                        break;

                    case (false, false):
                        // if (pos == startingPos || iterationCount >= maxIterations) goto endLoop;
                        // goto body;
                        Ldloc(pos);
                        Ldloc(startingPos);
                        BeqFar(endLoop);
                        Ldloc(iterationCount);
                        Ldc(maxIterations);
                        BgeFar(endLoop);
                        BrFar(body);
                        break;
                }

                // Now handle what happens when an iteration fails, which could be an initial failure or it
                // could be while backtracking.  We need to reset state to what it was before just that iteration
                // started.  That includes resetting pos and clearing out any captures from that iteration.
                MarkLabel(iterationFailedLabel);

                // iterationCount--;
                Ldloc(iterationCount);
                Ldc(1);
                Sub();
                Stloc(iterationCount);

                // if (iterationCount < 0) goto originalDoneLabel;
                Ldloc(iterationCount);
                Ldc(0);
                BltFar(originalDoneLabel);

                // pos = base.runstack[--stackpos];
                // startingPos = base.runstack[--stackpos];
                EmitStackPop();
                Stloc(pos);
                EmitStackPop();
                Stloc(startingPos);
                if (expressionHasCaptures)
                {
                    // int poppedCrawlPos = base.runstack[--stackpos];
                    // while (base.Crawlpos() > poppedCrawlPos) base.Uncapture();
                    using RentedLocalBuilder poppedCrawlPos = RentInt32Local();
                    EmitStackPop();
                    Stloc(poppedCrawlPos);
                    EmitUncaptureUntil(poppedCrawlPos);
                }
                SliceInputSpan();

                if (minIterations > 0)
                {
                    // if (iterationCount == 0) goto originalDoneLabel;
                    Ldloc(iterationCount);
                    Ldc(0);
                    BeqFar(originalDoneLabel);

                    // if (iterationCount < minIterations) goto doneLabel/originalDoneLabel;
                    Ldloc(iterationCount);
                    Ldc(minIterations);
                    BltFar(childBacktracks ? doneLabel : originalDoneLabel);
                }

                if (isAtomic)
                {
                    doneLabel = originalDoneLabel;
                    MarkLabel(endLoop);
                }
                else
                {
                    if (childBacktracks)
                    {
                        // goto endLoop;
                        BrFar(endLoop);

                        // Backtrack:
                        Label backtrack = DefineLabel();
                        MarkLabel(backtrack);

                        // if (iterationCount == 0) goto originalDoneLabel;
                        Ldloc(iterationCount);
                        Ldc(0);
                        BeqFar(originalDoneLabel);

                        // goto doneLabel;
                        BrFar(doneLabel);

                        doneLabel = backtrack;
                    }

                    MarkLabel(endLoop);

                    if (node.IsInLoop())
                    {
                        // Store the loop's state
                        EmitStackResizeIfNeeded(3);
                        EmitStackPush(() => Ldloc(startingPos));
                        EmitStackPush(() => Ldloc(iterationCount));

                        // Skip past the backtracking section
                        // goto backtrackingEnd;
                        Label backtrackingEnd = DefineLabel();
                        BrFar(backtrackingEnd);

                        // Emit a backtracking section that restores the loop's state and then jumps to the previous done label
                        Label backtrack = DefineLabel();
                        MarkLabel(backtrack);

                        // iterationCount = base.runstack[--runstack];
                        // startingPos = base.runstack[--runstack];
                        EmitStackPop();
                        Stloc(iterationCount);
                        EmitStackPop();
                        Stloc(startingPos);

                        // goto doneLabel;
                        BrFar(doneLabel);

                        doneLabel = backtrack;
                        MarkLabel(backtrackingEnd);
                    }
                }
            }

            void EmitStackResizeIfNeeded(int count)
            {
                Debug.Assert(count >= 1);

                // if (stackpos >= base.runstack!.Length - (count - 1))
                // {
                //     Array.Resize(ref base.runstack, base.runstack.Length * 2);
                // }

                Label skipResize = DefineLabel();

                Ldloc(stackpos);
                Ldthisfld(s_runstackField);
                Ldlen();
                if (count > 1)
                {
                    Ldc(count - 1);
                    Sub();
                }
                Blt(skipResize);

                Ldthis();
                _ilg!.Emit(OpCodes.Ldflda, s_runstackField);
                Ldthisfld(s_runstackField);
                Ldlen();
                Ldc(2);
                Mul();
                Call(s_arrayResize);

                MarkLabel(skipResize);
            }

            void EmitStackPush(Action load)
            {
                // base.runstack[stackpos] = load();
                Ldthisfld(s_runstackField);
                Ldloc(stackpos);
                load();
                StelemI4();

                // stackpos++;
                Ldloc(stackpos);
                Ldc(1);
                Add();
                Stloc(stackpos);
            }

            void EmitStackPop()
            {
                // ... = base.runstack[--stackpos];
                Ldthisfld(s_runstackField);
                Ldloc(stackpos);
                Ldc(1);
                Sub();
                Stloc(stackpos);
                Ldloc(stackpos);
                LdelemI4();
            }
        }

        protected void EmitScan(DynamicMethod tryFindNextStartingPositionMethod, DynamicMethod tryMatchAtCurrentPositionMethod)
        {
            Label returnLabel = DefineLabel();

            // while (TryFindNextPossibleStartingPosition(text))
            Label whileLoopBody = DefineLabel();
            MarkLabel(whileLoopBody);
            Ldthis();
            Ldarg_1();
            Call(tryFindNextStartingPositionMethod);
            BrfalseFar(returnLabel);

            if (_hasTimeout)
            {
                // CheckTimeout();
                Ldthis();
                Call(s_checkTimeoutMethod);
            }

            // if (TryMatchAtCurrentPosition(text) || runtextpos == text.length)
            //   return;
            Ldthis();
            Ldarg_1();
            Call(tryMatchAtCurrentPositionMethod);
            BrtrueFar(returnLabel);
            Ldthisfld(s_runtextposField);
            Ldarga_s(1);
            Call(s_spanGetLengthMethod);
            Ceq();
            BrtrueFar(returnLabel);

            // runtextpos += 1
            Ldthis();
            Ldthisfld(s_runtextposField);
            Ldc(1);
            Add();
            Stfld(s_runtextposField);

            // End loop body.
            BrFar(whileLoopBody);

            // return;
            MarkLabel(returnLabel);
            Ret();
        }

        private void InitializeCultureForGoIfNecessary()
        {
            _textInfo = null;
            if ((_options & RegexOptions.CultureInvariant) == 0)
            {
                bool needsCulture = (_options & RegexOptions.IgnoreCase) != 0;
                if (!needsCulture)
                {
                    int[] codes = _code!.Codes;
                    for (int codepos = 0; codepos < codes.Length; codepos += RegexCode.OpcodeSize((RegexOpcode)codes[codepos]))
                    {
                        if (((RegexOpcode)codes[codepos] & RegexOpcode.CaseInsensitive) == RegexOpcode.CaseInsensitive)
                        {
                            needsCulture = true;
                            break;
                        }
                    }
                }

                if (needsCulture)
                {
                    // cache CultureInfo in local variable which saves excessive thread local storage accesses
                    _textInfo = DeclareTextInfo();
                    InitLocalCultureInfo();
                }
            }
        }

        /// <summary>Emits a a check for whether the character is in the specified character class.</summary>
        /// <remarks>The character to be checked has already been loaded onto the stack.</remarks>
        private void EmitMatchCharacterClass(string charClass, bool caseInsensitive)
        {
            // We need to perform the equivalent of calling RegexRunner.CharInClass(ch, charClass),
            // but that call is relatively expensive.  Before we fall back to it, we try to optimize
            // some common cases for which we can do much better, such as known character classes
            // for which we can call a dedicated method, or a fast-path for ASCII using a lookup table.

            // First, see if the char class is a built-in one for which there's a better function
            // we can just call directly.  Everything in this section must work correctly for both
            // case-sensitive and case-insensitive modes, regardless of culture.
            switch (charClass)
            {
                case RegexCharClass.AnyClass:
                    // true
                    Pop();
                    Ldc(1);
                    return;

                case RegexCharClass.DigitClass:
                    // char.IsDigit(ch)
                    Call(s_charIsDigitMethod);
                    return;

                case RegexCharClass.NotDigitClass:
                    // !char.IsDigit(ch)
                    Call(s_charIsDigitMethod);
                    Ldc(0);
                    Ceq();
                    return;

                case RegexCharClass.SpaceClass:
                    // char.IsWhiteSpace(ch)
                    Call(s_charIsWhiteSpaceMethod);
                    return;

                case RegexCharClass.NotSpaceClass:
                    // !char.IsWhiteSpace(ch)
                    Call(s_charIsWhiteSpaceMethod);
                    Ldc(0);
                    Ceq();
                    return;

                case RegexCharClass.WordClass:
                    // RegexRunner.IsWordChar(ch)
                    Call(s_isWordCharMethod);
                    return;

                case RegexCharClass.NotWordClass:
                    // !RegexRunner.IsWordChar(ch)
                    Call(s_isWordCharMethod);
                    Ldc(0);
                    Ceq();
                    return;
            }

            // If we're meant to be doing a case-insensitive lookup, and if we're not using the invariant culture,
            // lowercase the input.  If we're using the invariant culture, we may still end up calling ToLower later
            // on, but we may also be able to avoid it, in particular in the case of our lookup table, where we can
            // generate the lookup table already factoring in the invariant case sensitivity.  There are multiple
            // special-code paths between here and the lookup table, but we only take those if invariant is false;
            // if it were true, they'd need to use CallToLower().
            bool invariant = false;
            if (caseInsensitive)
            {
                invariant = UseToLowerInvariant;
                if (!invariant)
                {
                    CallToLower();
                }
            }

            // Next, handle simple sets of one range, e.g. [A-Z], [0-9], etc.  This includes some built-in classes, like ECMADigitClass.
            if (!invariant && RegexCharClass.TryGetSingleRange(charClass, out char lowInclusive, out char highInclusive))
            {
                if (lowInclusive == highInclusive)
                {
                    // ch == charClass[3]
                    Ldc(lowInclusive);
                    Ceq();
                }
                else
                {
                    // (uint)ch - lowInclusive < highInclusive - lowInclusive + 1
                    Ldc(lowInclusive);
                    Sub();
                    Ldc(highInclusive - lowInclusive + 1);
                    CltUn();
                }

                // Negate the answer if the negation flag was set
                if (RegexCharClass.IsNegated(charClass))
                {
                    Ldc(0);
                    Ceq();
                }

                return;
            }

            // Next if the character class contains nothing but a single Unicode category, we can calle char.GetUnicodeCategory and
            // compare against it.  It has a fast-lookup path for ASCII, so is as good or better than any lookup we'd generate (plus
            // we get smaller code), and it's what we'd do for the fallback (which we get to avoid generating) as part of CharInClass.
            if (!invariant && RegexCharClass.TryGetSingleUnicodeCategory(charClass, out UnicodeCategory category, out bool negated))
            {
                // char.GetUnicodeCategory(ch) == category
                Call(s_charGetUnicodeInfo);
                Ldc((int)category);
                Ceq();
                if (negated)
                {
                    Ldc(0);
                    Ceq();
                }

                return;
            }

            // All checks after this point require reading the input character multiple times,
            // so we store it into a temporary local.
            using RentedLocalBuilder tempLocal = RentInt32Local();
            Stloc(tempLocal);

            // Next, if there's only 2 or 3 chars in the set (fairly common due to the sets we create for prefixes),
            // it's cheaper and smaller to compare against each than it is to use a lookup table.
            if (!invariant && !RegexCharClass.IsNegated(charClass))
            {
                Span<char> setChars = stackalloc char[3];
                int numChars = RegexCharClass.GetSetChars(charClass, setChars);
                if (numChars is 2 or 3)
                {
                    if (RegexCharClass.DifferByOneBit(setChars[0], setChars[1], out int mask)) // special-case common case of an upper and lowercase ASCII letter combination
                    {
                        // ((ch | mask) == setChars[1])
                        Ldloc(tempLocal);
                        Ldc(mask);
                        Or();
                        Ldc(setChars[1] | mask);
                        Ceq();
                    }
                    else
                    {
                        // (ch == setChars[0]) | (ch == setChars[1])
                        Ldloc(tempLocal);
                        Ldc(setChars[0]);
                        Ceq();
                        Ldloc(tempLocal);
                        Ldc(setChars[1]);
                        Ceq();
                        Or();
                    }

                    // | (ch == setChars[2])
                    if (numChars == 3)
                    {
                        Ldloc(tempLocal);
                        Ldc(setChars[2]);
                        Ceq();
                        Or();
                    }

                    return;
                }
            }

            using RentedLocalBuilder resultLocal = RentInt32Local();

            // Analyze the character set more to determine what code to generate.
            RegexCharClass.CharClassAnalysisResults analysis = RegexCharClass.Analyze(charClass);

            // Helper method that emits a call to RegexRunner.CharInClass(ch{.ToLowerInvariant()}, charClass)
            void EmitCharInClass()
            {
                Ldloc(tempLocal);
                if (invariant)
                {
                    CallToLower();
                }
                Ldstr(charClass);
                Call(s_charInClassMethod);
                Stloc(resultLocal);
            }

            Label doneLabel = DefineLabel();
            Label comparisonLabel = DefineLabel();

            if (!invariant) // if we're being asked to do a case insensitive, invariant comparison, use the lookup table
            {
                if (analysis.ContainsNoAscii)
                {
                    // We determined that the character class contains only non-ASCII,
                    // for example if the class were [\p{IsGreek}\p{IsGreekExtended}], which is
                    // the same as [\u0370-\u03FF\u1F00-1FFF]. (In the future, we could possibly
                    // extend the analysis to produce a known lower-bound and compare against
                    // that rather than always using 128 as the pivot point.)

                    // ch >= 128 && RegexRunner.CharInClass(ch, "...")
                    Ldloc(tempLocal);
                    Ldc(128);
                    Blt(comparisonLabel);
                    EmitCharInClass();
                    Br(doneLabel);
                    MarkLabel(comparisonLabel);
                    Ldc(0);
                    Stloc(resultLocal);
                    MarkLabel(doneLabel);
                    Ldloc(resultLocal);
                    return;
                }

                if (analysis.AllAsciiContained)
                {
                    // We determined that every ASCII character is in the class, for example
                    // if the class were the negated example from case 1 above:
                    // [^\p{IsGreek}\p{IsGreekExtended}].

                    // ch < 128 || RegexRunner.CharInClass(ch, "...")
                    Ldloc(tempLocal);
                    Ldc(128);
                    Blt(comparisonLabel);
                    EmitCharInClass();
                    Br(doneLabel);
                    MarkLabel(comparisonLabel);
                    Ldc(1);
                    Stloc(resultLocal);
                    MarkLabel(doneLabel);
                    Ldloc(resultLocal);
                    return;
                }
            }

            // Now, our big hammer is to generate a lookup table that lets us quickly index by character into a yes/no
            // answer as to whether the character is in the target character class.  However, we don't want to store
            // a lookup table for every possible character for every character class in the regular expression; at one
            // bit for each of 65K characters, that would be an 8K bitmap per character class.  Instead, we handle the
            // common case of ASCII input via such a lookup table, which at one bit for each of 128 characters is only
            // 16 bytes per character class.  We of course still need to be able to handle inputs that aren't ASCII, so
            // we check the input against 128, and have a fallback if the input is >= to it.  Determining the right
            // fallback could itself be expensive.  For example, if it's possible that a value >= 128 could match the
            // character class, we output a call to RegexRunner.CharInClass, but we don't want to have to enumerate the
            // entire character class evaluating every character against it, just to determine whether it's a match.
            // Instead, we employ some quick heuristics that will always ensure we provide a correct answer even if
            // we could have sometimes generated better code to give that answer.

            // Generate the lookup table to store 128 answers as bits. We use a const string instead of a byte[] / static
            // data property because it lets IL emit handle all the details for us.
            string bitVectorString = string.Create(8, (charClass, invariant), static (dest, state) => // String length is 8 chars == 16 bytes == 128 bits.
            {
                for (int i = 0; i < 128; i++)
                {
                    char c = (char)i;
                    bool isSet = state.invariant ?
                        RegexCharClass.CharInClass(char.ToLowerInvariant(c), state.charClass) :
                        RegexCharClass.CharInClass(c, state.charClass);
                    if (isSet)
                    {
                        dest[i >> 4] |= (char)(1 << (i & 0xF));
                    }
                }
            });

            // We determined that the character class may contain ASCII, so we
            // output the lookup against the lookup table.

            // ch < 128 ? (bitVectorString[ch >> 4] & (1 << (ch & 0xF))) != 0 :
            Ldloc(tempLocal);
            Ldc(128);
            Bge(comparisonLabel);
            Ldstr(bitVectorString);
            Ldloc(tempLocal);
            Ldc(4);
            Shr();
            Call(s_stringGetCharsMethod);
            Ldc(1);
            Ldloc(tempLocal);
            Ldc(15);
            And();
            Ldc(31);
            And();
            Shl();
            And();
            Ldc(0);
            CgtUn();
            Stloc(resultLocal);
            Br(doneLabel);
            MarkLabel(comparisonLabel);

            if (analysis.ContainsOnlyAscii)
            {
                // We know that all inputs that could match are ASCII, for example if the
                // character class were [A-Za-z0-9], so since the ch is now known to be >= 128, we
                // can just fail the comparison.
                Ldc(0);
                Stloc(resultLocal);
            }
            else if (analysis.AllNonAsciiContained)
            {
                // We know that all non-ASCII inputs match, for example if the character
                // class were [^\r\n], so since we just determined the ch to be >= 128, we can just
                // give back success.
                Ldc(1);
                Stloc(resultLocal);
            }
            else
            {
                // We know that the whole class wasn't ASCII, and we don't know anything about the non-ASCII
                // characters other than that some might be included, for example if the character class
                // were [\w\d], so since ch >= 128, we need to fall back to calling CharInClass.
                EmitCharInClass();
            }
            MarkLabel(doneLabel);
            Ldloc(resultLocal);
        }

        /// <summary>Emits a timeout check.</summary>
        private void EmitTimeoutCheck()
        {
            if (!_hasTimeout)
            {
                return;
            }

            Debug.Assert(_loopTimeoutCounter != null);

            // Increment counter for each loop iteration.
            Ldloc(_loopTimeoutCounter);
            Ldc(1);
            Add();
            Stloc(_loopTimeoutCounter);

            // Emit code to check the timeout every 2048th iteration.
            Label label = DefineLabel();
            Ldloc(_loopTimeoutCounter);
            Ldc(LoopTimeoutCheckCount);
            RemUn();
            Brtrue(label);
            Ldthis();
            Call(s_checkTimeoutMethod);
            MarkLabel(label);
        }
    }
}<|MERGE_RESOLUTION|>--- conflicted
+++ resolved
@@ -1060,14 +1060,8 @@
             // Skip the Capture node. We handle the implicit root capture specially.
             node = node.Child(0);
 
-<<<<<<< HEAD
-
             // In some limited cases, TryFindNextPossibleStartingPosition will only return true if it successfully matched the whole expression.
             // We can special case these to do essentially nothing in TryMatchAtCurrentPosition other than emit the capture.
-=======
-            // In some limited cases, FindFirstChar will only return true if it successfully matched the whole expression.
-            // We can special case these to do essentially nothing in Go other than emit the capture.
->>>>>>> e27f594e
             switch (node.Kind)
             {
                 case RegexNodeKind.Multi or RegexNodeKind.Notone or RegexNodeKind.One or RegexNodeKind.Set when !IsCaseInsensitive(node):
