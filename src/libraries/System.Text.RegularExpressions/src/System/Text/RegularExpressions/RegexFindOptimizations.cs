--- conflicted
+++ resolved
@@ -421,6 +421,22 @@
                         return false;
                     }
 
+                // The pattern starts with one of a finite number of strings.  Use the MultiStringMatcher to find the first instance.
+
+                case FindNextStartingPositionMode.LeadingMultiString_LeftToRight:
+                    {
+                        Debug.Assert(PrefixMatcher is not null);
+                        int i = PrefixMatcher.Find(textSpan.Slice(pos));
+                        if (i >= 0)
+                        {
+                            pos += i;
+                            return true;
+                        }
+
+                        pos = textSpan.Length;
+                        return false;
+                    }
+
                 // There's a literal at the beginning of the pattern.  Search for it.
 
                 case FindNextStartingPositionMode.LeadingChar_RightToLeft:
@@ -578,53 +594,6 @@
                         return false;
                     }
 
-<<<<<<< HEAD
-                case FindNextStartingPositionMode.LeadingString_RightToLeft:
-                    {
-                        int i = textSpan.Slice(0, pos).LastIndexOf(LeadingPrefix.AsSpan());
-                        if (i >= 0)
-                        {
-                            pos = i + LeadingPrefix.Length;
-                            return true;
-                        }
-
-                        pos = 0;
-                        return false;
-                    }
-
-                // The pattern starts with one of a finite number of strings.  Use the MultiStringMatcher to find the first instance.
-
-                case FindNextStartingPositionMode.LeadingMultiString_LeftToRight:
-                    {
-                        Debug.Assert(PrefixMatcher is not null);
-                        int i = PrefixMatcher.Find(textSpan.Slice(pos));
-                        if (i >= 0)
-                        {
-                            pos += i;
-                            return true;
-                        }
-
-                        pos = textSpan.Length;
-                        return false;
-                    }
-
-                // There's a literal at the beginning of the pattern.  Search for it.
-
-                case FindNextStartingPositionMode.LeadingChar_RightToLeft:
-                    {
-                        int i = textSpan.Slice(0, pos).LastIndexOf(FixedDistanceLiteral.Char);
-                        if (i >= 0)
-                        {
-                            pos = i + 1;
-                            return true;
-                        }
-
-                        pos = 0;
-                        return false;
-                    }
-
-=======
->>>>>>> 6babe564
                 // There's a set at the beginning of the pattern.  Search for it.
 
                 case FindNextStartingPositionMode.LeadingSet_LeftToRight:
