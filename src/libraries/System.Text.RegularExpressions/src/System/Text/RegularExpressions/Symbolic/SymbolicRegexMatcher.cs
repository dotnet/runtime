﻿// Licensed to the .NET Foundation under one or more agreements.
// The .NET Foundation licenses this file to you under the MIT license.

using System.Collections.Generic;
using System.Diagnostics;
using System.Globalization;
using System.IO;
using System.Runtime.CompilerServices;
using System.Runtime.InteropServices;
using System.Threading;

namespace System.Text.RegularExpressions.Symbolic
{
    /// <summary>Represents a regex matching engine that performs regex matching using symbolic derivatives.</summary>
    internal abstract class SymbolicRegexMatcher
    {
#if DEBUG
        /// <summary>Unwind the regex of the matcher and save the resulting state graph in DGML</summary>
        /// <param name="writer">Writer to which the DGML is written.</param>
        /// <param name="nfa">True to create an NFA instead of a DFA.</param>
        /// <param name="addDotStar">True to prepend .*? onto the pattern (outside of the implicit root capture).</param>
        /// <param name="reverse">If true, then unwind the regex backwards.</param>
        /// <param name="maxStates">The approximate maximum number of states to include; less than or equal to 0 for no maximum.</param>
        /// <param name="maxLabelLength">maximum length of labels in nodes anything over that length is indicated with .. </param>
        public abstract void SaveDGML(TextWriter writer, bool nfa, bool addDotStar, bool reverse, int maxStates, int maxLabelLength);

        /// <summary>
        /// Generates up to k random strings matched by the regex
        /// </summary>
        /// <param name="k">upper bound on the number of generated strings</param>
        /// <param name="randomseed">random seed for the generator, 0 means no random seed</param>
        /// <param name="negative">if true then generate inputs that do not match</param>
        /// <returns></returns>
        public abstract IEnumerable<string> GenerateRandomMembers(int k, int randomseed, bool negative);
#endif
    }

    /// <summary>Represents a regex matching engine that performs regex matching using symbolic derivatives.</summary>
    /// <typeparam name="TSet">Character set type.</typeparam>
    internal sealed class SymbolicRegexMatcher<TSet> : SymbolicRegexMatcher where TSet : IComparable<TSet>
    {
        /// <summary>Maximum number of built states before switching over to NFA mode.</summary>
        /// <remarks>
        /// By default, all matching starts out using DFAs, where every state transitions to one and only one
        /// state for any minterm (each character maps to one minterm).  Some regular expressions, however, can result
        /// in really, really large DFA state graphs, much too big to actually store.  Instead of failing when we
        /// encounter such state graphs, at some point we instead switch from processing as a DFA to processing as
        /// an NFA.  As an NFA, we instead track all of the states we're in at any given point, and transitioning
        /// from one "state" to the next really means for every constituent state that composes our current "state",
        /// we find all possible states that transitioning out of each of them could result in, and the union of
        /// all of those is our new "state".  This constant represents the size of the graph after which we start
        /// processing as an NFA instead of as a DFA.  This processing doesn't change immediately, however. All
        /// processing starts out in DFA mode, even if we've previously triggered NFA mode for the same regex.
        /// We switch over into NFA mode the first time a given traversal (match operation) results in us needing
        /// to create a new node and the graph is already or newly beyond this threshold.
        /// </remarks>
        internal const int NfaThreshold = 10_000;

        /// <summary>Sentinel value used internally by the matcher to indicate no match exists.</summary>
        private const int NoMatchExists = -2;

        /// <summary>Builder used to create <see cref="SymbolicRegexNode{S}"/>s while matching.</summary>
        /// <remarks>
        /// The builder is used to build up the DFA state space lazily, which means we need to be able to
        /// produce new <see cref="SymbolicRegexNode{S}"/>s as we match.  Once in NFA mode, we also use
        /// the builder to produce new NFA states.  The builder maintains a cache of all DFA and NFA states.
        /// </remarks>
        internal readonly SymbolicRegexBuilder<TSet> _builder;

        /// <summary>Maps every character to its corresponding minterm ID.</summary>
        private readonly MintermClassifier _mintermClassifier;

        /// <summary><see cref="_pattern"/> prefixed with [0-0xFFFF]*</summary>
        /// <remarks>
        /// The matching engine first uses <see cref="_dotStarredPattern"/> to find whether there is a match
        /// and where that match might end.  Prepending the .* prefix onto the original pattern provides the DFA
        /// with the ability to continue to process input characters even if those characters aren't part of
        /// the match. If Regex.IsMatch is used, nothing further is needed beyond this prefixed pattern.  If, however,
        /// other matching operations are performed that require knowing the exact start and end of the match,
        /// the engine then needs to process the pattern in reverse to find where the match actually started;
        /// for that, it uses the <see cref="_reversePattern"/> and walks backwards through the input characters
        /// from where <see cref="_dotStarredPattern"/> left off.  At this point we know that there was a match,
        /// where it started, and where it could have ended, but that ending point could be influenced by the
        /// selection of the starting point.  So, to find the actual ending point, the original <see cref="_pattern"/>
        /// is then used from that starting point to walk forward through the input characters again to find the
        /// actual end point used for the match.
        /// </remarks>
        internal readonly SymbolicRegexNode<TSet> _dotStarredPattern;

        /// <summary>The original regex pattern.</summary>
        internal readonly SymbolicRegexNode<TSet> _pattern;

        /// <summary>The reverse of <see cref="_pattern"/>.</summary>
        /// <remarks>
        /// Determining that there is a match and where the match ends requires only <see cref="_pattern"/>.
        /// But from there determining where the match began requires reversing the pattern and running
        /// the matcher again, starting from the ending position. This <see cref="_reversePattern"/> caches
        /// that reversed pattern used for extracting match start.
        /// </remarks>
        internal readonly SymbolicRegexNode<TSet> _reversePattern;

        /// <summary>true iff timeout checking is enabled.</summary>
        private readonly bool _checkTimeout;

        /// <summary>Timeout in milliseconds. This is only used if <see cref="_checkTimeout"/> is true.</summary>
        private readonly int _timeout;

        /// <summary>Data and routines for skipping ahead to the next place a match could potentially start.</summary>
        private readonly RegexFindOptimizations? _findOpts;

        /// <summary>The initial states for the original pattern, keyed off of the previous character kind.</summary>
        /// <remarks>If the pattern doesn't contain any anchors, there will only be a single initial state.</remarks>
        private readonly DfaMatchingState<TSet>[] _initialStates;

        /// <summary>The initial states for the dot-star pattern, keyed off of the previous character kind.</summary>
        /// <remarks>If the pattern doesn't contain any anchors, there will only be a single initial state.</remarks>
        private readonly DfaMatchingState<TSet>[] _dotstarredInitialStates;

        /// <summary>The initial states for the reverse pattern, keyed off of the previous character kind.</summary>
        /// <remarks>If the pattern doesn't contain any anchors, there will only be a single initial state.</remarks>
        private readonly DfaMatchingState<TSet>[] _reverseInitialStates;

        /// <summary>Lookup table to quickly determine the character kind for ASCII characters.</summary>
        /// <remarks>Non-null iff the pattern contains anchors; otherwise, it's unused.</remarks>
        private readonly uint[]? _asciiCharKinds;

        /// <summary>Number of capture groups.</summary>
        private readonly int _capsize;

        /// <summary>Fixed-length of any possible match.</summary>
        /// <remarks>This will be null if matches may be of varying lengths or if a fixed-length couldn't otherwise be computed.</remarks>
        private readonly int? _fixedMatchLength;

        /// <summary>Gets whether the regular expression contains captures (beyond the implicit root-level capture).</summary>
        /// <remarks>This determines whether the matcher uses the special capturing NFA simulation mode.</remarks>
        internal bool HasSubcaptures => _capsize > 1;

        /// <summary>Get the minterm of <paramref name="c"/>.</summary>
        /// <param name="c">character code</param>
        [MethodImpl(MethodImplOptions.AggressiveInlining)]
        private TSet GetMinterm(int c)
        {
            Debug.Assert(_builder._minterms is not null);
            return _builder._minterms[_mintermClassifier.GetMintermID(c)];
        }

        /// <summary>Creates a new <see cref="SymbolicRegexMatcher{TSetType}"/>.</summary>
        /// <param name="captureCount">The number of captures in the regular expression.</param>
        /// <param name="findOptimizations">The find optimizations computed from the expression.</param>
        /// <param name="bddBuilder">The <see cref="BDD"/>-based builder.</param>
        /// <param name="rootBddNode">The root <see cref="BDD"/>-based node from the pattern.</param>
        /// <param name="solver">The solver to use.</param>
        /// <param name="matchTimeout">The match timeout to use.</param>
        public static SymbolicRegexMatcher<TSet> Create(
            int captureCount, RegexFindOptimizations findOptimizations,
            SymbolicRegexBuilder<BDD> bddBuilder, SymbolicRegexNode<BDD> rootBddNode, ISolver<TSet> solver,
            TimeSpan matchTimeout)
        {
            CharSetSolver charSetSolver = (CharSetSolver)bddBuilder._solver;

            var builder = new SymbolicRegexBuilder<TSet>(solver, charSetSolver)
            {
                // The default constructor sets the following sets to empty; they're lazily-initialized when needed.
                // Only if anchors are in the regex will these be set to non-empty.
                _wordLetterForBoundariesSet = solver.ConvertFromBDD(bddBuilder._wordLetterForBoundariesSet, charSetSolver),
                _newLineSet = solver.ConvertFromBDD(bddBuilder._newLineSet, charSetSolver)
            };

            // Convert the BDD-based AST to TSetType-based AST
            SymbolicRegexNode<TSet> rootNode = bddBuilder.Transform(rootBddNode, builder, (builder, bdd) => builder._solver.ConvertFromBDD(bdd, charSetSolver));
            return new SymbolicRegexMatcher<TSet>(rootNode, captureCount, findOptimizations, matchTimeout);
        }

        /// <summary>Constructs matcher for given symbolic regex.</summary>
        private SymbolicRegexMatcher(SymbolicRegexNode<TSet> rootNode, int captureCount, RegexFindOptimizations findOptimizations, TimeSpan matchTimeout)
        {
            Debug.Assert(rootNode._builder._solver is UInt64Solver or BitVectorSolver, $"Unsupported solver: {rootNode._builder._solver}");

            _pattern = rootNode;
            _builder = rootNode._builder;
            _checkTimeout = Regex.InfiniteMatchTimeout != matchTimeout;
            _timeout = (int)(matchTimeout.TotalMilliseconds + 0.5); // Round up, so it will be at least 1ms
            _mintermClassifier = _builder._solver is UInt64Solver bv64 ?
                bv64._classifier :
                ((BitVectorSolver)(object)_builder._solver)._classifier;
            _capsize = captureCount;

            if (findOptimizations.MinRequiredLength == findOptimizations.MaxPossibleLength)
            {
                _fixedMatchLength = findOptimizations.MinRequiredLength;
            }

            if (findOptimizations.FindMode != FindNextStartingPositionMode.NoSearch &&
                findOptimizations.LeadingAnchor == 0) // If there are any anchors, we're better off letting the DFA quickly do its job of determining whether there's a match.
            {
                _findOpts = findOptimizations;
            }

            // Determine the number of initial states. If there's no anchor, only the default previous
            // character kind 0 is ever going to be used for all initial states.
            int statesCount = _pattern._info.ContainsSomeAnchor ? CharKind.CharKindCount : 1;

            // Create the initial states for the original pattern.
            var initialStates = new DfaMatchingState<TSet>[statesCount];
            for (uint i = 0; i < initialStates.Length; i++)
            {
                initialStates[i] = _builder.CreateState(_pattern, i, capturing: HasSubcaptures);
            }
            _initialStates = initialStates;

            // Create the dot-star pattern (a concatenation of any* with the original pattern)
            // and all of its initial states.
            _dotStarredPattern = _builder.CreateConcat(_builder._anyStarLazy, _pattern);
            var dotstarredInitialStates = new DfaMatchingState<TSet>[statesCount];
            for (uint i = 0; i < dotstarredInitialStates.Length; i++)
            {
                // Used to detect if initial state was reentered,
                // but observe that the behavior from the state may ultimately depend on the previous
                // input char e.g. possibly causing nullability of \b or \B or of a start-of-line anchor,
                // in that sense there can be several "versions" (not more than StateCount) of the initial state.
                DfaMatchingState<TSet> state = _builder.CreateState(_dotStarredPattern, i, capturing: false);
                state.IsInitialState = true;
                dotstarredInitialStates[i] = state;
            }
            _dotstarredInitialStates = dotstarredInitialStates;

            // Create the reverse pattern (the original pattern in reverse order) and all of its
            // initial states. Also disable backtracking simulation to ensure the reverse path from
            // the final state that was found is followed. Not doing so might cause the earliest
            // starting point to not be found.
            _reversePattern = _builder.CreateDisableBacktrackingSimulation(_pattern.Reverse());
            var reverseInitialStates = new DfaMatchingState<TSet>[statesCount];
            for (uint i = 0; i < reverseInitialStates.Length; i++)
            {
                reverseInitialStates[i] = _builder.CreateState(_reversePattern, i, capturing: false);
            }
            _reverseInitialStates = reverseInitialStates;

            // Initialize our fast-lookup for determining the character kind of ASCII characters.
            // This is only required when the pattern contains anchors, as otherwise there's only
            // ever a single kind used.
            if (_pattern._info.ContainsSomeAnchor)
            {
                var asciiCharKinds = new uint[128];
                for (int i = 0; i < asciiCharKinds.Length; i++)
                {
                    TSet set;
                    uint charKind;

                    if (i == '\n')
                    {
                        set = _builder._newLineSet;
                        charKind = CharKind.Newline;
                    }
                    else
                    {
                        set = _builder._wordLetterForBoundariesSet;
                        charKind = CharKind.WordLetter;
                    }

                    asciiCharKinds[i] = _builder._solver.And(GetMinterm(i), set).Equals(_builder._solver.Empty) ? 0 : charKind;
                }
                _asciiCharKinds = asciiCharKinds;
            }
        }

        /// <summary>
        /// Create a PerThreadData with the appropriate parts initialized for this matcher's pattern.
        /// </summary>
        internal PerThreadData CreatePerThreadData() => new PerThreadData(_builder, _capsize);

        /// <summary>Compute the target state for the source state and input[i] character and transition to it.</summary>
        /// <param name="builder">The associated builder.</param>
        /// <param name="input">The input text.</param>
        /// <param name="i">The index into <paramref name="input"/> at which the target character lives.</param>
        /// <param name="state">The current state being transitioned from. Upon return it's the new state if the transition succeeded.</param>
        [MethodImpl(MethodImplOptions.AggressiveInlining)]
        private bool TryTakeTransition<TStateHandler>(SymbolicRegexBuilder<TSet> builder, ReadOnlySpan<char> input, int i, ref CurrentState state)
            where TStateHandler : struct, IStateHandler
        {
            int c = input[i];

            // Find the minterm, handling the special case for the last \n for states that start with a relevant anchor
            int mintermId = c == '\n' && i == input.Length - 1 && TStateHandler.StartsWithLineAnchor(ref state) ?
                builder._minterms!.Length : // mintermId = minterms.Length represents an \n at the very end of input
                _mintermClassifier.GetMintermID(c);

            return TStateHandler.TakeTransition(builder, ref state, mintermId);
        }

        private List<(DfaMatchingState<TSet>, DerivativeEffect[])> CreateNewCapturingTransitions(DfaMatchingState<TSet> state, TSet minterm, int offset)
        {
            Debug.Assert(_builder._capturingDelta is not null);
            lock (this)
            {
                // Get the next state if it exists.  The caller should have already tried and found it null (not yet created),
                // but in the interim another thread could have created it.
                List<(DfaMatchingState<TSet>, DerivativeEffect[])>? p = _builder._capturingDelta[offset];
                if (p is null)
                {
                    // Build the new state and store it into the array.
                    p = state.NfaNextWithEffects(minterm);
                    Volatile.Write(ref _builder._capturingDelta[offset], p);
                }

                return p;
            }
        }

        private void CheckTimeout(long timeoutOccursAt)
        {
            Debug.Assert(_checkTimeout);
            if (Environment.TickCount64 >= timeoutOccursAt)
            {
                throw new RegexMatchTimeoutException(string.Empty, string.Empty, TimeSpan.FromMilliseconds(_timeout));
            }
        }

        /// <summary>Find a match.</summary>
        /// <param name="mode">The mode of execution based on the regex operation being performed.</param>
        /// <param name="input">The input span</param>
        /// <param name="startat">The position to start search in the input span.</param>
        /// <param name="perThreadData">Per thread data reused between calls.</param>
        public SymbolicMatch FindMatch(RegexRunnerMode mode, ReadOnlySpan<char> input, int startat, PerThreadData perThreadData)
        {
            Debug.Assert(startat >= 0 && startat <= input.Length, $"{nameof(startat)} == {startat}, {nameof(input.Length)} == {input.Length}");
            Debug.Assert(perThreadData is not null);

            // If we need to perform timeout checks, store the absolute timeout value.
            long timeoutOccursAt = 0;
            if (_checkTimeout)
            {
                // Using Environment.TickCount for efficiency instead of Stopwatch -- as in the non-DFA case.
                timeoutOccursAt = Environment.TickCount64 + _timeout;
            }

            // Phase 1:
            // Determine the end point of the match.  The returned index is one-past-the-end index for the characters
            // in the match.  Note that -1 is a valid end point for an empty match at the beginning of the input.
            // It returns NoMatchExists (-2) when there is no match.
            // As an example, consider the pattern a{1,3}(b*) run against an input of aacaaaabbbc: phase 1 will find
            // the position of the last b: aacaaaabbbc.  It additionally records the position of the first a after
            // the c as the low boundary for the starting position.
<<<<<<< HEAD
            int matchEnd = FindEndPosition(input, startat, timeoutOccursAt, isMatch, out int matchStartLowBoundary, out int matchStartLengthMarker, perThreadData);
=======
            int matchEnd = FindEndPosition(input, startat, timeoutOccursAt, mode, out int matchStartLowBoundary, out int matchStartLengthMarker, perThreadData);
>>>>>>> 215b39ab

            // If there wasn't a match, we're done.
            if (matchEnd == NoMatchExists)
            {
                return SymbolicMatch.NoMatch;
            }

            // A match exists. If we don't need further details, e.g. because IsMatch was used (and thus we don't
            // need the exact bounds of the match, captures, etc.), we're done.
            if (mode == RegexRunnerMode.ExistenceRequired)
            {
                return SymbolicMatch.MatchExists;
            }

            // Phase 2:
            // Match backwards through the input matching against the reverse of the pattern, looking for the earliest
            // start position.  That tells us the actual starting position of the match.  We can skip this phase if we
            // recorded a fixed-length marker for the portion of the pattern that matched, as we can then jump that
            // exact number of positions backwards.  Continuing the previous example, phase 2 will walk backwards from
            // that last b until it finds the 4th a: aaabbbc.
            int matchStart;
            if (matchStartLengthMarker >= 0)
            {
                matchStart = matchEnd - matchStartLengthMarker;
            }
            else if (_fixedMatchLength.HasValue)
            {
                matchStart = matchEnd - _fixedMatchLength.GetValueOrDefault();
            }
            else
            {
                Debug.Assert(matchEnd >= startat - 1);
                matchStart = matchEnd < startat ?
                    startat :
                    FindStartPosition(input, matchEnd, matchStartLowBoundary, perThreadData);
            }

            // Phase 3:
<<<<<<< HEAD
            // If there are no subcaptures, the matching process is done.  For patterns with subcaptures (captures other
            // than the top-level capture for the whole match), we need to do an additional pass to find their bounds.
            // Continuing for the previous example, phase 3 will be executed for the characters inside the match, aaabbbc,
            // and will find associate the one capture (b*) with it's match: bbb.
            if (!HasSubcaptures)
=======
            // If there are no subcaptures (or if they're not needed), the matching process is done.  For patterns with subcaptures
            // (captures other than the top-level capture for the whole match), we need to do an additional pass to find their bounds.
            // Continuing for the previous example, phase 3 will be executed for the characters inside the match, aaabbbc,
            // and will find associate the one capture (b*) with it's match: bbb.
            if (!HasSubcaptures || mode < RegexRunnerMode.FullMatchRequired)
>>>>>>> 215b39ab
            {
                return new SymbolicMatch(matchStart, matchEnd - matchStart);
            }
            else
            {
                Registers endRegisters = FindSubcaptures(input, matchStart, matchEnd, perThreadData);
                return new SymbolicMatch(matchStart, matchEnd - matchStart, endRegisters.CaptureStarts, endRegisters.CaptureEnds);
            }
        }

        /// <summary>Performs the initial Phase 1 match to find the end position of the match, or first final state if this is an isMatch call.</summary>
        /// <param name="input">The input text.</param>
        /// <param name="i">The starting position in <paramref name="input"/>.</param>
        /// <param name="timeoutOccursAt">The time at which timeout occurs, if timeouts are being checked.</param>
<<<<<<< HEAD
        /// <param name="isMatch">Whether this is an isMatch call.</param>
=======
        /// <param name="mode">The mode of execution based on the regex operation being performed.</param>
>>>>>>> 215b39ab
        /// <param name="initialStateIndex">The last position the initial state of <see cref="_dotStarredPattern"/> was visited before the end position was found.</param>
        /// <param name="matchLength">Length of the match if there's a match; otherwise, -1.</param>
        /// <param name="perThreadData">Per thread data reused between calls.</param>
        /// <returns>
        /// A one-past-the-end index into input for the preferred match, or first final state position if isMatch is true, or NoMatchExists if no match exists.
        /// </returns>
<<<<<<< HEAD
        private int FindEndPosition(ReadOnlySpan<char> input, int i, long timeoutOccursAt, bool isMatch, out int initialStateIndex, out int matchLength, PerThreadData perThreadData)
        {
            int endPosition = NoMatchExists;

            matchLength = -1;
            initialStateIndex = i;
            int initialStateIndexCandidate = i;

=======
        private int FindEndPosition(ReadOnlySpan<char> input, int i, long timeoutOccursAt, RegexRunnerMode mode, out int initialStateIndex, out int matchLength, PerThreadData perThreadData)
        {
            int endPosition = NoMatchExists;

            matchLength = -1;
            initialStateIndex = i;
            int initialStateIndexCandidate = i;

>>>>>>> 215b39ab
            var currentState = new CurrentState(_dotstarredInitialStates[GetCharKind(input, i - 1)]);
            SymbolicRegexBuilder<TSet> builder = _pattern._builder;

            while (true)
            {
                if (currentState.DfaState is { IsInitialState: true })
                {
                    if (_findOpts is RegexFindOptimizations findOpts)
                    {
                        // Find the first position i that matches with some likely character.
                        if (!findOpts.TryFindNextStartingPosition(input, ref i, 0))
                        {
                            // no match was found
                            break;
                        }
                    }

                    initialStateIndexCandidate = i;

                    // Update the starting state based on where TryFindNextStartingPosition moved us to.
                    // As with the initial starting state, if it's a dead end, no match exists.
                    currentState = new CurrentState(_dotstarredInitialStates[GetCharKind(input, i - 1)]);
                }

                // Now run the DFA or NFA traversal from the current point using the current state. If timeouts are being checked,
                // we need to pop out of the inner loop every now and then to do the timeout check in this outer loop. Note that
                // the timeout exists not to provide perfect guarantees around execution time but rather as a mitigation against
                // catastrophic backtracking.  Catastrophic backtracking is not an issue for the NonBacktracking engine, but we
                // still check the timeout now and again to provide some semblance of the behavior a developer experiences with
                // the backtracking engines.  We can, however, choose a large number here, since it's not actually needed for security.
                const int CharsPerTimeoutCheck = 1_000;
                ReadOnlySpan<char> inputForInnerLoop = _checkTimeout && input.Length - i > CharsPerTimeoutCheck ?
                    input.Slice(0, i + CharsPerTimeoutCheck) :
                    input;

                int newEndPosition;
                int findResult = currentState.NfaState is not null ?
<<<<<<< HEAD
                    FindEndPositionDeltas<NfaStateHandler>(builder, inputForInnerLoop, isMatch, ref i, ref currentState, ref matchLength, out newEndPosition) :
                    FindEndPositionDeltas<DfaStateHandler>(builder, inputForInnerLoop, isMatch, ref i, ref currentState, ref matchLength, out newEndPosition);

                // If a new end position was found, commit to the matching initial state index
                if (newEndPosition != -1)
                {
                    endPosition = newEndPosition;
                    initialStateIndex = initialStateIndexCandidate;
                }

                // If we reached the end of input or a deadend state, we're done.
                if (findResult > 0)
                {
                    break;
                }

=======
                    FindEndPositionDeltas<NfaStateHandler>(builder, inputForInnerLoop, mode, ref i, ref currentState, ref matchLength, out newEndPosition) :
                    FindEndPositionDeltas<DfaStateHandler>(builder, inputForInnerLoop, mode, ref i, ref currentState, ref matchLength, out newEndPosition);

                // If a new end position was found, commit to the matching initial state index
                if (newEndPosition != -1)
                {
                    endPosition = newEndPosition;
                    initialStateIndex = initialStateIndexCandidate;
                }

                // If we reached the end of input or a deadend state, we're done.
                if (findResult > 0)
                {
                    break;
                }

>>>>>>> 215b39ab
                // The search did not finish, so we either hit an initial state (in which case we want to loop around to apply our initial
                // state processing logic and optimizations), or failed to transition (which should only happen if we were in DFA mode and
                // need to switch over to NFA mode). If we exited because we hit an initial state, find result will be 0, otherwise -1.
                if (findResult < 0)
                {
                    if (i >= input.Length)
                    {
                        // We ran out of input.
                        break;
                    }

                    if (i < inputForInnerLoop.Length)
                    {
                        // We failed to transition. Upgrade to DFA mode.
                        Debug.Assert(i < inputForInnerLoop.Length);
                        Debug.Assert(currentState.DfaState is not null);
                        NfaMatchingState nfaState = perThreadData.NfaState;
                        nfaState.InitializeFrom(currentState.DfaState);
                        currentState = new CurrentState(nfaState);
                    }
                }

                // Check for a timeout before continuing.
                if (_checkTimeout)
                {
                    CheckTimeout(timeoutOccursAt);
                }
            }

            return endPosition;
        }

        /// <summary>
        /// Workhorse inner loop for <see cref="FindEndPosition"/>.  Consumes the <paramref name="input"/> character by character,
        /// starting at <paramref name="i"/>, for each character transitioning from one state in the DFA or NFA graph to the next state,
        /// lazily building out the graph as needed.
        /// </summary>
        /// <remarks>
        /// The <typeparamref name="TStateHandler"/> supplies the actual transitioning logic, controlling whether processing is
        /// performed in DFA mode or in NFA mode.  However, it expects <paramref name="currentState"/> to be configured to match,
        /// so for example if <typeparamref name="TStateHandler"/> is a <see cref="DfaStateHandler"/>, it expects the <paramref name="currentState"/>'s
        /// <see cref="CurrentState.DfaState"/> to be non-null and its <see cref="CurrentState.NfaState"/> to be null; vice versa for
        /// <see cref="NfaStateHandler"/>.
        /// </remarks>
        /// <returns>
        /// A positive value if iteration completed because it reached a deadend state or nullable state and the call is an isMatch.
        /// 0 if iteration completed because we reached an initial state.
        /// A negative value if iteration completed because we ran out of input or we failed to transition.
        /// </returns>
<<<<<<< HEAD
        private int FindEndPositionDeltas<TStateHandler>(SymbolicRegexBuilder<TSet> builder, ReadOnlySpan<char> input, bool isMatch, ref int i, ref CurrentState currentState, ref int matchLength, out int endPosition)
=======
        private int FindEndPositionDeltas<TStateHandler>(SymbolicRegexBuilder<TSet> builder, ReadOnlySpan<char> input, RegexRunnerMode mode, ref int i, ref CurrentState currentState, ref int matchLength, out int endPosition)
>>>>>>> 215b39ab
            where TStateHandler : struct, IStateHandler
        {
            // To avoid frequent reads/writes to ref and out values, make and operate on local copies, which we then copy back once before returning.
            int pos = i;
            CurrentState state = currentState;
            int endPos = -1;
            try
            {
                // Loop through each character in the input, transitioning from state to state for each.
                while (true)
                {
                    // If the state is nullable for the next character, meaning it accepts the empty string,
                    // we found a potential end state.
                    if (TStateHandler.IsNullable(ref state, GetCharKind(input, pos)))
                    {
                        // Check whether there's a fixed-length marker for the current state.  If there is, we can
                        // use that length to optimize subsequent matching phases.
                        matchLength = TStateHandler.FixedLength(ref state);
                        endPos = pos;
<<<<<<< HEAD
                        // If this is an isMatch call we are done, since a match is now known to exist.
                        if (isMatch)
                            return 1;
=======

                        // A match is known to exist.  If that's all we need to know, we're done.
                        if (mode == RegexRunnerMode.ExistenceRequired)
                        {
                            return 1;
                        }
>>>>>>> 215b39ab
                    }

                    // If the state is a dead end, such that we can't transition anywhere else, end the search.
                    if (TStateHandler.IsDeadend(ref state))
<<<<<<< HEAD
                        return 1;

                    // If there is more input available try to transition with the next character.
                    if ((uint)pos >= (uint)input.Length || !TryTakeTransition<TStateHandler>(builder, input, pos, ref state))
                        return -1;
=======
                    {
                        return 1;
                    }

                    // If there is more input available try to transition with the next character.
                    if ((uint)pos >= (uint)input.Length || !TryTakeTransition<TStateHandler>(builder, input, pos, ref state))
                    {
                        return -1;
                    }
>>>>>>> 215b39ab

                    // We successfully transitioned, so update our current input index to match.
                    pos++;

                    // Now that currentState and our position are coherent, check if currentState represents an initial state.
                    // If it does, we exit out in order to allow our find optimizations to kick in to hopefully more quickly
                    // find the next possible starting location.
                    if (TStateHandler.IsInitialState(ref state))
<<<<<<< HEAD
                        return 0;
                }
            }
            finally
            {
                // Write back the local copies of the ref and out values.
                currentState = state;
                i = pos;
                endPosition = endPos;
            }
=======
                    {
                        return 0;
                    }
                }
            }
            finally
            {
                // Write back the local copies of the ref and out values.
                currentState = state;
                i = pos;
                endPosition = endPos;
            }
>>>>>>> 215b39ab
        }

        /// <summary>
        /// Phase 2 of matching. From a found ending position, walk in reverse through the input using the reverse pattern to find the
        /// start position of match.
        /// </summary>
        /// <remarks>
        /// The start position is known to exist; this function just needs to determine exactly what it is.
        /// We need to find the earliest (lowest index) starting position that's not earlier than <paramref name="matchStartBoundary"/>.
        /// </remarks>
        /// <param name="input">The input text.</param>
        /// <param name="i">The ending position to walk backwards from. <paramref name="i"/> points one past the last character of the match.</param>
        /// <param name="matchStartBoundary">The initial starting location discovered in phase 1, a point we must not walk earlier than.</param>
        /// <param name="perThreadData">Per thread data reused between calls.</param>
        /// <returns>The found starting position for the match.</returns>
        private int FindStartPosition(ReadOnlySpan<char> input, int i, int matchStartBoundary, PerThreadData perThreadData)
        {
            Debug.Assert(i >= 0, $"{nameof(i)} == {i}");
            Debug.Assert(matchStartBoundary >= 0 && matchStartBoundary <= input.Length, $"{nameof(matchStartBoundary)} == {matchStartBoundary}");
            Debug.Assert(i >= matchStartBoundary, $"Expected {i} >= {matchStartBoundary}.");

            // Get the starting state for the reverse pattern. This depends on previous character (which, because we're
            // going backwards, is character number i).
            var currentState = new CurrentState(_reverseInitialStates[GetCharKind(input, i)]);

            int lastStart = -1; // invalid sentinel value

            // Walk backwards to the furthest accepting state of the reverse pattern but no earlier than matchStartBoundary.
            SymbolicRegexBuilder<TSet> builder = currentState.DfaState!.Node._builder;
            while (true)
            {
                // Run the DFA or NFA traversal backwards from the current point using the current state.
                bool done = currentState.NfaState is not null ?
                    FindStartPositionDeltas<NfaStateHandler>(builder, input, ref i, matchStartBoundary, ref currentState, ref lastStart) :
                    FindStartPositionDeltas<DfaStateHandler>(builder, input, ref i, matchStartBoundary, ref currentState, ref lastStart);

                // If we found the starting position, we're done.
                if (done)
                {
                    break;
                }

                // We didn't find the starting position but we did exit out of the backwards traversal.  That should only happen
                // if we were unable to transition, which should only happen if we were in DFA mode and exceeded our graph size.
                // Upgrade to NFA mode and continue.
                Debug.Assert(i >= matchStartBoundary);
                Debug.Assert(currentState.DfaState is not null);
                NfaMatchingState nfaState = perThreadData.NfaState;
                nfaState.InitializeFrom(currentState.DfaState);
                currentState = new CurrentState(nfaState);
            }

            Debug.Assert(lastStart != -1, "We expected to find a starting position but didn't.");
            return lastStart;
        }

        /// <summary>
        /// Workhorse inner loop for <see cref="FindStartPosition"/>.  Consumes the <paramref name="input"/> character by character in reverse,
        /// starting at <paramref name="i"/>, for each character transitioning from one state in the DFA or NFA graph to the next state,
        /// lazily building out the graph as needed.
        /// </summary>
        private bool FindStartPositionDeltas<TStateHandler>(SymbolicRegexBuilder<TSet> builder, ReadOnlySpan<char> input, ref int i, int startThreshold, ref CurrentState currentState, ref int lastStart)
            where TStateHandler : struct, IStateHandler
        {
            // To avoid frequent reads/writes to ref values, make and operate on local copies, which we then copy back once before returning.
            int pos = i;
            CurrentState state = currentState;
            try
            {
                // Loop backwards through each character in the input, transitioning from state to state for each.
                while (true)
                {
                    // If the state accepts the empty string, we found a valid starting position.  Record it and keep going,
                    // since we're looking for the earliest one to occur within bounds.
                    if (TStateHandler.IsNullable(ref state, GetCharKind(input, pos - 1)))
                        lastStart = pos;

                    // If we are past the start threshold or if the state is a dead end, bail; we should have already
                    // found a valid starting location.
                    if (pos <= startThreshold || TStateHandler.IsDeadend(ref state))
                    {
                        Debug.Assert(lastStart != -1);
                        return true;
                    }

                    // Try to transition with the next character, the one before the current position.
                    if (!TryTakeTransition<TStateHandler>(builder, input, pos - 1, ref state))
                        // Return false to indicate the search didn't finish.
                        return false;

                    // Since we successfully transitioned, update our current index to match the fact that we consumed the previous character in the input.
                    pos--;
                }
            }
            finally
            {
                // Write back the local copies of the ref values.
                currentState = state;
                i = pos;
            }
        }


        /// <summary>Run the pattern on a match to record the capture starts and ends.</summary>
        /// <param name="input">input span</param>
        /// <param name="i">inclusive start position</param>
        /// <param name="iEnd">exclusive end position</param>
        /// <param name="perThreadData">Per thread data reused between calls.</param>
        /// <returns>the final register values, which indicate capture starts and ends</returns>
        private Registers FindSubcaptures(ReadOnlySpan<char> input, int i, int iEnd, PerThreadData perThreadData)
        {
            // Pick the correct start state based on previous character kind.
            DfaMatchingState<TSet> initialState = _initialStates[GetCharKind(input, i - 1)];

            Registers initialRegisters = perThreadData.InitialRegisters;

            // Initialize registers with -1, which means "not seen yet"
            Array.Fill(initialRegisters.CaptureStarts, -1);
            Array.Fill(initialRegisters.CaptureEnds, -1);

            // Use two maps from state IDs to register values for the current and next set of states.
            // Note that these maps use insertion order, which is used to maintain priorities between states in a way
            // that matches the order the backtracking engines visit paths.
            Debug.Assert(perThreadData.Current is not null && perThreadData.Next is not null);
            SparseIntMap<Registers> current = perThreadData.Current, next = perThreadData.Next;
            current.Clear();
            next.Clear();
            current.Add(initialState.Id, initialRegisters);

            SymbolicRegexBuilder<TSet> builder = _builder;

            while ((uint)i < (uint)iEnd)
            {
                Debug.Assert(next.Count == 0);

                // Read the next character and find its minterm
                int c = input[i];
                int normalMintermId = _mintermClassifier.GetMintermID(c);

                foreach ((int sourceId, Registers sourceRegisters) in current.Values)
                {
                    Debug.Assert(builder._capturingStateArray is not null);
                    DfaMatchingState<TSet> sourceState = builder._capturingStateArray[sourceId];

                    // Handle the special case for the last \n for states that start with a relevant anchor
                    int mintermId = c == '\n' && i == input.Length - 1 && sourceState.StartsWithLineAnchor ?
                        builder._minterms!.Length : // mintermId = minterms.Length represents an \n at the very end of input
                        normalMintermId;
                    TSet minterm = builder.GetMinterm(mintermId);

                    // Get or create the transitions
                    int offset = (sourceId << builder._mintermsLog) | mintermId;
                    Debug.Assert(builder._capturingDelta is not null);
                    List<(DfaMatchingState<TSet>, DerivativeEffect[])>? transitions =
                        builder._capturingDelta[offset] ??
                        CreateNewCapturingTransitions(sourceState, minterm, offset);

                    // Take the transitions in their prioritized order
                    for (int j = 0; j < transitions.Count; ++j)
                    {
                        (DfaMatchingState<TSet> targetState, DerivativeEffect[] effects) = transitions[j];
                        Debug.Assert(!targetState.IsDeadend, "Transitions should not include dead ends.");

                        // Try to add the state and handle the case where it didn't exist before. If the state already
                        // exists, then the transition can be safely ignored, as the existing state was generated by a
                        // higher priority transition.
                        if (next.Add(targetState.Id, out int index))
                        {
                            // Avoid copying the registers on the last transition from this state, reusing the registers instead
                            Registers newRegisters = j != transitions.Count - 1 ? sourceRegisters.Clone() : sourceRegisters;
                            newRegisters.ApplyEffects(effects, i);
                            next.Update(index, targetState.Id, newRegisters);
                            if (targetState.IsNullable(GetCharKind(input, i + 1)))
                            {
                                // No lower priority transitions from this or other source states are taken because the
                                // backtracking engines would return the match ending here.
                                goto BreakNullable;
                            }
                        }
                    }
                }

            BreakNullable:
                // Swap the state sets and prepare for the next character
                SparseIntMap<Registers> tmp = current;
                current = next;
                next = tmp;
                next.Clear();
                i++;
            }

            Debug.Assert(current.Count > 0);
            Debug.Assert(_builder._capturingStateArray is not null);
            foreach (var (endStateId, endRegisters) in current.Values)
            {
                DfaMatchingState<TSet> endState = _builder._capturingStateArray[endStateId];
                if (endState.IsNullable(GetCharKind(input, iEnd)))
                {
                    // Apply effects for finishing at the stored end state
                    endState.Node.ApplyEffects((effect, args) => args.Registers.ApplyEffect(effect, args.Pos),
                        CharKind.Context(endState.PrevCharKind, GetCharKind(input, iEnd)), (Registers: endRegisters, Pos: iEnd));
                    return endRegisters;
                }
            }
            Debug.Fail("No nullable state found in the set of end states");
            return default;
        }

        [MethodImpl(MethodImplOptions.AggressiveInlining)]
        private uint GetCharKind(ReadOnlySpan<char> input, int i)
        {
            return !_pattern._info.ContainsSomeAnchor ?
                CharKind.General : // The previous character kind is irrelevant when anchors are not used.
                GetCharKindWithAnchor(input, i);

            uint GetCharKindWithAnchor(ReadOnlySpan<char> input, int i)
            {
                Debug.Assert(_asciiCharKinds is not null);

                if ((uint)i >= (uint)input.Length)
                {
                    return CharKind.BeginningEnd;
                }

                char nextChar = input[i];
                if (nextChar == '\n')
                {
                    return
                        _builder._newLineSet.Equals(_builder._solver.Empty) ? 0 : // ignore \n
                        i == 0 || i == input.Length - 1 ? CharKind.NewLineS : // very first or very last \n. Detection of very first \n is needed for rev(\Z).
                        CharKind.Newline;
                }

                uint[] asciiCharKinds = _asciiCharKinds;
                return
                    nextChar < (uint)asciiCharKinds.Length ? asciiCharKinds[nextChar] :
                    _builder._solver.And(GetMinterm(nextChar), _builder._wordLetterForBoundariesSet).Equals(_builder._solver.Empty) ? 0 : // intersect with the wordletter set to compute the kind of the next character
                    CharKind.WordLetter;
            }
        }

        /// <summary>Stores additional data for tracking capture start and end positions.</summary>
        /// <remarks>The NFA simulation based third phase has one of these for each current state in the current set of live states.</remarks>
        internal struct Registers
        {
            public Registers(int[] captureStarts, int[] captureEnds)
            {
                CaptureStarts = captureStarts;
                CaptureEnds = captureEnds;
            }

            public int[] CaptureStarts { get; set; }
            public int[] CaptureEnds { get; set; }

            /// <summary>
            /// Applies a list of effects in order to these registers at the provided input position. The order of effects
            /// should not matter though, as multiple effects to the same capture start or end do not arise.
            /// </summary>
            /// <param name="effects">list of effects to be applied</param>
            /// <param name="pos">the current input position to record</param>
            public void ApplyEffects(DerivativeEffect[] effects, int pos)
            {
                foreach (DerivativeEffect effect in effects)
                {
                    ApplyEffect(effect, pos);
                }
            }

            /// <summary>
            /// Apply a single effect to these registers at the provided input position.
            /// </summary>
            /// <param name="effect">the effecto to be applied</param>
            /// <param name="pos">the current input position to record</param>
            public void ApplyEffect(DerivativeEffect effect, int pos)
            {
                switch (effect.Kind)
                {
                    case DerivativeEffectKind.CaptureStart:
                        CaptureStarts[effect.CaptureNumber] = pos;
                        break;
                    case DerivativeEffectKind.CaptureEnd:
                        CaptureEnds[effect.CaptureNumber] = pos;
                        break;
                }
            }

            /// <summary>
            /// Make a copy of this set of registers.
            /// </summary>
            /// <returns>Registers pointing to copies of this set of registers</returns>
            public Registers Clone() => new Registers((int[])CaptureStarts.Clone(), (int[])CaptureEnds.Clone());

            /// <summary>
            /// Copy register values from another set of registers, possibly allocating new arrays if they were not yet allocated.
            /// </summary>
            /// <param name="other">the registers to copy from</param>
            public void Assign(Registers other)
            {
                if (CaptureStarts is not null && CaptureEnds is not null)
                {
                    Debug.Assert(CaptureStarts.Length == other.CaptureStarts.Length);
                    Debug.Assert(CaptureEnds.Length == other.CaptureEnds.Length);

                    Array.Copy(other.CaptureStarts, CaptureStarts, CaptureStarts.Length);
                    Array.Copy(other.CaptureEnds, CaptureEnds, CaptureEnds.Length);
                }
                else
                {
                    CaptureStarts = (int[])other.CaptureStarts.Clone();
                    CaptureEnds = (int[])other.CaptureEnds.Clone();
                }
            }
        }

        /// <summary>
        /// Per thread data to be held by the regex runner and passed into every call to FindMatch. This is used to
        /// avoid repeated memory allocation.
        /// </summary>
        internal sealed class PerThreadData
        {
            public readonly NfaMatchingState NfaState;
            /// <summary>Maps used for the capturing third phase.</summary>
            public readonly SparseIntMap<Registers>? Current, Next;
            /// <summary>Registers used for the capturing third phase.</summary>
            public readonly Registers InitialRegisters;

            public PerThreadData(SymbolicRegexBuilder<TSet> builder, int capsize)
            {
                NfaState = new NfaMatchingState(builder);

                // Only create data used for capturing mode if there are subcaptures
                if (capsize > 1)
                {
                    Current = new SparseIntMap<Registers>();
                    Next = new SparseIntMap<Registers>();
                    InitialRegisters = new Registers(new int[capsize], new int[capsize]);
                }
            }
        }

        /// <summary>Stores the state that represents a current state in NFA mode.</summary>
        /// <remarks>The entire state is composed of a list of individual states.</remarks>
        internal sealed class NfaMatchingState
        {
            /// <summary>The associated builder used to lazily add new DFA or NFA nodes to the graph.</summary>
            public readonly SymbolicRegexBuilder<TSet> Builder;

            /// <summary>Ordered set used to store the current NFA states.</summary>
            /// <remarks>The value is unused.  The type is used purely for its keys.</remarks>
            public SparseIntMap<int> NfaStateSet = new();
            /// <summary>Scratch set to swap with <see cref="NfaStateSet"/> on each transition.</summary>
            /// <remarks>
            /// On each transition, <see cref="NfaStateSetScratch"/> is cleared and filled with the next
            /// states computed from the current states in <see cref="NfaStateSet"/>, and then the sets
            /// are swapped so the scratch becomes the current and the current becomes the scratch.
            /// </remarks>
            public SparseIntMap<int> NfaStateSetScratch = new();

            /// <summary>Create the instance.</summary>
            /// <remarks>New instances should only be created once per runner.</remarks>
            public NfaMatchingState(SymbolicRegexBuilder<TSet> builder) => Builder = builder;

            /// <summary>Resets this NFA state to represent the supplied DFA state.</summary>
            /// <param name="dfaMatchingState">The DFA state to use to initialize the NFA state.</param>
            public void InitializeFrom(DfaMatchingState<TSet> dfaMatchingState)
            {
                NfaStateSet.Clear();

                // If the DFA state is a union of multiple DFA states, loop through all of them
                // adding an NFA state for each.
                if (dfaMatchingState.Node.Kind is SymbolicRegexNodeKind.Or)
                {
                    Debug.Assert(dfaMatchingState.Node._alts is not null);
                    foreach (SymbolicRegexNode<TSet> node in dfaMatchingState.Node._alts)
                    {
                        // Create (possibly new) NFA states for all the members.
                        // Add their IDs to the current set of NFA states and into the list.
                        int nfaState = Builder.CreateNfaState(node, dfaMatchingState.PrevCharKind);
                        NfaStateSet.Add(nfaState, out _);
                    }
                }
                else
                {
                    // Otherwise, just add an NFA state for the singular DFA state.
                    SymbolicRegexNode<TSet> node = dfaMatchingState.Node;
                    int nfaState = Builder.CreateNfaState(node, dfaMatchingState.PrevCharKind);
                    NfaStateSet.Add(nfaState, out _);
                }
            }
        }

        /// <summary>Represents a current state in a DFA or NFA graph walk while processing a regular expression.</summary>
        /// <remarks>This is a discriminated union between a DFA state and an NFA state. One and only one will be non-null.</remarks>
        private struct CurrentState
        {
            /// <summary>Initializes the state as a DFA state.</summary>
            public CurrentState(DfaMatchingState<TSet> dfaState)
            {
                DfaState = dfaState;
                NfaState = null;
            }

            /// <summary>Initializes the state as an NFA state.</summary>
            public CurrentState(NfaMatchingState nfaState)
            {
                DfaState = null;
                NfaState = nfaState;
            }

            /// <summary>The DFA state.</summary>
            public DfaMatchingState<TSet>? DfaState;
            /// <summary>The NFA state.</summary>
            public NfaMatchingState? NfaState;
        }

        /// <summary>Represents a set of routines for operating over a <see cref="CurrentState"/>.</summary>
        private interface IStateHandler
        {
            public static abstract bool StartsWithLineAnchor(ref CurrentState state);
            public static abstract bool IsNullable(ref CurrentState state, uint nextCharKind);
            public static abstract bool IsDeadend(ref CurrentState state);
            public static abstract int FixedLength(ref CurrentState state);
            public static abstract bool IsInitialState(ref CurrentState state);
            public static abstract bool TakeTransition(SymbolicRegexBuilder<TSet> builder, ref CurrentState state, int mintermId);
        }

        /// <summary>An <see cref="IStateHandler"/> for operating over <see cref="CurrentState"/> instances configured as DFA states.</summary>
        private readonly struct DfaStateHandler : IStateHandler
        {
            [MethodImpl(MethodImplOptions.AggressiveInlining)]
            public static bool StartsWithLineAnchor(ref CurrentState state) => state.DfaState!.StartsWithLineAnchor;

            [MethodImpl(MethodImplOptions.AggressiveInlining)]
            public static bool IsNullable(ref CurrentState state, uint nextCharKind) => state.DfaState!.IsNullable(nextCharKind);

            /// <summary>Gets whether this is a dead-end state, meaning there are no transitions possible out of the state.</summary>
            [MethodImpl(MethodImplOptions.AggressiveInlining)]
            public static bool IsDeadend(ref CurrentState state) => state.DfaState!.IsDeadend;

            /// <summary>Gets the length of any fixed-length marker that exists for this state, or -1 if there is none.</summary>
            [MethodImpl(MethodImplOptions.AggressiveInlining)]
            public static int FixedLength(ref CurrentState state) => state.DfaState!.FixedLength;

            /// <summary>Gets whether this is an initial state.</summary>
            [MethodImpl(MethodImplOptions.AggressiveInlining)]
            public static bool IsInitialState(ref CurrentState state) => state.DfaState!.IsInitialState;

            /// <summary>Take the transition to the next DFA state.</summary>
            [MethodImpl(MethodImplOptions.AggressiveInlining)]
            public static bool TakeTransition(SymbolicRegexBuilder<TSet> builder, ref CurrentState state, int mintermId)
            {
                Debug.Assert(state.DfaState is not null, $"Expected non-null {nameof(state.DfaState)}.");
                Debug.Assert(state.NfaState is null, $"Expected null {nameof(state.NfaState)}.");
                Debug.Assert(builder._delta is not null);

                // Get the current state.
                DfaMatchingState<TSet> dfaMatchingState = state.DfaState!;

                // Use the mintermId for the character being read to look up which state to transition to.
                // If that state has already been materialized, move to it, and we're done. If that state
                // hasn't been materialized, try to create it; if we can, move to it, and we're done.
                int dfaOffset = (dfaMatchingState.Id << builder._mintermsLog) | mintermId;
                DfaMatchingState<TSet>? nextState = builder._delta[dfaOffset];
                if (nextState is not null || builder.TryCreateNewTransition(dfaMatchingState, mintermId, dfaOffset, checkThreshold: true, out nextState))
                {
                    // There was an existing state for this transition or we were able to create one.  Move to it and
                    // return that we're still operating as a DFA and can keep going.
                    state.DfaState = nextState;
                    return true;
                }

                return false;
            }
        }

        /// <summary>An <see cref="IStateHandler"/> for operating over <see cref="CurrentState"/> instances configured as NFA states.</summary>
        private readonly struct NfaStateHandler : IStateHandler
        {
            /// <summary>Check if any underlying core state starts with a line anchor.</summary>
            public static bool StartsWithLineAnchor(ref CurrentState state)
            {
                SymbolicRegexBuilder<TSet> builder = state.NfaState!.Builder;
                foreach (ref KeyValuePair<int, int> nfaState in CollectionsMarshal.AsSpan(state.NfaState!.NfaStateSet.Values))
                {
                    if (builder.GetCoreState(nfaState.Key).StartsWithLineAnchor)
                    {
                        return true;
                    }
                }

                return false;
            }

            /// <summary>Check if any underlying core state is nullable.</summary>
            public static bool IsNullable(ref CurrentState state, uint nextCharKind)
            {
                SymbolicRegexBuilder<TSet> builder = state.NfaState!.Builder;
                foreach (ref KeyValuePair<int, int> nfaState in CollectionsMarshal.AsSpan(state.NfaState!.NfaStateSet.Values))
                {
                    if (builder.GetCoreState(nfaState.Key).IsNullable(nextCharKind))
                    {
                        return true;
                    }
                }

                return false;
            }

            /// <summary>Gets whether this is a dead-end state, meaning there are no transitions possible out of the state.</summary>
            /// <remarks>In NFA mode, an empty set of states means that it is a dead end.</remarks>
            public static bool IsDeadend(ref CurrentState state) => state.NfaState!.NfaStateSet.Count == 0;

            /// <summary>Gets the length of any fixed-length marker that exists for this state, or -1 if there is none.</summary>
            /// <summary>In NFA mode, there are no fixed-length markers.</summary>
            public static int FixedLength(ref CurrentState state) => -1;

            /// <summary>Gets whether this is an initial state.</summary>
            /// <summary>In NFA mode, no set of states qualifies as an initial state.</summary>
            public static bool IsInitialState(ref CurrentState state) => false;

            /// <summary>Take the transition to the next NFA state.</summary>
            public static bool TakeTransition(SymbolicRegexBuilder<TSet> builder, ref CurrentState state, int mintermId)
            {
                Debug.Assert(state.DfaState is null, $"Expected null {nameof(state.DfaState)}.");
                Debug.Assert(state.NfaState is not null, $"Expected non-null {nameof(state.NfaState)}.");

                NfaMatchingState nfaState = state.NfaState!;

                // Grab the sets, swapping the current active states set with the scratch set.
                SparseIntMap<int> nextStates = nfaState.NfaStateSetScratch;
                SparseIntMap<int> sourceStates = nfaState.NfaStateSet;
                nfaState.NfaStateSet = nextStates;
                nfaState.NfaStateSetScratch = sourceStates;

                // Compute the set of all unique next states from the current source states and the mintermId.
                nextStates.Clear();
                if (sourceStates.Count == 1)
                {
                    // We have a single source state.  We know its next states are already deduped,
                    // so we can just add them directly to the destination states list.
                    foreach (int nextState in GetNextStates(sourceStates.Values[0].Key, mintermId, builder))
                    {
                        nextStates.Add(nextState, out _);
                    }
                }
                else
                {
                    // We have multiple source states, so we need to potentially dedup across each of
                    // their next states.  For each source state, get its next states, adding each into
                    // our set (which exists purely for deduping purposes), and if we successfully added
                    // to the set, then add the known-unique state to the destination list.
                    foreach (ref KeyValuePair<int, int> sourceState in CollectionsMarshal.AsSpan(sourceStates.Values))
                    {
                        foreach (int nextState in GetNextStates(sourceState.Key, mintermId, builder))
                        {
                            nextStates.Add(nextState, out _);
                        }
                    }
                }

                return true;

                [MethodImpl(MethodImplOptions.AggressiveInlining)]
                static int[] GetNextStates(int sourceState, int mintermId, SymbolicRegexBuilder<TSet> builder)
                {
                    // Calculate the offset into the NFA transition table.
                    int nfaOffset = (sourceState << builder._mintermsLog) | mintermId;

                    // Get the next NFA state.
                    return builder._nfaDelta[nfaOffset] ?? builder.CreateNewNfaTransition(sourceState, mintermId, nfaOffset);
                }
            }
        }

#if DEBUG
        public override void SaveDGML(TextWriter writer, bool nfa, bool addDotStar, bool reverse, int maxStates, int maxLabelLength) =>
            DgmlWriter<TSet>.Write(writer, this, nfa, addDotStar, reverse, maxStates, maxLabelLength);

        public override IEnumerable<string> GenerateRandomMembers(int k, int randomseed, bool negative) =>
            new SymbolicRegexSampler<TSet>(_pattern, randomseed, negative).GenerateRandomMembers(k);
#endif
    }
}<|MERGE_RESOLUTION|>--- conflicted
+++ resolved
@@ -341,11 +341,7 @@
             // As an example, consider the pattern a{1,3}(b*) run against an input of aacaaaabbbc: phase 1 will find
             // the position of the last b: aacaaaabbbc.  It additionally records the position of the first a after
             // the c as the low boundary for the starting position.
-<<<<<<< HEAD
-            int matchEnd = FindEndPosition(input, startat, timeoutOccursAt, isMatch, out int matchStartLowBoundary, out int matchStartLengthMarker, perThreadData);
-=======
             int matchEnd = FindEndPosition(input, startat, timeoutOccursAt, mode, out int matchStartLowBoundary, out int matchStartLengthMarker, perThreadData);
->>>>>>> 215b39ab
 
             // If there wasn't a match, we're done.
             if (matchEnd == NoMatchExists)
@@ -384,19 +380,11 @@
             }
 
             // Phase 3:
-<<<<<<< HEAD
-            // If there are no subcaptures, the matching process is done.  For patterns with subcaptures (captures other
-            // than the top-level capture for the whole match), we need to do an additional pass to find their bounds.
-            // Continuing for the previous example, phase 3 will be executed for the characters inside the match, aaabbbc,
-            // and will find associate the one capture (b*) with it's match: bbb.
-            if (!HasSubcaptures)
-=======
             // If there are no subcaptures (or if they're not needed), the matching process is done.  For patterns with subcaptures
             // (captures other than the top-level capture for the whole match), we need to do an additional pass to find their bounds.
             // Continuing for the previous example, phase 3 will be executed for the characters inside the match, aaabbbc,
             // and will find associate the one capture (b*) with it's match: bbb.
             if (!HasSubcaptures || mode < RegexRunnerMode.FullMatchRequired)
->>>>>>> 215b39ab
             {
                 return new SymbolicMatch(matchStart, matchEnd - matchStart);
             }
@@ -411,19 +399,14 @@
         /// <param name="input">The input text.</param>
         /// <param name="i">The starting position in <paramref name="input"/>.</param>
         /// <param name="timeoutOccursAt">The time at which timeout occurs, if timeouts are being checked.</param>
-<<<<<<< HEAD
-        /// <param name="isMatch">Whether this is an isMatch call.</param>
-=======
         /// <param name="mode">The mode of execution based on the regex operation being performed.</param>
->>>>>>> 215b39ab
         /// <param name="initialStateIndex">The last position the initial state of <see cref="_dotStarredPattern"/> was visited before the end position was found.</param>
         /// <param name="matchLength">Length of the match if there's a match; otherwise, -1.</param>
         /// <param name="perThreadData">Per thread data reused between calls.</param>
         /// <returns>
         /// A one-past-the-end index into input for the preferred match, or first final state position if isMatch is true, or NoMatchExists if no match exists.
         /// </returns>
-<<<<<<< HEAD
-        private int FindEndPosition(ReadOnlySpan<char> input, int i, long timeoutOccursAt, bool isMatch, out int initialStateIndex, out int matchLength, PerThreadData perThreadData)
+        private int FindEndPosition(ReadOnlySpan<char> input, int i, long timeoutOccursAt, RegexRunnerMode mode, out int initialStateIndex, out int matchLength, PerThreadData perThreadData)
         {
             int endPosition = NoMatchExists;
 
@@ -431,16 +414,6 @@
             initialStateIndex = i;
             int initialStateIndexCandidate = i;
 
-=======
-        private int FindEndPosition(ReadOnlySpan<char> input, int i, long timeoutOccursAt, RegexRunnerMode mode, out int initialStateIndex, out int matchLength, PerThreadData perThreadData)
-        {
-            int endPosition = NoMatchExists;
-
-            matchLength = -1;
-            initialStateIndex = i;
-            int initialStateIndexCandidate = i;
-
->>>>>>> 215b39ab
             var currentState = new CurrentState(_dotstarredInitialStates[GetCharKind(input, i - 1)]);
             SymbolicRegexBuilder<TSet> builder = _pattern._builder;
 
@@ -478,9 +451,8 @@
 
                 int newEndPosition;
                 int findResult = currentState.NfaState is not null ?
-<<<<<<< HEAD
-                    FindEndPositionDeltas<NfaStateHandler>(builder, inputForInnerLoop, isMatch, ref i, ref currentState, ref matchLength, out newEndPosition) :
-                    FindEndPositionDeltas<DfaStateHandler>(builder, inputForInnerLoop, isMatch, ref i, ref currentState, ref matchLength, out newEndPosition);
+                    FindEndPositionDeltas<NfaStateHandler>(builder, inputForInnerLoop, mode, ref i, ref currentState, ref matchLength, out newEndPosition) :
+                    FindEndPositionDeltas<DfaStateHandler>(builder, inputForInnerLoop, mode, ref i, ref currentState, ref matchLength, out newEndPosition);
 
                 // If a new end position was found, commit to the matching initial state index
                 if (newEndPosition != -1)
@@ -495,24 +467,6 @@
                     break;
                 }
 
-=======
-                    FindEndPositionDeltas<NfaStateHandler>(builder, inputForInnerLoop, mode, ref i, ref currentState, ref matchLength, out newEndPosition) :
-                    FindEndPositionDeltas<DfaStateHandler>(builder, inputForInnerLoop, mode, ref i, ref currentState, ref matchLength, out newEndPosition);
-
-                // If a new end position was found, commit to the matching initial state index
-                if (newEndPosition != -1)
-                {
-                    endPosition = newEndPosition;
-                    initialStateIndex = initialStateIndexCandidate;
-                }
-
-                // If we reached the end of input or a deadend state, we're done.
-                if (findResult > 0)
-                {
-                    break;
-                }
-
->>>>>>> 215b39ab
                 // The search did not finish, so we either hit an initial state (in which case we want to loop around to apply our initial
                 // state processing logic and optimizations), or failed to transition (which should only happen if we were in DFA mode and
                 // need to switch over to NFA mode). If we exited because we hit an initial state, find result will be 0, otherwise -1.
@@ -562,11 +516,7 @@
         /// 0 if iteration completed because we reached an initial state.
         /// A negative value if iteration completed because we ran out of input or we failed to transition.
         /// </returns>
-<<<<<<< HEAD
-        private int FindEndPositionDeltas<TStateHandler>(SymbolicRegexBuilder<TSet> builder, ReadOnlySpan<char> input, bool isMatch, ref int i, ref CurrentState currentState, ref int matchLength, out int endPosition)
-=======
         private int FindEndPositionDeltas<TStateHandler>(SymbolicRegexBuilder<TSet> builder, ReadOnlySpan<char> input, RegexRunnerMode mode, ref int i, ref CurrentState currentState, ref int matchLength, out int endPosition)
->>>>>>> 215b39ab
             where TStateHandler : struct, IStateHandler
         {
             // To avoid frequent reads/writes to ref and out values, make and operate on local copies, which we then copy back once before returning.
@@ -586,39 +536,25 @@
                         // use that length to optimize subsequent matching phases.
                         matchLength = TStateHandler.FixedLength(ref state);
                         endPos = pos;
-<<<<<<< HEAD
-                        // If this is an isMatch call we are done, since a match is now known to exist.
-                        if (isMatch)
-                            return 1;
-=======
 
                         // A match is known to exist.  If that's all we need to know, we're done.
                         if (mode == RegexRunnerMode.ExistenceRequired)
                         {
                             return 1;
                         }
->>>>>>> 215b39ab
                     }
 
                     // If the state is a dead end, such that we can't transition anywhere else, end the search.
                     if (TStateHandler.IsDeadend(ref state))
-<<<<<<< HEAD
+                    {
                         return 1;
+                    }
 
                     // If there is more input available try to transition with the next character.
                     if ((uint)pos >= (uint)input.Length || !TryTakeTransition<TStateHandler>(builder, input, pos, ref state))
+                    {
                         return -1;
-=======
-                    {
-                        return 1;
-                    }
-
-                    // If there is more input available try to transition with the next character.
-                    if ((uint)pos >= (uint)input.Length || !TryTakeTransition<TStateHandler>(builder, input, pos, ref state))
-                    {
-                        return -1;
-                    }
->>>>>>> 215b39ab
+                    }
 
                     // We successfully transitioned, so update our current input index to match.
                     pos++;
@@ -627,8 +563,9 @@
                     // If it does, we exit out in order to allow our find optimizations to kick in to hopefully more quickly
                     // find the next possible starting location.
                     if (TStateHandler.IsInitialState(ref state))
-<<<<<<< HEAD
+                    {
                         return 0;
+                    }
                 }
             }
             finally
@@ -638,20 +575,6 @@
                 i = pos;
                 endPosition = endPos;
             }
-=======
-                    {
-                        return 0;
-                    }
-                }
-            }
-            finally
-            {
-                // Write back the local copies of the ref and out values.
-                currentState = state;
-                i = pos;
-                endPosition = endPos;
-            }
->>>>>>> 215b39ab
         }
 
         /// <summary>
