--- conflicted
+++ resolved
@@ -3225,21 +3225,8 @@
                         }
                         else // char range
                         {
-<<<<<<< HEAD
-                            overlap = literal.Item3.Contains(node.Ch);
-                            writer.WriteLine((overlap, literal.Item3.Length) switch
-                            {
-                                (true, 2) => $"{startingPos} = {sliceSpan}.IndexOfAny({Literal(literal.Item3[0])}, {Literal(literal.Item3[1])});",
-                                (true, 3) => $"{startingPos} = {sliceSpan}.IndexOfAny({Literal(literal.Item3[0])}, {Literal(literal.Item3[1])}, {Literal(literal.Item3[2])});",
-                                (true, _) => $"{startingPos} = {sliceSpan}.IndexOfAny({Literal(literal.Item3)});",
-
-                                (false, 2) => $"{startingPos} = {sliceSpan}.IndexOfAny({Literal(node.Ch)}, {Literal(literal.Item3[0])}, {Literal(literal.Item3[1])});",
-                                (false, _) => $"{startingPos} = {sliceSpan}.IndexOfAny({Literal($"{node.Ch}{literal.Item3}")});",
-                            });
-=======
                             overlap = true;
                             writer.WriteLine($"{startingPos} = {sliceSpan}.IndexOfAnyInRange({Literal(literal.Range.LowInclusive)}, {Literal(literal.Range.HighInclusive)});");
->>>>>>> 6babe564
                         }
 
                         // If the search didn't find anything, fail the match.  If it did find something, then we need to consider whether
