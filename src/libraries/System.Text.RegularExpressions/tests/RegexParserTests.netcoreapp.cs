// Licensed to the .NET Foundation under one or more agreements.
// The .NET Foundation licenses this file to you under the MIT license.

using System.IO;
using System.Runtime.Serialization.Formatters.Binary;
using Xunit;
using Xunit.Sdk;

namespace System.Text.RegularExpressions.Tests
{
    public partial class RegexParserTests
    {
        [Theory]

        // Avoid OutOfMemoryException
        [InlineData("a{2147483647}", RegexOptions.None, null)]
        [InlineData("a{2147483647,}", RegexOptions.None, null)]

        [InlineData(@"(?(?N))", RegexOptions.None, RegexParseError.InvalidGroupingConstruct, 5)]
        [InlineData(@"(?(?i))", RegexOptions.None, RegexParseError.InvalidGroupingConstruct, 5)]
        [InlineData(@"(?(?I))", RegexOptions.None, RegexParseError.InvalidGroupingConstruct, 5)]
        [InlineData(@"(?(?M))", RegexOptions.None, RegexParseError.InvalidGroupingConstruct, 5)]
        [InlineData(@"(?(?s))", RegexOptions.None, RegexParseError.InvalidGroupingConstruct, 5)]
        [InlineData(@"(?(?S))", RegexOptions.None, RegexParseError.InvalidGroupingConstruct, 5)]
        [InlineData(@"(?(?x))", RegexOptions.None, RegexParseError.InvalidGroupingConstruct, 5)]
        [InlineData(@"(?(?X))", RegexOptions.None, RegexParseError.InvalidGroupingConstruct, 5)]
        [InlineData(@"(?(?n))", RegexOptions.None, RegexParseError.InvalidGroupingConstruct, 5)]
        [InlineData(@"(?(?m))", RegexOptions.None, RegexParseError.InvalidGroupingConstruct, 5)]
        [InlineData("(?<-", RegexOptions.None, RegexParseError.InvalidGroupingConstruct, 3)]
        [InlineData("(?<-", RegexOptions.IgnorePatternWhitespace, RegexParseError.InvalidGroupingConstruct, 3)]
        [InlineData(@"^[^<>]*(((?'Open'<)[^<>]*)+((?'Close-Open'>)[^<>]*)+)*(?(Open)(?!))$", RegexOptions.None, null)]
        [InlineData(@"((?'Close-Open'>)[^<>]*)+", RegexOptions.None, RegexParseError.UndefinedNamedReference, 14)]
        [InlineData(@"(((?'Open'<)[^<>]*)+((?'Close-Open'>)[^<>]*)+)*", RegexOptions.None, null)]
        [InlineData(@"(?'Close-Open'>)", RegexOptions.None, RegexParseError.UndefinedNamedReference, 13)]
        [InlineData("(?<a-00>)", RegexOptions.IgnorePatternWhitespace, null)]
        [InlineData("(?<a>)()(?<-0>)(?<-1>)(?<-2>)(?<-3>)", RegexOptions.IgnorePatternWhitespace, RegexParseError.UndefinedNumberedReference, 34)]
        [InlineData("()(?<a>)(?<-0>)(?<-1>)(?<-2>)(?<-3>)", RegexOptions.IgnorePatternWhitespace, RegexParseError.UndefinedNumberedReference, 34)]
        [InlineData("()()(?<-0>)(?<-1>)(?<-2>)(?<-3>)", RegexOptions.IgnorePatternWhitespace, RegexParseError.UndefinedNumberedReference, 30)]
        [InlineData("(?<a>)(?<b>)(?<-1>)(?<-2>)", RegexOptions.IgnorePatternWhitespace, null)]
        [InlineData("(?<-4>)(?<4>)", RegexOptions.IgnorePatternWhitespace, null)]
        [InlineData("(?<4>)(?<-4>)", RegexOptions.IgnorePatternWhitespace, null)]
        [InlineData("(?<a>)(?<-a>)", RegexOptions.IgnorePatternWhitespace, null)]
        [InlineData("(?<-a>)(?<a>)", RegexOptions.IgnorePatternWhitespace, null)]
        [InlineData("(?<a-0>", RegexOptions.IgnorePatternWhitespace, RegexParseError.InsufficientClosingParentheses, 7)]
        [InlineData("(?<a-0>)", RegexOptions.IgnorePatternWhitespace, null)]
        [InlineData("(?<a-0 >)", RegexOptions.IgnorePatternWhitespace, RegexParseError.CaptureGroupNameInvalid, 6)]
        [InlineData("(?<a- 0 >)", RegexOptions.IgnorePatternWhitespace, RegexParseError.CaptureGroupNameInvalid, 5)]
        [InlineData("(?<a- 0>)", RegexOptions.IgnorePatternWhitespace, RegexParseError.CaptureGroupNameInvalid, 5)]
        [InlineData("(?<-1>)", RegexOptions.IgnorePatternWhitespace, RegexParseError.UndefinedNumberedReference, 5)]
        [InlineData("()(?<-1>)", RegexOptions.IgnorePatternWhitespace, null)]
        [InlineData("(?<-1>)()", RegexOptions.IgnorePatternWhitespace, null)]
        [InlineData("(?<-00>)", RegexOptions.IgnorePatternWhitespace, null)]
        [InlineData("(?<a-", RegexOptions.IgnorePatternWhitespace, RegexParseError.InvalidGroupingConstruct, 5)]
        [InlineData("(?<a-0", RegexOptions.IgnorePatternWhitespace, RegexParseError.InvalidGroupingConstruct, 6)]
        [InlineData("(?<a-0)", RegexOptions.IgnorePatternWhitespace, RegexParseError.CaptureGroupNameInvalid, 6)]
        [InlineData("(?<a>)(?<b>)(?<-0>)(?<-1>)(?<-2>)(?<-3>)", RegexOptions.IgnorePatternWhitespace, RegexParseError.UndefinedNumberedReference, 38)]
        [InlineData("(?<-0>)(?<-1>)(?<-2>)(?<-3>)()()", RegexOptions.IgnorePatternWhitespace, RegexParseError.UndefinedNumberedReference, 26)]
        [InlineData("(?<-0>)(?<-1>)(?<-2>)(?<-3>)()(?", RegexOptions.IgnorePatternWhitespace, RegexParseError.UndefinedNumberedReference, 19)]
        [InlineData("(?<-0>)(?<-1>)(?<-2>)(?<-3>)()(?<a>)", RegexOptions.IgnorePatternWhitespace, RegexParseError.UndefinedNumberedReference, 26)]
        [InlineData("(?<-0>)(?<-1>)(?<-2>)(?<-3>)(?<a>)()", RegexOptions.IgnorePatternWhitespace, RegexParseError.UndefinedNumberedReference, 26)]
        [InlineData("(?<-0>)(?<-1>)(?<-2>)(?<-3>)(?<a>)(?", RegexOptions.IgnorePatternWhitespace, RegexParseError.UndefinedNumberedReference, 19)]
        [InlineData("(?<-0>)(?<-1>)(?<-2>)(?<-3>)(?<a>)(?<b>)", RegexOptions.IgnorePatternWhitespace, RegexParseError.UndefinedNumberedReference, 26)]
        [InlineData("(?<a-0>)(?<b-a>)", RegexOptions.IgnorePatternWhitespace, null)]
        [InlineData("(?<a-0>)(?<-a>)", RegexOptions.IgnorePatternWhitespace, null)]
        [InlineData("(?<a-a>)", RegexOptions.IgnorePatternWhitespace, null)]
        [InlineData("(?<-0>)", RegexOptions.IgnorePatternWhitespace, null)]
        [InlineData("(?<-0 >)", RegexOptions.IgnorePatternWhitespace, RegexParseError.CaptureGroupNameInvalid, 5)]
        [InlineData("(?<- 0 >)", RegexOptions.IgnorePatternWhitespace, RegexParseError.CaptureGroupNameInvalid, 4)]
        [InlineData("(?<- 0>)", RegexOptions.IgnorePatternWhitespace, RegexParseError.CaptureGroupNameInvalid, 4)]
        [InlineData("(?<a-0')", RegexOptions.IgnorePatternWhitespace, RegexParseError.CaptureGroupNameInvalid, 6)]
        [InlineData("(?'a-0>)", RegexOptions.IgnorePatternWhitespace, RegexParseError.CaptureGroupNameInvalid, 6)]
        [InlineData("(?'-0')", RegexOptions.IgnorePatternWhitespace, null)]
        [InlineData("(?'a-0')", RegexOptions.IgnorePatternWhitespace, null)]
        [InlineData("(?<-0", RegexOptions.IgnorePatternWhitespace, RegexParseError.InvalidGroupingConstruct, 5)]
        [InlineData("(?<-0)", RegexOptions.IgnorePatternWhitespace, RegexParseError.CaptureGroupNameInvalid, 5)]
        [InlineData("(?<-0>", RegexOptions.IgnorePatternWhitespace, RegexParseError.InsufficientClosingParentheses, 6)]
        [InlineData(@"(?<cat>cat)\w+(?<dog-()*!@>dog)", RegexOptions.None, RegexParseError.CaptureGroupNameInvalid, 21)]
        [InlineData(@"(?<cat>cat)\w+(?<dog-catdog>dog)", RegexOptions.None, RegexParseError.UndefinedNamedReference, 27)]
        [InlineData(@"(?<cat>cat)\w+(?<dog-1uosn>dog)", RegexOptions.None, RegexParseError.CaptureGroupNameInvalid, 22)]
        [InlineData(@"(?<cat>cat)\w+(?<dog-16>dog)", RegexOptions.None, RegexParseError.UndefinedNumberedReference, 23)]
        [InlineData(@"cat(?<->dog)", RegexOptions.None, RegexParseError.CaptureGroupNameInvalid, 7)]
        [InlineData("a{2147483648}", RegexOptions.None, RegexParseError.QuantifierOrCaptureGroupOutOfRange, 12)]
        [InlineData("a{2147483648,}", RegexOptions.None, RegexParseError.QuantifierOrCaptureGroupOutOfRange, 12)]
        [InlineData("a{0,2147483647}", RegexOptions.None, null)]
        [InlineData("a{0,2147483648}", RegexOptions.None, RegexParseError.QuantifierOrCaptureGroupOutOfRange, 14)]
        // Surrogate pair which is parsed as [char,char-char,char] as we operate on UTF-16 code units.
        [InlineData("[\uD82F\uDCA0-\uD82F\uDCA3]", RegexOptions.IgnoreCase, RegexParseError.ReversedCharacterRange, 5)]

        // Following are borrowed from Rust regex tests ============
        // https://github.com/rust-lang/regex/blob/master/tests/noparse.rs
        [InlineData(@"*", RegexOptions.None, RegexParseError.QuantifierAfterNothing, 1)]
        [InlineData(@"[A-", RegexOptions.None, RegexParseError.UnterminatedBracket, 3)]
        [InlineData(@"[A", RegexOptions.None, RegexParseError.UnterminatedBracket, 2)]
        [InlineData(@"[\A]", RegexOptions.None, RegexParseError.UnrecognizedEscape, 3)]
        [InlineData(@"[\z]", RegexOptions.None, RegexParseError.UnrecognizedEscape, 3)]
        [InlineData(@"(", RegexOptions.None, RegexParseError.InsufficientClosingParentheses, 1)]
        [InlineData(@")", RegexOptions.None, RegexParseError.InsufficientOpeningParentheses, 1)]
        [InlineData(@"[a-Z]", RegexOptions.None, RegexParseError.ReversedCharacterRange, 4)]
        [InlineData(@"(?P<>a)", RegexOptions.None, RegexParseError.InvalidGroupingConstruct, 3)]
        [InlineData(@"(?P<na-me>)", RegexOptions.None, RegexParseError.InvalidGroupingConstruct, 3)]
        [InlineData(@"(?a)a", RegexOptions.None, RegexParseError.InvalidGroupingConstruct, 3)]
        [InlineData(@"a{2,1}", RegexOptions.None, RegexParseError.ReversedQuantifierRange, 6)]
        [InlineData(@"(?", RegexOptions.None, RegexParseError.InvalidGroupingConstruct, 2)]
        [InlineData(@"\8", RegexOptions.None, RegexParseError.UndefinedNumberedReference, 2)]
        [InlineData(@"\xG0", RegexOptions.None, RegexParseError.InsufficientOrInvalidHexDigits, 3)]
        [InlineData(@"\xF", RegexOptions.None, RegexParseError.InsufficientOrInvalidHexDigits, 2)]
        [InlineData(@"\x{fffg}", RegexOptions.None, RegexParseError.InsufficientOrInvalidHexDigits, 3)]
        [InlineData(@"(?a)", RegexOptions.None, RegexParseError.InvalidGroupingConstruct, 3)]
        [InlineData(@"(?)", RegexOptions.None, RegexParseError.QuantifierAfterNothing, 2)]
        [InlineData(@"(?P<a>.)(?P<a>.)", RegexOptions.None, RegexParseError.InvalidGroupingConstruct, 3)]
        [InlineData(@"[a-\A]", RegexOptions.None, RegexParseError.UnrecognizedEscape, 5)]
        [InlineData(@"[a-\z]", RegexOptions.None, RegexParseError.UnrecognizedEscape, 5)]
        [InlineData(@"[a-\b]", RegexOptions.None, RegexParseError.ReversedCharacterRange, 5)] // Nim: not an error
        [InlineData(@"[a-\-]", RegexOptions.None, RegexParseError.ReversedCharacterRange, 5)]
        [InlineData(@"[a-\-b]", RegexOptions.None, RegexParseError.ReversedCharacterRange, 5)]
        [InlineData(@"[a-\-\-b]", RegexOptions.None, RegexParseError.ReversedCharacterRange, 5)]
        [InlineData(@"[a-\-\D]", RegexOptions.None, RegexParseError.ReversedCharacterRange, 5)]
        [InlineData(@"[a-\-\-\D]", RegexOptions.None, RegexParseError.ReversedCharacterRange, 5)]
        [InlineData(@"[a -\-\b]", RegexOptions.None, null)]
        [InlineData(@"[\b]", RegexOptions.None, null)] // errors in rust: class_no_boundary
        [InlineData(@"a{10000000}", RegexOptions.None, null)] // errors in rust: too_big
        [InlineData(@"a{1001", RegexOptions.None, null)] // errors in rust: counted_no_close
        [InlineData(@"a{-1,1}", RegexOptions.None, null)] // errors in rust: counted_nonnegative
        [InlineData(@"\\", RegexOptions.None, null)] // errors in rust: unfinished_escape
        [InlineData(@"(?-i-i)", RegexOptions.None, null)] // errors in rust: double_neg
        [InlineData(@"(?i-)", RegexOptions.None, null)] // errors in rust: neg_empty
        [InlineData(@"[a-[:lower:]]", RegexOptions.None, null)] // errors in rust: range_end_no_class
        // End of Rust parser tests ==============

        // Following are borrowed from Nim tests
        // https://github.com/nitely/nim-regex/blob/eeefb4f51264ff3bc3b36caf55672a74f52f5ef5/tests/tests.nim
        [InlineData(@"?", RegexOptions.None, RegexParseError.QuantifierAfterNothing, 1)]
        [InlineData(@"?|?", RegexOptions.None, RegexParseError.QuantifierAfterNothing, 1)]
        [InlineData(@"?abc", RegexOptions.None, RegexParseError.QuantifierAfterNothing, 1)]
        [InlineData(@"(?P<abcdefghijklmnopqrstuvwxyzABCDEFGHIJKLMNOPQRSTUVWXYZ0123456789-_>abc", RegexOptions.None, RegexParseError.InvalidGroupingConstruct, 3)] // Nim: not an error
        [InlineData(@"(?Pabc", RegexOptions.None, RegexParseError.InvalidGroupingConstruct, 3)]
        [InlineData(@"(?u-q)", RegexOptions.None, RegexParseError.InvalidGroupingConstruct, 3)]
        [InlineData(@"(?uq)", RegexOptions.None, RegexParseError.InvalidGroupingConstruct, 3)]
        [InlineData(@"(\b)", RegexOptions.None, null)]
        [InlineData(@"(+)", RegexOptions.None, RegexParseError.QuantifierAfterNothing, 2)]
        [InlineData(@"(a)b)", RegexOptions.None, RegexParseError.InsufficientOpeningParentheses, 5)]
        [InlineData(@"(b(a)", RegexOptions.None, RegexParseError.InsufficientClosingParentheses, 5)]
        [InlineData(@"[-", RegexOptions.None, RegexParseError.UnterminatedBracket, 2)]
        [InlineData(@"[-a", RegexOptions.None, RegexParseError.UnterminatedBracket, 3)]
        [InlineData(@"[[:abc:]]", RegexOptions.None, null)] // Nim: "Invalid ascii set. `abc` is not a valid name"
        [InlineData(@"[[:alnum:", RegexOptions.None, RegexParseError.UnterminatedBracket, 9)]
        [InlineData(@"[[:alnum]]", RegexOptions.None, null)] // Nim: "Invalid ascii set. Expected [:name:]"
        [InlineData(@"[]", RegexOptions.None, RegexParseError.UnterminatedBracket, 2)]
        [InlineData(@"[]a", RegexOptions.None, RegexParseError.UnterminatedBracket, 3)]
        [InlineData(@"[]abc", RegexOptions.None, RegexParseError.UnterminatedBracket, 5)]
        [InlineData(@"[\\", RegexOptions.None, RegexParseError.UnterminatedBracket, 3)]
        [InlineData(@"[^]", RegexOptions.None, RegexParseError.UnterminatedBracket, 3)]
        [InlineData(@"[a-", RegexOptions.None, RegexParseError.UnterminatedBracket, 3)]
        [InlineData(@"[a-\w]", RegexOptions.None, RegexParseError.ShorthandClassInCharacterRange, 5)]
        [InlineData(@"[a", RegexOptions.None, RegexParseError.UnterminatedBracket, 2)]
        [InlineData(@"[abc", RegexOptions.None, RegexParseError.UnterminatedBracket, 4)]
        [InlineData(@"[d-c]", RegexOptions.None, RegexParseError.ReversedCharacterRange, 4)]
        [InlineData(@"[z-[:alnum:]]", RegexOptions.None, null)] // Nim: "Invalid set range. Start must be lesser than end"
        [InlineData(@"{10}", RegexOptions.None, RegexParseError.QuantifierAfterNothing, 1)]
        [InlineData(@"*abc", RegexOptions.None, RegexParseError.QuantifierAfterNothing, 1)]
        [InlineData(@"\12", RegexOptions.None, null)] // Nim: "Invalid octal literal. Expected 3 octal digits, but found 2"
        [InlineData(@"\12@", RegexOptions.None, null)] // Nim: "Invalid octal literal. Expected octal digit, but found @"
        [InlineData(@"\b?", RegexOptions.None, null)]
        [InlineData(@"\b*", RegexOptions.None, null)]
        [InlineData(@"\b+", RegexOptions.None, null)]
        [InlineData(@"\p{11", RegexOptions.None, RegexParseError.InvalidUnicodePropertyEscape, 5)]
        [InlineData(@"\p{11}", RegexOptions.None, RegexParseError.UnrecognizedUnicodeProperty, 6)]
        [InlineData(@"\p{Bb}", RegexOptions.None, RegexParseError.UnrecognizedUnicodeProperty, 6)]
        [InlineData(@"\p11", RegexOptions.None, RegexParseError.InvalidUnicodePropertyEscape, 2)]
        [InlineData(@"\pB", RegexOptions.None, RegexParseError.InvalidUnicodePropertyEscape, 2)]
        [InlineData(@"\u123", RegexOptions.None, RegexParseError.InsufficientOrInvalidHexDigits, 2)]
        [InlineData(@"\U123", RegexOptions.None, RegexParseError.UnrecognizedEscape, 2)]
        [InlineData(@"\U123@a", RegexOptions.None, RegexParseError.UnrecognizedEscape, 2)]
        [InlineData(@"\u123@abc", RegexOptions.None, RegexParseError.InsufficientOrInvalidHexDigits, 6)]
        [InlineData(@"\UFFFFFFFF", RegexOptions.None, RegexParseError.UnrecognizedEscape, 2)]
        [InlineData(@"\x{00000000A}", RegexOptions.None, RegexParseError.InsufficientOrInvalidHexDigits, 3)]
        [InlineData(@"\x{2f894", RegexOptions.None, RegexParseError.InsufficientOrInvalidHexDigits, 3)]
        [InlineData(@"\x{61@}", RegexOptions.None, RegexParseError.InsufficientOrInvalidHexDigits, 3)]
        [InlineData(@"\x{7fffffff}", RegexOptions.None, RegexParseError.InsufficientOrInvalidHexDigits, 3)] // Nim: not an error (supports Unicode beyond basic multilingual plane)
        [InlineData(@"\x{FFFFFFFF}", RegexOptions.None, RegexParseError.InsufficientOrInvalidHexDigits, 3)]
        [InlineData(@"+", RegexOptions.None, RegexParseError.QuantifierAfterNothing, 1)]
        [InlineData(@"+abc", RegexOptions.None, RegexParseError.QuantifierAfterNothing, 1)]
        [InlineData(@"a???", RegexOptions.None, RegexParseError.NestedQuantifiersNotParenthesized, 4)]
        [InlineData(@"a??*", RegexOptions.None, RegexParseError.NestedQuantifiersNotParenthesized, 4)]
        [InlineData(@"a??+", RegexOptions.None, RegexParseError.NestedQuantifiersNotParenthesized, 4)]
        [InlineData(@"a?*", RegexOptions.None, RegexParseError.NestedQuantifiersNotParenthesized, 3)]
        [InlineData(@"a?+", RegexOptions.None, RegexParseError.NestedQuantifiersNotParenthesized, 3)]
        [InlineData(@"a(?P<>abc)", RegexOptions.None, RegexParseError.InvalidGroupingConstruct, 4)]
        [InlineData(@"a(?P<asd)", RegexOptions.None, RegexParseError.InvalidGroupingConstruct, 4)]
        [InlineData(@"a{,}", RegexOptions.None, null)] // Nim error
        [InlineData(@"a{,1}", RegexOptions.None, null)] // Nim error
        [InlineData(@"a{0,101}", RegexOptions.None, null)] // Nim error: "Invalid repetition range. Expected 100 repetitions or less, but found: 101"
        [InlineData(@"a{0,a}", RegexOptions.None, null)] // Nim error
        [InlineData(@"a{0,bad}", RegexOptions.None, null)] // Nim error: "Invalid repetition range. Range can only contain digits"
        [InlineData(@"a{1,,,2}", RegexOptions.None, null)] // Nim error
        [InlineData(@"a{1,,}", RegexOptions.None, null)] // Nim error
        [InlineData(@"a{1,,2}", RegexOptions.None, null)] // Nim error
        [InlineData(@"a{1,", RegexOptions.None, null)] // Nim error
        [InlineData(@"a{1,}??", RegexOptions.None, RegexParseError.NestedQuantifiersNotParenthesized, 7)]
        [InlineData(@"a{1,}?", RegexOptions.None, null)]
        [InlineData(@"a{1,}*", RegexOptions.None, RegexParseError.NestedQuantifiersNotParenthesized, 6)]
        [InlineData(@"a{1,}+", RegexOptions.None, RegexParseError.NestedQuantifiersNotParenthesized, 6)]
        [InlineData(@"a{1,101}", RegexOptions.None, null)]
        [InlineData(@"a{1,x}", RegexOptions.None, null)] // Nim error
        [InlineData(@"a{1", RegexOptions.None, null)] // Nim error
        [InlineData(@"a{1}??", RegexOptions.None, RegexParseError.NestedQuantifiersNotParenthesized, 6)]
        [InlineData(@"a{1}?", RegexOptions.None, null)]
        [InlineData(@"a{1}*", RegexOptions.None, RegexParseError.NestedQuantifiersNotParenthesized, 5)]
        [InlineData(@"a{1}+", RegexOptions.None, RegexParseError.NestedQuantifiersNotParenthesized, 5)]
        [InlineData(@"a{1111111111}", RegexOptions.None, null)] // Nim error: "Invalid repetition range. Max value is 32767."
        [InlineData(@"a{1x}", RegexOptions.None, null)] // Nim error
        [InlineData(@"a*??", RegexOptions.None, RegexParseError.NestedQuantifiersNotParenthesized, 4)]
        [InlineData(@"a*{,}", RegexOptions.None, null)] // Nim error
        [InlineData(@"a*{0}", RegexOptions.None, RegexParseError.NestedQuantifiersNotParenthesized, 3)]
        [InlineData(@"a*{1}", RegexOptions.None, RegexParseError.NestedQuantifiersNotParenthesized, 3)]
        [InlineData(@"a**", RegexOptions.None, RegexParseError.NestedQuantifiersNotParenthesized, 3)]
        [InlineData(@"a*****", RegexOptions.None, RegexParseError.NestedQuantifiersNotParenthesized, 3)]
        [InlineData(@"a*+", RegexOptions.None, RegexParseError.NestedQuantifiersNotParenthesized, 3)]
        [InlineData(@"a+??", RegexOptions.None, RegexParseError.NestedQuantifiersNotParenthesized, 4)]
        [InlineData(@"a+*", RegexOptions.None, RegexParseError.NestedQuantifiersNotParenthesized, 3)]
        [InlineData(@"a++", RegexOptions.None, RegexParseError.NestedQuantifiersNotParenthesized, 3)]
        [InlineData(@"a|?", RegexOptions.None, RegexParseError.QuantifierAfterNothing, 3)]
        [InlineData(@"a|?b", RegexOptions.None, RegexParseError.QuantifierAfterNothing, 3)]
        [InlineData(@"a|*", RegexOptions.None, RegexParseError.QuantifierAfterNothing, 3)]
        [InlineData(@"a|*b", RegexOptions.None, RegexParseError.QuantifierAfterNothing, 3)]
        [InlineData(@"a|+", RegexOptions.None, RegexParseError.QuantifierAfterNothing, 3)]
        [InlineData(@"a|+b", RegexOptions.None, RegexParseError.QuantifierAfterNothing, 3)]
        [InlineData(@"aaa(?Pabc", RegexOptions.None, RegexParseError.InvalidGroupingConstruct, 6)]
        [InlineData(@"abc(?P<abc", RegexOptions.None, RegexParseError.InvalidGroupingConstruct, 6)]
        [InlineData(@"abc(?Pabc)", RegexOptions.None, RegexParseError.InvalidGroupingConstruct, 6)]
        [InlineData(@"abc(?q)", RegexOptions.None, RegexParseError.InvalidGroupingConstruct, 6)]
        [InlineData(@"abc[]", RegexOptions.None, RegexParseError.UnterminatedBracket, 5)]
        [InlineData(@"abc\A{10}", RegexOptions.None, null)] // Nim error:  "Invalid repetition range, either char, shorthand (i.e: \\w), group, or set expected before repetition range"
<<<<<<< HEAD
        [InlineData(@"弢(?Pabc", RegexOptions.None, RegexParseError.InvalidGroupingConstruct, 5)]
        [InlineData(@"弢aaa(?Pabc", RegexOptions.None, RegexParseError.InvalidGroupingConstruct, 8)]
        [InlineData(@"弢弢弢(?Pabc", RegexOptions.None, RegexParseError.InvalidGroupingConstruct, 9)]
=======
        [InlineData(@"\uD87E\uDC94(?Pabc", RegexOptions.None, RegexParseError.InvalidGroupingConstruct, 5)]
        [InlineData(@"\uD87E\uDC94aaa(?Pabc", RegexOptions.None, RegexParseError.InvalidGroupingConstruct, 8)]
        [InlineData(@"\uD87E\uDC94\uD87E\uDC94\uD87E\uDC94(?Pabc", RegexOptions.None, RegexParseError.InvalidGroupingConstruct, 9)]
>>>>>>> 8e143ac4
        // End of Nim parser tests ==============

        [SkipOnTargetFramework(TargetFrameworkMonikers.NetFramework)]
        public void Parse_Netcoreapp(string pattern, RegexOptions options, RegexParseError? error, int offset = -1)
        {
            Parse(pattern, options, error, offset);
        }

        [ConditionalFact(typeof(PlatformDetection), nameof(PlatformDetection.IsBinaryFormatterSupported))]
        public void RegexParseException_Serializes()
        {
#pragma warning disable RE0001 // Regex issue: Not enough )'s
            ArgumentException e = Assert.ThrowsAny<ArgumentException>(() => new Regex("(abc|def"));
#pragma warning restore RE0001 // Regex issue: Not enough )'s

            var bf = new BinaryFormatter();
            var s = new MemoryStream();
            bf.Serialize(s, e);
            s.Position = 0;

            object deserialized = bf.Deserialize(s);
            Assert.IsType<ArgumentException>(deserialized);
            ArgumentException e2 = (ArgumentException)deserialized;
            Assert.Equal(e.Message, e2.Message);
        }

        /// <summary>
        /// Checks if action throws either a RegexParseException or an ArgumentException depending on the
        /// environment and the supplied error.
        /// </summary>
        /// <param name="error">The expected parse error</param>
        /// <param name="action">The action to invoke.</param>
        static partial void Throws(string pattern, RegexOptions options, RegexParseError error, int offset, Action action)
        {
            try
            {
                action();
            }
            catch (RegexParseException e)
            {
                RegexParseError regexParseError = e.Error;

                // Success if provided error matches and offset is correct.
                if (error == regexParseError)
                {
                    Assert.Equal(offset, e.Offset);
                    LogActual(pattern, options, regexParseError, e.Offset);
                    return;
                }

                LogActual(pattern, options, regexParseError, e.Offset);
                throw new XunitException($"Expected RegexParseException with error {error} offset {offset} -> Actual error: {regexParseError} offset {e.Offset})");
            }
            catch (Exception e)
            {
                throw new XunitException($"Expected RegexParseException for pattern '{pattern}' -> Actual: ({e})");
            }

            LogActual(pattern, options, RegexParseError.Unknown, -1);
            throw new XunitException($"Expected RegexParseException with error: ({error}) -> Actual: No exception thrown");
        }

       /// <summary>
        /// Checks that action succeeds or throws either a RegexParseException or an ArgumentException depending on the
        // environment and the action.
        /// </summary>
        /// <param name="action">The action to invoke.</param>
        static partial void MayThrow(Action action)
        {
            if (Record.Exception(action) is Exception e && e is not RegexParseException)
            {
                throw new XunitException($"Expected RegexParseException or no exception -> Actual: ({e})");
            }
        }
    }
}<|MERGE_RESOLUTION|>--- conflicted
+++ resolved
@@ -231,15 +231,9 @@
         [InlineData(@"abc(?q)", RegexOptions.None, RegexParseError.InvalidGroupingConstruct, 6)]
         [InlineData(@"abc[]", RegexOptions.None, RegexParseError.UnterminatedBracket, 5)]
         [InlineData(@"abc\A{10}", RegexOptions.None, null)] // Nim error:  "Invalid repetition range, either char, shorthand (i.e: \\w), group, or set expected before repetition range"
-<<<<<<< HEAD
-        [InlineData(@"弢(?Pabc", RegexOptions.None, RegexParseError.InvalidGroupingConstruct, 5)]
-        [InlineData(@"弢aaa(?Pabc", RegexOptions.None, RegexParseError.InvalidGroupingConstruct, 8)]
-        [InlineData(@"弢弢弢(?Pabc", RegexOptions.None, RegexParseError.InvalidGroupingConstruct, 9)]
-=======
-        [InlineData(@"\uD87E\uDC94(?Pabc", RegexOptions.None, RegexParseError.InvalidGroupingConstruct, 5)]
-        [InlineData(@"\uD87E\uDC94aaa(?Pabc", RegexOptions.None, RegexParseError.InvalidGroupingConstruct, 8)]
-        [InlineData(@"\uD87E\uDC94\uD87E\uDC94\uD87E\uDC94(?Pabc", RegexOptions.None, RegexParseError.InvalidGroupingConstruct, 9)]
->>>>>>> 8e143ac4
+        [InlineData(@"\uD87E\uDC94(?Pabc", RegexOptions.None, RegexParseError.InvalidGroupingConstruct, 15)]
+        [InlineData(@"\uD87E\uDC94aaa(?Pabc", RegexOptions.None, RegexParseError.InvalidGroupingConstruct, 18)]
+        [InlineData(@"\uD87E\uDC94\uD87E\uDC94\uD87E\uDC94(?Pabc", RegexOptions.None, RegexParseError.InvalidGroupingConstruct, 39)]
         // End of Nim parser tests ==============
 
         [SkipOnTargetFramework(TargetFrameworkMonikers.NetFramework)]
