// Licensed to the .NET Foundation under one or more agreements.
// The .NET Foundation licenses this file to you under the MIT license.

using System.Collections.Generic;
using System.Globalization;
using System.Tests;
using Xunit;

namespace System.Text.RegularExpressions.Tests
{
    public class RegexGroupTests
    {
        public static IEnumerable<object[]> Groups_Basic_TestData()
        {
            // (A - B) B is a subset of A(ie B only contains chars that are in A)
            yield return new object[] { null, "[abcd-[d]]+", "dddaabbccddd", RegexOptions.None, new string[] { "aabbcc" } };

            yield return new object[] { null, @"[\d-[357]]+", "33312468955", RegexOptions.None, new string[] { "124689" } };
            yield return new object[] { null, @"[\d-[357]]+", "51246897", RegexOptions.None, new string[] { "124689" } };
            yield return new object[] { null, @"[\d-[357]]+", "3312468977", RegexOptions.None, new string[] { "124689" } };

            yield return new object[] { null, @"[\w-[b-y]]+", "bbbaaaABCD09zzzyyy", RegexOptions.None, new string[] { "aaaABCD09zzz" } };

            yield return new object[] { null, @"[\w-[\d]]+", "0AZaz9", RegexOptions.None, new string[] { "AZaz" } };
            yield return new object[] { null, @"[\w-[\p{Ll}]]+", "a09AZz", RegexOptions.None, new string[] { "09AZ" } };

            yield return new object[] { null, @"[\d-[13579]]+", "1024689", RegexOptions.ECMAScript, new string[] { "02468" } };
            yield return new object[] { null, @"[\d-[13579]]+", "\x066102468\x0660", RegexOptions.ECMAScript, new string[] { "02468" } };
            yield return new object[] { null, @"[\d-[13579]]+", "\x066102468\x0660", RegexOptions.None, new string[] { "\x066102468\x0660" } };

            yield return new object[] { null, @"[\p{Ll}-[ae-z]]+", "aaabbbcccdddeee", RegexOptions.None, new string[] { "bbbcccddd" } };
            yield return new object[] { null, @"[\p{Nd}-[2468]]+", "20135798", RegexOptions.None, new string[] { "013579" } };

            yield return new object[] { null, @"[\P{Lu}-[ae-z]]+", "aaabbbcccdddeee", RegexOptions.None, new string[] { "bbbcccddd" } };
            yield return new object[] { null, @"[\P{Nd}-[\p{Ll}]]+", "az09AZ'[]", RegexOptions.None, new string[] { "AZ'[]" } };

            // (A - B) B is a superset of A (ie B contains chars that are in A plus other chars that are not in A)
            yield return new object[] { null, "[abcd-[def]]+", "fedddaabbccddd", RegexOptions.None, new string[] { "aabbcc" } };

            yield return new object[] { null, @"[\d-[357a-z]]+", "az33312468955", RegexOptions.None, new string[] { "124689" } };
            yield return new object[] { null, @"[\d-[de357fgA-Z]]+", "AZ51246897", RegexOptions.None, new string[] { "124689" } };
            yield return new object[] { null, @"[\d-[357\p{Ll}]]+", "az3312468977", RegexOptions.None, new string[] { "124689" } };

            yield return new object[] { null, @"[\w-[b-y\s]]+", " \tbbbaaaABCD09zzzyyy", RegexOptions.None, new string[] { "aaaABCD09zzz" } };

            yield return new object[] { null, @"[\w-[\d\p{Po}]]+", "!#0AZaz9", RegexOptions.None, new string[] { "AZaz" } };
            yield return new object[] { null, @"[\w-[\p{Ll}\s]]+", "a09AZz", RegexOptions.None, new string[] { "09AZ" } };

            yield return new object[] { null, @"[\d-[13579a-zA-Z]]+", "AZ1024689", RegexOptions.ECMAScript, new string[] { "02468" } };
            yield return new object[] { null, @"[\d-[13579abcd]]+", "abcd\x066102468\x0660", RegexOptions.ECMAScript, new string[] { "02468" } };
            yield return new object[] { null, @"[\d-[13579\s]]+", " \t\x066102468\x0660", RegexOptions.None, new string[] { "\x066102468\x0660" } };

            yield return new object[] { null, @"[\w-[b-y\p{Po}]]+", "!#bbbaaaABCD09zzzyyy", RegexOptions.None, new string[] { "aaaABCD09zzz" } };

            yield return new object[] { null, @"[\w-[b-y!.,]]+", "!.,bbbaaaABCD09zzzyyy", RegexOptions.None, new string[] { "aaaABCD09zzz" } };
            yield return new object[] { null, "[\\w-[b-y\x00-\x0F]]+", "\0bbbaaaABCD09zzzyyy", RegexOptions.None, new string[] { "aaaABCD09zzz" } };

            yield return new object[] { null, @"[\p{Ll}-[ae-z0-9]]+", "09aaabbbcccdddeee", RegexOptions.None, new string[] { "bbbcccddd" } };
            yield return new object[] { null, @"[\p{Nd}-[2468az]]+", "az20135798", RegexOptions.None, new string[] { "013579" } };

            yield return new object[] { null, @"[\P{Lu}-[ae-zA-Z]]+", "AZaaabbbcccdddeee", RegexOptions.None, new string[] { "bbbcccddd" } };
            yield return new object[] { null, @"[\P{Nd}-[\p{Ll}0123456789]]+", "09az09AZ'[]", RegexOptions.None, new string[] { "AZ'[]" } };

            // (A - B) B only contains chars that are not in A
            yield return new object[] { null, "[abc-[defg]]+", "dddaabbccddd", RegexOptions.None, new string[] { "aabbcc" } };

            yield return new object[] { null, @"[\d-[abc]]+", "abc09abc", RegexOptions.None, new string[] { "09" } };
            yield return new object[] { null, @"[\d-[a-zA-Z]]+", "az09AZ", RegexOptions.None, new string[] { "09" } };
            yield return new object[] { null, @"[\d-[\p{Ll}]]+", "az09az", RegexOptions.None, new string[] { "09" } };

            yield return new object[] { null, @"[\w-[\x00-\x0F]]+", "bbbaaaABYZ09zzzyyy", RegexOptions.None, new string[] { "bbbaaaABYZ09zzzyyy" } };

            yield return new object[] { null, @"[\w-[\s]]+", "0AZaz9", RegexOptions.None, new string[] { "0AZaz9" } };
            yield return new object[] { null, @"[\w-[\W]]+", "0AZaz9", RegexOptions.None, new string[] { "0AZaz9" } };
            yield return new object[] { null, @"[\w-[\p{Po}]]+", "#a09AZz!", RegexOptions.None, new string[] { "a09AZz" } };

            yield return new object[] { null, @"[\d-[\D]]+", "azAZ1024689", RegexOptions.ECMAScript, new string[] { "1024689" } };
            yield return new object[] { null, @"[\d-[a-zA-Z]]+", "azAZ\x066102468\x0660", RegexOptions.ECMAScript, new string[] { "02468" } };
            yield return new object[] { null, @"[\d-[\p{Ll}]]+", "\x066102468\x0660", RegexOptions.None, new string[] { "\x066102468\x0660" } };

            yield return new object[] { null, @"[a-zA-Z0-9-[\s]]+", " \tazAZ09", RegexOptions.None, new string[] { "azAZ09" } };

            yield return new object[] { null, @"[a-zA-Z0-9-[\W]]+", "bbbaaaABCD09zzzyyy", RegexOptions.None, new string[] { "bbbaaaABCD09zzzyyy" } };
            yield return new object[] { null, @"[a-zA-Z0-9-[^a-zA-Z0-9]]+", "bbbaaaABCD09zzzyyy", RegexOptions.None, new string[] { "bbbaaaABCD09zzzyyy" } };

            yield return new object[] { null, @"[\p{Ll}-[A-Z]]+", "AZaz09", RegexOptions.None, new string[] { "az" } };
            yield return new object[] { null, @"[\p{Nd}-[a-z]]+", "az09", RegexOptions.None, new string[] { "09" } };

            yield return new object[] { null, @"[\P{Lu}-[\p{Lu}]]+", "AZazAZ", RegexOptions.None, new string[] { "az" } };
            yield return new object[] { null, @"[\P{Lu}-[A-Z]]+", "AZazAZ", RegexOptions.None, new string[] { "az" } };
            yield return new object[] { null, @"[\P{Nd}-[\p{Nd}]]+", "azAZ09", RegexOptions.None, new string[] { "azAZ" } };
            yield return new object[] { null, @"[\P{Nd}-[2-8]]+", "1234567890azAZ1234567890", RegexOptions.None, new string[] { "azAZ" } };

            // Alternating construct
            yield return new object[] { null, @"([ ]|[\w-[0-9]])+", "09az AZ90", RegexOptions.None, new string[] { "az AZ", "Z" } };
            yield return new object[] { null, @"([0-9-[02468]]|[0-9-[13579]])+", "az1234567890za", RegexOptions.None, new string[] { "1234567890", "0" } };
            yield return new object[] { null, @"([^0-9-[a-zAE-Z]]|[\w-[a-zAF-Z]])+", "azBCDE1234567890BCDEFza", RegexOptions.None, new string[] { "BCDE1234567890BCDE", "E" } };
            yield return new object[] { null, @"([\p{Ll}-[aeiou]]|[^\w-[\s]])+", "aeiobcdxyz!@#aeio", RegexOptions.None, new string[] { "bcdxyz!@#", "#" } };
            yield return new object[] { null, @"(?:hello|hi){1,3}", "hello", RegexOptions.None, new string[] { "hello" } };
            yield return new object[] { null, @"(hello|hi){1,3}", "hellohihey", RegexOptions.None, new string[] { "hellohi", "hi" } };
            yield return new object[] { null, @"(?:hello|hi){1,3}", "hellohihey", RegexOptions.None, new string[] { "hellohi" } };
            yield return new object[] { null, @"(?:hello|hi){2,2}", "hellohihey", RegexOptions.None, new string[] { "hellohi" } };
            yield return new object[] { null, @"(?:hello|hi){2,2}?", "hellohihihello", RegexOptions.None, new string[] { "hellohi" } };
            yield return new object[] { null, @"(?:abc|def|ghi|hij|klm|no){1,4}", "this is a test nonoabcxyz this is only a test", RegexOptions.None, new string[] { "nonoabc" } };
            yield return new object[] { null, @"xyz(abc|def)xyz", "abcxyzdefxyzabc", RegexOptions.None, new string[] { "xyzdefxyz", "def" } };
            yield return new object[] { null, @"abc|(?:def|ghi)", "ghi", RegexOptions.None, new string[] { "ghi" } };
            yield return new object[] { null, @"abc|(def|ghi)", "def", RegexOptions.None, new string[] { "def", "def" } };

            // Multiple character classes using character class subtraction
            yield return new object[] { null, @"98[\d-[9]][\d-[8]][\d-[0]]", "98911 98881 98870 98871", RegexOptions.None, new string[] { "98871" } };
            yield return new object[] { null, @"m[\w-[^aeiou]][\w-[^aeiou]]t", "mbbt mect meet", RegexOptions.None, new string[] { "meet" } };

            // Negation with character class subtraction
            yield return new object[] { null, "[abcdef-[^bce]]+", "adfbcefda", RegexOptions.None, new string[] { "bce" } };
            yield return new object[] { null, "[^cde-[ag]]+", "agbfxyzga", RegexOptions.None, new string[] { "bfxyz" } };

            // Misc The idea here is come up with real world examples of char class subtraction. Things that
            // would be difficult to define without it
            yield return new object[] { null, @"[\p{L}-[^\p{Lu}]]+", "09',.abcxyzABCXYZ", RegexOptions.None, new string[] { "ABCXYZ" } };

            yield return new object[] { null, @"[\p{IsGreek}-[\P{Lu}]]+", "\u0390\u03FE\u0386\u0388\u03EC\u03EE\u0400", RegexOptions.None, new string[] { "\u03FE\u0386\u0388\u03EC\u03EE" } };
            yield return new object[] { null, @"[\p{IsBasicLatin}-[G-L]]+", "GAFMZL", RegexOptions.None, new string[] { "AFMZ" } };

            yield return new object[] { null, "[a-zA-Z-[aeiouAEIOU]]+", "aeiouAEIOUbcdfghjklmnpqrstvwxyz", RegexOptions.None, new string[] { "bcdfghjklmnpqrstvwxyz" } };

            // The following is an overly complex way of matching an ip address using char class subtraction
            yield return new object[] { null, @"^
            (?<octet>^
                (
                    (
                        (?<Octet2xx>[\d-[013-9]])
                        |
                        [\d-[2-9]]
                    )
                    (?(Octet2xx)
                        (
                            (?<Octet25x>[\d-[01-46-9]])
                            |
                            [\d-[5-9]]
                        )
                        (
                            (?(Octet25x)
                                [\d-[6-9]]
                                |
                                [\d]
                            )
                        )
                        |
                        [\d]{2}
                    )
                )
                |
                ([\d][\d])
                |
                [\d]
            )$"
            , "255", RegexOptions.IgnorePatternWhitespace, new string[] { "255", "255", "2", "5", "5", "", "255", "2", "5" } };

            // Character Class Substraction
            yield return new object[] { null, @"[abcd\-d-[bc]]+", "bbbaaa---dddccc", RegexOptions.None, new string[] { "aaa---ddd" } };
            yield return new object[] { null, @"[^a-f-[\x00-\x60\u007B-\uFFFF]]+", "aaafffgggzzz{{{", RegexOptions.None, new string[] { "gggzzz" } };
            yield return new object[] { null, @"[\[\]a-f-[[]]+", "gggaaafff]]][[[", RegexOptions.None, new string[] { "aaafff]]]" } };
            yield return new object[] { null, @"[\[\]a-f-[]]]+", "gggaaafff[[[]]]", RegexOptions.None, new string[] { "aaafff[[[" } };

            yield return new object[] { null, @"[ab\-\[cd-[-[]]]]", "a]]", RegexOptions.None, new string[] { "a]]" } };
            yield return new object[] { null, @"[ab\-\[cd-[-[]]]]", "b]]", RegexOptions.None, new string[] { "b]]" } };
            yield return new object[] { null, @"[ab\-\[cd-[-[]]]]", "c]]", RegexOptions.None, new string[] { "c]]" } };
            yield return new object[] { null, @"[ab\-\[cd-[-[]]]]", "d]]", RegexOptions.None, new string[] { "d]]" } };

            yield return new object[] { null, @"[ab\-\[cd-[[]]]]", "a]]", RegexOptions.None, new string[] { "a]]" } };
            yield return new object[] { null, @"[ab\-\[cd-[[]]]]", "b]]", RegexOptions.None, new string[] { "b]]" } };
            yield return new object[] { null, @"[ab\-\[cd-[[]]]]", "c]]", RegexOptions.None, new string[] { "c]]" } };
            yield return new object[] { null, @"[ab\-\[cd-[[]]]]", "d]]", RegexOptions.None, new string[] { "d]]" } };
            yield return new object[] { null, @"[ab\-\[cd-[[]]]]", "-]]", RegexOptions.None, new string[] { "-]]" } };

            yield return new object[] { null, @"[a-[c-e]]+", "bbbaaaccc", RegexOptions.None, new string[] { "aaa" } };
            yield return new object[] { null, @"[a-[c-e]]+", "```aaaccc", RegexOptions.None, new string[] { "aaa" } };

            yield return new object[] { null, @"[a-d\--[bc]]+", "cccaaa--dddbbb", RegexOptions.None, new string[] { "aaa--ddd" } };

            // Not Character class substraction
            yield return new object[] { null, @"[\0- [bc]+", "!!!\0\0\t\t  [[[[bbbcccaaa", RegexOptions.None, new string[] { "\0\0\t\t  [[[[bbbccc" } };
            yield return new object[] { null, "[[abcd]-[bc]]+", "a-b]", RegexOptions.None, new string[] { "a-b]" } };
            yield return new object[] { null, "[-[e-g]+", "ddd[[[---eeefffggghhh", RegexOptions.None, new string[] { "[[[---eeefffggg" } };
            yield return new object[] { null, "[-e-g]+", "ddd---eeefffggghhh", RegexOptions.None, new string[] { "---eeefffggg" } };
            yield return new object[] { null, "[a-e - m-p]+", "---a b c d e m n o p---", RegexOptions.None, new string[] { "a b c d e m n o p" } };
            yield return new object[] { null, "[^-[bc]]", "b] c] -] aaaddd]", RegexOptions.None, new string[] { "d]" } };
            yield return new object[] { null, "[^-[bc]]", "b] c] -] aaa]ddd]", RegexOptions.None, new string[] { "a]" } };

            // Make sure we correctly handle \-
            yield return new object[] { null, @"[a\-[bc]+", "```bbbaaa---[[[cccddd", RegexOptions.None, new string[] { "bbbaaa---[[[ccc" } };
            yield return new object[] { null, @"[a\-[\-\-bc]+", "```bbbaaa---[[[cccddd", RegexOptions.None, new string[] { "bbbaaa---[[[ccc" } };
            yield return new object[] { null, @"[a\-\[\-\[\-bc]+", "```bbbaaa---[[[cccddd", RegexOptions.None, new string[] { "bbbaaa---[[[ccc" } };
            yield return new object[] { null, @"[abc\--[b]]+", "[[[```bbbaaa---cccddd", RegexOptions.None, new string[] { "aaa---ccc" } };
            yield return new object[] { null, @"[abc\-z-[b]]+", "```aaaccc---zzzbbb", RegexOptions.None, new string[] { "aaaccc---zzz" } };
            yield return new object[] { null, @"[a-d\-[b]+", "```aaabbbcccddd----[[[[]]]", RegexOptions.None, new string[] { "aaabbbcccddd----[[[[" } };
            yield return new object[] { null, @"[abcd\-d\-[bc]+", "bbbaaa---[[[dddccc", RegexOptions.None, new string[] { "bbbaaa---[[[dddccc" } };

            // Everything works correctly with option RegexOptions.IgnorePatternWhitespace
            yield return new object[] { null, "[a - c - [ b ] ]+", "dddaaa   ccc [[[[ bbb ]]]", RegexOptions.IgnorePatternWhitespace, new string[] { " ]]]" } };
            yield return new object[] { null, "[a - c - [ b ] +", "dddaaa   ccc [[[[ bbb ]]]", RegexOptions.IgnorePatternWhitespace, new string[] { "aaa   ccc [[[[ bbb " } };

            // Unicode Char Classes
            yield return new object[] { null, @"(\p{Lu}\w*)\s(\p{Lu}\w*)", "Hello World", RegexOptions.None, new string[] { "Hello World", "Hello", "World" } };
            yield return new object[] { null, @"(\p{Lu}\p{Ll}*)\s(\p{Lu}\p{Ll}*)", "Hello World", RegexOptions.None, new string[] { "Hello World", "Hello", "World" } };
            yield return new object[] { null, @"(\P{Ll}\p{Ll}*)\s(\P{Ll}\p{Ll}*)", "Hello World", RegexOptions.None, new string[] { "Hello World", "Hello", "World" } };
            yield return new object[] { null, @"(\P{Lu}+\p{Lu})\s(\P{Lu}+\p{Lu})", "hellO worlD", RegexOptions.None, new string[] { "hellO worlD", "hellO", "worlD" } };
            yield return new object[] { null, @"(\p{Lt}\w*)\s(\p{Lt}*\w*)", "\u01C5ello \u01C5orld", RegexOptions.None, new string[] { "\u01C5ello \u01C5orld", "\u01C5ello", "\u01C5orld" } };
            yield return new object[] { null, @"(\P{Lt}\w*)\s(\P{Lt}*\w*)", "Hello World", RegexOptions.None, new string[] { "Hello World", "Hello", "World" } };

            // Character ranges IgnoreCase
            yield return new object[] { null, @"[@-D]+", "eE?@ABCDabcdeE", RegexOptions.IgnoreCase, new string[] { "@ABCDabcd" } };
            yield return new object[] { null, @"[>-D]+", "eE=>?@ABCDabcdeE", RegexOptions.IgnoreCase, new string[] { ">?@ABCDabcd" } };
            yield return new object[] { null, @"[\u0554-\u0557]+", "\u0583\u0553\u0554\u0555\u0556\u0584\u0585\u0586\u0557\u0558", RegexOptions.IgnoreCase, new string[] { "\u0554\u0555\u0556\u0584\u0585\u0586\u0557" } };
            yield return new object[] { null, @"[X-\]]+", "wWXYZxyz[\\]^", RegexOptions.IgnoreCase, new string[] { "XYZxyz[\\]" } };
            yield return new object[] { null, @"[X-\u0533]+", "\u0551\u0554\u0560AXYZaxyz\u0531\u0532\u0533\u0561\u0562\u0563\u0564", RegexOptions.IgnoreCase, new string[] { "AXYZaxyz\u0531\u0532\u0533\u0561\u0562\u0563" } };
            yield return new object[] { null, @"[X-a]+", "wWAXYZaxyz", RegexOptions.IgnoreCase, new string[] { "AXYZaxyz" } };
            yield return new object[] { null, @"[X-c]+", "wWABCXYZabcxyz", RegexOptions.IgnoreCase, new string[] { "ABCXYZabcxyz" } };
            yield return new object[] { null, @"[X-\u00C0]+", "\u00C1\u00E1\u00C0\u00E0wWABCXYZabcxyz", RegexOptions.IgnoreCase, new string[] { "\u00C0\u00E0wWABCXYZabcxyz" } };
            yield return new object[] { null, @"[\u0100\u0102\u0104]+", "\u00FF \u0100\u0102\u0104\u0101\u0103\u0105\u0106", RegexOptions.IgnoreCase, new string[] { "\u0100\u0102\u0104\u0101\u0103\u0105" } };
            yield return new object[] { null, @"[B-D\u0130]+", "aAeE\u0129\u0131\u0068 BCDbcD\u0130\u0069\u0070", RegexOptions.IgnoreCase, new string[] { "BCDbcD\u0130\u0069" } };
            yield return new object[] { null, @"[\u013B\u013D\u013F]+", "\u013A\u013B\u013D\u013F\u013C\u013E\u0140\u0141", RegexOptions.IgnoreCase, new string[] { "\u013B\u013D\u013F\u013C\u013E\u0140" } };

            // Escape Chars
            yield return new object[] { null, "(Cat)\r(Dog)", "Cat\rDog", RegexOptions.None, new string[] { "Cat\rDog", "Cat", "Dog" } };
            yield return new object[] { null, "(Cat)\t(Dog)", "Cat\tDog", RegexOptions.None, new string[] { "Cat\tDog", "Cat", "Dog" } };
            yield return new object[] { null, "(Cat)\f(Dog)", "Cat\fDog", RegexOptions.None, new string[] { "Cat\fDog", "Cat", "Dog" } };

            // Miscellaneous { witout matching }
            yield return new object[] { null, @"{5", "hello {5 world", RegexOptions.None, new string[] { "{5" } };
            yield return new object[] { null, @"{5,", "hello {5, world", RegexOptions.None, new string[] { "{5," } };
            yield return new object[] { null, @"{5,6", "hello {5,6 world", RegexOptions.None, new string[] { "{5,6" } };

            // Miscellaneous inline options
            yield return new object[] { null, @"(?n:(?<cat>cat)(\s+)(?<dog>dog))", "cat   dog", RegexOptions.None, new string[] { "cat   dog", "cat", "dog" } };
            yield return new object[] { null, @"(?n:(cat)(\s+)(dog))", "cat   dog", RegexOptions.None, new string[] { "cat   dog" } };
            yield return new object[] { null, @"(?n:(cat)(?<SpaceChars>\s+)(dog))", "cat   dog", RegexOptions.None, new string[] { "cat   dog", "   " } };
            yield return new object[] { null, @"(?x:
                            (?<cat>cat) # Cat statement
                            (\s+) # Whitespace chars
                            (?<dog>dog # Dog statement
                            ))", "cat   dog", RegexOptions.None, new string[] { "cat   dog", "   ", "cat", "dog" } };
            yield return new object[] { null, @"(?+i:cat)", "CAT", RegexOptions.None, new string[] { "CAT" } };

            // \d, \D, \s, \S, \w, \W, \P, \p inside character range
            yield return new object[] { null, @"cat([\d]*)dog", "hello123cat230927dog1412d", RegexOptions.None, new string[] { "cat230927dog", "230927" } };
            yield return new object[] { null, @"([\D]*)dog", "65498catdog58719", RegexOptions.None, new string[] { "catdog", "cat" } };
            yield return new object[] { null, @"cat([\s]*)dog", "wiocat   dog3270", RegexOptions.None, new string[] { "cat   dog", "   " } };
            yield return new object[] { null, @"cat([\S]*)", "sfdcatdog    3270", RegexOptions.None, new string[] { "catdog", "dog" } };
            yield return new object[] { null, @"cat([\w]*)", "sfdcatdog    3270", RegexOptions.None, new string[] { "catdog", "dog" } };
            yield return new object[] { null, @"cat([\W]*)dog", "wiocat   dog3270", RegexOptions.None, new string[] { "cat   dog", "   " } };
            yield return new object[] { null, @"([\p{Lu}]\w*)\s([\p{Lu}]\w*)", "Hello World", RegexOptions.None, new string[] { "Hello World", "Hello", "World" } };
            yield return new object[] { null, @"([\P{Ll}][\p{Ll}]*)\s([\P{Ll}][\p{Ll}]*)", "Hello World", RegexOptions.None, new string[] { "Hello World", "Hello", "World" } };

            // \x, \u, \a, \b, \e, \f, \n, \r, \t, \v, \c, inside character range
            yield return new object[] { null, @"(cat)([\x41]*)(dog)", "catAAAdog", RegexOptions.None, new string[] { "catAAAdog", "cat", "AAA", "dog" } };
            yield return new object[] { null, @"(cat)([\u0041]*)(dog)", "catAAAdog", RegexOptions.None, new string[] { "catAAAdog", "cat", "AAA", "dog" } };
            yield return new object[] { null, @"(cat)([\a]*)(dog)", "cat\a\a\adog", RegexOptions.None, new string[] { "cat\a\a\adog", "cat", "\a\a\a", "dog" } };
            yield return new object[] { null, @"(cat)([\b]*)(dog)", "cat\b\b\bdog", RegexOptions.None, new string[] { "cat\b\b\bdog", "cat", "\b\b\b", "dog" } };
            yield return new object[] { null, @"(cat)([\e]*)(dog)", "cat\u001B\u001B\u001Bdog", RegexOptions.None, new string[] { "cat\u001B\u001B\u001Bdog", "cat", "\u001B\u001B\u001B", "dog" } };
            yield return new object[] { null, @"(cat)([\f]*)(dog)", "cat\f\f\fdog", RegexOptions.None, new string[] { "cat\f\f\fdog", "cat", "\f\f\f", "dog" } };
            yield return new object[] { null, @"(cat)([\r]*)(dog)", "cat\r\r\rdog", RegexOptions.None, new string[] { "cat\r\r\rdog", "cat", "\r\r\r", "dog" } };
            yield return new object[] { null, @"(cat)([\v]*)(dog)", "cat\v\v\vdog", RegexOptions.None, new string[] { "cat\v\v\vdog", "cat", "\v\v\v", "dog" } };

            // \d, \D, \s, \S, \w, \W, \P, \p inside character range ([0-5]) with ECMA Option
            yield return new object[] { null, @"cat([\d]*)dog", "hello123cat230927dog1412d", RegexOptions.ECMAScript, new string[] { "cat230927dog", "230927" } };
            yield return new object[] { null, @"([\D]*)dog", "65498catdog58719", RegexOptions.ECMAScript, new string[] { "catdog", "cat" } };
            yield return new object[] { null, @"cat([\s]*)dog", "wiocat   dog3270", RegexOptions.ECMAScript, new string[] { "cat   dog", "   " } };
            yield return new object[] { null, @"cat([\S]*)", "sfdcatdog    3270", RegexOptions.ECMAScript, new string[] { "catdog", "dog" } };
            yield return new object[] { null, @"cat([\w]*)", "sfdcatdog    3270", RegexOptions.ECMAScript, new string[] { "catdog", "dog" } };
            yield return new object[] { null, @"cat([\W]*)dog", "wiocat   dog3270", RegexOptions.ECMAScript, new string[] { "cat   dog", "   " } };
            yield return new object[] { null, @"([\p{Lu}]\w*)\s([\p{Lu}]\w*)", "Hello World", RegexOptions.ECMAScript, new string[] { "Hello World", "Hello", "World" } };
            yield return new object[] { null, @"([\P{Ll}][\p{Ll}]*)\s([\P{Ll}][\p{Ll}]*)", "Hello World", RegexOptions.ECMAScript, new string[] { "Hello World", "Hello", "World" } };

            // \d, \D, \s, \S, \w, \W, \P, \p outside character range ([0-5]) with ECMA Option
            yield return new object[] { null, @"(cat)\d*dog", "hello123cat230927dog1412d", RegexOptions.ECMAScript, new string[] { "cat230927dog", "cat" } };
            yield return new object[] { null, @"\D*(dog)", "65498catdog58719", RegexOptions.ECMAScript, new string[] { "catdog", "dog" } };
            yield return new object[] { null, @"(cat)\s*(dog)", "wiocat   dog3270", RegexOptions.ECMAScript, new string[] { "cat   dog", "cat", "dog" } };
            yield return new object[] { null, @"(cat)\S*", "sfdcatdog    3270", RegexOptions.ECMAScript, new string[] { "catdog", "cat" } };
            yield return new object[] { null, @"(cat)\w*", "sfdcatdog    3270", RegexOptions.ECMAScript, new string[] { "catdog", "cat" } };
            yield return new object[] { null, @"(cat)\W*(dog)", "wiocat   dog3270", RegexOptions.ECMAScript, new string[] { "cat   dog", "cat", "dog" } };
            yield return new object[] { null, @"\p{Lu}(\w*)\s\p{Lu}(\w*)", "Hello World", RegexOptions.ECMAScript, new string[] { "Hello World", "ello", "orld" } };
            yield return new object[] { null, @"\P{Ll}\p{Ll}*\s\P{Ll}\p{Ll}*", "Hello World", RegexOptions.ECMAScript, new string[] { "Hello World" } };

            // Use < in a group
            yield return new object[] { null, @"cat(?<dog121>dog)", "catcatdogdogcat", RegexOptions.None, new string[] { "catdog", "dog" } };
            yield return new object[] { null, @"(?<cat>cat)\s*(?<cat>dog)", "catcat    dogdogcat", RegexOptions.None, new string[] { "cat    dog", "dog" } };
            yield return new object[] { null, @"(?<1>cat)\s*(?<1>dog)", "catcat    dogdogcat", RegexOptions.None, new string[] { "cat    dog", "dog" } };
            yield return new object[] { null, @"(?<2048>cat)\s*(?<2048>dog)", "catcat    dogdogcat", RegexOptions.None, new string[] { "cat    dog", "dog" } };
            yield return new object[] { null, @"(?<cat>cat)\w+(?<dog-cat>dog)", "cat_Hello_World_dog", RegexOptions.None, new string[] { "cat_Hello_World_dog", "", "_Hello_World_" } };
            yield return new object[] { null, @"(?<cat>cat)\w+(?<-cat>dog)", "cat_Hello_World_dog", RegexOptions.None, new string[] { "cat_Hello_World_dog", "" } };
            yield return new object[] { null, @"(?<cat>cat)\w+(?<cat-cat>dog)", "cat_Hello_World_dog", RegexOptions.None, new string[] { "cat_Hello_World_dog", "_Hello_World_" } };
            yield return new object[] { null, @"(?<1>cat)\w+(?<dog-1>dog)", "cat_Hello_World_dog", RegexOptions.None, new string[] { "cat_Hello_World_dog", "", "_Hello_World_" } };
            yield return new object[] { null, @"(?<cat>cat)\w+(?<2-cat>dog)", "cat_Hello_World_dog", RegexOptions.None, new string[] { "cat_Hello_World_dog", "", "_Hello_World_" } };
            yield return new object[] { null, @"(?<1>cat)\w+(?<2-1>dog)", "cat_Hello_World_dog", RegexOptions.None, new string[] { "cat_Hello_World_dog", "", "_Hello_World_" } };

            // Quantifiers
            yield return new object[] { null, @"(?<cat>cat){", "STARTcat{", RegexOptions.None, new string[] { "cat{", "cat" } };
            yield return new object[] { null, @"(?<cat>cat){fdsa", "STARTcat{fdsa", RegexOptions.None, new string[] { "cat{fdsa", "cat" } };
            yield return new object[] { null, @"(?<cat>cat){1", "STARTcat{1", RegexOptions.None, new string[] { "cat{1", "cat" } };
            yield return new object[] { null, @"(?<cat>cat){1END", "STARTcat{1END", RegexOptions.None, new string[] { "cat{1END", "cat" } };
            yield return new object[] { null, @"(?<cat>cat){1,", "STARTcat{1,", RegexOptions.None, new string[] { "cat{1,", "cat" } };
            yield return new object[] { null, @"(?<cat>cat){1,END", "STARTcat{1,END", RegexOptions.None, new string[] { "cat{1,END", "cat" } };
            yield return new object[] { null, @"(?<cat>cat){1,2", "STARTcat{1,2", RegexOptions.None, new string[] { "cat{1,2", "cat" } };
            yield return new object[] { null, @"(?<cat>cat){1,2END", "STARTcat{1,2END", RegexOptions.None, new string[] { "cat{1,2END", "cat" } };

            // Use IgnorePatternWhitespace
            yield return new object[] { null, @"(cat) #cat
                            \s+ #followed by 1 or more whitespace
                            (dog)  #followed by dog
                            ", "cat    dog", RegexOptions.IgnorePatternWhitespace, new string[] { "cat    dog", "cat", "dog" } };
            yield return new object[] { null, @"(cat) #cat
                            \s+ #followed by 1 or more whitespace
                            (dog)  #followed by dog", "cat    dog", RegexOptions.IgnorePatternWhitespace, new string[] { "cat    dog", "cat", "dog" } };
            yield return new object[] { null, @"(cat) (?#cat)    \s+ (?#followed by 1 or more whitespace) (dog)  (?#followed by dog)", "cat    dog", RegexOptions.IgnorePatternWhitespace, new string[] { "cat    dog", "cat", "dog" } };

            // Back Reference
            yield return new object[] { null, @"(?<cat>cat)(?<dog>dog)\k<cat>", "asdfcatdogcatdog", RegexOptions.None, new string[] { "catdogcat", "cat", "dog" } };
            yield return new object[] { null, @"(?<cat>cat)\s+(?<dog>dog)\k<cat>", "asdfcat   dogcat   dog", RegexOptions.None, new string[] { "cat   dogcat", "cat", "dog" } };
            yield return new object[] { null, @"(?<cat>cat)\s+(?<dog>dog)\k'cat'", "asdfcat   dogcat   dog", RegexOptions.None, new string[] { "cat   dogcat", "cat", "dog" } };
            yield return new object[] { null, @"(?<cat>cat)\s+(?<dog>dog)\<cat>", "asdfcat   dogcat   dog", RegexOptions.None, new string[] { "cat   dogcat", "cat", "dog" } };
            yield return new object[] { null, @"(?<cat>cat)\s+(?<dog>dog)\'cat'", "asdfcat   dogcat   dog", RegexOptions.None, new string[] { "cat   dogcat", "cat", "dog" } };

            yield return new object[] { null, @"(?<cat>cat)\s+(?<dog>dog)\k<1>", "asdfcat   dogcat   dog", RegexOptions.None, new string[] { "cat   dogcat", "cat", "dog" } };
            yield return new object[] { null, @"(?<cat>cat)\s+(?<dog>dog)\k'1'", "asdfcat   dogcat   dog", RegexOptions.None, new string[] { "cat   dogcat", "cat", "dog" } };
            yield return new object[] { null, @"(?<cat>cat)\s+(?<dog>dog)\<1>", "asdfcat   dogcat   dog", RegexOptions.None, new string[] { "cat   dogcat", "cat", "dog" } };
            yield return new object[] { null, @"(?<cat>cat)\s+(?<dog>dog)\'1'", "asdfcat   dogcat   dog", RegexOptions.None, new string[] { "cat   dogcat", "cat", "dog" } };
            yield return new object[] { null, @"(?<cat>cat)\s+(?<dog>dog)\1", "asdfcat   dogcat   dog", RegexOptions.None, new string[] { "cat   dogcat", "cat", "dog" } };
            yield return new object[] { null, @"(?<cat>cat)\s+(?<dog>dog)\1", "asdfcat   dogcat   dog", RegexOptions.ECMAScript, new string[] { "cat   dogcat", "cat", "dog" } };

            yield return new object[] { null, @"(?<cat>cat)\s+(?<dog>dog)\k<dog>", "asdfcat   dogdog   dog", RegexOptions.None, new string[] { "cat   dogdog", "cat", "dog" } };
            yield return new object[] { null, @"(?<cat>cat)\s+(?<dog>dog)\2", "asdfcat   dogdog   dog", RegexOptions.None, new string[] { "cat   dogdog", "cat", "dog" } };
            yield return new object[] { null, @"(?<cat>cat)\s+(?<dog>dog)\2", "asdfcat   dogdog   dog", RegexOptions.ECMAScript, new string[] { "cat   dogdog", "cat", "dog" } };

            // Octal
            yield return new object[] { null, @"(cat)(\077)", "hellocat?dogworld", RegexOptions.None, new string[] { "cat?", "cat", "?" } };
            yield return new object[] { null, @"(cat)(\77)", "hellocat?dogworld", RegexOptions.None, new string[] { "cat?", "cat", "?" } };
            yield return new object[] { null, @"(cat)(\176)", "hellocat~dogworld", RegexOptions.None, new string[] { "cat~", "cat", "~" } };
            yield return new object[] { null, @"(cat)(\400)", "hellocat\0dogworld", RegexOptions.None, new string[] { "cat\0", "cat", "\0" } };
            yield return new object[] { null, @"(cat)(\300)", "hellocat\u00C0dogworld", RegexOptions.None, new string[] { "cat\u00C0", "cat", "\u00C0" } };
            yield return new object[] { null, @"(cat)(\477)", "hellocat\u003Fdogworld", RegexOptions.None, new string[] { "cat\u003F", "cat", "\u003F" } };
            yield return new object[] { null, @"(cat)(\777)", "hellocat\u00FFdogworld", RegexOptions.None, new string[] { "cat\u00FF", "cat", "\u00FF" } };
            yield return new object[] { null, @"(cat)(\7770)", "hellocat\u00FF0dogworld", RegexOptions.None, new string[] { "cat\u00FF0", "cat", "\u00FF0" } };

            yield return new object[] { null, @"(cat)(\077)", "hellocat?dogworld", RegexOptions.ECMAScript, new string[] { "cat?", "cat", "?" } };
            yield return new object[] { null, @"(cat)(\77)", "hellocat?dogworld", RegexOptions.ECMAScript, new string[] { "cat?", "cat", "?" } };
            yield return new object[] { null, @"(cat)(\7)", "hellocat\adogworld", RegexOptions.ECMAScript, new string[] { "cat\a", "cat", "\a" } };
            yield return new object[] { null, @"(cat)(\40)", "hellocat dogworld", RegexOptions.ECMAScript, new string[] { "cat ", "cat", " " } };
            yield return new object[] { null, @"(cat)(\040)", "hellocat dogworld", RegexOptions.ECMAScript, new string[] { "cat ", "cat", " " } };
            yield return new object[] { null, @"(cat)(\176)", "hellocatcat76dogworld", RegexOptions.ECMAScript, new string[] { "catcat76", "cat", "cat76" } };
            yield return new object[] { null, @"(cat)(\377)", "hellocat\u00FFdogworld", RegexOptions.ECMAScript, new string[] { "cat\u00FF", "cat", "\u00FF" } };
            yield return new object[] { null, @"(cat)(\400)", "hellocat 0Fdogworld", RegexOptions.ECMAScript, new string[] { "cat 0", "cat", " 0" } };

            // Decimal
            yield return new object[] { null, @"(cat)\s+(?<2147483646>dog)", "asdlkcat  dogiwod", RegexOptions.None, new string[] { "cat  dog", "cat", "dog" } };
            yield return new object[] { null, @"(cat)\s+(?<2147483647>dog)", "asdlkcat  dogiwod", RegexOptions.None, new string[] { "cat  dog", "cat", "dog" } };

            // Hex
            yield return new object[] { null, @"(cat)(\x2a*)(dog)", "asdlkcat***dogiwod", RegexOptions.None, new string[] { "cat***dog", "cat", "***", "dog" } };
            yield return new object[] { null, @"(cat)(\x2b*)(dog)", "asdlkcat+++dogiwod", RegexOptions.None, new string[] { "cat+++dog", "cat", "+++", "dog" } };
            yield return new object[] { null, @"(cat)(\x2c*)(dog)", "asdlkcat,,,dogiwod", RegexOptions.None, new string[] { "cat,,,dog", "cat", ",,,", "dog" } };
            yield return new object[] { null, @"(cat)(\x2d*)(dog)", "asdlkcat---dogiwod", RegexOptions.None, new string[] { "cat---dog", "cat", "---", "dog" } };
            yield return new object[] { null, @"(cat)(\x2e*)(dog)", "asdlkcat...dogiwod", RegexOptions.None, new string[] { "cat...dog", "cat", "...", "dog" } };
            yield return new object[] { null, @"(cat)(\x2f*)(dog)", "asdlkcat///dogiwod", RegexOptions.None, new string[] { "cat///dog", "cat", "///", "dog" } };

            yield return new object[] { null, @"(cat)(\x2A*)(dog)", "asdlkcat***dogiwod", RegexOptions.None, new string[] { "cat***dog", "cat", "***", "dog" } };
            yield return new object[] { null, @"(cat)(\x2B*)(dog)", "asdlkcat+++dogiwod", RegexOptions.None, new string[] { "cat+++dog", "cat", "+++", "dog" } };
            yield return new object[] { null, @"(cat)(\x2C*)(dog)", "asdlkcat,,,dogiwod", RegexOptions.None, new string[] { "cat,,,dog", "cat", ",,,", "dog" } };
            yield return new object[] { null, @"(cat)(\x2D*)(dog)", "asdlkcat---dogiwod", RegexOptions.None, new string[] { "cat---dog", "cat", "---", "dog" } };
            yield return new object[] { null, @"(cat)(\x2E*)(dog)", "asdlkcat...dogiwod", RegexOptions.None, new string[] { "cat...dog", "cat", "...", "dog" } };
            yield return new object[] { null, @"(cat)(\x2F*)(dog)", "asdlkcat///dogiwod", RegexOptions.None, new string[] { "cat///dog", "cat", "///", "dog" } };

            // ScanControl
            yield return new object[] { null, @"(cat)(\c@*)(dog)", "asdlkcat\0\0dogiwod", RegexOptions.None, new string[] { "cat\0\0dog", "cat", "\0\0", "dog" } };
            yield return new object[] { null, @"(cat)(\cA*)(dog)", "asdlkcat\u0001dogiwod", RegexOptions.None, new string[] { "cat\u0001dog", "cat", "\u0001", "dog" } };
            yield return new object[] { null, @"(cat)(\ca*)(dog)", "asdlkcat\u0001dogiwod", RegexOptions.None, new string[] { "cat\u0001dog", "cat", "\u0001", "dog" } };

            yield return new object[] { null, @"(cat)(\cC*)(dog)", "asdlkcat\u0003dogiwod", RegexOptions.None, new string[] { "cat\u0003dog", "cat", "\u0003", "dog" } };
            yield return new object[] { null, @"(cat)(\cc*)(dog)", "asdlkcat\u0003dogiwod", RegexOptions.None, new string[] { "cat\u0003dog", "cat", "\u0003", "dog" } };

            yield return new object[] { null, @"(cat)(\cD*)(dog)", "asdlkcat\u0004dogiwod", RegexOptions.None, new string[] { "cat\u0004dog", "cat", "\u0004", "dog" } };
            yield return new object[] { null, @"(cat)(\cd*)(dog)", "asdlkcat\u0004dogiwod", RegexOptions.None, new string[] { "cat\u0004dog", "cat", "\u0004", "dog" } };

            yield return new object[] { null, @"(cat)(\cX*)(dog)", "asdlkcat\u0018dogiwod", RegexOptions.None, new string[] { "cat\u0018dog", "cat", "\u0018", "dog" } };
            yield return new object[] { null, @"(cat)(\cx*)(dog)", "asdlkcat\u0018dogiwod", RegexOptions.None, new string[] { "cat\u0018dog", "cat", "\u0018", "dog" } };

            yield return new object[] { null, @"(cat)(\cZ*)(dog)", "asdlkcat\u001adogiwod", RegexOptions.None, new string[] { "cat\u001adog", "cat", "\u001a", "dog" } };
            yield return new object[] { null, @"(cat)(\cz*)(dog)", "asdlkcat\u001adogiwod", RegexOptions.None, new string[] { "cat\u001adog", "cat", "\u001a", "dog" } };

            if (!PlatformDetection.IsNetFramework) // missing fix for https://github.com/dotnet/runtime/issues/24759
            {
                yield return new object[] { null, @"(cat)(\c[*)(dog)", "asdlkcat\u001bdogiwod", RegexOptions.None, new string[] { "cat\u001bdog", "cat", "\u001b", "dog" } };
            }

            // Atomic Zero-Width Assertions \A \G ^ \Z \z \b \B
            //\A
            yield return new object[] { null, @"\Acat\s+dog", "cat   \n\n\n   dog", RegexOptions.None, new string[] { "cat   \n\n\n   dog" } };
            yield return new object[] { null, @"\Acat\s+dog", "cat   \n\n\n   dog", RegexOptions.Multiline, new string[] { "cat   \n\n\n   dog" } };
            yield return new object[] { null, @"\A(cat)\s+(dog)", "cat   \n\n\n   dog", RegexOptions.None, new string[] { "cat   \n\n\n   dog", "cat", "dog" } };
            yield return new object[] { null, @"\A(cat)\s+(dog)", "cat   \n\n\n   dog", RegexOptions.Multiline, new string[] { "cat   \n\n\n   dog", "cat", "dog" } };

            //\G
            yield return new object[] { null, @"\Gcat\s+dog", "cat   \n\n\n   dog", RegexOptions.None, new string[] { "cat   \n\n\n   dog" } };
            yield return new object[] { null, @"\Gcat\s+dog", "cat   \n\n\n   dog", RegexOptions.Multiline, new string[] { "cat   \n\n\n   dog" } };
            yield return new object[] { null, @"\Gcat\s+dog", "cat   \n\n\n   dog", RegexOptions.ECMAScript, new string[] { "cat   \n\n\n   dog" } };
            yield return new object[] { null, @"\G(cat)\s+(dog)", "cat   \n\n\n   dog", RegexOptions.None, new string[] { "cat   \n\n\n   dog", "cat", "dog" } };
            yield return new object[] { null, @"\G(cat)\s+(dog)", "cat   \n\n\n   dog", RegexOptions.Multiline, new string[] { "cat   \n\n\n   dog", "cat", "dog" } };
            yield return new object[] { null, @"\G(cat)\s+(dog)", "cat   \n\n\n   dog", RegexOptions.ECMAScript, new string[] { "cat   \n\n\n   dog", "cat", "dog" } };

            //^
            yield return new object[] { null, @"^cat\s+dog", "cat   \n\n\n   dog", RegexOptions.None, new string[] { "cat   \n\n\n   dog" } };
            yield return new object[] { null, @"^cat\s+dog", "cat   \n\n\n   dog", RegexOptions.Multiline, new string[] { "cat   \n\n\n   dog" } };
            yield return new object[] { null, @"mouse\s\n^cat\s+dog", "mouse\n\ncat   \n\n\n   dog", RegexOptions.Multiline, new string[] { "mouse\n\ncat   \n\n\n   dog" } };
            yield return new object[] { null, @"^cat\s+dog", "cat   \n\n\n   dog", RegexOptions.ECMAScript, new string[] { "cat   \n\n\n   dog" } };
            yield return new object[] { null, @"^(cat)\s+(dog)", "cat   \n\n\n   dog", RegexOptions.None, new string[] { "cat   \n\n\n   dog", "cat", "dog" } };
            yield return new object[] { null, @"^(cat)\s+(dog)", "cat   \n\n\n   dog", RegexOptions.Multiline, new string[] { "cat   \n\n\n   dog", "cat", "dog" } };
            yield return new object[] { null, @"(mouse)\s\n^(cat)\s+(dog)", "mouse\n\ncat   \n\n\n   dog", RegexOptions.Multiline, new string[] { "mouse\n\ncat   \n\n\n   dog", "mouse", "cat", "dog" } };
            yield return new object[] { null, @"^(cat)\s+(dog)", "cat   \n\n\n   dog", RegexOptions.ECMAScript, new string[] { "cat   \n\n\n   dog", "cat", "dog" } };

            //\Z
            yield return new object[] { null, @"cat\s+dog\Z", "cat   \n\n\n   dog", RegexOptions.None, new string[] { "cat   \n\n\n   dog" } };
            yield return new object[] { null, @"cat\s+dog\Z", "cat   \n\n\n   dog", RegexOptions.Multiline, new string[] { "cat   \n\n\n   dog" } };
            yield return new object[] { null, @"cat\s+dog\Z", "cat   \n\n\n   dog", RegexOptions.ECMAScript, new string[] { "cat   \n\n\n   dog" } };
            yield return new object[] { null, @"cat\s+dog\Z", "cat   \n\n\n   dog\n", RegexOptions.None, new string[] { "cat   \n\n\n   dog" } };
            yield return new object[] { null, @"cat\s+dog\Z", "cat   \n\n\n   dog\n", RegexOptions.Multiline, new string[] { "cat   \n\n\n   dog" } };
            yield return new object[] { null, @"cat\s+dog\Z", "cat   \n\n\n   dog\n", RegexOptions.ECMAScript, new string[] { "cat   \n\n\n   dog" } };
            yield return new object[] { null, @"(cat)\s+(dog)\Z", "cat   \n\n\n   dog", RegexOptions.None, new string[] { "cat   \n\n\n   dog", "cat", "dog" } };
            yield return new object[] { null, @"(cat)\s+(dog)\Z", "cat   \n\n\n   dog", RegexOptions.Multiline, new string[] { "cat   \n\n\n   dog", "cat", "dog" } };
            yield return new object[] { null, @"(cat)\s+(dog)\Z", "cat   \n\n\n   dog", RegexOptions.ECMAScript, new string[] { "cat   \n\n\n   dog", "cat", "dog" } };
            yield return new object[] { null, @"(cat)\s+(dog)\Z", "cat   \n\n\n   dog\n", RegexOptions.None, new string[] { "cat   \n\n\n   dog", "cat", "dog" } };
            yield return new object[] { null, @"(cat)\s+(dog)\Z", "cat   \n\n\n   dog\n", RegexOptions.Multiline, new string[] { "cat   \n\n\n   dog", "cat", "dog" } };
            yield return new object[] { null, @"(cat)\s+(dog)\Z", "cat   \n\n\n   dog\n", RegexOptions.ECMAScript, new string[] { "cat   \n\n\n   dog", "cat", "dog" } };

            //\z
            yield return new object[] { null, @"cat\s+dog\z", "cat   \n\n\n   dog", RegexOptions.None, new string[] { "cat   \n\n\n   dog" } };
            yield return new object[] { null, @"cat\s+dog\z", "cat   \n\n\n   dog", RegexOptions.Multiline, new string[] { "cat   \n\n\n   dog" } };
            yield return new object[] { null, @"cat\s+dog\z", "cat   \n\n\n   dog", RegexOptions.ECMAScript, new string[] { "cat   \n\n\n   dog" } };
            yield return new object[] { null, @"(cat)\s+(dog)\z", "cat   \n\n\n   dog", RegexOptions.None, new string[] { "cat   \n\n\n   dog", "cat", "dog" } };
            yield return new object[] { null, @"(cat)\s+(dog)\z", "cat   \n\n\n   dog", RegexOptions.Multiline, new string[] { "cat   \n\n\n   dog", "cat", "dog" } };
            yield return new object[] { null, @"(cat)\s+(dog)\z", "cat   \n\n\n   dog", RegexOptions.ECMAScript, new string[] { "cat   \n\n\n   dog", "cat", "dog" } };

            //\b
            yield return new object[] { null, @"\bcat\b", "cat", RegexOptions.None, new string[] { "cat" } };
            yield return new object[] { null, @"\bcat\b", "dog cat mouse", RegexOptions.None, new string[] { "cat" } };
            yield return new object[] { null, @"\bcat\b", "cat", RegexOptions.ECMAScript, new string[] { "cat" } };
            yield return new object[] { null, @"\bcat\b", "dog cat mouse", RegexOptions.ECMAScript, new string[] { "cat" } };
            yield return new object[] { null, @".*\bcat\b", "cat", RegexOptions.None, new string[] { "cat" } };
            yield return new object[] { null, @".*\bcat\b", "dog cat mouse", RegexOptions.None, new string[] { "dog cat" } };
            yield return new object[] { null, @".*\bcat\b", "cat", RegexOptions.ECMAScript, new string[] { "cat" } };
            yield return new object[] { null, @".*\bcat\b", "dog cat mouse", RegexOptions.ECMAScript, new string[] { "dog cat" } };
            yield return new object[] { null, @"\b@cat", "123START123@catEND", RegexOptions.None, new string[] { "@cat" } };
            yield return new object[] { null, @"\b\<cat", "123START123<catEND", RegexOptions.None, new string[] { "<cat" } };
            yield return new object[] { null, @"\b,cat", "satwe,,,START,catEND", RegexOptions.None, new string[] { ",cat" } };
            yield return new object[] { null, @"\b\[cat", "`12START123[catEND", RegexOptions.None, new string[] { "[cat" } };

            //\B
            yield return new object[] { null, @"\Bcat\B", "dogcatmouse", RegexOptions.None, new string[] { "cat" } };
            yield return new object[] { null, @"dog\Bcat\B", "dogcatmouse", RegexOptions.None, new string[] { "dogcat" } };
            yield return new object[] { null, @".*\Bcat\B", "dogcatmouse", RegexOptions.None, new string[] { "dogcat" } };
            yield return new object[] { null, @"\Bcat\B", "dogcatmouse", RegexOptions.ECMAScript, new string[] { "cat" } };
            yield return new object[] { null, @"dog\Bcat\B", "dogcatmouse", RegexOptions.ECMAScript, new string[] { "dogcat" } };
            yield return new object[] { null, @".*\Bcat\B", "dogcatmouse", RegexOptions.ECMAScript, new string[] { "dogcat" } };
            yield return new object[] { null, @"\B@cat", "123START123;@catEND", RegexOptions.None, new string[] { "@cat" } };
            yield return new object[] { null, @"\B\<cat", "123START123'<catEND", RegexOptions.None, new string[] { "<cat" } };
            yield return new object[] { null, @"\B,cat", "satwe,,,START',catEND", RegexOptions.None, new string[] { ",cat" } };
            yield return new object[] { null, @"\B\[cat", "`12START123'[catEND", RegexOptions.None, new string[] { "[cat" } };

            // \w matching \p{Lm} (Letter, Modifier)
            yield return new object[] { null, @"\w+\s+\w+", "cat\u02b0 dog\u02b1", RegexOptions.None, new string[] { "cat\u02b0 dog\u02b1" } };
            yield return new object[] { null, @"cat\w+\s+dog\w+", "STARTcat\u30FC dog\u3005END", RegexOptions.None, new string[] { "cat\u30FC dog\u3005END" } };
            yield return new object[] { null, @"cat\w+\s+dog\w+", "STARTcat\uff9e dog\uff9fEND", RegexOptions.None, new string[] { "cat\uff9e dog\uff9fEND" } };
            yield return new object[] { null, @"(\w+)\s+(\w+)", "cat\u02b0 dog\u02b1", RegexOptions.None, new string[] { "cat\u02b0 dog\u02b1", "cat\u02b0", "dog\u02b1" } };
            yield return new object[] { null, @"(cat\w+)\s+(dog\w+)", "STARTcat\u30FC dog\u3005END", RegexOptions.None, new string[] { "cat\u30FC dog\u3005END", "cat\u30FC", "dog\u3005END" } };
            yield return new object[] { null, @"(cat\w+)\s+(dog\w+)", "STARTcat\uff9e dog\uff9fEND", RegexOptions.None, new string[] { "cat\uff9e dog\uff9fEND", "cat\uff9e", "dog\uff9fEND" } };

            // Positive and negative character classes [a-c]|[^b-c]
            yield return new object[] { null, @"[^a]|d", "d", RegexOptions.None, new string[] { "d" } };
            yield return new object[] { null, @"([^a]|[d])*", "Hello Worlddf", RegexOptions.None, new string[] { "Hello Worlddf", "f" } };
            yield return new object[] { null, @"([^{}]|\n)+", "{{{{Hello\n World \n}END", RegexOptions.None, new string[] { "Hello\n World \n", "\n" } };
            yield return new object[] { null, @"([a-d]|[^abcd])+", "\tonce\n upon\0 a- ()*&^%#time?", RegexOptions.None, new string[] { "\tonce\n upon\0 a- ()*&^%#time?", "?" } };
            yield return new object[] { null, @"([^a]|[a])*", "once upon a time", RegexOptions.None, new string[] { "once upon a time", "e" } };
            yield return new object[] { null, @"([a-d]|[^abcd]|[x-z]|^wxyz])+", "\tonce\n upon\0 a- ()*&^%#time?", RegexOptions.None, new string[] { "\tonce\n upon\0 a- ()*&^%#time?", "?" } };
            yield return new object[] { null, @"([a-d]|[e-i]|[^e]|wxyz])+", "\tonce\n upon\0 a- ()*&^%#time?", RegexOptions.None, new string[] { "\tonce\n upon\0 a- ()*&^%#time?", "?" } };

            // Canonical and noncanonical char class, where one group is in it's
            // simplest form [a-e] and another is more complex.
            yield return new object[] { null, @"^(([^b]+ )|(.* ))$", "aaa ", RegexOptions.None, new string[] { "aaa ", "aaa ", "aaa ", "" } };
            yield return new object[] { null, @"^(([^b]+ )|(.*))$", "aaa", RegexOptions.None, new string[] { "aaa", "aaa", "", "aaa" } };
            yield return new object[] { null, @"^(([^b]+ )|(.* ))$", "bbb ", RegexOptions.None, new string[] { "bbb ", "bbb ", "", "bbb " } };
            yield return new object[] { null, @"^(([^b]+ )|(.*))$", "bbb", RegexOptions.None, new string[] { "bbb", "bbb", "", "bbb" } };
            yield return new object[] { null, @"^((a*)|(.*))$", "aaa", RegexOptions.None, new string[] { "aaa", "aaa", "aaa", "" } };
            yield return new object[] { null, @"^((a*)|(.*))$", "aaabbb", RegexOptions.None, new string[] { "aaabbb", "aaabbb", "", "aaabbb" } };

            yield return new object[] { null, @"(([0-9])|([a-z])|([A-Z]))*", "{hello 1234567890 world}", RegexOptions.None, new string[] { "", "", "", "", "" } };
            yield return new object[] { null, @"(([0-9])|([a-z])|([A-Z]))+", "{hello 1234567890 world}", RegexOptions.None, new string[] { "hello", "o", "", "o", "" } };
            yield return new object[] { null, @"(([0-9])|([a-z])|([A-Z]))*", "{HELLO 1234567890 world}", RegexOptions.None, new string[] { "", "", "", "", "" } };
            yield return new object[] { null, @"(([0-9])|([a-z])|([A-Z]))+", "{HELLO 1234567890 world}", RegexOptions.None, new string[] { "HELLO", "O", "", "", "O" } };
            yield return new object[] { null, @"(([0-9])|([a-z])|([A-Z]))*", "{1234567890 hello  world}", RegexOptions.None, new string[] { "", "", "", "", "" } };
            yield return new object[] { null, @"(([0-9])|([a-z])|([A-Z]))+", "{1234567890 hello world}", RegexOptions.None, new string[] { "1234567890", "0", "0", "", "" } };

            yield return new object[] { null, @"^(([a-d]*)|([a-z]*))$", "aaabbbcccdddeeefff", RegexOptions.None, new string[] { "aaabbbcccdddeeefff", "aaabbbcccdddeeefff", "", "aaabbbcccdddeeefff" } };
            yield return new object[] { null, @"^(([d-f]*)|([c-e]*))$", "dddeeeccceee", RegexOptions.None, new string[] { "dddeeeccceee", "dddeeeccceee", "", "dddeeeccceee" } };
            yield return new object[] { null, @"^(([c-e]*)|([d-f]*))$", "dddeeeccceee", RegexOptions.None, new string[] { "dddeeeccceee", "dddeeeccceee", "dddeeeccceee", "" } };

            yield return new object[] { null, @"(([a-d]*)|([a-z]*))", "aaabbbcccdddeeefff", RegexOptions.None, new string[] { "aaabbbcccddd", "aaabbbcccddd", "aaabbbcccddd", "" } };
            yield return new object[] { null, @"(([d-f]*)|([c-e]*))", "dddeeeccceee", RegexOptions.None, new string[] { "dddeee", "dddeee", "dddeee", "" } };
            yield return new object[] { null, @"(([c-e]*)|([d-f]*))", "dddeeeccceee", RegexOptions.None, new string[] { "dddeeeccceee", "dddeeeccceee", "dddeeeccceee", "" } };

            yield return new object[] { null, @"(([a-d]*)|(.*))", "aaabbbcccdddeeefff", RegexOptions.None, new string[] { "aaabbbcccddd", "aaabbbcccddd", "aaabbbcccddd", "" } };
            yield return new object[] { null, @"(([d-f]*)|(.*))", "dddeeeccceee", RegexOptions.None, new string[] { "dddeee", "dddeee", "dddeee", "" } };
            yield return new object[] { null, @"(([c-e]*)|(.*))", "dddeeeccceee", RegexOptions.None, new string[] { "dddeeeccceee", "dddeeeccceee", "dddeeeccceee", "" } };

            // \p{Pi} (Punctuation Initial quote) \p{Pf} (Punctuation Final quote)
            yield return new object[] { null, @"\p{Pi}(\w*)\p{Pf}", "\u00ABCat\u00BB   \u00BBDog\u00AB'", RegexOptions.None, new string[] { "\u00ABCat\u00BB", "Cat" } };
            yield return new object[] { null, @"\p{Pi}(\w*)\p{Pf}", "\u2018Cat\u2019   \u2019Dog\u2018'", RegexOptions.None, new string[] { "\u2018Cat\u2019", "Cat" } };

            // ECMAScript
            yield return new object[] { null, @"(?<cat>cat)\s+(?<dog>dog)\s+\123\s+\234", "asdfcat   dog     cat23    dog34eia", RegexOptions.ECMAScript, new string[] { "cat   dog     cat23    dog34", "cat", "dog" } };

            // Balanced Matching
            yield return new object[] { null, @"<div>
            (?>
                <div>(?<DEPTH>) |
                </div> (?<-DEPTH>) |
                .?
            )*?
            (?(DEPTH)(?!))
            </div>", "<div>this is some <div>red</div> text</div></div></div>", RegexOptions.IgnorePatternWhitespace, new string[] { "<div>this is some <div>red</div> text</div>", "" } };

            yield return new object[] { null, @"(
            ((?'open'<+)[^<>]*)+
            ((?'close-open'>+)[^<>]*)+
            )+", "<01deep_01<02deep_01<03deep_01>><02deep_02><02deep_03<03deep_03>>>", RegexOptions.IgnorePatternWhitespace, new string[] { "<01deep_01<02deep_01<03deep_01>><02deep_02><02deep_03<03deep_03>>>", "<02deep_03<03deep_03>>>", "<03deep_03", ">>>", "<", "03deep_03" } };

            yield return new object[] { null, @"(
            (?<start><)?
            [^<>]?
            (?<end-start>>)?
            )*", "<01deep_01<02deep_01<03deep_01>><02deep_02><02deep_03<03deep_03>>>", RegexOptions.IgnorePatternWhitespace, new string[] { "<01deep_01<02deep_01<03deep_01>><02deep_02><02deep_03<03deep_03>>>", "", "", "01deep_01<02deep_01<03deep_01>><02deep_02><02deep_03<03deep_03>>" } };

            yield return new object[] { null, @"(
            (?<start><[^/<>]*>)?
            [^<>]?
            (?<end-start></[^/<>]*>)?
            )*", "<b><a>Cat</a></b>", RegexOptions.IgnorePatternWhitespace, new string[] { "<b><a>Cat</a></b>", "", "", "<a>Cat</a>" } };

            yield return new object[] { null, @"(
            (?<start><(?<TagName>[^/<>]*)>)?
            [^<>]?
            (?<end-start></\k<TagName>>)?
            )*", "<b>cat</b><a>dog</a>", RegexOptions.IgnorePatternWhitespace, new string[] { "<b>cat</b><a>dog</a>", "", "", "a", "dog" } };

            // Balanced Matching With Backtracking
            yield return new object[] { null, @"(
            (?<start><[^/<>]*>)?
            .?
            (?<end-start></[^/<>]*>)?
            )*
            (?(start)(?!)) ", "<b><a>Cat</a></b><<<<c>>>><<d><e<f>><g><<<>>>>", RegexOptions.IgnorePatternWhitespace, new string[] { "<b><a>Cat</a></b><<<<c>>>><<d><e<f>><g><<<>>>>", "", "", "<a>Cat" } };

            // Character Classes and Lazy quantifier
            yield return new object[] { null, @"([0-9]+?)([\w]+?)", "55488aheiaheiad", RegexOptions.ECMAScript, new string[] { "55", "5", "5" } };
            yield return new object[] { null, @"([0-9]+?)([a-z]+?)", "55488aheiaheiad", RegexOptions.ECMAScript, new string[] { "55488a", "55488", "a" } };

            // Miscellaneous/Regression scenarios
            yield return new object[] { null, @"(?<openingtag>1)(?<content>.*?)(?=2)", "1" + Environment.NewLine + "<Projecaa DefaultTargets=\"x\"/>" + Environment.NewLine + "2", RegexOptions.Singleline | RegexOptions.ExplicitCapture,
            new string[] { "1" + Environment.NewLine + "<Projecaa DefaultTargets=\"x\"/>" + Environment.NewLine, "1", Environment.NewLine + "<Projecaa DefaultTargets=\"x\"/>"+ Environment.NewLine } };

            yield return new object[] { null, @"\G<%#(?<code>.*?)?%>", @"<%# DataBinder.Eval(this, ""MyNumber"") %>", RegexOptions.Singleline, new string[] { @"<%# DataBinder.Eval(this, ""MyNumber"") %>", @" DataBinder.Eval(this, ""MyNumber"") " } };

            // Nested Quantifiers
            yield return new object[] { null, @"^[abcd]{0,0x10}*$", "a{0,0x10}}}", RegexOptions.None, new string[] { "a{0,0x10}}}" } };

            // Lazy operator Backtracking
            yield return new object[] { null, @"http://([a-zA-z0-9\-]*\.?)*?(:[0-9]*)??/", "http://www.msn.com/", RegexOptions.IgnoreCase, new string[] { "http://www.msn.com/", "com", string.Empty } };
            yield return new object[] { null, @"http://([a-zA-Z0-9\-]*\.?)*?/", @"http://www.google.com/", RegexOptions.IgnoreCase, new string[] { "http://www.google.com/", "com" } };

            yield return new object[] { null, @"([a-z]*?)([\w])", "cat", RegexOptions.IgnoreCase, new string[] { "c", string.Empty, "c" } };
            yield return new object[] { null, @"^([a-z]*?)([\w])$", "cat", RegexOptions.IgnoreCase, new string[] { "cat", "ca", "t" } };

            // Backtracking
            yield return new object[] { null, @"([a-z]*)([\w])", "cat", RegexOptions.IgnoreCase, new string[] { "cat", "ca", "t" } };
            yield return new object[] { null, @"^([a-z]*)([\w])$", "cat", RegexOptions.IgnoreCase, new string[] { "cat", "ca", "t" } };

            // Quantifiers
            yield return new object[] { null, @"a*", "", RegexOptions.None, new string[] { "" } };
            yield return new object[] { null, @"a*", "a", RegexOptions.None, new string[] { "a" } };
            yield return new object[] { null, @"a*", "aa", RegexOptions.None, new string[] { "aa" } };
            yield return new object[] { null, @"a*", "aaa", RegexOptions.None, new string[] { "aaa" } };
            yield return new object[] { null, @"a*?", "", RegexOptions.None, new string[] { "" } };
            yield return new object[] { null, @"a*?", "a", RegexOptions.None, new string[] { "" } };
            yield return new object[] { null, @"a*?", "aa", RegexOptions.None, new string[] { "" } };
            yield return new object[] { null, @"a+?", "aa", RegexOptions.None, new string[] { "a" } };
            yield return new object[] { null, @"a{1,", "a{1,", RegexOptions.None, new string[] { "a{1," } };
            yield return new object[] { null, @"a{1,3}", "aaaaa", RegexOptions.None, new string[] { "aaa" } };
            yield return new object[] { null, @"a{1,3}?", "aaaaa", RegexOptions.None, new string[] { "a" } };
            yield return new object[] { null, @"a{2,2}", "aaaaa", RegexOptions.None, new string[] { "aa" } };
            yield return new object[] { null, @"a{2,2}?", "aaaaa", RegexOptions.None, new string[] { "aa" } };
            yield return new object[] { null, @".{1,3}", "bb\nba", RegexOptions.None, new string[] { "bb" } };
            yield return new object[] { null, @".{1,3}?", "bb\nba", RegexOptions.None, new string[] { "b" } };
            yield return new object[] { null, @".{2,2}", "bbb\nba", RegexOptions.None, new string[] { "bb" } };
            yield return new object[] { null, @".{2,2}?", "bbb\nba", RegexOptions.None, new string[] { "bb" } };
            yield return new object[] { null, @"[abc]{1,3}", "ccaba", RegexOptions.None, new string[] { "cca" } };
            yield return new object[] { null, @"[abc]{1,3}?", "ccaba", RegexOptions.None, new string[] { "c" } };
            yield return new object[] { null, @"[abc]{2,2}", "ccaba", RegexOptions.None, new string[] { "cc" } };
            yield return new object[] { null, @"[abc]{2,2}?", "ccaba", RegexOptions.None, new string[] { "cc" } };
            yield return new object[] { null, @"(?:[abc]def){1,3}xyz", "cdefxyz", RegexOptions.None, new string[] { "cdefxyz" } };
            yield return new object[] { null, @"(?:[abc]def){1,3}xyz", "adefbdefcdefxyz", RegexOptions.None, new string[] { "adefbdefcdefxyz" } };
            yield return new object[] { null, @"(?:[abc]def){1,3}?xyz", "cdefxyz", RegexOptions.None, new string[] { "cdefxyz" } };
            yield return new object[] { null, @"(?:[abc]def){1,3}?xyz", "adefbdefcdefxyz", RegexOptions.None, new string[] { "adefbdefcdefxyz" } };
            yield return new object[] { null, @"(?:[abc]def){2,2}xyz", "adefbdefcdefxyz", RegexOptions.None, new string[] { "bdefcdefxyz" } };
            yield return new object[] { null, @"(?:[abc]def){2,2}?xyz", "adefbdefcdefxyz", RegexOptions.None, new string[] { "bdefcdefxyz" } };
            foreach (string prefix in new[] { "", "xyz" })
            {
                yield return new object[] { null, prefix + @"(?:[abc]def){1,3}", prefix + "cdef", RegexOptions.None, new string[] { prefix + "cdef" } };
                yield return new object[] { null, prefix + @"(?:[abc]def){1,3}", prefix + "cdefadefbdef", RegexOptions.None, new string[] { prefix + "cdefadefbdef" } };
                yield return new object[] { null, prefix + @"(?:[abc]def){1,3}", prefix + "cdefadefbdefadef", RegexOptions.None, new string[] { prefix + "cdefadefbdef" } };
                yield return new object[] { null, prefix + @"(?:[abc]def){1,3}?", prefix + "cdef", RegexOptions.None, new string[] { prefix + "cdef" } };
                yield return new object[] { null, prefix + @"(?:[abc]def){1,3}?", prefix + "cdefadefbdef", RegexOptions.None, new string[] { prefix + "cdef" } };
                yield return new object[] { null, prefix + @"(?:[abc]def){2,2}", prefix + "cdefadefbdefadef", RegexOptions.None, new string[] { prefix + "cdefadef" } };
                yield return new object[] { null, prefix + @"(?:[abc]def){2,2}?", prefix + "cdefadefbdefadef", RegexOptions.None, new string[] { prefix + "cdefadef" } };
            }
            yield return new object[] { null, @"(cat){", "cat{", RegexOptions.None, new string[] { "cat{", "cat" } };
            yield return new object[] { null, @"(cat){}", "cat{}", RegexOptions.None, new string[] { "cat{}", "cat" } };
            yield return new object[] { null, @"(cat){,", "cat{,", RegexOptions.None, new string[] { "cat{,", "cat" } };
            yield return new object[] { null, @"(cat){,}", "cat{,}", RegexOptions.None, new string[] { "cat{,}", "cat" } };
            yield return new object[] { null, @"(cat){cat}", "cat{cat}", RegexOptions.None, new string[] { "cat{cat}", "cat" } };
            yield return new object[] { null, @"(cat){cat,5}", "cat{cat,5}", RegexOptions.None, new string[] { "cat{cat,5}", "cat" } };
            yield return new object[] { null, @"(cat){5,dog}", "cat{5,dog}", RegexOptions.None, new string[] { "cat{5,dog}", "cat" } };
            yield return new object[] { null, @"(cat){cat,dog}", "cat{cat,dog}", RegexOptions.None, new string[] { "cat{cat,dog}", "cat" } };
            yield return new object[] { null, @"(cat){,}?", "cat{,}?", RegexOptions.None, new string[] { "cat{,}", "cat" } };
            yield return new object[] { null, @"(cat){cat}?", "cat{cat}?", RegexOptions.None, new string[] { "cat{cat}", "cat" } };
            yield return new object[] { null, @"(cat){cat,5}?", "cat{cat,5}?", RegexOptions.None, new string[] { "cat{cat,5}", "cat" } };
            yield return new object[] { null, @"(cat){5,dog}?", "cat{5,dog}?", RegexOptions.None, new string[] { "cat{5,dog}", "cat" } };
            yield return new object[] { null, @"(cat){cat,dog}?", "cat{cat,dog}?", RegexOptions.None, new string[] { "cat{cat,dog}", "cat" } };

            // Atomic subexpressions
            // Implicitly upgrading (or not) oneloop to be atomic
            yield return new object[] { null, @"a*b", "aaab", RegexOptions.None, new string[] { "aaab" } };
            yield return new object[] { null, @"a*b+", "aaab", RegexOptions.None, new string[] { "aaab" } };
            yield return new object[] { null, @"a*b+?", "aaab", RegexOptions.None, new string[] { "aaab" } };
            yield return new object[] { null, @"a*(?>b+)", "aaab", RegexOptions.None, new string[] { "aaab" } };
            yield return new object[] { null, @"a*[^a]", "aaab", RegexOptions.None, new string[] { "aaab" } };
            yield return new object[] { null, @"a*[^a]+", "aaab", RegexOptions.None, new string[] { "aaab" } };
            yield return new object[] { null, @"a*[^a]+?", "aaab", RegexOptions.None, new string[] { "aaab" } };
            yield return new object[] { null, @"a*(?>[^a]+)", "aaab", RegexOptions.None, new string[] { "aaab" } };
            yield return new object[] { null, @"a*bcd", "aaabcd", RegexOptions.None, new string[] { "aaabcd" } };
            yield return new object[] { null, @"a*[bcd]", "aaab", RegexOptions.None, new string[] { "aaab" } };
            yield return new object[] { null, @"a*[bcd]+", "aaab", RegexOptions.None, new string[] { "aaab" } };
            yield return new object[] { null, @"a*[bcd]+?", "aaab", RegexOptions.None, new string[] { "aaab" } };
            yield return new object[] { null, @"a*(?>[bcd]+)", "aaab", RegexOptions.None, new string[] { "aaab" } };
            yield return new object[] { null, @"a*[bcd]{1,3}", "aaab", RegexOptions.None, new string[] { "aaab" } };
            yield return new object[] { null, @"a*([bcd]ab|[bef]cd){1,3}", "aaababecdcac", RegexOptions.ExplicitCapture, new string[] { "aaababecd" } };
            yield return new object[] { null, @"a*([bcd]|[aef]){1,3}", "befb", RegexOptions.ExplicitCapture, new string[] { "bef" } }; // can't upgrade
            yield return new object[] { null, @"a*$", "aaa", RegexOptions.None, new string[] { "aaa" } };
            yield return new object[] { null, @"a*$", "aaa", RegexOptions.Multiline, new string[] { "aaa" } };
            yield return new object[] { null, @"a*\b", "aaa bbb", RegexOptions.None, new string[] { "aaa" } };
            yield return new object[] { null, @"a*\b", "aaa bbb", RegexOptions.ECMAScript, new string[] { "aaa" } };
            yield return new object[] { null, @"@*\B", "@@@", RegexOptions.None, new string[] { "@@@" } };
            yield return new object[] { null, @"@*\B", "@@@", RegexOptions.ECMAScript, new string[] { "@@@" } };
            yield return new object[] { null, @"(?:abcd*|efgh)i", "efghi", RegexOptions.None, new string[] { "efghi" } };
            yield return new object[] { null, @"(?:abcd|efgh*)i", "efgi", RegexOptions.None, new string[] { "efgi" } };
            yield return new object[] { null, @"(?:abcd|efghj{2,}|j[klm]o+)i", "efghjjjjji", RegexOptions.None, new string[] { "efghjjjjji" } };
            yield return new object[] { null, @"(?:abcd|efghi{2,}|j[klm]o+)i", "efghiii", RegexOptions.None, new string[] { "efghiii" } };
            yield return new object[] { null, @"(?:abcd|efghi{2,}|j[klm]o+)i", "efghiiiiiiii", RegexOptions.None, new string[] { "efghiiiiiiii" } };
            yield return new object[] { null, @"a?ba?ba?ba?b", "abbabab", RegexOptions.None, new string[] { "abbabab" } };
            yield return new object[] { null, @"a?ba?ba?ba?b", "abBAbab", RegexOptions.IgnoreCase, new string[] { "abBAbab" } };
            // Implicitly upgrading (or not) notoneloop to be atomic
            yield return new object[] { null, @"[^b]*b", "aaab", RegexOptions.None, new string[] { "aaab" } };
            yield return new object[] { null, @"[^b]*b+", "aaab", RegexOptions.None, new string[] { "aaab" } };
            yield return new object[] { null, @"[^b]*b+?", "aaab", RegexOptions.None, new string[] { "aaab" } };
            yield return new object[] { null, @"[^b]*(?>b+)", "aaab", RegexOptions.None, new string[] { "aaab" } };
            yield return new object[] { null, @"[^b]*bac", "aaabac", RegexOptions.None, new string[] { "aaabac" } };
            yield return new object[] { null, @"[^b]*", "aaa", RegexOptions.None, new string[] { "aaa" } };
            yield return new object[] { null, @"(?:abc[^b]*|efgh)i", "efghi", RegexOptions.None, new string[] { "efghi" } }; // can't upgrade
            yield return new object[] { null, @"(?:abcd|efg[^b]*)b", "efgb", RegexOptions.None, new string[] { "efgb" } };
            yield return new object[] { null, @"(?:abcd|efg[^b]*)i", "efgi", RegexOptions.None, new string[] { "efgi" } }; // can't upgrade
            yield return new object[] { null, @"[^a]?a[^a]?a[^a]?a[^a]?a", "baababa", RegexOptions.None, new string[] { "baababa" } };
            yield return new object[] { null, @"[^a]?a[^a]?a[^a]?a[^a]?a", "BAababa", RegexOptions.IgnoreCase, new string[] { "BAababa" } };
            // Implicitly upgrading (or not) setloop to be atomic
            yield return new object[] { null, @"[ac]*", "aaa", RegexOptions.None, new string[] { "aaa" } };
            yield return new object[] { null, @"[ac]*b", "aaab", RegexOptions.None, new string[] { "aaab" } };
            yield return new object[] { null, @"[ac]*b+", "aaab", RegexOptions.None, new string[] { "aaab" } };
            yield return new object[] { null, @"[ac]*b+?", "aaab", RegexOptions.None, new string[] { "aaab" } };
            yield return new object[] { null, @"[ac]*(?>b+)", "aaab", RegexOptions.None, new string[] { "aaab" } };
            yield return new object[] { null, @"[ac]*[^a]", "aaab", RegexOptions.None, new string[] { "aaab" } };
            yield return new object[] { null, @"[ac]*[^a]+", "aaab", RegexOptions.None, new string[] { "aaab" } };
            yield return new object[] { null, @"[ac]*[^a]+?", "aaab", RegexOptions.None, new string[] { "aaab" } };
            yield return new object[] { null, @"[ac]*(?>[^a]+)", "aaab", RegexOptions.None, new string[] { "aaab" } };
            yield return new object[] { null, @"[ac]*bcd", "aaabcd", RegexOptions.None, new string[] { "aaabcd" } };
            yield return new object[] { null, @"[ac]*[bd]", "aaab", RegexOptions.None, new string[] { "aaab" } };
            yield return new object[] { null, @"[ac]*[bd]+", "aaab", RegexOptions.None, new string[] { "aaab" } };
            yield return new object[] { null, @"[ac]*[bd]+?", "aaab", RegexOptions.None, new string[] { "aaab" } };
            yield return new object[] { null, @"[ac]*(?>[bd]+)", "aaab", RegexOptions.None, new string[] { "aaab" } };
            yield return new object[] { null, @"[ac]*[bd]{1,3}", "aaab", RegexOptions.None, new string[] { "aaab" } };
            yield return new object[] { null, @"[ac]*$", "aaa", RegexOptions.None, new string[] { "aaa" } };
            yield return new object[] { null, @"[ac]*$", "aaa", RegexOptions.Multiline, new string[] { "aaa" } };
            yield return new object[] { null, @"[ac]*\b", "aaa bbb", RegexOptions.None, new string[] { "aaa" } };
            yield return new object[] { null, @"[ac]*\b", "aaa bbb", RegexOptions.ECMAScript, new string[] { "aaa" } };
            yield return new object[] { null, @"[@']*\B", "@@@", RegexOptions.None, new string[] { "@@@" } };
            yield return new object[] { null, @"[@']*\B", "@@@", RegexOptions.ECMAScript, new string[] { "@@@" } };
            yield return new object[] { null, @".*.", "@@@", RegexOptions.Singleline, new string[] { "@@@" } };
            yield return new object[] { null, @"(?:abcd|efg[hij]*)h", "efgh", RegexOptions.None, new string[] { "efgh" } }; // can't upgrade
            yield return new object[] { null, @"(?:abcd|efg[hij]*)ih", "efgjih", RegexOptions.None, new string[] { "efgjih" } }; // can't upgrade
            yield return new object[] { null, @"(?:abcd|efg[hij]*)k", "efgjk", RegexOptions.None, new string[] { "efgjk" } };
            yield return new object[] { null, @"[ace]?b[ace]?b[ace]?b[ace]?b", "cbbabeb", RegexOptions.None, new string[] { "cbbabeb" } };
            yield return new object[] { null, @"[ace]?b[ace]?b[ace]?b[ace]?b", "cBbAbEb", RegexOptions.IgnoreCase, new string[] { "cBbAbEb" } };
            yield return new object[] { null, @"a[^wz]*w", "abcdcdcdwz", RegexOptions.None, new string[] { "abcdcdcdw" } };
            yield return new object[] { null, @"a[^wyz]*w", "abcdcdcdwz", RegexOptions.None, new string[] { "abcdcdcdw" } };
            yield return new object[] { null, @"a[^wyz]*W", "abcdcdcdWz", RegexOptions.IgnoreCase, new string[] { "abcdcdcdW" } };
            // Implicitly upgrading (or not) concat loops to be atomic
            yield return new object[] { null, @"(?:[ab]c[de]f)*", "", RegexOptions.None, new string[] { "" } };
            yield return new object[] { null, @"(?:[ab]c[de]f)*", "acdf", RegexOptions.None, new string[] { "acdf" } };
            yield return new object[] { null, @"(?:[ab]c[de]f)*", "acdfbcef", RegexOptions.None, new string[] { "acdfbcef" } };
            yield return new object[] { null, @"(?:[ab]c[de]f)*", "cdfbcef", RegexOptions.None, new string[] { "" } };
            yield return new object[] { null, @"(?:[ab]c[de]f)+", "cdfbcef", RegexOptions.None, new string[] { "bcef" } };
            yield return new object[] { null, @"(?:[ab]c[de]f)*", "bcefbcdfacfe", RegexOptions.None, new string[] { "bcefbcdf" } };
            // Implicitly upgrading (or not) nested loops to be atomic
            yield return new object[] { null, @"(?:a){3}", "aaaaaaaaa", RegexOptions.None, new string[] { "aaa" } };
            yield return new object[] { null, @"(?:a){3}?", "aaaaaaaaa", RegexOptions.None, new string[] { "aaa" } };
            yield return new object[] { null, @"(?:a{2}){3}", "aaaaaaaaa", RegexOptions.None, new string[] { "aaaaaa" } };
            yield return new object[] { null, @"(?:a{2}?){3}?", "aaaaaaaaa", RegexOptions.None, new string[] { "aaaaaa" } };
            yield return new object[] { null, @"(?:(?:[ab]c[de]f){3}){2}", "acdfbcdfacefbcefbcefbcdfacdef", RegexOptions.None, new string[] { "acdfbcdfacefbcefbcefbcdf" } };
            yield return new object[] { null, @"(?:(?:[ab]c[de]f){3}hello){2}", "aaaaaacdfbcdfacefhellobcefbcefbcdfhellooooo", RegexOptions.None, new string[] { "acdfbcdfacefhellobcefbcefbcdfhello" } };
            yield return new object[] { null, @"CN=(.*[^,]+).*", "CN=localhost", RegexOptions.Singleline, new string[] { "CN=localhost", "localhost" } };
            // Nested atomic
            yield return new object[] { null, @"(?>abc[def]gh(i*))", "123abceghiii456", RegexOptions.None, new string[] { "abceghiii", "iii" } };
            yield return new object[] { null, @"(?>(?:abc)*)", "abcabcabc", RegexOptions.None, new string[] { "abcabcabc" } };

            // Anchoring loops beginning with .* / .+
            yield return new object[] { null, @".*", "", RegexOptions.None, new string[] { "" } };
            yield return new object[] { null, @".*", "\n\n\n\n", RegexOptions.None, new string[] { "" } };
            yield return new object[] { null, @".*", "\n\n\n\n", RegexOptions.Singleline, new string[] { "\n\n\n\n" } };
            yield return new object[] { null, @".*[1a]", "\n\n\n\n1", RegexOptions.None, new string[] { "1" } };
            yield return new object[] { null, @"(?s).*(?-s)[1a]", "1\n\n\n\n", RegexOptions.None, new string[] { "1" } };
            yield return new object[] { null, @"(?s).*(?-s)[1a]", "\n\n\n\n1", RegexOptions.None, new string[] { "\n\n\n\n1" } };
            yield return new object[] { null, @".*|.*|.*", "", RegexOptions.None, new string[] { "" } };
            yield return new object[] { null, @".*123|abc", "abc\n123", RegexOptions.None, new string[] { "abc" } };
            yield return new object[] { null, @".*123|abc", "abc\n123", RegexOptions.Singleline, new string[] { "abc\n123" } };
            yield return new object[] { null, @".*", "\n", RegexOptions.None, new string[] { "" } };
            yield return new object[] { null, @".*\n", "\n", RegexOptions.None, new string[] { "\n" } };
            yield return new object[] { null, @".*", "\n", RegexOptions.Singleline, new string[] { "\n" } };
            yield return new object[] { null, @".*\n", "\n", RegexOptions.Singleline, new string[] { "\n" } };
            yield return new object[] { null, @".*", "abc", RegexOptions.None, new string[] { "abc" } };
            yield return new object[] { null, @".*abc", "abc", RegexOptions.None, new string[] { "abc" } };
            yield return new object[] { null, @".*abc|ghi", "ghi", RegexOptions.None, new string[] { "ghi" } };
            yield return new object[] { null, @".*abc|.*ghi", "abcghi", RegexOptions.None, new string[] { "abc" } };
            yield return new object[] { null, @".*abc|.*ghi", "bcghi", RegexOptions.None, new string[] { "bcghi" } };
            yield return new object[] { null, @".*abc|.+c", " \n   \n   bc", RegexOptions.None, new string[] { "   bc" } };
            yield return new object[] { null, @".*abc", "12345 abc", RegexOptions.None, new string[] { "12345 abc" } };
            yield return new object[] { null, @".*abc", "12345\n abc", RegexOptions.None, new string[] { " abc" } };
            yield return new object[] { null, @".*abc", "12345\n abc", RegexOptions.Singleline, new string[] { "12345\n abc" } };
            yield return new object[] { null, @"(.*)abc\1", "\n12345abc12345", RegexOptions.Singleline, new string[] { "12345abc12345", "12345" } };
            yield return new object[] { null, @".*\nabc", "\n123\nabc", RegexOptions.None, new string[] { "123\nabc" } };
            yield return new object[] { null, @".*\nabc", "\n123\nabc", RegexOptions.Singleline, new string[] { "\n123\nabc" } };
            yield return new object[] { null, @".*abc", "abc abc abc \nabc", RegexOptions.None, new string[] { "abc abc abc" } };
            yield return new object[] { null, @".*abc", "abc abc abc \nabc", RegexOptions.Singleline, new string[] { "abc abc abc \nabc" } };
            yield return new object[] { null, @".*?abc", "abc abc abc \nabc", RegexOptions.None, new string[] { "abc" } };
            yield return new object[] { null, @"[^\n]*abc", "123abc\n456abc\n789abc", RegexOptions.None, new string[] { "123abc" } };
            yield return new object[] { null, @"[^\n]*abc", "123abc\n456abc\n789abc", RegexOptions.Singleline, new string[] { "123abc" } };
            yield return new object[] { null, @"[^\n]*abc", "123ab\n456abc\n789abc", RegexOptions.None, new string[] { "456abc" } };
            yield return new object[] { null, @"[^\n]*abc", "123ab\n456abc\n789abc", RegexOptions.Singleline, new string[] { "456abc" } };
            yield return new object[] { null, @".+", "a", RegexOptions.None, new string[] { "a" } };
            yield return new object[] { null, @".+", "\nabc", RegexOptions.None, new string[] { "abc" } };
            yield return new object[] { null, @".+", "\n", RegexOptions.Singleline, new string[] { "\n" } };
            yield return new object[] { null, @".+", "\nabc", RegexOptions.Singleline, new string[] { "\nabc" } };
            yield return new object[] { null, @".+abc", "aaaabc", RegexOptions.None, new string[] { "aaaabc" } };
            yield return new object[] { null, @".+abc", "12345 abc", RegexOptions.None, new string[] { "12345 abc" } };
            yield return new object[] { null, @".+abc", "12345\n abc", RegexOptions.None, new string[] { " abc" } };
            yield return new object[] { null, @".+abc", "12345\n abc", RegexOptions.Singleline, new string[] { "12345\n abc" } };
            yield return new object[] { null, @"(.+)abc\1", "\n12345abc12345", RegexOptions.Singleline, new string[] { "12345abc12345", "12345" } };

            // Unanchored .*
            yield return new object[] { null, @"\A\s*(?<name>\w+)(\s*\((?<arguments>.*)\))?\s*\Z", "Match(Name)", RegexOptions.None, new string[] { "Match(Name)", "(Name)", "Match", "Name" } };
            yield return new object[] { null, @"\A\s*(?<name>\w+)(\s*\((?<arguments>.*)\))?\s*\Z", "Match(Na\nme)", RegexOptions.Singleline, new string[] { "Match(Na\nme)", "(Na\nme)", "Match", "Na\nme" } };
            foreach (RegexOptions options in new[] { RegexOptions.None, RegexOptions.Singleline })
            {
                yield return new object[] { null, @"abcd.*", @"abcabcd", options, new string[] { "abcd" } };
                yield return new object[] { null, @"abcd.*", @"abcabcde", options, new string[] { "abcde" } };
                yield return new object[] { null, @"abcd.*", @"abcabcdefg", options, new string[] { "abcdefg" } };
                yield return new object[] { null, @"abcd(.*)", @"ababcd", options, new string[] { "abcd", "" } };
                yield return new object[] { null, @"abcd(.*)", @"aabcde", options, new string[] { "abcde", "e" } };
                yield return new object[] { null, @"abcd(.*)", @"abcabcdefg", options, new string[] { "abcdefg", "efg" } };
                yield return new object[] { null, @"abcd(.*)e", @"abcabcdefg", options, new string[] { "abcde", "" } };
                yield return new object[] { null, @"abcd(.*)f", @"abcabcdefg", options, new string[] { "abcdef", "e" } };
            }

            // Grouping Constructs Invalid Regular Expressions
            yield return new object[] { null, @"()", "cat", RegexOptions.None, new string[] { string.Empty, string.Empty } };
            yield return new object[] { null, @"(?<cat>)", "cat", RegexOptions.None, new string[] { string.Empty, string.Empty } };
            yield return new object[] { null, @"(?'cat')", "cat", RegexOptions.None, new string[] { string.Empty, string.Empty } };
            yield return new object[] { null, @"(?:)", "cat", RegexOptions.None, new string[] { string.Empty } };
            yield return new object[] { null, @"(?imn)", "cat", RegexOptions.None, new string[] { string.Empty } };
            yield return new object[] { null, @"(?imn)cat", "(?imn)cat", RegexOptions.None, new string[] { "cat" } };
            yield return new object[] { null, @"(?=)", "cat", RegexOptions.None, new string[] { string.Empty } };
            yield return new object[] { null, @"(?<=)", "cat", RegexOptions.None, new string[] { string.Empty } };
            yield return new object[] { null, @"(?>)", "cat", RegexOptions.None, new string[] { string.Empty } };

            // Alternation construct Invalid Regular Expressions
            yield return new object[] { null, @"(?()|)", "(?()|)", RegexOptions.None, new string[] { "" } };

            yield return new object[] { null, @"(?(cat)|)", "cat", RegexOptions.None, new string[] { "" } };
            yield return new object[] { null, @"(?(cat)|)", "dog", RegexOptions.None, new string[] { "" } };

            yield return new object[] { null, @"(?(cat)catdog|)", "catdog", RegexOptions.None, new string[] { "catdog" } };
            yield return new object[] { null, @"(?(cat)catdog|)", "dog", RegexOptions.None, new string[] { "" } };
            yield return new object[] { null, @"(?(cat)dog|)", "dog", RegexOptions.None, new string[] { "" } };
            yield return new object[] { null, @"(?(cat)dog|)", "cat", RegexOptions.None, new string[] { "" } };

            yield return new object[] { null, @"(?(cat)|catdog)", "cat", RegexOptions.None, new string[] { "" } };
            yield return new object[] { null, @"(?(cat)|catdog)", "catdog", RegexOptions.None, new string[] { "" } };
            yield return new object[] { null, @"(?(cat)|dog)", "dog", RegexOptions.None, new string[] { "dog" } };

            // Invalid unicode
            yield return new object[] { null, "([\u0000-\uFFFF-[azAZ09]]|[\u0000-\uFFFF-[^azAZ09]])+", "azAZBCDE1234567890BCDEFAZza", RegexOptions.None, new string[] { "azAZBCDE1234567890BCDEFAZza", "a" } };
            yield return new object[] { null, "[\u0000-\uFFFF-[\u0000-\uFFFF-[\u0000-\uFFFF-[\u0000-\uFFFF-[\u0000-\uFFFF-[a]]]]]]+", "abcxyzABCXYZ123890", RegexOptions.None, new string[] { "bcxyzABCXYZ123890" } };
            yield return new object[] { null, "[\u0000-\uFFFF-[\u0000-\uFFFF-[\u0000-\uFFFF-[\u0000-\uFFFF-[\u0000-\uFFFF-[\u0000-\uFFFF-[a]]]]]]]+", "bcxyzABCXYZ123890a", RegexOptions.None, new string[] { "a" } };
            yield return new object[] { null, "[\u0000-\uFFFF-[\\p{P}\\p{S}\\p{C}]]+", "!@`';.,$+<>=\x0001\x001FazAZ09", RegexOptions.None, new string[] { "azAZ09" } };

            yield return new object[] { null, @"[\uFFFD-\uFFFF]+", "\uFFFC\uFFFD\uFFFE\uFFFF", RegexOptions.IgnoreCase, new string[] { "\uFFFD\uFFFE\uFFFF" } };
            yield return new object[] { null, @"[\uFFFC-\uFFFE]+", "\uFFFB\uFFFC\uFFFD\uFFFE\uFFFF", RegexOptions.IgnoreCase, new string[] { "\uFFFC\uFFFD\uFFFE" } };

            // Empty Match
            yield return new object[] { null, @"([a*]*)+?$", "ab", RegexOptions.None, new string[] { "", "" } };
            yield return new object[] { null, @"(a*)+?$", "b", RegexOptions.None, new string[] { "", "" } };
        }

        public static IEnumerable<object[]> Groups_CustomCulture_TestData_enUS()
        {
            yield return new object[] { "en-US", "CH", "Ch", RegexOptions.IgnoreCase, new string[] { "Ch" } };
            yield return new object[] { "en-US", "cH", "Ch", RegexOptions.IgnoreCase, new string[] { "Ch" } };
            yield return new object[] { "en-US", "AA", "Aa", RegexOptions.IgnoreCase, new string[] { "Aa" } };
            yield return new object[] { "en-US", "aA", "Aa", RegexOptions.IgnoreCase, new string[] { "Aa" } };
            yield return new object[] { "en-US", "\u0130", "\u0049", RegexOptions.IgnoreCase, new string[] { "\u0049" } };
            yield return new object[] { "en-US", "\u0130", "\u0069", RegexOptions.IgnoreCase, new string[] { "\u0069" } };
        }

        public static IEnumerable<object[]> Groups_CustomCulture_TestData_Czech()
        {
            yield return new object[] { "cs-CZ", "CH", "Ch", RegexOptions.IgnoreCase, new string[] { "Ch" } };
            yield return new object[] { "cs-CZ", "cH", "Ch", RegexOptions.IgnoreCase, new string[] { "Ch" } };
        }


        public static IEnumerable<object[]> Groups_CustomCulture_TestData_Danish()
        {
            yield return new object[] { "da-DK", "AA", "Aa", RegexOptions.IgnoreCase, new string[] { "Aa" } };
            yield return new object[] { "da-DK", "aA", "Aa", RegexOptions.IgnoreCase, new string[] { "Aa" } };
        }

        public static IEnumerable<object[]> Groups_CustomCulture_TestData_Turkish()
        {
            yield return new object[] { "tr-TR", "\u0131", "\u0049", RegexOptions.IgnoreCase, new string[] { "\u0049" } };
            yield return new object[] { "tr-TR", "\u0130", "\u0069", RegexOptions.IgnoreCase, new string[] { "\u0069" } };
        }

        public static IEnumerable<object[]> Groups_CustomCulture_TestData_AzeriLatin()
        {
            if (PlatformDetection.IsNotBrowser)
            {
                yield return new object[] { "az-Latn-AZ", "\u0131", "\u0049", RegexOptions.IgnoreCase, new string[] { "\u0049" } };
                yield return new object[] { "az-Latn-AZ", "\u0130", "\u0069", RegexOptions.IgnoreCase, new string[] { "\u0069" } };
            }
        }

        [Theory]
        [MemberData(nameof(Groups_Basic_TestData))]
        [MemberData(nameof(Groups_CustomCulture_TestData_enUS))]
        [MemberData(nameof(Groups_CustomCulture_TestData_Czech))]
        [MemberData(nameof(Groups_CustomCulture_TestData_Danish))]
        [MemberData(nameof(Groups_CustomCulture_TestData_Turkish))]
        [MemberData(nameof(Groups_CustomCulture_TestData_AzeriLatin))]
        [ActiveIssue("https://github.com/dotnet/runtime/issues/36848", TestPlatforms.Android)]
<<<<<<< HEAD
=======
        [ActiveIssue("https://github.com/dotnet/runtime/issues/36900", TestPlatforms.iOS | TestPlatforms.tvOS | TestPlatforms.MacCatalyst)]
>>>>>>> d49bcbe0
        public void Groups(string cultureName, string pattern, string input, RegexOptions options, string[] expectedGroups)
        {
            if (cultureName is null)
            {
                CultureInfo culture = CultureInfo.CurrentCulture;
                cultureName = culture.Equals(CultureInfo.InvariantCulture) ? "en-US" : culture.Name;
            }

            using (new ThreadCultureChange(cultureName))
            {
                Groups(pattern, input, options, expectedGroups);
                Groups(pattern, input, RegexOptions.Compiled | options, expectedGroups);
            }

            static void Groups(string pattern, string input, RegexOptions options, string[] expectedGroups)
            {
                Regex regex = new Regex(pattern, options);
                Match match = regex.Match(input);
                Assert.True(match.Success);

                Assert.Equal(expectedGroups.Length, match.Groups.Count);
                Assert.Equal(expectedGroups[0], match.Value);

                int[] groupNumbers = regex.GetGroupNumbers();
                string[] groupNames = regex.GetGroupNames();
                for (int i = 0; i < expectedGroups.Length; i++)
                {
                    Assert.Equal(expectedGroups[i], match.Groups[groupNumbers[i]].Value);
                    Assert.Equal(match.Groups[groupNumbers[i]], match.Groups[groupNames[i]]);

                    Assert.Equal(groupNumbers[i], regex.GroupNumberFromName(groupNames[i]));
                    Assert.Equal(groupNames[i], regex.GroupNameFromNumber(groupNumbers[i]));
                }
            }
        }

        [Fact]
        public void Synchronized_NullGroup_Throws()
        {
            AssertExtensions.Throws<ArgumentNullException>("inner", () => Group.Synchronized(null));
        }

        [Theory]
        [InlineData(@"(cat)([\v]*)(dog)", "cat\v\v\vdog")]
        [InlineData("abc", "def")] // no match
        public void Synchronized_ValidGroup_Success(string pattern, string input)
        {
            Match match = Regex.Match(input, pattern);

            Group synchronizedGroup = Group.Synchronized(match.Groups[0]);
            Assert.NotNull(synchronizedGroup);
        }
    }
}<|MERGE_RESOLUTION|>--- conflicted
+++ resolved
@@ -871,10 +871,7 @@
         [MemberData(nameof(Groups_CustomCulture_TestData_Turkish))]
         [MemberData(nameof(Groups_CustomCulture_TestData_AzeriLatin))]
         [ActiveIssue("https://github.com/dotnet/runtime/issues/36848", TestPlatforms.Android)]
-<<<<<<< HEAD
-=======
         [ActiveIssue("https://github.com/dotnet/runtime/issues/36900", TestPlatforms.iOS | TestPlatforms.tvOS | TestPlatforms.MacCatalyst)]
->>>>>>> d49bcbe0
         public void Groups(string cultureName, string pattern, string input, RegexOptions options, string[] expectedGroups)
         {
             if (cultureName is null)
