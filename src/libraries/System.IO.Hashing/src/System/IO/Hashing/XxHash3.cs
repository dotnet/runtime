// Licensed to the .NET Foundation under one or more agreements.
// The .NET Foundation licenses this file to you under the MIT license.

// Based on the XXH3 implementation from https://github.com/Cyan4973/xxHash.

using System.Buffers.Binary;
using System.Diagnostics;
using System.Runtime.CompilerServices;
using System.Runtime.InteropServices;
using static System.IO.Hashing.XxHashShared;

namespace System.IO.Hashing
{
    /// <summary>Provides an implementation of the XXH3 hash algorithm for generating a 64-bit hash.</summary>
    /// <remarks>
    /// For methods that persist the computed numerical hash value as bytes,
    /// the value is written in the Big Endian byte order.
    /// </remarks>
#if NET5_0_OR_GREATER
    [SkipLocalsInit]
#endif
    public sealed unsafe class XxHash3 : NonCryptographicHashAlgorithm
    {
        /// <summary>XXH3 produces 8-byte hashes.</summary>
        private new const int HashLengthInBytes = 8;

        private State _state;

        /// <summary>Initializes a new instance of the <see cref="XxHash3"/> class using the default seed value 0.</summary>
        public XxHash3() : this(0)
        {
        }

        /// <summary>Initializes a new instance of the <see cref="XxHash3"/> class using the specified seed.</summary>
        public XxHash3(long seed) : base(HashLengthInBytes)
        {
            Initialize(ref _state, (ulong)seed);
        }

        /// <summary>Computes the XXH3 hash of the provided <paramref name="source"/> data.</summary>
        /// <param name="source">The data to hash.</param>
        /// <returns>The XXH3 64-bit hash code of the provided data.</returns>
        /// <exception cref="ArgumentNullException"><paramref name="source"/> is null.</exception>
        public static byte[] Hash(byte[] source) => Hash(source, seed: 0);

        /// <summary>Computes the XXH3 hash of the provided data using the provided seed.</summary>
        /// <param name="source">The data to hash.</param>
        /// <param name="seed">The seed value for this hash computation.</param>
        /// <returns>The XXH3 64-bit hash code of the provided data.</returns>
        /// <exception cref="ArgumentNullException"><paramref name="source"/> is null.</exception>
        public static byte[] Hash(byte[] source, long seed)
        {
#if NET6_0_OR_GREATER
            ArgumentNullException.ThrowIfNull(source);
#else
            if (source is null)
            {
                throw new ArgumentNullException(nameof(source));
            }
#endif

            return Hash(new ReadOnlySpan<byte>(source), seed);
        }

        /// <summary>Computes the XXH3 hash of the provided <paramref name="source"/> data using the optionally provided <paramref name="seed"/>.</summary>
        /// <param name="source">The data to hash.</param>
        /// <param name="seed">The seed value for this hash computation. The default is zero.</param>
        /// <returns>The XXH3 64-bit hash code of the provided data.</returns>
        public static byte[] Hash(ReadOnlySpan<byte> source, long seed = 0)
        {
            byte[] result = new byte[HashLengthInBytes];
            ulong hash = HashToUInt64(source, seed);
            BinaryPrimitives.WriteUInt64BigEndian(result, hash);
            return result;
        }

        /// <summary>Computes the XXH3 hash of the provided <paramref name="source"/> data into the provided <paramref name="destination"/> using the optionally provided <paramref name="seed"/>.</summary>
        /// <param name="source">The data to hash.</param>
        /// <param name="destination">The buffer that receives the computed 64-bit hash code.</param>
        /// <param name="seed">The seed value for this hash computation. The default is zero.</param>
        /// <returns>The number of bytes written to <paramref name="destination"/>.</returns>
        /// <exception cref="ArgumentException"><paramref name="destination"/> is shorter than <see cref="HashLengthInBytes"/> (8 bytes).</exception>
        public static int Hash(ReadOnlySpan<byte> source, Span<byte> destination, long seed = 0)
        {
            if (!TryHash(source, destination, out int bytesWritten, seed))
            {
                ThrowDestinationTooShort();
            }

            return bytesWritten;
        }

        /// <summary>Attempts to compute the XXH3 hash of the provided <paramref name="source"/> data into the provided <paramref name="destination"/> using the optionally provided <paramref name="seed"/>.</summary>
        /// <param name="source">The data to hash.</param>
        /// <param name="destination">The buffer that receives the computed 64-bit hash code.</param>
        /// <param name="bytesWritten">When this method returns, contains the number of bytes written to <paramref name="destination"/>.</param>
        /// <param name="seed">The seed value for this hash computation. The default is zero.</param>
        /// <returns><see langword="true"/> if <paramref name="destination"/> is long enough to receive the computed hash value (8 bytes); otherwise, <see langword="false"/>.</returns>
        public static bool TryHash(ReadOnlySpan<byte> source, Span<byte> destination, out int bytesWritten, long seed = 0)
        {
            if (destination.Length >= sizeof(long))
            {
                ulong hash = HashToUInt64(source, seed);

                if (BitConverter.IsLittleEndian)
                {
                    hash = BinaryPrimitives.ReverseEndianness(hash);
                }
                Unsafe.WriteUnaligned(ref MemoryMarshal.GetReference(destination), hash);

                bytesWritten = HashLengthInBytes;
                return true;
            }

            bytesWritten = 0;
            return false;
        }

        /// <summary>Computes the XXH3 hash of the provided data.</summary>
        /// <param name="source">The data to hash.</param>
        /// <param name="seed">The seed value for this hash computation.</param>
        /// <returns>The computed XXH3 hash.</returns>
        [CLSCompliant(false)]
        public static ulong HashToUInt64(ReadOnlySpan<byte> source, long seed = 0)
        {
            uint length = (uint)source.Length;
            fixed (byte* sourcePtr = &MemoryMarshal.GetReference(source))
            {
                if (length <= 16)
                {
                    return HashLength0To16(sourcePtr, length, (ulong)seed);
                }

                if (length <= 128)
                {
                    return HashLength17To128(sourcePtr, length, (ulong)seed);
                }

                if (length <= MidSizeMaxBytes)
                {
                    return HashLength129To240(sourcePtr, length, (ulong)seed);
                }

                return HashLengthOver240(sourcePtr, length, (ulong)seed);
            }
        }

        /// <summary>Resets the hash computation to the initial state.</summary>
        public override void Reset()
        {
            XxHashShared.Reset(ref _state);
        }

        /// <summary>Appends the contents of <paramref name="source"/> to the data already processed for the current hash computation.</summary>
        /// <param name="source">The data to process.</param>
        public override void Append(ReadOnlySpan<byte> source)
        {
            XxHashShared.Append(ref _state, source);
        }

        /// <summary>Writes the computed 64-bit hash value to <paramref name="destination"/> without modifying accumulated state.</summary>
        /// <param name="destination">The buffer that receives the computed hash value.</param>
        protected override void GetCurrentHashCore(Span<byte> destination)
        {
            ulong hash = GetCurrentHashAsUInt64();
            BinaryPrimitives.WriteUInt64BigEndian(destination, hash);
        }

        /// <summary>Gets the current computed hash value without modifying accumulated state.</summary>
        /// <returns>The hash value for the data already provided.</returns>
        [CLSCompliant(false)]
        public ulong GetCurrentHashAsUInt64()
        {
            ulong current;

            if (_state.TotalLength > MidSizeMaxBytes)
            {
                // Digest on a local copy to ensure the accumulators remain unaltered.
                ulong* accumulators = stackalloc ulong[AccumulatorCount];
                CopyAccumulators(ref _state, accumulators);

                fixed (byte* secret = _state.Secret)
                {
                    DigestLong(ref _state, accumulators, secret);
                    current = MergeAccumulators(accumulators, secret + SecretMergeAccsStartBytes, _state.TotalLength * Prime64_1);
                }
            }
            else
            {
                fixed (byte* buffer = _state.Buffer)
                {
                    current = HashToUInt64(new ReadOnlySpan<byte>(buffer, (int)_state.TotalLength), (long)_state.Seed);
                }
            }

<<<<<<< HEAD
            BinaryPrimitives.WriteUInt64BigEndian(destination, current);
=======
            return current;

            void DigestLong(ulong* accumulators, byte* secret)
            {
                Debug.Assert(_state.BufferedCount > 0);

                fixed (byte* buffer = _state.Buffer)
                {
                    byte* accumulateData;
                    if (_state.BufferedCount >= StripeLengthBytes)
                    {
                        uint stripes = (_state.BufferedCount - 1) / StripeLengthBytes;
                        ulong stripesSoFar = _state.StripesProcessedInCurrentBlock;

                        ConsumeStripes(accumulators, ref stripesSoFar, NumStripesPerBlock, buffer, stripes, secret);

                        accumulateData = buffer + _state.BufferedCount - StripeLengthBytes;
                    }
                    else
                    {
                        byte* lastStripe = stackalloc byte[StripeLengthBytes];
                        int catchupSize = StripeLengthBytes - (int)_state.BufferedCount;

                        new ReadOnlySpan<byte>(buffer + InternalBufferLengthBytes - catchupSize, catchupSize).CopyTo(new Span<byte>(lastStripe, StripeLengthBytes));
                        new ReadOnlySpan<byte>(buffer, (int)_state.BufferedCount).CopyTo(new Span<byte>(lastStripe + catchupSize, (int)_state.BufferedCount));

                        accumulateData = lastStripe;
                    }

                    Accumulate512(accumulators, accumulateData, secret + (SecretLengthBytes - StripeLengthBytes - SecretLastAccStartBytes));
                }
            }
>>>>>>> 86a7ca66
        }

        [MethodImpl(MethodImplOptions.AggressiveInlining)]
        private static ulong HashLength0To16(byte* source, uint length, ulong seed)
        {
            if (length > 8)
            {
                return HashLength9To16(source, length, seed);
            }

            if (length >= 4)
            {
                return HashLength4To8(source, length, seed);
            }

            if (length != 0)
            {
                return HashLength1To3(source, length, seed);
            }

            const ulong SecretXor = DefaultSecretUInt64_7 ^ DefaultSecretUInt64_8;
            return XxHash64.Avalanche(seed ^ SecretXor);
        }

        [MethodImpl(MethodImplOptions.AggressiveInlining)]
        private static ulong HashLength1To3(byte* source, uint length, ulong seed)
        {
            Debug.Assert(length >= 1 && length <= 3);

            // When source.Length == 1, c1 == source[0], c2 == source[0], c3 == source[0]
            // When source.Length == 2, c1 == source[0], c2 == source[1], c3 == source[1]
            // When source.Length == 3, c1 == source[0], c2 == source[1], c3 == source[2]
            byte c1 = *source;
            byte c2 = source[length >> 1];
            byte c3 = source[length - 1];

            uint combined = ((uint)c1 << 16) | ((uint)c2 << 24) | c3 | (length << 8);

            const uint SecretXor = unchecked((uint)DefaultSecretUInt64_0) ^ (uint)(DefaultSecretUInt64_0 >> 32);
            return XxHash64.Avalanche(combined ^ (SecretXor + seed));
        }

        [MethodImpl(MethodImplOptions.AggressiveInlining)]
        private static ulong HashLength4To8(byte* source, uint length, ulong seed)
        {
            Debug.Assert(length >= 4 && length <= 8);

            seed ^= (ulong)BinaryPrimitives.ReverseEndianness((uint)seed) << 32;

            uint inputLow = ReadUInt32LE(source);
            uint inputHigh = ReadUInt32LE(source + length - sizeof(uint));

            const ulong SecretXor = DefaultSecretUInt64_1 ^ DefaultSecretUInt64_2;
            ulong bitflip = SecretXor - seed;
            ulong input64 = inputHigh + (((ulong)inputLow) << 32);

            return Rrmxmx(input64 ^ bitflip, length);
        }

        [MethodImpl(MethodImplOptions.AggressiveInlining)]
        private static ulong HashLength9To16(byte* source, uint length, ulong seed)
        {
            Debug.Assert(length >= 9 && length <= 16);

            const ulong SecretXorL = DefaultSecretUInt64_3 ^ DefaultSecretUInt64_4;
            const ulong SecretXorR = DefaultSecretUInt64_5 ^ DefaultSecretUInt64_6;
            ulong bitflipLow = SecretXorL + seed;
            ulong bitflipHigh = SecretXorR - seed;

            ulong inputLow = ReadUInt64LE(source) ^ bitflipLow;
            ulong inputHigh = ReadUInt64LE(source + length - sizeof(ulong)) ^ bitflipHigh;

            return Avalanche(
                length +
                BinaryPrimitives.ReverseEndianness(inputLow) +
                inputHigh +
                Multiply64To128ThenFold(inputLow, inputHigh));
        }

        private static ulong HashLength17To128(byte* source, uint length, ulong seed)
        {
            Debug.Assert(length >= 17 && length <= 128);

            ulong hash = length * Prime64_1;

            switch ((length - 1) / 32)
            {
                default: // case 3
                    hash += Mix16Bytes(source + 48, DefaultSecretUInt64_12, DefaultSecretUInt64_13, seed);
                    hash += Mix16Bytes(source + length - 64, DefaultSecretUInt64_14, DefaultSecretUInt64_15, seed);
                    goto case 2;
                case 2:
                    hash += Mix16Bytes(source + 32, DefaultSecretUInt64_8, DefaultSecretUInt64_9, seed);
                    hash += Mix16Bytes(source + length - 48, DefaultSecretUInt64_10, DefaultSecretUInt64_11, seed);
                    goto case 1;
                case 1:
                    hash += Mix16Bytes(source + 16, DefaultSecretUInt64_4, DefaultSecretUInt64_5, seed);
                    hash += Mix16Bytes(source + length - 32, DefaultSecretUInt64_6, DefaultSecretUInt64_7, seed);
                    goto case 0;
                case 0:
                    hash += Mix16Bytes(source, DefaultSecretUInt64_0, DefaultSecretUInt64_1, seed);
                    hash += Mix16Bytes(source + length - 16, DefaultSecretUInt64_2, DefaultSecretUInt64_3, seed);
                    break;
            }

            return Avalanche(hash);
        }

        private static ulong HashLength129To240(byte* source, uint length, ulong seed)
        {
            Debug.Assert(length >= 129 && length <= 240);

            ulong hash = length * Prime64_1;

            hash += Mix16Bytes(source + (16 * 0), DefaultSecretUInt64_0, DefaultSecretUInt64_1, seed);
            hash += Mix16Bytes(source + (16 * 1), DefaultSecretUInt64_2, DefaultSecretUInt64_3, seed);
            hash += Mix16Bytes(source + (16 * 2), DefaultSecretUInt64_4, DefaultSecretUInt64_5, seed);
            hash += Mix16Bytes(source + (16 * 3), DefaultSecretUInt64_6, DefaultSecretUInt64_7, seed);
            hash += Mix16Bytes(source + (16 * 4), DefaultSecretUInt64_8, DefaultSecretUInt64_9, seed);
            hash += Mix16Bytes(source + (16 * 5), DefaultSecretUInt64_10, DefaultSecretUInt64_11, seed);
            hash += Mix16Bytes(source + (16 * 6), DefaultSecretUInt64_12, DefaultSecretUInt64_13, seed);
            hash += Mix16Bytes(source + (16 * 7), DefaultSecretUInt64_14, DefaultSecretUInt64_15, seed);

            hash = Avalanche(hash);

            switch ((length - (16 * 8)) / 16)
            {
                default: // case 7
                    Debug.Assert((length - 16 * 8) / 16 == 7);
                    hash += Mix16Bytes(source + (16 * 14), DefaultSecret3UInt64_12, DefaultSecret3UInt64_13, seed);
                    goto case 6;
                case 6:
                    hash += Mix16Bytes(source + (16 * 13), DefaultSecret3UInt64_10, DefaultSecret3UInt64_11, seed);
                    goto case 5;
                case 5:
                    hash += Mix16Bytes(source + (16 * 12), DefaultSecret3UInt64_8, DefaultSecret3UInt64_9, seed);
                    goto case 4;
                case 4:
                    hash += Mix16Bytes(source + (16 * 11), DefaultSecret3UInt64_6, DefaultSecret3UInt64_7, seed);
                    goto case 3;
                case 3:
                    hash += Mix16Bytes(source + (16 * 10), DefaultSecret3UInt64_4, DefaultSecret3UInt64_5, seed);
                    goto case 2;
                case 2:
                    hash += Mix16Bytes(source + (16 * 9), DefaultSecret3UInt64_2, DefaultSecret3UInt64_3, seed);
                    goto case 1;
                case 1:
                    hash += Mix16Bytes(source + (16 * 8), DefaultSecret3UInt64_0, DefaultSecret3UInt64_1, seed);
                    goto case 0;
                case 0:
                    hash += Mix16Bytes(source + length - 16, 0x7378D9C97E9FC831, 0xEBD33483ACC5EA64, seed); // DefaultSecret[119], DefaultSecret[127]
                    break;
            }

            return Avalanche(hash);
        }

        private static ulong HashLengthOver240(byte* source, uint length, ulong seed)
        {
            Debug.Assert(length > 240);

            fixed (byte* defaultSecret = &MemoryMarshal.GetReference(DefaultSecret))
            {
                byte* secret = defaultSecret;
                if (seed != 0)
                {
                    byte* customSecret = stackalloc byte[SecretLengthBytes];
                    DeriveSecretFromSeed(customSecret, seed);
                    secret = customSecret;
                }

                ulong* accumulators = stackalloc ulong[AccumulatorCount];
                InitializeAccumulators(accumulators);

                HashInternalLoop(accumulators, source, length, secret);

                return MergeAccumulators(accumulators, secret + 11, length * Prime64_1);
            }
        }
    }
}<|MERGE_RESOLUTION|>--- conflicted
+++ resolved
@@ -193,42 +193,7 @@
                 }
             }
 
-<<<<<<< HEAD
-            BinaryPrimitives.WriteUInt64BigEndian(destination, current);
-=======
             return current;
-
-            void DigestLong(ulong* accumulators, byte* secret)
-            {
-                Debug.Assert(_state.BufferedCount > 0);
-
-                fixed (byte* buffer = _state.Buffer)
-                {
-                    byte* accumulateData;
-                    if (_state.BufferedCount >= StripeLengthBytes)
-                    {
-                        uint stripes = (_state.BufferedCount - 1) / StripeLengthBytes;
-                        ulong stripesSoFar = _state.StripesProcessedInCurrentBlock;
-
-                        ConsumeStripes(accumulators, ref stripesSoFar, NumStripesPerBlock, buffer, stripes, secret);
-
-                        accumulateData = buffer + _state.BufferedCount - StripeLengthBytes;
-                    }
-                    else
-                    {
-                        byte* lastStripe = stackalloc byte[StripeLengthBytes];
-                        int catchupSize = StripeLengthBytes - (int)_state.BufferedCount;
-
-                        new ReadOnlySpan<byte>(buffer + InternalBufferLengthBytes - catchupSize, catchupSize).CopyTo(new Span<byte>(lastStripe, StripeLengthBytes));
-                        new ReadOnlySpan<byte>(buffer, (int)_state.BufferedCount).CopyTo(new Span<byte>(lastStripe + catchupSize, (int)_state.BufferedCount));
-
-                        accumulateData = lastStripe;
-                    }
-
-                    Accumulate512(accumulators, accumulateData, secret + (SecretLengthBytes - StripeLengthBytes - SecretLastAccStartBytes));
-                }
-            }
->>>>>>> 86a7ca66
         }
 
         [MethodImpl(MethodImplOptions.AggressiveInlining)]
