--- conflicted
+++ resolved
@@ -7,14 +7,7 @@
 using System.Diagnostics;
 using System.Runtime.CompilerServices;
 using System.Runtime.InteropServices;
-<<<<<<< HEAD
-=======
-#if NET7_0_OR_GREATER
-using System.Runtime.Intrinsics;
 using System.Runtime.Intrinsics.Arm;
-using System.Runtime.Intrinsics.X86;
-#endif
->>>>>>> ec26662a
 
 namespace System.IO.Hashing
 {
@@ -368,452 +361,5 @@
                 return MergeAccumulators(accumulators, secret + 11, length * XxHash64.Prime64_1);
             }
         }
-<<<<<<< HEAD
-=======
-
-        private static void ConsumeStripes(ulong* accumulators, ref ulong stripesSoFar, ulong stripesPerBlock, byte* source, ulong stripes, byte* secret)
-        {
-            Debug.Assert(stripes <= stripesPerBlock); // can handle max 1 scramble per invocation
-            Debug.Assert(stripesSoFar < stripesPerBlock);
-
-            ulong stripesToEndOfBlock = stripesPerBlock - stripesSoFar;
-            if (stripesToEndOfBlock <= stripes)
-            {
-                // need a scrambling operation
-                ulong stripesAfterBlock = stripes - stripesToEndOfBlock;
-                Accumulate(accumulators, source, secret + ((int)stripesSoFar * SecretConsumeRateBytes), (int)stripesToEndOfBlock);
-                ScrambleAccumulators(accumulators, secret + (SecretLengthBytes - StripeLengthBytes));
-                Accumulate(accumulators, source + ((int)stripesToEndOfBlock * StripeLengthBytes), secret, (int)stripesAfterBlock);
-                stripesSoFar = stripesAfterBlock;
-            }
-            else
-            {
-                Accumulate(accumulators, source, secret + ((int)stripesSoFar * SecretConsumeRateBytes), (int)stripes);
-                stripesSoFar += stripes;
-            }
-        }
-
-        [MethodImpl(MethodImplOptions.AggressiveInlining)]
-        private static void InitializeAccumulators(ulong* accumulators)
-        {
-#if NET7_0_OR_GREATER
-            if (Vector256.IsHardwareAccelerated)
-            {
-                Vector256.Store(Vector256.Create(XxHash32.Prime32_3, XxHash64.Prime64_1, XxHash64.Prime64_2, XxHash64.Prime64_3), accumulators);
-                Vector256.Store(Vector256.Create(XxHash64.Prime64_4, XxHash32.Prime32_2, XxHash64.Prime64_5, XxHash32.Prime32_1), accumulators + 4);
-            }
-            else if (Vector128.IsHardwareAccelerated)
-            {
-                Vector128.Store(Vector128.Create(XxHash32.Prime32_3, XxHash64.Prime64_1), accumulators);
-                Vector128.Store(Vector128.Create(XxHash64.Prime64_2, XxHash64.Prime64_3), accumulators + 2);
-                Vector128.Store(Vector128.Create(XxHash64.Prime64_4, XxHash32.Prime32_2), accumulators + 4);
-                Vector128.Store(Vector128.Create(XxHash64.Prime64_5, XxHash32.Prime32_1), accumulators + 6);
-            }
-            else
-#endif
-            {
-                accumulators[0] = XxHash32.Prime32_3;
-                accumulators[1] = XxHash64.Prime64_1;
-                accumulators[2] = XxHash64.Prime64_2;
-                accumulators[3] = XxHash64.Prime64_3;
-                accumulators[4] = XxHash64.Prime64_4;
-                accumulators[5] = XxHash32.Prime32_2;
-                accumulators[6] = XxHash64.Prime64_5;
-                accumulators[7] = XxHash32.Prime32_1;
-            }
-        }
-
-        private static ulong MergeAccumulators(ulong* accumulators, byte* secret, ulong start)
-        {
-            ulong result64 = start;
-
-            result64 += Multiply64To128ThenFold(accumulators[0] ^ ReadUInt64LE(secret), accumulators[1] ^ ReadUInt64LE(secret + 8));
-            result64 += Multiply64To128ThenFold(accumulators[2] ^ ReadUInt64LE(secret + 16), accumulators[3] ^ ReadUInt64LE(secret + 24));
-            result64 += Multiply64To128ThenFold(accumulators[4] ^ ReadUInt64LE(secret + 32), accumulators[5] ^ ReadUInt64LE(secret + 40));
-            result64 += Multiply64To128ThenFold(accumulators[6] ^ ReadUInt64LE(secret + 48), accumulators[7] ^ ReadUInt64LE(secret + 56));
-
-            return Avalanche(result64);
-        }
-
-        [MethodImpl(MethodImplOptions.AggressiveInlining)]
-        private static ulong Mix16Bytes(byte* source, ulong secretLow, ulong secretHigh, ulong seed) =>
-            Multiply64To128ThenFold(
-                ReadUInt64LE(source) ^ (secretLow + seed),
-                ReadUInt64LE(source + sizeof(ulong)) ^ (secretHigh - seed));
-
-        /// <summary>Calculates a 32-bit to 64-bit long multiply.</summary>
-        [MethodImpl(MethodImplOptions.AggressiveInlining)]
-        private static ulong Multiply32To64(ulong v1, ulong v2) => (uint)v1 * (ulong)(uint)v2;
-
-        /// <summary>"This is a fast avalanche stage, suitable when input bits are already partially mixed."</summary>
-        [MethodImpl(MethodImplOptions.AggressiveInlining)]
-        private static ulong Avalanche(ulong hash)
-        {
-            hash = XorShift(hash, 37);
-            hash *= 0x165667919E3779F9;
-            hash = XorShift(hash, 32);
-            return hash;
-        }
-
-        /// <summary>Calculates a 64-bit to 128-bit multiply, then XOR folds it.</summary>
-        [MethodImpl(MethodImplOptions.AggressiveInlining)]
-        private static ulong Multiply64To128ThenFold(ulong left, ulong right)
-        {
-#if NET5_0_OR_GREATER
-            ulong upper = Math.BigMul(left, right, out ulong lower);
-#else
-            ulong lowerLow = Multiply32To64(left & 0xFFFFFFFF, right & 0xFFFFFFFF);
-            ulong higherLow = Multiply32To64(left >> 32, right & 0xFFFFFFFF);
-            ulong lowerHigh = Multiply32To64(left & 0xFFFFFFFF, right >> 32);
-            ulong higherHigh = Multiply32To64(left >> 32, right >> 32);
-
-            ulong cross = (lowerLow >> 32) + (higherLow & 0xFFFFFFFF) + lowerHigh;
-            ulong upper = (higherLow >> 32) + (cross >> 32) + higherHigh;
-            ulong lower = (cross << 32) | (lowerLow & 0xFFFFFFFF);
-#endif
-            return lower ^ upper;
-        }
-
-        private static void DeriveSecretFromSeed(byte* destinationSecret, ulong seed)
-        {
-            fixed (byte* defaultSecret = &MemoryMarshal.GetReference(DefaultSecret))
-            {
-#if NET7_0_OR_GREATER
-                if (Vector256.IsHardwareAccelerated && BitConverter.IsLittleEndian)
-                {
-                    Vector256<ulong> seedVec = Vector256.Create(seed, 0u - seed, seed, 0u - seed);
-                    for (int i = 0; i < SecretLengthBytes; i += Vector256<byte>.Count)
-                    {
-                        Vector256.Store(Vector256.Load((ulong*)(defaultSecret + i)) + seedVec, (ulong*)(destinationSecret + i));
-                    }
-                }
-                else if (Vector128.IsHardwareAccelerated && BitConverter.IsLittleEndian)
-                {
-                    Vector128<ulong> seedVec = Vector128.Create(seed, 0u - seed);
-                    for (int i = 0; i < SecretLengthBytes; i += Vector128<byte>.Count)
-                    {
-                        Vector128.Store(Vector128.Load((ulong*)(defaultSecret + i)) + seedVec, (ulong*)(destinationSecret + i));
-                    }
-                }
-                else
-#endif
-                {
-                    for (int i = 0; i < SecretLengthBytes; i += sizeof(ulong) * 2)
-                    {
-                        Unsafe.WriteUnaligned(destinationSecret + i, Unsafe.ReadUnaligned<ulong>(defaultSecret + i) + seed);
-                        Unsafe.WriteUnaligned(destinationSecret + i + 8, Unsafe.ReadUnaligned<ulong>(defaultSecret + i + 8) - seed);
-                    }
-                }
-            }
-        }
-
-        /// <summary>Optimized version of looping over <see cref="Accumulate512"/>.</summary>
-        [MethodImpl(MethodImplOptions.NoInlining)]
-        private static void Accumulate(ulong* accumulators, byte* source, byte* secret, int stripesToProcess, bool scramble = false, int blockCount = 1)
-        {
-            byte* secretForAccumulate = secret;
-            byte* secretForScramble = secret + (SecretLengthBytes - StripeLengthBytes);
-
-#if NET7_0_OR_GREATER
-            if (Vector256.IsHardwareAccelerated && BitConverter.IsLittleEndian)
-            {
-                Vector256<ulong> acc1 = Vector256.Load(accumulators);
-                Vector256<ulong> acc2 = Vector256.Load(accumulators + Vector256<ulong>.Count);
-
-                for (int j = 0; j < blockCount; j++)
-                {
-                    secret = secretForAccumulate;
-                    for (int i = 0; i < stripesToProcess; i++)
-                    {
-                        Vector256<uint> secretVal = Vector256.Load((uint*)secret);
-                        acc1 = Accumulate256(acc1, source, secretVal);
-                        source += Vector256<byte>.Count;
-
-                        secretVal = Vector256.Load((uint*)secret + Vector256<uint>.Count);
-                        acc2 = Accumulate256(acc2, source, secretVal);
-                        source += Vector256<byte>.Count;
-
-                        secret += SecretConsumeRateBytes;
-                    }
-
-                    if (scramble)
-                    {
-                        acc1 = ScrambleAccumulator256(acc1, Vector256.Load((ulong*)secretForScramble));
-                        acc2 = ScrambleAccumulator256(acc2, Vector256.Load((ulong*)secretForScramble + Vector256<ulong>.Count));
-                    }
-                }
-
-                Vector256.Store(acc1, accumulators);
-                Vector256.Store(acc2, accumulators + Vector256<ulong>.Count);
-            }
-            else if (Vector128.IsHardwareAccelerated && BitConverter.IsLittleEndian)
-            {
-                Vector128<ulong> acc1 = Vector128.Load(accumulators);
-                Vector128<ulong> acc2 = Vector128.Load(accumulators + Vector128<ulong>.Count);
-                Vector128<ulong> acc3 = Vector128.Load(accumulators + Vector128<ulong>.Count * 2);
-                Vector128<ulong> acc4 = Vector128.Load(accumulators + Vector128<ulong>.Count * 3);
-
-                for (int j = 0; j < blockCount; j++)
-                {
-                    secret = secretForAccumulate;
-                    for (int i = 0; i < stripesToProcess; i++)
-                    {
-                        Vector128<uint> secretVal = Vector128.Load((uint*)secret);
-                        acc1 = Accumulate128(acc1, source, secretVal);
-                        source += Vector128<byte>.Count;
-
-                        secretVal = Vector128.Load((uint*)secret + Vector128<uint>.Count);
-                        acc2 = Accumulate128(acc2, source, secretVal);
-                        source += Vector128<byte>.Count;
-
-                        secretVal = Vector128.Load((uint*)secret + Vector128<uint>.Count * 2);
-                        acc3 = Accumulate128(acc3, source, secretVal);
-                        source += Vector128<byte>.Count;
-
-                        secretVal = Vector128.Load((uint*)secret + Vector128<uint>.Count * 3);
-                        acc4 = Accumulate128(acc4, source, secretVal);
-                        source += Vector128<byte>.Count;
-
-                        secret += SecretConsumeRateBytes;
-                    }
-
-                    if (scramble)
-                    {
-                        acc1 = ScrambleAccumulator128(acc1, Vector128.Load((ulong*)secretForScramble));
-                        acc2 = ScrambleAccumulator128(acc2, Vector128.Load((ulong*)secretForScramble + Vector128<ulong>.Count));
-                        acc3 = ScrambleAccumulator128(acc3, Vector128.Load((ulong*)secretForScramble + Vector128<ulong>.Count * 2));
-                        acc4 = ScrambleAccumulator128(acc4, Vector128.Load((ulong*)secretForScramble + Vector128<ulong>.Count * 3));
-                    }
-                }
-
-                Vector128.Store(acc1, accumulators);
-                Vector128.Store(acc2, accumulators + Vector128<ulong>.Count);
-                Vector128.Store(acc3, accumulators + Vector128<ulong>.Count * 2);
-                Vector128.Store(acc4, accumulators + Vector128<ulong>.Count * 3);
-            }
-            else
-#endif
-            {
-                for (int j = 0; j < blockCount; j++)
-                {
-                    for (int i = 0; i < stripesToProcess; i++)
-                    {
-                        Accumulate512Inlined(accumulators, source, secret + (i * SecretConsumeRateBytes));
-                        source += StripeLengthBytes;
-                    }
-
-                    if (scramble)
-                    {
-                        ScrambleAccumulators(accumulators, secretForScramble);
-                    }
-                }
-            }
-        }
-
-        [MethodImpl(MethodImplOptions.NoInlining)]
-        private static void Accumulate512(ulong* accumulators, byte* source, byte* secret)
-        {
-            Accumulate512Inlined(accumulators, source, secret);
-        }
-
-        [MethodImpl(MethodImplOptions.AggressiveInlining)]
-        private static void Accumulate512Inlined(ulong* accumulators, byte* source, byte* secret)
-        {
-#if NET7_0_OR_GREATER
-            if (Vector256.IsHardwareAccelerated && BitConverter.IsLittleEndian)
-            {
-                for (int i = 0; i < AccumulatorCount / Vector256<ulong>.Count; i++)
-                {
-                    Vector256<ulong> accVec = Accumulate256(Vector256.Load(accumulators), source, Vector256.Load((uint*)secret));
-                    Vector256.Store(accVec, accumulators);
-
-                    accumulators += Vector256<ulong>.Count;
-                    secret += Vector256<byte>.Count;
-                    source += Vector256<byte>.Count;
-                }
-            }
-            else if (Vector128.IsHardwareAccelerated && BitConverter.IsLittleEndian)
-            {
-                for (int i = 0; i < AccumulatorCount / Vector128<ulong>.Count; i++)
-                {
-                    Vector128<ulong> accVec = Accumulate128(Vector128.Load(accumulators), source, Vector128.Load((uint*)secret));
-                    Vector128.Store(accVec, accumulators);
-
-                    accumulators += Vector128<ulong>.Count;
-                    secret += Vector128<byte>.Count;
-                    source += Vector128<byte>.Count;
-                }
-            }
-            else
-#endif
-            {
-                for (int i = 0; i < AccumulatorCount; i++)
-                {
-                    ulong sourceVal = ReadUInt64LE(source + (8 * i));
-                    ulong sourceKey = sourceVal ^ ReadUInt64LE(secret + (i * 8));
-
-                    accumulators[i ^ 1] += sourceVal; // swap adjacent lanes
-                    accumulators[i] += Multiply32To64(sourceKey & 0xFFFFFFFF, sourceKey >> 32);
-                }
-            }
-        }
-
-#if NET7_0_OR_GREATER
-        [MethodImpl(MethodImplOptions.AggressiveInlining)]
-        private static Vector256<ulong> Accumulate256(Vector256<ulong> accVec, byte* source, Vector256<uint> secret)
-        {
-            Vector256<uint> sourceVec = Vector256.Load((uint*)source);
-            Vector256<uint> sourceKey = sourceVec ^ secret;
-
-            // TODO: Figure out how to unwind this shuffle and just use Vector256.Multiply
-            Vector256<uint> sourceKeyLow = Vector256.Shuffle(sourceKey, Vector256.Create(1u, 0, 3, 0, 5, 0, 7, 0));
-            Vector256<uint> sourceSwap = Vector256.Shuffle(sourceVec, Vector256.Create(2u, 3, 0, 1, 6, 7, 4, 5));
-            Vector256<ulong> sum = accVec + sourceSwap.AsUInt64();
-            Vector256<ulong> product = Avx2.IsSupported ?
-                Avx2.Multiply(sourceKey, sourceKeyLow) :
-                (sourceKey & Vector256.Create(~0u, 0u, ~0u, 0u, ~0u, 0u, ~0u, 0u)).AsUInt64() * (sourceKeyLow & Vector256.Create(~0u, 0u, ~0u, 0u, ~0u, 0u, ~0u, 0u)).AsUInt64();
-
-            accVec = product + sum;
-            return accVec;
-        }
-
-        [MethodImpl(MethodImplOptions.AggressiveInlining)]
-        private static Vector128<ulong> Accumulate128(Vector128<ulong> accVec, byte* source, Vector128<uint> secret)
-        {
-            Vector128<uint> sourceVec = Vector128.Load((uint*)source);
-            Vector128<uint> sourceKey = sourceVec ^ secret;
-
-            // TODO: Figure out how to unwind this shuffle and just use Vector128.Multiply
-            Vector128<uint> sourceSwap = Vector128.Shuffle(sourceVec, Vector128.Create(2u, 3, 0, 1));
-            Vector128<ulong> sum = accVec + sourceSwap.AsUInt64();
-
-            Vector128<ulong> product = MultiplyWideningLower(sourceKey);
-            accVec = product + sum;
-            return accVec;
-        }
-
-        [MethodImpl(MethodImplOptions.AggressiveInlining)]
-        private static Vector128<ulong> MultiplyWideningLower(Vector128<uint> source)
-        {
-            if (AdvSimd.IsSupported)
-            {
-                Vector64<uint> sourceLow = Vector128.Shuffle(source, Vector128.Create(0u, 2, 0, 0)).GetLower();
-                Vector64<uint> sourceHigh = Vector128.Shuffle(source, Vector128.Create(1u, 3, 0, 0)).GetLower();
-                return AdvSimd.MultiplyWideningLower(sourceLow, sourceHigh);
-            }
-            else
-            {
-                Vector128<uint> sourceLow = Vector128.Shuffle(source, Vector128.Create(1u, 0, 3, 0));
-                return Sse2.IsSupported ?
-                    Sse2.Multiply(source, sourceLow) :
-                    (source & Vector128.Create(~0u, 0u, ~0u, 0u)).AsUInt64() * (sourceLow & Vector128.Create(~0u, 0u, ~0u, 0u)).AsUInt64();
-            }
-        }
-#endif
-
-        private static void ScrambleAccumulators(ulong* accumulators, byte* secret)
-        {
-#if NET7_0_OR_GREATER
-            if (Vector256.IsHardwareAccelerated && BitConverter.IsLittleEndian)
-            {
-                for (int i = 0; i < AccumulatorCount / Vector256<ulong>.Count; i++)
-                {
-                    Vector256<ulong> accVec = ScrambleAccumulator256(Vector256.Load(accumulators), Vector256.Load((ulong*)secret));
-                    Vector256.Store(accVec, accumulators);
-
-                    accumulators += Vector256<ulong>.Count;
-                    secret += Vector256<byte>.Count;
-                }
-            }
-            else if (Vector128.IsHardwareAccelerated && BitConverter.IsLittleEndian)
-            {
-                for (int i = 0; i < AccumulatorCount / Vector128<ulong>.Count; i++)
-                {
-                    Vector128<ulong> accVec = ScrambleAccumulator128(Vector128.Load(accumulators), Vector128.Load((ulong*)secret));
-                    Vector128.Store(accVec, accumulators);
-
-                    accumulators += Vector128<ulong>.Count;
-                    secret += Vector128<byte>.Count;
-                }
-            }
-            else
-#endif
-            {
-                for (int i = 0; i < AccumulatorCount; i++)
-                {
-                    ulong xorShift = XorShift(*accumulators, 47);
-                    ulong xorWithKey = xorShift ^ ReadUInt64LE(secret);
-                    *accumulators = xorWithKey * XxHash32.Prime32_1;
-
-                    accumulators++;
-                    secret += sizeof(ulong);
-                }
-            }
-        }
-
-#if NET7_0_OR_GREATER
-        [MethodImpl(MethodImplOptions.AggressiveInlining)]
-        private static Vector256<ulong> ScrambleAccumulator256(Vector256<ulong> accVec, Vector256<ulong> secret)
-        {
-            Vector256<ulong> xorShift = accVec ^ Vector256.ShiftRightLogical(accVec, 47);
-            Vector256<ulong> xorWithKey = xorShift ^ secret;
-            accVec = xorWithKey * Vector256.Create((ulong)XxHash32.Prime32_1);
-            return accVec;
-        }
-
-        [MethodImpl(MethodImplOptions.AggressiveInlining)]
-        private static Vector128<ulong> ScrambleAccumulator128(Vector128<ulong> accVec, Vector128<ulong> secret)
-        {
-            Vector128<ulong> xorShift = accVec ^ Vector128.ShiftRightLogical(accVec, 47);
-            Vector128<ulong> xorWithKey = xorShift ^ secret;
-            accVec = xorWithKey * Vector128.Create((ulong)XxHash32.Prime32_1);
-            return accVec;
-        }
-#endif
-
-        [MethodImpl(MethodImplOptions.AggressiveInlining)]
-        private static ulong XorShift(ulong value, int shift)
-        {
-            Debug.Assert(shift >= 0 && shift < 64);
-            return value ^ (value >> shift);
-        }
-
-        [MethodImpl(MethodImplOptions.AggressiveInlining)]
-        private static uint ReadUInt32LE(byte* data) =>
-            BitConverter.IsLittleEndian ?
-                Unsafe.ReadUnaligned<uint>(data) :
-                BinaryPrimitives.ReverseEndianness(Unsafe.ReadUnaligned<uint>(data));
-
-        [MethodImpl(MethodImplOptions.AggressiveInlining)]
-        private static ulong ReadUInt64LE(byte* data) =>
-            BitConverter.IsLittleEndian ?
-                Unsafe.ReadUnaligned<ulong>(data) :
-                BinaryPrimitives.ReverseEndianness(Unsafe.ReadUnaligned<ulong>(data));
-
-        [StructLayout(LayoutKind.Auto)]
-        private struct State
-        {
-            /// <summary>The accumulators. Length is <see cref="AccumulatorCount"/>.</summary>
-            internal fixed ulong Accumulators[AccumulatorCount];
-
-            /// <summary>Used to store a custom secret generated from a seed. Length is <see cref="SecretLengthBytes"/>.</summary>
-            internal fixed byte Secret[SecretLengthBytes];
-
-            /// <summary>The internal buffer. Length is <see cref="InternalBufferLengthBytes"/>.</summary>
-            internal fixed byte Buffer[InternalBufferLengthBytes];
-
-            /// <summary>The amount of memory in <see cref="Buffer"/>.</summary>
-            internal uint BufferedCount;
-
-            /// <summary>Number of stripes processed in the current block.</summary>
-            internal ulong StripesProcessedInCurrentBlock;
-
-            /// <summary>Total length hashed.</summary>
-            internal ulong TotalLength;
-
-            /// <summary>The seed employed (possibly 0).</summary>
-            internal ulong Seed;
-        };
->>>>>>> ec26662a
     }
 }