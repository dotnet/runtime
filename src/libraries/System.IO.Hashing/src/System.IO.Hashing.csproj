--- conflicted
+++ resolved
@@ -20,14 +20,11 @@
     <Compile Include="System\IO\Hashing\XxHash64.cs" />
     <Compile Include="System\IO\Hashing\XxHash64.State.cs" />
     <Compile Include="System\IO\Hashing\NonCryptographicHashAlgorithm.cs" />
-<<<<<<< HEAD
     <Compile Include="$(CommonPath)System\Numerics\Crc32ReflectedTable.cs">
       <Link>Common\System\Numerics\Crc32ReflectedTable.cs</Link>
     </Compile>
-=======
     <Compile Include="System\IO\Hashing\BitOperations.cs"
              Condition="'$(TargetFrameworkIdentifier)' != '.NETCoreApp'" />
->>>>>>> f974d59b
   </ItemGroup>
 
   <ItemGroup Condition="'$(TargetFrameworkIdentifier)' != '.NETCoreApp'">
