// Licensed to the .NET Foundation under one or more agreements.
// The .NET Foundation licenses this file to you under the MIT license.

using System.Collections.Generic;
using System.Diagnostics.Eventing.Reader;
using System.Security.Principal;
using Xunit;
using Microsoft.DotNet.XUnitExtensions;

namespace System.Diagnostics.Tests
{
    public class EventLogRecordTests
    {
        [ConditionalFact(typeof(Helpers), nameof(Helpers.SupportsEventLogs))]
        public void GetPropertyValues()
        {
            if (PlatformDetection.IsWindows7) // Null events in PowerShell log
                return;
            var query = new EventLogQuery("Application", PathType.LogName, "*[System]") { ReverseDirection = true };
            var eventLog = new EventLogReader(query, Helpers.GetBookmark("Application", PathType.LogName));
            using (eventLog)
            {
                using (var record = (EventLogRecord)eventLog.ReadEvent())
                {
                    Assert.Throws<ArgumentNullException>(() => record.GetPropertyValues(null));
                    Assert.NotNull(record.GetPropertyValues(new EventLogPropertySelector(new [] {"dummy"})));
                }
            }
        }

        [ActiveIssue("https://github.com/dotnet/runtime/issues/28403")]
        [Trait(XunitConstants.Category, XunitConstants.IgnoreForCI)] // Unreliable Win32 API call
        [ConditionalTheory(typeof(Helpers), nameof(Helpers.SupportsEventLogs))]
        [SkipOnTargetFramework(TargetFrameworkMonikers.NetFramework)]
        [InlineData("System")]
        [InlineData("Application")]
        public void FormatDescription(string log)
        {
            if (PlatformDetection.IsWindows7) // Null events in PowerShell log
                return;
            var query = new EventLogQuery(log, PathType.LogName, "*[System]") { ReverseDirection = true };
            using (var eventLog = new EventLogReader(query, Helpers.GetBookmark(log, PathType.LogName)))
            {
                using (EventRecord record = eventLog.ReadEvent())
                {
                    Assert.IsType<EventLogRecord>(record);
                    string description = record.FormatDescription();
                    Assert.Equal(description, record.FormatDescription(null));
                    Assert.Equal(description, record.FormatDescription(new List<object>()));
                }
            }
        }

        [ConditionalFact(typeof(Helpers), nameof(Helpers.SupportsEventLogs))]
        public void Properties()
        {
            if (PlatformDetection.IsWindows7) // Null events in PowerShell log
                return;
            var query = new EventLogQuery("Application", PathType.LogName, "*[System]") { ReverseDirection = true };
            var eventLog = new EventLogReader(query, Helpers.GetBookmark("Application", PathType.LogName));
            using (eventLog)
            {
                using (var record = (EventLogRecord)eventLog.ReadEvent())
                {
                    Assert.NotNull(record.Properties);
                    foreach (EventProperty eventProperty in record.Properties)
                    {
                        Assert.NotNull(eventProperty.Value);
                    }
                }
            }
        }

        [ConditionalFact(typeof(Helpers), nameof(Helpers.SupportsEventLogs))]
        public void ToXml()
        {
            if (PlatformDetection.IsWindows7) // Null events in PowerShell log
                return;
            var query = new EventLogQuery("Application", PathType.LogName, "*[System]") { ReverseDirection = true };
            var eventLog = new EventLogReader(query, Helpers.GetBookmark("Application", PathType.LogName));
            using (eventLog)
            {
                using (var record = (EventLogRecord)eventLog.ReadEvent())
                {
                    Assert.NotNull(record.ToXml());
                }
            }
        }

        [ConditionalFact(typeof(Helpers), nameof(Helpers.SupportsEventLogs))]
        public void ExceptionOnce()
        {
            if (PlatformDetection.IsWindows7 ||  // Null events in PowerShell log
<<<<<<< HEAD
                PlatformDetection.IsWindows10Version22000OrGreater) // ActiveIssue("https://github.com/dotnet/runtime/issues/58829")
=======
                PlatformDetection.IsWindows10Version22000OrGreater ||  // Windows 11 and Windows Server 2022:
                PlatformDetection.IsWindows10Version20348OrGreater)    // ActiveIssue("https://github.com/dotnet/runtime/issues/58829")
>>>>>>> eb51b02b
                return;
            var query = new EventLogQuery("Application", PathType.LogName, "*[System]") { ReverseDirection = true };
            var eventLog = new EventLogReader(query, Helpers.GetBookmark("Application", PathType.LogName));
            string levelDisplayName = null, opcodeDisplayName = null, taskDisplayName = null;
            using (eventLog)
            {
                using (var record = (EventLogRecord)eventLog.ReadEvent())
                {
                    ThrowsMaxOnce<EventLogNotFoundException>(() => levelDisplayName = record.LevelDisplayName);
                    ThrowsMaxOnce<EventLogNotFoundException>(() => opcodeDisplayName = record.OpcodeDisplayName);
                    ThrowsMaxOnce<EventLogNotFoundException>(() => taskDisplayName = record.TaskDisplayName);
                    Assert.Equal(levelDisplayName, record.LevelDisplayName);
                    Assert.Equal(opcodeDisplayName, record.OpcodeDisplayName);
                    Assert.Equal(taskDisplayName, record.TaskDisplayName);
                }
            }
        }

        private void ThrowsMaxOnce<T>(Action action) where T : Exception
        {
            try
            {
                action();
            }
            catch (T)
            {
                action();
            }
        }

        [ConditionalFact(typeof(Helpers), nameof(Helpers.SupportsEventLogs))]
        public void EventLogRecord_CheckProperties_RemainSame()
        {
            if (PlatformDetection.IsWindows7) // Null events in PowerShell log
                return;

            SecurityIdentifier userId;
            byte? version, level;
            short? opcode;
            Guid? providerId, activityId, relatedActivityId;
            int? processId, threadId, qualifiers, task;
            long? keywords, recordId;
            string providerName, machineName, containerLog;
            DateTime? timeCreated;
            IEnumerable<int> matchedQueryIds;
            EventBookmark bookmark, bookmarkArg = Helpers.GetBookmark("Application", PathType.LogName);

            var query = new EventLogQuery("Application", PathType.LogName, "*[System]") { ReverseDirection = true };
            var eventLog = new EventLogReader(query, bookmarkArg);
            using (eventLog)
            {
                using (var record = (EventLogRecord)eventLog.ReadEvent())
                {
                    userId = record.UserId;
                    version = record.Version;
                    opcode = record.Opcode;
                    providerId = record.ProviderId;
                    processId = record.ProcessId;
                    recordId = record.RecordId;
                    threadId = record.ThreadId;
                    qualifiers = record.Qualifiers;
                    level = record.Level;
                    keywords = record.Keywords;
                    task = record.Task;
                    providerName = record.ProviderName;
                    machineName = record.MachineName;
                    timeCreated = record.TimeCreated;
                    containerLog = record.ContainerLog;
                    matchedQueryIds = record.MatchedQueryIds;
                    activityId = record.ActivityId;
                    relatedActivityId = record.RelatedActivityId;
                    bookmark = record.Bookmark;
                }
            }

            using (eventLog = new EventLogReader(query, bookmarkArg))
            {
                using (var record = (EventLogRecord)eventLog.ReadEvent())
                {
                    Assert.Equal(userId, record.UserId);
                    Assert.Equal(version, record.Version);
                    Assert.Equal(opcode, record.Opcode);
                    Assert.Equal(providerId, record.ProviderId);
                    Assert.Equal(processId, record.ProcessId);
                    Assert.Equal(recordId, record.RecordId);
                    Assert.Equal(threadId, record.ThreadId);
                    Assert.Equal(qualifiers, record.Qualifiers);
                    Assert.Equal(level, record.Level);
                    Assert.Equal(keywords, record.Keywords);
                    Assert.Equal(task, record.Task);
                    Assert.Equal(providerName, record.ProviderName);
                    Assert.Equal(machineName, record.MachineName);
                    Assert.Equal(timeCreated, record.TimeCreated);
                    Assert.Equal(containerLog, record.ContainerLog);
                    Assert.Equal(matchedQueryIds, record.MatchedQueryIds);
                    Assert.Equal(activityId, record.ActivityId);
                    Assert.Equal(relatedActivityId, record.RelatedActivityId);
                    Assert.NotNull(record.Bookmark);
                    Assert.NotEqual(bookmark, record.Bookmark);
                }
            }
        }
    }
}<|MERGE_RESOLUTION|>--- conflicted
+++ resolved
@@ -91,12 +91,8 @@
         public void ExceptionOnce()
         {
             if (PlatformDetection.IsWindows7 ||  // Null events in PowerShell log
-<<<<<<< HEAD
-                PlatformDetection.IsWindows10Version22000OrGreater) // ActiveIssue("https://github.com/dotnet/runtime/issues/58829")
-=======
                 PlatformDetection.IsWindows10Version22000OrGreater ||  // Windows 11 and Windows Server 2022:
                 PlatformDetection.IsWindows10Version20348OrGreater)    // ActiveIssue("https://github.com/dotnet/runtime/issues/58829")
->>>>>>> eb51b02b
                 return;
             var query = new EventLogQuery("Application", PathType.LogName, "*[System]") { ReverseDirection = true };
             var eventLog = new EventLogReader(query, Helpers.GetBookmark("Application", PathType.LogName));
