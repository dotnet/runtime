// Licensed to the .NET Foundation under one or more agreements.
// The .NET Foundation licenses this file to you under the MIT license.
// See the LICENSE file in the project root for more information.

using System;
using System.Collections.Generic;
using System.Globalization;
using System.Text;
using Xunit;
using Microsoft.DotNet.XUnitExtensions;

namespace System.Diagnostics.Tests
{
    public class EventLogTraceListenerTests
    {
        public static IEnumerable<object[]> EventLogData()
        {
            yield return new object[] { null, string.Empty };
            yield return new object[] { new EventLog("logName", ".", "EventLogSource"), "EventLogSource" };
        }

        [Theory]
        [MemberData(nameof(EventLogData))]
        public void EventLogConstructor(EventLog eventLog, string expected)
        {
            using (var listener = new EventLogTraceListener(eventLog))
            {
                Assert.Equal(expected, listener.Name);
            }
        }

        [Fact]
        public void StringConstructor()
        {
            string source = "CustomSource";
            using (var listener = new EventLogTraceListener(source))
            {
                Assert.Equal(source, listener.EventLog.Source);
            }
        }

        [Fact]
        public void NamePropertyGetWithoutSet()
        {
            string source = "Source is my name";
            using (var listener = new EventLogTraceListener(source))
            {
                Assert.Equal(source, listener.Name);
            }
        }

        [ConditionalFact(typeof(Helpers), nameof(Helpers.IsElevatedAndSupportsEventLogs))]
        public void NamePropertyGetMultipleTimesShouldNotChange()
        {
            string source = "Source multiple times";
            using (var listener = new EventLogTraceListener(source))
            {
                Assert.Equal(source, listener.Name);
                listener.EventLog.Source = "New source";
                Assert.NotEqual("New source", listener.Name);
                Assert.NotEqual(listener.EventLog.Source, listener.Name);
                Assert.Equal(source, listener.Name);
            }
        }

        [Fact]
        public void SetNamePropertyShouldAlwaysOverride()
        {
            string source = "Custom source";
            using (var listener = new EventLogTraceListener(source))
            {
                string newName = "New Name";
                listener.Name = newName;
                Assert.Equal(newName, listener.Name);
                Assert.NotEqual(listener.EventLog.Source, listener.Name);

                string anotherNewName = "This is another name";
                listener.Name = anotherNewName;
                Assert.Equal(anotherNewName, listener.Name);
                Assert.DoesNotContain(newName, listener.Name);
            }
        }

        [Fact]
        public void CloseSucceeds()
        {
            using (var listener = new EventLogTraceListener("test trace listener"))
                listener.Close(); // shouldn't fail.
        }

        [Trait(XunitConstants.Category, XunitConstants.IgnoreForCI)] // Unreliable Win32 API call
        [ConditionalFact(typeof(Helpers), nameof(Helpers.IsElevatedAndSupportsEventLogs))]
        public void WriteTest()
        {
            string log = "Write";
            string source = "Source" + nameof(WriteTest);
            try
            {
                EventLog.CreateEventSource(source, log);
                using (var listener = new EventLogTraceListener(source))
                {
                    string message = "A little message for the log";
                    Helpers.Retry(() => listener.Write(message));
                    ValidateLastEntryMessage(listener, message, source);

                    message = "One more message for my friend";
                    Helpers.Retry(() => listener.WriteLine(message));
                    ValidateLastEntryMessage(listener, message, source);
                }
            }
            finally
            {
                EventLog.DeleteEventSource(source);
                Helpers.RetrySilently(() => EventLog.Delete(log));
            }
        }

<<<<<<< HEAD
        [ActiveIssue("https://github.com/dotnet/runtime/issues/30565", TestPlatforms.Windows)]
=======
        [Trait(XunitConstants.Category, XunitConstants.IgnoreForCI)] // Unreliable Win32 API call
>>>>>>> 3a5d9a40
        [ConditionalTheory(typeof(Helpers), nameof(Helpers.IsElevatedAndSupportsEventLogs))]
        [InlineData(TraceEventType.Information, EventLogEntryType.Information, ushort.MaxValue + 1, ushort.MaxValue)]
        [InlineData(TraceEventType.Error, EventLogEntryType.Error, ushort.MinValue - 1, ushort.MinValue)]
        [InlineData(TraceEventType.Warning, EventLogEntryType.Warning, ushort.MinValue, ushort.MinValue)]
        [InlineData(TraceEventType.Critical, EventLogEntryType.Error, 30, 30)]
        public void TraceEventTest(TraceEventType eventType, EventLogEntryType expectedType, int id, int expectedId)
        {
            string log = "TraceEvent";
            string source = "Source" + nameof(TraceEventTest);
            try
            {
                EventLog.CreateEventSource(source, log);
                using (var listener = new EventLogTraceListener(source))
                {
                    string message = "One simple message to trace";
                    listener.TraceEvent(null, source, eventType, id, message);
                    EventLogEntry eventLogEntry = ValidateLastEntryMessage(listener, message, source);

                    if (eventLogEntry != null)
                    {
                        Assert.Equal(expectedType, eventLogEntry.EntryType);
                        Assert.Equal(expectedId, eventLogEntry.InstanceId);
                    }
                }
            }
            finally
            {
                EventLog.DeleteEventSource(source);
                Helpers.RetrySilently(() => EventLog.Delete(log));
            }
        }

        public static IEnumerable<object[]> GetTraceDataParams_MemberData()
        {
            yield return new object[] { new object[] { "this is", "an array with", "multiple", "strings" } };
            yield return new object[] { new object[] { } };
            yield return new object[] { new object[] { "only one string" } };
            yield return new object[] { null };
            yield return new object[] { new object[] { "one string + null", null } };
        }

        [Trait(XunitConstants.Category, XunitConstants.IgnoreForCI)] // Unreliable Win32 API call
        [ConditionalTheory(typeof(Helpers), nameof(Helpers.IsElevatedAndSupportsEventLogs))]
        [MemberData(nameof(GetTraceDataParams_MemberData))]
        public void TraceDataParamsData(object[] parameters)
        {
            string log = "TraceDataParamsData";
            string source = "Source" + nameof(TraceDataParamsData);
            try
            {
                EventLog.CreateEventSource(source, log);
                using (var listener = new EventLogTraceListener(source))
                {
                    listener.TraceData(null, source, TraceEventType.Information, 1, parameters);
                    string expectedMessage = GetExpectedMessage(parameters);
                    ValidateLastEntryMessage(listener, expectedMessage, source);
                }
            }
            finally
            {
                EventLog.DeleteEventSource(source);
                Helpers.RetrySilently(() => EventLog.Delete(log));
            }
        }

        public static IEnumerable<object[]> GetTraceEventFormat_MemberData()
        {
            yield return new object[] { "This is a format with 1 object {0}", new object[] { 123 } };
            yield return new object[] { "This is a weird {0}{1}{2} format that has multiple inputs {3}", new object[] { 0, 1, "two", "." } };
            yield return new object[] { "This is a weird {0}{1}{2} format that but args are null", null };
            if (!PlatformDetection.IsNetFramework)
            {
                // .NET Framework doesn't check for args.Length == 0 and if format is not null or empty, it calls string.Format
                yield return new object[] { "This is a weird {0}{1}{2} format that but args length is 0", new object[] { } };
            }

            yield return new object[] { string.Empty, new object[] { } };
            yield return new object[] { null, new object[] { } };
            yield return new object[] { string.Empty, new object[] { 2000, 101, "two", "string is a test." } };
            yield return new object[] { null, new object[] { "thanks, 00", "i like it...", 111 } };
        }

<<<<<<< HEAD
        [ActiveIssue("https://github.com/dotnet/runtime/issues/30565", TestPlatforms.Windows)]
=======
        [Trait(XunitConstants.Category, XunitConstants.IgnoreForCI)] // Unreliable Win32 API call
>>>>>>> 3a5d9a40
        [ConditionalTheory(typeof(Helpers), nameof(Helpers.IsElevatedAndSupportsEventLogs))]
        [MemberData(nameof(GetTraceEventFormat_MemberData))]
        public void TraceEventFormatAndParams(string format, object[] parameters)
        {
            string log = "TraceEvent";
            string source = "Source" + nameof(TraceEventFormatAndParams);
            try
            {
                EventLog.CreateEventSource(source, log);
                using (var listener = new EventLogTraceListener(source))
                {
                    listener.TraceEvent(null, source, TraceEventType.Information, 1000, format, parameters);

                    if (parameters == null || parameters.Length == 0)
                    {
                        string[] messages;
                        if (string.IsNullOrEmpty(format))
                            messages = Array.Empty<string>();
                        else
                            messages = new string[] { format };

                        EventLogEntry eventLogEntry = listener.EventLog.Entries.LastOrDefault();
                        if (eventLogEntry != null)
                        {
                            Assert.All(messages, message => eventLogEntry.Message.Contains(message));
                        }
                    }
                    else if (string.IsNullOrEmpty(format))
                    {
                        string[] messages = new string[parameters.Length];
                        for (int i = 0; i < messages.Length; i++)
                        {
                            messages[i] = parameters[i].ToString();
                        }

                        EventLogEntry eventLogEntry = listener.EventLog.Entries.LastOrDefault();
                        if (eventLogEntry != null)
                        {
                            Assert.All(messages, message => eventLogEntry.Message.Contains(message));
                        }
                    }
                    else
                    {
                        string expectedMessage = string.Format(CultureInfo.InvariantCulture, format, parameters);
                        ValidateLastEntryMessage(listener, expectedMessage, source);
                    }
                }
            }
            finally
            {
                EventLog.DeleteEventSource(source);
                Helpers.RetrySilently(() => EventLog.Delete(log));
            }
        }

        [Trait(XunitConstants.Category, XunitConstants.IgnoreForCI)] // Unreliable Win32 API call
        [ConditionalFact(typeof(Helpers), nameof(Helpers.IsElevatedAndSupportsEventLogs))]
        public void TraceWithFilters()
        {
            string log = "TraceWithFilters";
            string source = "Source" + nameof(TraceEventFormatAndParams);
            try
            {
                EventLog.CreateEventSource(source, log);
                using (var listener = new EventLogTraceListener(source))
                {
                    listener.Filter = new EventTypeFilter(SourceLevels.Critical);
                    listener.TraceData(null, source, TraceEventType.Information, 12, "string shouldn't be present");
                    EventLogEntry eventLogEntry = listener.EventLog.Entries.LastOrDefault();
                    if (eventLogEntry != null)
                        Assert.DoesNotContain("string shouldn't be present", eventLogEntry.Message);

                    listener.TraceData(null, source, TraceEventType.Information, 12, "string shouldn't be present", "neither should this");
                    eventLogEntry = listener.EventLog.Entries.LastOrDefault();
                    if (eventLogEntry != null)
                    {
                        Assert.DoesNotContain("string shouldn't be present", eventLogEntry.Message);
                        Assert.DoesNotContain("neither should this", eventLogEntry.Message);
                    }

                    listener.TraceEvent(null, source, TraceEventType.Information, 12, "trace an event casually", "one more", null);
                    eventLogEntry = listener.EventLog.Entries.LastOrDefault();
                    if (eventLogEntry != null)
                    {
                        Assert.DoesNotContain("trace an event casually", eventLogEntry.Message);
                        Assert.DoesNotContain("one more", eventLogEntry.Message);
                    }

                    listener.TraceEvent(null, source, TraceEventType.Information, 12, "i shouldn't be here");
                    eventLogEntry = listener.EventLog.Entries.LastOrDefault();
                    if (eventLogEntry != null)
                        Assert.DoesNotContain("i shouldn't be here", eventLogEntry.Message);
                }
            }
            finally
            {
                EventLog.DeleteEventSource(source);
                Helpers.RetrySilently(() => EventLog.Delete(log));
            }
        }

        private string GetExpectedMessage(params object[] data)
        {
            if (data == null)
                return string.Empty;

            var sb = new StringBuilder();
            for (int i = 0; i < data.Length; i++)
            {
                if (i != 0)
                    sb.Append(", ");

                var obj = data[i];
                if (obj != null)
                    sb.Append(obj.ToString());
            }

            return sb.ToString();
        }

        private EventLogEntry ValidateLastEntryMessage(EventLogTraceListener listener, string message, string source)
        {
            EventLogEntry eventLogEntry = listener.EventLog.Entries.LastOrDefault();
            if (eventLogEntry != null)
            {
                Assert.Contains(message, eventLogEntry.Message);
                Assert.Equal(source, eventLogEntry.Source);
                Assert.StartsWith(Environment.MachineName.ToLowerInvariant(), eventLogEntry.MachineName.ToLowerInvariant());
            }

            return eventLogEntry;
        }
    }
}<|MERGE_RESOLUTION|>--- conflicted
+++ resolved
@@ -115,11 +115,7 @@
             }
         }
 
-<<<<<<< HEAD
-        [ActiveIssue("https://github.com/dotnet/runtime/issues/30565", TestPlatforms.Windows)]
-=======
-        [Trait(XunitConstants.Category, XunitConstants.IgnoreForCI)] // Unreliable Win32 API call
->>>>>>> 3a5d9a40
+        [Trait(XunitConstants.Category, XunitConstants.IgnoreForCI)] // Unreliable Win32 API call
         [ConditionalTheory(typeof(Helpers), nameof(Helpers.IsElevatedAndSupportsEventLogs))]
         [InlineData(TraceEventType.Information, EventLogEntryType.Information, ushort.MaxValue + 1, ushort.MaxValue)]
         [InlineData(TraceEventType.Error, EventLogEntryType.Error, ushort.MinValue - 1, ushort.MinValue)]
@@ -202,11 +198,7 @@
             yield return new object[] { null, new object[] { "thanks, 00", "i like it...", 111 } };
         }
 
-<<<<<<< HEAD
-        [ActiveIssue("https://github.com/dotnet/runtime/issues/30565", TestPlatforms.Windows)]
-=======
-        [Trait(XunitConstants.Category, XunitConstants.IgnoreForCI)] // Unreliable Win32 API call
->>>>>>> 3a5d9a40
+        [Trait(XunitConstants.Category, XunitConstants.IgnoreForCI)] // Unreliable Win32 API call
         [ConditionalTheory(typeof(Helpers), nameof(Helpers.IsElevatedAndSupportsEventLogs))]
         [MemberData(nameof(GetTraceEventFormat_MemberData))]
         public void TraceEventFormatAndParams(string format, object[] parameters)
