// Licensed to the .NET Foundation under one or more agreements.
// The .NET Foundation licenses this file to you under the MIT license.
// ------------------------------------------------------------------------------
// Changes to this file must follow the https://aka.ms/api-review process.
// ------------------------------------------------------------------------------

namespace System.Security.AccessControl
{
    [System.FlagsAttribute]
    public enum AccessControlActions
    {
        None = 0,
        View = 1,
        Change = 2,
    }
    public enum AccessControlModification
    {
        Add = 0,
        Set = 1,
        Reset = 2,
        Remove = 3,
        RemoveAll = 4,
        RemoveSpecific = 5,
    }
    [System.FlagsAttribute]
    public enum AccessControlSections
    {
        None = 0,
        Audit = 1,
        Access = 2,
        Owner = 4,
        Group = 8,
        All = 15,
    }
    public enum AccessControlType
    {
        Allow = 0,
        Deny = 1,
    }
    public abstract partial class AccessRule : System.Security.AccessControl.AuthorizationRule
    {
        protected AccessRule(System.Security.Principal.IdentityReference identity, int accessMask, bool isInherited, System.Security.AccessControl.InheritanceFlags inheritanceFlags, System.Security.AccessControl.PropagationFlags propagationFlags, System.Security.AccessControl.AccessControlType type) : base (default(System.Security.Principal.IdentityReference), default(int), default(bool), default(System.Security.AccessControl.InheritanceFlags), default(System.Security.AccessControl.PropagationFlags)) { }
        public System.Security.AccessControl.AccessControlType AccessControlType { get { throw null; } }
    }
    public partial class AccessRule<T> : System.Security.AccessControl.AccessRule where T : struct
    {
        public AccessRule(System.Security.Principal.IdentityReference identity, T rights, System.Security.AccessControl.AccessControlType type) : base (default(System.Security.Principal.IdentityReference), default(int), default(bool), default(System.Security.AccessControl.InheritanceFlags), default(System.Security.AccessControl.PropagationFlags), default(System.Security.AccessControl.AccessControlType)) { }
        public AccessRule(System.Security.Principal.IdentityReference identity, T rights, System.Security.AccessControl.InheritanceFlags inheritanceFlags, System.Security.AccessControl.PropagationFlags propagationFlags, System.Security.AccessControl.AccessControlType type) : base (default(System.Security.Principal.IdentityReference), default(int), default(bool), default(System.Security.AccessControl.InheritanceFlags), default(System.Security.AccessControl.PropagationFlags), default(System.Security.AccessControl.AccessControlType)) { }
        public AccessRule(string identity, T rights, System.Security.AccessControl.AccessControlType type) : base (default(System.Security.Principal.IdentityReference), default(int), default(bool), default(System.Security.AccessControl.InheritanceFlags), default(System.Security.AccessControl.PropagationFlags), default(System.Security.AccessControl.AccessControlType)) { }
        public AccessRule(string identity, T rights, System.Security.AccessControl.InheritanceFlags inheritanceFlags, System.Security.AccessControl.PropagationFlags propagationFlags, System.Security.AccessControl.AccessControlType type) : base (default(System.Security.Principal.IdentityReference), default(int), default(bool), default(System.Security.AccessControl.InheritanceFlags), default(System.Security.AccessControl.PropagationFlags), default(System.Security.AccessControl.AccessControlType)) { }
        public T Rights { get { throw null; } }
    }
    public sealed partial class AceEnumerator : System.Collections.IEnumerator
    {
        internal AceEnumerator() { }
        public System.Security.AccessControl.GenericAce Current { get { throw null; } }
        object System.Collections.IEnumerator.Current { get { throw null; } }
        public bool MoveNext() { throw null; }
        public void Reset() { }
    }
    [System.FlagsAttribute]
    public enum AceFlags : byte
    {
        None = (byte)0,
        ObjectInherit = (byte)1,
        ContainerInherit = (byte)2,
        NoPropagateInherit = (byte)4,
        InheritOnly = (byte)8,
        InheritanceFlags = (byte)15,
        Inherited = (byte)16,
        SuccessfulAccess = (byte)64,
        FailedAccess = (byte)128,
        AuditFlags = (byte)192,
    }
    public enum AceQualifier
    {
        AccessAllowed = 0,
        AccessDenied = 1,
        SystemAudit = 2,
        SystemAlarm = 3,
    }
    public enum AceType : byte
    {
        AccessAllowed = (byte)0,
        AccessDenied = (byte)1,
        SystemAudit = (byte)2,
        SystemAlarm = (byte)3,
        AccessAllowedCompound = (byte)4,
        AccessAllowedObject = (byte)5,
        AccessDeniedObject = (byte)6,
        SystemAuditObject = (byte)7,
        SystemAlarmObject = (byte)8,
        AccessAllowedCallback = (byte)9,
        AccessDeniedCallback = (byte)10,
        AccessAllowedCallbackObject = (byte)11,
        AccessDeniedCallbackObject = (byte)12,
        SystemAuditCallback = (byte)13,
        SystemAlarmCallback = (byte)14,
        SystemAuditCallbackObject = (byte)15,
        MaxDefinedAceType = (byte)16,
        SystemAlarmCallbackObject = (byte)16,
    }
    [System.FlagsAttribute]
    public enum AuditFlags
    {
        None = 0,
        Success = 1,
        Failure = 2,
    }
    public abstract partial class AuditRule : System.Security.AccessControl.AuthorizationRule
    {
        protected AuditRule(System.Security.Principal.IdentityReference identity, int accessMask, bool isInherited, System.Security.AccessControl.InheritanceFlags inheritanceFlags, System.Security.AccessControl.PropagationFlags propagationFlags, System.Security.AccessControl.AuditFlags auditFlags) : base (default(System.Security.Principal.IdentityReference), default(int), default(bool), default(System.Security.AccessControl.InheritanceFlags), default(System.Security.AccessControl.PropagationFlags)) { }
        public System.Security.AccessControl.AuditFlags AuditFlags { get { throw null; } }
    }
    public partial class AuditRule<T> : System.Security.AccessControl.AuditRule where T : struct
    {
        public AuditRule(System.Security.Principal.IdentityReference identity, T rights, System.Security.AccessControl.AuditFlags flags) : base (default(System.Security.Principal.IdentityReference), default(int), default(bool), default(System.Security.AccessControl.InheritanceFlags), default(System.Security.AccessControl.PropagationFlags), default(System.Security.AccessControl.AuditFlags)) { }
        public AuditRule(System.Security.Principal.IdentityReference identity, T rights, System.Security.AccessControl.InheritanceFlags inheritanceFlags, System.Security.AccessControl.PropagationFlags propagationFlags, System.Security.AccessControl.AuditFlags flags) : base (default(System.Security.Principal.IdentityReference), default(int), default(bool), default(System.Security.AccessControl.InheritanceFlags), default(System.Security.AccessControl.PropagationFlags), default(System.Security.AccessControl.AuditFlags)) { }
        public AuditRule(string identity, T rights, System.Security.AccessControl.AuditFlags flags) : base (default(System.Security.Principal.IdentityReference), default(int), default(bool), default(System.Security.AccessControl.InheritanceFlags), default(System.Security.AccessControl.PropagationFlags), default(System.Security.AccessControl.AuditFlags)) { }
        public AuditRule(string identity, T rights, System.Security.AccessControl.InheritanceFlags inheritanceFlags, System.Security.AccessControl.PropagationFlags propagationFlags, System.Security.AccessControl.AuditFlags flags) : base (default(System.Security.Principal.IdentityReference), default(int), default(bool), default(System.Security.AccessControl.InheritanceFlags), default(System.Security.AccessControl.PropagationFlags), default(System.Security.AccessControl.AuditFlags)) { }
        public T Rights { get { throw null; } }
    }
    public abstract partial class AuthorizationRule
    {
        protected internal AuthorizationRule(System.Security.Principal.IdentityReference identity, int accessMask, bool isInherited, System.Security.AccessControl.InheritanceFlags inheritanceFlags, System.Security.AccessControl.PropagationFlags propagationFlags) { }
        protected internal int AccessMask { get { throw null; } }
        public System.Security.Principal.IdentityReference IdentityReference { get { throw null; } }
        public System.Security.AccessControl.InheritanceFlags InheritanceFlags { get { throw null; } }
        public bool IsInherited { get { throw null; } }
        public System.Security.AccessControl.PropagationFlags PropagationFlags { get { throw null; } }
    }
    public sealed partial class AuthorizationRuleCollection : System.Collections.ReadOnlyCollectionBase
    {
        public AuthorizationRuleCollection() { }
        public System.Security.AccessControl.AuthorizationRule? this[int index] { get { throw null; } }
        public void AddRule(System.Security.AccessControl.AuthorizationRule? rule) { }
        public void CopyTo(System.Security.AccessControl.AuthorizationRule[] rules, int index) { }
    }
    public sealed partial class CommonAce : System.Security.AccessControl.QualifiedAce
    {
        public CommonAce(System.Security.AccessControl.AceFlags flags, System.Security.AccessControl.AceQualifier qualifier, int accessMask, System.Security.Principal.SecurityIdentifier sid, bool isCallback, byte[]? opaque) { }
        public override int BinaryLength { get { throw null; } }
        public override void GetBinaryForm(byte[] binaryForm, int offset) { }
        public static int MaxOpaqueLength(bool isCallback) { throw null; }
    }
    public abstract partial class CommonAcl : System.Security.AccessControl.GenericAcl
    {
        internal CommonAcl() { }
        public sealed override int BinaryLength { get { throw null; } }
        public sealed override int Count { get { throw null; } }
        public bool IsCanonical { get { throw null; } }
        public bool IsContainer { get { throw null; } }
        public bool IsDS { get { throw null; } }
        public sealed override System.Security.AccessControl.GenericAce this[int index] { get { throw null; } set { } }
        public sealed override byte Revision { get { throw null; } }
        public sealed override void GetBinaryForm(byte[] binaryForm, int offset) { }
        public void Purge(System.Security.Principal.SecurityIdentifier sid) { }
        public void RemoveInheritedAces() { }
    }
    public abstract partial class CommonObjectSecurity : System.Security.AccessControl.ObjectSecurity
    {
        protected CommonObjectSecurity(bool isContainer) { }
        protected void AddAccessRule(System.Security.AccessControl.AccessRule rule) { }
        protected void AddAuditRule(System.Security.AccessControl.AuditRule rule) { }
        public System.Security.AccessControl.AuthorizationRuleCollection GetAccessRules(bool includeExplicit, bool includeInherited, System.Type targetType) { throw null; }
        public System.Security.AccessControl.AuthorizationRuleCollection GetAuditRules(bool includeExplicit, bool includeInherited, System.Type targetType) { throw null; }
        protected override bool ModifyAccess(System.Security.AccessControl.AccessControlModification modification, System.Security.AccessControl.AccessRule rule, out bool modified) { throw null; }
        protected override bool ModifyAudit(System.Security.AccessControl.AccessControlModification modification, System.Security.AccessControl.AuditRule rule, out bool modified) { throw null; }
        protected bool RemoveAccessRule(System.Security.AccessControl.AccessRule rule) { throw null; }
        protected void RemoveAccessRuleAll(System.Security.AccessControl.AccessRule rule) { }
        protected void RemoveAccessRuleSpecific(System.Security.AccessControl.AccessRule rule) { }
        protected bool RemoveAuditRule(System.Security.AccessControl.AuditRule rule) { throw null; }
        protected void RemoveAuditRuleAll(System.Security.AccessControl.AuditRule rule) { }
        protected void RemoveAuditRuleSpecific(System.Security.AccessControl.AuditRule rule) { }
        protected void ResetAccessRule(System.Security.AccessControl.AccessRule rule) { }
        protected void SetAccessRule(System.Security.AccessControl.AccessRule rule) { }
        protected void SetAuditRule(System.Security.AccessControl.AuditRule rule) { }
    }
    public sealed partial class CommonSecurityDescriptor : System.Security.AccessControl.GenericSecurityDescriptor
    {
        public CommonSecurityDescriptor(bool isContainer, bool isDS, byte[] binaryForm, int offset) { }
        public CommonSecurityDescriptor(bool isContainer, bool isDS, System.Security.AccessControl.ControlFlags flags, System.Security.Principal.SecurityIdentifier? owner, System.Security.Principal.SecurityIdentifier? group, System.Security.AccessControl.SystemAcl? systemAcl, System.Security.AccessControl.DiscretionaryAcl? discretionaryAcl) { }
        public CommonSecurityDescriptor(bool isContainer, bool isDS, System.Security.AccessControl.RawSecurityDescriptor rawSecurityDescriptor) { }
        public CommonSecurityDescriptor(bool isContainer, bool isDS, string sddlForm) { }
        public override System.Security.AccessControl.ControlFlags ControlFlags { get { throw null; } }
        public System.Security.AccessControl.DiscretionaryAcl? DiscretionaryAcl { get { throw null; } set { } }
        public override System.Security.Principal.SecurityIdentifier? Group { get { throw null; } set { } }
        public bool IsContainer { get { throw null; } }
        public bool IsDiscretionaryAclCanonical { get { throw null; } }
        public bool IsDS { get { throw null; } }
        public bool IsSystemAclCanonical { get { throw null; } }
        public override System.Security.Principal.SecurityIdentifier? Owner { get { throw null; } set { } }
        public System.Security.AccessControl.SystemAcl? SystemAcl { get { throw null; } set { } }
        public void AddDiscretionaryAcl(byte revision, int trusted) { }
        public void AddSystemAcl(byte revision, int trusted) { }
        public void PurgeAccessControl(System.Security.Principal.SecurityIdentifier sid) { }
        public void PurgeAudit(System.Security.Principal.SecurityIdentifier sid) { }
        public void SetDiscretionaryAclProtection(bool isProtected, bool preserveInheritance) { }
        public void SetSystemAclProtection(bool isProtected, bool preserveInheritance) { }
    }
    public sealed partial class CompoundAce : System.Security.AccessControl.KnownAce
    {
        public CompoundAce(System.Security.AccessControl.AceFlags flags, int accessMask, System.Security.AccessControl.CompoundAceType compoundAceType, System.Security.Principal.SecurityIdentifier sid) { }
        public override int BinaryLength { get { throw null; } }
        public System.Security.AccessControl.CompoundAceType CompoundAceType { get { throw null; } set { } }
        public override void GetBinaryForm(byte[] binaryForm, int offset) { }
    }
    public enum CompoundAceType
    {
        Impersonation = 1,
    }
    [System.FlagsAttribute]
    public enum ControlFlags
    {
        None = 0,
        OwnerDefaulted = 1,
        GroupDefaulted = 2,
        DiscretionaryAclPresent = 4,
        DiscretionaryAclDefaulted = 8,
        SystemAclPresent = 16,
        SystemAclDefaulted = 32,
        DiscretionaryAclUntrusted = 64,
        ServerSecurity = 128,
        DiscretionaryAclAutoInheritRequired = 256,
        SystemAclAutoInheritRequired = 512,
        DiscretionaryAclAutoInherited = 1024,
        SystemAclAutoInherited = 2048,
        DiscretionaryAclProtected = 4096,
        SystemAclProtected = 8192,
        RMControlValid = 16384,
        SelfRelative = 32768,
    }
    public sealed partial class CustomAce : System.Security.AccessControl.GenericAce
    {
        public static readonly int MaxOpaqueLength;
        public CustomAce(System.Security.AccessControl.AceType type, System.Security.AccessControl.AceFlags flags, byte[]? opaque) { }
        public override int BinaryLength { get { throw null; } }
        public int OpaqueLength { get { throw null; } }
        public override void GetBinaryForm(byte[] binaryForm, int offset) { }
        public byte[]? GetOpaque() { throw null; }
        public void SetOpaque(byte[]? opaque) { }
    }
    public sealed partial class DiscretionaryAcl : System.Security.AccessControl.CommonAcl
    {
        public DiscretionaryAcl(bool isContainer, bool isDS, byte revision, int capacity) { }
        public DiscretionaryAcl(bool isContainer, bool isDS, int capacity) { }
        public DiscretionaryAcl(bool isContainer, bool isDS, System.Security.AccessControl.RawAcl? rawAcl) { }
        public void AddAccess(System.Security.AccessControl.AccessControlType accessType, System.Security.Principal.SecurityIdentifier sid, int accessMask, System.Security.AccessControl.InheritanceFlags inheritanceFlags, System.Security.AccessControl.PropagationFlags propagationFlags) { }
        public void AddAccess(System.Security.AccessControl.AccessControlType accessType, System.Security.Principal.SecurityIdentifier sid, int accessMask, System.Security.AccessControl.InheritanceFlags inheritanceFlags, System.Security.AccessControl.PropagationFlags propagationFlags, System.Security.AccessControl.ObjectAceFlags objectFlags, System.Guid objectType, System.Guid inheritedObjectType) { }
        public void AddAccess(System.Security.AccessControl.AccessControlType accessType, System.Security.Principal.SecurityIdentifier sid, System.Security.AccessControl.ObjectAccessRule rule) { }
        public bool RemoveAccess(System.Security.AccessControl.AccessControlType accessType, System.Security.Principal.SecurityIdentifier sid, int accessMask, System.Security.AccessControl.InheritanceFlags inheritanceFlags, System.Security.AccessControl.PropagationFlags propagationFlags) { throw null; }
        public bool RemoveAccess(System.Security.AccessControl.AccessControlType accessType, System.Security.Principal.SecurityIdentifier sid, int accessMask, System.Security.AccessControl.InheritanceFlags inheritanceFlags, System.Security.AccessControl.PropagationFlags propagationFlags, System.Security.AccessControl.ObjectAceFlags objectFlags, System.Guid objectType, System.Guid inheritedObjectType) { throw null; }
        public bool RemoveAccess(System.Security.AccessControl.AccessControlType accessType, System.Security.Principal.SecurityIdentifier sid, System.Security.AccessControl.ObjectAccessRule rule) { throw null; }
        public void RemoveAccessSpecific(System.Security.AccessControl.AccessControlType accessType, System.Security.Principal.SecurityIdentifier sid, int accessMask, System.Security.AccessControl.InheritanceFlags inheritanceFlags, System.Security.AccessControl.PropagationFlags propagationFlags) { }
        public void RemoveAccessSpecific(System.Security.AccessControl.AccessControlType accessType, System.Security.Principal.SecurityIdentifier sid, int accessMask, System.Security.AccessControl.InheritanceFlags inheritanceFlags, System.Security.AccessControl.PropagationFlags propagationFlags, System.Security.AccessControl.ObjectAceFlags objectFlags, System.Guid objectType, System.Guid inheritedObjectType) { }
        public void RemoveAccessSpecific(System.Security.AccessControl.AccessControlType accessType, System.Security.Principal.SecurityIdentifier sid, System.Security.AccessControl.ObjectAccessRule rule) { }
        public void SetAccess(System.Security.AccessControl.AccessControlType accessType, System.Security.Principal.SecurityIdentifier sid, int accessMask, System.Security.AccessControl.InheritanceFlags inheritanceFlags, System.Security.AccessControl.PropagationFlags propagationFlags) { }
        public void SetAccess(System.Security.AccessControl.AccessControlType accessType, System.Security.Principal.SecurityIdentifier sid, int accessMask, System.Security.AccessControl.InheritanceFlags inheritanceFlags, System.Security.AccessControl.PropagationFlags propagationFlags, System.Security.AccessControl.ObjectAceFlags objectFlags, System.Guid objectType, System.Guid inheritedObjectType) { }
        public void SetAccess(System.Security.AccessControl.AccessControlType accessType, System.Security.Principal.SecurityIdentifier sid, System.Security.AccessControl.ObjectAccessRule rule) { }
    }
    public abstract partial class GenericAce
    {
        internal GenericAce() { }
        public System.Security.AccessControl.AceFlags AceFlags { get { throw null; } set { } }
        public System.Security.AccessControl.AceType AceType { get { throw null; } }
        public System.Security.AccessControl.AuditFlags AuditFlags { get { throw null; } }
        public abstract int BinaryLength { get; }
        public System.Security.AccessControl.InheritanceFlags InheritanceFlags { get { throw null; } }
        public bool IsInherited { get { throw null; } }
        public System.Security.AccessControl.PropagationFlags PropagationFlags { get { throw null; } }
        public System.Security.AccessControl.GenericAce Copy() { throw null; }
        public static System.Security.AccessControl.GenericAce CreateFromBinaryForm(byte[] binaryForm, int offset) { throw null; }
        public sealed override bool Equals([System.Diagnostics.CodeAnalysis.NotNullWhenAttribute(true)] object? o) { throw null; }
        public abstract void GetBinaryForm(byte[] binaryForm, int offset);
        public sealed override int GetHashCode() { throw null; }
        public static bool operator ==(System.Security.AccessControl.GenericAce? left, System.Security.AccessControl.GenericAce? right) { throw null; }
        public static bool operator !=(System.Security.AccessControl.GenericAce? left, System.Security.AccessControl.GenericAce? right) { throw null; }
    }
    public abstract partial class GenericAcl : System.Collections.ICollection, System.Collections.IEnumerable
    {
        public static readonly byte AclRevision;
        public static readonly byte AclRevisionDS;
        public static readonly int MaxBinaryLength;
        protected GenericAcl() { }
        public abstract int BinaryLength { get; }
        public abstract int Count { get; }
        public bool IsSynchronized { get { throw null; } }
        public abstract System.Security.AccessControl.GenericAce this[int index] { get; set; }
        public abstract byte Revision { get; }
        public virtual object SyncRoot { get { throw null; } }
        public void CopyTo(System.Security.AccessControl.GenericAce[] array, int index) { }
        public abstract void GetBinaryForm(byte[] binaryForm, int offset);
        public System.Security.AccessControl.AceEnumerator GetEnumerator() { throw null; }
        void System.Collections.ICollection.CopyTo(System.Array array, int index) { }
        System.Collections.IEnumerator System.Collections.IEnumerable.GetEnumerator() { throw null; }
    }
    public abstract partial class GenericSecurityDescriptor
    {
        internal GenericSecurityDescriptor() { }
        public int BinaryLength { get { throw null; } }
        public abstract System.Security.AccessControl.ControlFlags ControlFlags { get; }
        public abstract System.Security.Principal.SecurityIdentifier? Group { get; set; }
        public abstract System.Security.Principal.SecurityIdentifier? Owner { get; set; }
        public static byte Revision { get { throw null; } }
        public void GetBinaryForm(byte[] binaryForm, int offset) { }
        public string GetSddlForm(System.Security.AccessControl.AccessControlSections includeSections) { throw null; }
        public static bool IsSddlConversionSupported() { throw null; }
    }
    [System.FlagsAttribute]
    public enum InheritanceFlags
    {
        None = 0,
        ContainerInherit = 1,
        ObjectInherit = 2,
    }
    public abstract partial class KnownAce : System.Security.AccessControl.GenericAce
    {
        internal KnownAce() { }
        public int AccessMask { get { throw null; } set { } }
        public System.Security.Principal.SecurityIdentifier SecurityIdentifier { get { throw null; } set { } }
    }
    public abstract partial class NativeObjectSecurity : System.Security.AccessControl.CommonObjectSecurity
    {
        protected NativeObjectSecurity(bool isContainer, System.Security.AccessControl.ResourceType resourceType) : base (default(bool)) { }
        protected NativeObjectSecurity(bool isContainer, System.Security.AccessControl.ResourceType resourceType, System.Runtime.InteropServices.SafeHandle? handle, System.Security.AccessControl.AccessControlSections includeSections) : base (default(bool)) { }
        protected NativeObjectSecurity(bool isContainer, System.Security.AccessControl.ResourceType resourceType, System.Runtime.InteropServices.SafeHandle? handle, System.Security.AccessControl.AccessControlSections includeSections, System.Security.AccessControl.NativeObjectSecurity.ExceptionFromErrorCode? exceptionFromErrorCode, object? exceptionContext) : base (default(bool)) { }
        protected NativeObjectSecurity(bool isContainer, System.Security.AccessControl.ResourceType resourceType, System.Security.AccessControl.NativeObjectSecurity.ExceptionFromErrorCode? exceptionFromErrorCode, object? exceptionContext) : base (default(bool)) { }
        protected NativeObjectSecurity(bool isContainer, System.Security.AccessControl.ResourceType resourceType, string? name, System.Security.AccessControl.AccessControlSections includeSections) : base (default(bool)) { }
        protected NativeObjectSecurity(bool isContainer, System.Security.AccessControl.ResourceType resourceType, string? name, System.Security.AccessControl.AccessControlSections includeSections, System.Security.AccessControl.NativeObjectSecurity.ExceptionFromErrorCode? exceptionFromErrorCode, object? exceptionContext) : base (default(bool)) { }
        protected sealed override void Persist(System.Runtime.InteropServices.SafeHandle handle, System.Security.AccessControl.AccessControlSections includeSections) { }
        protected void Persist(System.Runtime.InteropServices.SafeHandle handle, System.Security.AccessControl.AccessControlSections includeSections, object? exceptionContext) { }
        protected sealed override void Persist(string name, System.Security.AccessControl.AccessControlSections includeSections) { }
        protected void Persist(string name, System.Security.AccessControl.AccessControlSections includeSections, object? exceptionContext) { }
        protected internal delegate System.Exception? ExceptionFromErrorCode(int errorCode, string? name, System.Runtime.InteropServices.SafeHandle? handle, object? context);
    }
    public abstract partial class ObjectAccessRule : System.Security.AccessControl.AccessRule
    {
        protected ObjectAccessRule(System.Security.Principal.IdentityReference identity, int accessMask, bool isInherited, System.Security.AccessControl.InheritanceFlags inheritanceFlags, System.Security.AccessControl.PropagationFlags propagationFlags, System.Guid objectType, System.Guid inheritedObjectType, System.Security.AccessControl.AccessControlType type) : base (default(System.Security.Principal.IdentityReference), default(int), default(bool), default(System.Security.AccessControl.InheritanceFlags), default(System.Security.AccessControl.PropagationFlags), default(System.Security.AccessControl.AccessControlType)) { }
        public System.Guid InheritedObjectType { get { throw null; } }
        public System.Security.AccessControl.ObjectAceFlags ObjectFlags { get { throw null; } }
        public System.Guid ObjectType { get { throw null; } }
    }
    public sealed partial class ObjectAce : System.Security.AccessControl.QualifiedAce
    {
        public ObjectAce(System.Security.AccessControl.AceFlags aceFlags, System.Security.AccessControl.AceQualifier qualifier, int accessMask, System.Security.Principal.SecurityIdentifier sid, System.Security.AccessControl.ObjectAceFlags flags, System.Guid type, System.Guid inheritedType, bool isCallback, byte[]? opaque) { }
        public override int BinaryLength { get { throw null; } }
        public System.Guid InheritedObjectAceType { get { throw null; } set { } }
        public System.Security.AccessControl.ObjectAceFlags ObjectAceFlags { get { throw null; } set { } }
        public System.Guid ObjectAceType { get { throw null; } set { } }
        public override void GetBinaryForm(byte[] binaryForm, int offset) { }
        public static int MaxOpaqueLength(bool isCallback) { throw null; }
    }
    [System.FlagsAttribute]
    public enum ObjectAceFlags
    {
        None = 0,
        ObjectAceTypePresent = 1,
        InheritedObjectAceTypePresent = 2,
    }
    public abstract partial class ObjectAuditRule : System.Security.AccessControl.AuditRule
    {
        protected ObjectAuditRule(System.Security.Principal.IdentityReference identity, int accessMask, bool isInherited, System.Security.AccessControl.InheritanceFlags inheritanceFlags, System.Security.AccessControl.PropagationFlags propagationFlags, System.Guid objectType, System.Guid inheritedObjectType, System.Security.AccessControl.AuditFlags auditFlags) : base (default(System.Security.Principal.IdentityReference), default(int), default(bool), default(System.Security.AccessControl.InheritanceFlags), default(System.Security.AccessControl.PropagationFlags), default(System.Security.AccessControl.AuditFlags)) { }
        public System.Guid InheritedObjectType { get { throw null; } }
        public System.Security.AccessControl.ObjectAceFlags ObjectFlags { get { throw null; } }
        public System.Guid ObjectType { get { throw null; } }
    }
    public abstract partial class ObjectSecurity
    {
        protected ObjectSecurity() { }
        protected ObjectSecurity(bool isContainer, bool isDS) { }
        protected ObjectSecurity(System.Security.AccessControl.CommonSecurityDescriptor securityDescriptor) { }
        public abstract System.Type AccessRightType { get; }
        protected bool AccessRulesModified { get { throw null; } set { } }
        public abstract System.Type AccessRuleType { get; }
        public bool AreAccessRulesCanonical { get { throw null; } }
        public bool AreAccessRulesProtected { get { throw null; } }
        public bool AreAuditRulesCanonical { get { throw null; } }
        public bool AreAuditRulesProtected { get { throw null; } }
        protected bool AuditRulesModified { get { throw null; } set { } }
        public abstract System.Type AuditRuleType { get; }
        protected bool GroupModified { get { throw null; } set { } }
        protected bool IsContainer { get { throw null; } }
        protected bool IsDS { get { throw null; } }
        protected bool OwnerModified { get { throw null; } set { } }
        protected System.Security.AccessControl.CommonSecurityDescriptor SecurityDescriptor { get { throw null; } }
        public abstract System.Security.AccessControl.AccessRule AccessRuleFactory(System.Security.Principal.IdentityReference identityReference, int accessMask, bool isInherited, System.Security.AccessControl.InheritanceFlags inheritanceFlags, System.Security.AccessControl.PropagationFlags propagationFlags, System.Security.AccessControl.AccessControlType type);
        public abstract System.Security.AccessControl.AuditRule AuditRuleFactory(System.Security.Principal.IdentityReference identityReference, int accessMask, bool isInherited, System.Security.AccessControl.InheritanceFlags inheritanceFlags, System.Security.AccessControl.PropagationFlags propagationFlags, System.Security.AccessControl.AuditFlags flags);
        public System.Security.Principal.IdentityReference? GetGroup(System.Type targetType) { throw null; }
        public System.Security.Principal.IdentityReference? GetOwner(System.Type targetType) { throw null; }
        public byte[] GetSecurityDescriptorBinaryForm() { throw null; }
        public string GetSecurityDescriptorSddlForm(System.Security.AccessControl.AccessControlSections includeSections) { throw null; }
        public static bool IsSddlConversionSupported() { throw null; }
        protected abstract bool ModifyAccess(System.Security.AccessControl.AccessControlModification modification, System.Security.AccessControl.AccessRule rule, out bool modified);
        public virtual bool ModifyAccessRule(System.Security.AccessControl.AccessControlModification modification, System.Security.AccessControl.AccessRule rule, out bool modified) { throw null; }
        protected abstract bool ModifyAudit(System.Security.AccessControl.AccessControlModification modification, System.Security.AccessControl.AuditRule rule, out bool modified);
        public virtual bool ModifyAuditRule(System.Security.AccessControl.AccessControlModification modification, System.Security.AccessControl.AuditRule rule, out bool modified) { throw null; }
        protected virtual void Persist(bool enableOwnershipPrivilege, string name, System.Security.AccessControl.AccessControlSections includeSections) { }
        protected virtual void Persist(System.Runtime.InteropServices.SafeHandle handle, System.Security.AccessControl.AccessControlSections includeSections) { }
        protected virtual void Persist(string name, System.Security.AccessControl.AccessControlSections includeSections) { }
        public virtual void PurgeAccessRules(System.Security.Principal.IdentityReference identity) { }
        public virtual void PurgeAuditRules(System.Security.Principal.IdentityReference identity) { }
        protected void ReadLock() { }
        protected void ReadUnlock() { }
        public void SetAccessRuleProtection(bool isProtected, bool preserveInheritance) { }
        public void SetAuditRuleProtection(bool isProtected, bool preserveInheritance) { }
        public void SetGroup(System.Security.Principal.IdentityReference identity) { }
        public void SetOwner(System.Security.Principal.IdentityReference identity) { }
        public void SetSecurityDescriptorBinaryForm(byte[] binaryForm) { }
        public void SetSecurityDescriptorBinaryForm(byte[] binaryForm, System.Security.AccessControl.AccessControlSections includeSections) { }
        public void SetSecurityDescriptorSddlForm(string sddlForm) { }
        public void SetSecurityDescriptorSddlForm(string sddlForm, System.Security.AccessControl.AccessControlSections includeSections) { }
        protected void WriteLock() { }
        protected void WriteUnlock() { }
    }
    public abstract partial class ObjectSecurity<T> : System.Security.AccessControl.NativeObjectSecurity where T : struct
    {
        protected ObjectSecurity(bool isContainer, System.Security.AccessControl.ResourceType resourceType) : base (default(bool), default(System.Security.AccessControl.ResourceType)) { }
        protected ObjectSecurity(bool isContainer, System.Security.AccessControl.ResourceType resourceType, System.Runtime.InteropServices.SafeHandle? safeHandle, System.Security.AccessControl.AccessControlSections includeSections) : base (default(bool), default(System.Security.AccessControl.ResourceType)) { }
        protected ObjectSecurity(bool isContainer, System.Security.AccessControl.ResourceType resourceType, System.Runtime.InteropServices.SafeHandle? safeHandle, System.Security.AccessControl.AccessControlSections includeSections, System.Security.AccessControl.NativeObjectSecurity.ExceptionFromErrorCode? exceptionFromErrorCode, object? exceptionContext) : base (default(bool), default(System.Security.AccessControl.ResourceType)) { }
        protected ObjectSecurity(bool isContainer, System.Security.AccessControl.ResourceType resourceType, string? name, System.Security.AccessControl.AccessControlSections includeSections) : base (default(bool), default(System.Security.AccessControl.ResourceType)) { }
        protected ObjectSecurity(bool isContainer, System.Security.AccessControl.ResourceType resourceType, string? name, System.Security.AccessControl.AccessControlSections includeSections, System.Security.AccessControl.NativeObjectSecurity.ExceptionFromErrorCode? exceptionFromErrorCode, object? exceptionContext) : base (default(bool), default(System.Security.AccessControl.ResourceType)) { }
        public override System.Type AccessRightType { get { throw null; } }
        public override System.Type AccessRuleType { get { throw null; } }
        public override System.Type AuditRuleType { get { throw null; } }
        public override System.Security.AccessControl.AccessRule AccessRuleFactory(System.Security.Principal.IdentityReference identityReference, int accessMask, bool isInherited, System.Security.AccessControl.InheritanceFlags inheritanceFlags, System.Security.AccessControl.PropagationFlags propagationFlags, System.Security.AccessControl.AccessControlType type) { throw null; }
        public virtual void AddAccessRule(System.Security.AccessControl.AccessRule<T> rule) { }
        public virtual void AddAuditRule(System.Security.AccessControl.AuditRule<T> rule) { }
        public override System.Security.AccessControl.AuditRule AuditRuleFactory(System.Security.Principal.IdentityReference identityReference, int accessMask, bool isInherited, System.Security.AccessControl.InheritanceFlags inheritanceFlags, System.Security.AccessControl.PropagationFlags propagationFlags, System.Security.AccessControl.AuditFlags flags) { throw null; }
        protected internal void Persist(System.Runtime.InteropServices.SafeHandle handle) { }
        protected internal void Persist(string name) { }
        public virtual bool RemoveAccessRule(System.Security.AccessControl.AccessRule<T> rule) { throw null; }
        public virtual void RemoveAccessRuleAll(System.Security.AccessControl.AccessRule<T> rule) { }
        public virtual void RemoveAccessRuleSpecific(System.Security.AccessControl.AccessRule<T> rule) { }
        public virtual bool RemoveAuditRule(System.Security.AccessControl.AuditRule<T> rule) { throw null; }
        public virtual void RemoveAuditRuleAll(System.Security.AccessControl.AuditRule<T> rule) { }
        public virtual void RemoveAuditRuleSpecific(System.Security.AccessControl.AuditRule<T> rule) { }
        public virtual void ResetAccessRule(System.Security.AccessControl.AccessRule<T> rule) { }
        public virtual void SetAccessRule(System.Security.AccessControl.AccessRule<T> rule) { }
        public virtual void SetAuditRule(System.Security.AccessControl.AuditRule<T> rule) { }
    }
    public sealed partial class PrivilegeNotHeldException : System.UnauthorizedAccessException, System.Runtime.Serialization.ISerializable
    {
        public PrivilegeNotHeldException() { }
        public PrivilegeNotHeldException(string? privilege) { }
        public PrivilegeNotHeldException(string? privilege, System.Exception? inner) { }
        public string? PrivilegeName { get { throw null; } }
        public override void GetObjectData(System.Runtime.Serialization.SerializationInfo info, System.Runtime.Serialization.StreamingContext context) { }
    }
    [System.FlagsAttribute]
    public enum PropagationFlags
    {
        None = 0,
        NoPropagateInherit = 1,
        InheritOnly = 2,
    }
    public abstract partial class QualifiedAce : System.Security.AccessControl.KnownAce
    {
        internal QualifiedAce() { }
        public System.Security.AccessControl.AceQualifier AceQualifier { get { throw null; } }
        public bool IsCallback { get { throw null; } }
        public int OpaqueLength { get { throw null; } }
        public byte[]? GetOpaque() { throw null; }
        public void SetOpaque(byte[]? opaque) { }
    }
    public sealed partial class RawAcl : System.Security.AccessControl.GenericAcl
    {
        public RawAcl(byte revision, int capacity) { }
        public RawAcl(byte[] binaryForm, int offset) { }
        public override int BinaryLength { get { throw null; } }
        public override int Count { get { throw null; } }
        public override System.Security.AccessControl.GenericAce this[int index] { get { throw null; } set { } }
        public override byte Revision { get { throw null; } }
        public override void GetBinaryForm(byte[] binaryForm, int offset) { }
        public void InsertAce(int index, System.Security.AccessControl.GenericAce ace) { }
        public void RemoveAce(int index) { }
    }
    public sealed partial class RawSecurityDescriptor : System.Security.AccessControl.GenericSecurityDescriptor
    {
        public RawSecurityDescriptor(byte[] binaryForm, int offset) { }
        public RawSecurityDescriptor(System.Security.AccessControl.ControlFlags flags, System.Security.Principal.SecurityIdentifier? owner, System.Security.Principal.SecurityIdentifier? group, System.Security.AccessControl.RawAcl? systemAcl, System.Security.AccessControl.RawAcl? discretionaryAcl) { }
        public RawSecurityDescriptor(string sddlForm) { }
        public override System.Security.AccessControl.ControlFlags ControlFlags { get { throw null; } }
        public System.Security.AccessControl.RawAcl? DiscretionaryAcl { get { throw null; } set { } }
        public override System.Security.Principal.SecurityIdentifier? Group { get { throw null; } set { } }
        public override System.Security.Principal.SecurityIdentifier? Owner { get { throw null; } set { } }
        public byte ResourceManagerControl { get { throw null; } set { } }
        public System.Security.AccessControl.RawAcl? SystemAcl { get { throw null; } set { } }
        public void SetFlags(System.Security.AccessControl.ControlFlags flags) { }
    }
    public enum ResourceType
    {
        Unknown = 0,
        FileObject = 1,
        Service = 2,
        Printer = 3,
        RegistryKey = 4,
        LMShare = 5,
        KernelObject = 6,
        WindowObject = 7,
        DSObject = 8,
        DSObjectAll = 9,
        ProviderDefined = 10,
        WmiGuidObject = 11,
        RegistryWow6432Key = 12,
    }
    [System.FlagsAttribute]
    public enum SecurityInfos
    {
        Owner = 1,
        Group = 2,
        DiscretionaryAcl = 4,
        SystemAcl = 8,
    }
    public sealed partial class SystemAcl : System.Security.AccessControl.CommonAcl
    {
        public SystemAcl(bool isContainer, bool isDS, byte revision, int capacity) { }
        public SystemAcl(bool isContainer, bool isDS, int capacity) { }
        public SystemAcl(bool isContainer, bool isDS, System.Security.AccessControl.RawAcl rawAcl) { }
        public void AddAudit(System.Security.AccessControl.AuditFlags auditFlags, System.Security.Principal.SecurityIdentifier sid, int accessMask, System.Security.AccessControl.InheritanceFlags inheritanceFlags, System.Security.AccessControl.PropagationFlags propagationFlags) { }
        public void AddAudit(System.Security.AccessControl.AuditFlags auditFlags, System.Security.Principal.SecurityIdentifier sid, int accessMask, System.Security.AccessControl.InheritanceFlags inheritanceFlags, System.Security.AccessControl.PropagationFlags propagationFlags, System.Security.AccessControl.ObjectAceFlags objectFlags, System.Guid objectType, System.Guid inheritedObjectType) { }
        public void AddAudit(System.Security.Principal.SecurityIdentifier sid, System.Security.AccessControl.ObjectAuditRule rule) { }
        public bool RemoveAudit(System.Security.AccessControl.AuditFlags auditFlags, System.Security.Principal.SecurityIdentifier sid, int accessMask, System.Security.AccessControl.InheritanceFlags inheritanceFlags, System.Security.AccessControl.PropagationFlags propagationFlags) { throw null; }
        public bool RemoveAudit(System.Security.AccessControl.AuditFlags auditFlags, System.Security.Principal.SecurityIdentifier sid, int accessMask, System.Security.AccessControl.InheritanceFlags inheritanceFlags, System.Security.AccessControl.PropagationFlags propagationFlags, System.Security.AccessControl.ObjectAceFlags objectFlags, System.Guid objectType, System.Guid inheritedObjectType) { throw null; }
        public bool RemoveAudit(System.Security.Principal.SecurityIdentifier sid, System.Security.AccessControl.ObjectAuditRule rule) { throw null; }
        public void RemoveAuditSpecific(System.Security.AccessControl.AuditFlags auditFlags, System.Security.Principal.SecurityIdentifier sid, int accessMask, System.Security.AccessControl.InheritanceFlags inheritanceFlags, System.Security.AccessControl.PropagationFlags propagationFlags) { }
        public void RemoveAuditSpecific(System.Security.AccessControl.AuditFlags auditFlags, System.Security.Principal.SecurityIdentifier sid, int accessMask, System.Security.AccessControl.InheritanceFlags inheritanceFlags, System.Security.AccessControl.PropagationFlags propagationFlags, System.Security.AccessControl.ObjectAceFlags objectFlags, System.Guid objectType, System.Guid inheritedObjectType) { }
        public void RemoveAuditSpecific(System.Security.Principal.SecurityIdentifier sid, System.Security.AccessControl.ObjectAuditRule rule) { }
        public void SetAudit(System.Security.AccessControl.AuditFlags auditFlags, System.Security.Principal.SecurityIdentifier sid, int accessMask, System.Security.AccessControl.InheritanceFlags inheritanceFlags, System.Security.AccessControl.PropagationFlags propagationFlags) { }
        public void SetAudit(System.Security.AccessControl.AuditFlags auditFlags, System.Security.Principal.SecurityIdentifier sid, int accessMask, System.Security.AccessControl.InheritanceFlags inheritanceFlags, System.Security.AccessControl.PropagationFlags propagationFlags, System.Security.AccessControl.ObjectAceFlags objectFlags, System.Guid objectType, System.Guid inheritedObjectType) { }
        public void SetAudit(System.Security.Principal.SecurityIdentifier sid, System.Security.AccessControl.ObjectAuditRule rule) { }
    }
}

namespace System.Security.Policy
{
    public sealed partial class Evidence : System.Collections.ICollection, System.Collections.IEnumerable
    {
        public Evidence() { }
<<<<<<< HEAD
        [System.ObsoleteAttribute("This constructor is obsolete. Please use the constructor which takes arrays of EvidenceBase instead.")]
        public Evidence(object[] hostEvidence, object[] assemblyEvidence) { }
        public Evidence(System.Security.Policy.Evidence evidence) { }
        public Evidence(System.Security.Policy.EvidenceBase[] hostEvidence, System.Security.Policy.EvidenceBase[] assemblyEvidence) { }
        [System.ObsoleteAttribute("Evidence should not be treated as an ICollection. Please use GetHostEnumerator and GetAssemblyEnumerator to iterate over the evidence to collect a count.")]
=======
        [System.ObsoleteAttribute("This constructor is obsolete. Use the constructor which accepts arrays of EvidenceBase instead.")]
        public Evidence(object[] hostEvidence, object[] assemblyEvidence) { }
        public Evidence(System.Security.Policy.Evidence evidence) { }
        public Evidence(System.Security.Policy.EvidenceBase[] hostEvidence, System.Security.Policy.EvidenceBase[] assemblyEvidence) { }
        [System.ObsoleteAttribute("Evidence should not be treated as an ICollection. Use GetHostEnumerator and GetAssemblyEnumerator to iterate over the evidence to collect a count.")]
>>>>>>> eb51b02b
        public int Count { get { throw null; } }
        public bool IsReadOnly { get { throw null; } }
        public bool IsSynchronized { get { throw null; } }
        public bool Locked { get { throw null; } set { } }
        public object SyncRoot { get { throw null; } }
<<<<<<< HEAD
        [System.ObsoleteAttribute("This method is obsolete. Please use AddAssemblyEvidence instead.")]
        public void AddAssembly(object id) { }
        public void AddAssemblyEvidence<T>(T evidence) where T : System.Security.Policy.EvidenceBase { }
        [System.ObsoleteAttribute("This method is obsolete. Please use AddHostEvidence instead.")]
=======
        [System.ObsoleteAttribute("Evidence.AddAssembly has been deprecated. Use AddAssemblyEvidence instead.")]
        public void AddAssembly(object id) { }
        public void AddAssemblyEvidence<T>(T evidence) where T : System.Security.Policy.EvidenceBase { }
        [System.ObsoleteAttribute("Evidence.AddHost has been deprecated. Use AddHostEvidence instead.")]
>>>>>>> eb51b02b
        public void AddHost(object id) { }
        public void AddHostEvidence<T>(T evidence) where T : System.Security.Policy.EvidenceBase { }
        public void Clear() { }
        public System.Security.Policy.Evidence? Clone() { throw null; }
<<<<<<< HEAD
        [System.ObsoleteAttribute("Evidence should not be treated as an ICollection. Please use the GetHostEnumerator and GetAssemblyEnumerator methods rather than using CopyTo.")]
        public void CopyTo(System.Array array, int index) { }
        public System.Collections.IEnumerator GetAssemblyEnumerator() { throw null; }
        public T? GetAssemblyEvidence<T>() where T : System.Security.Policy.EvidenceBase { throw null; }
        [System.ObsoleteAttribute("GetEnumerator is obsolete. Please use GetAssemblyEnumerator and GetHostEnumerator instead.")]
=======
        [System.ObsoleteAttribute("Evidence should not be treated as an ICollection. Use the GetHostEnumerator and GetAssemblyEnumerator methods rather than using CopyTo.")]
        public void CopyTo(System.Array array, int index) { }
        public System.Collections.IEnumerator GetAssemblyEnumerator() { throw null; }
        public T? GetAssemblyEvidence<T>() where T : System.Security.Policy.EvidenceBase { throw null; }
        [System.ObsoleteAttribute("GetEnumerator is obsolete. Use GetAssemblyEnumerator and GetHostEnumerator instead.")]
>>>>>>> eb51b02b
        public System.Collections.IEnumerator GetEnumerator() { throw null; }
        public System.Collections.IEnumerator GetHostEnumerator() { throw null; }
        public T? GetHostEvidence<T>() where T : System.Security.Policy.EvidenceBase { throw null; }
        public void Merge(System.Security.Policy.Evidence evidence) { }
        public void RemoveType(System.Type t) { }
    }
    public abstract partial class EvidenceBase
    {
        protected EvidenceBase() { }
        public virtual System.Security.Policy.EvidenceBase? Clone() { throw null; }
    }
}<|MERGE_RESOLUTION|>--- conflicted
+++ resolved
@@ -536,52 +536,29 @@
     public sealed partial class Evidence : System.Collections.ICollection, System.Collections.IEnumerable
     {
         public Evidence() { }
-<<<<<<< HEAD
-        [System.ObsoleteAttribute("This constructor is obsolete. Please use the constructor which takes arrays of EvidenceBase instead.")]
-        public Evidence(object[] hostEvidence, object[] assemblyEvidence) { }
-        public Evidence(System.Security.Policy.Evidence evidence) { }
-        public Evidence(System.Security.Policy.EvidenceBase[] hostEvidence, System.Security.Policy.EvidenceBase[] assemblyEvidence) { }
-        [System.ObsoleteAttribute("Evidence should not be treated as an ICollection. Please use GetHostEnumerator and GetAssemblyEnumerator to iterate over the evidence to collect a count.")]
-=======
         [System.ObsoleteAttribute("This constructor is obsolete. Use the constructor which accepts arrays of EvidenceBase instead.")]
         public Evidence(object[] hostEvidence, object[] assemblyEvidence) { }
         public Evidence(System.Security.Policy.Evidence evidence) { }
         public Evidence(System.Security.Policy.EvidenceBase[] hostEvidence, System.Security.Policy.EvidenceBase[] assemblyEvidence) { }
         [System.ObsoleteAttribute("Evidence should not be treated as an ICollection. Use GetHostEnumerator and GetAssemblyEnumerator to iterate over the evidence to collect a count.")]
->>>>>>> eb51b02b
         public int Count { get { throw null; } }
         public bool IsReadOnly { get { throw null; } }
         public bool IsSynchronized { get { throw null; } }
         public bool Locked { get { throw null; } set { } }
         public object SyncRoot { get { throw null; } }
-<<<<<<< HEAD
-        [System.ObsoleteAttribute("This method is obsolete. Please use AddAssemblyEvidence instead.")]
-        public void AddAssembly(object id) { }
-        public void AddAssemblyEvidence<T>(T evidence) where T : System.Security.Policy.EvidenceBase { }
-        [System.ObsoleteAttribute("This method is obsolete. Please use AddHostEvidence instead.")]
-=======
         [System.ObsoleteAttribute("Evidence.AddAssembly has been deprecated. Use AddAssemblyEvidence instead.")]
         public void AddAssembly(object id) { }
         public void AddAssemblyEvidence<T>(T evidence) where T : System.Security.Policy.EvidenceBase { }
         [System.ObsoleteAttribute("Evidence.AddHost has been deprecated. Use AddHostEvidence instead.")]
->>>>>>> eb51b02b
         public void AddHost(object id) { }
         public void AddHostEvidence<T>(T evidence) where T : System.Security.Policy.EvidenceBase { }
         public void Clear() { }
         public System.Security.Policy.Evidence? Clone() { throw null; }
-<<<<<<< HEAD
-        [System.ObsoleteAttribute("Evidence should not be treated as an ICollection. Please use the GetHostEnumerator and GetAssemblyEnumerator methods rather than using CopyTo.")]
-        public void CopyTo(System.Array array, int index) { }
-        public System.Collections.IEnumerator GetAssemblyEnumerator() { throw null; }
-        public T? GetAssemblyEvidence<T>() where T : System.Security.Policy.EvidenceBase { throw null; }
-        [System.ObsoleteAttribute("GetEnumerator is obsolete. Please use GetAssemblyEnumerator and GetHostEnumerator instead.")]
-=======
         [System.ObsoleteAttribute("Evidence should not be treated as an ICollection. Use the GetHostEnumerator and GetAssemblyEnumerator methods rather than using CopyTo.")]
         public void CopyTo(System.Array array, int index) { }
         public System.Collections.IEnumerator GetAssemblyEnumerator() { throw null; }
         public T? GetAssemblyEvidence<T>() where T : System.Security.Policy.EvidenceBase { throw null; }
         [System.ObsoleteAttribute("GetEnumerator is obsolete. Use GetAssemblyEnumerator and GetHostEnumerator instead.")]
->>>>>>> eb51b02b
         public System.Collections.IEnumerator GetEnumerator() { throw null; }
         public System.Collections.IEnumerator GetHostEnumerator() { throw null; }
         public T? GetHostEvidence<T>() where T : System.Security.Policy.EvidenceBase { throw null; }
