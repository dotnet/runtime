--- conflicted
+++ resolved
@@ -975,7 +975,6 @@
             }
         }
 
-<<<<<<< HEAD
         private static void RemoveCompletedTasks(SynchronizedQueue<SerialStreamIORequest> queue)
         {
             // assumes dequeue-ing happens on a single thread
@@ -983,10 +982,7 @@
                 queue.TryDequeue(out _);
         }
 
-        private static SerialPinChange SignalsToPinChanges(Signals signals)
-=======
         private void NotifyPinChanges(Signals signals)
->>>>>>> 912b04df
         {
             if (signals.HasFlag(Signals.SignalCts))
             {
