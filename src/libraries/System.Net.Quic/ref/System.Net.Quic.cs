--- conflicted
+++ resolved
@@ -112,12 +112,6 @@
         public override System.Threading.Tasks.ValueTask<int> ReadAsync(System.Memory<byte> buffer, System.Threading.CancellationToken cancellationToken = default(System.Threading.CancellationToken)) { throw null; }
         public override long Seek(long offset, System.IO.SeekOrigin origin) { throw null; }
         public override void SetLength(long value) { }
-<<<<<<< HEAD
-=======
-        public void Shutdown() { }
-        public System.Threading.Tasks.ValueTask ShutdownCompleted(System.Threading.CancellationToken cancellationToken = default(System.Threading.CancellationToken)) { throw null; }
-        public System.Threading.Tasks.ValueTask ShutdownWriteCompleted(System.Threading.CancellationToken cancellationToken = default(System.Threading.CancellationToken)) { throw null; }
->>>>>>> eb57372f
         public override void Write(byte[] buffer, int offset, int count) { }
         public override void Write(System.ReadOnlySpan<byte> buffer) { }
         public System.Threading.Tasks.ValueTask WriteAsync(System.Buffers.ReadOnlySequence<byte> buffers, bool endStream, System.Threading.CancellationToken cancellationToken = default(System.Threading.CancellationToken)) { throw null; }
