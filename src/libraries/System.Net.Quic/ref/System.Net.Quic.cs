--- conflicted
+++ resolved
@@ -6,22 +6,11 @@
 
 namespace System.Net.Quic
 {
-<<<<<<< HEAD
-    public partial class QuicClientConnectionOptions
-    {
-        public QuicClientConnectionOptions() { }
-        public System.Net.Security.SslClientAuthenticationOptions? ClientAuthenticationOptions { get { throw null; } set { } }
-        public System.TimeSpan IdleTimeout { get { throw null; } set { } }
-        public System.Net.IPEndPoint? LocalEndPoint { get { throw null; } set { } }
-        public long MaxBidirectionalStreams { get { throw null; } set { } }
-        public long MaxUnidirectionalStreams { get { throw null; } set { } }
-=======
     public partial class QuicClientConnectionOptions : System.Net.Quic.QuicOptions
     {
         public QuicClientConnectionOptions() { }
         public System.Net.Security.SslClientAuthenticationOptions? ClientAuthenticationOptions { get { throw null; } set { } }
         public System.Net.IPEndPoint? LocalEndPoint { get { throw null; } set { } }
->>>>>>> 484a8075
         public System.Net.EndPoint? RemoteEndPoint { get { throw null; } set { } }
     }
     public sealed partial class QuicConnection : System.IDisposable
@@ -31,11 +20,7 @@
         public QuicConnection(System.Net.Quic.Implementations.QuicImplementationProvider implementationProvider, System.Net.Quic.QuicClientConnectionOptions options) { }
         public QuicConnection(System.Net.Quic.QuicClientConnectionOptions options) { }
         public bool Connected { get { throw null; } }
-<<<<<<< HEAD
-        public System.Net.IPEndPoint LocalEndPoint { get { throw null; } }
-=======
         public System.Net.IPEndPoint? LocalEndPoint { get { throw null; } }
->>>>>>> 484a8075
         public System.Net.Security.SslApplicationProtocol NegotiatedApplicationProtocol { get { throw null; } }
         public System.Net.EndPoint RemoteEndPoint { get { throw null; } }
         public System.Threading.Tasks.ValueTask<System.Net.Quic.QuicStream> AcceptStreamAsync(System.Threading.CancellationToken cancellationToken = default(System.Threading.CancellationToken)) { throw null; }
@@ -75,31 +60,16 @@
         public void Dispose() { }
         public void Start() { }
     }
-<<<<<<< HEAD
-    public partial class QuicListenerOptions
-    {
-        public QuicListenerOptions() { }
-        public string? CertificateFilePath { get { throw null; } set { } }
-        public System.TimeSpan IdleTimeout { get { throw null; } set { } }
-        public int ListenBacklog { get { throw null; } set { } }
-        public System.Net.IPEndPoint? ListenEndPoint { get { throw null; } set { } }
-        public long MaxBidirectionalStreams { get { throw null; } set { } }
-        public long MaxUnidirectionalStreams { get { throw null; } set { } }
-        public string? PrivateKeyFilePath { get { throw null; } set { } }
-=======
     public partial class QuicListenerOptions : System.Net.Quic.QuicOptions
     {
         public QuicListenerOptions() { }
         public int ListenBacklog { get { throw null; } set { } }
         public System.Net.IPEndPoint? ListenEndPoint { get { throw null; } set { } }
->>>>>>> 484a8075
         public System.Net.Security.SslServerAuthenticationOptions? ServerAuthenticationOptions { get { throw null; } set { } }
     }
     public partial class QuicOperationAbortedException : System.Net.Quic.QuicException
     {
         public QuicOperationAbortedException(string message) : base (default(string)) { }
-<<<<<<< HEAD
-=======
     }
     public partial class QuicOptions
     {
@@ -107,7 +77,6 @@
         public System.TimeSpan IdleTimeout { get { throw null; } set { } }
         public long MaxBidirectionalStreams { get { throw null; } set { } }
         public long MaxUnidirectionalStreams { get { throw null; } set { } }
->>>>>>> 484a8075
     }
     public sealed partial class QuicStream : System.IO.Stream
     {
