--- conflicted
+++ resolved
@@ -123,17 +123,9 @@
         public override System.Threading.Tasks.ValueTask WriteAsync(System.ReadOnlyMemory<byte> buffer, System.Threading.CancellationToken cancellationToken = default(System.Threading.CancellationToken)) { throw null; }
         public override void WriteByte(byte value) { }
     }
-<<<<<<< HEAD
-    public partial class QuicStreamAbortedException : System.Net.Quic.QuicException
-    {
-        public QuicStreamAbortedException(string message, long errorCode) : base (default(string)) { }
-        public long ErrorCode { get { throw null; } }
-    }
     public enum QuicStreamType
     {
         Unidirectional = 0,
         Bidirectional = 1,
     }
-=======
->>>>>>> aa156dbb
 }