--- conflicted
+++ resolved
@@ -435,37 +435,6 @@
                 Assert.Equal(ExpectedErrorCode, ex.ErrorCode);
             }).WaitAsync(TimeSpan.FromSeconds(15));
         }
-<<<<<<< HEAD
-
-        [ActiveIssue("https://github.com/dotnet/runtime/issues/32050")]
-        [Fact]
-        public async Task Read_ConnectionAborted_Throws()
-        {
-            const int ExpectedErrorCode = 1234;
-
-            await Task.Run(async () =>
-            {
-                using QuicListener listener = CreateQuicListener();
-                ValueTask<QuicConnection> serverConnectionTask = listener.AcceptConnectionAsync();
-
-                using QuicConnection clientConnection = CreateQuicConnection(listener.ListenEndPoint);
-                await clientConnection.ConnectAsync();
-
-                using QuicConnection serverConnection = await serverConnectionTask;
-
-                await using QuicStream clientStream = clientConnection.OpenBidirectionalStream();
-                await clientStream.WriteAsync(new byte[1]);
-
-                await using QuicStream serverStream = await serverConnection.AcceptStreamAsync();
-                await serverStream.ReadAsync(new byte[1]);
-
-                await clientConnection.CloseAsync(ExpectedErrorCode);
-
-                byte[] buffer = new byte[100];
-                QuicConnectionAbortedException ex = await Assert.ThrowsAsync<QuicConnectionAbortedException>(() => serverStream.ReadAsync(buffer).AsTask());
-                Assert.Equal(ExpectedErrorCode, ex.ErrorCode);
-            }).WaitAsync(TimeSpan.FromSeconds(5));
-        }
 
         [Fact]
         public async Task WriteCanceled_NextWriteThrows()
@@ -503,8 +472,6 @@
                 }
             );
         }
-=======
->>>>>>> 1883505e
     }
 
     public sealed class QuicStreamTests_MockProvider : QuicStreamTests<MockProviderFactory> { }
