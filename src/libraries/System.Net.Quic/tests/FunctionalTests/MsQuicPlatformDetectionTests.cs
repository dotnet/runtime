--- conflicted
+++ resolved
@@ -31,13 +31,8 @@
             Assert.True(QuicConnection.IsSupported);
         }
 
-<<<<<<< HEAD
-        [ConditionalFact(typeof(PlatformDetection), nameof(PlatformDetection.IsLinux))]
-=======
-        [ActiveIssue("https://github.com/dotnet/runtime/issues/81901", typeof(PlatformDetection), nameof(PlatformDetection.IsAlpine314), nameof(PlatformDetection.IsInContainer))]
         [Fact]
         [PlatformSpecific(TestPlatforms.Linux)]
->>>>>>> 615de004
         public async Task SupportedLinuxPlatformsWithMsQuic_IsSupportedIsTrue()
         {
             using Process find = new Process();
