﻿// Licensed to the .NET Foundation under one or more agreements.
// The .NET Foundation licenses this file to you under the MIT license.

using System.Buffers;
using System.Collections.Generic;
using System.Diagnostics;
using System.Net.Security;
using System.Security.Cryptography.X509Certificates;
using System.Text;
using System.Threading;
using System.Threading.Tasks;
using Xunit;
using Xunit.Abstractions;
using System.Diagnostics.Tracing;
using System.Net.Sockets;

namespace System.Net.Quic.Tests
{
    public abstract class QuicTestBase
    {
        private static readonly byte[] s_ping = "PING"u8.ToArray();
        private static readonly byte[] s_pong = "PONG"u8.ToArray();

        public static bool IsSupported => QuicListener.IsSupported && QuicConnection.IsSupported;

        public static SslApplicationProtocol ApplicationProtocol { get; } = new SslApplicationProtocol("quictest");

        public X509Certificate2 ServerCertificate = System.Net.Test.Common.Configuration.Certificates.GetServerCertificate();
        public X509Certificate2 ClientCertificate = System.Net.Test.Common.Configuration.Certificates.GetClientCertificate();

        public ITestOutputHelper _output;
        public const int PassingTestTimeoutMilliseconds = 4 * 60 * 1000;
        public static TimeSpan PassingTestTimeout => TimeSpan.FromMilliseconds(PassingTestTimeoutMilliseconds);

        public QuicTestBase(ITestOutputHelper output)
        {
            _output = output;
        }
        public bool RemoteCertificateValidationCallback(object sender, X509Certificate? certificate, X509Chain? chain, SslPolicyErrors sslPolicyErrors)
        {
            Assert.Equal(ServerCertificate.GetCertHash(), certificate?.GetCertHash());
            return true;
        }

<<<<<<< HEAD
        public async Task<QuicException> AssertThrowsQuicExceptionAsync(QuicError expectedError, Func<Task> testCode)
        {
            QuicException ex = await Assert.ThrowsAsync<QuicException>(testCode);
            Assert.Equal(expectedError, ex.QuicError);
            return ex;
=======
        public QuicServerConnectionOptions CreateQuicServerOptions()
        {
            return new QuicServerConnectionOptions()
            {
                ServerAuthenticationOptions = GetSslServerAuthenticationOptions()
            };
>>>>>>> 0a68c202
        }

        public SslServerAuthenticationOptions GetSslServerAuthenticationOptions()
        {
            return new SslServerAuthenticationOptions()
            {
                ApplicationProtocols = new List<SslApplicationProtocol>() { ApplicationProtocol },
                ServerCertificate = ServerCertificate
            };
        }

        public SslClientAuthenticationOptions GetSslClientAuthenticationOptions()
        {
            return new SslClientAuthenticationOptions()
            {
                ApplicationProtocols = new List<SslApplicationProtocol>() { ApplicationProtocol },
                RemoteCertificateValidationCallback = RemoteCertificateValidationCallback,
                TargetHost = "localhost"
            };
        }

        public QuicClientConnectionOptions CreateQuicClientOptions(EndPoint endpoint)
        {
            return new QuicClientConnectionOptions()
            {
                RemoteEndPoint = endpoint,
                ClientAuthenticationOptions = GetSslClientAuthenticationOptions()
            };
        }

        internal ValueTask<QuicConnection> CreateQuicConnection(IPEndPoint endpoint)
        {
            var options = CreateQuicClientOptions(endpoint);
            return CreateQuicConnection(options);
        }

        internal ValueTask<QuicConnection> CreateQuicConnection(QuicClientConnectionOptions clientOptions)
        {
            return QuicConnection.ConnectAsync(clientOptions);
        }

        internal QuicListenerOptions CreateQuicListenerOptions()
        {
            return new QuicListenerOptions()
            {
                ListenEndPoint = new IPEndPoint(IPAddress.Loopback, 0),
                ApplicationProtocols = new List<SslApplicationProtocol>() { ApplicationProtocol },
                ConnectionOptionsCallback = (_, _, _) => ValueTask.FromResult(CreateQuicServerOptions())
            };
        }

        internal ValueTask<QuicListener> CreateQuicListener(int maxUnidirectionalStreams = 100, int maxBidirectionalStreams = 100)
        {
            var options = CreateQuicListenerOptions();
            return CreateQuicListener(options);
        }

        internal ValueTask<QuicListener> CreateQuicListener(IPEndPoint endpoint)
        {
            var options = new QuicListenerOptions()
            {
                ListenEndPoint = endpoint,
                ApplicationProtocols = new List<SslApplicationProtocol>() { ApplicationProtocol },
                ConnectionOptionsCallback = (_, _, _) => ValueTask.FromResult(CreateQuicServerOptions())
            };
            return CreateQuicListener(options);
        }

        internal ValueTask<QuicListener> CreateQuicListener(QuicListenerOptions options) => QuicListener.ListenAsync(options);

        internal Task<(QuicConnection, QuicConnection)> CreateConnectedQuicConnection(QuicListener listener) => CreateConnectedQuicConnection(null, listener);
        internal async Task<(QuicConnection, QuicConnection)> CreateConnectedQuicConnection(QuicClientConnectionOptions? clientOptions, QuicListenerOptions listenerOptions)
        {
            await using (QuicListener listener = await CreateQuicListener(listenerOptions))
            {
                clientOptions ??= new QuicClientConnectionOptions()
                {
                    RemoteEndPoint = listener.LocalEndPoint,
                    ClientAuthenticationOptions = GetSslClientAuthenticationOptions()
                };
                if (clientOptions.RemoteEndPoint is IPEndPoint iPEndPoint && !iPEndPoint.Equals(listener.LocalEndPoint))
                {
                    clientOptions.RemoteEndPoint = listener.LocalEndPoint;
                }
                return await CreateConnectedQuicConnection(clientOptions, listener);
            }
        }

        internal async Task<(QuicConnection, QuicConnection)> CreateConnectedQuicConnection(QuicClientConnectionOptions? clientOptions = null, QuicListener? listener = null)
        {
            int retry = 3;
            int delay = 25;
            bool disposeListener = false;

            if (listener == null)
            {
                listener = await CreateQuicListener();
                disposeListener = true;
            }

            clientOptions ??= CreateQuicClientOptions(listener.LocalEndPoint);
            if (clientOptions.RemoteEndPoint is IPEndPoint iPEndPoint && !iPEndPoint.Equals(listener.LocalEndPoint))
            {
                clientOptions.RemoteEndPoint = listener.LocalEndPoint;
            }

            QuicConnection clientConnection = null;
            ValueTask<QuicConnection> serverTask = listener.AcceptConnectionAsync();
            while (retry > 0)
            {
                clientConnection = await CreateQuicConnection(clientOptions);
                retry--;
                try
                {
                    await clientConnection.ConnectAsync().ConfigureAwait(false);
                    break;
                }
                catch (QuicException ex) when (ex.HResult == (int)SocketError.ConnectionRefused)
                {
                    _output.WriteLine($"ConnectAsync to {clientConnection.RemoteEndPoint} failed with {ex.Message}");
                    await Task.Delay(delay);
                    delay *= 2;

                    if (retry == 0)
                    {
                        Debug.Fail($"ConnectAsync to {clientConnection.RemoteEndPoint} failed with {ex.Message}");
                        throw ex;
                    }
                }
            }

            QuicConnection serverConnection = await serverTask.ConfigureAwait(false);
            if (disposeListener)
            {
                await listener.DisposeAsync();
            }

            Assert.True(serverConnection.Connected);
            Assert.True(clientConnection.Connected);

            return (clientConnection, serverTask.Result);
        }

        internal async Task PingPong(QuicConnection client, QuicConnection server)
        {
            using QuicStream clientStream = await client.OpenBidirectionalStreamAsync();
            ValueTask t = clientStream.WriteAsync(s_ping);
            using QuicStream serverStream = await server.AcceptStreamAsync();

            byte[] buffer = new byte[s_ping.Length];
            int remains = s_ping.Length;
            while (remains > 0)
            {
                int readLength = await serverStream.ReadAsync(buffer, buffer.Length - remains, remains);
                Assert.True(readLength > 0);
                remains -= readLength;
            }
            Assert.Equal(s_ping, buffer);
            await t;

            t = serverStream.WriteAsync(s_pong);
            remains = s_pong.Length;
            while (remains > 0)
            {
                int readLength = await clientStream.ReadAsync(buffer, buffer.Length - remains, remains);
                Assert.True(readLength > 0);
                remains -= readLength;
            }

            Assert.Equal(s_pong, buffer);
            await t;
        }

        internal async Task RunClientServer(Func<QuicConnection, Task> clientFunction, Func<QuicConnection, Task> serverFunction, int iterations = 1, int millisecondsTimeout = PassingTestTimeoutMilliseconds, QuicListenerOptions listenerOptions = null)
        {
            const long ClientCloseErrorCode = 11111;
            const long ServerCloseErrorCode = 22222;

            await using QuicListener listener = await CreateQuicListener(listenerOptions ?? CreateQuicListenerOptions());

            using var serverFinished = new SemaphoreSlim(0);
            using var clientFinished = new SemaphoreSlim(0);

            for (int i = 0; i < iterations; ++i)
            {
                (QuicConnection clientConnection, QuicConnection serverConnection) = await CreateConnectedQuicConnection(listener);
                using (clientConnection)
                using (serverConnection)
                {
                    await new[]
                    {
                        Task.Run(async () =>
                        {
                            await serverFunction(serverConnection);
                            serverFinished.Release();
                            await clientFinished.WaitAsync();
                        }),
                        Task.Run(async () =>
                        {
                            await clientFunction(clientConnection);
                            clientFinished.Release();
                            await serverFinished.WaitAsync();
                        })
                    }.WhenAllOrAnyFailed(millisecondsTimeout);
                    await serverConnection.CloseAsync(ServerCloseErrorCode);
                    await clientConnection.CloseAsync(ClientCloseErrorCode);
                }
            }
        }

        internal async Task RunStreamClientServer(Func<QuicStream, Task> clientFunction, Func<QuicStream, Task> serverFunction, bool bidi, int iterations, int millisecondsTimeout)
        {
            byte[] buffer = new byte[1] { 42 };

            await RunClientServer(
                clientFunction: async connection =>
                {
                    await using QuicStream stream = bidi ? await connection.OpenBidirectionalStreamAsync() : await connection.OpenUnidirectionalStreamAsync();
                    // Open(Bi|Uni)directionalStream only allocates ID. We will force stream opening
                    // by Writing there and receiving data on the other side.
                    await stream.WriteAsync(buffer);

                    await clientFunction(stream);

                    stream.Shutdown();
                    await stream.ShutdownCompleted();
                },
                serverFunction: async connection =>
                {
                    await using QuicStream stream = await connection.AcceptStreamAsync();
                    Assert.Equal(1, await stream.ReadAsync(buffer));

                    await serverFunction(stream);

                    stream.Shutdown();
                    await stream.ShutdownCompleted();
                },
                iterations,
                millisecondsTimeout
            );
        }

        internal Task RunBidirectionalClientServer(Func<QuicStream, Task> clientFunction, Func<QuicStream, Task> serverFunction, int iterations = 1, int millisecondsTimeout = PassingTestTimeoutMilliseconds)
            => RunStreamClientServer(clientFunction, serverFunction, bidi: true, iterations, millisecondsTimeout);

        internal Task RunUnirectionalClientServer(Func<QuicStream, Task> clientFunction, Func<QuicStream, Task> serverFunction, int iterations = 1, int millisecondsTimeout = PassingTestTimeoutMilliseconds)
            => RunStreamClientServer(clientFunction, serverFunction, bidi: false, iterations, millisecondsTimeout);

        internal static async Task<int> ReadAll(QuicStream stream, byte[] buffer)
        {
            Memory<byte> memory = buffer;
            int bytesRead = 0;
            while (true)
            {
                int res = await stream.ReadAsync(memory);
                if (res == 0)
                {
                    break;
                }
                bytesRead += res;
                memory = memory[res..];
            }

            return bytesRead;
        }

        internal static async Task<int> WriteForever(QuicStream stream, int size = 1)
        {
            byte[] buffer = ArrayPool<byte>.Shared.Rent(size);
            try
            {
                while (true)
                {
                    await stream.WriteAsync(buffer);
                }
            }
            finally
            {
                ArrayPool<byte>.Shared.Return(buffer);
            }
        }
    }
}<|MERGE_RESOLUTION|>--- conflicted
+++ resolved
@@ -42,20 +42,19 @@
             return true;
         }
 
-<<<<<<< HEAD
         public async Task<QuicException> AssertThrowsQuicExceptionAsync(QuicError expectedError, Func<Task> testCode)
         {
             QuicException ex = await Assert.ThrowsAsync<QuicException>(testCode);
             Assert.Equal(expectedError, ex.QuicError);
             return ex;
-=======
+        }
+
         public QuicServerConnectionOptions CreateQuicServerOptions()
         {
             return new QuicServerConnectionOptions()
             {
                 ServerAuthenticationOptions = GetSslServerAuthenticationOptions()
             };
->>>>>>> 0a68c202
         }
 
         public SslServerAuthenticationOptions GetSslServerAuthenticationOptions()
