--- conflicted
+++ resolved
@@ -26,15 +26,12 @@
         protected override QuicImplementationProvider Provider => QuicImplementationProviders.MsQuic;
         protected override bool UsableAfterCanceledReads => false;
         protected override bool BlocksOnZeroByteReads => true;
-<<<<<<< HEAD
         protected override bool CanTimeout => true;
-=======
 
         public MsQuicQuicStreamConformanceTests(ITestOutputHelper output)
         {
             _output = output;
         }
->>>>>>> d20606c2
     }
 
     public abstract class QuicStreamConformanceTests : ConnectedStreamConformanceTests
