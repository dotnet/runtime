--- conflicted
+++ resolved
@@ -398,11 +398,7 @@
             QuicStream stream = await OpenStreamAsync(clientConnection);
             ValueTask<QuicStream> waitTask = OpenStreamAsync(clientConnection);
             Assert.False(waitTask.IsCompleted);
-<<<<<<< HEAD
-            Assert.ThrowsAny<QuicException>(() => clientConnection.OpenUnidirectionalStream());
-=======
-
->>>>>>> 523914d6
+
             // Close the streams, the waitTask should finish as a result.
             stream.Dispose();
             QuicStream newStream = await serverConnection.AcceptStreamAsync();
@@ -435,16 +431,12 @@
             QuicStream stream = await OpenStreamAsync(clientConnection);
             ValueTask<QuicStream> waitTask = OpenStreamAsync(clientConnection, cts.Token);
             Assert.False(waitTask.IsCompleted);
-<<<<<<< HEAD
-            Assert.ThrowsAny<QuicException>(() => clientConnection.OpenBidirectionalStream());
-=======
 
             cts.Cancel();
 
             // awaiting the task should throw
             var ex = await Assert.ThrowsAnyAsync<OperationCanceledException>(() => waitTask.AsTask().WaitAsync(TimeSpan.FromSeconds(3)));
             Assert.Equal(cts.Token, ex.CancellationToken);
->>>>>>> 523914d6
 
             // Close the streams, the waitTask should finish as a result.
             stream.Dispose();
