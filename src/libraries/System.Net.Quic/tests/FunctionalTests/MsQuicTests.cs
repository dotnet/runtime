// Licensed to the .NET Foundation under one or more agreements.
// The .NET Foundation licenses this file to you under the MIT license.

using System.Buffers;
using System.Collections.Generic;
using System.Diagnostics;
using System.Diagnostics.Tracing;
using System.Linq;
using System.Net.Security;
using System.Net.Sockets;
using System.Runtime.InteropServices;
using System.Security.Authentication;
using System.Security.Claims;
using System.Security.Cryptography;
using System.Security.Cryptography.X509Certificates;
using System.Text;
using System.Threading;
using System.Threading.Tasks;
using Microsoft.DotNet.XUnitExtensions;
using Xunit;
using Xunit.Abstractions;

namespace System.Net.Quic.Tests
{
    public class CertificateSetup : IDisposable
    {
        public readonly X509Certificate2 serverCert;
        public readonly X509Certificate2Collection serverChain;

        public CertificateSetup()
        {
            System.Net.Security.Tests.TestHelper.CleanupCertificates(nameof(MsQuicTests));
            (serverCert, serverChain) = System.Net.Security.Tests.TestHelper.GenerateCertificates("localhost", nameof(MsQuicTests), longChain: true);
        }

        public void Dispose()
        {
            serverCert.Dispose();
            foreach (var c in serverChain)
            {
                c.Dispose();
            }
        }
    }

    [Collection(nameof(DisableParallelization))]
    [ConditionalClass(typeof(QuicTestBase), nameof(QuicTestBase.IsSupported))]
    public class MsQuicTests : QuicTestBase, IClassFixture<CertificateSetup>
    {
        private static byte[] s_data = "Hello world!"u8.ToArray();
        readonly CertificateSetup _certificates;

        public MsQuicTests(ITestOutputHelper output, CertificateSetup setup) : base(output)
        {
            _certificates = setup;
        }

        [Fact]
        public async Task ConnectWithCertificateChain()
        {
            (X509Certificate2 certificate, X509Certificate2Collection chain) = System.Net.Security.Tests.TestHelper.GenerateCertificates("localhost", longChain: true);
            try
            {
                X509Certificate2 rootCA = chain[chain.Count - 1];

                var listenerOptions = new QuicListenerOptions()
                {
                    ListenEndPoint = new IPEndPoint(IPAddress.Loopback, 0),
                    ApplicationProtocols = new List<SslApplicationProtocol>() { ApplicationProtocol },
                    ConnectionOptionsCallback = (_, _, _) =>
                    {
                        var serverOptions = CreateQuicServerOptions();
                        serverOptions.ServerAuthenticationOptions.ServerCertificateContext = SslStreamCertificateContext.Create(certificate, chain);
                        serverOptions.ServerAuthenticationOptions.ServerCertificate = null;
                        return ValueTask.FromResult(serverOptions);
                    }
                };

                // Use whatever endpoint, it'll get overwritten in CreateConnectedQuicConnection.
                QuicClientConnectionOptions clientOptions = CreateQuicClientOptions(listenerOptions.ListenEndPoint);
                clientOptions.ClientAuthenticationOptions.RemoteCertificateValidationCallback = (sender, cert, chain, errors) =>
                {
                    Assert.Equal(certificate.Subject, cert.Subject);
                    Assert.Equal(certificate.Issuer, cert.Issuer);

                    // Dispose of the chain's elements before calling Build, which will overwrite them.
                    for (int i = 0; i < chain.ChainElements.Count; i++)
                    {
                        chain.ChainElements[i].Certificate.Dispose();
                    }

                    // We should get full chain without root CA.
                    // With trusted root, we should be able to build chain.
                    chain.ChainPolicy.CustomTrustStore.Add(rootCA);
                    chain.ChainPolicy.TrustMode = X509ChainTrustMode.CustomRootTrust;
                    bool ret = chain.Build(certificate);
                    if (!ret)
                    {
                        _output.WriteLine("Chain build failed with {0} elements", chain.ChainElements);
                        foreach (X509ChainElement element in chain.ChainElements)
                        {
                            _output.WriteLine("Element subject {0} and issuer {1}", element.Certificate.Subject, element.Certificate.Issuer);
                            _output.WriteLine("Element status len {0}", element.ChainElementStatus.Length);
                            foreach (X509ChainStatus status in element.ChainElementStatus)
                            {
                                _output.WriteLine($"Status:  {status.Status}: {status.StatusInformation}");
                            }
                        }
                    }

                    return ret;
                };

                (QuicConnection clientConnection, QuicConnection serverConnection) = await CreateConnectedQuicConnection(clientOptions, listenerOptions);
                using X509Certificate clientRemoteCertificate = clientConnection.RemoteCertificate;
                Assert.Equal(certificate, clientRemoteCertificate);
                Assert.Null(serverConnection.RemoteCertificate);
                await serverConnection.DisposeAsync();
                await clientConnection.DisposeAsync();
            }
            finally
            {
                foreach (X509Certificate2 cert in chain)
                {
                    cert.Dispose();
                }
                certificate.Dispose();
            }
        }

        [Theory]
        [InlineData(true)]
        [InlineData(false)]
        public async Task ConnectWithUntrustedCaWithCustomTrust_OK(bool usePartialChain)
        {
            int split = Random.Shared.Next(0, _certificates.serverChain.Count - 1);

            X509Certificate2Collection serverChain;
            if (usePartialChain)
            {
                // give first few certificates without root CA
                serverChain = new X509Certificate2Collection();
                for (int i = 0; i < split; i++)
                {
                    serverChain.Add(_certificates.serverChain[i]);
                }
            }
            else
            {
                serverChain = _certificates.serverChain;
            }

            var listenerOptions = CreateQuicListenerOptions();
            listenerOptions.ConnectionOptionsCallback = (_, _, _) =>
            {
                var serverOptions = CreateQuicServerOptions();
                serverOptions.ServerAuthenticationOptions.ServerCertificateContext = SslStreamCertificateContext.Create(_certificates.serverCert, serverChain);
                serverOptions.ServerAuthenticationOptions.RemoteCertificateValidationCallback = null;
                return ValueTask.FromResult(serverOptions);
            };

            await using QuicListener listener = await CreateQuicListener(listenerOptions);

            var clientOptions = CreateQuicClientOptions(listener.LocalEndPoint);
            var clientSslOptions = clientOptions.ClientAuthenticationOptions;
            clientSslOptions.TargetHost = "localhost";
            clientSslOptions.RemoteCertificateValidationCallback = null;
            clientSslOptions.CertificateChainPolicy = new X509ChainPolicy()
            {
                RevocationMode = X509RevocationMode.NoCheck,
                TrustMode = X509ChainTrustMode.CustomRootTrust
            };
            clientSslOptions.CertificateChainPolicy.CustomTrustStore.Add(_certificates.serverChain[_certificates.serverChain.Count - 1]);
            // Add only one CA to verify that peer did send intermediate CA cert.
            // In case of partial chain, we need to make missing certs available.
            if (usePartialChain)
            {
                for (int i = split; i < _certificates.serverChain.Count - 1; i++)
                {
                    clientSslOptions.CertificateChainPolicy.ExtraStore.Add(_certificates.serverChain[i]);
                }
            }

            // should connect successfully
            (QuicConnection clientConnection, QuicConnection serverConnection) = await CreateConnectedQuicConnection(clientOptions, listener);
            await clientConnection.DisposeAsync();
            await serverConnection.DisposeAsync();
        }


        [ConditionalFact]
        public async Task UntrustedClientCertificateFails()
        {
            if (PlatformDetection.IsWindows10Version20348OrLower)
            {
                throw new SkipTestException("Client certificates are not supported on Windows Server 2022.");
            }

            var listenerOptions = new QuicListenerOptions()
            {
                ListenEndPoint = new IPEndPoint(IPAddress.Loopback, 0),
                ApplicationProtocols = new List<SslApplicationProtocol>() { ApplicationProtocol },
                ConnectionOptionsCallback = (_, _, _) =>
                {
                    var serverOptions = CreateQuicServerOptions();
                    serverOptions.ServerAuthenticationOptions.ClientCertificateRequired = true;
                    serverOptions.ServerAuthenticationOptions.RemoteCertificateValidationCallback = (sender, cert, chain, errors) =>
                    {
                        return false;
                    };
                    return ValueTask.FromResult(serverOptions);
                }
            };

            await using QuicListener listener = await CreateQuicListener(listenerOptions);
            QuicClientConnectionOptions clientOptions = CreateQuicClientOptions(listener.LocalEndPoint);
            clientOptions.ClientAuthenticationOptions.ClientCertificates = new X509CertificateCollection() { ClientCertificate };
            Task<QuicConnection> clientTask = CreateQuicConnection(clientOptions).AsTask();

            // This will propagate the AuthenticationException since the client certificate is not trusted.
            Task<QuicConnection> serverTask = listener.AcceptConnectionAsync().AsTask();

            Assert.True(clientTask.Wait(PassingTestTimeout));
            await Assert.ThrowsAsync<AuthenticationException>(() => serverTask);
            // The task will likely succeed but we don't really care.
            // It may fail if the server aborts quickly.
            try
            {
                await using QuicConnection clientConnection = await clientTask;
            }
            catch (Exception ex)
            {
                _output.WriteLine($"Ignored exception:{Environment.NewLine}{ex}");
            }
        }

        [Fact]
        public async Task CertificateCallbackThrowPropagates()
        {
            using CancellationTokenSource cts = new CancellationTokenSource(PassingTestTimeout);
            bool validationResult = false;

            var listenerOptions = new QuicListenerOptions()
            {
                ListenEndPoint = new IPEndPoint(Socket.OSSupportsIPv6 ? IPAddress.IPv6Loopback : IPAddress.Loopback, 0),
                ApplicationProtocols = new List<SslApplicationProtocol>() { ApplicationProtocol },
                ConnectionOptionsCallback = (_, _, _) => ValueTask.FromResult(CreateQuicServerOptions())
            };
            await using QuicListener listener = await CreateQuicListener(listenerOptions);

            QuicClientConnectionOptions clientOptions = CreateQuicClientOptions(listener.LocalEndPoint);
            clientOptions.ClientAuthenticationOptions.RemoteCertificateValidationCallback = (sender, cert, chain, errors) =>
            {
                Assert.Equal(ServerCertificate, cert);
                if (validationResult)
                {
                    return validationResult;
                }

                throw new ArithmeticException("foobar");
            };

            clientOptions.ClientAuthenticationOptions.TargetHost = "foobar1";

            await Assert.ThrowsAsync<ArithmeticException>(() => CreateQuicConnection(clientOptions).AsTask());
            await Assert.ThrowsAsync<AuthenticationException>(async () => await listener.AcceptConnectionAsync());

            // Make sure the listener is still usable and there is no lingering bad connection
            validationResult = true;
            (QuicConnection clientConnection, QuicConnection serverConnection) = await CreateConnectedQuicConnection(listener);
            await PingPong(clientConnection, serverConnection);
            await clientConnection.DisposeAsync();
            await serverConnection.DisposeAsync();
        }

        [Fact]
        public async Task ConnectWithServerCertificateCallback()
        {
            using X509Certificate2 c1 = System.Net.Test.Common.Configuration.Certificates.GetServerCertificate();
            using X509Certificate2 c2 = System.Net.Test.Common.Configuration.Certificates.GetClientCertificate(); // This 'wrong' certificate but should be sufficient
            X509Certificate2 expectedCertificate = c1;

            using CancellationTokenSource cts = new CancellationTokenSource();
            cts.CancelAfter(PassingTestTimeout);
            string? receivedHostName = null;
            X509Certificate? receivedCertificate = null;

            var listenerOptions = new QuicListenerOptions()
            {
                ListenEndPoint = new IPEndPoint(Socket.OSSupportsIPv6 ? IPAddress.IPv6Loopback : IPAddress.Loopback, 0),
                ApplicationProtocols = new List<SslApplicationProtocol>() { ApplicationProtocol },
                ConnectionOptionsCallback = (_, _, _) =>
                {
                    var serverOptions = CreateQuicServerOptions();
                    serverOptions.ServerAuthenticationOptions.ServerCertificate = null;
                    serverOptions.ServerAuthenticationOptions.ServerCertificateSelectionCallback = (sender, hostName) =>
                    {
                        receivedHostName = hostName;
                        if (hostName == "foobar1")
                        {
                            return c1;
                        }
                        else if (hostName == "foobar2")
                        {
                            return c2;
                        }

                        return null;
                    };
                    return ValueTask.FromResult(serverOptions);
                }
            };

            await using QuicListener listener = await CreateQuicListener(listenerOptions);
            QuicClientConnectionOptions clientOptions = CreateQuicClientOptions(listener.LocalEndPoint);
            clientOptions.ClientAuthenticationOptions.TargetHost = "foobar1";
            clientOptions.ClientAuthenticationOptions.RemoteCertificateValidationCallback = (sender, cert, chain, errors) =>
            {
                receivedCertificate = cert;
                return true;
            };

            (QuicConnection clientConnection, QuicConnection serverConnection) = await CreateConnectedQuicConnection(clientOptions, listener);
            Assert.Equal(clientOptions.ClientAuthenticationOptions.TargetHost, receivedHostName);
            Assert.Equal(c1, receivedCertificate);
            await clientConnection.DisposeAsync();
            await serverConnection.DisposeAsync();

            // This should fail because server connection options callback returns null.
            clientOptions.ClientAuthenticationOptions.TargetHost = "foobar3";
            Task clientTask = CreateQuicConnection(clientOptions).AsTask();

            // TODO: the exception may change if we implement https://github.com/dotnet/runtime/issues/73152 to make server close
            // connections with CONNECTION_REFUSED in such cases
            var authEx = await Assert.ThrowsAsync<AuthenticationException>(() => clientTask);
            Assert.Contains("UserCanceled", authEx.Message);
            Assert.Equal(clientOptions.ClientAuthenticationOptions.TargetHost, receivedHostName);
            await Assert.ThrowsAsync<ArgumentException>(async () => await listener.AcceptConnectionAsync());

            // Do this last to make sure Listener is still functional.
            clientOptions.ClientAuthenticationOptions.TargetHost = "foobar2";
            expectedCertificate = c2;

            (clientConnection, serverConnection) = await CreateConnectedQuicConnection(clientOptions, listener);
            Assert.Equal(clientOptions.ClientAuthenticationOptions.TargetHost, receivedHostName);
            Assert.Equal(c2, receivedCertificate);
            await clientConnection.DisposeAsync();
            await serverConnection.DisposeAsync();
        }

        [Theory]
        [InlineData("127.0.0.1")]
        [InlineData("localhost")]
        public async Task ConnectWithIpSetsSni(string destination)
        {
            using X509Certificate2 certificate = System.Net.Test.Common.Configuration.Certificates.GetServerCertificate();
            string expectedName = "foobar";
            string? receivedHostName = null;

            var listenerOptions = new QuicListenerOptions()
            {
                // loopback may resolve to IPv6
                ListenEndPoint = new IPEndPoint(IPAddress.IPv6Any, 0),
                ApplicationProtocols = new List<SslApplicationProtocol>() { ApplicationProtocol },
                ConnectionOptionsCallback = (_, _, _) =>
                {
                    var serverOptions = CreateQuicServerOptions();
                    serverOptions.ServerAuthenticationOptions.ServerCertificate = null;
                    serverOptions.ServerAuthenticationOptions.ServerCertificateSelectionCallback = (sender, hostName) =>
                    {
                        receivedHostName = hostName;
                        return certificate;
                    };
                    return ValueTask.FromResult(serverOptions);
                }
            };

            await using QuicListener listener = await CreateQuicListener(listenerOptions);

            QuicClientConnectionOptions clientOptions = CreateQuicClientOptions(new DnsEndPoint(destination, listener.LocalEndPoint.Port));
            clientOptions.ClientAuthenticationOptions.TargetHost = expectedName;

            (QuicConnection clientConnection, QuicConnection serverConnection) = await CreateConnectedQuicConnection(clientOptions, listener);
            Assert.Equal(expectedName, receivedHostName);
            await clientConnection.DisposeAsync();
            await serverConnection.DisposeAsync();
        }

        [Fact]
        public async Task ConnectWithCertificateForDifferentName_Throws()
        {
            (X509Certificate2 certificate, X509Certificate2Collection chain) = System.Net.Security.Tests.TestHelper.GenerateCertificates("localhost");
            try
            {
                var quicOptions = new QuicListenerOptions()
                {
                    ListenEndPoint = new IPEndPoint(IPAddress.Loopback, 0),
                    ApplicationProtocols = new List<SslApplicationProtocol>() { ApplicationProtocol },
                    ConnectionOptionsCallback = (_, _, _) =>
                    {
                        var serverOptions = CreateQuicServerOptions();
                        serverOptions.ServerAuthenticationOptions.ServerCertificate = certificate;
                        return ValueTask.FromResult(serverOptions);
                    }
                };
                await using QuicListener listener = await CreateQuicListener(quicOptions);

                QuicClientConnectionOptions clientOptions = CreateQuicClientOptions(listener.LocalEndPoint);
                // Use different target host on purpose to get RemoteCertificateNameMismatch ssl error.
                clientOptions.ClientAuthenticationOptions.TargetHost = "loopback";
                clientOptions.ClientAuthenticationOptions.RemoteCertificateValidationCallback = (sender, cert, chain, errors) =>
                {
                    Assert.Equal(certificate.Subject, cert.Subject);
                    Assert.Equal(certificate.Issuer, cert.Issuer);
                    Assert.Equal(SslPolicyErrors.RemoteCertificateNameMismatch, errors & SslPolicyErrors.RemoteCertificateNameMismatch);
                    return SslPolicyErrors.None == errors;
                };

                await Assert.ThrowsAsync<AuthenticationException>(async () => await CreateQuicConnection(clientOptions));
            }
            finally
            {
                foreach (X509Certificate2 cert in chain)
                {
                    cert.Dispose();
                }
                certificate.Dispose();
            }
        }

        [ConditionalTheory]
        [InlineData("127.0.0.1", true)]
        [InlineData("::1", true)]
        [InlineData("127.0.0.1", false)]
        [InlineData("::1", false)]
        public async Task ConnectWithCertificateForLoopbackIP_IndicatesExpectedError(string ipString, bool expectsError)
        {
            var ipAddress = IPAddress.Parse(ipString);

            (X509Certificate2 certificate, X509Certificate2Collection chain) = System.Net.Security.Tests.TestHelper.GenerateCertificates(expectsError ? "badhost" : "localhost");
            try
            {
                var listenerOptions = new QuicListenerOptions()
                {
                    ListenEndPoint = new IPEndPoint(ipAddress, 0),
                    ApplicationProtocols = new List<SslApplicationProtocol>() { ApplicationProtocol },
                    ConnectionOptionsCallback = (_, _, _) =>
                    {
                        var serverOptions = CreateQuicServerOptions();
                        serverOptions.ServerAuthenticationOptions.ServerCertificate = certificate;
                        return ValueTask.FromResult(serverOptions);
                    }
                };

                // Use whatever endpoint, it'll get overwritten in CreateConnectedQuicConnection.
                QuicClientConnectionOptions clientOptions = CreateQuicClientOptions(listenerOptions.ListenEndPoint);
                clientOptions.ClientAuthenticationOptions.RemoteCertificateValidationCallback = (sender, cert, chain, errors) =>
                {
                    Assert.Equal(certificate.Subject, cert.Subject);
                    Assert.Equal(certificate.Issuer, cert.Issuer);
                    Assert.Equal(expectsError ? SslPolicyErrors.RemoteCertificateNameMismatch : SslPolicyErrors.None, errors & SslPolicyErrors.RemoteCertificateNameMismatch);
                    return true;
                };

                (QuicConnection clientConnection, QuicConnection serverConnection) = await CreateConnectedQuicConnection(clientOptions, listenerOptions);
                await clientConnection.DisposeAsync();
                await serverConnection.DisposeAsync();
            }
            finally
            {
                foreach (X509Certificate2 cert in chain)
                {
                    cert.Dispose();
                }
                certificate.Dispose();
            }
        }

        [ConditionalTheory]
        [InlineData(true, true)]
        [InlineData(false, true)]
        [InlineData(true, false)]
        [InlineData(false, false)]
        public async Task ConnectWithClientCertificate(bool sendCertificate, bool useClientSelectionCallback)
        {
            if (PlatformDetection.IsWindows10Version20348OrLower)
            {
                throw new SkipTestException("Client certificates are not supported on Windows Server 2022.");
            }

            bool clientCertificateOK = false;

            var listenerOptions = new QuicListenerOptions()
            {
                ListenEndPoint = new IPEndPoint(IPAddress.Loopback, 0),
                ApplicationProtocols = new List<SslApplicationProtocol>() { ApplicationProtocol },
                ConnectionOptionsCallback = (_, _, _) =>
                {
                    var serverOptions = CreateQuicServerOptions();
                    serverOptions.ServerAuthenticationOptions.ClientCertificateRequired = true;
                    serverOptions.ServerAuthenticationOptions.RemoteCertificateValidationCallback = (sender, cert, chain, errors) =>
                    {
                        if (sendCertificate)
                        {
                            _output.WriteLine("client certificate {0}", cert);
                            Assert.NotNull(cert);
                            Assert.Equal(ClientCertificate.Thumbprint, ((X509Certificate2)cert).Thumbprint);
                        }

                        clientCertificateOK = true;
                        return true;
                    };
                    return ValueTask.FromResult(serverOptions);
                }
            };

            await using QuicListener listener = await CreateQuicListener(listenerOptions);
            QuicClientConnectionOptions clientOptions = CreateQuicClientOptions(listener.LocalEndPoint);
            if (useClientSelectionCallback)
            {
                clientOptions.ClientAuthenticationOptions.LocalCertificateSelectionCallback = delegate
                {
                    return sendCertificate ? ClientCertificate : null;
                };
            }
            else if (sendCertificate)
            {
                clientOptions.ClientAuthenticationOptions.ClientCertificates = new X509CertificateCollection() { ClientCertificate };
            }
            (QuicConnection clientConnection, QuicConnection serverConnection) = await CreateConnectedQuicConnection(clientOptions, listener);

            // Verify functionality of the connections.
            await PingPong(clientConnection, serverConnection);
            // check we completed the client certificate verification.
            Assert.True(clientCertificateOK);
            using X509Certificate serverRemoteCertificate = serverConnection.RemoteCertificate;
            Assert.Equal(sendCertificate ? ClientCertificate : null, serverRemoteCertificate);

            await serverConnection.CloseAsync(0);
            await clientConnection.DisposeAsync();
            await serverConnection.DisposeAsync();
        }

        [Theory]
        [InlineData(false)]
        [InlineData(true)]
        public async Task OpenStreamAsync_BlocksUntilAvailable(bool unidirectional)
        {
            ValueTask<QuicStream> OpenStreamAsync(QuicConnection connection) => unidirectional
                ? connection.OpenOutboundStreamAsync(QuicStreamType.Unidirectional)
                : connection.OpenOutboundStreamAsync(QuicStreamType.Bidirectional);


            QuicListenerOptions listenerOptions = new QuicListenerOptions()
            {
                ListenEndPoint = new IPEndPoint(IPAddress.Loopback, 0),
                ApplicationProtocols = new List<SslApplicationProtocol>() { ApplicationProtocol },
                ConnectionOptionsCallback = (_, _, _) =>
                {
                    var serverOptions = CreateQuicServerOptions();
                    serverOptions.MaxInboundBidirectionalStreams = 1;
                    serverOptions.MaxInboundUnidirectionalStreams = 1;
                    return ValueTask.FromResult(serverOptions);
                }
            };
            (QuicConnection clientConnection, QuicConnection serverConnection) = await CreateConnectedQuicConnection(null, listenerOptions);

            // Open one stream, second call should block
            QuicStream stream = await OpenStreamAsync(clientConnection);
            ValueTask<QuicStream> waitTask = OpenStreamAsync(clientConnection);
            Assert.False(waitTask.IsCompleted);

            // Close the streams, the waitTask should finish as a result.
            await stream.DisposeAsync();
            QuicStream newStream = await serverConnection.AcceptInboundStreamAsync();
            await newStream.DisposeAsync();

            newStream = await waitTask.AsTask().WaitAsync(TimeSpan.FromSeconds(10));
            await newStream.DisposeAsync();

            await clientConnection.DisposeAsync();
            await serverConnection.DisposeAsync();
        }

        [Theory]
        [InlineData(false)]
        [InlineData(true)]
        public async Task OpenStreamAsync_Canceled_Throws_OperationCanceledException(bool unidirectional)
        {
            ValueTask<QuicStream> OpenStreamAsync(QuicConnection connection, CancellationToken token = default) => unidirectional
                ? connection.OpenOutboundStreamAsync(QuicStreamType.Unidirectional, token)
                : connection.OpenOutboundStreamAsync(QuicStreamType.Bidirectional, token);

            QuicListenerOptions listenerOptions = new QuicListenerOptions()
            {
                ListenEndPoint = new IPEndPoint(IPAddress.Loopback, 0),
                ApplicationProtocols = new List<SslApplicationProtocol>() { ApplicationProtocol },
                ConnectionOptionsCallback = (_, _, _) =>
                {
                    var serverOptions = CreateQuicServerOptions();
                    serverOptions.MaxInboundBidirectionalStreams = 1;
                    serverOptions.MaxInboundUnidirectionalStreams = 1;
                    return ValueTask.FromResult(serverOptions);
                }
            };
            (QuicConnection clientConnection, QuicConnection serverConnection) = await CreateConnectedQuicConnection(null, listenerOptions);

            CancellationTokenSource cts = new CancellationTokenSource();

            // Open one stream, second call should block
            QuicStream stream = await OpenStreamAsync(clientConnection);
            ValueTask<QuicStream> waitTask = OpenStreamAsync(clientConnection, cts.Token);
            Assert.False(waitTask.IsCompleted);

            cts.Cancel();

            // awaiting the task should throw
            var ex = await Assert.ThrowsAnyAsync<OperationCanceledException>(() => waitTask.AsTask().WaitAsync(TimeSpan.FromSeconds(3)));
            Assert.Equal(cts.Token, ex.CancellationToken);

            // Close the streams, the waitTask should finish as a result.
            await stream.DisposeAsync();
            QuicStream newStream = await serverConnection.AcceptInboundStreamAsync();
            await newStream.DisposeAsync();

            // next call should work as intended
            newStream = await OpenStreamAsync(clientConnection).AsTask().WaitAsync(TimeSpan.FromSeconds(10));
            await newStream.DisposeAsync();

            await clientConnection.DisposeAsync();
            await serverConnection.DisposeAsync();
        }

        [Theory]
        [InlineData(false)]
        [InlineData(true)]
        public async Task OpenStreamAsync_PreCanceled_Throws_OperationCanceledException(bool unidirectional)
        {
            ValueTask<QuicStream> OpenStreamAsync(QuicConnection connection, CancellationToken token = default) => unidirectional
                ? connection.OpenOutboundStreamAsync(QuicStreamType.Unidirectional, token)
                : connection.OpenOutboundStreamAsync(QuicStreamType.Bidirectional, token);

            (QuicConnection clientConnection, QuicConnection serverConnection) = await CreateConnectedQuicConnection(null, CreateQuicListenerOptions());

            CancellationTokenSource cts = new CancellationTokenSource();
            cts.Cancel();

            var ex = await Assert.ThrowsAnyAsync<OperationCanceledException>(() => OpenStreamAsync(clientConnection, cts.Token).AsTask().WaitAsync(TimeSpan.FromSeconds(3)));
            Assert.Equal(cts.Token, ex.CancellationToken);

            await clientConnection.DisposeAsync();
            await serverConnection.DisposeAsync();
        }

        [Theory]
        [InlineData(false, false)]
        [InlineData(true, true)] // the code path for uni/bidirectional streams differs only in a flag passed to MsQuic, so there is no need to test all possible combinations.
        public async Task OpenStreamAsync_ConnectionAbort_Throws(bool unidirectional, bool localAbort)
        {
            const int expectedErrorCode = 789654;

            ValueTask<QuicStream> OpenStreamAsync(QuicConnection connection, CancellationToken token = default) => unidirectional
                ? connection.OpenOutboundStreamAsync(QuicStreamType.Unidirectional, token)
                : connection.OpenOutboundStreamAsync(QuicStreamType.Bidirectional, token);

            QuicListenerOptions listenerOptions = new QuicListenerOptions()
            {
                ListenEndPoint = new IPEndPoint(IPAddress.Loopback, 0),
                ApplicationProtocols = new List<SslApplicationProtocol>() { ApplicationProtocol },
                ConnectionOptionsCallback = (_, _, _) =>
                {
                    var serverOptions = CreateQuicServerOptions();
                    serverOptions.MaxInboundBidirectionalStreams = 1;
                    serverOptions.MaxInboundUnidirectionalStreams = 1;
                    return ValueTask.FromResult(serverOptions);
                }
            };
            (QuicConnection clientConnection, QuicConnection serverConnection) = await CreateConnectedQuicConnection(null, listenerOptions);

            // Open one stream, second call should block
            using QuicStream stream = await OpenStreamAsync(clientConnection);
            ValueTask<QuicStream> waitTask = OpenStreamAsync(clientConnection);
            Assert.False(waitTask.IsCompleted);

            if (localAbort)
            {
                await clientConnection.CloseAsync(expectedErrorCode);
                await AssertThrowsQuicExceptionAsync(QuicError.OperationAborted, () => waitTask.AsTask().WaitAsync(TimeSpan.FromSeconds(3)));
            }
            else
            {
                await serverConnection.CloseAsync(expectedErrorCode);
                QuicException ex = await AssertThrowsQuicExceptionAsync(QuicError.ConnectionAborted, () => waitTask.AsTask().WaitAsync(TimeSpan.FromSeconds(3)));
                Assert.Equal(expectedErrorCode, ex.ApplicationErrorCode);
            }

            await clientConnection.DisposeAsync();
            await serverConnection.DisposeAsync();
        }

        [Theory]
        [MemberData(nameof(WriteData))]
        public async Task WriteTests(int[][] writes)
        {
            await RunClientServer(
                async clientConnection =>
                {
                    await using QuicStream stream = await clientConnection.OpenOutboundStreamAsync(QuicStreamType.Unidirectional);

                    foreach (int[] bufferLengths in writes)
                    {
                        foreach (int bufferLength in bufferLengths)
                        {
                            await stream.WriteAsync(new byte[bufferLength]);
                        }
                    }

                    stream.CompleteWrites();
                },
                async serverConnection =>
                {
                    await using QuicStream stream = await serverConnection.AcceptInboundStreamAsync();

                    var buffer = new byte[4096];
                    int receivedBytes = 0, totalBytes = 0;

                    while ((receivedBytes = await stream.ReadAsync(buffer)) != 0)
                    {
                        totalBytes += receivedBytes;
                    }

                    int expectedTotalBytes = writes.SelectMany(x => x).Sum();
                    Assert.Equal(expectedTotalBytes, totalBytes);

                    stream.CompleteWrites();
                });
        }

        public static IEnumerable<object[]> WriteData()
        {
            var bufferSizes = new[] { 1, 502, 15_003, 1_000_004 };
            var r = new Random();

            return
                from bufferCount in new[] { 1, 2, 3, 10 }
                let writes =
                    Enumerable.Range(0, 5)
                    .Select(_ =>
                        Enumerable.Range(0, bufferCount)
                        .Select(_ => bufferSizes[r.Next(bufferSizes.Length)])
                        .ToArray())
                    .ToArray()
                select new object[] { writes };
        }

        [Fact]
        public async Task CallDifferentWriteMethodsWorks()
        {
            (QuicConnection clientConnection, QuicConnection serverConnection) = await CreateConnectedQuicConnection();

            ReadOnlyMemory<byte> helloWorld = "Hello world!"u8.ToArray();

            await using QuicStream clientStream = await clientConnection.OpenOutboundStreamAsync(QuicStreamType.Bidirectional);
            ValueTask writeTask = clientStream.WriteAsync(helloWorld, completeWrites: true);
            await using QuicStream serverStream = await serverConnection.AcceptInboundStreamAsync();

            await writeTask;
            byte[] memory = new byte[24];
            int res = await serverStream.ReadAsync(memory);
            Assert.Equal(12, res);

            await clientConnection.DisposeAsync();
            await serverConnection.DisposeAsync();
        }

        [Fact]
        public async Task CloseAsync_ByServer_AcceptThrows()
        {
            (QuicConnection clientConnection, QuicConnection serverConnection) = await CreateConnectedQuicConnection();

            await using (clientConnection)
            await using (serverConnection)
            {
                var acceptTask = serverConnection.AcceptInboundStreamAsync();
                await serverConnection.CloseAsync(errorCode: 0);
                // make sure we throw
                await AssertThrowsQuicExceptionAsync(QuicError.OperationAborted, () => acceptTask.AsTask());
            }
        }

        [Theory]
        [InlineData(true)]
        [InlineData(false)]
        public async Task CloseAsync_MultipleCalls_FollowingCallsAreIgnored(bool client)
        {

            (QuicConnection clientConnection, QuicConnection serverConnection) = await CreateConnectedQuicConnection();

            await using (clientConnection)
            await using (serverConnection)
            {
                if (client)
                {
                    await clientConnection.CloseAsync(0);
                    await clientConnection.CloseAsync(0);
                }
                else
                {
                    await serverConnection.CloseAsync(0);
                    await serverConnection.CloseAsync(0);
                }
            }
        }

        internal static ReadOnlySequence<byte> CreateReadOnlySequenceFromBytes(byte[] data)
        {
            List<byte[]> segments = new List<byte[]>
            {
                Array.Empty<byte>()
            };

            foreach (var b in data)
            {
                segments.Add(new[] { b });
                segments.Add(Array.Empty<byte>());
            }

            return CreateSegments(segments.ToArray());
        }

        private static ReadOnlySequence<byte> CreateSegments(params byte[][] inputs)
        {
            if (inputs == null || inputs.Length == 0)
            {
                throw new InvalidOperationException();
            }

            int i = 0;

            BufferSegment last = null;
            BufferSegment first = null;

            do
            {
                byte[] s = inputs[i];
                int length = s.Length;
                int dataOffset = length;
                var chars = new byte[length * 2];

                for (int j = 0; j < length; j++)
                {
                    chars[dataOffset + j] = s[j];
                }

                // Create a segment that has offset relative to the OwnedMemory and OwnedMemory itself has offset relative to array
                var memory = new Memory<byte>(chars).Slice(length, length);

                if (first == null)
                {
                    first = new BufferSegment(memory);
                    last = first;
                }
                else
                {
                    last = last.Append(memory);
                }
                i++;
            } while (i < inputs.Length);

            return new ReadOnlySequence<byte>(first, 0, last, last.Memory.Length);
        }

        internal class BufferSegment : ReadOnlySequenceSegment<byte>
        {
            public BufferSegment(ReadOnlyMemory<byte> memory)
            {
                Memory = memory;
            }

            public BufferSegment Append(ReadOnlyMemory<byte> memory)
            {
                var segment = new BufferSegment(memory)
                {
                    RunningIndex = RunningIndex + Memory.Length
                };
                Next = segment;
                return segment;
            }
        }

        [Fact]
        [OuterLoop("May take several seconds")]
        public async Task ByteMixingOrNativeAVE_MinimalFailingTest()
        {
            const int writeSize = 64 * 1024;
            const int NumberOfWrites = 512;
            byte[] data1 = new byte[writeSize * NumberOfWrites];
            byte[] data2 = new byte[writeSize * NumberOfWrites];
            Array.Fill(data1, (byte)1);
            Array.Fill(data2, (byte)2);

            Task t1 = RunTest(data1);
            Task t2 = RunTest(data2);

            async Task RunTest(byte[] data)
            {
                await RunClientServer(
                    iterations: 20,
                    serverFunction: async connection =>
                    {
                        await using QuicStream stream = await connection.AcceptInboundStreamAsync();

                        byte[] buffer = new byte[data.Length];
                        int bytesRead = await ReadAll(stream, buffer);
                        Assert.Equal(data.Length, bytesRead);
                        AssertExtensions.SequenceEqual(data, buffer);

                        for (int pos = 0; pos < data.Length; pos += writeSize)
                        {
                            await stream.WriteAsync(data[pos..(pos + writeSize)]);
                        }
                        await stream.WriteAsync(Memory<byte>.Empty, completeWrites: true);
                    },
                    clientFunction: async connection =>
                    {
                        await using QuicStream stream = await connection.OpenOutboundStreamAsync(QuicStreamType.Bidirectional);

                        for (int pos = 0; pos < data.Length; pos += writeSize)
                        {
                            await stream.WriteAsync(data[pos..(pos + writeSize)]);
                        }
                        await stream.WriteAsync(Memory<byte>.Empty, completeWrites: true);

                        byte[] buffer = new byte[data.Length];
                        int bytesRead = await ReadAll(stream, buffer);
                        Assert.Equal(data.Length, bytesRead);
                        AssertExtensions.SequenceEqual(data, buffer);
                    }
                );
            }

            await (new[] { t1, t2 }).WhenAllOrAnyFailed(millisecondsTimeout: 1000000);
        }

        [Fact]
        public async Task ManagedAVE_MinimalFailingTest()
        {
            async Task GetStreamIdWithoutStartWorks()
            {
                (QuicConnection clientConnection, QuicConnection serverConnection) = await CreateConnectedQuicConnection();

                await using QuicStream clientStream = await clientConnection.OpenOutboundStreamAsync(QuicStreamType.Bidirectional);
                Assert.Equal(0, clientStream.Id);

                // TODO: stream that is opened by client but left unaccepted by server may cause AccessViolationException in its Finalizer
                await clientConnection.DisposeAsync();
                await serverConnection.DisposeAsync();
            }

            await GetStreamIdWithoutStartWorks().WaitAsync(TimeSpan.FromSeconds(15));

            GC.Collect();
        }

        [Fact]
        public async Task DisposingConnection_OK()
        {
            async Task GetStreamIdWithoutStartWorks()
            {
                (QuicConnection clientConnection, QuicConnection serverConnection) = await CreateConnectedQuicConnection();

                await using QuicStream clientStream = await clientConnection.OpenOutboundStreamAsync(QuicStreamType.Bidirectional);
                Assert.Equal(0, clientStream.Id);

                // Dispose all connections before the streams;
                await clientConnection.DisposeAsync();
                await serverConnection.DisposeAsync();
            }

            await GetStreamIdWithoutStartWorks();

            GC.Collect();
        }

        [Fact]
        public async Task Read_ConnectionAbortedByPeer_Throws()
        {
            const int ExpectedErrorCode = 1234;

            await Task.Run(async () =>
            {
                (QuicConnection clientConnection, QuicConnection serverConnection) = await CreateConnectedQuicConnection();

                await using QuicStream clientStream = await clientConnection.OpenOutboundStreamAsync(QuicStreamType.Bidirectional);
                await clientStream.WriteAsync(new byte[1]);

                await using QuicStream serverStream = await serverConnection.AcceptInboundStreamAsync();
                await serverStream.ReadAsync(new byte[1]);

                await clientConnection.CloseAsync(ExpectedErrorCode);

                byte[] buffer = new byte[100];
                await AssertThrowsQuicExceptionAsync(QuicError.OperationAborted, () => clientStream.ReadAsync(buffer).AsTask());
                QuicException ex = await AssertThrowsQuicExceptionAsync(QuicError.ConnectionAborted, () => serverStream.ReadAsync(buffer).AsTask());
                Assert.Equal(ExpectedErrorCode, ex.ApplicationErrorCode);

                await serverConnection.DisposeAsync();
                await clientConnection.DisposeAsync();
            }).WaitAsync(TimeSpan.FromMilliseconds(PassingTestTimeoutMilliseconds));
        }

        [Fact]
        public async Task Read_ConnectionAbortedByUser_Throws()
        {
            const int ExpectedErrorCode = 1234;

            await Task.Run(async () =>
            {
                (QuicConnection clientConnection, QuicConnection serverConnection) = await CreateConnectedQuicConnection();

                await using QuicStream clientStream = await clientConnection.OpenOutboundStreamAsync(QuicStreamType.Bidirectional);
                await clientStream.WriteAsync(new byte[1]);

                await using QuicStream serverStream = await serverConnection.AcceptInboundStreamAsync();
                await serverStream.ReadAsync(new byte[1]);

                await serverConnection.CloseAsync(ExpectedErrorCode);

                byte[] buffer = new byte[100];
                QuicException ex = await AssertThrowsQuicExceptionAsync(QuicError.ConnectionAborted, () => clientStream.ReadAsync(buffer).AsTask());
                Assert.Equal(ExpectedErrorCode, ex.ApplicationErrorCode);
                await AssertThrowsQuicExceptionAsync(QuicError.OperationAborted, () => serverStream.ReadAsync(buffer).AsTask());

                await serverConnection.DisposeAsync();
                await clientConnection.DisposeAsync();
            }).WaitAsync(TimeSpan.FromMilliseconds(PassingTestTimeoutMilliseconds));
        }

        [Theory]
        [InlineData(true)]
        [InlineData(false)]
        public async Task BigWrite_SmallRead_Success(bool closeWithData)
        {
            const int size = 100;
            (QuicConnection clientConnection, QuicConnection serverConnection) = await CreateConnectedQuicConnection();
            await using (clientConnection)
            await using (serverConnection)
            {
                byte[] buffer = new byte[1] { 42 };

                QuicStream clientStream = await clientConnection.OpenOutboundStreamAsync(QuicStreamType.Bidirectional);
                Task<QuicStream> t = serverConnection.AcceptInboundStreamAsync().AsTask();
                await TaskTimeoutExtensions.WhenAllOrAnyFailed(clientStream.WriteAsync(buffer).AsTask(), t, PassingTestTimeoutMilliseconds);
                QuicStream serverStream = t.Result;
                Assert.Equal(1, await serverStream.ReadAsync(buffer));

                // streams are new established and in good shape.
                using (clientStream)
                using (serverStream)
                {
                    byte[] expected = RandomNumberGenerator.GetBytes(size);
                    byte[] actual = new byte[size];

                    // should be small enough to fit.
                    await serverStream.WriteAsync(expected, closeWithData);

                    // Add delay to have chance to receive the 100b block before ReadAsync starts.
                    await Task.Delay(10);
                    int remaining = size;
                    int readLength;
                    while (remaining > 0)
                    {
                        readLength = await clientStream.ReadAsync(new Memory<byte>(actual, size - remaining, 1));
                        Assert.Equal(1, readLength);
                        remaining--;
                    }

                    Assert.Equal(expected, actual);

                    if (!closeWithData)
                    {
                        serverStream.CompleteWrites();
                    }

                    readLength = await clientStream.ReadAsync(actual);
                    Assert.Equal(0, readLength);

                    Assert.Equal(expected, actual);
                }
            }
        }

        [Fact]
        public async Task BasicTest_WithReadsCompletedCheck()
        {
            await RunClientServer(
                iterations: 100,
                serverFunction: async connection =>
                {
                    await using QuicStream stream = await connection.AcceptInboundStreamAsync();
                    Assert.False(stream.ReadsClosed.IsCompleted);

                    byte[] buffer = new byte[s_data.Length];
                    int bytesRead = await ReadAll(stream, buffer);

                    Assert.True(stream.ReadsClosed.IsCompletedSuccessfully);
                    Assert.Equal(s_data.Length, bytesRead);
                    Assert.Equal(s_data, buffer);

                    await stream.WriteAsync(s_data, completeWrites: true);
                },
                clientFunction: async connection =>
                {
                    await using QuicStream stream = await connection.OpenOutboundStreamAsync(QuicStreamType.Bidirectional);
                    Assert.False(stream.ReadsClosed.IsCompleted);

                    await stream.WriteAsync(s_data, completeWrites: true);

                    byte[] buffer = new byte[s_data.Length];
                    int bytesRead = await ReadAll(stream, buffer);

                    Assert.True(stream.ReadsClosed.IsCompletedSuccessfully);
                    Assert.Equal(s_data.Length, bytesRead);
                    Assert.Equal(s_data, buffer);
                }
            );
        }

        [Fact]
        public async Task Read_ReadsCompleted_ReportedBeforeReturning0()
        {
            await RunBidirectionalClientServer(
                async clientStream =>
                {
                    await clientStream.WriteAsync(new byte[1], completeWrites: true);
                },
                async serverStream =>
                {
                    Assert.False(serverStream.ReadsClosed.IsCompleted);

                    var received = await serverStream.ReadAsync(new byte[1]);
                    Assert.Equal(1, received);
                    Assert.True(serverStream.ReadsClosed.IsCompletedSuccessfully);

                    var task = serverStream.ReadAsync(new byte[1]);
                    Assert.True(task.IsCompleted);

                    received = await task;
                    Assert.Equal(0, received);
                    Assert.True(serverStream.ReadsClosed.IsCompletedSuccessfully);
                });
        }

        [Fact]
<<<<<<< HEAD
        [OuterLoop("May take several seconds")]
        public async Task IdleTimeout_ThrowsQuicException()
        {
            QuicListenerOptions listenerOptions = new QuicListenerOptions()
            {
                ListenEndPoint = new IPEndPoint(IPAddress.Loopback, 0),
                ApplicationProtocols = new List<SslApplicationProtocol>() { ApplicationProtocol },
                ConnectionOptionsCallback = (_, _, _) =>
                {
                    var serverOptions = CreateQuicServerOptions();
                    serverOptions.MaxInboundBidirectionalStreams = 1;
                    serverOptions.MaxInboundUnidirectionalStreams = 1;
                    serverOptions.IdleTimeout = TimeSpan.FromSeconds(1);
                    return ValueTask.FromResult(serverOptions);
                }
            };
            (QuicConnection clientConnection, QuicConnection serverConnection) = await CreateConnectedQuicConnection(null, listenerOptions);

            await using (clientConnection)
            await using (serverConnection)
            {
                using QuicStream clientStream = await clientConnection.OpenOutboundStreamAsync(QuicStreamType.Bidirectional);
                await clientStream.WriteAsync(new byte[1]);
                using QuicStream serverStream = await serverConnection.AcceptInboundStreamAsync().AsTask().WaitAsync(TimeSpan.FromSeconds(10));
                await serverStream.ReadAsync(new byte[1]);

                ValueTask<QuicStream> acceptTask = serverConnection.AcceptInboundStreamAsync();

                // read attempts should block until idle timeout
                await AssertThrowsQuicExceptionAsync(QuicError.ConnectionIdle, async () => await serverStream.ReadAsync(new byte[10])).WaitAsync(TimeSpan.FromSeconds(10));

                // write and accept should throw as well
                await AssertThrowsQuicExceptionAsync(QuicError.ConnectionIdle, async () => await serverStream.WriteAsync(new byte[10])).WaitAsync(TimeSpan.FromSeconds(10));
                await AssertThrowsQuicExceptionAsync(QuicError.ConnectionIdle, async () => await acceptTask).WaitAsync(TimeSpan.FromSeconds(10));
            }
=======
        public async Task IncompatibleAlpn_ThrowsAuthenticationException()
        {
            await using QuicListener listener = await CreateQuicListener();
            QuicClientConnectionOptions clientOptions = CreateQuicClientOptions(listener.LocalEndPoint);
            clientOptions.ClientAuthenticationOptions.ApplicationProtocols[0] = new SslApplicationProtocol("someprotocol");

            await Assert.ThrowsAsync<AuthenticationException>(async () => await CreateQuicConnection(clientOptions)).WaitAsync(TimeSpan.FromSeconds(30));
>>>>>>> 4659614a
        }
    }
}<|MERGE_RESOLUTION|>--- conflicted
+++ resolved
@@ -1152,7 +1152,16 @@
         }
 
         [Fact]
-<<<<<<< HEAD
+        public async Task IncompatibleAlpn_ThrowsAuthenticationException()
+        {
+            await using QuicListener listener = await CreateQuicListener();
+            QuicClientConnectionOptions clientOptions = CreateQuicClientOptions(listener.LocalEndPoint);
+            clientOptions.ClientAuthenticationOptions.ApplicationProtocols[0] = new SslApplicationProtocol("someprotocol");
+
+            await Assert.ThrowsAsync<AuthenticationException>(async () => await CreateQuicConnection(clientOptions)).WaitAsync(TimeSpan.FromSeconds(30));
+        }
+
+        [Fact]
         [OuterLoop("May take several seconds")]
         public async Task IdleTimeout_ThrowsQuicException()
         {
@@ -1188,15 +1197,6 @@
                 await AssertThrowsQuicExceptionAsync(QuicError.ConnectionIdle, async () => await serverStream.WriteAsync(new byte[10])).WaitAsync(TimeSpan.FromSeconds(10));
                 await AssertThrowsQuicExceptionAsync(QuicError.ConnectionIdle, async () => await acceptTask).WaitAsync(TimeSpan.FromSeconds(10));
             }
-=======
-        public async Task IncompatibleAlpn_ThrowsAuthenticationException()
-        {
-            await using QuicListener listener = await CreateQuicListener();
-            QuicClientConnectionOptions clientOptions = CreateQuicClientOptions(listener.LocalEndPoint);
-            clientOptions.ClientAuthenticationOptions.ApplicationProtocols[0] = new SslApplicationProtocol("someprotocol");
-
-            await Assert.ThrowsAsync<AuthenticationException>(async () => await CreateQuicConnection(clientOptions)).WaitAsync(TimeSpan.FromSeconds(30));
->>>>>>> 4659614a
         }
     }
 }