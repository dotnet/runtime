--- conflicted
+++ resolved
@@ -17,10 +17,6 @@
         public async Task TestConnect()
         {
             using QuicListener listener = CreateQuicListener();
-<<<<<<< HEAD
-
-=======
->>>>>>> 49e5d17b
             IPEndPoint listenEndPoint = listener.ListenEndPoint;
 
             using QuicConnection clientConnection = CreateQuicConnection(listenEndPoint);
