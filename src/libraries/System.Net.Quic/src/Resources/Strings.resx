--- conflicted
+++ resolved
@@ -156,31 +156,18 @@
   <data name="net_quic_cert_chain_validation" xml:space="preserve">
     <value>The remote certificate is invalid because of errors in the certificate chain: {0}</value>
   </data>
-<<<<<<< HEAD
-=======
-  <data name="net_quic_not_connected" xml:space="preserve">
-    <value>Connection is not connected.</value>
-  </data>
   <data name="net_quic_internal_error" xml:space="preserve">
     <value>An internal error has occured. {0}</value>
   </data>
-  <data name="net_ssl_app_protocols_invalid" xml:space="preserve">
-    <value>The application protocol list is invalid.</value>
-  </data>
->>>>>>> aa156dbb
   <data name="net_quic_tls_version_notsupported" xml:space="preserve">
     <value>Could not use a TLS version required by Quic. TLS 1.3 may have been disabled in the registry.</value>
   </data>
   <data name="net_quic_empty_cipher_suite" xml:space="preserve">
     <value>CipherSuitePolicy must specify at least one cipher supported by QUIC.</value>
   </data>
-<<<<<<< HEAD
   <data name="net_quic_accept_not_allowed" xml:space="preserve">
     <value>QuicConnection is configured to not accept any streams.</value>
   </data>
-  <data name="net_io_invalidnestedcall" xml:space="preserve">
-    <value>This method may not be called when another {0} operation is pending.</value>
-=======
   <data name="net_quic_address_in_use" xml:space="preserve">
     <value>The local address is already in use.</value>
   </data>
@@ -214,7 +201,6 @@
   </data>
   <data name="net_auth_tls_alert" xml:space="preserve">
     <value>Authentication failed because the remote party sent a TLS alert: '{0}'.</value>
->>>>>>> aa156dbb
   </data>
   <!-- Referenced in shared IPEndPointExtensions.cs -->
   <data name="net_InvalidAddressFamily" xml:space="preserve">
