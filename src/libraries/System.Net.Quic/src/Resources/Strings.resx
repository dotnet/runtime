--- conflicted
+++ resolved
@@ -150,15 +150,12 @@
   <data name="net_quic_writing_notallowed" xml:space="preserve">
     <value>Writing is not allowed on stream.</value>
   </data>
-<<<<<<< HEAD
   <data name="net_quic_timeout_use_gt_zero" xml:space="preserve">
     <value>Timeout can only be set to 'System.Threading.Timeout.Infinite' or a value &gt; 0.</value>
   </data>
   <data name="net_quic_timeout" xml:space="preserve">
     <value>Connection timed out.</value>
-=======
   <data name="net_quic_ssl_option" xml:space="preserve">
     <value>The '{0}' is not supported by System.Net.Quic.</value>
->>>>>>> b2107c5e
   </data>
 </root>
