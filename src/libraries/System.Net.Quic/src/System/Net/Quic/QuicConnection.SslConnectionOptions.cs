// Licensed to the .NET Foundation under one or more agreements.
// The .NET Foundation licenses this file to you under the MIT license.

using System.Net.Security;
using System.Security.Authentication;
using System.Security.Cryptography;
using System.Security.Cryptography.X509Certificates;
using Microsoft.Quic;
using static Microsoft.Quic.MsQuic;

namespace System.Net.Quic;

public partial class QuicConnection
{
    private readonly struct SslConnectionOptions
    {
        private static readonly Oid s_serverAuthOid = new Oid("1.3.6.1.5.5.7.3.1", null);
        private static readonly Oid s_clientAuthOid = new Oid("1.3.6.1.5.5.7.3.2", null);

        /// <summary>
        /// The connection to which these options belong.
        /// </summary>
        private readonly QuicConnection _connection;
        /// <summary>
        /// Determines if the connection is outbound/client or inbound/server.
        /// </summary>
        private readonly bool _isClient;
        /// <summary>
        /// Host name send in SNI, set only for outbound/client connections. Configured via <see cref="SslClientAuthenticationOptions.TargetHost"/>.
        /// </summary>
        private readonly string? _targetHost;
        /// <summary>
        /// Always <c>true</c> for outbound/client connections. Configured for inbound/server ones via <see cref="SslServerAuthenticationOptions.ClientCertificateRequired"/>.
        /// </summary>
        private readonly bool _certificateRequired;
        /// <summary>
        /// Configured via <see cref="SslServerAuthenticationOptions.CertificateRevocationCheckMode"/> or <see cref="SslClientAuthenticationOptions.CertificateRevocationCheckMode"/>.
        /// </summary>
        private readonly X509RevocationMode _revocationMode;
        /// <summary>
        /// Configured via <see cref="SslServerAuthenticationOptions.RemoteCertificateValidationCallback"/> or <see cref="SslClientAuthenticationOptions.RemoteCertificateValidationCallback"/>.
        /// </summary>
        private readonly RemoteCertificateValidationCallback? _validationCallback;

        public SslConnectionOptions(QuicConnection connection, bool isClient, string? targetHost, bool certificateRequired, X509RevocationMode revocationMode, RemoteCertificateValidationCallback? validationCallback)
        {
            _connection = connection;
            _isClient = isClient;
            _targetHost = targetHost;
            _certificateRequired = certificateRequired;
            _revocationMode = revocationMode;
            _validationCallback = validationCallback;
        }

        public unsafe int ValidateCertificate(QUIC_BUFFER* certificatePtr, QUIC_BUFFER* chainPtr, out X509Certificate2? certificate)
        {
            SslPolicyErrors sslPolicyErrors = SslPolicyErrors.None;
            IntPtr certificateBuffer = 0;
            int certificateLength = 0;

            X509Chain? chain = null;
            X509Certificate2? result = null;
            try
            {
                if (certificatePtr is not null)
                {
                    chain = new X509Chain();
                    chain.ChainPolicy.RevocationMode = _revocationMode;
                    chain.ChainPolicy.RevocationFlag = X509RevocationFlag.ExcludeRoot;
                    chain.ChainPolicy.ApplicationPolicy.Add(_isClient ? s_serverAuthOid : s_clientAuthOid);

                    if (OperatingSystem.IsWindows())
                    {
                        result = new X509Certificate2((IntPtr)certificatePtr);
                    }
                    else
                    {
                        if (certificatePtr->Length > 0)
                        {
                            certificateBuffer = (IntPtr)certificatePtr->Buffer;
                            certificateLength = (int)certificatePtr->Length;
                            result = new X509Certificate2(certificatePtr->Span);
                        }

                        if (chainPtr->Length > 0)
                        {
                            X509Certificate2Collection additionalCertificates = new X509Certificate2Collection();
                            additionalCertificates.Import(chainPtr->Span);
                            chain.ChainPolicy.ExtraStore.AddRange(additionalCertificates);
                        }
                    }
                }

<<<<<<< HEAD
                if (MsQuicApi.UsesSChannelBackend)
=======
                if (result is not null)
>>>>>>> ea336f3d
                {
                    sslPolicyErrors |= CertificateValidation.BuildChainAndVerifyProperties(chain!, result, checkCertName: true, !_isClient, _targetHost, certificateBuffer, certificateLength);
                }
                else if (_certificateRequired)
                {
                    sslPolicyErrors |= SslPolicyErrors.RemoteCertificateNotAvailable;
                }

                int status = QUIC_STATUS_SUCCESS;
                if (_validationCallback is not null)
                {
                    if (!_validationCallback(_connection, result, chain, sslPolicyErrors))
                    {
                        if (_isClient)
                        {
                            throw new AuthenticationException(SR.net_quic_cert_custom_validation);
                        }

                        status = QUIC_STATUS_USER_CANCELED;
                    }
                }
                else if (sslPolicyErrors != SslPolicyErrors.None)
                {
                    if (_isClient)
                    {
                        throw new AuthenticationException(SR.Format(SR.net_quic_cert_chain_validation, sslPolicyErrors));
                    }

                    status = QUIC_STATUS_HANDSHAKE_FAILURE;
                }

                certificate = result;
                return status;
            }
            catch
            {
                result?.Dispose();
                throw;
            }
            finally
            {
                if (chain is not null)
                {
                    X509ChainElementCollection elements = chain.ChainElements;
                    for (int i = 0; i < elements.Count; i++)
                    {
                        elements[i].Certificate.Dispose();
                    }

                    chain.Dispose();
                }
            }
        }
    }
}<|MERGE_RESOLUTION|>--- conflicted
+++ resolved
@@ -69,7 +69,7 @@
                     chain.ChainPolicy.RevocationFlag = X509RevocationFlag.ExcludeRoot;
                     chain.ChainPolicy.ApplicationPolicy.Add(_isClient ? s_serverAuthOid : s_clientAuthOid);
 
-                    if (OperatingSystem.IsWindows())
+                    if (MsQuicApi.UsesSChannelBackend)
                     {
                         result = new X509Certificate2((IntPtr)certificatePtr);
                     }
@@ -91,11 +91,7 @@
                     }
                 }
 
-<<<<<<< HEAD
-                if (MsQuicApi.UsesSChannelBackend)
-=======
                 if (result is not null)
->>>>>>> ea336f3d
                 {
                     sslPolicyErrors |= CertificateValidation.BuildChainAndVerifyProperties(chain!, result, checkCertName: true, !_isClient, _targetHost, certificateBuffer, certificateLength);
                 }
