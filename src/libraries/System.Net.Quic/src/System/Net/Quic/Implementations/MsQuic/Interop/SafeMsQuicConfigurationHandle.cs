﻿// Licensed to the .NET Foundation under one or more agreements.
// The .NET Foundation licenses this file to you under the MIT license.

using System.Buffers;
using System.Collections.Generic;
using System.Diagnostics;
using System.Net.Security;
using System.Runtime.InteropServices;
using System.Security.Cryptography.X509Certificates;
using System.Threading;
using Microsoft.Quic;
using static Microsoft.Quic.MsQuic;

namespace System.Net.Quic.Implementations.MsQuic.Internal
{
    internal sealed class SafeMsQuicConfigurationHandle : MsQuicSafeHandle
    {
<<<<<<< HEAD
        private static readonly FieldInfo _contextCertificate = typeof(SslStreamCertificateContext).GetField("Certificate", BindingFlags.NonPublic | BindingFlags.Instance)!;
        private static readonly FieldInfo _contextChain = typeof(SslStreamCertificateContext).GetField("IntermediateCertificates", BindingFlags.NonPublic | BindingFlags.Instance)!;

        public unsafe SafeMsQuicConfigurationHandle(QUIC_HANDLE* handle)
            : base(handle, ptr => MsQuicApi.Api.ApiTable->ConfigurationClose((QUIC_HANDLE*)ptr), SafeHandleType.Configuration)
=======
        public override bool IsInvalid => handle == IntPtr.Zero;

        public SafeMsQuicConfigurationHandle()
            : base(IntPtr.Zero, ownsHandle: true)
>>>>>>> 523914d6
        { }

        // TODO: consider moving the static code from here to keep all the handle classes small and simple.
        public static SafeMsQuicConfigurationHandle Create(QuicClientConnectionOptions options)
        {
            X509Certificate? certificate = null;

            if (options.ClientAuthenticationOptions != null)
            {
#pragma warning disable SYSLIB0040 // NoEncryption and AllowNoEncryption are obsolete
                if (options.ClientAuthenticationOptions.EncryptionPolicy == EncryptionPolicy.NoEncryption)
                {
                    throw new PlatformNotSupportedException(SR.Format(SR.net_quic_ssl_option, nameof(options.ClientAuthenticationOptions.EncryptionPolicy)));
                }
#pragma warning restore SYSLIB0040

                if (options.ClientAuthenticationOptions.ClientCertificates != null)
                {
                    foreach (var cert in options.ClientAuthenticationOptions.ClientCertificates)
                    {
                        try
                        {
                            if (((X509Certificate2)cert).HasPrivateKey)
                            {
                                // Pick first certificate with private key.
                                certificate = cert;
                                break;
                            }
                        }
                        catch { }
                    }
                }
            }

            return Create(options, QUIC_CREDENTIAL_FLAGS.CLIENT, certificate: certificate, certificateContext: null, options.ClientAuthenticationOptions?.ApplicationProtocols, options.ClientAuthenticationOptions?.CipherSuitesPolicy);
        }

        public static SafeMsQuicConfigurationHandle Create(QuicOptions options, SslServerAuthenticationOptions? serverAuthenticationOptions, string? targetHost = null)
        {
            QUIC_CREDENTIAL_FLAGS flags = QUIC_CREDENTIAL_FLAGS.NONE;
            X509Certificate? certificate = serverAuthenticationOptions?.ServerCertificate;

            if (serverAuthenticationOptions != null)
            {
#pragma warning disable SYSLIB0040 // NoEncryption and AllowNoEncryption are obsolete
                if (serverAuthenticationOptions.EncryptionPolicy == EncryptionPolicy.NoEncryption)
                {
                    throw new PlatformNotSupportedException(SR.Format(SR.net_quic_ssl_option, nameof(serverAuthenticationOptions.EncryptionPolicy)));
                }
#pragma warning restore SYSLIB0040

                if (serverAuthenticationOptions.ClientCertificateRequired)
                {
                    flags |= QUIC_CREDENTIAL_FLAGS.REQUIRE_CLIENT_AUTHENTICATION | QUIC_CREDENTIAL_FLAGS.INDICATE_CERTIFICATE_RECEIVED | QUIC_CREDENTIAL_FLAGS.NO_CERTIFICATE_VALIDATION;
                }

                if (certificate == null && serverAuthenticationOptions?.ServerCertificateSelectionCallback != null && targetHost != null)
                {
                    certificate = serverAuthenticationOptions.ServerCertificateSelectionCallback(options, targetHost);
                }
            }

            return Create(options, flags, certificate, serverAuthenticationOptions?.ServerCertificateContext, serverAuthenticationOptions?.ApplicationProtocols, serverAuthenticationOptions?.CipherSuitesPolicy);
        }

        // TODO: this is called from MsQuicListener and when it fails it wreaks havoc in MsQuicListener finalizer.
        //       Consider moving bigger logic like this outside of constructor call chains.
        private static unsafe SafeMsQuicConfigurationHandle Create(QuicOptions options, QUIC_CREDENTIAL_FLAGS flags, X509Certificate? certificate, SslStreamCertificateContext? certificateContext, List<SslApplicationProtocol>? alpnProtocols, CipherSuitesPolicy? cipherSuitesPolicy)
        {
            // TODO: some of these checks should be done by the QuicOptions type.
            if (alpnProtocols == null || alpnProtocols.Count == 0)
            {
                throw new Exception("At least one SslApplicationProtocol value must be present in SslClientAuthenticationOptions or SslServerAuthenticationOptions.");
            }

            if (options.MaxBidirectionalStreams > ushort.MaxValue)
            {
                throw new Exception("MaxBidirectionalStreams overflow.");
            }

            if (options.MaxBidirectionalStreams > ushort.MaxValue)
            {
                throw new Exception("MaxBidirectionalStreams overflow.");
            }

            if ((flags & QUIC_CREDENTIAL_FLAGS.CLIENT) == 0)
            {
                if (certificate == null && certificateContext == null)
                {
                    throw new Exception("Server must provide certificate");
                }
            }
            else
            {
                flags |= QUIC_CREDENTIAL_FLAGS.INDICATE_CERTIFICATE_RECEIVED | QUIC_CREDENTIAL_FLAGS.NO_CERTIFICATE_VALIDATION;
            }

            if (!OperatingSystem.IsWindows())
            {
                // Use certificate handles on Windows, fall-back to ASN1 otherwise.
                flags |= QUIC_CREDENTIAL_FLAGS.USE_PORTABLE_CERTIFICATES;
            }

            Debug.Assert(!MsQuicApi.Api.Registration.IsInvalid);

            QUIC_SETTINGS settings = default(QUIC_SETTINGS);
            settings.IsSet.PeerUnidiStreamCount = 1;
            settings.PeerUnidiStreamCount = (ushort)options.MaxUnidirectionalStreams;
            settings.IsSet.PeerBidiStreamCount = 1;
            settings.PeerBidiStreamCount = (ushort)options.MaxBidirectionalStreams;

            settings.IsSet.IdleTimeoutMs = 1;
            if (options.IdleTimeout != Timeout.InfiniteTimeSpan)
            {
                if (options.IdleTimeout <= TimeSpan.Zero) throw new Exception("IdleTimeout must not be negative.");
                settings.IdleTimeoutMs = (ulong)options.IdleTimeout.TotalMilliseconds;
            }
            else
            {
                settings.IdleTimeoutMs = 0;
            }

            SafeMsQuicConfigurationHandle configurationHandle;
            X509Certificate2[]? intermediates = null;

            QUIC_HANDLE* handle;
            using var msquicBuffers = new MsQuicBuffers();
            msquicBuffers.Initialize(alpnProtocols, alpnProtocol => alpnProtocol.Protocol);
            ThrowIfFailure(MsQuicApi.Api.ApiTable->ConfigurationOpen(
                MsQuicApi.Api.Registration.QuicHandle,
                msquicBuffers.Buffers,
                (uint)alpnProtocols.Count,
                &settings,
                (uint)sizeof(QUIC_SETTINGS),
                (void*)IntPtr.Zero,
                &handle), "ConfigurationOpen failed");
            configurationHandle = new SafeMsQuicConfigurationHandle(handle);

            try
            {
                QUIC_CREDENTIAL_CONFIG config = default;
                config.Flags = flags; // TODO: consider using LOAD_ASYNCHRONOUS with a callback.

                if (cipherSuitesPolicy != null)
                {
                    config.Flags |= QUIC_CREDENTIAL_FLAGS.SET_ALLOWED_CIPHER_SUITES;
                    config.AllowedCipherSuites = CipherSuitePolicyToFlags(cipherSuitesPolicy);
                }

                if (certificateContext != null)
                {
                    certificate = certificateContext.Certificate;
                    intermediates = certificateContext.IntermediateCertificates;
                }

                int status;
                if (certificate != null)
                {
                    if (OperatingSystem.IsWindows())
                    {
                        config.Type = QUIC_CREDENTIAL_TYPE.CERTIFICATE_CONTEXT;
                        config.CertificateContext = (void*)certificate.Handle;
                        status = MsQuicApi.Api.ApiTable->ConfigurationLoadCredential(configurationHandle.QuicHandle, &config);
                    }
                    else
                    {
                        byte[] asn1;

                        if (intermediates?.Length > 0)
                        {
                            X509Certificate2Collection collection = new X509Certificate2Collection();
                            collection.Add(certificate);
                            for (int i = 0; i < intermediates?.Length; i++)
                            {
                                collection.Add(intermediates[i]);
                            }

                            asn1 = collection.Export(X509ContentType.Pkcs12)!;
                        }
                        else
                        {
                            asn1 = certificate.Export(X509ContentType.Pkcs12);
                        }

                        fixed (byte* ptr = asn1)
                        {
                            QUIC_CERTIFICATE_PKCS12 pkcs12Config = new QUIC_CERTIFICATE_PKCS12
                            {
                                Asn1Blob = ptr,
                                Asn1BlobLength = (uint)asn1.Length,
                                PrivateKeyPassword = (sbyte*)IntPtr.Zero
                            };

                            config.Type = QUIC_CREDENTIAL_TYPE.CERTIFICATE_PKCS12;
                            config.CertificatePkcs12 = &pkcs12Config;
                            status = MsQuicApi.Api.ApiTable->ConfigurationLoadCredential(configurationHandle.QuicHandle, &config);
                        }
                    }
                }
                else
                {
                    config.Type = QUIC_CREDENTIAL_TYPE.NONE;
                    status = MsQuicApi.Api.ApiTable->ConfigurationLoadCredential(configurationHandle.QuicHandle, &config);
                }

#if TARGET_WINDOWS
                if ((Interop.SECURITY_STATUS)status == Interop.SECURITY_STATUS.AlgorithmMismatch && MsQuicApi.Tls13MayBeDisabled)
                {
                    throw new MsQuicException(status, SR.net_ssl_app_protocols_invalid);
                }
#endif

                ThrowIfFailure(status, "ConfigurationLoadCredential failed");
            }
            catch
            {
                configurationHandle.Dispose();
                throw;
            }

            return configurationHandle;
        }

        private static QUIC_ALLOWED_CIPHER_SUITE_FLAGS CipherSuitePolicyToFlags(CipherSuitesPolicy cipherSuitesPolicy)
        {
            QUIC_ALLOWED_CIPHER_SUITE_FLAGS flags = QUIC_ALLOWED_CIPHER_SUITE_FLAGS.NONE;

            foreach (TlsCipherSuite cipher in cipherSuitesPolicy.AllowedCipherSuites)
            {
                switch (cipher)
                {
                    case TlsCipherSuite.TLS_AES_128_GCM_SHA256:
                        flags |= QUIC_ALLOWED_CIPHER_SUITE_FLAGS.AES_128_GCM_SHA256;
                        break;
                    case TlsCipherSuite.TLS_AES_256_GCM_SHA384:
                        flags |= QUIC_ALLOWED_CIPHER_SUITE_FLAGS.AES_256_GCM_SHA384;
                        break;
                    case TlsCipherSuite.TLS_CHACHA20_POLY1305_SHA256:
                        flags |= QUIC_ALLOWED_CIPHER_SUITE_FLAGS.CHACHA20_POLY1305_SHA256;
                        break;
                    case TlsCipherSuite.TLS_AES_128_CCM_SHA256: // not supported by MsQuic (yet?), but QUIC RFC allows it so we ignore it.
                    default:
                        // ignore
                        break;
                }
            }

            if (flags == QUIC_ALLOWED_CIPHER_SUITE_FLAGS.NONE)
            {
                throw new ArgumentException(SR.net_quic_empty_cipher_suite, nameof(SslClientAuthenticationOptions.CipherSuitesPolicy));
            }

            return flags;
        }
    }
}<|MERGE_RESOLUTION|>--- conflicted
+++ resolved
@@ -15,18 +15,8 @@
 {
     internal sealed class SafeMsQuicConfigurationHandle : MsQuicSafeHandle
     {
-<<<<<<< HEAD
-        private static readonly FieldInfo _contextCertificate = typeof(SslStreamCertificateContext).GetField("Certificate", BindingFlags.NonPublic | BindingFlags.Instance)!;
-        private static readonly FieldInfo _contextChain = typeof(SslStreamCertificateContext).GetField("IntermediateCertificates", BindingFlags.NonPublic | BindingFlags.Instance)!;
-
         public unsafe SafeMsQuicConfigurationHandle(QUIC_HANDLE* handle)
             : base(handle, ptr => MsQuicApi.Api.ApiTable->ConfigurationClose((QUIC_HANDLE*)ptr), SafeHandleType.Configuration)
-=======
-        public override bool IsInvalid => handle == IntPtr.Zero;
-
-        public SafeMsQuicConfigurationHandle()
-            : base(IntPtr.Zero, ownsHandle: true)
->>>>>>> 523914d6
         { }
 
         // TODO: consider moving the static code from here to keep all the handle classes small and simple.
