--- conflicted
+++ resolved
@@ -59,7 +59,6 @@
         public static SafeMsQuicConfigurationHandle Create(QuicOptions options, SslServerAuthenticationOptions? serverAuthenticationOptions, string? targetHost = null)
         {
             QUIC_CREDENTIAL_FLAGS flags = QUIC_CREDENTIAL_FLAGS.NONE;
-<<<<<<< HEAD
             X509Certificate? certificate = serverAuthenticationOptions?.ServerCertificate;
 
             if (serverAuthenticationOptions != null)
@@ -83,11 +82,6 @@
                 {
                     certificate = serverAuthenticationOptions.ServerCertificateSelectionCallback(options, targetHost);
                 }
-=======
-            if (options.ServerAuthenticationOptions != null && options.ServerAuthenticationOptions.ClientCertificateRequired)
-            {
-                flags |= QUIC_CREDENTIAL_FLAGS.REQUIRE_CLIENT_AUTHENTICATION | QUIC_CREDENTIAL_FLAGS.INDICATE_CERTIFICATE_RECEIVED | QUIC_CREDENTIAL_FLAGS.NO_CERTIFICATE_VALIDATION;
->>>>>>> 36f3f978
             }
 
             return Create(options, flags, certificate, serverAuthenticationOptions?.ServerCertificateContext, serverAuthenticationOptions?.ApplicationProtocols);
