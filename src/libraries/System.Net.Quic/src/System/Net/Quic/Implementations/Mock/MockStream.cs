--- conflicted
+++ resolved
@@ -175,7 +175,6 @@
 
             if (abortDirection.HasFlag(QuicAbortDirection.Write))
             {
-<<<<<<< HEAD
                 if (_isInitiator)
                 {
                     _streamState._outboundErrorCode = errorCode;
@@ -184,25 +183,6 @@
                 {
                     _streamState._inboundErrorCode = errorCode;
                 }
-=======
-                _streamState._inboundErrorCode = errorCode;
-            }
-
-            WriteStreamBuffer?.EndWrite();
-        }
-
-        internal override ValueTask ShutdownWriteCompleted(CancellationToken cancellationToken = default)
-        {
-            CheckDisposed();
-
-            return default;
-        }
-
-
-        internal override ValueTask ShutdownCompleted(CancellationToken cancellationToken = default)
-        {
-            CheckDisposed();
->>>>>>> eb57372f
 
                 WriteStreamBuffer?.EndWrite();
             }
