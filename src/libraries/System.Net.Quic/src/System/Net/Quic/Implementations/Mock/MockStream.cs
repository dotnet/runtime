// Licensed to the .NET Foundation under one or more agreements.
// The .NET Foundation licenses this file to you under the MIT license.

using System.Buffers;
using System.Diagnostics;
using System.IO;
using System.Net.Sockets;
using System.Threading;
using System.Threading.Tasks;

namespace System.Net.Quic.Implementations.Mock
{
    internal sealed class MockStream : QuicStreamProvider
    {
        private bool _disposed;
        private readonly bool _isInitiator;
        private readonly MockConnection _connection;

        private readonly StreamState _streamState;
        private bool _writesCanceled;

        internal MockStream(MockConnection connection, StreamState streamState, bool isInitiator)
        {
            _connection = connection;
            _streamState = streamState;
            _isInitiator = isInitiator;
        }

        private ValueTask ConnectAsync(CancellationToken cancellationToken = default)
        {
            return ValueTask.CompletedTask;
        }

        internal override long StreamId
        {
            get
            {
                CheckDisposed();
                return _streamState._streamId;
            }
        }

        private StreamBuffer? ReadStreamBuffer => _isInitiator ? _streamState._inboundStreamBuffer : _streamState._outboundStreamBuffer;

        internal override bool CanRead => !_disposed && ReadStreamBuffer is not null;

        internal override int Read(Span<byte> buffer)
        {
            CheckDisposed();

            StreamBuffer? streamBuffer = ReadStreamBuffer;
            if (streamBuffer is null)
            {
                throw new NotSupportedException();
            }

            return streamBuffer.Read(buffer);
        }

        internal override async ValueTask<int> ReadAsync(Memory<byte> buffer, CancellationToken cancellationToken = default)
        {
            CheckDisposed();

            StreamBuffer? streamBuffer = ReadStreamBuffer;
            if (streamBuffer is null)
            {
                throw new NotSupportedException();
            }

            int bytesRead = await streamBuffer.ReadAsync(buffer, cancellationToken).ConfigureAwait(false);
            if (bytesRead == 0)
            {
                long errorCode = _isInitiator ? _streamState._inboundReadErrorCode : _streamState._outboundReadErrorCode;
                if (errorCode != 0)
                {
                    throw new QuicStreamAbortedException(errorCode);
                }
            }

            return bytesRead;
        }

        private StreamBuffer? WriteStreamBuffer => _isInitiator ? _streamState._outboundStreamBuffer : _streamState._inboundStreamBuffer;

        internal override bool CanWrite => !_disposed && WriteStreamBuffer is not null;

        internal override void Write(ReadOnlySpan<byte> buffer)
        {
            CheckDisposed();
            if (Volatile.Read(ref _writesCanceled))
            {
                throw new OperationCanceledException();
            }

            StreamBuffer? streamBuffer = WriteStreamBuffer;
            if (streamBuffer is null)
            {
                throw new NotSupportedException();
            }

            streamBuffer.Write(buffer);
        }

        internal override ValueTask WriteAsync(ReadOnlyMemory<byte> buffer, CancellationToken cancellationToken = default)
        {
            return WriteAsync(buffer, endStream: false, cancellationToken);
        }

        internal override async ValueTask WriteAsync(ReadOnlyMemory<byte> buffer, bool endStream, CancellationToken cancellationToken = default)
        {
            CheckDisposed();
            if (Volatile.Read(ref _writesCanceled))
            {
                cancellationToken.ThrowIfCancellationRequested();
                throw new OperationCanceledException();
            }

            StreamBuffer? streamBuffer = WriteStreamBuffer;
            if (streamBuffer is null)
            {
                throw new NotSupportedException();
            }

            long errorCode = _isInitiator ? _streamState._inboundWriteErrorCode : _streamState._outboundWriteErrorCode;
            if (errorCode != 0)
            {
                throw new QuicStreamAbortedException(errorCode);
            }

            using var registration = cancellationToken.UnsafeRegister(static s =>
            {
                var stream = (MockStream)s!;
                Volatile.Write(ref stream._writesCanceled, true);
            }, this);

            await streamBuffer.WriteAsync(buffer, cancellationToken).ConfigureAwait(false);

            if (endStream)
            {
                streamBuffer.EndWrite();
            }
        }

        internal override ValueTask WriteAsync(ReadOnlySequence<byte> buffers, CancellationToken cancellationToken = default)
        {
            throw new NotImplementedException();
        }
        internal override ValueTask WriteAsync(ReadOnlySequence<byte> buffers, bool endStream, CancellationToken cancellationToken = default)
        {
            throw new NotImplementedException();
        }

        internal override async ValueTask WriteAsync(ReadOnlyMemory<ReadOnlyMemory<byte>> buffers, CancellationToken cancellationToken = default)
        {
            for (int i = 0; i < buffers.Length; i++)
            {
                await WriteAsync(buffers.Span[i], cancellationToken).ConfigureAwait(false);
            }
        }

        internal override ValueTask WriteAsync(ReadOnlyMemory<ReadOnlyMemory<byte>> buffers, bool endStream, CancellationToken cancellationToken = default)
        {
            throw new NotImplementedException();
        }

        internal override void Flush()
        {
            CheckDisposed();
        }

        internal override Task FlushAsync(CancellationToken cancellationToken)
        {
            CheckDisposed();

            return Task.CompletedTask;
        }

        internal override void AbortRead(long errorCode)
        {
            if (_isInitiator)
            {
<<<<<<< HEAD
                _streamState._outboundErrorCode = errorCode;
            }
            else
            {
                _streamState._inboundErrorCode = errorCode;
=======
                _streamState._outboundWriteErrorCode = errorCode;
            }
            else
            {
                _streamState._inboundWriteErrorCode = errorCode;
>>>>>>> e4cc8f9d
            }

            ReadStreamBuffer?.AbortRead();
        }

        internal override void AbortWrite(long errorCode)
        {
            if (_isInitiator)
            {
                _streamState._outboundReadErrorCode = errorCode;
            }
            else
            {
                _streamState._inboundReadErrorCode = errorCode;
            }

            WriteStreamBuffer?.EndWrite();
        }

        internal override ValueTask ShutdownWriteCompleted(CancellationToken cancellationToken = default)
        {
            CheckDisposed();

            return default;
        }


        internal override ValueTask ShutdownCompleted(CancellationToken cancellationToken = default)
        {
            CheckDisposed();

            return default;
        }

        internal override void Shutdown()
        {
            CheckDisposed();

            // This seems to mean shutdown send, in particular, not both.
            WriteStreamBuffer?.EndWrite();

            if (_streamState._inboundStreamBuffer is null) // unidirectional stream
            {
                _connection.LocalStreamLimit!.Unidirectional.Decrement();
            }
            else
            {
                _connection.LocalStreamLimit!.Bidirectional.Decrement();
            }
        }

        private void CheckDisposed()
        {
            if (_disposed)
            {
                throw new ObjectDisposedException(nameof(QuicStream));
            }
        }

        public override void Dispose()
        {
            if (!_disposed)
            {
                Shutdown();

                _disposed = true;
            }
        }

        public override ValueTask DisposeAsync()
        {
            if (!_disposed)
            {
                Shutdown();

                _disposed = true;
            }

            return default;
        }

        internal sealed class StreamState
        {
            public readonly long _streamId;
            public StreamBuffer _outboundStreamBuffer;
            public StreamBuffer? _inboundStreamBuffer;
            public long _outboundReadErrorCode;
            public long _inboundReadErrorCode;
            public long _outboundWriteErrorCode;
            public long _inboundWriteErrorCode;

            private const int InitialBufferSize =
#if DEBUG
                10;
#else
                4096;
#endif
            private const int MaxBufferSize =
#if DEBUG
                4096;
#else
                32 * 1024;
#endif
            public StreamState(long streamId, bool bidirectional)
            {
                _streamId = streamId;
                _outboundStreamBuffer = new StreamBuffer(initialBufferSize: InitialBufferSize, maxBufferSize: MaxBufferSize);
                _inboundStreamBuffer = (bidirectional ? new StreamBuffer() : null);
            }
        }
    }
}<|MERGE_RESOLUTION|>--- conflicted
+++ resolved
@@ -179,19 +179,11 @@
         {
             if (_isInitiator)
             {
-<<<<<<< HEAD
-                _streamState._outboundErrorCode = errorCode;
+                _streamState._outboundWriteErrorCode = errorCode;
             }
             else
             {
-                _streamState._inboundErrorCode = errorCode;
-=======
-                _streamState._outboundWriteErrorCode = errorCode;
-            }
-            else
-            {
                 _streamState._inboundWriteErrorCode = errorCode;
->>>>>>> e4cc8f9d
             }
 
             ReadStreamBuffer?.AbortRead();
