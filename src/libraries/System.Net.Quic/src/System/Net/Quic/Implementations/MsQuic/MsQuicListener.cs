--- conflicted
+++ resolved
@@ -206,13 +206,8 @@
 
             QuicExceptionHelpers.ThrowIfFailed(status, "ListenerStart failed.");
 
-<<<<<<< HEAD
+            Debug.Assert(!Monitor.IsEntered(_state), "!Monitor.IsEntered(_state)");
             return MsQuicParameterHelpers.GetIPEndPointParam(MsQuicApi.Api, _state.Handle, QUIC_PARAM_LEVEL.LISTENER, (uint)QUIC_PARAM_LISTENER.LOCAL_ADDRESS);
-=======
-            Debug.Assert(!Monitor.IsEntered(_state), "!Monitor.IsEntered(_state)");
-            SOCKADDR_INET inetAddress = MsQuicParameterHelpers.GetINetParam(MsQuicApi.Api, _state.Handle, QUIC_PARAM_LEVEL.LISTENER, (uint)QUIC_PARAM_LISTENER.LOCAL_ADDRESS);
-            return MsQuicAddressHelpers.INetToIPEndPoint(ref inetAddress);
->>>>>>> 4ed3063d
         }
 
         private void Stop()
