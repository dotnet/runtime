--- conflicted
+++ resolved
@@ -193,9 +193,8 @@
 
         internal override bool CanWrite => _disposed == 0 && _canWrite;
 
-<<<<<<< HEAD
         internal override bool ReadsCompleted => _state.ReadState == ReadState.ReadsCompleted;
-=======
+
         internal override bool CanTimeout => true;
 
         private int _readTimeout = Timeout.Infinite;
@@ -236,7 +235,6 @@
                 _writeTimeout = value;
             }
         }
->>>>>>> 86562e16
 
         internal override long StreamId
         {
