--- conflicted
+++ resolved
@@ -53,10 +53,7 @@
             // set when ReadState.PendingRead:
             public Memory<byte> ReceiveUserBuffer;
             public CancellationTokenRegistration ReceiveCancellationRegistration;
-<<<<<<< HEAD
-            public MsQuicStream? RootedReceiveStream; // roots the stream in the pinned state to prevent GC during an async read I/O.
-=======
->>>>>>> f59a132b
+
             // Resettable completions to be used for multiple calls to receive.
             public readonly ResettableCompletionSource<int> ReceiveResettableCompletionSource = new ResettableCompletionSource<int>();
 
