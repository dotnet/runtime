// Licensed to the .NET Foundation under one or more agreements.
// The .NET Foundation licenses this file to you under the MIT license.

using System.Buffers;
using System.Collections.Generic;
using System.Diagnostics;
using System.Net.Quic.Implementations.MsQuic.Internal;
using System.Runtime.ExceptionServices;
using System.Runtime.InteropServices;
using System.Threading;
using System.Threading.Tasks;
using static System.Net.Quic.Implementations.MsQuic.Internal.MsQuicNativeMethods;

namespace System.Net.Quic.Implementations.MsQuic
{
    internal sealed class MsQuicStream : QuicStreamProvider
    {
        // Delegate that wraps the static function that will be called when receiving an event.
        internal static readonly StreamCallbackDelegate s_streamDelegate = new StreamCallbackDelegate(NativeCallbackHandler);

        private readonly State _state = new State();

        private readonly bool _canRead;
        private readonly bool _canWrite;

        // Backing for StreamId
        private long _streamId = -1;

        private int _disposed;

        private sealed class State
        {
            public SafeMsQuicStreamHandle Handle = null!; // set in ctor.
            public GCHandle StateGCHandle;
            public MsQuicConnection.State ConnectionState = null!; // set in ctor.
            public string TraceId = null!; // set in ctor.

            public ReadState ReadState;

            // set when ReadState.Aborted:
            public long ReadErrorCode = -1;

            // filled when ReadState.BuffersAvailable:
            public QuicBuffer[] ReceiveQuicBuffers = Array.Empty<QuicBuffer>();
            public int ReceiveQuicBuffersCount;
            public int ReceiveQuicBuffersTotalBytes;

            // set when ReadState.PendingRead:
            public Memory<byte> ReceiveUserBuffer;
            public CancellationTokenRegistration ReceiveCancellationRegistration;
            public MsQuicStream? RootedReceiveStream; // roots the stream in the pinned state to prevent GC during an async read I/O.
            public readonly ResettableCompletionSource<int> ReceiveResettableCompletionSource = new ResettableCompletionSource<int>();

            public SendState SendState;
            public long SendErrorCode = -1;

            // Buffers to hold during a call to send.
            public MemoryHandle[] BufferArrays = new MemoryHandle[1];
            public IntPtr SendQuicBuffers;
            public int SendBufferMaxCount;
            public int SendBufferCount;

            // Resettable completions to be used for multiple calls to send.
            public readonly ResettableCompletionSource<uint> SendResettableCompletionSource = new ResettableCompletionSource<uint>();

            public ShutdownWriteState ShutdownWriteState;

            // Set once writes have been shutdown.
            public readonly TaskCompletionSource ShutdownWriteCompletionSource = new TaskCompletionSource(TaskCreationOptions.RunContinuationsAsynchronously);

            public ShutdownState ShutdownState;
            public int ShutdownDone;

            // Set once stream have been shutdown.
            public readonly TaskCompletionSource ShutdownCompletionSource = new TaskCompletionSource(TaskCreationOptions.RunContinuationsAsynchronously);

            public void Cleanup()
            {
                if (NetEventSource.Log.IsEnabled()) NetEventSource.Info(this, $"{TraceId} releasing handles.");

                ShutdownState = ShutdownState.Finished;
                CleanupSendState(this);
                Handle?.Dispose();
                Marshal.FreeHGlobal(SendQuicBuffers);
                SendQuicBuffers = IntPtr.Zero;
                if (StateGCHandle.IsAllocated) StateGCHandle.Free();
                ConnectionState?.RemoveStream(null);
            }
        }

        internal string TraceId() => _state.TraceId;

        // inbound.
        internal MsQuicStream(MsQuicConnection.State connectionState, SafeMsQuicStreamHandle streamHandle, QUIC_STREAM_OPEN_FLAGS flags)
        {
            _state.Handle = streamHandle;
            _canRead = true;
            _canWrite = !flags.HasFlag(QUIC_STREAM_OPEN_FLAGS.UNIDIRECTIONAL);
            if (!_canWrite)
            {
                _state.SendState = SendState.Closed;
            }

            _state.StateGCHandle = GCHandle.Alloc(_state);
            try
            {
                MsQuicApi.Api.SetCallbackHandlerDelegate(
                    _state.Handle,
                    s_streamDelegate,
                    GCHandle.ToIntPtr(_state.StateGCHandle));
            }
            catch
            {
                _state.StateGCHandle.Free();
                throw;
            }

            if (!connectionState.TryAddStream(this))
            {
                _state.StateGCHandle.Free();
                throw new ObjectDisposedException(nameof(QuicConnection));
            }

            _state.ConnectionState = connectionState;

            _state.TraceId = MsQuicTraceHelper.GetTraceId(_state.Handle);
            if (NetEventSource.Log.IsEnabled())
            {
                NetEventSource.Info(
                    _state,
                    $"{TraceId()} Inbound {(flags.HasFlag(QUIC_STREAM_OPEN_FLAGS.UNIDIRECTIONAL) ? "uni" : "bi")}directional stream created " +
                        $"in connection {_state.ConnectionState.TraceId}.");
            }
        }

        // outbound.
        internal MsQuicStream(MsQuicConnection.State connectionState, QUIC_STREAM_OPEN_FLAGS flags)
        {
            Debug.Assert(connectionState.Handle != null);

            _canRead = !flags.HasFlag(QUIC_STREAM_OPEN_FLAGS.UNIDIRECTIONAL);
            _canWrite = true;

            _state.StateGCHandle = GCHandle.Alloc(_state);
            if (!_canRead)
            {
                _state.ReadState = ReadState.Closed;
            }

            try
            {
                uint status = MsQuicApi.Api.StreamOpenDelegate(
                    connectionState.Handle,
                    flags,
                    s_streamDelegate,
                    GCHandle.ToIntPtr(_state.StateGCHandle),
                    out _state.Handle);

                QuicExceptionHelpers.ThrowIfFailed(status, "Failed to open stream to peer.");

                status = MsQuicApi.Api.StreamStartDelegate(_state.Handle, QUIC_STREAM_START_FLAGS.FAIL_BLOCKED);
                QuicExceptionHelpers.ThrowIfFailed(status, "Could not start stream.");
            }
            catch
            {
                _state.Handle?.Dispose();
                _state.StateGCHandle.Free();
                throw;
            }

            if (!connectionState.TryAddStream(this))
            {
                _state.Handle?.Dispose();
                _state.StateGCHandle.Free();
                throw new ObjectDisposedException(nameof(QuicConnection));
            }

            _state.ConnectionState = connectionState;

            _state.TraceId = MsQuicTraceHelper.GetTraceId(_state.Handle);
            if (NetEventSource.Log.IsEnabled())
            {
                NetEventSource.Info(
                    _state,
                    $"{_state.TraceId} Outbound {(flags.HasFlag(QUIC_STREAM_OPEN_FLAGS.UNIDIRECTIONAL) ? "uni" : "bi")}directional stream created " +
                        $"in connection {_state.ConnectionState.TraceId}.");
            }
        }

        internal override bool CanRead => _disposed == 0 && _canRead;

        internal override bool CanWrite => _disposed == 0 && _canWrite;

        internal override long StreamId
        {
            get
            {
                ThrowIfDisposed();

                if (_streamId == -1)
                {
                    _streamId = GetStreamId();
                }

                return _streamId;
            }
        }

        internal override ValueTask WriteAsync(ReadOnlyMemory<byte> buffer, CancellationToken cancellationToken = default)
        {
            return WriteAsync(buffer, endStream: false, cancellationToken);
        }

        internal override ValueTask WriteAsync(ReadOnlySequence<byte> buffers, CancellationToken cancellationToken = default)
        {
            return WriteAsync(buffers, endStream: false, cancellationToken);
        }

        internal override async ValueTask WriteAsync(ReadOnlySequence<byte> buffers, bool endStream, CancellationToken cancellationToken = default)
        {
            ThrowIfDisposed();

            using CancellationTokenRegistration registration = HandleWriteStartState(cancellationToken);

            await SendReadOnlySequenceAsync(buffers, endStream ? QUIC_SEND_FLAGS.FIN : QUIC_SEND_FLAGS.NONE).ConfigureAwait(false);

            HandleWriteCompletedState();
        }

        internal override ValueTask WriteAsync(ReadOnlyMemory<ReadOnlyMemory<byte>> buffers, CancellationToken cancellationToken = default)
        {
            return WriteAsync(buffers, endStream: false, cancellationToken);
        }

        internal override async ValueTask WriteAsync(ReadOnlyMemory<ReadOnlyMemory<byte>> buffers, bool endStream, CancellationToken cancellationToken = default)
        {
            ThrowIfDisposed();

            using CancellationTokenRegistration registration = HandleWriteStartState(cancellationToken);

            await SendReadOnlyMemoryListAsync(buffers, endStream ? QUIC_SEND_FLAGS.FIN : QUIC_SEND_FLAGS.NONE).ConfigureAwait(false);

            HandleWriteCompletedState();
        }

        internal override async ValueTask WriteAsync(ReadOnlyMemory<byte> buffer, bool endStream, CancellationToken cancellationToken = default)
        {
            ThrowIfDisposed();

            using CancellationTokenRegistration registration = HandleWriteStartState(cancellationToken);

            await SendReadOnlyMemoryAsync(buffer, endStream ? QUIC_SEND_FLAGS.FIN : QUIC_SEND_FLAGS.NONE).ConfigureAwait(false);

            HandleWriteCompletedState();
        }

        private CancellationTokenRegistration HandleWriteStartState(CancellationToken cancellationToken)
        {
            if (_state.SendState == SendState.Closed)
            {
                throw new InvalidOperationException(SR.net_quic_writing_notallowed);
            }
            else if ( _state.SendState == SendState.Aborted)
            {
                if (_state.SendErrorCode != -1)
                {
                    throw new QuicStreamAbortedException(_state.SendErrorCode);
                }

                throw new OperationCanceledException(cancellationToken);
            }

            if (cancellationToken.IsCancellationRequested)
            {
                lock (_state)
                {
                    if (_state.SendState == SendState.None || _state.SendState == SendState.Pending)
                    {
                        _state.SendState = SendState.Aborted;
                    }
                }

                throw new OperationCanceledException(cancellationToken);
            }

            // if token was already cancelled, this would execute synchronously
            CancellationTokenRegistration registration = cancellationToken.UnsafeRegister(static (s, token) =>
            {
                var state = (State)s!;
                bool shouldComplete = false;

                lock (state)
                {
                    if (state.SendState == SendState.None || state.SendState == SendState.Pending)
                    {
                        state.SendState = SendState.Aborted;
                        shouldComplete = true;
                    }
                }

                if (shouldComplete)
                {
                    state.SendResettableCompletionSource.CompleteException(
                        ExceptionDispatchInfo.SetCurrentStackTrace(new OperationCanceledException("Write was canceled", token)));
                }
            }, _state);

            lock (_state)
            {
                if (_state.SendState == SendState.Aborted)
                {
                    cancellationToken.ThrowIfCancellationRequested();

                    if (_state.SendErrorCode != -1)
                    {
                        throw new QuicStreamAbortedException(_state.SendErrorCode);
                    }

                    throw new OperationCanceledException(SR.net_quic_sending_aborted);
                }
                else if (_state.SendState == SendState.ConnectionClosed)
                {
                    throw GetConnectionAbortedException(_state);
                }
            }

            return registration;
        }

        private void HandleWriteCompletedState()
        {
            lock (_state)
            {
                if (_state.SendState == SendState.Finished)
                {
                    _state.SendState = SendState.None;
                }
            }
        }

        private void HandleWriteFailedState()
        {
            lock (_state)
            {
                if (_state.SendState == SendState.Pending)
                {
                    _state.SendState = SendState.Finished;
                }
            }
        }

        internal override ValueTask<int> ReadAsync(Memory<byte> destination, CancellationToken cancellationToken = default)
        {
            ThrowIfDisposed();

            if (_state.ReadState == ReadState.Closed)
            {
                throw new InvalidOperationException(SR.net_quic_reading_notallowed);
            }

            if (NetEventSource.Log.IsEnabled())
            {
                NetEventSource.Info(_state, $"{TraceId()} Stream reading into Memory of '{destination.Length}' bytes.");
            }

            ReadState readState;
            long abortError = -1;
            bool canceledSynchronously = false;

            lock (_state)
            {
                readState = _state.ReadState;
                abortError = _state.ReadErrorCode;

                if (readState != ReadState.PendingRead && cancellationToken.IsCancellationRequested)
                {
                    readState = ReadState.Aborted;
                    _state.ReadState = ReadState.Aborted;
                    canceledSynchronously = true;
                }
                else if (readState == ReadState.None)
                {
                    Debug.Assert(_state.RootedReceiveStream is null);

                    _state.ReceiveUserBuffer = destination;
                    _state.RootedReceiveStream = this;
                    _state.ReadState = ReadState.PendingRead;

                    if (cancellationToken.CanBeCanceled)
                    {
                        _state.ReceiveCancellationRegistration = cancellationToken.UnsafeRegister(static (obj, token) =>
                        {
                            var state = (State)obj!;
                            bool completePendingRead;

                            lock (state)
                            {
                                completePendingRead = state.ReadState == ReadState.PendingRead;
                                state.RootedReceiveStream = null;
                                state.ReceiveUserBuffer = null;
                                state.ReadState = ReadState.Aborted;
                            }

                            if (completePendingRead)
                            {
                                state.ReceiveResettableCompletionSource.CompleteException(ExceptionDispatchInfo.SetCurrentStackTrace(new OperationCanceledException(token)));
                            }
                        }, _state);
                    }
                    else
                    {
                        _state.ReceiveCancellationRegistration = default;
                    }

                    return _state.ReceiveResettableCompletionSource.GetValueTask();
                }
                else if (readState == ReadState.IndividualReadComplete)
                {
                    _state.ReadState = ReadState.None;

                    int taken = CopyMsQuicBuffersToUserBuffer(_state.ReceiveQuicBuffers.AsSpan(0, _state.ReceiveQuicBuffersCount), destination.Span);
                    ReceiveComplete(taken);

                    if (taken != _state.ReceiveQuicBuffersTotalBytes)
                    {
                        // Need to re-enable receives because MsQuic will pause them when we don't consume the entire buffer.
                        EnableReceive();
                    }

                    return new ValueTask<int>(taken);
                }
            }

            Exception? ex = null;

            switch (readState)
            {
                case ReadState.ReadsCompleted:
                    return new ValueTask<int>(0);
                case ReadState.PendingRead:
                    ex = new InvalidOperationException("Only one read is supported at a time.");
                    break;
                case ReadState.Aborted:
                    ex =
                        canceledSynchronously ? new OperationCanceledException(cancellationToken) : // aborted by token being canceled before the async op started.
                        abortError == -1 ? new QuicOperationAbortedException() : // aborted by user via some other operation.
                        new QuicStreamAbortedException(abortError); // aborted by peer.

                    break;
                case ReadState.ConnectionClosed:
                default:
                    Debug.Assert(readState == ReadState.ConnectionClosed, $"{nameof(ReadState)} of '{readState}' is unaccounted for in {nameof(ReadAsync)}.");
                    ex = GetConnectionAbortedException(_state);
                    break;
            }

            return ValueTask.FromException<int>(ExceptionDispatchInfo.SetCurrentStackTrace(ex!));
        }

        /// <returns>The number of bytes copied.</returns>
        private static unsafe int CopyMsQuicBuffersToUserBuffer(ReadOnlySpan<QuicBuffer> sourceBuffers, Span<byte> destinationBuffer)
        {
            Debug.Assert(sourceBuffers.Length != 0);

            int originalDestinationLength = destinationBuffer.Length;
            QuicBuffer nativeBuffer;
            int takeLength = 0;
            int i = 0;

            do
            {
                nativeBuffer = sourceBuffers[i];
                takeLength = Math.Min((int)nativeBuffer.Length, destinationBuffer.Length);

                new Span<byte>(nativeBuffer.Buffer, takeLength).CopyTo(destinationBuffer);
                destinationBuffer = destinationBuffer.Slice(takeLength);
            }
            while (destinationBuffer.Length != 0 && ++i < sourceBuffers.Length);

            return originalDestinationLength - destinationBuffer.Length;
        }

        internal override void AbortRead(long errorCode)
        {
            ThrowIfDisposed();

            bool shouldComplete = false;
            lock (_state)
            {
                if (_state.ReadState == ReadState.PendingRead)
                {
                    shouldComplete = true;
                    _state.RootedReceiveStream = null;
                    _state.ReceiveUserBuffer = null;
                }
                if (_state.ReadState < ReadState.ReadsCompleted)
                {
                    _state.ReadState = ReadState.Aborted;
                }
            }

            if (shouldComplete)
            {
                _state.ReceiveResettableCompletionSource.CompleteException(
                    ExceptionDispatchInfo.SetCurrentStackTrace(new QuicOperationAbortedException("Read was aborted")));
            }

            StartShutdown(QUIC_STREAM_SHUTDOWN_FLAGS.ABORT_RECEIVE, errorCode);
        }

        internal override void AbortWrite(long errorCode)
        {
            ThrowIfDisposed();

            bool shouldComplete = false;

            lock (_state)
            {
                if (_state.SendState < SendState.Aborted)
                {
                    _state.SendState = SendState.Aborted;
                }

                if (_state.ShutdownWriteState == ShutdownWriteState.None)
                {
                    _state.ShutdownWriteState = ShutdownWriteState.Canceled;
                    shouldComplete = true;
                }
            }

            if (shouldComplete)
            {
                _state.ShutdownWriteCompletionSource.SetException(
                    ExceptionDispatchInfo.SetCurrentStackTrace(new QuicStreamAbortedException("Shutdown was aborted.", errorCode)));
            }

            StartShutdown(QUIC_STREAM_SHUTDOWN_FLAGS.ABORT_SEND, errorCode);
        }

        private void StartShutdown(QUIC_STREAM_SHUTDOWN_FLAGS flags, long errorCode)
        {
            uint status = MsQuicApi.Api.StreamShutdownDelegate(_state.Handle, flags, errorCode);
            QuicExceptionHelpers.ThrowIfFailed(status, "StreamShutdown failed.");
        }

        internal override async ValueTask ShutdownWriteCompleted(CancellationToken cancellationToken = default)
        {
            ThrowIfDisposed();

            lock (_state)
            {
                if (_state.ShutdownWriteState == ShutdownWriteState.ConnectionClosed)
                {
                    throw GetConnectionAbortedException(_state);
                }
            }

            // TODO do anything to stop writes?
            using CancellationTokenRegistration registration = cancellationToken.UnsafeRegister(static (s, token) =>
            {
                var state = (State)s!;
                bool shouldComplete = false;
                lock (state)
                {
                    if (state.ShutdownWriteState == ShutdownWriteState.None)
                    {
                        state.ShutdownWriteState = ShutdownWriteState.Canceled; // TODO: should we separate states for cancelling here vs calling Abort?
                        shouldComplete = true;
                    }
                }

                if (shouldComplete)
                {
                    state.ShutdownWriteCompletionSource.SetException(
                        ExceptionDispatchInfo.SetCurrentStackTrace(new OperationCanceledException("Wait for shutdown write was canceled", token)));
                }
            }, _state);

            await _state.ShutdownWriteCompletionSource.Task.ConfigureAwait(false);
        }

        internal override async ValueTask ShutdownCompleted(CancellationToken cancellationToken = default)
        {
            ThrowIfDisposed();

            lock (_state)
            {
                if (_state.ShutdownState == ShutdownState.ConnectionClosed)
                {
                    throw GetConnectionAbortedException(_state);
                }
            }

            // TODO do anything to stop writes?
            using CancellationTokenRegistration registration = cancellationToken.UnsafeRegister(static (s, token) =>
            {
                var state = (State)s!;
                bool shouldComplete = false;
                lock (state)
                {
                    if (state.ShutdownState == ShutdownState.None)
                    {
                        state.ShutdownState = ShutdownState.Canceled;
                        shouldComplete = true;
                    }
                }

                if (shouldComplete)
                {
                    state.ShutdownWriteCompletionSource.SetException(
                        ExceptionDispatchInfo.SetCurrentStackTrace(new OperationCanceledException("Wait for shutdown was canceled", token)));
                }
            }, _state);

            await _state.ShutdownCompletionSource.Task.ConfigureAwait(false);
        }

        internal override void Shutdown()
        {
            ThrowIfDisposed();

            lock (_state)
            {
                _state.SendState = SendState.Finished;
            }

            // it is ok to send shutdown several times, MsQuic will ignore it
            StartShutdown(QUIC_STREAM_SHUTDOWN_FLAGS.GRACEFUL, errorCode: 0);
        }

        // TODO consider removing sync-over-async with blocking calls.
        internal override int Read(Span<byte> buffer)
        {
            ThrowIfDisposed();
            byte[] rentedBuffer = ArrayPool<byte>.Shared.Rent(buffer.Length);
            try
            {
                int readLength = ReadAsync(new Memory<byte>(rentedBuffer, 0, buffer.Length)).AsTask().GetAwaiter().GetResult();
                rentedBuffer.AsSpan(0, readLength).CopyTo(buffer);
                return readLength;
            }
            finally
            {
                ArrayPool<byte>.Shared.Return(rentedBuffer);
            }
        }

        internal override void Write(ReadOnlySpan<byte> buffer)
        {
            ThrowIfDisposed();

            // TODO: optimize this.
            WriteAsync(buffer.ToArray()).AsTask().GetAwaiter().GetResult();
        }

        // MsQuic doesn't support explicit flushing
        internal override void Flush()
        {
            ThrowIfDisposed();
        }

        // MsQuic doesn't support explicit flushing
        internal override Task FlushAsync(CancellationToken cancellationToken = default)
        {
            ThrowIfDisposed();

            return Task.CompletedTask;
        }

        public override ValueTask DisposeAsync()
        {
            // TODO: perform a graceful shutdown and wait for completion?

            Dispose(true);
            return default;
        }

        public override void Dispose()
        {
            Dispose(true);
            GC.SuppressFinalize(this);
        }

        ~MsQuicStream()
        {
            Dispose(false);
        }

        private unsafe void Dispose(bool disposing)
        {
            int disposed = Interlocked.Exchange(ref _disposed, 1);
            if (disposed != 0)
            {
                return;
            }

<<<<<<< HEAD
            _disposed = true;
            _state.Handle.Dispose();
            NativeMemory.Free((void*)(nint)_state.SendQuicBuffers);
            if (_stateHandle.IsAllocated) _stateHandle.Free();
            CleanupSendState(_state);
            _state.ConnectionState?.RemoveStream(this);
=======
>>>>>>> 92547f59

            if (NetEventSource.Log.IsEnabled()) NetEventSource.Info(_state, $"{TraceId()} Stream disposing {disposing}");

            bool callShutdown = false;
            bool abortRead = false;
            bool releaseHandles = false;
            lock (_state)
            {
                if (_state.SendState < SendState.Aborted)
                {
                    callShutdown = true;
                }

                if (_state.ReadState < ReadState.ReadsCompleted)
                {
                    abortRead = true;
                    _state.ReadState = ReadState.Aborted;
                }

                if (_state.ShutdownState == ShutdownState.None)
                {
                    _state.ShutdownState = ShutdownState.Pending;
                }

                // Check if we already got final event.
                releaseHandles = Interlocked.Exchange(ref _state.ShutdownDone, 1) == 2;
                if (releaseHandles)
                {
                    _state.ShutdownState = ShutdownState.Finished;
                }
            }

            if (callShutdown)
            {
                try
                {
                    // Handle race condition when stream can be closed handling SHUTDOWN_COMPLETE.
                    StartShutdown(QUIC_STREAM_SHUTDOWN_FLAGS.GRACEFUL, errorCode: 0);
                } catch (ObjectDisposedException) { };
            }

            if (abortRead)
            {
                try
                {
                    StartShutdown(QUIC_STREAM_SHUTDOWN_FLAGS.ABORT_RECEIVE, 0xffffffff);
                } catch (ObjectDisposedException) { };
            }

            if (releaseHandles)
            {
                _state.Cleanup();
            }

            if (NetEventSource.Log.IsEnabled()) NetEventSource.Info(_state, $"{TraceId()} Stream disposed");
        }

        private void EnableReceive()
        {
            uint status = MsQuicApi.Api.StreamReceiveSetEnabledDelegate(_state.Handle, enabled: true);
            QuicExceptionHelpers.ThrowIfFailed(status, "StreamReceiveSetEnabled failed.");
        }

        private static uint NativeCallbackHandler(
            IntPtr stream,
            IntPtr context,
            ref StreamEvent streamEvent)
        {
            GCHandle gcHandle = GCHandle.FromIntPtr(context);
            Debug.Assert(gcHandle.IsAllocated);
            Debug.Assert(gcHandle.Target is not null);
            var state = (State)gcHandle.Target;

            return HandleEvent(state, ref streamEvent);
        }

        private static uint HandleEvent(State state, ref StreamEvent evt)
        {
            if (NetEventSource.Log.IsEnabled())
            {
                NetEventSource.Info(state, $"{state.TraceId} Stream received event {evt.Type}");
            }

            try
            {
                switch (evt.Type)
                {
                    // Stream has started.
                    // Will only be done for outbound streams (inbound streams have already started)
                    case QUIC_STREAM_EVENT_TYPE.START_COMPLETE:
                        return HandleEventStartComplete(state, ref evt);
                    // Received data on the stream
                    case QUIC_STREAM_EVENT_TYPE.RECEIVE:
                        return HandleEventRecv(state, ref evt);
                    // Send has completed.
                    // Contains a canceled bool to indicate if the send was canceled.
                    case QUIC_STREAM_EVENT_TYPE.SEND_COMPLETE:
                        return HandleEventSendComplete(state, ref evt);
                    // Peer has told us to shutdown the reading side of the stream.
                    case QUIC_STREAM_EVENT_TYPE.PEER_SEND_SHUTDOWN:
                        return HandleEventPeerSendShutdown(state);
                    // Peer has told us to abort the reading side of the stream.
                    case QUIC_STREAM_EVENT_TYPE.PEER_SEND_ABORTED:
                        return HandleEventPeerSendAborted(state, ref evt);
                    // Peer has stopped receiving data, don't send anymore.
                    case QUIC_STREAM_EVENT_TYPE.PEER_RECEIVE_ABORTED:
                        return HandleEventPeerRecvAborted(state, ref evt);
                    // Occurs when shutdown is completed for the send side.
                    // This only happens for shutdown on sending, not receiving
                    // Receive shutdown can only be abortive.
                    case QUIC_STREAM_EVENT_TYPE.SEND_SHUTDOWN_COMPLETE:
                        return HandleEventSendShutdownComplete(state, ref evt);
                    // Shutdown for both sending and receiving is completed.
                    case QUIC_STREAM_EVENT_TYPE.SHUTDOWN_COMPLETE:
                        return HandleEventShutdownComplete(state, ref evt);
                    default:
                        return MsQuicStatusCodes.Success;
                }
            }
            catch (Exception ex)
            {
                if (NetEventSource.Log.IsEnabled())
                {
                    NetEventSource.Error(state, $"{state.TraceId} Exception occurred during handling Stream {evt.Type} event: {ex}");
                }

                Debug.Fail($"{state.TraceId} Exception occurred during handling Stream {evt.Type} event: {ex}");

                return MsQuicStatusCodes.InternalError;
            }
        }

        private static unsafe uint HandleEventRecv(State state, ref StreamEvent evt)
        {
            ref StreamEventDataReceive receiveEvent = ref evt.Data.Receive;

            if (receiveEvent.BufferCount == 0)
            {
                // This is a 0-length receive that happens once reads are finished (via abort or otherwise).
                // State changes for this are handled elsewhere.
                return MsQuicStatusCodes.Success;
            }

            int readLength;

            bool shouldComplete = false;
            lock (state)
            {
                switch (state.ReadState)
                {
                    case ReadState.None:
                        // ReadAsync() hasn't been called yet. Stash the buffer so the next ReadAsync call completes synchronously.

                        if ((uint)state.ReceiveQuicBuffers.Length < receiveEvent.BufferCount)
                        {
                            QuicBuffer[] oldReceiveBuffers = state.ReceiveQuicBuffers;
                            state.ReceiveQuicBuffers = ArrayPool<QuicBuffer>.Shared.Rent((int)receiveEvent.BufferCount);

                            if (oldReceiveBuffers.Length != 0) // don't return Array.Empty.
                            {
                                ArrayPool<QuicBuffer>.Shared.Return(oldReceiveBuffers);
                            }
                        }

                        for (uint i = 0; i < receiveEvent.BufferCount; ++i)
                        {
                            state.ReceiveQuicBuffers[i] = receiveEvent.Buffers[i];
                        }

                        state.ReceiveQuicBuffersCount = (int)receiveEvent.BufferCount;
                        state.ReceiveQuicBuffersTotalBytes = checked((int)receiveEvent.TotalBufferLength);
                        state.ReadState = ReadState.IndividualReadComplete;
                        return MsQuicStatusCodes.Pending;
                    case ReadState.PendingRead:
                        // There is a pending ReadAsync().

                        state.ReceiveCancellationRegistration.Unregister();
                        shouldComplete = true;
                        state.RootedReceiveStream = null;
                        state.ReadState = ReadState.None;

                        readLength = CopyMsQuicBuffersToUserBuffer(new ReadOnlySpan<QuicBuffer>(receiveEvent.Buffers, (int)receiveEvent.BufferCount), state.ReceiveUserBuffer.Span);
                        state.ReceiveUserBuffer = null;
                        break;
                    default:
                        Debug.Assert(state.ReadState is ReadState.Aborted or ReadState.ConnectionClosed, $"Unexpected {nameof(ReadState)} '{state.ReadState}' in {nameof(HandleEventRecv)}.");

                        // There was a race between a user aborting the read stream and the callback being ran.
                        // This will eat any received data.
                        return MsQuicStatusCodes.Success;
                }
            }

            // We're completing a pending read.
            if (shouldComplete)
            {
                state.ReceiveResettableCompletionSource.Complete(readLength);
            }

            // Returning Success when the entire buffer hasn't been consumed will cause MsQuic to disable further receive events until EnableReceive() is called.
            // Returning Continue will cause a second receive event to fire immediately after this returns, but allows MsQuic to clean up its buffers.

            uint ret = (uint)readLength == receiveEvent.TotalBufferLength
                ? MsQuicStatusCodes.Success
                : MsQuicStatusCodes.Continue;

            receiveEvent.TotalBufferLength = (uint)readLength;
            return ret;
        }

        private static uint HandleEventPeerRecvAborted(State state, ref StreamEvent evt)
        {
            bool shouldComplete = false;
            lock (state)
            {
                if (state.SendState == SendState.None || state.SendState == SendState.Pending)
                {
                    shouldComplete = true;
                }
                state.SendState = SendState.Aborted;
                state.SendErrorCode = (long)evt.Data.PeerSendAborted.ErrorCode;
            }

            if (shouldComplete)
            {
                state.SendResettableCompletionSource.CompleteException(
                    ExceptionDispatchInfo.SetCurrentStackTrace(new QuicStreamAbortedException(state.SendErrorCode)));
            }

            return MsQuicStatusCodes.Success;
        }

        private static uint HandleEventStartComplete(State state, ref StreamEvent evt)
        {
            // TODO: We should probably check for a failure as indicated by the event data (or at least assert no failure if we aren't expecting it).
            // However, since there is no definition for START_COMPLETE event data currently, we can't do this right now.

            return MsQuicStatusCodes.Success;
        }

        private static uint HandleEventSendShutdownComplete(State state, ref StreamEvent evt)
        {
            bool shouldComplete = false;
            lock (state)
            {
                if (state.ShutdownWriteState == ShutdownWriteState.None)
                {
                    state.ShutdownWriteState = ShutdownWriteState.Finished;
                    shouldComplete = true;
                }
            }

            if (shouldComplete)
            {
                state.ShutdownWriteCompletionSource.SetResult();
            }

            return MsQuicStatusCodes.Success;
        }

        private static uint HandleEventShutdownComplete(State state, ref StreamEvent evt)
        {
            StreamEventDataShutdownComplete shutdownCompleteEvent = evt.Data.ShutdownComplete;

            if (shutdownCompleteEvent.ConnectionShutdown != 0)
            {
                return HandleEventConnectionClose(state);
            }

            bool shouldReadComplete = false;
            bool shouldShutdownWriteComplete = false;
            bool shouldShutdownComplete = false;

            lock (state)
            {
                // This event won't occur within the middle of a receive.
                if (NetEventSource.Log.IsEnabled()) NetEventSource.Info(state, $"{state.TraceId} Stream completing resettable event source.");

                if (state.ReadState == ReadState.PendingRead)
                {
                    shouldReadComplete = true;
                    state.RootedReceiveStream = null;
                    state.ReceiveUserBuffer = null;
                }
                if (state.ReadState < ReadState.ReadsCompleted)
                {
                    state.ReadState = ReadState.ReadsCompleted;
                }

                if (state.ShutdownWriteState == ShutdownWriteState.None)
                {
                    state.ShutdownWriteState = ShutdownWriteState.Finished;
                    shouldShutdownWriteComplete = true;
                }

                if (state.ShutdownState == ShutdownState.None)
                {
                    state.ShutdownState = ShutdownState.Finished;
                    shouldShutdownComplete = true;
                }
            }

            if (shouldReadComplete)
            {
                state.ReceiveResettableCompletionSource.Complete(0);
            }

            if (shouldShutdownWriteComplete)
            {
                state.ShutdownWriteCompletionSource.SetResult();
            }

            if (shouldShutdownComplete)
            {
                state.ShutdownCompletionSource.SetResult();
            }

            // Dispose was called before complete event.
            bool releaseHandles = Interlocked.Exchange(ref state.ShutdownDone, 2) == 1;
            if (releaseHandles)
            {
                state.Cleanup();
            }

            return MsQuicStatusCodes.Success;
        }

        private static uint HandleEventPeerSendAborted(State state, ref StreamEvent evt)
        {
            bool shouldComplete = false;
            lock (state)
            {
                if (state.ReadState == ReadState.PendingRead)
                {
                    shouldComplete = true;
                    state.RootedReceiveStream = null;
                    state.ReceiveUserBuffer = null;
                }
                state.ReadState = ReadState.Aborted;
                state.ReadErrorCode = (long)evt.Data.PeerSendAborted.ErrorCode;
            }

            if (shouldComplete)
            {
                state.ReceiveResettableCompletionSource.CompleteException(
                    ExceptionDispatchInfo.SetCurrentStackTrace(new QuicStreamAbortedException(state.ReadErrorCode)));
            }

            return MsQuicStatusCodes.Success;
        }

        private static uint HandleEventPeerSendShutdown(State state)
        {
            bool shouldComplete = false;

            lock (state)
            {
                // This event won't occur within the middle of a receive.
                if (NetEventSource.Log.IsEnabled()) NetEventSource.Info(state, $"{state.TraceId} Stream completing resettable event source.");

                if (state.ReadState == ReadState.PendingRead)
                {
                    shouldComplete = true;
                    state.RootedReceiveStream = null;
                    state.ReceiveUserBuffer = null;
                }
                if (state.ReadState < ReadState.ReadsCompleted)
                {
                    state.ReadState = ReadState.ReadsCompleted;
                }
            }

            if (shouldComplete)
            {
                state.ReceiveResettableCompletionSource.Complete(0);
            }

            return MsQuicStatusCodes.Success;
        }

        private static uint HandleEventSendComplete(State state, ref StreamEvent evt)
        {
            StreamEventDataSendComplete sendCompleteEvent = evt.Data.SendComplete;
            bool canceled = sendCompleteEvent.Canceled != 0;

            bool complete = false;

            lock (state)
            {
                if (state.SendState == SendState.Pending)
                {
                    state.SendState = SendState.Finished;
                    complete = true;
                }

                if (canceled)
                {
                    state.SendState = SendState.Aborted;
                }
            }

            if (complete)
            {
                CleanupSendState(state);

                if (!canceled)
                {
                    state.SendResettableCompletionSource.Complete(MsQuicStatusCodes.Success);
                }
                else
                {
                    state.SendResettableCompletionSource.CompleteException(
                        ExceptionDispatchInfo.SetCurrentStackTrace(new OperationCanceledException("Write was canceled")));
                }
            }

            return MsQuicStatusCodes.Success;
        }

        private static void CleanupSendState(State state)
        {
            lock (state)
            {
                Debug.Assert(state.SendState != SendState.Pending);
                Debug.Assert(state.SendBufferCount <= state.BufferArrays.Length);

                for (int i = 0; i < state.SendBufferCount; i++)
                {
                    state.BufferArrays[i].Dispose();
                }
            }
        }

        // TODO prevent overlapping sends or consider supporting it.
        private unsafe ValueTask SendReadOnlyMemoryAsync(
           ReadOnlyMemory<byte> buffer,
           QUIC_SEND_FLAGS flags)
        {
            lock (_state)
            {
                Debug.Assert(_state.SendState != SendState.Pending);
                _state.SendState = buffer.IsEmpty ? SendState.Finished : SendState.Pending;
            }

            if (buffer.IsEmpty)
            {
                if ((flags & QUIC_SEND_FLAGS.FIN) == QUIC_SEND_FLAGS.FIN)
                {
                    // Start graceful shutdown sequence if passed in the fin flag and there is an empty buffer.
                    StartShutdown(QUIC_STREAM_SHUTDOWN_FLAGS.GRACEFUL, errorCode: 0);
                }
                return default;
            }

            MemoryHandle handle = buffer.Pin();
            if (_state.SendQuicBuffers == IntPtr.Zero)
            {
                _state.SendQuicBuffers = (nint)NativeMemory.Alloc((uint)sizeof(QuicBuffer));
                _state.SendBufferMaxCount = 1;
            }

            QuicBuffer* quicBuffers = (QuicBuffer*)_state.SendQuicBuffers;
            quicBuffers->Length = (uint)buffer.Length;
            quicBuffers->Buffer = (byte*)handle.Pointer;

            _state.BufferArrays[0] = handle;
            _state.SendBufferCount = 1;

            uint status = MsQuicApi.Api.StreamSendDelegate(
                _state.Handle,
                quicBuffers,
                bufferCount: 1,
                flags,
                IntPtr.Zero);

            if (!MsQuicStatusHelper.SuccessfulStatusCode(status))
            {
                HandleWriteFailedState();
                CleanupSendState(_state);

                // TODO this may need to be an aborted exception.
                QuicExceptionHelpers.ThrowIfFailed(status,
                    "Could not send data to peer.");
            }

            return _state.SendResettableCompletionSource.GetTypelessValueTask();
        }

        private unsafe ValueTask SendReadOnlySequenceAsync(
           ReadOnlySequence<byte> buffers,
           QUIC_SEND_FLAGS flags)
        {

            lock (_state)
            {
                Debug.Assert(_state.SendState != SendState.Pending);
                _state.SendState = buffers.IsEmpty ? SendState.Finished : SendState.Pending;
            }

            if (buffers.IsEmpty)
            {
                if ((flags & QUIC_SEND_FLAGS.FIN) == QUIC_SEND_FLAGS.FIN)
                {
                    // Start graceful shutdown sequence if passed in the fin flag and there is an empty buffer.
                    StartShutdown(QUIC_STREAM_SHUTDOWN_FLAGS.GRACEFUL, errorCode: 0);
                }
                return default;
            }

            int count = 0;

            foreach (ReadOnlyMemory<byte> buffer in buffers)
            {
                ++count;
            }

            if (_state.SendBufferMaxCount < count)
            {
                NativeMemory.Free((void*)(nint)_state.SendQuicBuffers);
                _state.SendQuicBuffers = IntPtr.Zero;
                _state.SendQuicBuffers = (nint)NativeMemory.Alloc((uint)(sizeof(QuicBuffer) * count));
                _state.SendBufferMaxCount = count;
                _state.BufferArrays = new MemoryHandle[count];
            }

            _state.SendBufferCount = count;
            count = 0;

            QuicBuffer* quicBuffers = (QuicBuffer*)_state.SendQuicBuffers;
            foreach (ReadOnlyMemory<byte> buffer in buffers)
            {
                MemoryHandle handle = buffer.Pin();
                quicBuffers[count].Length = (uint)buffer.Length;
                quicBuffers[count].Buffer = (byte*)handle.Pointer;
                _state.BufferArrays[count] = handle;
                ++count;
            }

            uint status = MsQuicApi.Api.StreamSendDelegate(
                _state.Handle,
                quicBuffers,
                (uint)count,
                flags,
                IntPtr.Zero);

            if (!MsQuicStatusHelper.SuccessfulStatusCode(status))
            {
                HandleWriteFailedState();
                CleanupSendState(_state);

                // TODO this may need to be an aborted exception.
                QuicExceptionHelpers.ThrowIfFailed(status,
                    "Could not send data to peer.");
            }

            return _state.SendResettableCompletionSource.GetTypelessValueTask();
        }

        private unsafe ValueTask SendReadOnlyMemoryListAsync(
           ReadOnlyMemory<ReadOnlyMemory<byte>> buffers,
           QUIC_SEND_FLAGS flags)
        {
            lock (_state)
            {
                Debug.Assert(_state.SendState != SendState.Pending);
                _state.SendState = buffers.IsEmpty ? SendState.Finished : SendState.Pending;
            }

            if (buffers.IsEmpty)
            {
                if ((flags & QUIC_SEND_FLAGS.FIN) == QUIC_SEND_FLAGS.FIN)
                {
                    // Start graceful shutdown sequence if passed in the fin flag and there is an empty buffer.
                    StartShutdown(QUIC_STREAM_SHUTDOWN_FLAGS.GRACEFUL, errorCode: 0);
                }
                return default;
            }

            ReadOnlyMemory<byte>[] array = buffers.ToArray();

            uint length = (uint)array.Length;

            if (_state.SendBufferMaxCount < array.Length)
            {
                NativeMemory.Free((void*)(nint)_state.SendQuicBuffers);
                _state.SendQuicBuffers = IntPtr.Zero;
                _state.SendQuicBuffers = (nint)NativeMemory.Alloc((uint)(sizeof(QuicBuffer) * array.Length));
                _state.SendBufferMaxCount = array.Length;
                _state.BufferArrays = new MemoryHandle[array.Length];
            }

            _state.SendBufferCount = array.Length;
            QuicBuffer* quicBuffers = (QuicBuffer*)_state.SendQuicBuffers;
            for (int i = 0; i < length; i++)
            {
                ReadOnlyMemory<byte> buffer = array[i];
                MemoryHandle handle = buffer.Pin();

                quicBuffers[i].Length = (uint)buffer.Length;
                quicBuffers[i].Buffer = (byte*)handle.Pointer;

                _state.BufferArrays[i] = handle;
            }

            uint status = MsQuicApi.Api.StreamSendDelegate(
                _state.Handle,
                quicBuffers,
                length,
                flags,
                IntPtr.Zero);

            if (!MsQuicStatusHelper.SuccessfulStatusCode(status))
            {
                HandleWriteFailedState();
                CleanupSendState(_state);

                // TODO this may need to be an aborted exception.
                QuicExceptionHelpers.ThrowIfFailed(status,
                    "Could not send data to peer.");
            }

            return _state.SendResettableCompletionSource.GetTypelessValueTask();
        }

        private void ReceiveComplete(int bufferLength)
        {
            uint status = MsQuicApi.Api.StreamReceiveCompleteDelegate(_state.Handle, (ulong)bufferLength);
            QuicExceptionHelpers.ThrowIfFailed(status, "Could not complete receive call.");
        }

        // This can fail if the stream isn't started.
        private long GetStreamId()
        {
            return (long)MsQuicParameterHelpers.GetULongParam(MsQuicApi.Api, _state.Handle, QUIC_PARAM_LEVEL.STREAM, (uint)QUIC_PARAM_STREAM.ID);
        }

        private void ThrowIfDisposed()
        {
            if (_disposed == 1)
            {
                throw new ObjectDisposedException(nameof(MsQuicStream));
            }
        }

        private static uint HandleEventConnectionClose(State state)
        {
            long errorCode = state.ConnectionState.AbortErrorCode;
            if (NetEventSource.Log.IsEnabled())
            {
                NetEventSource.Info(state, $"{state.TraceId} Stream handling connection {state.ConnectionState.TraceId} close" +
                    (errorCode != -1 ? $" with code {errorCode}" : ""));
            }

            bool shouldCompleteRead = false;
            bool shouldCompleteSend = false;
            bool shouldCompleteShutdownWrite = false;
            bool shouldCompleteShutdown = false;

            lock (state)
            {
                shouldCompleteRead = state.ReadState == ReadState.PendingRead;
                if (state.ReadState < ReadState.ReadsCompleted)
                {
                    state.ReadState = ReadState.ConnectionClosed;
                }

                if (state.SendState == SendState.None || state.SendState == SendState.Pending)
                {
                    shouldCompleteSend = true;
                }
                state.SendState = SendState.ConnectionClosed;

                if (state.ShutdownWriteState == ShutdownWriteState.None)
                {
                    shouldCompleteShutdownWrite = true;
                }
                state.ShutdownWriteState = ShutdownWriteState.ConnectionClosed;

                if (state.ShutdownState == ShutdownState.None)
                {
                    shouldCompleteShutdown = true;
                }
                state.ShutdownState = ShutdownState.ConnectionClosed;
            }

            if (shouldCompleteRead)
            {
                state.ReceiveResettableCompletionSource.CompleteException(
                    ExceptionDispatchInfo.SetCurrentStackTrace(GetConnectionAbortedException(state)));
            }

            if (shouldCompleteSend)
            {
                state.SendResettableCompletionSource.CompleteException(
                    ExceptionDispatchInfo.SetCurrentStackTrace(GetConnectionAbortedException(state)));
            }

            if (shouldCompleteShutdownWrite)
            {
                state.ShutdownWriteCompletionSource.SetException(
                    ExceptionDispatchInfo.SetCurrentStackTrace(GetConnectionAbortedException(state)));
            }

            if (shouldCompleteShutdown)
            {
                state.ShutdownCompletionSource.SetException(
                    ExceptionDispatchInfo.SetCurrentStackTrace(GetConnectionAbortedException(state)));
            }

            return MsQuicStatusCodes.Success;
        }

        private static Exception GetConnectionAbortedException(State state) =>
            ThrowHelper.GetConnectionAbortedException(state.ConnectionState.AbortErrorCode);

        // Read state transitions:
        //
        // None  --(data arrives in event RECV)->  IndividualReadComplete  --(user calls ReadAsync() & completes syncronously)->  None
        // None  --(user calls ReadAsync() & waits)->  PendingRead  --(data arrives in event RECV & completes user's ReadAsync())->  None
        // Any non-final state  --(event PEER_SEND_SHUTDOWN or SHUTDOWN_COMPLETED with ConnectionClosed=false)->  ReadsCompleted
        // Any non-final state  --(event PEER_SEND_ABORT)->  Aborted
        // Any non-final state  --(user calls AbortRead())->  Aborted
        // Any state  --(CancellationToken's cancellation for ReadAsync())->  Aborted (TODO: should it be only for non-final as others?)
        // Any non-final state  --(event SHUTDOWN_COMPLETED with ConnectionClosed=true)->  ConnectionClosed
        // Closed - no transitions, set for Unidirectional write-only streams
        private enum ReadState
        {
            /// <summary>
            /// The stream is open, but there is no data available.
            /// </summary>
            None = 0,

            /// <summary>
            /// Data is available in <see cref="State.ReceiveQuicBuffers"/>.
            /// </summary>
            IndividualReadComplete,

            /// <summary>
            /// User called ReadAsync()
            /// </summary>
            PendingRead,

            // following states are final:

            /// <summary>
            /// The peer has gracefully shutdown their sends / our receives; the stream's reads are complete.
            /// </summary>
            ReadsCompleted,

            /// <summary>
            /// User has aborted the stream, either via a cancellation token on ReadAsync(), or via AbortRead().
            /// </summary>
            Aborted,

            /// <summary>
            /// Connection was closed, either by user or by the peer.
            /// </summary>
            ConnectionClosed,

            /// <summary>
            /// Stream is closed for reading.
            /// </summary>
            Closed
        }

        private enum ShutdownWriteState
        {
            None = 0,
            Canceled,
            Finished,
            ConnectionClosed
        }

        private enum ShutdownState
        {
            None = 0,
            Canceled,
            Pending,
            Finished,
            ConnectionClosed
        }

        private enum SendState
        {
            None = 0,
            Pending,
            Finished,

            // Terminal states
            Aborted,
            ConnectionClosed,
            Closed
        }
    }
}<|MERGE_RESOLUTION|>--- conflicted
+++ resolved
@@ -694,15 +694,12 @@
                 return;
             }
 
-<<<<<<< HEAD
             _disposed = true;
             _state.Handle.Dispose();
             NativeMemory.Free((void*)(nint)_state.SendQuicBuffers);
             if (_stateHandle.IsAllocated) _stateHandle.Free();
             CleanupSendState(_state);
             _state.ConnectionState?.RemoveStream(this);
-=======
->>>>>>> 92547f59
 
             if (NetEventSource.Log.IsEnabled()) NetEventSource.Info(_state, $"{TraceId()} Stream disposing {disposing}");
 
