--- conflicted
+++ resolved
@@ -38,11 +38,6 @@
             public MsQuicStream? Stream; // roots the stream in the pinned state to prevent GC during an async read I/O.
             public MsQuicConnection.State ConnectionState = null!; // set in ctor.
 
-<<<<<<< HEAD
-            public int StartStatus = QUIC_STATUS_SUCCESS;
-
-=======
->>>>>>> 523914d6
             public ReadState ReadState;
 
             // set when ReadState.Aborted:
@@ -191,18 +186,8 @@
                     throw ThrowHelper.GetConnectionAbortedException(connectionState.AbortErrorCode);
                 }
 
-<<<<<<< HEAD
                 ThrowIfFailure(status, "Failed to open stream to peer");
-
                 _state.Handle = new SafeMsQuicStreamHandle(handle);
-
-                Debug.Assert(!Monitor.IsEntered(_state), "!Monitor.IsEntered(_state)");
-                ThrowIfFailure(MsQuicApi.Api.ApiTable->StreamStart(
-                    _state.Handle.QuicHandle,
-                    QUIC_STREAM_START_FLAGS.FAIL_BLOCKED | QUIC_STREAM_START_FLAGS.SHUTDOWN_ON_FAIL), "Could not start stream");
-=======
-                QuicExceptionHelpers.ThrowIfFailed(status, "Failed to open stream to peer.");
->>>>>>> 523914d6
             }
             catch
             {
@@ -1005,11 +990,7 @@
             }
         }
 
-<<<<<<< HEAD
-        private static unsafe int HandleEventRecv(State state, ref QUIC_STREAM_EVENT streamEvent)
-=======
-        private static unsafe uint HandleEventReceive(State state, ref StreamEvent evt)
->>>>>>> 523914d6
+        private static unsafe int HandleEventReceive(State state, ref QUIC_STREAM_EVENT streamEvent)
         {
             ref var receiveEvent = ref streamEvent.RECEIVE;
 
@@ -1162,26 +1143,21 @@
 
         private static int HandleEventStartComplete(State state, ref QUIC_STREAM_EVENT streamEvent)
         {
-<<<<<<< HEAD
-            // Store the start status code and check it when propagating shutdown event, which we'll get since we set SHUTDOWN_ON_FAIL in StreamStart.
-            state.StartStatus = streamEvent.START_COMPLETE.Status;
-            return QUIC_STATUS_SUCCESS;
-=======
-            uint status = evt.Data.StartComplete.Status;
+            int status = streamEvent.START_COMPLETE.Status;
 
             // The way we expose Open(Uni|Bi)directionalStreamAsync operations is that the stream
             // is also accepted by the peer (i.e. it is within advertised stream limits). However,
             // We may receive START_COMPLETE notification before the stream is accepted, so we defer
             // completing the StartcompletionSource until we get PeerAccepted notification.
 
-            if (status != MsQuicStatusCodes.Success)
+            if (status != QUIC_STATUS_SUCCESS)
             {
                 // Start irrecoverably failed. The possible status codes are:
                 //   - Aborted - connection aborted by peer
                 //   - InvalidState - stream already started before, or connection aborted locally
                 //   - StreamLimitReached - only if QUIC_STREAM_START_FLAG_FAIL_BLOCKED was specified (not in our case).
                 //
-                if (status == MsQuicStatusCodes.Aborted)
+                if (status == QUIC_STATUS_ABORTED)
                 {
                     state.StartCompletionSource.TrySetException(
                         ExceptionDispatchInfo.SetCurrentStackTrace(GetConnectionAbortedException(state)));
@@ -1191,10 +1167,10 @@
                     // TODO: Should we throw QuicOperationAbortedException when status is InvalidState?
                     // [ActiveIssue("https://github.com/dotnet/runtime/issues/55619")]
                     state.StartCompletionSource.TrySetException(
-                        ExceptionDispatchInfo.SetCurrentStackTrace(new QuicException($"StreamStart finished with status {MsQuicStatusCodes.GetError(status)}")));
-                }
-            }
-            else if ((evt.Data.StartComplete.PeerAccepted & 1) != 0)
+                        ExceptionDispatchInfo.SetCurrentStackTrace(new MsQuicException(status, "StreamStart failed")));
+                }
+            }
+            else if ((streamEvent.START_COMPLETE.PeerAccepted & 1) != 0)
             {
                 // Start succeeded and we were within stream limits, stream already usable.
                 state.StartCompletionSource.TrySetResult();
@@ -1202,8 +1178,7 @@
             // if PeerAccepted == 0, we will later receive PEER_ACCEPTED event, which will
             // complete the StartCompletionSource
 
-            return MsQuicStatusCodes.Success;
->>>>>>> 523914d6
+            return QUIC_STATUS_SUCCESS;
         }
 
         private static int HandleEventSendShutdownComplete(State state, ref QUIC_STREAM_EVENT streamEvent)
@@ -1276,43 +1251,27 @@
 
             if (shouldReadComplete)
             {
-<<<<<<< HEAD
-                if (state.StartStatus == QUIC_STATUS_SUCCESS)
-=======
                 if (state.StartCompletionSource.Task.IsCompletedSuccessfully)
->>>>>>> 523914d6
                 {
                     state.ReceiveResettableCompletionSource.Complete(0);
                 }
                 else
                 {
                     state.ReceiveResettableCompletionSource.CompleteException(
-<<<<<<< HEAD
-                        ExceptionDispatchInfo.SetCurrentStackTrace(new QuicOperationAbortedException($"Stream start failed with {MsQuicException.GetErrorCodeForStatus(state.StartStatus)}")));
-=======
                         ExceptionDispatchInfo.SetCurrentStackTrace(new QuicOperationAbortedException($"Stream start failed")));
->>>>>>> 523914d6
                 }
             }
 
             if (shouldShutdownWriteComplete)
             {
-<<<<<<< HEAD
-                if (state.StartStatus == QUIC_STATUS_SUCCESS)
-=======
                 if (state.StartCompletionSource.Task.IsCompletedSuccessfully)
->>>>>>> 523914d6
                 {
                     state.ShutdownWriteCompletionSource.SetResult();
                 }
                 else
                 {
                     state.ShutdownWriteCompletionSource.SetException(
-<<<<<<< HEAD
-                        ExceptionDispatchInfo.SetCurrentStackTrace(new QuicOperationAbortedException($"Stream start failed with {MsQuicException.GetErrorCodeForStatus(state.StartStatus)}")));
-=======
                         ExceptionDispatchInfo.SetCurrentStackTrace(new QuicOperationAbortedException($"Stream start failed")));
->>>>>>> 523914d6
                 }
             }
 
@@ -1335,17 +1294,13 @@
             return QUIC_STATUS_SUCCESS;
         }
 
-<<<<<<< HEAD
+        private static int HandleEventPeerAccepted(State state)
+        {
+            state.StartCompletionSource.TrySetResult();
+            return QUIC_STATUS_SUCCESS;
+        }
+
         private static int HandleEventPeerSendAborted(State state, ref QUIC_STREAM_EVENT streamEvent)
-=======
-        private static uint HandleEventPeerAccepted(State state)
-        {
-            state.StartCompletionSource.TrySetResult();
-            return MsQuicStatusCodes.Success;
-        }
-
-        private static uint HandleEventPeerSendAborted(State state, ref StreamEvent evt)
->>>>>>> 523914d6
         {
             bool shouldComplete = false;
             lock (state)
@@ -1754,12 +1709,19 @@
                 ((State)state!).StartCompletionSource.TrySetCanceled(token);
             }, _state);
 
-            uint status = MsQuicApi.Api.StreamStartDelegate(_state.Handle, QUIC_STREAM_START_FLAGS.SHUTDOWN_ON_FAIL | QUIC_STREAM_START_FLAGS.INDICATE_PEER_ACCEPT);
-
-            if (!MsQuicStatusHelper.SuccessfulStatusCode(status))
-            {
-                _state.StartCompletionSource.TrySetException(QuicExceptionHelpers.CreateExceptionForHResult(status, "Could not start stream."));
-                throw QuicExceptionHelpers.CreateExceptionForHResult(status, "Could not start stream.");
+            int status;
+            unsafe
+            {
+                status = MsQuicApi.Api.ApiTable->StreamStart(
+                    _state.Handle.QuicHandle,
+                    QUIC_STREAM_START_FLAGS.SHUTDOWN_ON_FAIL | QUIC_STREAM_START_FLAGS.INDICATE_PEER_ACCEPT);
+            }
+
+            if (!StatusSucceeded(status))
+            {
+                Exception exception = new MsQuicException(status, "Could not start stream");
+                _state.StartCompletionSource.TrySetException(ExceptionDispatchInfo.SetCurrentStackTrace(exception));
+                throw exception;
             }
 
             await _state.StartCompletionSource.Task.ConfigureAwait(false);
