// Licensed to the .NET Foundation under one or more agreements.
// The .NET Foundation licenses this file to you under the MIT license.

using System.Buffers;
using System.Diagnostics;
using System.IO;
using System.Net.Quic.Implementations.MsQuic.Internal;
using System.Runtime.CompilerServices;
using System.Runtime.ExceptionServices;
using System.Runtime.InteropServices;
using System.Threading;
using System.Threading.Tasks;
using Microsoft.Quic;
using static Microsoft.Quic.MsQuic;

namespace System.Net.Quic.Implementations.MsQuic
{
    internal sealed class MsQuicStream : IAsyncDisposable, IDisposable
    {
        // The state is passed to msquic and then it's passed back by msquic to the callback handler.
        private readonly State _state = new State();

        private readonly bool _canRead;
        private readonly bool _canWrite;

        private int _disposed;

        private sealed class State
        {
            public MsQuicContextSafeHandle Handle = null!; // set in ctor.
            // Roots the state in GC and it won't get collected while this exist.
            // It must be kept alive until we receive SHUTDOWN_COMPLETE event
            public GCHandle StateGCHandle;

            public long StreamId = -1;

            public MsQuicStream? Stream; // roots the stream in the pinned state to prevent GC during an async read I/O.
            public QuicConnection.State ConnectionState = null!; // set in ctor.

            public ReadState ReadState;

            // set when ReadState.Aborted:
            public long ReadErrorCode = -1;

            // filled when ReadState.BuffersAvailable:
            public QUIC_BUFFER[] ReceiveQuicBuffers = Array.Empty<QUIC_BUFFER>();
            public int ReceiveQuicBuffersCount;
            public int ReceiveQuicBuffersTotalBytes;
            public bool ReceiveIsFinal;

            // set when ReadState.PendingRead:
            public Memory<byte> ReceiveUserBuffer;
            public CancellationTokenRegistration ReceiveCancellationRegistration;
            // Resettable completions to be used for multiple calls to receive.
            public readonly ResettableCompletionSource<int> ReceiveResettableCompletionSource = new ResettableCompletionSource<int>();

            public SendState SendState;
            public long SendErrorCode = -1;

            public MsQuicBuffers SendBuffers;

            // Resettable completions to be used for multiple calls to send.
            public readonly ResettableCompletionSource<int> SendResettableCompletionSource = new ResettableCompletionSource<int>();

            public ShutdownWriteState ShutdownWriteState;

            // Set once writes have been shutdown.
            public readonly TaskCompletionSource ShutdownWriteCompletionSource = new TaskCompletionSource(TaskCreationOptions.RunContinuationsAsynchronously);

            // Set once stream has been started and within peer's advertised stream limits
            public readonly TaskCompletionSource StartCompletionSource = new TaskCompletionSource(TaskCreationOptions.RunContinuationsAsynchronously);

            public ShutdownState ShutdownState;

            // The value makes sure that we release the handles only once.
            public int ShutdownDone;
            public const int ShutdownDone_Disposed = 1;
            public const int ShutdownDone_NotificationReceived = 2;

            // Set once stream have been shutdown.
            public readonly TaskCompletionSource ShutdownCompletionSource = new TaskCompletionSource(TaskCreationOptions.RunContinuationsAsynchronously);

            public State()
            {
                SendBuffers = new MsQuicBuffers();
            }

            public void Cleanup()
            {
                if (NetEventSource.Log.IsEnabled()) NetEventSource.Info(this, $"{Handle} releasing handles.");

                ShutdownState = ShutdownState.Finished;
                CleanupSendState(this);
                Handle?.Dispose();
                SendBuffers.Dispose();
                if (StateGCHandle.IsAllocated) StateGCHandle.Free();
            }
        }

        // inbound.
        internal unsafe MsQuicStream(QuicConnection.State connectionState, MsQuicContextSafeHandle connectionHandle, QUIC_HANDLE* handle, QUIC_STREAM_OPEN_FLAGS flags)
        {
            // this assignment should be done before SetCallbackHandlerDelegate to prevent NRE in HandleEventConnectionClose
            _state.ConnectionState = connectionState;
            // Inbound streams are already started
            _state.StartCompletionSource.SetResult();

            _canRead = true;
            _canWrite = !flags.HasFlag(QUIC_STREAM_OPEN_FLAGS.UNIDIRECTIONAL);
            if (!_canWrite)
            {
                _state.SendState = SendState.Closed;
            }

            _state.StateGCHandle = GCHandle.Alloc(_state);
            try
            {
                Debug.Assert(!Monitor.IsEntered(_state), "!Monitor.IsEntered(_state)");
                MsQuicApi.Api.ApiTable->SetStreamCallback(handle, &NativeCallback, (void*)GCHandle.ToIntPtr(_state.StateGCHandle));
                _state.Handle = new MsQuicContextSafeHandle(handle, context: default, MsQuicApi.Api.ApiTable->StreamClose, SafeHandleType.Stream, connectionHandle);
            }
            catch
            {
                _state.StateGCHandle.Free();
                // don't free the streamHandle, it will be freed by the caller
                throw;
            }
            _state.StreamId = GetStreamId(_state.Handle);

            if (NetEventSource.Log.IsEnabled())
            {
                NetEventSource.Info(
                    _state,
                    $"{_state.Handle} Inbound {(flags.HasFlag(QUIC_STREAM_OPEN_FLAGS.UNIDIRECTIONAL) ? "uni" : "bi")}directional stream created " +
                        $"in connection {connectionHandle} with StreamId {_state.StreamId}.");
            }
        }

        // outbound.
        internal unsafe MsQuicStream(QuicConnection.State connectionState, MsQuicContextSafeHandle connectionHandle, QuicStreamType streamType)
        {
            // this assignment should be done before StreamOpenDelegate to prevent NRE in HandleEventConnectionClose
            _state.ConnectionState = connectionState;

            _canRead = streamType == QuicStreamType.Bidirectional;
            _canWrite = true;

            _state.StateGCHandle = GCHandle.Alloc(_state);
            if (!_canRead)
            {
                _state.ReadState = ReadState.Closed;
            }

            try
            {
                QUIC_HANDLE* handle;
                Debug.Assert(!Monitor.IsEntered(_state), "!Monitor.IsEntered(_state)");
                int status = MsQuicApi.Api.ApiTable->StreamOpen(
                    connectionHandle.QuicHandle,
                    streamType == QuicStreamType.Unidirectional ? QUIC_STREAM_OPEN_FLAGS.UNIDIRECTIONAL : QUIC_STREAM_OPEN_FLAGS.NONE,
                    &NativeCallback,
                    (void*)GCHandle.ToIntPtr(_state.StateGCHandle),
                    &handle);

                if (status == QUIC_STATUS_ABORTED)
                {
                    // connection already aborted by peer, throw relevant exception
                    throw ThrowHelper.GetConnectionAbortedException(connectionState.AbortErrorCode);
                }

<<<<<<< HEAD
                ThrowIfFailure(status, "Failed to open stream to peer");
                _state.Handle = new MsQuicContextSafeHandle(handle, context: default, MsQuicApi.Api.ApiTable->StreamClose, SafeHandleType.Stream, connectionHandle);
=======
                ThrowHelper.ThrowIfMsQuicError(status, "Failed to open stream to peer");
                _state.Handle = new SafeMsQuicStreamHandle(handle);
>>>>>>> aa156dbb
            }
            catch
            {
                _state.StateGCHandle.Free();
                throw;
            }

            if (NetEventSource.Log.IsEnabled())
            {
                NetEventSource.Info(
                    _state,
                    $"{_state.Handle} Outbound {streamType} stream created in connection {connectionHandle}.");
            }
        }

        internal bool CanRead => _disposed == 0 && _canRead;

        internal bool CanWrite => _disposed == 0 && _canWrite;

        internal bool ReadsCompleted => _state.ReadState == ReadState.ReadsCompleted;

#pragma warning disable CA1822
        internal bool CanTimeout => true;
#pragma warning restore CA1822

        private int _readTimeout = Timeout.Infinite;

        internal int ReadTimeout
        {
            get
            {
                ThrowIfDisposed();
                return _readTimeout;
            }
            set
            {
                ThrowIfDisposed();
                if (value <= 0 && value != System.Threading.Timeout.Infinite)
                {
                    throw new ArgumentOutOfRangeException(nameof(value), SR.net_quic_timeout_use_gt_zero);
                }
                _readTimeout = value;
            }
        }

        private int _writeTimeout = Timeout.Infinite;
        internal int WriteTimeout
        {
            get
            {
                ThrowIfDisposed();
                return _writeTimeout;
            }
            set
            {
                ThrowIfDisposed();
                if (value <= 0 && value != System.Threading.Timeout.Infinite)
                {
                    throw new ArgumentOutOfRangeException(nameof(value), SR.net_quic_timeout_use_gt_zero);
                }
                _writeTimeout = value;
            }
        }

        internal long StreamId
        {
            get
            {
                ThrowIfDisposed();
                Debug.Assert(_state.StreamId != -1);
                return _state.StreamId;
            }
        }

        internal ValueTask WriteAsync(ReadOnlyMemory<byte> buffer, CancellationToken cancellationToken = default)
        {
            return WriteAsync(buffer, endStream: false, cancellationToken);
        }

        internal ValueTask WriteAsync(ReadOnlySequence<byte> buffers, CancellationToken cancellationToken = default)
        {
            return WriteAsync(buffers, endStream: false, cancellationToken);
        }

        internal ValueTask WriteAsync(ReadOnlySequence<byte> buffers, bool endStream, CancellationToken cancellationToken = default)
        {
            return WriteAsync(static (state, buffers) => state.SendBuffers.Initialize(buffers), buffers, buffers.IsEmpty, endStream, cancellationToken);
        }

        internal ValueTask WriteAsync(ReadOnlyMemory<byte> buffer, bool endStream, CancellationToken cancellationToken = default)
        {
            return WriteAsync(static (state, buffer) => state.SendBuffers.Initialize(buffer), buffer, buffer.IsEmpty, endStream, cancellationToken);
        }

        private async ValueTask WriteAsync<TBuffer>(Action<State, TBuffer> stateSetup, TBuffer buffer, bool isEmpty, bool endStream, CancellationToken cancellationToken)
        {
            ThrowIfDisposed();

            if (cancellationToken.IsCancellationRequested)
            {
                lock (_state)
                {
                    if (_state.SendState == SendState.None || _state.SendState == SendState.Pending)
                    {
                        _state.SendState = SendState.Aborted;
                    }
                }

                throw new OperationCanceledException(cancellationToken);
            }

            if (_state.SendState == SendState.Closed)
            {
                throw new InvalidOperationException(SR.net_quic_writing_notallowed);
            }
            // Use Volatile.Read to ensure we read the actual SendErrorCode set by the racing callback thread.
            if ((SendState)Volatile.Read(ref Unsafe.As<SendState, int>(ref _state.SendState)) == SendState.Aborted)
            {
                if (_state.SendErrorCode != -1)
                {
                    // aborted by peer
                    throw ThrowHelper.GetStreamAbortedException(_state.SendErrorCode);
                }

                // aborted locally
                throw ThrowHelper.GetOperationAbortedException(SR.net_quic_writing_aborted);
            }

            // if token was already cancelled, this would execute synchronously
            using CancellationTokenRegistration registration = cancellationToken.UnsafeRegister(static (s, token) =>
            {
                var state = (State)s!;
                bool shouldComplete = false;

                lock (state)
                {
                    if (state.SendState == SendState.None || state.SendState == SendState.Pending)
                    {
                        state.SendState = SendState.Aborted;
                        shouldComplete = true;
                    }
                }

                if (shouldComplete)
                {
                    state.SendResettableCompletionSource.CompleteException(
                        ExceptionDispatchInfo.SetCurrentStackTrace(new OperationCanceledException("Write was canceled", token)));
                }
            }, _state);

            lock (_state)
            {
                if (_state.SendState == SendState.Aborted)
                {
                    cancellationToken.ThrowIfCancellationRequested();

                    if (_state.SendErrorCode != -1)
                    {
                        // aborted by peer
                        throw ThrowHelper.GetStreamAbortedException(_state.SendErrorCode);
                    }

                    // aborted locally
                    throw ThrowHelper.GetOperationAbortedException(SR.net_quic_writing_aborted);
                }
                if (_state.SendState == SendState.ConnectionClosed)
                {
                    throw GetConnectionAbortedException(_state);
                }

                if (_state.SendState == SendState.Pending || _state.SendState == SendState.Finished)
                {
                    throw new InvalidOperationException(SR.Format(SR.net_io_invalidnestedcall, "write"));
                }

                // Change the state in the same lock where we check for final states to prevent coming back from Aborted/ConnectionClosed.
                Debug.Assert(_state.SendState != SendState.Pending);
                _state.SendState = isEmpty ? SendState.Finished : SendState.Pending;
            }

            await WriteAsyncCore<TBuffer>(stateSetup, buffer, isEmpty, endStream).ConfigureAwait(false);

            lock (_state)
            {
                if (_state.SendState == SendState.Finished)
                {
                    _state.SendState = SendState.None;
                }
            }
        }

        private unsafe ValueTask WriteAsyncCore<TBuffer>(Action<State, TBuffer> stateSetup, TBuffer buffer, bool isEmpty, bool endStream)
        {
            if (isEmpty)
            {
                if (endStream)
                {
                    // Start graceful shutdown sequence if passed in the fin flag and there is an empty buffer.
                    StartShutdown(QUIC_STREAM_SHUTDOWN_FLAGS.GRACEFUL, errorCode: 0);
                }
                return default;
            }

            stateSetup(_state, buffer);

            Debug.Assert(!Monitor.IsEntered(_state), "!Monitor.IsEntered(_state)");
            int status = MsQuicApi.Api.ApiTable->StreamSend(
                _state.Handle.QuicHandle,
                _state.SendBuffers.Buffers,
                (uint)_state.SendBuffers.Count,
                endStream ? QUIC_SEND_FLAGS.FIN : QUIC_SEND_FLAGS.NONE,
                (void*)IntPtr.Zero);

            if (StatusFailed(status))
            {
                lock (_state)
                {
                    if (_state.SendState == SendState.Pending)
                    {
                        _state.SendState = SendState.Finished;
                    }
                }

                CleanupSendState(_state);

                if (status == QUIC_STATUS_ABORTED)
                {
                    if (_state.SendErrorCode != -1)
                    {
                        throw ThrowHelper.GetStreamAbortedException(_state.SendErrorCode);
                    }
                    throw ThrowHelper.GetConnectionAbortedException(_state.ConnectionState.AbortErrorCode);
                }
                ThrowHelper.ThrowIfMsQuicError(status, "Could not send data to peer.");
            }

            return _state.SendResettableCompletionSource.GetTypelessValueTask();
        }

        internal async ValueTask<int> ReadAsync(Memory<byte> destination, CancellationToken cancellationToken = default)
        {
            //
            // If MsQuic indicated that some data were received (QUIC_STREAM_EVENT_RECEIVE), we use it to complete the request
            // synchronously. Otherwise we setup the request to be completed by the HandleEventReceive handler.
            //

            ThrowIfDisposed();

            if (_state.ReadState == ReadState.Closed)
            {
                throw new InvalidOperationException(SR.net_quic_reading_notallowed);
            }

            if (NetEventSource.Log.IsEnabled())
            {
                NetEventSource.Info(_state, $"{_state.Handle} Stream reading into Memory of '{destination.Length}' bytes.");
            }

            ReadState initialReadState;  // value before transitions
            long abortError;
            bool preCanceled = false;

            int bytesRead = -1;
            bool reenableReceive = false;
            lock (_state)
            {
                initialReadState = _state.ReadState;
                abortError = _state.ReadErrorCode;

                // Failure scenario: pre-canceled token. Transition: Any non-final -> Aborted
                // PendingRead or PendingReadFinished state indicates there is another concurrent read operation in flight
                // which is forbidden, so it is handled separately
                if (initialReadState != ReadState.PendingRead && initialReadState != ReadState.PendingReadFinished && cancellationToken.IsCancellationRequested)
                {
                    initialReadState = ReadState.Aborted;
                    CleanupReadStateAndCheckPending(_state, ReadState.Aborted);
                    preCanceled = true;
                }

                // Success scenario: EOS already reached, completing synchronously. No transition (final state)
                if (initialReadState == ReadState.ReadsCompleted)
                {
                    return 0;
                }

                // Success scenario: no data available yet, will return a task to wait on. Transition None->PendingRead
                if (initialReadState == ReadState.None)
                {
                    Debug.Assert(_state.Stream is null);

                    _state.ReceiveUserBuffer = destination;
                    _state.Stream = this;
                    _state.ReadState = ReadState.PendingRead;

                    if (cancellationToken.CanBeCanceled)
                    {
                        // Failure scenario: cancellation. Transition: Any non-final -> Aborted
                        _state.ReceiveCancellationRegistration = cancellationToken.UnsafeRegister(static (obj, token) =>
                        {
                            var state = (State)obj!;
                            bool completePendingRead;
                            lock (state)
                            {
                                completePendingRead = CleanupReadStateAndCheckPending(state, ReadState.Aborted);
                            }

                            if (completePendingRead)
                            {
                                state.ReceiveResettableCompletionSource.CompleteException(ExceptionDispatchInfo.SetCurrentStackTrace(new OperationCanceledException(token)));
                            }
                        }, _state);
                    }
                    else
                    {
                        _state.ReceiveCancellationRegistration = default;
                    }
                }

                // Success scenario: data already available, completing synchronously.
                // Transition IndividualReadComplete->None, or IndividualReadComplete->ReadsCompleted, if it was the last message and we fully consumed it
                if (initialReadState == ReadState.IndividualReadComplete)
                {
                    _state.ReadState = ReadState.None;

                    bytesRead = CopyMsQuicBuffersToUserBuffer(_state.ReceiveQuicBuffers.AsSpan(0, _state.ReceiveQuicBuffersCount), destination.Span);

                    if (bytesRead != _state.ReceiveQuicBuffersTotalBytes)
                    {
                        // Need to re-enable receives because MsQuic will pause them when we don't consume the entire buffer.
                        reenableReceive = true;
                    }
                    else if (_state.ReceiveIsFinal)
                    {
                        // This was a final message and we've consumed everything. We can complete the state without waiting for PEER_SEND_SHUTDOWN
                        _state.ReadState = ReadState.ReadsCompleted;
                    }
                }
            }

            if (initialReadState == ReadState.None)
            {
                // wait for the incoming data to finish the read.
                bytesRead = await _state.ReceiveResettableCompletionSource.GetValueTask().ConfigureAwait(false);

                // Reset the read state
                lock (_state)
                {
                    if (_state.ReadState == ReadState.PendingReadFinished)
                    {
                        _state.ReadState = ReadState.None;
                    }
                }

                return bytesRead;
            }

            // methods below need to be called outside of the lock
            if (bytesRead > -1)
            {
                ReceiveComplete(bytesRead);

                if (reenableReceive)
                {
                    EnableReceive();
                }

                return bytesRead;
            }

            // All success scenarios returned at this point. Failure scenarios below:

            Exception? ex = null;

            switch (initialReadState)
            {
                case ReadState.PendingRead:
                case ReadState.PendingReadFinished:
                    ex = new InvalidOperationException(SR.Format(SR.net_io_invalidnestedcall, "read"));
                    break;
                case ReadState.Aborted:
                    ex = preCanceled ? new OperationCanceledException(cancellationToken) :
                          ThrowHelper.GetStreamAbortedException(abortError);
                    break;
                case ReadState.ConnectionClosed:
                default:
                    Debug.Assert(initialReadState == ReadState.ConnectionClosed, $"{nameof(ReadState)} of '{initialReadState}' is unaccounted for in {nameof(ReadAsync)}.");
                    ex = GetConnectionAbortedException(_state);
                    break;
            }

            throw ex;
        }

        /// <returns>The number of bytes copied.</returns>
        private static unsafe int CopyMsQuicBuffersToUserBuffer(ReadOnlySpan<QUIC_BUFFER> sourceBuffers, Span<byte> destinationBuffer)
        {
            if (sourceBuffers.Length == 0)
            {
                return 0;
            }

            int originalDestinationLength = destinationBuffer.Length;
            QUIC_BUFFER nativeBuffer;
            int takeLength;
            int i = 0;

            do
            {
                nativeBuffer = sourceBuffers[i];
                takeLength = Math.Min((int)nativeBuffer.Length, destinationBuffer.Length);

                new Span<byte>(nativeBuffer.Buffer, takeLength).CopyTo(destinationBuffer);
                destinationBuffer = destinationBuffer.Slice(takeLength);
            }
            while (destinationBuffer.Length != 0 && ++i < sourceBuffers.Length);

            return originalDestinationLength - destinationBuffer.Length;
        }

        internal void AbortRead(long errorCode)
        {
            if (_disposed == 1)
            {
                // Dispose called AbortRead already
                return;
            }

            bool shouldComplete = false;
            lock (_state)
            {
                shouldComplete = CleanupReadStateAndCheckPending(_state, ReadState.Aborted);
            }

            if (shouldComplete)
            {
                _state.ReceiveResettableCompletionSource.CompleteException(
                    ExceptionDispatchInfo.SetCurrentStackTrace(ThrowHelper.GetOperationAbortedException(SR.net_quic_reading_aborted)));
            }

            StartShutdown(QUIC_STREAM_SHUTDOWN_FLAGS.ABORT_RECEIVE, errorCode);
        }

        internal void AbortWrite(long errorCode)
        {
            if (_disposed == 1)
            {
                // Dispose already triggered graceful shutdown
                // It is unsafe to try to trigger abortive shutdown now, because final event arriving after Dispose releases SafeHandle
                // so if it arrives after our check but before we call msquic, me might end up with access violation
                return;
            }

            bool shouldComplete = false;
            bool shouldCompleteSends = false;

            lock (_state)
            {
                if (_state.SendState == SendState.None || _state.SendState == SendState.Pending)
                {
                    shouldCompleteSends = true;
                }

                if (_state.SendState < SendState.Aborted)
                {
                    _state.SendState = SendState.Aborted;
                }

                if (_state.ShutdownWriteState == ShutdownWriteState.None)
                {
                    _state.ShutdownWriteState = ShutdownWriteState.Canceled;
                    shouldComplete = true;
                }
            }

            if (shouldComplete)
            {
                _state.ShutdownWriteCompletionSource.SetException(
                    ExceptionDispatchInfo.SetCurrentStackTrace(ThrowHelper.GetOperationAbortedException(SR.net_quic_writing_aborted)));
            }

            if (shouldCompleteSends)
            {
                _state.SendResettableCompletionSource.CompleteException(
                    ExceptionDispatchInfo.SetCurrentStackTrace(ThrowHelper.GetOperationAbortedException(SR.net_quic_writing_aborted)));
            }

            StartShutdown(QUIC_STREAM_SHUTDOWN_FLAGS.ABORT_SEND, errorCode);
        }

        private unsafe void StartShutdown(QUIC_STREAM_SHUTDOWN_FLAGS flags, long errorCode)
        {
            Debug.Assert(!Monitor.IsEntered(_state), "!Monitor.IsEntered(_state)");
            ThrowHelper.ThrowIfMsQuicError(MsQuicApi.Api.ApiTable->StreamShutdown(
                _state.Handle.QuicHandle,
                flags,
                (uint)errorCode), "StreamShutdown failed");
        }

        internal async ValueTask ShutdownCompleted(CancellationToken cancellationToken = default)
        {
            ThrowIfDisposed();

            lock (_state)
            {
                if (_state.ShutdownState == ShutdownState.ConnectionClosed)
                {
                    throw GetConnectionAbortedException(_state);
                }
            }

            using CancellationTokenRegistration registration = cancellationToken.UnsafeRegister(static (s, token) =>
            {
                var state = (State)s!;
                bool shouldComplete = false;
                lock (state)
                {
                    if (state.ShutdownState == ShutdownState.None)
                    {
                        state.ShutdownState = ShutdownState.Canceled;
                        shouldComplete = true;
                    }
                }

                if (shouldComplete)
                {
                    state.ShutdownCompletionSource.SetException(
                        ExceptionDispatchInfo.SetCurrentStackTrace(new OperationCanceledException("Wait for shutdown was canceled", token)));
                }
            }, _state);

            await _state.ShutdownCompletionSource.Task.ConfigureAwait(false);
        }

        internal ValueTask WaitForWriteCompletionAsync(CancellationToken cancellationToken = default)
        {
            // TODO: What should happen if this is called for a unidirectional stream and there are no writes?

            ThrowIfDisposed();

            lock (_state)
            {
                if (_state.ShutdownWriteState == ShutdownWriteState.ConnectionClosed)
                {
                    throw GetConnectionAbortedException(_state);
                }
            }

            return new ValueTask(_state.ShutdownWriteCompletionSource.Task.WaitAsync(cancellationToken));
        }

        internal void Shutdown()
        {
            ThrowIfDisposed();

            lock (_state)
            {
                if (_state.SendState < SendState.Finished)
                {
                    _state.SendState = SendState.Finished;
                }
            }

            // it is ok to send shutdown several times, MsQuic will ignore it
            StartShutdown(QUIC_STREAM_SHUTDOWN_FLAGS.GRACEFUL, errorCode: 0);
        }

        // TODO consider removing sync-over-async with blocking calls.
        internal int Read(Span<byte> buffer)
        {
            ThrowIfDisposed();
            byte[] rentedBuffer = ArrayPool<byte>.Shared.Rent(buffer.Length);
            CancellationTokenSource? cts = null;
            try
            {
                if (_readTimeout > 0)
                {
                    cts = new CancellationTokenSource(_readTimeout);
                }
                int readLength = ReadAsync(new Memory<byte>(rentedBuffer, 0, buffer.Length), cts != null ? cts.Token : default).AsTask().GetAwaiter().GetResult();
                rentedBuffer.AsSpan(0, readLength).CopyTo(buffer);
                return readLength;
            }
            catch (OperationCanceledException) when (cts != null && cts.IsCancellationRequested)
            {
                // sync operations do not have Cancellation
                throw new IOException(SR.net_quic_timeout);
            }
            finally
            {
                ArrayPool<byte>.Shared.Return(rentedBuffer);
                cts?.Dispose();
            }
        }

        internal void Write(ReadOnlySpan<byte> buffer)
        {
            ThrowIfDisposed();
            CancellationTokenSource? cts = null;


            if (_writeTimeout > 0)
            {
                cts = new CancellationTokenSource(_writeTimeout);
            }

            // TODO: optimize this.
            try
            {
                WriteAsync(buffer.ToArray()).AsTask().GetAwaiter().GetResult();
            }
            catch (OperationCanceledException) when (cts != null && cts.IsCancellationRequested)
            {
                // sync operations do not have Cancellation
                throw new IOException(SR.net_quic_timeout);
            }
            finally
            {
                cts?.Dispose();
            }
        }

        // MsQuic doesn't support explicit flushing
        internal void Flush()
        {
            ThrowIfDisposed();
        }

        // MsQuic doesn't support explicit flushing
        internal Task FlushAsync(CancellationToken cancellationToken = default)
        {
            ThrowIfDisposed();

            return Task.CompletedTask;
        }

        public ValueTask DisposeAsync()
        {
            // TODO: perform a graceful shutdown and wait for completion?

            Dispose(true);
            return default;
        }

        public void Dispose()
        {
            Dispose(true);
            GC.SuppressFinalize(this);
        }

        ~MsQuicStream()
        {
            Dispose(false);
        }

        private void Dispose(bool disposing)
        {
            int disposed = Interlocked.Exchange(ref _disposed, 1);
            if (disposed != 0)
            {
                return;
            }


            if (NetEventSource.Log.IsEnabled()) NetEventSource.Info(_state, $"{_state.Handle} Stream disposing {disposing}");

            bool callShutdown = false;
            bool abortRead = false;
            bool completeRead = false;
            lock (_state)
            {
                if (_state.SendState < SendState.Aborted)
                {
                    callShutdown = true;
                }

                // We can enter Aborted state from both AbortRead call (aborts on the wire) and a Cancellation callback (only changes state)
                // We need to ensure read is aborted on the wire here. We let msquic handle a second call to abort as a no-op
                if (_state.ReadState < ReadState.ReadsCompleted || _state.ReadState == ReadState.Aborted)
                {
                    abortRead = true;
                    completeRead = CleanupReadStateAndCheckPending(_state, ReadState.Aborted);
                }

                if (_state.ShutdownState == ShutdownState.None)
                {
                    _state.ShutdownState = ShutdownState.Pending;
                }
            }

            if (_state.Handle != null && !_state.Handle.IsInvalid && !_state.Handle.IsClosed)
            {
                if (callShutdown)
                {
                    try
                    {
                        // Handle race condition when stream can be closed handling SHUTDOWN_COMPLETE.
                        StartShutdown(QUIC_STREAM_SHUTDOWN_FLAGS.GRACEFUL, errorCode: 0);
                    }
                    catch (ObjectDisposedException) { };
                }

                if (abortRead)
                {
                    try
                    {
                        // TODO: error code used here MUST be specified by the application layer
                        StartShutdown(QUIC_STREAM_SHUTDOWN_FLAGS.ABORT_RECEIVE, 0xffffffff);
                    }
                    catch (ObjectDisposedException) { };
                }
            }

            if (completeRead)
            {
                _state.ReceiveResettableCompletionSource.CompleteException(
                    ExceptionDispatchInfo.SetCurrentStackTrace(ThrowHelper.GetOperationAbortedException()));
            }


            // Check if we already got final event.
            bool releaseHandles = Interlocked.Exchange(ref _state.ShutdownDone, State.ShutdownDone_Disposed) == State.ShutdownDone_NotificationReceived;
            if (releaseHandles)
            {
                _state.Cleanup();
            }

            if (NetEventSource.Log.IsEnabled()) NetEventSource.Info(_state, $"{_state.Handle} Stream disposed");
        }

        private unsafe void EnableReceive()
        {
            Debug.Assert(!Monitor.IsEntered(_state), "!Monitor.IsEntered(_state)");
            ThrowHelper.ThrowIfMsQuicError(MsQuicApi.Api.ApiTable->StreamReceiveSetEnabled(_state.Handle.QuicHandle, 1), "StreamReceiveSetEnabled failed");
        }

        /// <summary>
        /// Callback calls for a single instance of a stream are serialized by msquic.
        /// They happen on a msquic thread and shouldn't take too long to not to block msquic.
        /// </summary>
#pragma warning disable CS3016
        [UnmanagedCallersOnly(CallConvs = new Type[] { typeof(CallConvCdecl) })]
#pragma warning restore CS3016
        private static unsafe int NativeCallback(QUIC_HANDLE* stream, void* context, QUIC_STREAM_EVENT* streamEvent)
        {
            GCHandle gcHandle = GCHandle.FromIntPtr((IntPtr)context);
            Debug.Assert(gcHandle.IsAllocated);
            Debug.Assert(gcHandle.Target is not null);
            var state = (State)gcHandle.Target;

            if (NetEventSource.Log.IsEnabled())
            {
                NetEventSource.Info(state, $"{state.Handle} Stream received event {streamEvent->Type}");
            }

            try
            {
                switch (streamEvent->Type)
                {
                    // Stream has started.
                    // Will only be done for outbound streams (inbound streams have already started)
                    case QUIC_STREAM_EVENT_TYPE.START_COMPLETE:
                        return HandleEventStartComplete(state, ref *streamEvent);
                    // Received data on the stream
                    case QUIC_STREAM_EVENT_TYPE.RECEIVE:
                        return HandleEventReceive(state, ref *streamEvent);
                    // Send has completed.
                    // Contains a canceled bool to indicate if the send was canceled.
                    case QUIC_STREAM_EVENT_TYPE.SEND_COMPLETE:
                        return HandleEventSendComplete(state, ref *streamEvent);
                    // Peer has told us to shutdown the reading side of the stream.
                    case QUIC_STREAM_EVENT_TYPE.PEER_SEND_SHUTDOWN:
                        return HandleEventPeerSendShutdown(state);
                    // Peer has told us to abort the reading side of the stream.
                    case QUIC_STREAM_EVENT_TYPE.PEER_SEND_ABORTED:
                        return HandleEventPeerSendAborted(state, ref *streamEvent);
                    // Peer has stopped receiving data, don't send anymore.
                    case QUIC_STREAM_EVENT_TYPE.PEER_RECEIVE_ABORTED:
                        return HandleEventPeerRecvAborted(state, ref *streamEvent);
                    // Occurs when shutdown is completed for the send side.
                    // This only happens for shutdown on sending, not receiving
                    // Receive shutdown can only be abortive.
                    case QUIC_STREAM_EVENT_TYPE.SEND_SHUTDOWN_COMPLETE:
                        return HandleEventSendShutdownComplete(state, ref *streamEvent);
                    // Shutdown for both sending and receiving is completed.
                    case QUIC_STREAM_EVENT_TYPE.SHUTDOWN_COMPLETE:
                        return HandleEventShutdownComplete(state, ref *streamEvent);
                    // Asynchronous open finished, the stream is now within advertised stream limits.
                    case QUIC_STREAM_EVENT_TYPE.PEER_ACCEPTED:
                        return HandleEventPeerAccepted(state);
                    default:
                        return QUIC_STATUS_SUCCESS;
                }
            }
            catch (Exception ex)
            {
                if (NetEventSource.Log.IsEnabled())
                {
                    NetEventSource.Error(state, $"{state.Handle} Exception occurred during handling Stream {streamEvent->Type} event: {ex}");
                }

                Debug.Fail($"{state.Handle} Exception occurred during handling Stream {streamEvent->Type} event: {ex}");

                return QUIC_STATUS_INTERNAL_ERROR;
            }
        }

        private static unsafe int HandleEventReceive(State state, ref QUIC_STREAM_EVENT streamEvent)
        {
            //
            // Handle MsQuic QUIC_STREAM_EVENT_RECEIVE event
            //
            // If there is a pending ReadAsync call, then we complete it. Otherwise we keep a pointer to the received data
            // and use it to complete the next ReadAsync operation synchronously.
            //

            ref var receiveEvent = ref streamEvent.RECEIVE;

            if (NetEventSource.Log.IsEnabled())
            {
                NetEventSource.Info(state, $"{state.Handle} Stream received {receiveEvent.TotalBufferLength} bytes{(receiveEvent.Flags.HasFlag(QUIC_RECEIVE_FLAGS.FIN) ? " with FIN flag" : "")}");
            }

            int readLength;

            bool shouldComplete = false;
            lock (state)
            {
                switch (state.ReadState)
                {
                    // ReadAsync() hasn't been called yet.
                    case ReadState.None:
                    // A pending read has just been finished, and this is a second event in a row (before reading thread
                    // managed to clear the state)
                    case ReadState.PendingReadFinished:
                        // Stash the buffer so the next ReadAsync call completes synchronously.

                        // We are overwriting state.ReceiveQuicBuffers here even if we only partially consumed them
                        // and it is intended, because unconsumed data will arrive again from the point we've stopped.
                        // New RECEIVE event wouldn't come until we call EnableReceive(), and we call it only after we've consumed
                        // as much as we could and said so to msquic in ReceiveComplete(taken), so new event will have all the
                        // remaining data.

                        if ((uint)state.ReceiveQuicBuffers.Length < receiveEvent.BufferCount)
                        {
                            QUIC_BUFFER[] oldReceiveBuffers = state.ReceiveQuicBuffers;
                            state.ReceiveQuicBuffers = ArrayPool<QUIC_BUFFER>.Shared.Rent((int)receiveEvent.BufferCount);

                            if (oldReceiveBuffers.Length != 0) // don't return Array.Empty.
                            {
                                ArrayPool<QUIC_BUFFER>.Shared.Return(oldReceiveBuffers);
                            }
                        }

                        for (uint i = 0; i < receiveEvent.BufferCount; ++i)
                        {
                            state.ReceiveQuicBuffers[i] = receiveEvent.Buffers[i];
                        }

                        state.ReceiveQuicBuffersCount = (int)receiveEvent.BufferCount;
                        state.ReceiveQuicBuffersTotalBytes = checked((int)receiveEvent.TotalBufferLength);
                        state.ReceiveIsFinal = receiveEvent.Flags.HasFlag(QUIC_RECEIVE_FLAGS.FIN);

                        // 0-length receive can happens once reads are finished (gracefully or otherwise).
                        if (state.ReceiveQuicBuffersTotalBytes == 0)
                        {
                            if (state.ReceiveIsFinal)
                            {
                                // We can complete the state without waiting for PEER_SEND_SHUTDOWN
                                state.ReadState = ReadState.ReadsCompleted;
                            }

                            // if it was not a graceful shutdown, we defer aborting to PEER_SEND_ABORT event handler
                            return QUIC_STATUS_SUCCESS;
                        }
                        else
                        {
                            // Normal RECEIVE - data will be buffered until user calls ReadAsync() and no new event will be issued until EnableReceive()
                            state.ReadState = ReadState.IndividualReadComplete;
                            return QUIC_STATUS_PENDING;
                        }

                    case ReadState.PendingRead:
                        // There is a pending ReadAsync().

                        state.ReceiveCancellationRegistration.Unregister();
                        shouldComplete = true;
                        state.Stream = null;
                        state.ReadState = ReadState.PendingReadFinished;
                        // state.ReadState will be set to None later once the ReceiveResettableCompletionSource is awaited.

                        readLength = CopyMsQuicBuffersToUserBuffer(new ReadOnlySpan<QUIC_BUFFER>(receiveEvent.Buffers, (int)receiveEvent.BufferCount), state.ReceiveUserBuffer.Span);

                        // This was a final message and we've consumed everything. We can complete the state without waiting for PEER_SEND_SHUTDOWN
                        if (receiveEvent.Flags.HasFlag(QUIC_RECEIVE_FLAGS.FIN) && (uint)readLength == receiveEvent.TotalBufferLength)
                        {
                            state.ReadState = ReadState.ReadsCompleted;
                        }
                        // Else, if this was a final message, but we haven't consumed it fully, FIN flag will arrive again in the next RECEIVE event

                        state.ReceiveUserBuffer = null;
                        break;

                    default:
                        Debug.Assert(state.ReadState is ReadState.Aborted or ReadState.ConnectionClosed, $"Unexpected {nameof(ReadState)} '{state.ReadState}' in {nameof(HandleEventReceive)}.");

                        // There was a race between a user aborting the read stream and the callback being ran.
                        // This will eat any received data.
                        return QUIC_STATUS_SUCCESS;
                }
            }

            if (shouldComplete)
            {
                state.ReceiveResettableCompletionSource.Complete(readLength);
                // _state.ReadState will be reset to None on the reading thread.
            }

            // Returning Success when the entire buffer hasn't been consumed will cause MsQuic to disable further receive events until EnableReceive() is called.
            // Returning Continue will cause a second receive event to fire immediately after this returns, but allows MsQuic to clean up its buffers.

            int ret = (uint)readLength == receiveEvent.TotalBufferLength
                ? QUIC_STATUS_SUCCESS
                : QUIC_STATUS_CONTINUE;

            receiveEvent.TotalBufferLength = (uint)readLength;
            return ret;
        }

        private static int HandleEventPeerRecvAborted(State state, ref QUIC_STREAM_EVENT streamEvent)
        {
            bool shouldSendComplete = false;
            bool shouldShutdownWriteComplete = false;
            lock (state)
            {
                if (state.SendState == SendState.None || state.SendState == SendState.Pending)
                {
                    shouldSendComplete = true;
                }

                if (state.ShutdownWriteState == ShutdownWriteState.None)
                {
                    state.ShutdownWriteState = ShutdownWriteState.Canceled;
                    shouldShutdownWriteComplete = true;
                }

                state.SendErrorCode = (long)streamEvent.PEER_RECEIVE_ABORTED.ErrorCode;
                // make sure the SendErrorCode above is commited to memory before we assign the state. This
                // ensures that the code is read correctly in SetupWriteStartState when checking without lock
                Volatile.Write(ref Unsafe.As<SendState, int>(ref state.SendState), (int)SendState.Aborted);
            }

            if (shouldSendComplete)
            {
                state.SendResettableCompletionSource.CompleteException(
                    ExceptionDispatchInfo.SetCurrentStackTrace(ThrowHelper.GetStreamAbortedException(state.SendErrorCode)));
            }

            if (shouldShutdownWriteComplete)
            {
                state.ShutdownWriteCompletionSource.SetException(
                    ExceptionDispatchInfo.SetCurrentStackTrace(ThrowHelper.GetStreamAbortedException(state.SendErrorCode)));
            }

            return QUIC_STATUS_SUCCESS;
        }

        private static int HandleEventStartComplete(State state, ref QUIC_STREAM_EVENT streamEvent)
        {
            int status = streamEvent.START_COMPLETE.Status;

            // The way we expose Open(Uni|Bi)directionalStreamAsync operations is that the stream
            // is also accepted by the peer (i.e. it is within advertised stream limits). However,
            // We may receive START_COMPLETE notification before the stream is accepted, so we defer
            // completing the StartcompletionSource until we get PeerAccepted notification.

            if (StatusSucceeded(status))
            {
                state.StreamId = (long)streamEvent.START_COMPLETE.ID;
                if (NetEventSource.Log.IsEnabled()) NetEventSource.Info(state, $"{state.Handle} StreamId = {state.StreamId}");

                if (streamEvent.START_COMPLETE.PeerAccepted != 0)
                {
                    // Start succeeded and we were within stream limits, stream already usable.
                    state.StartCompletionSource.TrySetResult();
                }
                // if PeerAccepted == 0, we will later receive PEER_ACCEPTED event, which will
                // complete the StartCompletionSource
            }
            else
            {
                // Start irrecoverably failed. The possible status codes are:
                //   - Aborted - connection aborted by peer
                //   - InvalidState - stream already started before, or connection aborted locally
                //   - StreamLimitReached - only if QUIC_STREAM_START_FLAG_FAIL_BLOCKED was specified (not in our case).
                //
                if (status == QUIC_STATUS_ABORTED)
                {
                    state.StartCompletionSource.TrySetException(
                        ExceptionDispatchInfo.SetCurrentStackTrace(GetConnectionAbortedException(state)));
                }
                else
                {
                    // TODO: Should we throw QuicOperationAbortedException when status is InvalidState?
                    // [ActiveIssue("https://github.com/dotnet/runtime/issues/55619")]
                    state.StartCompletionSource.TrySetException(
                        ExceptionDispatchInfo.SetCurrentStackTrace(ThrowHelper.GetExceptionForMsQuicStatus(status, "StreamStart failed")));
                }
            }

            return QUIC_STATUS_SUCCESS;
        }

        private static int HandleEventSendShutdownComplete(State state, ref QUIC_STREAM_EVENT streamEvent)
        {
            // Graceful will be false in three situations:
            // 1. The peer aborted reads and the PEER_RECEIVE_ABORTED event was raised.
            //    ShutdownWriteCompletionSource is already complete with an error.
            // 2. We aborted writes.
            //    ShutdownWriteCompletionSource is already complete with an error.
            // 3. The connection was closed.
            //    SHUTDOWN_COMPLETE event will be raised immediately after this event. It will handle completing with an error.
            //
            // Only use this event with sends gracefully completed.
            if (streamEvent.SEND_SHUTDOWN_COMPLETE.Graceful != 0)
            {
                bool shouldComplete = false;
                lock (state)
                {
                    if (state.ShutdownWriteState == ShutdownWriteState.None)
                    {
                        state.ShutdownWriteState = ShutdownWriteState.Finished;
                        shouldComplete = true;
                    }
                }

                if (shouldComplete)
                {
                    state.ShutdownWriteCompletionSource.SetResult();
                }
            }

            return QUIC_STATUS_SUCCESS;
        }

        private static int HandleEventShutdownComplete(State state, ref QUIC_STREAM_EVENT streamEvent)
        {
            var shutdownCompleteEvent = streamEvent.SHUTDOWN_COMPLETE;

            if (shutdownCompleteEvent.ConnectionShutdown != 0)
            {
                return HandleEventConnectionClose(state);
            }

            bool shouldReadComplete = false;
            bool shouldShutdownWriteComplete = false;
            bool shouldShutdownComplete = false;

            lock (state)
            {
                // This event won't occur within the middle of a receive.
                if (NetEventSource.Log.IsEnabled()) NetEventSource.Info(state, $"{state.Handle} Stream completing resettable event source.");

                shouldReadComplete = CleanupReadStateAndCheckPending(state, ReadState.ReadsCompleted);

                if (state.ShutdownWriteState == ShutdownWriteState.None)
                {
                    // TODO: We can get to this point if the stream is unidirectional and there are no writes.
                    // Consider what is the best behavior here with write shutdown and the read side of
                    // unidirecitonal streams in the future.
                    state.ShutdownWriteState = ShutdownWriteState.Finished;
                    shouldShutdownWriteComplete = true;
                }

                if (state.ShutdownState == ShutdownState.None)
                {
                    state.ShutdownState = ShutdownState.Finished;
                    shouldShutdownComplete = true;
                }
            }

            if (shouldReadComplete)
            {
                if (state.StartCompletionSource.Task.IsCompletedSuccessfully)
                {
                    state.ReceiveResettableCompletionSource.Complete(0);
                }
                else
                {
                    state.ReceiveResettableCompletionSource.CompleteException(
                        ExceptionDispatchInfo.SetCurrentStackTrace(ThrowHelper.GetOperationAbortedException($"Stream start failed")));
                }
            }

            if (shouldShutdownWriteComplete)
            {
                if (state.StartCompletionSource.Task.IsCompletedSuccessfully)
                {
                    state.ShutdownWriteCompletionSource.SetResult();
                }
                else
                {
                    state.ShutdownWriteCompletionSource.SetException(
                        ExceptionDispatchInfo.SetCurrentStackTrace(ThrowHelper.GetOperationAbortedException($"Stream start failed")));
                }
            }

            if (shouldShutdownComplete)
            {
                state.ShutdownCompletionSource.SetResult();
            }

            // If we are receiving stream shutdown notification, the start comletion source must have been already completed
            // eihter by StreamOpen or PeerAccepted event, Connection closing, or it was cancelled by user.
            Debug.Assert(state.StartCompletionSource.Task.IsCompleted);

            // Dispose was called before complete event.
            bool releaseHandles = Interlocked.Exchange(ref state.ShutdownDone, State.ShutdownDone_NotificationReceived) == State.ShutdownDone_Disposed;
            if (releaseHandles)
            {
                state.Cleanup();
            }

            return QUIC_STATUS_SUCCESS;
        }

        private static int HandleEventPeerAccepted(State state)
        {
            state.StartCompletionSource.TrySetResult();
            return QUIC_STATUS_SUCCESS;
        }

        private static int HandleEventPeerSendAborted(State state, ref QUIC_STREAM_EVENT streamEvent)
        {
            bool shouldComplete = false;
            lock (state)
            {
                shouldComplete = CleanupReadStateAndCheckPending(state, ReadState.Aborted);
                state.ReadErrorCode = (long)streamEvent.PEER_SEND_ABORTED.ErrorCode;
            }

            if (shouldComplete)
            {
                state.ReceiveResettableCompletionSource.CompleteException(
                    ExceptionDispatchInfo.SetCurrentStackTrace(ThrowHelper.GetStreamAbortedException(state.ReadErrorCode)));
            }

            return QUIC_STATUS_SUCCESS;
        }

        private static int HandleEventPeerSendShutdown(State state)
        {
            bool shouldComplete = false;

            lock (state)
            {
                // This event won't occur within the middle of a receive.
                if (NetEventSource.Log.IsEnabled()) NetEventSource.Info(state, $"{state.Handle} Stream completing resettable event source.");

                shouldComplete = CleanupReadStateAndCheckPending(state, ReadState.ReadsCompleted);
            }

            if (shouldComplete)
            {
                state.ReceiveResettableCompletionSource.Complete(0);
            }

            return QUIC_STATUS_SUCCESS;
        }

        private static int HandleEventSendComplete(State state, ref QUIC_STREAM_EVENT streamEvent)
        {
            var sendCompleteEvent = streamEvent.SEND_COMPLETE;
            bool canceled = sendCompleteEvent.Canceled != 0;

            bool complete = false;

            lock (state)
            {
                if (state.SendState == SendState.Pending)
                {
                    state.SendState = SendState.Finished;
                    complete = true;
                }

                if (canceled)
                {
                    state.SendState = SendState.Aborted;
                }
            }

            if (complete)
            {
                CleanupSendState(state);

                if (!canceled)
                {
                    state.SendResettableCompletionSource.Complete(QUIC_STATUS_SUCCESS);
                }
                else
                {
                    //
                    // There are multiple reasons the send could have been cancelled:
                    //   - Connection was aborted (either by transport or peer) => error-code already provided on the connection-level event
                    //   - Stream's receive side was aborted by peer => already handled by HandleEventPeerRecvAborted
                    //     and we will not set the exception due to complete == false
                    //   - Stream's send side was aborted locally => no connection-level abort code and we return QuicOperationAbortException
                    //
                    state.SendResettableCompletionSource.CompleteException(
                        ExceptionDispatchInfo.SetCurrentStackTrace(
                            ThrowHelper.GetConnectionAbortedException(state.ConnectionState.AbortErrorCode)));
                }
            }

            return QUIC_STATUS_SUCCESS;
        }

        private static void CleanupSendState(State state)
        {
            lock (state)
            {
                Debug.Assert(state.SendState != SendState.Pending);
                state.SendBuffers.Reset();
            }
        }

        private unsafe void ReceiveComplete(int bufferLength)
        {
            Debug.Assert(!Monitor.IsEntered(_state), "!Monitor.IsEntered(_state)");
            MsQuicApi.Api.ApiTable->StreamReceiveComplete(_state.Handle.QuicHandle, (ulong)bufferLength);
        }

        // This can fail if the stream isn't started.
        private static long GetStreamId(MsQuicSafeHandle handle)
        {
            return (long)MsQuicParameterHelpers.GetULongParam(MsQuicApi.Api, handle, QUIC_PARAM_STREAM_ID);
        }

        private void ThrowIfDisposed()
        {
            ObjectDisposedException.ThrowIf(_disposed == 1, this);
        }

        private static int HandleEventConnectionClose(State state)
        {
            long errorCode = state.ConnectionState.AbortErrorCode;
            if (NetEventSource.Log.IsEnabled())
            {
                NetEventSource.Info(state, $"{state.Handle} Stream handling connection close with code {errorCode}");
            }

            bool shouldCompleteRead = false;
            bool shouldCompleteSend = false;
            bool shouldCompleteShutdownWrite = false;
            bool shouldCompleteShutdown = false;

            lock (state)
            {
                shouldCompleteRead = CleanupReadStateAndCheckPending(state, ReadState.ConnectionClosed);

                if (state.SendState == SendState.None || state.SendState == SendState.Pending)
                {
                    shouldCompleteSend = true;
                }
                state.SendState = SendState.ConnectionClosed;

                if (state.ShutdownWriteState == ShutdownWriteState.None)
                {
                    shouldCompleteShutdownWrite = true;
                }
                state.ShutdownWriteState = ShutdownWriteState.ConnectionClosed;

                if (state.ShutdownState == ShutdownState.None)
                {
                    shouldCompleteShutdown = true;
                }
                state.ShutdownState = ShutdownState.ConnectionClosed;
            }

            if (shouldCompleteRead)
            {
                state.ReceiveResettableCompletionSource.CompleteException(
                    ExceptionDispatchInfo.SetCurrentStackTrace(GetConnectionAbortedException(state)));
            }

            if (shouldCompleteSend)
            {
                state.SendResettableCompletionSource.CompleteException(
                    ExceptionDispatchInfo.SetCurrentStackTrace(GetConnectionAbortedException(state)));
            }

            if (shouldCompleteShutdownWrite)
            {
                state.ShutdownWriteCompletionSource.SetException(
                    ExceptionDispatchInfo.SetCurrentStackTrace(GetConnectionAbortedException(state)));
            }

            if (shouldCompleteShutdown)
            {
                state.ShutdownCompletionSource.SetException(
                    ExceptionDispatchInfo.SetCurrentStackTrace(GetConnectionAbortedException(state)));
            }

            if (!state.StartCompletionSource.Task.IsCompleted)
            {
                state.StartCompletionSource.TrySetException(
                    ExceptionDispatchInfo.SetCurrentStackTrace(GetConnectionAbortedException(state)));
            }

            // Dispose was called before complete event.
            bool releaseHandles = Interlocked.Exchange(ref state.ShutdownDone, State.ShutdownDone_NotificationReceived) == State.ShutdownDone_Disposed;
            if (releaseHandles)
            {
                state.Cleanup();
            }

            return QUIC_STATUS_SUCCESS;
        }

        private static Exception GetConnectionAbortedException(State state) =>
            ThrowHelper.GetConnectionAbortedException(state.ConnectionState.AbortErrorCode);

        private static bool CleanupReadStateAndCheckPending(State state, ReadState finalState)
        {
            Debug.Assert(finalState >= ReadState.ReadsCompleted, $"Expected final read state, got {finalState}");
            Debug.Assert(Monitor.IsEntered(state));

            bool shouldComplete = false;
            if (state.ReadState == ReadState.PendingRead)
            {
                shouldComplete = true;
                state.Stream = null;
                state.ReceiveUserBuffer = null;
                state.ReceiveCancellationRegistration.Unregister();
            }
            if (state.ReadState < ReadState.ReadsCompleted)
            {
                state.ReadState = finalState;
            }
            return shouldComplete;
        }

        internal async ValueTask StartAsync(CancellationToken cancellationToken)
        {
            Debug.Assert(!Monitor.IsEntered(_state));

            using var registration = cancellationToken.UnsafeRegister((state, token) =>
            {
                ((State)state!).StartCompletionSource.TrySetCanceled(token);
            }, _state);

            int status;
            unsafe
            {
                status = MsQuicApi.Api.ApiTable->StreamStart(
                    _state.Handle.QuicHandle,
                    QUIC_STREAM_START_FLAGS.SHUTDOWN_ON_FAIL | QUIC_STREAM_START_FLAGS.INDICATE_PEER_ACCEPT);
            }

            if (!StatusSucceeded(status))
            {
                Exception exception = ThrowHelper.GetExceptionForMsQuicStatus(status, "Could not start stream");
                _state.StartCompletionSource.TrySetException(ExceptionDispatchInfo.SetCurrentStackTrace(exception));
                throw exception;
            }

            await _state.StartCompletionSource.Task.ConfigureAwait(false);
        }

        // Read state transitions:
        //
        // None  --(data arrives in event RECV)->  IndividualReadComplete
        // None  --(data arrives in event RECV with FIN flag)->  IndividualReadComplete(+FIN)
        // None  --(0-byte data arrives in event RECV with FIN flag)->  ReadsCompleted
        // None  --(user calls ReadAsync() & waits)->  PendingRead
        //
        // IndividualReadComplete  --(user calls ReadAsync())->  None
        // IndividualReadComplete(+FIN)  --(user calls ReadAsync() & consumes only partial data)->  None
        // IndividualReadComplete(+FIN)  --(user calls ReadAsync() & consumes full data)->  ReadsCompleted
        //
        // PendingRead  --(data arrives in event RECV & completes user's ReadAsync())->  PendingReadFinished
        // PendingRead  --(data arrives in event RECV with FIN flag & completes user's ReadAsync() with only partial data)->  PendingReadFinished
        // PendingRead  --(data arrives in event RECV with FIN flag & completes user's ReadAsync() with full data)->  ReadsCompleted
        //
        // PendingReadFinished --(reading thread awaits ReceiveResettableCompletionSource)-> None
        //
        // Any non-final state  --(event PEER_SEND_SHUTDOWN or SHUTDOWN_COMPLETED with ConnectionClosed=false)->  ReadsCompleted
        // Any non-final state  --(event PEER_SEND_ABORT)->  Aborted
        // Any non-final state  --(user calls AbortRead())->  Aborted
        // Any non-final state  --(CancellationToken's cancellation for ReadAsync())->  Aborted
        // Any non-final state  --(event SHUTDOWN_COMPLETED with ConnectionClosed=true)->  ConnectionClosed
        //
        // Closed - no transitions, set for Unidirectional write-only streams
        private enum ReadState
        {
            /// <summary>
            /// The stream is open, but there is no data available.
            /// </summary>
            None = 0,

            /// <summary>
            /// Data is available in <see cref="State.ReceiveQuicBuffers"/>.
            /// </summary>
            IndividualReadComplete,

            /// <summary>
            /// User called ReadAsync()
            /// </summary>
            PendingRead,

            /// <summary>
            /// Read was completed from the MsQuic callback.
            /// </summary>
            PendingReadFinished,

            // following states are terminal:

            /// <summary>
            /// The peer has gracefully shutdown their sends / our receives; the stream's reads are complete.
            /// </summary>
            ReadsCompleted,

            /// <summary>
            /// User has aborted the stream, either via a cancellation token on ReadAsync(), or via AbortRead().
            /// </summary>
            Aborted,

            /// <summary>
            /// Connection was closed, either by user or by the peer.
            /// </summary>
            ConnectionClosed,

            /// <summary>
            /// Stream is closed for reading (is send-only).
            /// </summary>
            Closed
        }

        private enum ShutdownWriteState
        {
            None = 0,
            Canceled,
            Finished,
            ConnectionClosed
        }

        private enum ShutdownState
        {
            None = 0,
            Canceled,
            Pending,
            Finished,
            ConnectionClosed
        }

        // Send state transitions:
        //
        // None  --(user calls WriteAsync() & waits)->  Pending
        //
        // Pending  --(event SEND_COMPLETE.Canceled == 0)->  Finished
        // Pending  --(event SEND_COMPLETE.Canceled == 1)->  Aborted
        //
        // Finished  --(user awaits WriteAsync)->  None
        //
        // Any non-final state  --(event PEER_RECEIVE_ABORTED)->  Aborted (With SendErrorCode)
        // Any non-final state  --(user calls AbortWrite())->  Aborted
        // Any non-final state  --(CancellationToken's cancellation for WriteAsync())->  Aborted
        // Any non-final state  --(event SHUTDOWN_COMPLETED with ConnectionClosed=true)->  ConnectionClosed
        //
        // Closed - no transitions, set for Unidirectional read-only streams
        private enum SendState
        {
            /// <summary>
            /// The stream is open and there are no pending write operations.
            /// </summary>
            None = 0,

            /// <summary>
            /// There is a pending WriteAsync operation awaiting completion notification from MsQuic.
            /// </summary>
            Pending,

            /// <summary>
            /// Send completion notification from MsQuic was received.
            /// </summary>
            Finished,

            // following states are terminal:

            /// <summary>
            /// User has aborted the stream, either via a cancellation token on WriteAsync(), or via AbortWrite().
            /// </summary>
            Aborted,

            /// <summary>
            /// Connection was closed, either by user or by the peer.
            /// </summary>
            ConnectionClosed,

            /// <summary>
            /// Stream is closed for writing (is receive-only).
            /// </summary>
            Closed
        }
    }
}<|MERGE_RESOLUTION|>--- conflicted
+++ resolved
@@ -168,13 +168,8 @@
                     throw ThrowHelper.GetConnectionAbortedException(connectionState.AbortErrorCode);
                 }
 
-<<<<<<< HEAD
-                ThrowIfFailure(status, "Failed to open stream to peer");
+                ThrowHelper.ThrowIfMsQuicError(status, "Failed to open stream to peer");
                 _state.Handle = new MsQuicContextSafeHandle(handle, context: default, MsQuicApi.Api.ApiTable->StreamClose, SafeHandleType.Stream, connectionHandle);
-=======
-                ThrowHelper.ThrowIfMsQuicError(status, "Failed to open stream to peer");
-                _state.Handle = new SafeMsQuicStreamHandle(handle);
->>>>>>> aa156dbb
             }
             catch
             {
