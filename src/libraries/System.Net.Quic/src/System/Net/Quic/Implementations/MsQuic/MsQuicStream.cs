// Licensed to the .NET Foundation under one or more agreements.
// The .NET Foundation licenses this file to you under the MIT license.

using System.Buffers;
using System.Collections.Generic;
using System.Diagnostics;
using System.Net.Quic.Implementations.MsQuic.Internal;
using System.Runtime.ExceptionServices;
using System.Runtime.InteropServices;
using System.Threading;
using System.Threading.Tasks;
using static System.Net.Quic.Implementations.MsQuic.Internal.MsQuicNativeMethods;

namespace System.Net.Quic.Implementations.MsQuic
{
    internal sealed class MsQuicStream : QuicStreamProvider
    {
        // Delegate that wraps the static function that will be called when receiving an event.
        internal static readonly StreamCallbackDelegate s_streamDelegate = new StreamCallbackDelegate(NativeCallbackHandler);

        private readonly State _state = new State();
        private GCHandle _stateHandle;

        // Backing for StreamId
        private long _streamId = -1;

        // Used to check if StartAsync has been called.
        private bool _started;

        // Used by the class to indicate that the stream is m_Readable.
        private readonly bool _canRead;

        // Used by the class to indicate that the stream is writable.
        private readonly bool _canWrite;

        private volatile bool _disposed;

        private MsQuicConnection? _connection;

        private sealed class State
        {
            public SafeMsQuicStreamHandle Handle = null!; // set in ctor.
            public MsQuicConnection.State ConnectionState = null!; // set in ctor.

            public ReadState ReadState;
            public long ReadErrorCode = -1;
            public readonly List<QuicBuffer> ReceiveQuicBuffers = new List<QuicBuffer>();

            // Resettable completions to be used for multiple calls to receive.
            public readonly ResettableCompletionSource<uint> ReceiveResettableCompletionSource = new ResettableCompletionSource<uint>();

            public SendState SendState;
            public long SendErrorCode = -1;

            // Buffers to hold during a call to send.
            public MemoryHandle[] BufferArrays = new MemoryHandle[1];
            public IntPtr SendQuicBuffers;
            public int SendBufferMaxCount;
            public int SendBufferCount;

            // Resettable completions to be used for multiple calls to send, start, and shutdown.
            public readonly ResettableCompletionSource<uint> SendResettableCompletionSource = new ResettableCompletionSource<uint>();

            public ShutdownWriteState ShutdownWriteState;

            // Set once writes have been shutdown.
            public readonly TaskCompletionSource ShutdownWriteCompletionSource = new TaskCompletionSource(TaskCreationOptions.RunContinuationsAsynchronously);


            public ShutdownState ShutdownState;

            // Set once stream have been shutdown.
            public readonly TaskCompletionSource ShutdownCompletionSource = new TaskCompletionSource(TaskCreationOptions.RunContinuationsAsynchronously);
        }

        // inbound.
<<<<<<< HEAD
        internal MsQuicStream(MsQuicConnection connection, SafeMsQuicStreamHandle streamHandle, QUIC_STREAM_OPEN_FLAGS flags)
=======
        internal MsQuicStream(MsQuicConnection.State connectionState, SafeMsQuicStreamHandle streamHandle, QUIC_STREAM_OPEN_FLAGS flags)
>>>>>>> 6e5f722a
        {
            _state.Handle = streamHandle;
            _state.ConnectionState = connectionState;
            _canRead = true;
            _canWrite = !flags.HasFlag(QUIC_STREAM_OPEN_FLAGS.UNIDIRECTIONAL);
            _started = true;

            _stateHandle = GCHandle.Alloc(_state);
            try
            {
                MsQuicApi.Api.SetCallbackHandlerDelegate(
                    _state.Handle,
                    s_streamDelegate,
                    GCHandle.ToIntPtr(_stateHandle));
            }
            catch
            {
                _stateHandle.Free();
                throw;
            }

<<<<<<< HEAD
            _connection = connection;
        }

        // outbound.
        internal MsQuicStream(MsQuicConnection connection, SafeMsQuicConnectionHandle connectionHandle, QUIC_STREAM_OPEN_FLAGS flags)
=======
            if (NetEventSource.Log.IsEnabled())
            {
                NetEventSource.Info(
                    _state,
                    $"[Stream#{_state.GetHashCode()}] inbound {(_canWrite ? "bi" : "uni")}directional stream created " +
                        $"in Connection#{_state.ConnectionState.GetHashCode()}.");
            }
        }

        // outbound.
        internal MsQuicStream(MsQuicConnection.State connectionState, QUIC_STREAM_OPEN_FLAGS flags)
>>>>>>> 6e5f722a
        {
            Debug.Assert(connectionState.Handle != null);

            _state.ConnectionState = connectionState;
            _canRead = !flags.HasFlag(QUIC_STREAM_OPEN_FLAGS.UNIDIRECTIONAL);
            _canWrite = true;

            _stateHandle = GCHandle.Alloc(_state);
            try
            {
                uint status = MsQuicApi.Api.StreamOpenDelegate(
<<<<<<< HEAD
                    connectionHandle,
=======
                    connectionState.Handle,
>>>>>>> 6e5f722a
                    flags,
                    s_streamDelegate,
                    GCHandle.ToIntPtr(_stateHandle),
                    out _state.Handle);

                QuicExceptionHelpers.ThrowIfFailed(status, "Failed to open stream to peer.");

                status = MsQuicApi.Api.StreamStartDelegate(_state.Handle, QUIC_STREAM_START_FLAGS.ASYNC);
                QuicExceptionHelpers.ThrowIfFailed(status, "Could not start stream.");
            }
            catch
            {
                _state.Handle?.Dispose();
                _stateHandle.Free();
                throw;
            }

<<<<<<< HEAD
            _connection = connection;
=======
            if (NetEventSource.Log.IsEnabled())
            {
                NetEventSource.Info(
                    _state,
                    $"[Stream#{_state.GetHashCode()}] outbound {(_canRead ? "bi" : "uni")}directional stream created " +
                        $"in Connection#{_state.ConnectionState.GetHashCode()}.");
            }
>>>>>>> 6e5f722a
        }

        internal override bool CanRead => _canRead;

        internal override bool CanWrite => _canWrite;

        internal override long StreamId
        {
            get
            {
                ThrowIfDisposed();

                if (_streamId == -1)
                {
                    _streamId = GetStreamId();
                }

                return _streamId;
            }
        }

        internal override ValueTask WriteAsync(ReadOnlyMemory<byte> buffer, CancellationToken cancellationToken = default)
        {
            return WriteAsync(buffer, endStream: false, cancellationToken);
        }

        internal override ValueTask WriteAsync(ReadOnlySequence<byte> buffers, CancellationToken cancellationToken = default)
        {
            return WriteAsync(buffers, endStream: false, cancellationToken);
        }

        internal override async ValueTask WriteAsync(ReadOnlySequence<byte> buffers, bool endStream, CancellationToken cancellationToken = default)
        {
            ThrowIfDisposed();

            using CancellationTokenRegistration registration = await HandleWriteStartState(cancellationToken).ConfigureAwait(false);

            await SendReadOnlySequenceAsync(buffers, endStream ? QUIC_SEND_FLAGS.FIN : QUIC_SEND_FLAGS.NONE).ConfigureAwait(false);

            HandleWriteCompletedState();
        }

        internal override ValueTask WriteAsync(ReadOnlyMemory<ReadOnlyMemory<byte>> buffers, CancellationToken cancellationToken = default)
        {
            return WriteAsync(buffers, endStream: false, cancellationToken);
        }

        internal override async ValueTask WriteAsync(ReadOnlyMemory<ReadOnlyMemory<byte>> buffers, bool endStream, CancellationToken cancellationToken = default)
        {
            ThrowIfDisposed();

            using CancellationTokenRegistration registration = await HandleWriteStartState(cancellationToken).ConfigureAwait(false);

            await SendReadOnlyMemoryListAsync(buffers, endStream ? QUIC_SEND_FLAGS.FIN : QUIC_SEND_FLAGS.NONE).ConfigureAwait(false);

            HandleWriteCompletedState();
        }

        internal override async ValueTask WriteAsync(ReadOnlyMemory<byte> buffer, bool endStream, CancellationToken cancellationToken = default)
        {
            ThrowIfDisposed();
            using CancellationTokenRegistration registration = await HandleWriteStartState(cancellationToken).ConfigureAwait(false);

            await SendReadOnlyMemoryAsync(buffer, endStream ? QUIC_SEND_FLAGS.FIN : QUIC_SEND_FLAGS.NONE).ConfigureAwait(false);

            HandleWriteCompletedState();
        }

        private async ValueTask<CancellationTokenRegistration> HandleWriteStartState(CancellationToken cancellationToken)
        {
            if (!_canWrite)
            {
                throw new InvalidOperationException(SR.net_quic_writing_notallowed);
            }

            lock (_state)
            {
                if (_state.SendState == SendState.Aborted)
                {
                    throw new OperationCanceledException(SR.net_quic_sending_aborted);
                }
                else if (_state.SendState == SendState.ConnectionClosed)
                {
                    throw GetConnectionAbortedException(_state);
                }
            }

            CancellationTokenRegistration registration = cancellationToken.UnsafeRegister(static (s, token) =>
            {
                var state = (State)s!;
                bool shouldComplete = false;
                lock (state)
                {
                    if (state.SendState == SendState.None || state.SendState == SendState.Pending)
                    {
                        state.SendState = SendState.Aborted;
                        shouldComplete = true;
                    }
                }

                if (shouldComplete)
                {
                    state.SendResettableCompletionSource.CompleteException(
                        ExceptionDispatchInfo.SetCurrentStackTrace(new OperationCanceledException("Write was canceled", token)));
                }
            }, _state);

            // Make sure start has completed
            if (!_started)
            {
                await _state.SendResettableCompletionSource.GetTypelessValueTask().ConfigureAwait(false);
                _started = true;
            }

            return registration;
        }

        private void HandleWriteCompletedState()
        {
            lock (_state)
            {
                if (_state.SendState == SendState.Finished || _state.SendState == SendState.Aborted)
                {
                    _state.SendState = SendState.None;
                }
            }
        }

        private void HandleWriteFailedState()
        {
            lock (_state)
            {
                if (_state.SendState == SendState.Pending)
                {
                    _state.SendState = SendState.Finished;
                }
            }
        }

        internal override async ValueTask<int> ReadAsync(Memory<byte> destination, CancellationToken cancellationToken = default)
        {
            ThrowIfDisposed();

            if (!_canRead)
            {
                throw new InvalidOperationException(SR.net_quic_reading_notallowed);
            }

            if (NetEventSource.Log.IsEnabled())
            {
                NetEventSource.Info(_state, $"[Stream#{_state.GetHashCode()}] reading into Memory of '{destination.Length}' bytes.");
            }

            lock (_state)
            {
                if (_state.ReadState == ReadState.ReadsCompleted)
                {
                    return 0;
                }
                else if (_state.ReadState == ReadState.Aborted)
                {
                    throw ThrowHelper.GetStreamAbortedException(_state.ReadErrorCode);
                }
                else if (_state.ReadState == ReadState.ConnectionClosed)
                {
                    throw GetConnectionAbortedException(_state);
                }
            }

            using CancellationTokenRegistration registration = cancellationToken.UnsafeRegister(static (s, token) =>
            {
                var state = (State)s!;
                bool shouldComplete = false;
                lock (state)
                {
                    if (state.ReadState == ReadState.None)
                    {
                        shouldComplete = true;
                    }
                    state.ReadState = ReadState.Aborted;
                }

                if (shouldComplete)
                {
                    state.ReceiveResettableCompletionSource.CompleteException(
                        ExceptionDispatchInfo.SetCurrentStackTrace(new OperationCanceledException("Read was canceled", token)));
                }
            }, _state);

            // TODO there could potentially be a perf gain by storing the buffer from the initial read
            // This reduces the amount of async calls, however it makes it so MsQuic holds onto the buffers
            // longer than it needs to. We will need to benchmark this.
            int length = (int)await _state.ReceiveResettableCompletionSource.GetValueTask().ConfigureAwait(false);

            int actual = Math.Min(length, destination.Length);

            static unsafe void CopyToBuffer(Span<byte> destinationBuffer, List<QuicBuffer> sourceBuffers)
            {
                Span<byte> slicedBuffer = destinationBuffer;
                for (int i = 0; i < sourceBuffers.Count; i++)
                {
                    QuicBuffer nativeBuffer = sourceBuffers[i];
                    int length = Math.Min((int)nativeBuffer.Length, slicedBuffer.Length);
                    new Span<byte>(nativeBuffer.Buffer, length).CopyTo(slicedBuffer);
                    if (length < nativeBuffer.Length)
                    {
                        // The buffer passed in was larger that the received data, return
                        return;
                    }
                    slicedBuffer = slicedBuffer.Slice(length);
                }
            }

            CopyToBuffer(destination.Span, _state.ReceiveQuicBuffers);

            lock (_state)
            {
                if (_state.ReadState == ReadState.IndividualReadComplete)
                {
                    _state.ReceiveQuicBuffers.Clear();
                    ReceiveComplete(actual);
                    EnableReceive();
                    _state.ReadState = ReadState.None;
                }
            }

            return actual;
        }

        // TODO do we want this to be a synchronization mechanism to cancel a pending read
        // If so, we need to complete the read here as well.
        internal override void AbortRead(long errorCode)
        {
            ThrowIfDisposed();

            lock (_state)
            {
                _state.ReadState = ReadState.Aborted;
            }

            StartShutdown(QUIC_STREAM_SHUTDOWN_FLAGS.ABORT_RECEIVE, errorCode);
        }

        internal override void AbortWrite(long errorCode)
        {
            ThrowIfDisposed();

            bool shouldComplete = false;

            lock (_state)
            {
                if (_state.ShutdownWriteState == ShutdownWriteState.None)
                {
                    _state.ShutdownWriteState = ShutdownWriteState.Canceled;
                    shouldComplete = true;
                }
            }

            if (shouldComplete)
            {
                _state.ShutdownWriteCompletionSource.SetException(
                    ExceptionDispatchInfo.SetCurrentStackTrace(new QuicStreamAbortedException("Shutdown was aborted.", errorCode)));
            }

            StartShutdown(QUIC_STREAM_SHUTDOWN_FLAGS.ABORT_SEND, errorCode);
        }

        private void StartShutdown(QUIC_STREAM_SHUTDOWN_FLAGS flags, long errorCode)
        {
            uint status = MsQuicApi.Api.StreamShutdownDelegate(_state.Handle, flags, errorCode);
            QuicExceptionHelpers.ThrowIfFailed(status, "StreamShutdown failed.");
        }

        internal override async ValueTask ShutdownWriteCompleted(CancellationToken cancellationToken = default)
        {
            ThrowIfDisposed();

            lock (_state)
            {
                if (_state.ShutdownWriteState == ShutdownWriteState.ConnectionClosed)
                {
                    throw GetConnectionAbortedException(_state);
                }
            }

            // TODO do anything to stop writes?
            using CancellationTokenRegistration registration = cancellationToken.UnsafeRegister(static (s, token) =>
            {
                var state = (State)s!;
                bool shouldComplete = false;
                lock (state)
                {
                    if (state.ShutdownWriteState == ShutdownWriteState.None)
                    {
                        state.ShutdownWriteState = ShutdownWriteState.Canceled; // TODO: should we separate states for cancelling here vs calling Abort?
                        shouldComplete = true;
                    }
                }

                if (shouldComplete)
                {
                    state.ShutdownWriteCompletionSource.SetException(
                        ExceptionDispatchInfo.SetCurrentStackTrace(new OperationCanceledException("Wait for shutdown write was canceled", token)));
                }
            }, _state);

            await _state.ShutdownWriteCompletionSource.Task.ConfigureAwait(false);
        }

        internal override async ValueTask ShutdownCompleted(CancellationToken cancellationToken = default)
        {
            ThrowIfDisposed();

            lock (_state)
            {
                if (_state.ShutdownState == ShutdownState.ConnectionClosed)
                {
                    throw GetConnectionAbortedException(_state);
                }
            }

            // TODO do anything to stop writes?
            using CancellationTokenRegistration registration = cancellationToken.UnsafeRegister(static (s, token) =>
            {
                var state = (State)s!;
                bool shouldComplete = false;
                lock (state)
                {
                    if (state.ShutdownState == ShutdownState.None)
                    {
                        state.ShutdownState = ShutdownState.Canceled;
                        shouldComplete = true;
                    }
                }

                if (shouldComplete)
                {
                    state.ShutdownWriteCompletionSource.SetException(
                        ExceptionDispatchInfo.SetCurrentStackTrace(new OperationCanceledException("Wait for shutdown was canceled", token)));
                }
            }, _state);

            await _state.ShutdownCompletionSource.Task.ConfigureAwait(false);
        }

        internal override void Shutdown()
        {
            ThrowIfDisposed();
            // it is ok to send shutdown several times, MsQuic will ignore it
            StartShutdown(QUIC_STREAM_SHUTDOWN_FLAGS.GRACEFUL, errorCode: 0);
        }

        // TODO consider removing sync-over-async with blocking calls.
        internal override int Read(Span<byte> buffer)
        {
            ThrowIfDisposed();

            return ReadAsync(buffer.ToArray()).AsTask().GetAwaiter().GetResult();
        }

        internal override void Write(ReadOnlySpan<byte> buffer)
        {
            ThrowIfDisposed();

            // TODO: optimize this.
            WriteAsync(buffer.ToArray()).AsTask().GetAwaiter().GetResult();
        }

        // MsQuic doesn't support explicit flushing
        internal override void Flush()
        {
            ThrowIfDisposed();
        }

        // MsQuic doesn't support explicit flushing
        internal override Task FlushAsync(CancellationToken cancellationToken = default)
        {
            ThrowIfDisposed();

            return Task.CompletedTask;
        }

        public override ValueTask DisposeAsync()
        {
            // TODO: perform a graceful shutdown and wait for completion?

            Dispose(true);
            return default;
        }

        public override void Dispose()
        {
            Dispose(true);
            GC.SuppressFinalize(this);
        }

        ~MsQuicStream()
        {
            Dispose(false);
        }

        private void Dispose(bool disposing)
        {
            if (_disposed)
            {
                return;
            }

            _disposed = true;
            _state.Handle.Dispose();
            Marshal.FreeHGlobal(_state.SendQuicBuffers);
            if (_stateHandle.IsAllocated) _stateHandle.Free();
            CleanupSendState(_state);
<<<<<<< HEAD
            _connection?.RemoveStream(this);
            _connection = null;
=======

            if (NetEventSource.Log.IsEnabled())
            {
                NetEventSource.Info(_state, $"[Stream#{_state.GetHashCode()}] disposed");
            }
>>>>>>> 6e5f722a
        }

        private void EnableReceive()
        {
            MsQuicApi.Api.StreamReceiveSetEnabledDelegate(_state.Handle, enabled: true);
        }

        private static uint NativeCallbackHandler(
            IntPtr stream,
            IntPtr context,
            ref StreamEvent streamEvent)
        {
            var state = (State)GCHandle.FromIntPtr(context).Target!;
            return HandleEvent(state, ref streamEvent);
        }

        private static uint HandleEvent(State state, ref StreamEvent evt)
        {
            if (NetEventSource.Log.IsEnabled())
            {
                NetEventSource.Info(state, $"[Stream#{state.GetHashCode()}] received event {evt.Type}");
            }

            try
            {
                switch ((QUIC_STREAM_EVENT_TYPE)evt.Type)
                {
                    // Stream has started.
                    // Will only be done for outbound streams (inbound streams have already started)
                    case QUIC_STREAM_EVENT_TYPE.START_COMPLETE:
                        return HandleStartComplete(state);
                    // Received data on the stream
                    case QUIC_STREAM_EVENT_TYPE.RECEIVE:
                        return HandleEventRecv(state, ref evt);
                    // Send has completed.
                    // Contains a canceled bool to indicate if the send was canceled.
                    case QUIC_STREAM_EVENT_TYPE.SEND_COMPLETE:
                        return HandleEventSendComplete(state, ref evt);
                    // Peer has told us to shutdown the reading side of the stream.
                    case QUIC_STREAM_EVENT_TYPE.PEER_SEND_SHUTDOWN:
                        return HandleEventPeerSendShutdown(state);
                    // Peer has told us to abort the reading side of the stream.
                    case QUIC_STREAM_EVENT_TYPE.PEER_SEND_ABORTED:
                        return HandleEventPeerSendAborted(state, ref evt);
                    // Peer has stopped receiving data, don't send anymore.
                    case QUIC_STREAM_EVENT_TYPE.PEER_RECEIVE_ABORTED:
                        return HandleEventPeerRecvAborted(state, ref evt);
                    // Occurs when shutdown is completed for the send side.
                    // This only happens for shutdown on sending, not receiving
                    // Receive shutdown can only be abortive.
                    case QUIC_STREAM_EVENT_TYPE.SEND_SHUTDOWN_COMPLETE:
                        return HandleEventSendShutdownComplete(state, ref evt);
                    // Shutdown for both sending and receiving is completed.
                    case QUIC_STREAM_EVENT_TYPE.SHUTDOWN_COMPLETE:
                        return HandleEventShutdownComplete(state, ref evt);
                    default:
                        return MsQuicStatusCodes.Success;
                }
            }
            catch (Exception)
            {
                return MsQuicStatusCodes.InternalError;
            }
        }

        private static unsafe uint HandleEventRecv(State state, ref StreamEvent evt)
        {
            StreamEventDataReceive receiveEvent = evt.Data.Receive;
            for (int i = 0; i < receiveEvent.BufferCount; i++)
            {
                state.ReceiveQuicBuffers.Add(receiveEvent.Buffers[i]);
            }

            bool shouldComplete = false;
            lock (state)
            {
                if (state.ReadState == ReadState.None)
                {
                    shouldComplete = true;
                }
                if (state.ReadState != ReadState.ConnectionClosed)
                {
                    state.ReadState = ReadState.IndividualReadComplete;
                }
            }

            if (shouldComplete)
            {
                state.ReceiveResettableCompletionSource.Complete((uint)receiveEvent.TotalBufferLength);
            }

            return MsQuicStatusCodes.Pending;
        }

        private static uint HandleEventPeerRecvAborted(State state, ref StreamEvent evt)
        {
            bool shouldComplete = false;
            lock (state)
            {
                if (state.SendState == SendState.None || state.SendState == SendState.Pending)
                {
                    shouldComplete = true;
                }
                state.SendState = SendState.Aborted;
                state.SendErrorCode = (long)evt.Data.PeerSendAborted.ErrorCode;
            }

            if (shouldComplete)
            {
                state.SendResettableCompletionSource.CompleteException(
                    ExceptionDispatchInfo.SetCurrentStackTrace(new QuicStreamAbortedException(state.SendErrorCode)));
            }

            return MsQuicStatusCodes.Success;
        }

        private static uint HandleStartComplete(State state)
        {
            bool shouldComplete = false;
            lock (state)
            {
                // Check send state before completing as send cancellation is shared between start and send.
                if (state.SendState == SendState.None)
                {
                    shouldComplete = true;
                }
            }

            if (shouldComplete)
            {
                state.SendResettableCompletionSource.Complete(MsQuicStatusCodes.Success);
            }

            return MsQuicStatusCodes.Success;
        }

        private static uint HandleEventSendShutdownComplete(State state, ref StreamEvent evt)
        {
            bool shouldComplete = false;
            lock (state)
            {
                if (state.ShutdownWriteState == ShutdownWriteState.None)
                {
                    state.ShutdownWriteState = ShutdownWriteState.Finished;
                    shouldComplete = true;
                }
            }

            if (shouldComplete)
            {
                state.ShutdownWriteCompletionSource.SetResult();
            }

            return MsQuicStatusCodes.Success;
        }

        private static uint HandleEventShutdownComplete(State state, ref StreamEvent evt)
        {
            StreamEventDataShutdownComplete shutdownCompleteEvent = evt.Data.ShutdownComplete;

            if (shutdownCompleteEvent.ConnectionShutdown != 0)
            {
                return HandleEventConnectionClose(state);
            }

            bool shouldReadComplete = false;
            bool shouldShutdownWriteComplete = false;
            bool shouldShutdownComplete = false;

            lock (state)
            {
                // This event won't occur within the middle of a receive.
                if (NetEventSource.Log.IsEnabled()) NetEventSource.Info(state, $"[Stream#{state.GetHashCode()}] completing resettable event source.");

                if (state.ReadState == ReadState.None)
                {
                    shouldReadComplete = true;
                }

                if (state.ReadState != ReadState.ConnectionClosed)
                {
                    state.ReadState = ReadState.ReadsCompleted;
                }

                if (state.ShutdownWriteState == ShutdownWriteState.None)
                {
                    state.ShutdownWriteState = ShutdownWriteState.Finished;
                    shouldShutdownWriteComplete = true;
                }

                if (state.ShutdownState == ShutdownState.None)
                {
                    state.ShutdownState = ShutdownState.Finished;
                    shouldShutdownComplete = true;
                }
            }

            if (shouldReadComplete)
            {
                state.ReceiveResettableCompletionSource.Complete(0);
            }

            if (shouldShutdownWriteComplete)
            {
                state.ShutdownWriteCompletionSource.SetResult();
            }

            if (shouldShutdownComplete)
            {
                state.ShutdownCompletionSource.SetResult();
            }

            return MsQuicStatusCodes.Success;
        }

        private static uint HandleEventPeerSendAborted(State state, ref StreamEvent evt)
        {
            bool shouldComplete = false;
            lock (state)
            {
                if (state.ReadState == ReadState.None)
                {
                    shouldComplete = true;
                }
                state.ReadState = ReadState.Aborted;
                state.ReadErrorCode = (long)evt.Data.PeerSendAborted.ErrorCode;
            }

            if (shouldComplete)
            {
                state.ReceiveResettableCompletionSource.CompleteException(
                    ExceptionDispatchInfo.SetCurrentStackTrace(new QuicStreamAbortedException(state.ReadErrorCode)));
            }

            return MsQuicStatusCodes.Success;
        }

        private static uint HandleEventPeerSendShutdown(State state)
        {
            bool shouldComplete = false;

            lock (state)
            {
                // This event won't occur within the middle of a receive.
                if (NetEventSource.Log.IsEnabled()) NetEventSource.Info(state, $"[Stream#{state.GetHashCode()}] completing resettable event source.");

                if (state.ReadState == ReadState.None)
                {
                    shouldComplete = true;
                }

                if (state.ReadState != ReadState.ConnectionClosed)
                {
                    state.ReadState = ReadState.ReadsCompleted;
                }
            }

            if (shouldComplete)
            {
                state.ReceiveResettableCompletionSource.Complete(0);
            }

            return MsQuicStatusCodes.Success;
        }

        private static uint HandleEventSendComplete(State state, ref StreamEvent evt)
        {
            bool complete = false;

            lock (state)
            {
                if (state.SendState == SendState.Pending)
                {
                    state.SendState = SendState.Finished;
                    complete = true;
                }
            }

            if (complete)
            {
                CleanupSendState(state);
                // TODO throw if a write was canceled.
                state.SendResettableCompletionSource.Complete(MsQuicStatusCodes.Success);
            }

            return MsQuicStatusCodes.Success;
        }

        private static void CleanupSendState(State state)
        {
            lock (state)
            {
                Debug.Assert(state.SendState != SendState.Pending);
                Debug.Assert(state.SendBufferCount <= state.BufferArrays.Length);

                for (int i = 0; i < state.SendBufferCount; i++)
                {
                    state.BufferArrays[i].Dispose();
                }
            }
        }

        // TODO prevent overlapping sends or consider supporting it.
        private unsafe ValueTask SendReadOnlyMemoryAsync(
           ReadOnlyMemory<byte> buffer,
           QUIC_SEND_FLAGS flags)
        {
            lock (_state)
            {
                Debug.Assert(_state.SendState != SendState.Pending);
                _state.SendState = buffer.IsEmpty ? SendState.Finished : SendState.Pending;
            }

            if (buffer.IsEmpty)
            {
                if ((flags & QUIC_SEND_FLAGS.FIN) == QUIC_SEND_FLAGS.FIN)
                {
                    // Start graceful shutdown sequence if passed in the fin flag and there is an empty buffer.
                    StartShutdown(QUIC_STREAM_SHUTDOWN_FLAGS.GRACEFUL, errorCode: 0);
                }
                return default;
            }

            MemoryHandle handle = buffer.Pin();
            if (_state.SendQuicBuffers == IntPtr.Zero)
            {
                _state.SendQuicBuffers = Marshal.AllocHGlobal(sizeof(QuicBuffer));
                _state.SendBufferMaxCount = 1;
            }

            QuicBuffer* quicBuffers = (QuicBuffer*)_state.SendQuicBuffers;
            quicBuffers->Length = (uint)buffer.Length;
            quicBuffers->Buffer = (byte*)handle.Pointer;

            _state.BufferArrays[0] = handle;
            _state.SendBufferCount = 1;

            uint status = MsQuicApi.Api.StreamSendDelegate(
                _state.Handle,
                quicBuffers,
                bufferCount: 1,
                flags,
                IntPtr.Zero);

            if (!MsQuicStatusHelper.SuccessfulStatusCode(status))
            {
                HandleWriteFailedState();
                CleanupSendState(_state);

                // TODO this may need to be an aborted exception.
                QuicExceptionHelpers.ThrowIfFailed(status,
                    "Could not send data to peer.");
            }

            return _state.SendResettableCompletionSource.GetTypelessValueTask();
        }

        private unsafe ValueTask SendReadOnlySequenceAsync(
           ReadOnlySequence<byte> buffers,
           QUIC_SEND_FLAGS flags)
        {

            lock (_state)
            {
                Debug.Assert(_state.SendState != SendState.Pending);
                _state.SendState = buffers.IsEmpty ? SendState.Finished : SendState.Pending;
            }

            if (buffers.IsEmpty)
            {
                if ((flags & QUIC_SEND_FLAGS.FIN) == QUIC_SEND_FLAGS.FIN)
                {
                    // Start graceful shutdown sequence if passed in the fin flag and there is an empty buffer.
                    StartShutdown(QUIC_STREAM_SHUTDOWN_FLAGS.GRACEFUL, errorCode: 0);
                }
                return default;
            }

            int count = 0;

            foreach (ReadOnlyMemory<byte> buffer in buffers)
            {
                ++count;
            }

            if (_state.SendBufferMaxCount < count)
            {
                Marshal.FreeHGlobal(_state.SendQuicBuffers);
                _state.SendQuicBuffers = IntPtr.Zero;
                _state.SendQuicBuffers = Marshal.AllocHGlobal(sizeof(QuicBuffer) * count);
                _state.SendBufferMaxCount = count;
                _state.BufferArrays = new MemoryHandle[count];
            }

            _state.SendBufferCount = count;
            count = 0;

            QuicBuffer* quicBuffers = (QuicBuffer*)_state.SendQuicBuffers;
            foreach (ReadOnlyMemory<byte> buffer in buffers)
            {
                MemoryHandle handle = buffer.Pin();
                quicBuffers[count].Length = (uint)buffer.Length;
                quicBuffers[count].Buffer = (byte*)handle.Pointer;
                _state.BufferArrays[count] = handle;
                ++count;
            }

            uint status = MsQuicApi.Api.StreamSendDelegate(
                _state.Handle,
                quicBuffers,
                (uint)count,
                flags,
                IntPtr.Zero);

            if (!MsQuicStatusHelper.SuccessfulStatusCode(status))
            {
                HandleWriteFailedState();
                CleanupSendState(_state);

                // TODO this may need to be an aborted exception.
                QuicExceptionHelpers.ThrowIfFailed(status,
                    "Could not send data to peer.");
            }

            return _state.SendResettableCompletionSource.GetTypelessValueTask();
        }

        private unsafe ValueTask SendReadOnlyMemoryListAsync(
           ReadOnlyMemory<ReadOnlyMemory<byte>> buffers,
           QUIC_SEND_FLAGS flags)
        {
            lock (_state)
            {
                Debug.Assert(_state.SendState != SendState.Pending);
                _state.SendState = buffers.IsEmpty ? SendState.Finished : SendState.Pending;
            }

            if (buffers.IsEmpty)
            {
                if ((flags & QUIC_SEND_FLAGS.FIN) == QUIC_SEND_FLAGS.FIN)
                {
                    // Start graceful shutdown sequence if passed in the fin flag and there is an empty buffer.
                    StartShutdown(QUIC_STREAM_SHUTDOWN_FLAGS.GRACEFUL, errorCode: 0);
                }
                return default;
            }

            ReadOnlyMemory<byte>[] array = buffers.ToArray();

            uint length = (uint)array.Length;

            if (_state.SendBufferMaxCount < array.Length)
            {
                Marshal.FreeHGlobal(_state.SendQuicBuffers);
                _state.SendQuicBuffers = IntPtr.Zero;
                _state.SendQuicBuffers = Marshal.AllocHGlobal(sizeof(QuicBuffer) * array.Length);
                _state.SendBufferMaxCount = array.Length;
                _state.BufferArrays = new MemoryHandle[array.Length];
            }

            _state.SendBufferCount = array.Length;
            QuicBuffer* quicBuffers = (QuicBuffer*)_state.SendQuicBuffers;
            for (int i = 0; i < length; i++)
            {
                ReadOnlyMemory<byte> buffer = array[i];
                MemoryHandle handle = buffer.Pin();

                quicBuffers[i].Length = (uint)buffer.Length;
                quicBuffers[i].Buffer = (byte*)handle.Pointer;

                _state.BufferArrays[i] = handle;
            }

            uint status = MsQuicApi.Api.StreamSendDelegate(
                _state.Handle,
                quicBuffers,
                length,
                flags,
                IntPtr.Zero);

            if (!MsQuicStatusHelper.SuccessfulStatusCode(status))
            {
                HandleWriteFailedState();
                CleanupSendState(_state);

                // TODO this may need to be an aborted exception.
                QuicExceptionHelpers.ThrowIfFailed(status,
                    "Could not send data to peer.");
            }

            return _state.SendResettableCompletionSource.GetTypelessValueTask();
        }

        private void ReceiveComplete(int bufferLength)
        {
            uint status = MsQuicApi.Api.StreamReceiveCompleteDelegate(_state.Handle, (ulong)bufferLength);
            QuicExceptionHelpers.ThrowIfFailed(status, "Could not complete receive call.");
        }

        // This can fail if the stream isn't started.
        private long GetStreamId()
        {
            return (long)MsQuicParameterHelpers.GetULongParam(MsQuicApi.Api, _state.Handle, QUIC_PARAM_LEVEL.STREAM, (uint)QUIC_PARAM_STREAM.ID);
        }

        private void ThrowIfDisposed()
        {
            if (_disposed)
            {
                throw new ObjectDisposedException(nameof(MsQuicStream));
            }
        }

        private static uint HandleEventConnectionClose(State state)
        {
            long errorCode = state.ConnectionState.AbortErrorCode;
            if (NetEventSource.Log.IsEnabled())
            {
                NetEventSource.Info(state, $"[Stream#{state.GetHashCode()}] handling Connection#{state.ConnectionState.GetHashCode()} close" +
                    (errorCode != -1 ? $" with code {errorCode}" : ""));
            }

            bool shouldCompleteRead = false;
            bool shouldCompleteSend = false;
            bool shouldCompleteShutdownWrite = false;
            bool shouldCompleteShutdown = false;

            lock (state)
            {
                if (state.ReadState == ReadState.None)
                {
                    shouldCompleteRead = true;
                }
                state.ReadState = ReadState.ConnectionClosed;

                if (state.SendState == SendState.None || state.SendState == SendState.Pending)
                {
                    shouldCompleteSend = true;
                }
                state.SendState = SendState.ConnectionClosed;

                if (state.ShutdownWriteState == ShutdownWriteState.None)
                {
                    shouldCompleteShutdownWrite = true;
                }
                state.ShutdownWriteState = ShutdownWriteState.ConnectionClosed;

                if (state.ShutdownState == ShutdownState.None)
                {
                    shouldCompleteShutdown = true;
                }
                state.ShutdownState = ShutdownState.ConnectionClosed;
            }

            if (shouldCompleteRead)
            {
                state.ReceiveResettableCompletionSource.CompleteException(
                    ExceptionDispatchInfo.SetCurrentStackTrace(GetConnectionAbortedException(state)));
            }

            if (shouldCompleteSend)
            {
                state.SendResettableCompletionSource.CompleteException(
                    ExceptionDispatchInfo.SetCurrentStackTrace(GetConnectionAbortedException(state)));
            }

            if (shouldCompleteShutdownWrite)
            {
                state.ShutdownWriteCompletionSource.SetException(
                    ExceptionDispatchInfo.SetCurrentStackTrace(GetConnectionAbortedException(state)));
            }

            if (shouldCompleteShutdown)
            {
                state.ShutdownCompletionSource.SetException(
                    ExceptionDispatchInfo.SetCurrentStackTrace(GetConnectionAbortedException(state)));
            }

            return MsQuicStatusCodes.Success;
        }

        private static Exception GetConnectionAbortedException(State state) =>
            ThrowHelper.GetConnectionAbortedException(state.ConnectionState.AbortErrorCode);

        private enum ReadState
        {
            /// <summary>
            /// The stream is open, but there is no data available.
            /// </summary>
            None,

            /// <summary>
            /// Data is available in <see cref="State.ReceiveQuicBuffers"/>.
            /// </summary>
            IndividualReadComplete,

            /// <summary>
            /// The peer has gracefully shutdown their sends / our receives; the stream's reads are complete.
            /// </summary>
            ReadsCompleted,

            /// <summary>
            /// User has aborted the stream, either via a cancellation token on ReadAsync(), or via AbortRead().
            /// </summary>
            Aborted,

            /// <summary>
            /// Connection was closed, either by user or by the peer.
            /// </summary>
            ConnectionClosed
        }

        private enum ShutdownWriteState
        {
            None,
            Canceled,
            Finished,
            ConnectionClosed
        }

        private enum ShutdownState
        {
            None,
            Canceled,
            Finished,
            ConnectionClosed
        }

        private enum SendState
        {
            None,
            Pending,
            Aborted,
            Finished,
            ConnectionClosed
        }
    }
}<|MERGE_RESOLUTION|>--- conflicted
+++ resolved
@@ -35,8 +35,6 @@
 
         private volatile bool _disposed;
 
-        private MsQuicConnection? _connection;
-
         private sealed class State
         {
             public SafeMsQuicStreamHandle Handle = null!; // set in ctor.
@@ -74,11 +72,7 @@
         }
 
         // inbound.
-<<<<<<< HEAD
-        internal MsQuicStream(MsQuicConnection connection, SafeMsQuicStreamHandle streamHandle, QUIC_STREAM_OPEN_FLAGS flags)
-=======
         internal MsQuicStream(MsQuicConnection.State connectionState, SafeMsQuicStreamHandle streamHandle, QUIC_STREAM_OPEN_FLAGS flags)
->>>>>>> 6e5f722a
         {
             _state.Handle = streamHandle;
             _state.ConnectionState = connectionState;
@@ -100,13 +94,6 @@
                 throw;
             }
 
-<<<<<<< HEAD
-            _connection = connection;
-        }
-
-        // outbound.
-        internal MsQuicStream(MsQuicConnection connection, SafeMsQuicConnectionHandle connectionHandle, QUIC_STREAM_OPEN_FLAGS flags)
-=======
             if (NetEventSource.Log.IsEnabled())
             {
                 NetEventSource.Info(
@@ -118,7 +105,6 @@
 
         // outbound.
         internal MsQuicStream(MsQuicConnection.State connectionState, QUIC_STREAM_OPEN_FLAGS flags)
->>>>>>> 6e5f722a
         {
             Debug.Assert(connectionState.Handle != null);
 
@@ -130,11 +116,7 @@
             try
             {
                 uint status = MsQuicApi.Api.StreamOpenDelegate(
-<<<<<<< HEAD
-                    connectionHandle,
-=======
                     connectionState.Handle,
->>>>>>> 6e5f722a
                     flags,
                     s_streamDelegate,
                     GCHandle.ToIntPtr(_stateHandle),
@@ -152,9 +134,6 @@
                 throw;
             }
 
-<<<<<<< HEAD
-            _connection = connection;
-=======
             if (NetEventSource.Log.IsEnabled())
             {
                 NetEventSource.Info(
@@ -162,7 +141,6 @@
                     $"[Stream#{_state.GetHashCode()}] outbound {(_canRead ? "bi" : "uni")}directional stream created " +
                         $"in Connection#{_state.ConnectionState.GetHashCode()}.");
             }
->>>>>>> 6e5f722a
         }
 
         internal override bool CanRead => _canRead;
@@ -576,16 +554,12 @@
             Marshal.FreeHGlobal(_state.SendQuicBuffers);
             if (_stateHandle.IsAllocated) _stateHandle.Free();
             CleanupSendState(_state);
-<<<<<<< HEAD
-            _connection?.RemoveStream(this);
-            _connection = null;
-=======
+            _state.ConnectionState?.RemoveStream(this);
 
             if (NetEventSource.Log.IsEnabled())
             {
                 NetEventSource.Info(_state, $"[Stream#{_state.GetHashCode()}] disposed");
             }
->>>>>>> 6e5f722a
         }
 
         private void EnableReceive()
