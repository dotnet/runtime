--- conflicted
+++ resolved
@@ -100,12 +100,9 @@
                 throw new ObjectDisposedException(nameof(QuicConnection));
             }
 
-<<<<<<< HEAD
+            _state.ConnectionState = connectionState;
+            
             _state.LogId = MsQuicLogHelper.GetLogId(_state.Handle);
-=======
-            _state.ConnectionState = connectionState;
-
->>>>>>> cff5854f
             if (NetEventSource.Log.IsEnabled())
             {
                 NetEventSource.Info(
@@ -151,12 +148,9 @@
                 throw new ObjectDisposedException(nameof(QuicConnection));
             }
 
-<<<<<<< HEAD
+            _state.ConnectionState = connectionState;
+
             _state.LogId = MsQuicLogHelper.GetLogId(_state.Handle);
-=======
-            _state.ConnectionState = connectionState;
-
->>>>>>> cff5854f
             if (NetEventSource.Log.IsEnabled())
             {
                 NetEventSource.Info(
