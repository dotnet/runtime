--- conflicted
+++ resolved
@@ -926,11 +926,7 @@
                         return HandleEventStartComplete(state, ref *streamEvent);
                     // Received data on the stream
                     case QUIC_STREAM_EVENT_TYPE.RECEIVE:
-<<<<<<< HEAD
-                        return HandleEventReceive(state, ref evt);
-=======
-                        return HandleEventRecv(state, ref *streamEvent);
->>>>>>> cf12817f
+                        return HandleEventReceive(state, ref *streamEvent);
                     // Send has completed.
                     // Contains a canceled bool to indicate if the send was canceled.
                     case QUIC_STREAM_EVENT_TYPE.SEND_COMPLETE:
