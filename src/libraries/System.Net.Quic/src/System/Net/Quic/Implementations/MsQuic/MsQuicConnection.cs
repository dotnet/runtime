// Licensed to the .NET Foundation under one or more agreements.
// The .NET Foundation licenses this file to you under the MIT license.

using System.Diagnostics;
using System.Net.Quic.Implementations.MsQuic.Internal;
using System.Net.Security;
using System.Net.Sockets;
using System.Runtime.ExceptionServices;
using System.Runtime.InteropServices;
using System.Security.Authentication;
using System.Security.Cryptography;
using System.Security.Cryptography.X509Certificates;
using System.Threading;
using System.Threading.Channels;
using System.Threading.Tasks;
using static System.Net.Quic.Implementations.MsQuic.Internal.MsQuicNativeMethods;

namespace System.Net.Quic.Implementations.MsQuic
{
    internal sealed class MsQuicConnection : QuicConnectionProvider
    {
        private static readonly Oid s_clientAuthOid = new Oid("1.3.6.1.5.5.7.3.2", "1.3.6.1.5.5.7.3.2");
        private static readonly Oid s_serverAuthOid = new Oid("1.3.6.1.5.5.7.3.1", "1.3.6.1.5.5.7.3.1");
        private const uint DefaultResetValue = 0xffffffff; // Arbitrary value unlikely to conflict with application protocols.

        // Delegate that wraps the static function that will be called when receiving an event.
        private static unsafe readonly ConnectionCallbackDelegate s_connectionDelegate = new ConnectionCallbackDelegate(NativeCallbackHandler);

        // TODO: remove this.
        // This is only used for client-initiated connections, and isn't needed even then once Connect() has been called.
        private SafeMsQuicConfigurationHandle? _configuration;

        private readonly State _state = new State();
        private int _disposed;

        private IPEndPoint? _localEndPoint;
        private readonly EndPoint _remoteEndPoint;
        private SslApplicationProtocol _negotiatedAlpnProtocol;

        internal sealed class State
        {
            public SafeMsQuicConnectionHandle Handle = null!; // set inside of MsQuicConnection ctor.
            public string TraceId = null!; // set inside of MsQuicConnection ctor.

            public GCHandle StateGCHandle;

            // These exists to prevent GC of the MsQuicConnection in the middle of an async op (Connect or Shutdown).
            public MsQuicConnection? Connection;
            public MsQuicListener.State? ListenerState;

            public TaskCompletionSource<uint>? ConnectTcs;
            // TODO: only allocate these when there is an outstanding shutdown.
            public readonly TaskCompletionSource<uint> ShutdownTcs = new TaskCompletionSource<uint>(TaskCreationOptions.RunContinuationsAsynchronously);

            // Note that there's no such thing as resetable TCS, so we cannot reuse the same instance after we've set the result.
            // We also cannot use solutions like ManualResetValueTaskSourceCore, since we can have multiple waiters on the same TCS.
            // As a result, we allocate a new TCS when needed, which is when someone explicitely asks for them in WaitForAvailableStreamsAsync.
            public TaskCompletionSource? NewUnidirectionalStreamsAvailable;
            public TaskCompletionSource? NewBidirectionalStreamsAvailable;

            public bool Connected;
            public long AbortErrorCode = -1;
            public int StreamCount;
            private bool _closing;

            // Certificate validation properties
            public X509Certificate? RemoteCertificate;
            public bool RemoteCertificateRequired;
            public X509RevocationMode RevocationMode = X509RevocationMode.Offline;
            public RemoteCertificateValidationCallback? RemoteCertificateValidationCallback;
            public bool IsServer;
            public string? TargetHost;

            // Queue for accepted streams.
            // Backlog limit is managed by MsQuic so it can be unbounded here.
            public readonly Channel<MsQuicStream> AcceptQueue = Channel.CreateUnbounded<MsQuicStream>(new UnboundedChannelOptions()
            {
                SingleWriter = true,
            });

            public void RemoveStream(MsQuicStream? stream)
            {
                bool releaseHandles;
                lock (this)
                {
                    StreamCount--;
                    Debug.Assert(StreamCount >= 0);
                    releaseHandles = _closing && StreamCount == 0;
                }

                if (releaseHandles)
                {
                    if (NetEventSource.Log.IsEnabled()) NetEventSource.Info(this, $"{TraceId} releasing handle after last stream.");
                    Handle?.Dispose();
                }
            }

            public bool TryQueueNewStream(SafeMsQuicStreamHandle streamHandle, QUIC_STREAM_OPEN_FLAGS flags)
            {
                var stream = new MsQuicStream(this, streamHandle, flags);
                if (AcceptQueue.Writer.TryWrite(stream))
                {
                    return true;
                }
                else
                {
                    stream.Dispose();
                    return false;
                }
            }

            public bool TryAddStream(MsQuicStream stream)
            {
                lock (this)
                {
                    if (_closing)
                    {
                        return false;
                    }

                    StreamCount++;
                    return true;
                }
            }

            // This is called under lock from connection dispose
            public void SetClosing()
            {
                lock (this)
                {
                    _closing = true;
                }
            }
        }

        internal string TraceId() => _state.TraceId;

        // constructor for inbound connections
        public MsQuicConnection(IPEndPoint localEndPoint, IPEndPoint remoteEndPoint, MsQuicListener.State listenerState, SafeMsQuicConnectionHandle handle, bool remoteCertificateRequired = false, X509RevocationMode revocationMode = X509RevocationMode.Offline, RemoteCertificateValidationCallback? remoteCertificateValidationCallback = null, ServerCertificateSelectionCallback? serverCertificateSelectionCallback = null)
        {
            _state.Handle = handle;
            _state.StateGCHandle = GCHandle.Alloc(_state);
            _state.RemoteCertificateRequired = remoteCertificateRequired;
            _state.RevocationMode = revocationMode;
            _state.RemoteCertificateValidationCallback = remoteCertificateValidationCallback;
            _state.IsServer = true;
            _localEndPoint = localEndPoint;
            _remoteEndPoint = remoteEndPoint;

            try
            {
                Debug.Assert(!Monitor.IsEntered(_state), "!Monitor.IsEntered(_state)");
                MsQuicApi.Api.SetCallbackHandlerDelegate(
                    _state.Handle,
                    s_connectionDelegate,
                    GCHandle.ToIntPtr(_state.StateGCHandle));
            }
            catch
            {
                _state.StateGCHandle.Free();
                throw;
            }

            _state.ListenerState = listenerState;
            _state.TraceId = MsQuicTraceHelper.GetTraceId(_state.Handle);
            if (NetEventSource.Log.IsEnabled())
            {
                NetEventSource.Info(_state, $"{TraceId()} Inbound connection created");
            }
        }

        // constructor for outbound connections
        public MsQuicConnection(QuicClientConnectionOptions options)
        {
            ArgumentNullException.ThrowIfNull(options.RemoteEndPoint, nameof(options.RemoteEndPoint));

            _remoteEndPoint = options.RemoteEndPoint;
            _configuration = SafeMsQuicConfigurationHandle.Create(options);
            _state.RemoteCertificateRequired = true;
            if (options.ClientAuthenticationOptions != null)
            {
                _state.RevocationMode = options.ClientAuthenticationOptions.CertificateRevocationCheckMode;
                _state.RemoteCertificateValidationCallback = options.ClientAuthenticationOptions.RemoteCertificateValidationCallback;
                _state.TargetHost = options.ClientAuthenticationOptions.TargetHost;
            }

            _state.StateGCHandle = GCHandle.Alloc(_state);
            try
            {
                Debug.Assert(!Monitor.IsEntered(_state), "!Monitor.IsEntered(_state)");
                uint status = MsQuicApi.Api.ConnectionOpenDelegate(
                    MsQuicApi.Api.Registration,
                    s_connectionDelegate,
                    GCHandle.ToIntPtr(_state.StateGCHandle),
                    out _state.Handle);

                QuicExceptionHelpers.ThrowIfFailed(status, "Could not open the connection.");
            }
            catch
            {
                _state.StateGCHandle.Free();
                throw;
            }

            _state.TraceId = MsQuicTraceHelper.GetTraceId(_state.Handle);
            if (NetEventSource.Log.IsEnabled())
            {
                NetEventSource.Info(_state, $"{TraceId()} Outbound connection created");
            }
        }

        internal override IPEndPoint? LocalEndPoint => _localEndPoint;

        internal override EndPoint RemoteEndPoint => _remoteEndPoint;

        internal override X509Certificate? RemoteCertificate => _state.RemoteCertificate;

        internal override SslApplicationProtocol NegotiatedApplicationProtocol => _negotiatedAlpnProtocol;

        internal override bool Connected => _state.Connected;

        private static uint HandleEventConnected(State state, ref ConnectionEvent connectionEvent)
        {
            if (state.Connected)
            {
                return MsQuicStatusCodes.Success;
            }

            if (state.IsServer)
            {
                state.Connected = true;
                MsQuicListener.State? listenerState = state.ListenerState;
                state.ListenerState = null;

                if (listenerState != null)
                {
                    if (listenerState.PendingConnections.TryRemove(state.Handle.DangerousGetHandle(), out MsQuicConnection? connection))
                    {
                        // Move connection from pending to Accept queue and hand it out.
                        if (listenerState.AcceptConnectionQueue.Writer.TryWrite(connection))
                        {
                            return MsQuicStatusCodes.Success;
                        }
                        // Listener is closed
                        connection.Dispose();
                    }
                }

                return MsQuicStatusCodes.UserCanceled;
            }
            else
            {
                // Connected will already be true for connections accepted from a listener.
                Debug.Assert(!Monitor.IsEntered(state));


                Debug.Assert(state.Connection != null);
                state.Connection._localEndPoint = MsQuicParameterHelpers.GetIPEndPointParam(MsQuicApi.Api, state.Handle, QUIC_PARAM_LEVEL.CONNECTION, (uint)QUIC_PARAM_CONN.LOCAL_ADDRESS);
                state.Connection.SetNegotiatedAlpn(connectionEvent.Data.Connected.NegotiatedAlpn, connectionEvent.Data.Connected.NegotiatedAlpnLength);
                state.Connection = null;

                state.Connected = true;
                state.ConnectTcs!.SetResult(MsQuicStatusCodes.Success);
                state.ConnectTcs = null;
            }

            return MsQuicStatusCodes.Success;
        }

        private static uint HandleEventShutdownInitiatedByTransport(State state, ref ConnectionEvent connectionEvent)
        {
            if (!state.Connected && state.ConnectTcs != null)
            {
                Debug.Assert(state.Connection != null);
                state.Connection = null;

                uint hresult = connectionEvent.Data.ShutdownInitiatedByTransport.Status;
                Exception ex = QuicExceptionHelpers.CreateExceptionForHResult(hresult, "Connection has been shutdown by transport.");
                state.ConnectTcs!.SetException(ExceptionDispatchInfo.SetCurrentStackTrace(ex));
                state.ConnectTcs = null;
            }

            // To throw QuicConnectionAbortedException (instead of QuicOperationAbortedException) out of AcceptStreamAsync() since
            // it wasn't our side who shutdown the connection.
            // We should rather keep the Status and propagate it either in a different exception or as a different field of QuicConnectionAbortedException.
            // See: https://github.com/dotnet/runtime/issues/60133
            state.AbortErrorCode = 0;
            state.AcceptQueue.Writer.TryComplete();
            return MsQuicStatusCodes.Success;
        }

        private static uint HandleEventShutdownInitiatedByPeer(State state, ref ConnectionEvent connectionEvent)
        {
            state.AbortErrorCode = (long)connectionEvent.Data.ShutdownInitiatedByPeer.ErrorCode;
            state.AcceptQueue.Writer.TryComplete();
            return MsQuicStatusCodes.Success;
        }

        private static uint HandleEventShutdownComplete(State state, ref ConnectionEvent connectionEvent)
        {
            // This is the final event on the connection, so free the GCHandle used by the event callback.
            state.StateGCHandle.Free();

            if (state.ListenerState != null)
            {
                // This is inbound connection that never got connected - becasue of TLS validation or some other reason.
                // Remove connection from pending queue and dispose it.
                if (state.ListenerState.PendingConnections.TryRemove(state.Handle.DangerousGetHandle(), out MsQuicConnection? connection))
                {
                    connection.Dispose();
                }

                state.ListenerState = null;
            }

            state.Connection = null;

            state.ShutdownTcs.SetResult(MsQuicStatusCodes.Success);

            // Stop accepting new streams.
            state.AcceptQueue.Writer.TryComplete();

            // Stop notifying about available streams.
            TaskCompletionSource? unidirectionalTcs = null;
            TaskCompletionSource? bidirectionalTcs = null;
            lock (state)
            {
                unidirectionalTcs = state.NewUnidirectionalStreamsAvailable;
                bidirectionalTcs = state.NewBidirectionalStreamsAvailable;
                state.NewUnidirectionalStreamsAvailable = null;
                state.NewBidirectionalStreamsAvailable = null;
            }

            if (unidirectionalTcs is not null)
            {
                unidirectionalTcs.SetException(ExceptionDispatchInfo.SetCurrentStackTrace(new QuicOperationAbortedException()));
            }
            if (bidirectionalTcs is not null)
            {
                bidirectionalTcs.SetException(ExceptionDispatchInfo.SetCurrentStackTrace(new QuicOperationAbortedException()));
            }

            return MsQuicStatusCodes.Success;
        }

        private static uint HandleEventNewStream(State state, ref ConnectionEvent connectionEvent)
        {
            var streamHandle = new SafeMsQuicStreamHandle(connectionEvent.Data.PeerStreamStarted.Stream);
            if (!state.TryQueueNewStream(streamHandle, connectionEvent.Data.PeerStreamStarted.Flags))
            {
                // This will call StreamCloseDelegate and free the stream.
                // We will return Success to the MsQuic to prevent double free.
                streamHandle.Dispose();
            }

            return MsQuicStatusCodes.Success;
        }

        private static uint HandleEventStreamsAvailable(State state, ref ConnectionEvent connectionEvent)
        {
            TaskCompletionSource? unidirectionalTcs = null;
            TaskCompletionSource? bidirectionalTcs = null;
            lock (state)
            {
                if (connectionEvent.Data.StreamsAvailable.UniDirectionalCount > 0)
                {
                    unidirectionalTcs = state.NewUnidirectionalStreamsAvailable;
                    state.NewUnidirectionalStreamsAvailable = null;
                }

                if (connectionEvent.Data.StreamsAvailable.BiDirectionalCount > 0)
                {
                    bidirectionalTcs = state.NewBidirectionalStreamsAvailable;
                    state.NewBidirectionalStreamsAvailable = null;
                }
            }

            if (unidirectionalTcs is not null)
            {
                unidirectionalTcs.SetResult();
            }
            if (bidirectionalTcs is not null)
            {
                bidirectionalTcs.SetResult();
            }

            return MsQuicStatusCodes.Success;
        }

        private static uint HandleEventPeerCertificateReceived(State state, ref ConnectionEvent connectionEvent)
        {
            SslPolicyErrors sslPolicyErrors = SslPolicyErrors.None;
            X509Chain? chain = null;
            X509Certificate2? certificate = null;
            X509Certificate2Collection? additionalCertificates = null;
            IntPtr certificateBuffer = IntPtr.Zero;
            int certificateLength = 0;

            try
            {
                if (connectionEvent.Data.PeerCertificateReceived.PlatformCertificateHandle != IntPtr.Zero)
                {
                    if (OperatingSystem.IsWindows())
                    {
                        certificate = new X509Certificate2(connectionEvent.Data.PeerCertificateReceived.PlatformCertificateHandle);
                    }
                    else
                    {
                        unsafe
                        {
                            ReadOnlySpan<QuicBuffer> quicBuffer = new ReadOnlySpan<QuicBuffer>((void*)connectionEvent.Data.PeerCertificateReceived.PlatformCertificateHandle, sizeof(QuicBuffer));
                            certificate = new X509Certificate2(new ReadOnlySpan<byte>(quicBuffer[0].Buffer, (int)quicBuffer[0].Length));
                            certificateBuffer = (IntPtr)quicBuffer[0].Buffer;
                            certificateLength = (int)quicBuffer[0].Length;

                            if (connectionEvent.Data.PeerCertificateReceived.PlatformCertificateChainHandle != IntPtr.Zero)
                            {
                                quicBuffer = new ReadOnlySpan<QuicBuffer>((void*)connectionEvent.Data.PeerCertificateReceived.PlatformCertificateChainHandle, sizeof(QuicBuffer));
                                if (quicBuffer[0].Length != 0 && quicBuffer[0].Buffer != null)
                                {
                                    additionalCertificates = new X509Certificate2Collection();
                                    additionalCertificates.Import(new ReadOnlySpan<byte>(quicBuffer[0].Buffer, (int)quicBuffer[0].Length));
                                }
                            }
                        }
                    }
                }

                if (certificate == null)
                {
                    if (NetEventSource.Log.IsEnabled() && state.RemoteCertificateRequired) NetEventSource.Error(state, $"{state.TraceId} Remote certificate required, but no remote certificate received");
                    sslPolicyErrors |= SslPolicyErrors.RemoteCertificateNotAvailable;
                }
                else
                {
                    chain = new X509Chain();
                    chain.ChainPolicy.RevocationMode = state.RevocationMode;
                    chain.ChainPolicy.RevocationFlag = X509RevocationFlag.ExcludeRoot;
                    chain.ChainPolicy.ApplicationPolicy.Add(state.IsServer ? s_clientAuthOid : s_serverAuthOid);

                    if (additionalCertificates != null && additionalCertificates.Count > 1)
                    {
                        chain.ChainPolicy.ExtraStore.AddRange(additionalCertificates);
                    }

                    sslPolicyErrors |= CertificateValidation.BuildChainAndVerifyProperties(chain, certificate, true, state.IsServer, state.TargetHost, certificateBuffer, certificateLength);
                }

                if (!state.RemoteCertificateRequired)
                {
                    sslPolicyErrors &= ~SslPolicyErrors.RemoteCertificateNotAvailable;
                }

                state.RemoteCertificate = certificate;

                if (state.RemoteCertificateValidationCallback != null)
                {
                    bool success = state.RemoteCertificateValidationCallback(state, certificate, chain, sslPolicyErrors);
                    // Unset the callback to prevent multiple invocations of the callback per a single connection.
                    // Return the same value as the custom callback just did.
                    state.RemoteCertificateValidationCallback = (_, _, _, _) => success;

                    if (!success && NetEventSource.Log.IsEnabled())
                        NetEventSource.Error(state, $"{state.TraceId} Remote certificate rejected by verification callback");

                    if (!success)
                    {
                        if (state.IsServer)
                        {
                            return MsQuicStatusCodes.UserCanceled;
                        }

                        throw new AuthenticationException(SR.net_quic_cert_custom_validation);
                    }

                    return MsQuicStatusCodes.Success;
                }

                if (NetEventSource.Log.IsEnabled())
                    NetEventSource.Info(state, $"{state.TraceId} Certificate validation for '${certificate?.Subject}' finished with ${sslPolicyErrors}");


                if (sslPolicyErrors != SslPolicyErrors.None)
                {
                    if (state.IsServer)
                    {
                        return MsQuicStatusCodes.HandshakeFailure;
                    }

                    throw new AuthenticationException(SR.Format(SR.net_quic_cert_chain_validation, sslPolicyErrors));
                }

                return MsQuicStatusCodes.Success;
            }
            catch (Exception ex)
            {
                if (NetEventSource.Log.IsEnabled()) NetEventSource.Error(state, $"{state.TraceId} Certificate validation failed ${ex.Message}");
                throw;
            }
        }

        internal override async ValueTask<QuicStreamProvider> AcceptStreamAsync(CancellationToken cancellationToken = default)
        {
            ThrowIfDisposed();

            MsQuicStream stream;

            try
            {
                stream = await _state.AcceptQueue.Reader.ReadAsync(cancellationToken).ConfigureAwait(false);
            }
            catch (ChannelClosedException)
            {
                throw ThrowHelper.GetConnectionAbortedException(_state.AbortErrorCode);
            }

            return stream;
        }

        internal override ValueTask WaitForAvailableUnidirectionalStreamsAsync(CancellationToken cancellationToken = default)
        {
            TaskCompletionSource? tcs = _state.NewUnidirectionalStreamsAvailable;
            if (tcs is null)
            {
                // We need to avoid calling MsQuic under lock.
                // This is not atomic but it won't be anyway as counts can change between when task is completed
                // and before somebody may try to allocate new stream.
                int count = GetRemoteAvailableUnidirectionalStreamCount();
                lock (_state)
                {
                    if (_state.NewUnidirectionalStreamsAvailable is null)
                    {
                        if (_state.ShutdownTcs.Task.IsCompleted)
                        {
                            throw new QuicOperationAbortedException();
                        }

                        if (count > 0)
                        {
                            return ValueTask.CompletedTask;
                        }

                        _state.NewUnidirectionalStreamsAvailable = new TaskCompletionSource(TaskCreationOptions.RunContinuationsAsynchronously);
                    }

                    tcs = _state.NewUnidirectionalStreamsAvailable;
                }
            }

            return new ValueTask(tcs.Task.WaitAsync(cancellationToken));
        }

        internal override ValueTask WaitForAvailableBidirectionalStreamsAsync(CancellationToken cancellationToken = default)
        {
            TaskCompletionSource? tcs = _state.NewBidirectionalStreamsAvailable;
            if (tcs is null)
            {
                // We need to avoid calling MsQuic under lock.
                // This is not atomic but it won't be anyway as counts can change between when task is completed
                // and before somebody may try to allocate new stream.
                int count = GetRemoteAvailableBidirectionalStreamCount();
                lock (_state)
                {
                    if (_state.NewBidirectionalStreamsAvailable is null)
                    {
                        if (_state.ShutdownTcs.Task.IsCompleted)
                        {
                            throw new QuicOperationAbortedException();
                        }

                        if (count > 0)
                        {
                            return ValueTask.CompletedTask;
                        }

                        _state.NewBidirectionalStreamsAvailable = new TaskCompletionSource(TaskCreationOptions.RunContinuationsAsynchronously);
                    }
                    tcs = _state.NewBidirectionalStreamsAvailable;
                }
            }

            return new ValueTask(tcs.Task.WaitAsync(cancellationToken));
        }

        internal override QuicStreamProvider OpenUnidirectionalStream()
        {
            ThrowIfDisposed();
            if (!Connected)
            {
                throw new InvalidOperationException(SR.net_quic_not_connected);
            }

            return new MsQuicStream(_state, QUIC_STREAM_OPEN_FLAGS.UNIDIRECTIONAL);
        }

        internal override QuicStreamProvider OpenBidirectionalStream()
        {
            ThrowIfDisposed();
            if (!Connected)
            {
                throw new InvalidOperationException(SR.net_quic_not_connected);
            }

            return new MsQuicStream(_state, QUIC_STREAM_OPEN_FLAGS.NONE);
        }

        internal override int GetRemoteAvailableUnidirectionalStreamCount()
        {
            Debug.Assert(!Monitor.IsEntered(_state), "!Monitor.IsEntered(_state)");
            return MsQuicParameterHelpers.GetUShortParam(MsQuicApi.Api, _state.Handle, QUIC_PARAM_LEVEL.CONNECTION, (uint)QUIC_PARAM_CONN.LOCAL_UNIDI_STREAM_COUNT);
        }

        internal override int GetRemoteAvailableBidirectionalStreamCount()
        {
            Debug.Assert(!Monitor.IsEntered(_state), "!Monitor.IsEntered(_state)");
            return MsQuicParameterHelpers.GetUShortParam(MsQuicApi.Api, _state.Handle, QUIC_PARAM_LEVEL.CONNECTION, (uint)QUIC_PARAM_CONN.LOCAL_BIDI_STREAM_COUNT);
        }

        internal override ValueTask ConnectAsync(CancellationToken cancellationToken = default)
        {
            ThrowIfDisposed();

            if (_configuration is null)
            {
                throw new InvalidOperationException($"{nameof(ConnectAsync)} must not be called on a connection obtained from a listener.");
            }

            QUIC_ADDRESS_FAMILY af = _remoteEndPoint.AddressFamily switch
            {
                AddressFamily.Unspecified => QUIC_ADDRESS_FAMILY.UNSPEC,
                AddressFamily.InterNetwork => QUIC_ADDRESS_FAMILY.INET,
                AddressFamily.InterNetworkV6 => QUIC_ADDRESS_FAMILY.INET6,
                _ => throw new ArgumentException(SR.Format(SR.net_quic_unsupported_address_family, _remoteEndPoint.AddressFamily))
            };

            Debug.Assert(_state.StateGCHandle.IsAllocated);

            _state.Connection = this;
            uint status;
            string targetHost;
            int port;

            if (_remoteEndPoint is IPEndPoint ipEndPoint)
            {
<<<<<<< HEAD
                Debug.Assert(!Monitor.IsEntered(_state));
                MsQuicParameterHelpers.SetIPEndPointParam(MsQuicApi.Api, _state.Handle, QUIC_PARAM_LEVEL.CONNECTION, (uint)QUIC_PARAM_CONN.REMOTE_ADDRESS, ipEndPoint);
=======
                SOCKADDR_INET address = MsQuicAddressHelpers.IPEndPointToINet((IPEndPoint)_remoteEndPoint);
                unsafe
                {
                    Debug.Assert(!Monitor.IsEntered(_state), "!Monitor.IsEntered(_state)");
                    status = MsQuicApi.Api.SetParamDelegate(_state.Handle, QUIC_PARAM_LEVEL.CONNECTION, (uint)QUIC_PARAM_CONN.REMOTE_ADDRESS, (uint)sizeof(SOCKADDR_INET), (byte*)&address);
                    QuicExceptionHelpers.ThrowIfFailed(status, "Failed to connect to peer.");
                }

>>>>>>> 4ed3063d
                targetHost = _state.TargetHost ?? ((IPEndPoint)_remoteEndPoint).Address.ToString();
                port = ((IPEndPoint)_remoteEndPoint).Port;

            }
            else if (_remoteEndPoint is DnsEndPoint dnsEndPoint)
            {
                port = dnsEndPoint.Port;
                string dnsHost = dnsEndPoint.Host!;

                // We don't have way how to set separate SNI and name for connection at this moment.
                // If the name is actually IP address we can use it to make at least some cases work for people
                // who want to bypass DNS but connect to specific virtual host.
                if (!string.IsNullOrEmpty(_state.TargetHost) && !dnsHost.Equals(_state.TargetHost, StringComparison.InvariantCultureIgnoreCase) && IPAddress.TryParse(dnsHost, out IPAddress? address))
                {
                    // This is form of IPAddress and _state.TargetHost is set to different string
<<<<<<< HEAD
                    Debug.Assert(!Monitor.IsEntered(_state));
                    MsQuicParameterHelpers.SetIPEndPointParam(MsQuicApi.Api, _state.Handle, QUIC_PARAM_LEVEL.CONNECTION, (uint)QUIC_PARAM_CONN.REMOTE_ADDRESS, new IPEndPoint(address, port));
=======
                    SOCKADDR_INET quicAddress = MsQuicAddressHelpers.IPEndPointToINet(new IPEndPoint(address, port));
                    unsafe
                    {
                        Debug.Assert(!Monitor.IsEntered(_state), "!Monitor.IsEntered(_state)");
                        status = MsQuicApi.Api.SetParamDelegate(_state.Handle, QUIC_PARAM_LEVEL.CONNECTION, (uint)QUIC_PARAM_CONN.REMOTE_ADDRESS, (uint)sizeof(SOCKADDR_INET), (byte*)&quicAddress);
                        QuicExceptionHelpers.ThrowIfFailed(status, "Failed to connect to peer.");
                    }
>>>>>>> 4ed3063d
                    targetHost = _state.TargetHost!;
                }
                else
                {
                    targetHost = dnsHost;
                }
            }
            else
            {
                throw new ArgumentException($"Unsupported remote endpoint type '{_remoteEndPoint.GetType()}'.");
            }

            // We store TCS to local variable to avoid NRE if callbacks finish fast and set _state.ConnectTcs to null.
            var tcs = _state.ConnectTcs = new TaskCompletionSource<uint>(TaskCreationOptions.RunContinuationsAsynchronously);

            try
            {
                Debug.Assert(!Monitor.IsEntered(_state), "!Monitor.IsEntered(_state)");
                status = MsQuicApi.Api.ConnectionStartDelegate(
                    _state.Handle,
                    _configuration,
                    af,
                    targetHost,
                    (ushort)port);

                QuicExceptionHelpers.ThrowIfFailed(status, "Failed to connect to peer.");

                // this handle is ref counted by MsQuic, so safe to dispose here.
                _configuration.Dispose();
                _configuration = null;
            }
            catch
            {
                _state.StateGCHandle.Free();
                _state.Connection = null;
                throw;
            }

            return new ValueTask(tcs.Task);
        }

        private ValueTask ShutdownAsync(
            QUIC_CONNECTION_SHUTDOWN_FLAGS Flags,
            long ErrorCode)
        {
            // Store the connection into the GCHandle'd state to prevent GC if user calls ShutdownAsync and gets rid of all references to the MsQuicConnection.
            Debug.Assert(_state.Connection == null);
            _state.Connection = this;

            try
            {
                Debug.Assert(!Monitor.IsEntered(_state), "!Monitor.IsEntered(_state)");
                MsQuicApi.Api.ConnectionShutdownDelegate(
                    _state.Handle,
                    Flags,
                    ErrorCode);
            }
            catch
            {
                _state.Connection = null;
                throw;
            }

            return new ValueTask(_state.ShutdownTcs.Task);
        }

        internal void SetNegotiatedAlpn(IntPtr alpn, int alpnLength)
        {
            if (alpn != IntPtr.Zero && alpnLength != 0)
            {
                var buffer = new byte[alpnLength];
                Marshal.Copy(alpn, buffer, 0, alpnLength);
                _negotiatedAlpnProtocol = new SslApplicationProtocol(buffer);
            }
        }

        private static unsafe uint NativeCallbackHandler(
            IntPtr connection,
            IntPtr context,
            ConnectionEvent* connectionEvent)
        {
            GCHandle gcHandle = GCHandle.FromIntPtr(context);
            Debug.Assert(gcHandle.IsAllocated);
            Debug.Assert(gcHandle.Target is not null);
            var state = (State)gcHandle.Target;

            if (NetEventSource.Log.IsEnabled())
            {
                NetEventSource.Info(state, $"{state.TraceId} Connection received event {connectionEvent->Type}");
            }

            try
            {
                switch (connectionEvent->Type)
                {
                    case QUIC_CONNECTION_EVENT_TYPE.CONNECTED:
                        return HandleEventConnected(state, ref *connectionEvent);
                    case QUIC_CONNECTION_EVENT_TYPE.SHUTDOWN_INITIATED_BY_TRANSPORT:
                        return HandleEventShutdownInitiatedByTransport(state, ref *connectionEvent);
                    case QUIC_CONNECTION_EVENT_TYPE.SHUTDOWN_INITIATED_BY_PEER:
                        return HandleEventShutdownInitiatedByPeer(state, ref *connectionEvent);
                    case QUIC_CONNECTION_EVENT_TYPE.SHUTDOWN_COMPLETE:
                        return HandleEventShutdownComplete(state, ref *connectionEvent);
                    case QUIC_CONNECTION_EVENT_TYPE.PEER_STREAM_STARTED:
                        return HandleEventNewStream(state, ref *connectionEvent);
                    case QUIC_CONNECTION_EVENT_TYPE.STREAMS_AVAILABLE:
                        return HandleEventStreamsAvailable(state, ref *connectionEvent);
                    case QUIC_CONNECTION_EVENT_TYPE.PEER_CERTIFICATE_RECEIVED:
                        return HandleEventPeerCertificateReceived(state, ref *connectionEvent);
                    default:
                        return MsQuicStatusCodes.Success;
                }
            }
            catch (Exception ex)
            {
                if (NetEventSource.Log.IsEnabled())
                {
                    NetEventSource.Error(state, $"{state.TraceId} Exception occurred during handling {connectionEvent->Type} connection callback: {ex}");
                }

                if (state.ConnectTcs != null)
                {
                    // This is opportunistic if we get exception and have ability to propagate it to caller.
                    state.ConnectTcs.TrySetException(ex);
                    state.Connection = null;
                    state.ConnectTcs = null;
                }
                else
                {
                    Debug.Fail($"{state.TraceId} Exception occurred during handling {connectionEvent->Type} connection callback: {ex}");
                }

                // TODO: trigger an exception on any outstanding async calls.
                return MsQuicStatusCodes.InternalError;
            }
        }

        public override void Dispose()
        {
            Dispose(true);
            GC.SuppressFinalize(this);
        }

        ~MsQuicConnection()
        {
            Dispose(false);
        }

        private async Task FlushAcceptQueue()
        {
            _state.AcceptQueue.Writer.TryComplete();
            await foreach (MsQuicStream stream in _state.AcceptQueue.Reader.ReadAllAsync().ConfigureAwait(false))
            {
                if (stream.CanRead)
                {
                    stream.AbortRead(DefaultResetValue);
                }
                if (stream.CanWrite)
                {
                    stream.AbortWrite(DefaultResetValue);
                }
                stream.Dispose();
            }
        }

        private void Dispose(bool disposing)
        {
            int disposed = Interlocked.Exchange(ref _disposed, 1);
            if (disposed != 0)
            {
                return;
            }

            if (NetEventSource.Log.IsEnabled()) NetEventSource.Info(_state, $"{TraceId()} Connection disposing {disposing}");

            // If we haven't already shutdown gracefully (via a successful CloseAsync call), then force an abortive shutdown.
            if (_state.Handle != null && !_state.Handle.IsInvalid && !_state.Handle.IsClosed)
            {
                // Handle can be null if outbound constructor failed and we are called from finalizer.
                Debug.Assert(!Monitor.IsEntered(_state), "!Monitor.IsEntered(_state)");
                MsQuicApi.Api.ConnectionShutdownDelegate(
                    _state.Handle,
                    QUIC_CONNECTION_SHUTDOWN_FLAGS.SILENT,
                    0);
            }

            bool releaseHandles = false;
            lock (_state)
            {
                _state.Connection = null;
                if (_state.StreamCount == 0)
                {
                    releaseHandles = true;
                }
                else
                {
                    // We have pending streams so we need to defer cleanup until last one is gone.
                    _state.SetClosing();
                }
            }

            FlushAcceptQueue().GetAwaiter().GetResult();
            _configuration?.Dispose();
            if (releaseHandles)
            {
                if (NetEventSource.Log.IsEnabled()) NetEventSource.Info(_state, $"{TraceId()} Connection releasing handle");

                // We may not be fully initialized if constructor fails.
                _state.Handle?.Dispose();
            }
        }

        // TODO: this appears abortive and will cause prior successfully shutdown and closed streams to drop data.
        // It's unclear how to gracefully wait for a connection to be 100% done.
        internal override ValueTask CloseAsync(long errorCode, CancellationToken cancellationToken = default)
        {
            if (_disposed == 1)
            {
                return default;
            }

            return ShutdownAsync(QUIC_CONNECTION_SHUTDOWN_FLAGS.NONE, errorCode);
        }

        private void ThrowIfDisposed()
        {
            if (_disposed == 1)
            {
                throw new ObjectDisposedException(nameof(MsQuicStream));
            }
        }
    }
}<|MERGE_RESOLUTION|>--- conflicted
+++ resolved
@@ -642,19 +642,8 @@
 
             if (_remoteEndPoint is IPEndPoint ipEndPoint)
             {
-<<<<<<< HEAD
-                Debug.Assert(!Monitor.IsEntered(_state));
+                Debug.Assert(!Monitor.IsEntered(_state), "!Monitor.IsEntered(_state)");
                 MsQuicParameterHelpers.SetIPEndPointParam(MsQuicApi.Api, _state.Handle, QUIC_PARAM_LEVEL.CONNECTION, (uint)QUIC_PARAM_CONN.REMOTE_ADDRESS, ipEndPoint);
-=======
-                SOCKADDR_INET address = MsQuicAddressHelpers.IPEndPointToINet((IPEndPoint)_remoteEndPoint);
-                unsafe
-                {
-                    Debug.Assert(!Monitor.IsEntered(_state), "!Monitor.IsEntered(_state)");
-                    status = MsQuicApi.Api.SetParamDelegate(_state.Handle, QUIC_PARAM_LEVEL.CONNECTION, (uint)QUIC_PARAM_CONN.REMOTE_ADDRESS, (uint)sizeof(SOCKADDR_INET), (byte*)&address);
-                    QuicExceptionHelpers.ThrowIfFailed(status, "Failed to connect to peer.");
-                }
-
->>>>>>> 4ed3063d
                 targetHost = _state.TargetHost ?? ((IPEndPoint)_remoteEndPoint).Address.ToString();
                 port = ((IPEndPoint)_remoteEndPoint).Port;
 
@@ -670,18 +659,8 @@
                 if (!string.IsNullOrEmpty(_state.TargetHost) && !dnsHost.Equals(_state.TargetHost, StringComparison.InvariantCultureIgnoreCase) && IPAddress.TryParse(dnsHost, out IPAddress? address))
                 {
                     // This is form of IPAddress and _state.TargetHost is set to different string
-<<<<<<< HEAD
-                    Debug.Assert(!Monitor.IsEntered(_state));
+                    Debug.Assert(!Monitor.IsEntered(_state), "!Monitor.IsEntered(_state)");
                     MsQuicParameterHelpers.SetIPEndPointParam(MsQuicApi.Api, _state.Handle, QUIC_PARAM_LEVEL.CONNECTION, (uint)QUIC_PARAM_CONN.REMOTE_ADDRESS, new IPEndPoint(address, port));
-=======
-                    SOCKADDR_INET quicAddress = MsQuicAddressHelpers.IPEndPointToINet(new IPEndPoint(address, port));
-                    unsafe
-                    {
-                        Debug.Assert(!Monitor.IsEntered(_state), "!Monitor.IsEntered(_state)");
-                        status = MsQuicApi.Api.SetParamDelegate(_state.Handle, QUIC_PARAM_LEVEL.CONNECTION, (uint)QUIC_PARAM_CONN.REMOTE_ADDRESS, (uint)sizeof(SOCKADDR_INET), (byte*)&quicAddress);
-                        QuicExceptionHelpers.ThrowIfFailed(status, "Failed to connect to peer.");
-                    }
->>>>>>> 4ed3063d
                     targetHost = _state.TargetHost!;
                 }
                 else
