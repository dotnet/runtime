--- conflicted
+++ resolved
@@ -674,7 +674,6 @@
                 return;
             }
 
-<<<<<<< HEAD
             bool releaseHandles = false;
             lock (_state)
             {
@@ -691,17 +690,12 @@
             }
 
             FlushAcceptQueue().GetAwaiter().GetResult();
+            _configuration?.Dispose();
             if (releaseHandles)
             {
                 _state!.Handle?.Dispose();
                 if (_state.StateGCHandle.IsAllocated) _state.StateGCHandle.Free();
             }
-=======
-            _configuration?.Dispose();
-            _state?.Handle?.Dispose();
-            if (_stateHandle.IsAllocated) _stateHandle.Free();
-            _disposed = true;
->>>>>>> 9a64a29c
         }
 
         // TODO: this appears abortive and will cause prior successfully shutdown and closed streams to drop data.
