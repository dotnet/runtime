--- conflicted
+++ resolved
@@ -141,15 +141,10 @@
     <Reference Include="System.Diagnostics.StackTrace" Condition="'$(Configuration)' == 'Debug'" />
   </ItemGroup>
 
-<<<<<<< HEAD
   <!-- Support for deploying msquic on Windows. We make msquic.dll part or runtime binaries. (either from official releases or our transport) -->
-  <ItemGroup Condition="'$(TargetPlatformIdentifier)' == 'windows' and '$(UseQuicTransportPackage)' == 'true' and '$(DotNetBuildFromSource)' != 'true'">
-=======
-  <!-- Support for deploying msquic on Windows -->
   <ItemGroup Condition="'$(TargetPlatformIdentifier)' == 'windows' and
                         '$(TargetOS)' == 'windows' and
                         '$(DotNetBuildFromSource)' != 'true'">
->>>>>>> b39d6a6e
     <BinPlaceDir Include="$(MicrosoftNetCoreAppRuntimePackNativeDir)" ItemName="NativeBinPlaceItem" />
     <BinPlaceDir Include="$(NetCoreAppCurrentTestHostSharedFrameworkPath)" ItemName="NativeBinPlaceItem" />
     <BinPlaceDir Include="$(LibrariesAllBinArtifactsPath)" ItemName="NativeBinPlaceItem" />
