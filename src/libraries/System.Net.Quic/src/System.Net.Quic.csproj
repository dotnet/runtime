--- conflicted
+++ resolved
@@ -106,11 +106,7 @@
     <PackageReference Include="System.Net.MsQuic.Transport"
                       Version="$(SystemNetMsQuicTransportVersion)"
                       PrivateAssets="all"
-<<<<<<< HEAD
-                      GeneratePathProperty="true" 
-=======
                       GeneratePathProperty="true"
->>>>>>> eb51b02b
                       Condition="'$(DotNetBuildFromSource)' != 'true'" />
   </ItemGroup>
 
@@ -139,11 +135,7 @@
   </ItemGroup>
 
   <!-- Support for deploying msquic -->
-<<<<<<< HEAD
-  <ItemGroup Condition="'$(TargetsWindows)' == 'true' and
-=======
   <ItemGroup Condition="'$(TargetPlatformIdentifier)' == 'windows' and
->>>>>>> eb51b02b
                         ('$(TargetArchitecture)' == 'x64' or '$(TargetArchitecture)' == 'x86') and '$(DotNetBuildFromSource)' != 'true'">
     <BinPlaceDir Include="$(MicrosoftNetCoreAppRuntimePackNativeDir)" ItemName="NativeBinPlaceItem" />
     <BinPlaceDir Include="$(NetCoreAppCurrentTestHostSharedFrameworkPath)" ItemName="NativeBinPlaceItem" />
