// Licensed to the .NET Foundation under one or more agreements.
// The .NET Foundation licenses this file to you under the MIT license.

using System;
using System.Collections.Generic;
using System.IO;
using System.Linq;
using System.Reflection;
using System.Text;
using Microsoft.CodeAnalysis;
using Microsoft.CodeAnalysis.CSharp;
using Xunit;
using Xunit.Abstractions;
using Xunit.Sdk;

namespace StaticTestGenerator
{
    /// <summary>
    /// Utility that reflects over an xunit test assembly and generates a static .cs/.csproj containing invocations
    /// of all of the tests, with minimal additional ceremony and no use of reflection.
    /// </summary>
    public static class Program
    {
        /// <summary>Entrypoint to the utility.</summary>
        /// <param name="args">Command-line arguments.</param>
        public static void Main(string[] args)
        {
            // Validate the command line and parse out the relevant pieces.
            if (!TryParseCommandLine(args, out string testAssemblyPath, out string runtimeAssembliesPath, out string outputPath, out Xunit.ConsoleClient.CommandLine? xunitCommandLine))
            {
                return;
            }

            // Set up an assembly resolving event handler to help locate helper assemblies that are needed
            // to process the test assembly, such as xunit assemblies and .NET Core test helpers.
            string[] probingPaths = new string[] { Path.GetDirectoryName(testAssemblyPath)!, runtimeAssembliesPath, outputPath, AppContext.BaseDirectory };
            AppDomain.CurrentDomain.AssemblyResolve += (object? sender, ResolveEventArgs args) =>
            {
                // Clean up the dll name.
                string name = args.Name;
                int comma = name.IndexOf(',');
                if (comma > 0)
                {
                    name = name.Substring(0, comma);
                }
                if (!name.EndsWith(".dll"))
                {
                    name += ".dll";
                }

                // Try to find and load the assembly from each of directory in turn.
                foreach (string probingPath in probingPaths)
                {
                    try
                    {
                        Assembly a = Assembly.LoadFrom(Path.Combine(probingPath, name));
                        Log($"Loaded {a} from {a.Location}");
                        return a;
                    }
                    catch { }
                }

                return null;
            };

            // Discover all of the test methods in the test assembly, and find all theory inputs.
            DiscoverTestMethods(testAssemblyPath, out Assembly testAssembly, out TestDiscoverySink sink);
            Dictionary<IXunitTestCase, List<TestCase>> testCaseData = ComputeTestMethodTestCases(sink);

            int numUnsupported = 0, numCalls = 0;
            XunitFilters xunitFilters = xunitCommandLine!.Project.Filters;
            var sb = new StringBuilder();

            // Output the beginning of the program.
            Log("");
            sb.AppendLine(CodeTemplateStart);

            // Output calls for each test case.
            foreach (IXunitTestCase testCase in sink.TestCases)
            {
                // Skip test cases that aren't relevant to the current platform, OS, etc.  This is based
                // primarily on the traits applied earlier.
                if (!xunitFilters.Filter(testCase))
                {
                    continue;
                }

                MethodInfo m = ((ReflectionMethodInfo)testCase.Method).MethodInfo;
                Type t = m.ReflectedType!;

                // Skip test cases we can't support.  Some of these xunit doesn't support
                // either, so it's just for good measure; in other cases, xunit can support
                // them but with a lot of work at run time, often involving complicated reflection.
                if (t.IsGenericType)
                {
                    Log($"Unsupported {t.Name}.{testCase.Method.Name}. Generic type.");
                    numUnsupported++;
                    continue;
                }

                if (!IsPublic(t))
                {
                    Log($"Unsupported {t.Name}.{testCase.Method.Name}. Non-public type.");
                    numUnsupported++;
                    continue;
                }

                if (!m.IsPublic)
                {
                    Log($"Unsupported {t.Name}.{testCase.Method.Name}. Non-public method.");
                    numUnsupported++;
                    continue;
                }

                if (!m.IsStatic && !HasSupportedConstructor(t))
                {
                    Log($"Unsupported {t.Name}.{testCase.Method.Name}. Unsupported ctor.");
                    numUnsupported++;
                    continue;
                }

                // Output a call per theory data for this test case.
                sb.AppendLine("{");
                List<TestCase> testCases = testCaseData[testCase];
                for (int i = 0; i < testCases.Count; i++)
                {
                    TestCase test = testCases[i];
                    MethodInfo? mi = test.MemberDataMember as MethodInfo ?? (test.MemberDataMember as PropertyInfo)?.GetGetMethod();

                    // Skip theory data we can't support.

                    if (mi != null)
                    {
                        if (!mi.IsPublic || !mi.IsStatic)
                        {
                            Log($"Unsupported {t.Name}.{testCase.Method.Name}. Non-public MemberData {mi.Name}.");
                            numUnsupported++;
                            continue;
                        }

                        if (m.IsGenericMethod)
                        {
                            Log($"Unsupported {t.Name}.{testCase.Method.Name}. Generic method requires reflection invoke.");
                            numUnsupported++;
                            continue;
                        }
                    }

                    if (test.MemberDataMember is FieldInfo fi && (!fi.IsPublic || !fi.IsStatic))
                    {
                        Log($"Unsupported {t.Name}.{testCase.Method.Name}. Non-public MemberData field {fi.Name}.");
                        numUnsupported++;
                        continue;
                    }

                    if (test.Values != null)
                    {
                        if (!test.Values.All(v => v == null || (v is Type t && IsPublic(t)) || IsPublic(v.GetType())))
                        {
                            Log($"Unsupported {t.Name}.{testCase.Method.Name}. Non-public theory argument.");
                            numUnsupported++;
                            continue;
                        }
                    }

                    // Compute a display name to render.  This will be displayed in an error message, and
                    // can be used to then correlate back to the offending line in the generated .cs file.
                    string displayName = testCase.DisplayName;
                    if (testCases.Count > 1)
                    {
                        displayName += "{" + i + "}";
                    }

                    // Write out the call.
                    GenerateTestCaseCode(sb, displayName, t, m, test);
                    numCalls++;
                }
                sb.AppendLine("}");
            }

            // Output the end of the program.
            sb.AppendLine(CodeTemplateEnd);

            Log("");
            Log($"Num unsupported: {numUnsupported}");
            Log($"Num calls written: {numCalls}");
            Log("");

            // Make sure our output directory exists
            if (!Directory.Exists(outputPath))
            {
                Directory.CreateDirectory(outputPath);
            }

            // Write out the .cs file
            string csPath = Path.Combine(outputPath, "Program.cs");
            File.WriteAllText(csPath, CSharpSyntaxTree.ParseText(sb.ToString()).GetRoot().NormalizeWhitespace().ToString());
            Log($"Wrote {csPath}");

            // Write out the associated .csproj
            string csprojPath = Path.Combine(outputPath, Path.GetFileNameWithoutExtension(testAssemblyPath) + "-runner.csproj");
            Version version = Environment.Version;
            File.WriteAllText(
                csprojPath,
                GetCsprojTemplate($"net{version.Major}.{version.Minor}")
                .Replace("#HelperAssemblyLocation#", Path.GetDirectoryName(testAssemblyPath) + Path.DirectorySeparatorChar)
                .Replace("#TestAssembly#", Path.GetFullPath(testAssemblyPath))
                .Replace("#TestAssemblyLocation#", testAssemblyPath));
            Log($"Wrote {csprojPath}");
        }

        /// <summary>Parse the command-line.</summary>
        /// <param name="args">The arguments passed to Main.</param>
        /// <param name="testAssemblyPath">The location of the xunit test assembly to be analyzed. The resulting .cs file will call into this assembly.</param>
        /// <param name="runtimeAssembliesPath">The directory containing all of the helper assemblies needed, e.g. xunit's assemblies, .NET Core utility assemblies, etc.</param>
        /// <param name="outputPath">The directory into which the resulting project should be written.</param>
        /// <param name="xunitCommandLine">The xunit command-line object to pass to xunit test discovery.</param>
        /// <returns></returns>
        private static bool TryParseCommandLine(
            string[] args,
            out string testAssemblyPath,
            out string runtimeAssembliesPath,
            out string outputPath,
            out Xunit.ConsoleClient.CommandLine? xunitCommandLine)
        {
            if (args.Length >= 3)
            {
                static string EnsureEndsWithSeparator(string path) =>
                    !path.EndsWith(Path.DirectorySeparatorChar) && !path.EndsWith(Path.AltDirectorySeparatorChar) ?
                    path + Path.DirectorySeparatorChar :
                    path;

                runtimeAssembliesPath = EnsureEndsWithSeparator(args[1]);
                testAssemblyPath = Path.GetFullPath(args[2]);
                outputPath = EnsureEndsWithSeparator(Path.Combine(args[0], Path.GetFileNameWithoutExtension(testAssemblyPath)));

                // Gather arguments for xunit.
                var argsForXunit = new List<string>();
                argsForXunit.Add(testAssemblyPath); // first argument is the test assembly
                foreach (string extraArg in args.Skip(3))
                {
                    // If an argument is a response file, load its contents and add that instead.
                    if (extraArg.StartsWith("@"))
                    {
                        argsForXunit.AddRange(from line in File.ReadAllLines(extraArg.Substring(1))
                                              where line.Length > 0 && line[0] != '#'
                                              from part in line.Split(' ')
                                              select part);
                    }
                    else
                    {
                        // Otherwise, add the argument as-is.
                        argsForXunit.Add(extraArg);
                    }
                }

                // If the only argument added was the test assembly path, use default arguments.
                if (argsForXunit.Count == 1)
                {
                    argsForXunit.AddRange(s_defaultXunitOptions);
                }

                // Finally, hand off these arguments to xunit.
                xunitCommandLine = Xunit.ConsoleClient.CommandLine.Parse(argsForXunit.ToArray());

                Log($"Test assembly path    : {testAssemblyPath}");
                Log($"Helper assemblies path: {runtimeAssembliesPath}");
                Log($"Output path           : {outputPath}");
                Log($"Xunit arguments       : {string.Join(" ", argsForXunit)}");
                Log("");
                return true;
            }

            // Invalid command line arguments.
            Console.WriteLine("Usage: <output_directory> <helper_assemblies_directory> <test_assembly_path> <xunit_console_options>");
            Console.WriteLine("    Example:");
            Console.WriteLine(@"   dotnet run d:\tmpoutput d:\repos\runtime\artifacts\bin\testhost\net7.0-windows-Debug-x64\shared\Microsoft.NETCore.App\7.0.0\ d:\repos\runtime\artifacts\bin\System.Runtime.Tests\net7.0-windows-Debug\System.Runtime.Tests.dll");
            testAssemblyPath = string.Empty;
            runtimeAssembliesPath = string.Empty;
            outputPath = string.Empty;
            xunitCommandLine = null;
            return false;
        }

        /// <summary>Find all test methods in the test assembly.  The resulting <paramref name="sink"/> will contain the found tests.</summary>
        /// <param name="testAssemblyPath">The path to the test assembly.</param>
        /// <param name="testAssembly">The loaded test assembly.</param>
        /// <param name="sink">The discovered tests.</param>
        private static void DiscoverTestMethods(string testAssemblyPath, out Assembly testAssembly, out TestDiscoverySink sink)
        {
            // Load the test assembly.
            testAssembly = Assembly.LoadFrom(testAssemblyPath);
            Log($"Loaded {testAssembly.GetName().Name} from {testAssembly.Location}");

            // Find all tests.
            var discoverer = new Xunit2Discoverer(
                AppDomainSupport.Denied,
                new NullSourceInformationProvider(),
                new ReflectionAssemblyInfo(testAssembly),
                xunitExecutionAssemblyPath: null,
                shadowCopyFolder: null,
                new Xunit.NullMessageSink());

            sink = new TestDiscoverySink();

            discoverer.Find(includeSourceInformation: false, sink, TestFrameworkOptions.ForDiscovery(new TestAssemblyConfiguration()
            {
                DiagnosticMessages = false,
                InternalDiagnosticMessages = false,
                PreEnumerateTheories = false,
                StopOnFail = false
            }));

            // Wait for the find to complete.
            sink.Finished.WaitOne();
            Log($"Found {sink.TestCases.Count} test methods.");
        }

        /// <summary>Find all test cases associated with the found tests (e.g. one test case per theory input to each test).</summary>
        /// <param name="sink">The sink containing the discovered tests.</param>
        /// <returns>A dictionary of all tests and their associated test cases.</returns>
        private static Dictionary<IXunitTestCase, List<TestCase>> ComputeTestMethodTestCases(TestDiscoverySink sink)
        {
            // Create the dictionary containing all tests and associated test cases.
            Dictionary<IXunitTestCase, List<TestCase>> testCases = sink
                .TestCases
                .Cast<IXunitTestCase>()
                .Select(tc =>
                {
                    MethodInfo testMethod = ((ReflectionMethodInfo)tc.Method).MethodInfo;
                    Type testMethodType = testMethod.ReflectedType!;

                    var cases = new List<TestCase>();

                    if (testMethod.GetParameters().Length > 0)
                    {
                        // The test method has arguments, so look for all of the standard data attributes we can use to invoke the theory.
                        foreach (DataAttribute attr in testMethod.GetCustomAttributes<DataAttribute>(inherit: true))
                        {
                            try
                            {
                                // DataAttributes can themselves be marked to be skipped.  Ignore the attribute if it is.
                                if (!string.IsNullOrWhiteSpace(attr.Skip))
                                {
                                    continue;
                                }

                                switch (attr)
                                {
                                    case MemberDataAttribute memberData:
                                        // For a [MemberData(...)], it might point to a method, property, or field; get the right
                                        // piece of metadata.  Also, for methods, there might be data to pass to the method
                                        // when invoking it; store that as well.
                                        Type memberDataType = memberData.MemberType ?? testMethod.DeclaringType!;

                                        MethodInfo? testDataMethod = memberDataType.GetMethod(memberData.MemberName, BindingFlags.Public | BindingFlags.NonPublic | BindingFlags.Static | BindingFlags.FlattenHierarchy);
                                        if (testDataMethod != null)
                                        {
                                            cases.Add(new TestCase { MemberDataMember = testDataMethod, Values = memberData.Parameters });
                                            break;
                                        }

                                        PropertyInfo? testDataProperty = memberDataType.GetProperty(memberData.MemberName, BindingFlags.Public | BindingFlags.NonPublic | BindingFlags.Static | BindingFlags.FlattenHierarchy);
                                        if (testDataProperty != null)
                                        {
                                            cases.Add(new TestCase { MemberDataMember = testDataProperty });
                                            break;
                                        }

                                        FieldInfo? testDataField = memberDataType.GetField(memberData.MemberName, BindingFlags.Public | BindingFlags.NonPublic | BindingFlags.Static | BindingFlags.FlattenHierarchy);
                                        if (testDataField != null)
                                        {
                                            cases.Add(new TestCase { MemberDataMember = testDataField });
                                            break;
                                        }

                                        Log($"Error finding {memberData.MemberName} in MemberData on {testMethod.Name}");
                                        break;

                                    case ClassDataAttribute classData:
                                        if (classData.Class != null)
                                        {
                                            cases.Add(new TestCase { MemberDataMember = classData.Class });
                                        }
                                        break;

                                    case InlineDataAttribute inlineData:
                                        cases.AddRange(from values in attr.GetData(testMethod) select new TestCase { Values = values });
                                        break;
                                }
                            }
                            catch (Exception e)
                            {
                                Log($"Error processing {attr} on test method {testMethod.Name}: {e.Message}.");
                            }
                        }

                        // There may also be custom data attributes.  We can't just use their GetData methods, as they
                        // may return data we can't serialize into the .cs file.  That means we need to be able to serialize
                        // the construction of the attribute itself into the source file, so that we can effectively treat it
                        // like we do a member info.  To do that, we enumerate attribute datas.
                        foreach (CustomAttributeData cad in testMethod.GetCustomAttributesData())
                        {
                            try
                            {
                                Type attrType = cad.AttributeType;

                                if (!attrType.IsSubclassOf(typeof(DataAttribute)))
                                {
                                    // We only care about DataAttribute-derived types.
                                    continue;
                                }

                                if (typeof(MemberDataAttribute).IsAssignableFrom(attrType) ||
                                    typeof(ClassDataAttribute).IsAssignableFrom(attrType) ||
                                    typeof(InlineDataAttribute).IsAssignableFrom(attrType))
                                {
                                    // Already handled these in the previous loop.
                                    continue;
                                }

                                // Skip attributes we can't handle
                                if (!attrType.IsPublic || !cad.Constructor.IsPublic || !cad.ConstructorArguments.All(c => c.ArgumentType.IsPublic))
                                {
                                    Log($"Unsupported custom data attribute {cad.AttributeType} on test method {testMethod.Name}.");
                                    continue;
                                }

                                // Store the attribute type and the ctor values for it.
                                object[] values = (object[])UnwrapCustomAttributeTypedArguments(typeof(object), cad.ConstructorArguments);
                                cases.Add(new TestCase { MemberDataMember = cad.Constructor, Values = values });
                            }
                            catch (Exception e)
                            {
                                Log($"Error processing {cad.AttributeType} on test method {testMethod.Name}: {e.Message}.");
                            }
                        }
                    }
                    else
                    {
                        // There are no arguments to the method, so we just add a single test case to represent invoking the method.
                        cases.Add(new TestCase());
                    }

                    return KeyValuePair.Create(tc, cases);
                }).ToDictionary(k => k.Key, k => k.Value);

            return testCases;
        }

        private static Array UnwrapCustomAttributeTypedArguments(Type elementType, IList<CustomAttributeTypedArgument> args)
        {
            Array result = Array.CreateInstance(elementType, args.Count);

            for (int i = 0; i < args.Count; i++)
            {
                CustomAttributeTypedArgument cata = args[i];
                object? newArg = cata.Value is IReadOnlyCollection<CustomAttributeTypedArgument> roc ?
                    UnwrapCustomAttributeTypedArguments(cata.ArgumentType.GetElementType()!, roc.ToArray()) :
                    cata.Value;
                try
                {
                    result.SetValue(newArg, i);
                }
                catch
                {
                    throw new Exception($"Couldn't store {newArg} into array {result}");
                }
            }

            return result;
        }

        /// <summary>Writes the code for invoking the test case into the <see cref="StringBuilder"/>.</summary>
        /// <param name="sb">The destination StringBuilder.</param>
        /// <param name="testCaseDisplayName">The display name of the test case.</param>
        /// <param name="testMethodType">The type on which the test method lives.</param>
        /// <param name="testMethod">The test method.</param>
        /// <param name="testCase">The test case.</param>
        private static void GenerateTestCaseCode(
            StringBuilder sb, string testCaseDisplayName, Type testMethodType, MethodInfo testMethod, TestCase testCase)
        {
            // Writes out ".MethodName(arg1, arg2, ...)" when all arguments are statically available.
            // The arguments are written as literals.
            void WriteArgumentListStatic(object?[]? arguments, ParameterInfo[] parameters)
            {
                // Handle optional arguments by populating the input array with the defaults
                // whereever they exist and didn't already contain a value.  Also handle
                // a null input as meaning a null argument as input to a parameter.
                if (arguments == null)
                {
                    if (parameters.Length > 0)
                    {
                        arguments = new object[parameters.Length];
                    }
                }
                else if (arguments.Length < parameters.Length)
                {
                    var newArguments = new object?[parameters.Length];
                    Array.Copy(arguments, newArguments, arguments.Length);
                    for (int i = arguments.Length; i < parameters.Length; i++)
                    {
                        if (parameters[i].HasDefaultValue)
                        {
                            newArguments[i] = parameters[i].DefaultValue;
                        }
                    }
                    arguments = newArguments;
                }

                // Write out the argument list
                sb.Append("(");
                for (int i = 0; i < parameters.Length; i++)
                {
                    if (i != 0)
                    {
                        sb.Append(", ");
                    }

                    sb.Append(EncodeLiteral(arguments?[i], parameters[i].ParameterType));
                }
                sb.Append(")");
            }

            // Writes out ".MethodName(Cast<T0>(args[0]), Cast<T1>(args[1]), ...)" when all arguments are only
            // known at execution time from invoking a theory member data.
            void WriteArgumentListDynamic(string argumentsName, ParameterInfo[] parameters)
            {
                sb.Append("(");
                for (int i = 0; i < parameters.Length; i++)
                {
                    if (i != 0)
                    {
                        sb.Append(", ");
                    }

                    sb.Append($"Cast<{GetTypeName(parameters[i].ParameterType)}>({argumentsName}[{i}])");
                }
                sb.Append(")");
            }

            // TODO: Support IDisposable on these objects passed to the ctors, and create one that's shared/reused
            // across every method on the same test class.

            // Gets the argument string to pass to the test class.  This may include instantiating
            // a class fixture to pass into the test class' ctor.
            string GetConstructorArgs()
            {
                ConstructorInfo[] ctors = testMethodType.GetConstructors();
                foreach (ConstructorInfo ctor in ctors)
                {
                    ParameterInfo[] parameters = ctor.GetParameters();
                    switch (parameters.Length)
                    {
                        case 0:
                            return string.Empty;

                        case 1:
                            string typeName = parameters[0].ParameterType.Name == "ITestOutputHelper" ?
                                "DefaultTestOutputHelper" :
                                GetTypeName(parameters[0].ParameterType);
                            return $"new {typeName}()";
                    }
                }

                Log($"Error processing ctors for {testMethod.Name}.");
                return string.Empty;
            }

            // Write out the method call to invoke the test case with all arguments known at compile time.
            void WriteInvocationStatic(object[]? arguments, ParameterInfo[] parameters)
            {
                if (testMethod.IsStatic)
                {
                    sb.Append($"Execute(\"{testCaseDisplayName}\", () => {GetTypeName(testMethodType)}.{testMethod.Name}");
                    WriteArgumentListStatic(arguments, parameters);
                    sb.AppendLine(");");
                }
                else if (testMethodType.GetInterface("IDisposable") != null)
                {
                    sb.AppendLine($"using (var inst = new {GetTypeName(testMethodType)}({GetConstructorArgs()}))");
                    sb.Append($"Execute(\"{testCaseDisplayName}\", () => inst.{testMethod.Name}");
                    WriteArgumentListStatic(arguments, parameters);
                    sb.AppendLine(");");
                }
                else
                {
                    sb.Append($"Execute(\"{testCaseDisplayName}\", () => new {GetTypeName(testMethodType)}({GetConstructorArgs()}).{testMethod.Name}");
                    WriteArgumentListStatic(arguments, parameters);
                    sb.AppendLine(");");
                }
            }

            // Write out the method call to invoke the test case with all arguments known at run time.
            void WriteInvocationDynamic(string argumentsName, ParameterInfo[] parameters)
            {
                if (testMethod.IsStatic)
                {
                    sb.Append($"Execute(\"{testCaseDisplayName}\", () => {GetTypeName(testMethodType)}.{testMethod.Name}");
                    WriteArgumentListDynamic(argumentsName, parameters);
                    sb.AppendLine(");");
                }
                else if (testMethodType.GetInterface("IDisposable") != null)
                {
                    sb.AppendLine($"using (var inst = new {GetTypeName(testMethodType)}({GetConstructorArgs()}))");
                    sb.Append($"Execute(\"{testCaseDisplayName}\", () => inst.{testMethod.Name}");
                    WriteArgumentListDynamic(argumentsName, parameters);
                    sb.AppendLine(");");
                }
                else
                {
                    sb.Append($"Execute(\"{testCaseDisplayName}\", () => new {GetTypeName(testMethodType)}({GetConstructorArgs()}).{testMethod.Name}");
                    WriteArgumentListDynamic(argumentsName, parameters);
                    sb.AppendLine(");");
                }
            }

            // Get the parameters for the test method.
            ParameterInfo[] parameters = testMethod.GetParameters();

            // Write out the invocation, with input coming from a theory data attribute if relevant.
            switch (testCase.MemberDataMember)
            {
                case MethodInfo mi:
                    // This is a theory with data coming from a MemberData method.
                    string memberDataArgs = string.Empty;
                    if (testCase.Values != null)
                    {
                        // There are arguments to the member data; serialize them to be used in the call to it.
                        ParameterInfo[] memberDataParameters = mi.GetParameters();
                        var argsSb = new StringBuilder();
                        for (int i = 0; i < testCase.Values.Length; i++)
                        {
                            if (i != 0)
                            {
                                argsSb.Append(", ");
                            }
                            argsSb.Append(EncodeLiteral(testCase.Values[i], memberDataParameters[i].ParameterType));
                        }
                        memberDataArgs = argsSb.ToString();
                    }
                    sb.AppendLine($"foreach (object[] row in {GetTypeName(mi.ReflectedType!)}.{mi.Name}({memberDataArgs}))");
                    WriteInvocationDynamic("row", parameters);
                    break;

                case PropertyInfo pi:
                    // This is a theory with data coming from a MemberData property.
                    sb.AppendLine($"foreach (object[] row in {GetTypeName(pi.ReflectedType!)}.{pi.Name})");
                    WriteInvocationDynamic("row", parameters);
                    break;

                case FieldInfo fi:
                    // This is a theory with data coming from a MemberData field.
                    sb.AppendLine($"foreach (object[] row in {GetTypeName(fi.ReflectedType!)}.{fi.Name})");
                    WriteInvocationDynamic("row", parameters);
                    break;

                case Type ti:
                    // This is a theory with data coming from a ClassData data attribute.
                    sb.AppendLine($"foreach (object[] row in ((IEnumerable<object[]>)new {GetTypeName(ti)}())");
                    WriteInvocationDynamic("row", parameters);
                    break;

                case ConstructorInfo ci:
                    // This is a theory with data coming from a custom data attribute.
                    sb.AppendLine($"foreach (object[] row in new {GetTypeName(ci.DeclaringType!)}");
                    WriteArgumentListStatic(testCase.Values, ci.GetParameters());
                    sb.Append(".GetData(null))"); // TODO: Generate code to construct a method info to pass in instead of null?
                    WriteInvocationDynamic("row", parameters);
                    break;

                default:
                    // This is either a method with no arguments, or it's a theory with theory data
                    // coming from an InlineData or some other means where we know all of the values
                    // at compile time.
                    WriteInvocationStatic(testCase.Values, parameters);
                    break;
            }
        }

        /// <summary>Encodes the provided object as a literal.</summary>
        /// <param name="literal">The literal to encode.</param>
        /// <param name="expectedType">The type that's expected at the usage location.</param>
        /// <returns>A string representing the encoded literal.</returns>
        private static string EncodeLiteral(object? literal, Type? expectedType)
        {
            if (literal == null)
            {
                return "null";
            }

            if (literal is Type t)
            {
                return $"typeof({GetTypeName(t)})";
            }

            if (literal is Array arr)
            {
                Type elementType = literal.GetType().GetElementType()!;
                return
                    $"new {GetTypeName(elementType)}[]" +
                    "{" +
                    string.Join(",", arr.Cast<object>().Select(o => EncodeLiteral(o, elementType))) +
                    "}";
            }

            if (literal is Guid guid)
            {
                return $"Guid.Parse(\"{guid}\")";
            }

            if (literal is IntPtr ptr)
            {
                return $"new IntPtr(0x{(long)ptr:X})";
            }

            if (literal is UIntPtr uptr)
            {
                return $"new UIntPtr(0x{(ulong)uptr:X})";
            }

            string? result = null;

            if (literal is Enum e)
            {
                result = $"({GetTypeName(e.GetType())})({e.ToString("D")}{(Convert.GetTypeCode(literal) == TypeCode.UInt64 ? "UL" : "L")})";
            }
            else
            {
                switch (Type.GetTypeCode(literal.GetType()))
                {
                    case TypeCode.Boolean:
                        result = ((bool)literal).ToString().ToLowerInvariant();
                        break;
                    case TypeCode.Char:
                        result = $"'\\u{(int)(char)literal:X4}'";
                        break;
                    case TypeCode.SByte:
                        result = $"(sbyte)({literal})";
                        break;
                    case TypeCode.Byte:
                        result = $"(byte){literal}";
                        break;
                    case TypeCode.Int16:
                        result = $"(short)({literal})";
                        break;
                    case TypeCode.UInt16:
                        result = $"(ushort){literal}";
                        break;
                    case TypeCode.Int32:
                        result = $"({literal})";
                        break;
                    case TypeCode.UInt32:
                        result = $"{literal}U";
                        break;
                    case TypeCode.Int64:
                        result = $"({literal}L)";
                        break;
                    case TypeCode.UInt64:
                        result = $"{literal}UL";
                        break;
                    case TypeCode.Decimal:
                        result = $"({literal}M)";
                        break;
                    case TypeCode.Single:
                        result =
                            float.IsNegativeInfinity((float)literal) ? "float.NegativeInfinity" :
                            float.IsInfinity((float)literal) ? "float.PositiveInfinity" :
                            float.IsNaN((float)literal) ? "float.NaN" :
                            $"(float)({((float)literal).ToString("R")}F)";
                        break;
                    case TypeCode.Double:
                        result =
                            double.IsNegativeInfinity((double)literal) ? "double.NegativeInfinity" :
                            double.IsInfinity((double)literal) ? "double.PositiveInfinity" :
                            double.IsNaN((double)literal) ? "double.NaN" :
                            $"(double)({((double)literal).ToString("R")}D)";
                        break;
                    case TypeCode.String:
                        var sb = new StringBuilder();
                        sb.Append('"');
                        foreach (char c in literal.ToString()!)
                        {
                            if (c == '\\')
                            {
                                sb.Append("\\\\");
                            }
                            else if (c == '"')
                            {
                                sb.Append("\\\"");
                            }
                            else if (c >= 32 && c < 127)
                            {
                                sb.Append(c);
                            }
                            else
                            {
                                sb.Append($"\\u{((int)c).ToString("X4")}");
                            }
                        }
                        sb.Append('"');
                        result = sb.ToString();
                        break;
                    default:
                        Log($"Error encoding literal {literal} ({literal?.GetType()})");
                        return string.Empty;
                }
            }

            if (expectedType != null &&
                Nullable.GetUnderlyingType(expectedType) == null &&
                literal.GetType() != expectedType &&
                !expectedType.IsGenericParameter)
            {
                result = $"({GetTypeName(expectedType)})({result})";
            }

            return result;
        }

        /// <summary>Gets the full type name that can be written into the source, e.g. in a typeof or in a method invocation.</summary>
        /// <param name="type">The type.</param>
        /// <returns>The rendered type name.</returns>
        private static string GetTypeName(Type type)
        {
            if (type == typeof(void))
            {
                return "void";
            }

            if (type == typeof(object))
            {
                return "object";
            }

            if (!type.IsEnum)
            {
                switch (Type.GetTypeCode(type))
                {
                    case TypeCode.Boolean: return "bool";
                    case TypeCode.Byte: return "byte";
                    case TypeCode.Char: return "char";
                    case TypeCode.Decimal: return "decimal";
                    case TypeCode.Double: return "double";
                    case TypeCode.Int16: return "short";
                    case TypeCode.Int32: return "int";
                    case TypeCode.Int64: return "long";
                    case TypeCode.SByte: return "sbyte";
                    case TypeCode.Single: return "float";
                    case TypeCode.String: return "string";
                    case TypeCode.UInt16: return "ushort";
                    case TypeCode.UInt32: return "uint";
                    case TypeCode.UInt64: return "ulong";
                }
            }

            if (type.IsArray)
            {
                return GetTypeName(type.GetElementType()!) + "[" + new string(',', type.GetArrayRank() - 1) + "]";
            }

            if (type.IsPointer)
            {
                return GetTypeName(type.GetElementType()!) + "*";
            }

            Type[] genericArgs = type.GetGenericArguments();
            Type[] parentGenericArgs = type.DeclaringType?.GetGenericArguments() ?? Type.EmptyTypes;
            string? name = null;

            if (type.IsNested)
            {
                if (type.DeclaringType!.IsGenericType &&
                    !type.DeclaringType.IsConstructedGenericType &&
                    type.IsConstructedGenericType)
                {
                    name = GetTypeName(type.DeclaringType.MakeGenericType(genericArgs.Take(parentGenericArgs.Length).ToArray()));
                }
                else
                {
                    name = GetTypeName(type.DeclaringType);
                }

                name += "." + type.Name;
            }
            else if (!string.IsNullOrEmpty(type.Namespace))
            {
                name = type.Namespace + "." + type.Name;
            }
            else
            {
                name = type.Name;
            }

            if (!type.IsGenericType)
            {
                return name;
            }

            int backtickPos = name.IndexOf("`");
            if (backtickPos == -1)
            {
                return name;
            }

            name = name.Substring(0, backtickPos);

            if (type.IsNested && type.DeclaringType!.IsGenericType)
            {
                genericArgs = genericArgs.Skip(parentGenericArgs.Length).ToArray();
            }

            return
                name +
                "<" +
                (type.IsConstructedGenericType ? string.Join(", ", genericArgs.Select(g => GetTypeName(g))) : new string(',', genericArgs.Length - 1)) +
                ">";
        }

        /// <summary>Determines whether the type has public visibility such that we can emit calls into it.</summary>
        /// <param name="type">The type.</param>
        /// <returns>true if we can make calls to the type; otherwise, false.</returns>
        private static bool IsPublic(Type type)
        {
            if (type.IsArray || type.IsPointer)
            {
                return IsPublic(type.GetElementType()!);
            }

            if (type.IsNested)
            {
                return type.IsNestedPublic && IsPublic(type.DeclaringType!);
            }

            return type.IsPublic;
        }

        /// <summary>Determines whether the test class has a ctor we can use to instantiate it.</summary>
        /// <param name="testClassType">The type.</param>
        /// <returns>true if we can instantiate the test class; otherwise, false.</returns>
        private static bool HasSupportedConstructor(Type testClassType)
        {
            foreach (ConstructorInfo ci in testClassType.GetConstructors())
            {
                ParameterInfo[] parameters = ci.GetParameters();
                switch (parameters.Length)
                {
                    case 0:
                        // If there's a default ctor, we're good to go.
                        return true;

                    case 1:
                        // If the test class takes an ITestOutputHelper, we can manufacture a TestOutputHelper.
                        if (parameters[0].ParameterType == typeof(ITestOutputHelper))
                        {
                            return true;
                        }

                        // If the test class takes a type that has a public ctor we can
                        // use to create it, then we're also fine.
                        Type ctorArgType = parameters[0].ParameterType;
                        if (IsPublic(ctorArgType) && ctorArgType.GetConstructor(Type.EmptyTypes) != null)
                        {
                            return true;
                        }
                        break;
                }
            }

            // We don't know how to instantiate this test class.
            return false;
        }

        /// <summary>Log a message to the console.</summary>
        /// <param name="message">The message to log.</param>
        private static void Log(string message)
        {
            message ??= string.Empty;

            Console.ForegroundColor = ConsoleColor.DarkYellow;
            Console.Write(DateTime.Now + " | ");
            Console.ResetColor();

            const string ErrorStart = "Error";
            const string WarningStart = "Unsupported";

            if (message.StartsWith(ErrorStart))
            {
                Console.ForegroundColor = ConsoleColor.Red;
                Console.Write(ErrorStart);
                Console.ResetColor();
                message = message.Substring(ErrorStart.Length);
            }
            else if (message.StartsWith(WarningStart))
            {
                Console.ForegroundColor = ConsoleColor.Yellow;
                Console.Write(WarningStart);
                Console.ResetColor();
                message = message.Substring(WarningStart.Length);
            }

            Console.WriteLine(message);
        }

        /// <summary>Represents a test case for a test method.</summary>
        private sealed class TestCase
        {
            /// <summary>The method, property, or field to invoke or access to retrieve theory data.</summary>
            public MemberInfo? MemberDataMember;
            /// <summary>
            /// If <see cref="MemberDataMember"/> is a MethodInfo, the arguments to the test method, if there are any.
            /// Otherwise, the arguments to the member data method, or null if there aren't any.
            /// </summary>
            public object[]? Values;
        }

        /// <summary>Default options to use when constructing xunit options if no additional options are provided.</summary>
        private static readonly string[] s_defaultXunitOptions = new string[]
        {
            "-notrait", "category=nonnetcoreapptests",
            "-notrait", "category=nonwindowstests",
            "-notrait", "category=IgnoreForCI",
            "-notrait", "category=failing",
            "-notrait", "category=OuterLoop"
        };

        /// <summary>The code to write out to the output file before all of the test cases.</summary>
        private const string CodeTemplateStart =
@"using System;
using System.Threading.Tasks;
using Microsoft.DotNet.XUnitExtensions;
using Xunit.Abstractions;

public static class Test
{
    private static bool s_verbose;
    private static int s_succeeded, s_failed;
    private const int SuccessErrorCode = 42;

    public static int Main(string[] args)
    {
        if (args.Length == 1 && args[0] == ""-v"")
        {
            s_verbose = true;
        }
        else if (args.Length != 0)
        {
            // TODO: RemoteExecutor has changed and no longer works correctly with this
            //       runner, as it ends up trying to use this runner to launch the
            //       remote executor process.
            Console.Error.WriteLine(""Unsupported arguments: "" + string.Join("", "", args));
            return -1;
        }

";

        /// <summary>The code to write out to the output file after all of the test cases.</summary>
        private const string CodeTemplateEnd =
@"
        Console.WriteLine();
        Console.ForegroundColor = ConsoleColor.Yellow;
        int total = s_succeeded + s_failed;
        Console.WriteLine($""Total : {total}"");
        if (total > 0)
        {
            Console.WriteLine($""Passed: {s_succeeded} ({(s_succeeded * 100.0 / total).ToString(""N"")}%)"");
            Console.WriteLine($""Failed: {s_failed} ({(s_failed * 100.0 / total).ToString(""N"")}%)"");
        }
        Console.ResetColor();
        return SuccessErrorCode;
    }

    private static void Execute(string name, Action action)
    {
        if (s_verbose) Console.WriteLine(name);
        try
        {
            action();
            s_succeeded++;
        }
        catch (SkipTestException) { }
        catch (Exception e)
        {
            s_failed++;
            Console.ForegroundColor = ConsoleColor.Red;
            Console.Error.WriteLine(name + "" [FAIL]"");
            Console.ResetColor();
            Console.Error.WriteLine(e);
        }
    }

    private static void Execute(string name, Func<Task> action)
    {
        if (s_verbose) Console.WriteLine(name);
        try
        {
            action().GetAwaiter().GetResult();
            s_succeeded++;
        }
        catch (SkipTestException) { }
        catch (Exception e)
        {
            s_failed++;
            Console.ForegroundColor = ConsoleColor.Red;
            Console.Error.WriteLine(name + "" [FAIL]"");
            Console.ResetColor();
            Console.Error.WriteLine(e);
        }
    }

    private static T Cast<T>(object obj) =>
        obj is null ? default :
        obj is T t ? t :
        (T)Convert.ChangeType(obj, typeof(T));

    private sealed class DefaultTestOutputHelper : ITestOutputHelper
    {
        public void WriteLine(string message)
        {
            if (s_verbose) Console.WriteLine(""TestOutputHelper: "" + message);
        }

        public void WriteLine(string format, params object[] args)
        {
            if (s_verbose) Console.WriteLine(""TestOutputHelper: "" + string.Format(format, args));
        }
    }
}
";

        private string GetCsprojTemplate(string targetFramework) =>
$@"<Project Sdk=""Microsoft.NET.Sdk"">
  <PropertyGroup>
    <OutputType>Exe</OutputType>
<<<<<<< HEAD
    <TargetFramework>net6.0</TargetFramework>
    <LangVersion>preview</LangVersion>
=======
    <TargetFramework>{targetFramework}</TargetFramework>
>>>>>>> 8fd74f34
    <TreatWarningsAsErrors>true</TreatWarningsAsErrors>
    <NoWarn>IDE0049</NoWarn> <!-- names can be simplified -->
  </PropertyGroup>
  <ItemGroup>
    <Reference Include=""xunit.core""><HintPath>#HelperAssemblyLocation#xunit.core.dll</HintPath></Reference>
    <Reference Include=""xunit.assert""><HintPath>#HelperAssemblyLocation#xunit.assert.dll</HintPath></Reference>
    <Reference Include=""xunit.abstractions""><HintPath>#HelperAssemblyLocation#xunit.abstractions.dll</HintPath></Reference>
    <Reference Include=""Microsoft.DotNet.XUnitExtensions""><HintPath>#HelperAssemblyLocation#Microsoft.DotNet.XUnitExtensions.dll</HintPath></Reference>
    <Reference Include=""TestUtilities""><HintPath>#HelperAssemblyLocation#TestUtilities.dll</HintPath></Reference>
    <Reference Include=""#TestAssembly#""><HintPath>#TestAssemblyLocation#</HintPath></Reference>
  </ItemGroup>
</Project>";
    }
}<|MERGE_RESOLUTION|>--- conflicted
+++ resolved
@@ -1132,12 +1132,7 @@
 $@"<Project Sdk=""Microsoft.NET.Sdk"">
   <PropertyGroup>
     <OutputType>Exe</OutputType>
-<<<<<<< HEAD
-    <TargetFramework>net6.0</TargetFramework>
-    <LangVersion>preview</LangVersion>
-=======
     <TargetFramework>{targetFramework}</TargetFramework>
->>>>>>> 8fd74f34
     <TreatWarningsAsErrors>true</TreatWarningsAsErrors>
     <NoWarn>IDE0049</NoWarn> <!-- names can be simplified -->
   </PropertyGroup>
