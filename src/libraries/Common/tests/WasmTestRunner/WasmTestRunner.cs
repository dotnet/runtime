--- conflicted
+++ resolved
@@ -5,10 +5,6 @@
 using System.Collections.Generic;
 using System.Threading.Tasks;
 using Microsoft.DotNet.XHarness.TestRunners.Common;
-<<<<<<< HEAD
-=======
-
->>>>>>> cf71da3d
 using Microsoft.DotNet.XHarness.TestRunners.Xunit;
 
 public class WasmTestRunner : WasmApplicationEntryPoint
@@ -67,17 +63,12 @@
                 case "-untilFailed":
                     untilFailed = true;
                     break;
-<<<<<<< HEAD
                 case "-threads":
                     runner.IsThreadless = false;
                     runner.RunInParallel = true;
                     break;
                 case "-verbosity":
                     runner.MinimumLogLevel = Enum.Parse<MinimumLogLevel>(args[i + 1]);
-=======
-                case "-verbosity":
-                    minimumLogLevel = Enum.Parse<MinimumLogLevel>(args[i + 1]);
->>>>>>> cf71da3d
                     i++;
                     break;
                 default:
@@ -85,24 +76,12 @@
             }
         }
 
-<<<<<<< HEAD
         runner.ExcludedTraits = excludedTraits;
         runner.IncludedTraits = includedTraits;
         runner.IncludedNamespaces = includedNamespaces;
         runner.IncludedClasses = includedClasses;
         runner.IncludedMethods = includedMethods;
-=======
-        var runner = new SimpleWasmTestRunner()
-        {
-            TestAssembly = testAssembly,
-            ExcludedTraits = excludedTraits,
-            IncludedTraits = includedTraits,
-            IncludedNamespaces = includedNamespaces,
-            IncludedClasses = includedClasses,
-            IncludedMethods = includedMethods,
             MinimumLogLevel = minimumLogLevel
-        };
->>>>>>> cf71da3d
 
         if (OperatingSystem.IsBrowser())
         {
