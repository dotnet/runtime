--- conflicted
+++ resolved
@@ -88,18 +88,13 @@
             };
         }
 
-<<<<<<< HEAD
-        await Task.Yield();
-        await runner.RunAsync();
-        return runner.LastRunHadFailedTests ? 1 : 0;
-=======
         if (OperatingSystem.IsBrowser())
         {
             await Task.Yield();
         }
 
-        return await runner.Run();
->>>>>>> faf65649
+        await runner.RunAsync();
+        return runner.LastRunHadFailedTests ? 1 : 0;
     }
 }
 
