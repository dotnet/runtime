--- conflicted
+++ resolved
@@ -153,7 +153,14 @@
         private static bool? s_isVbsAvailable;
         internal static bool IsVbsAvailable => s_isVbsAvailable ??= CheckIfVbsAvailable();
 
-<<<<<<< HEAD
+        private static bool? s_isRsaPssSupported;
+
+        /// <summary>
+        /// Checks if the platform supports RSA-PSS signatures.
+        /// This value is not suitable to check if RSA-PSS is supported in cert chains - see CertificateRequestChainTests.PlatformSupportsPss.
+        /// </summary>
+        internal static bool IsRsaPssSupported => s_isRsaPssSupported ??= CheckIfRsaPssSupported();
+
         internal static bool IsPqcMLKemX509Supported
         {
             get
@@ -167,14 +174,5 @@
 #endif
             }
         }
-=======
-        private static bool? s_isRsaPssSupported;
-
-        /// <summary>
-        /// Checks if the platform supports RSA-PSS signatures.
-        /// This value is not suitable to check if RSA-PSS is supported in cert chains - see CertificateRequestChainTests.PlatformSupportsPss.
-        /// </summary>
-        internal static bool IsRsaPssSupported => s_isRsaPssSupported ??= CheckIfRsaPssSupported();
->>>>>>> e0eea1fd
     }
 }