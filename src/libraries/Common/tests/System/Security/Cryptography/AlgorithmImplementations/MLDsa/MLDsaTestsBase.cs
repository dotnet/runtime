--- conflicted
+++ resolved
@@ -166,20 +166,14 @@
 
             using (MLDsa mldsaPub = ImportPublicKey(algorithm, publicKey))
             {
-<<<<<<< HEAD
                 ExerciseSuccessfulVerify(mldsaPub, data, signature, [], mu);
-                ExerciseSuccessfulVerifyPreHash(mldsaPub, HashInfo.Sha256.Oid, hash, signaturePreHash, []);
-                AssertExtensions.FalseExpression(mldsaPub.VerifyPreHash(hash, signature, HashInfo.Sha256.Oid));
+                ExerciseSuccessfulVerifyPreHash(mldsaPub, HashInfo.Sha512.Oid, hash, signaturePreHash, []);
+                AssertExtensions.FalseExpression(mldsaPub.VerifyPreHash(hash, signature, HashInfo.Sha512.Oid));
 
                 if (muSignature is not null)
                 {
                     ExerciseSuccessfulVerify(mldsaPub, data, muSignature, [], mu);
                 }
-=======
-                ExerciseSuccessfulVerify(mldsaPub, data, signature, []);
-                ExerciseSuccessfulVerifyPreHash(mldsaPub, HashInfo.Sha512.Oid, hash, signaturePreHash, []);
-                AssertExtensions.FalseExpression(mldsaPub.VerifyPreHash(hash, signature, HashInfo.Sha512.Oid));
->>>>>>> fdfd4c45
             }
         }
 
@@ -389,7 +383,18 @@
             Assert.DoesNotContain("unknown", ce.Message, StringComparison.OrdinalIgnoreCase);
         }
 
-<<<<<<< HEAD
+        [ConditionalTheory(typeof(PlatformDetection), nameof(PlatformDetection.IsWindows))]
+        [MemberData(nameof(UnsupportedWindowsPreHashCombinations))]
+        public void SignPreHash_ThrowsForUnsupportedAlgorithmCombinations(MLDsaAlgorithm algorithm, HashInfo hashInfo)
+        {
+            using MLDsa mldsa = GenerateKey(algorithm);
+            byte[] hash = new byte[hashInfo.OutputSize];
+
+            CryptographicException ce = Assert.Throws<CryptographicException>(() => mldsa.SignPreHash(hash, hashInfo.Oid));
+            Assert.Contains(algorithm.Name, ce.Message);
+            Assert.Contains(hashInfo.Name.Name, ce.Message);
+        }
+
         [Theory]
         [MemberData(nameof(MLDsaTestsData.AllMLDsaAlgorithms), MemberType = typeof(MLDsaTestsData))]
         public void ExternalMuHash_AccruesProperly(MLDsaAlgorithm algorithm)
@@ -524,21 +529,6 @@
         }
 
         protected static void ExerciseSuccessfulVerify(MLDsa mldsa, byte[] data, byte[] signature, byte[] context, byte[] mu = null)
-=======
-        [ConditionalTheory(typeof(PlatformDetection), nameof(PlatformDetection.IsWindows))]
-        [MemberData(nameof(UnsupportedWindowsPreHashCombinations))]
-        public void SignPreHash_ThrowsForUnsupportedAlgorithmCombinations(MLDsaAlgorithm algorithm, HashInfo hashInfo)
-        {
-            using MLDsa mldsa = GenerateKey(algorithm);
-            byte[] hash = new byte[hashInfo.OutputSize];
-
-            CryptographicException ce = Assert.Throws<CryptographicException>(() => mldsa.SignPreHash(hash, hashInfo.Oid));
-            Assert.Contains(algorithm.Name, ce.Message);
-            Assert.Contains(hashInfo.Name.Name, ce.Message);
-        }
-
-        protected static void ExerciseSuccessfulVerify(MLDsa mldsa, byte[] data, byte[] signature, byte[] context)
->>>>>>> fdfd4c45
         {
             ReadOnlySpan<byte> buffer = [0, 1, 2, 3];
 
