--- conflicted
+++ resolved
@@ -230,34 +230,15 @@
                 return;
             }
 
-<<<<<<< HEAD
-            using (HttpClient client = CreateHttpClient())
-            {
-                var options = new GenericLoopbackOptions { Address = TestHelper.GetIPv6LinkLocalAddress(), UseSsl = false };
-                if (options.Address == null)
-                {
-                    throw new SkipTestException("Unable to find valid IPv6 LL address.");
-                }
-
-                await LoopbackServerFactory.CreateServerAsync(async (server, url) =>
-                {
-                    _output.WriteLine(url.ToString());
-                    await TestHelper.WhenAllCompletedOrAnyFailed(
-                        server.AcceptConnectionSendResponseAndCloseAsync(),
-                        client.SendAsync(CreateRequest(HttpMethod.Get, url, UseVersion, true)));
-                }, options: options);
-=======
 
             using HttpClientHandler handler = CreateHttpClientHandler();
             handler.ServerCertificateCustomValidationCallback = TestHelper.AllowAllCertificates;
 
             using HttpClient client = CreateHttpClient(handler);
 
-            var options = new GenericLoopbackOptions { Address = TestHelper.GetIPv6LinkLocalAddress() };
             if (options.Address == null)
             {
                 throw new SkipTestException("Unable to find valid IPv6 LL address.");
->>>>>>> 3218c128
             }
 
             await LoopbackServerFactory.CreateServerAsync(async (server, url) =>
@@ -283,26 +264,13 @@
 
             using HttpClient client = CreateHttpClient(handler);
 
-            var options = new GenericLoopbackOptions { Address = address };
             await LoopbackServerFactory.CreateServerAsync(async (server, url) =>
             {
-<<<<<<< HEAD
-                var options = new GenericLoopbackOptions { Address = address, UseSsl = false };
-                await LoopbackServerFactory.CreateServerAsync(async (server, url) =>
-                {
-                    _output.WriteLine(url.ToString());
-                    await TestHelper.WhenAllCompletedOrAnyFailed(
-                        server.AcceptConnectionSendResponseAndCloseAsync(),
-                        client.SendAsync(CreateRequest(HttpMethod.Get, url, UseVersion, true)));
-                }, options: options);
-            }
-=======
                 _output.WriteLine(url.ToString());
                 await TestHelper.WhenAllCompletedOrAnyFailed(
                     server.AcceptConnectionSendResponseAndCloseAsync(),
                     client.SendAsync(CreateRequest(HttpMethod.Get, url, UseVersion, true)));
             }, options: options);
->>>>>>> 3218c128
         }
 
         public static IEnumerable<object[]> GetAsync_IPBasedUri_Success_MemberData()
