--- conflicted
+++ resolved
@@ -410,11 +410,7 @@
         }
 
         [Fact]
-<<<<<<< HEAD
-        [PlatformSpecific(~TestPlatforms.Windows)]
-=======
         [PlatformSpecific(TestPlatforms.Linux)]
->>>>>>> 907b5ae6
         public void HttpClientUsesSslCertEnvironmentVariables()
         {
             // We set SSL_CERT_DIR and SSL_CERT_FILE to empty locations.
