--- conflicted
+++ resolved
@@ -982,10 +982,7 @@
                 newOptions.Address = options.Address;
                 newOptions.UseSsl = options.UseSsl;
                 newOptions.SslProtocols = options.SslProtocols;
-<<<<<<< HEAD
-=======
                 newOptions.ListenBacklog = options.ListenBacklog;
->>>>>>> 3218c128
             }
             return newOptions;
         }
