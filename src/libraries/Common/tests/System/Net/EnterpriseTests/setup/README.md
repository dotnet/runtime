# Enterprise Scenario Testing

## What Are Enterprise Scenarios?
There are many definitions for enterprise scenarios. But generally in terms of how .NET Core networking APIs are used, enterprise scenarios are those networking scenarios that are fundamentally used by businesses (a.k.a enterprises) compared with consumers. As such, they use networking components, protocols, and security authentication mechanisms that are not used by most consumers using their home networking and Internet connections. 

## Networking Components of Enterprise Scenarios
Enterprise scenarios typically see the following kinds of components/protocols/security:
* Although possibly connected to the Internet, most of the networking topology is internal facing. There is use of some internal “directory” service for authentication of connected computers and users. On Windows, this can include Windows Active Directory domains with computers being domain-controllers, domain-joined, or standalone computers. On Linux, this includes Kerberos realms using KDCs and participating member computers. With .NET Core being cross-platform, this now includes connections with multiple domains and realms with various cross trust between them.
* Authentication protocols such as NTLM, Kerberos and Negotiate. These are used more than Basic and Digest. Negotiate/Kerberos requires both client and server computers to be “joined” to a common trusted directory service.
* TLS/SSL extensively used.
* The use of proxy servers for HTTP/HTTPS communication. These usually include authenticated proxies where the proxy server demands authentication typically with Negotiate or NTLM authentication schemes.
* Complex DNS architectures using various A and CNAME (alias) records.
* Use of the NegotiateStream class. This is typically seen as part of using WCF client/server architecture.
* Impersonation/Delegation of credentials. This occurs frequently in middle-tier scenarios that involve a client computer talking with a middle-tier computer (such as a web server) which makes an outbound call to another computer such as a database server. In this case, the credentials of the client computer are delegated across the middle-tier computer so that the outbound call to the database server is made in the context of the client’s credentials.


## Running the tests
These tests need to be run in the dedicated Enterprise Test environment. This environment can be created on a local dev machine as long as Docker in installed. The enterprise test environment is a collection of Linux docker containers (client and servers) connected on a common docker network.

Set the DOTNET_RUNTIME_REPO_ROOT environment variable to the path on your dev machine (the host machine) where the repo is installed:

```
# Windows cmd.exe shell example
set DOTNET_RUNTIME_REPO_ROOT=s:\GitHub\runtime
```

```bash
# Linux bash shell example
export DOTNET_RUNTIME_REPO_ROOT=/home/me/GitHub/runtime
```

Now you can start up the enterprise system on your dev machine.

```
# Build test machine images
cd %DOTNET_RUNTIME_REPO_ROOT%\src\libraries\Common\tests\System\Net\EnterpriseTests\setup
docker-compose build

# Start up test machines and network
docker-compose up -d

# Connect to the 'linuxclient' container
docker exec -it linuxclient bash
```

At this point, you are in the linuxclient container. It is one "machine" which is part of an enterprise network.

Now build the repo as you would on a regular dev machine:

```bash
cd /repo
./build.sh --subsetCategory libraries
```

Now you can run the enterprise tests. Currently, there are tests for System.Net.Http and System.Net.Security. You can run them in the same way you already run tests in the repo.


(System.Net.Http example shown)

```bash
cd /repo/src/libraries/System.Net.Http/tests/EnterpriseTests
<<<<<<< HEAD
/repo/.dotnet/dotnet build /t:rebuildandtest
=======
/repo/dotnet.sh build /t:test
>>>>>>> 33f2807f
```

You can exit from the container bash shell:

```bash
exit
```

But the containers stay running. You can re-connect to the client again anytime with the same command:

```
docker exec -it linuxclient bash
```

You can edit source code on your local machine and then rebuild and rerun tests as needed.

When you are done with the enterprise test network, you can shut it down from your local dev machine.

```
cd %DOTNET_RUNTIME_REPO_ROOT%\src\libraries\Common\tests\System\Net\EnterpriseTests\setup
docker-compose down
```<|MERGE_RESOLUTION|>--- conflicted
+++ resolved
@@ -59,11 +59,7 @@
 
 ```bash
 cd /repo/src/libraries/System.Net.Http/tests/EnterpriseTests
-<<<<<<< HEAD
-/repo/.dotnet/dotnet build /t:rebuildandtest
-=======
 /repo/dotnet.sh build /t:test
->>>>>>> 33f2807f
 ```
 
 You can exit from the container bash shell:
