// Licensed to the .NET Foundation under one or more agreements.
// The .NET Foundation licenses this file to you under the MIT license.

using System.Collections.Generic;
using System.Text;
using System.Threading;
using System.Threading.Tasks;
using Xunit;

namespace System.IO.Compression
{
    public abstract class CompressionStreamUnitTestBase : CompressionStreamTestBase
    {
        private const int TaskTimeout = 30 * 1000; // Generous timeout for official test runs

        [ConditionalFact(typeof(PlatformDetection), nameof(PlatformDetection.IsThreadingSupported))]
        public virtual void FlushAsync_DuringWriteAsync()
        {
            byte[] buffer = new byte[100000];
            Random rand = new Random();
            rand.NextBytes(buffer);

            using (var writeStream = new ManualSyncMemoryStream(false))
            using (var compressor = CreateStream(writeStream, CompressionMode.Compress))
            {
                Task task = null;
                try
                {
                    // Write needs to be big enough to trigger a write to the underlying base stream so the WriteAsync call doesn't immediately complete.
                    task = compressor.WriteAsync(buffer, 0, buffer.Length);
                    while (task.IsCompleted)
                    {
                        rand.NextBytes(buffer);
                        task = compressor.WriteAsync(buffer, 0, buffer.Length);
                    }
                    Assert.Throws<InvalidOperationException>(() => { compressor.FlushAsync(); }); // "overlapping flushes"
                }
                finally
                {
                    // Unblock Async operations
                    writeStream.manualResetEvent.Set();
                    // The original WriteAsync should be able to complete
                    Assert.True(task.Wait(TaskTimeout), "Original WriteAsync Task did not complete in time");
                    Assert.True(writeStream.WriteHit, "BaseStream Write function was not called");
                }
            }
        }

        [ConditionalFact(typeof(PlatformDetection), nameof(PlatformDetection.IsThreadingSupported))]
        public async Task FlushAsync_DuringReadAsync()
        {
            byte[] buffer = new byte[32];
            string testFilePath = CompressedTestFile(UncompressedTestFile());
            using (var readStream = await ManualSyncMemoryStream.GetStreamFromFileAsync(testFilePath, false))
            using (var decompressor = CreateStream(readStream, CompressionMode.Decompress, true))
            {
                Task task = null;
                try
                {
                    readStream.manualResetEvent.Reset();
                    readStream.ReadHit = false;
                    task = decompressor.ReadAsync(buffer, 0, 32);
                    Assert.True(readStream.ReadHit);
                    Assert.Throws<InvalidOperationException>(() => { decompressor.FlushAsync(); }); // "overlapping read"
                }
                finally
                {
                    // Unblock Async operations
                    readStream.manualResetEvent.Set();
                    // The original ReadAsync should be able to complete
                    Assert.True(task.Wait(TaskTimeout), "Original ReadAsync Task did not complete in time");
                }
            }
        }

        [ConditionalFact(typeof(PlatformDetection), nameof(PlatformDetection.IsThreadingSupported))]
        public async Task FlushAsync_DuringFlushAsync()
        {
            byte[] buffer = null;
            string testFilePath = CompressedTestFile(UncompressedTestFile());
            using (var origStream = await LocalMemoryStream.readAppFileAsync(testFilePath))
            {
                buffer = origStream.ToArray();
            }

            using (var writeStream = new ManualSyncMemoryStream(false))
            using (var zip = CreateStream(writeStream, CompressionMode.Compress))
            {
                Task task = null;
                try
                {
                    writeStream.manualResetEvent.Set();
                    await zip.WriteAsync(buffer, 0, buffer.Length);
                    writeStream.manualResetEvent.Reset();
                    writeStream.WriteHit = false;
                    task = zip.FlushAsync();
                    while (!writeStream.WriteHit && task.IsCompleted)
                    {
                        zip.Write(buffer, 0, 1);
                        task = zip.FlushAsync();
                    }

                    Assert.Throws<InvalidOperationException>(() => { zip.FlushAsync(); }); // "overlapping flushes"
                }
                finally
                {
                    // Unblock Async operations
                    writeStream.manualResetEvent.Set();
                    // The original WriteAsync should be able to complete
                    Assert.True(task.Wait(TaskTimeout), "Original write Task did not complete in time");
                    Assert.True(writeStream.WriteHit, "Underlying Writesync function was not called.");

                }
            }
        }

        [ConditionalFact(typeof(PlatformDetection), nameof(PlatformDetection.IsThreadingSupported))]
        public virtual async Task Dispose_WithUnfinishedReadAsync()
        {
            string compressedPath = CompressedTestFile(UncompressedTestFile());
            int uncompressedSize = (int)new FileInfo(UncompressedTestFile()).Length;
            byte[] uncompressedBytes = new byte[uncompressedSize];

            using (var readStream = await ManualSyncMemoryStream.GetStreamFromFileAsync(compressedPath, false))
            {
                var decompressor = CreateStream(readStream, CompressionMode.Decompress, true);
                Task task = decompressor.ReadAsync(uncompressedBytes, 0, uncompressedBytes.Length);
                decompressor.Dispose();
                readStream.manualResetEvent.Set();
                Assert.Throws<AggregateException>(() => task.Wait(TaskTimeout));
            }
        }

        [Theory]
        [MemberData(nameof(UncompressedTestFiles))]
        public async Task Read(string testFile)
        {
            var uncompressedStream = await LocalMemoryStream.readAppFileAsync(testFile);
            var compressedStream = await LocalMemoryStream.readAppFileAsync(CompressedTestFile(testFile));
            var decompressor = CreateStream(compressedStream, CompressionMode.Decompress);
            var decompressorOutput = new MemoryStream();

            int _bufferSize = 1024;
            var bytes = new byte[_bufferSize];
            bool finished = false;
            int retCount;
            while (!finished)
            {
                retCount = await decompressor.ReadAsync(bytes, 0, _bufferSize);

                if (retCount != 0)
                    await decompressorOutput.WriteAsync(bytes, 0, retCount);
                else
                    finished = true;
            }
            decompressor.Dispose();
            decompressorOutput.Position = 0;
            uncompressedStream.Position = 0;

            byte[] uncompressedStreamBytes = uncompressedStream.ToArray();
            byte[] decompressorOutputBytes = decompressorOutput.ToArray();

            Assert.Equal(uncompressedStreamBytes.Length, decompressorOutputBytes.Length);
            for (int i = 0; i < uncompressedStreamBytes.Length; i++)
            {
                Assert.Equal(uncompressedStreamBytes[i], decompressorOutputBytes[i]);
            }
        }

        [Fact]
        public async Task Read_EndOfStreamPosition()
        {
            var compressedStream = await LocalMemoryStream.readAppFileAsync(CompressedTestFile(UncompressedTestFile()));
            int compressedEndPosition = (int)compressedStream.Length;
            var rand = new Random(1024);
            int _bufferSize = BufferSize * 2 - 568;
            var bytes = new byte[_bufferSize];
            rand.NextBytes(bytes);
            compressedStream.Position = compressedEndPosition;
            compressedStream.Write(bytes, 0, _bufferSize);
            compressedStream.Write(bytes, 0, _bufferSize);
            compressedStream.Position = 0;
            var decompressor = CreateStream(compressedStream, CompressionMode.Decompress);

            while (decompressor.Read(bytes, 0, _bufferSize) > 0);
            Assert.Equal(((compressedEndPosition / BufferSize) + 1) * BufferSize, compressedStream.Position);
        }

        [Fact]
        public async Task Read_BaseStreamSlowly()
        {
            string testFile = UncompressedTestFile();
            var uncompressedStream = await LocalMemoryStream.readAppFileAsync(testFile);
            var compressedStream = new BadWrappedStream(BadWrappedStream.Mode.ReadSlowly, File.ReadAllBytes(CompressedTestFile(testFile)));
            var decompressor = CreateStream(compressedStream, CompressionMode.Decompress);
            var decompressorOutput = new MemoryStream();

            int _bufferSize = 1024;
            var bytes = new byte[_bufferSize];
            bool finished = false;
            int retCount;
            while (!finished)
            {
                retCount = await decompressor.ReadAsync(bytes, 0, _bufferSize);

                if (retCount != 0)
                    await decompressorOutput.WriteAsync(bytes, 0, retCount);
                else
                    finished = true;
            }
            decompressor.Dispose();
            decompressorOutput.Position = 0;
            uncompressedStream.Position = 0;

            byte[] uncompressedStreamBytes = uncompressedStream.ToArray();
            byte[] decompressorOutputBytes = decompressorOutput.ToArray();

            Assert.Equal(uncompressedStreamBytes.Length, decompressorOutputBytes.Length);
            for (int i = 0; i < uncompressedStreamBytes.Length; i++)
            {
                Assert.Equal(uncompressedStreamBytes[i], decompressorOutputBytes[i]);
            }
        }

        [Theory]
        [InlineData(CompressionMode.Compress)]
        [InlineData(CompressionMode.Decompress)]
        public void CanDisposeBaseStream(CompressionMode mode)
        {
            var ms = new MemoryStream();
            var compressor = CreateStream(ms, mode);
            ms.Dispose(); // This would throw if this was invalid
        }

        [Theory]
        [InlineData(CompressionMode.Compress)]
        [InlineData(CompressionMode.Decompress)]
        public void Ctor_NullStream(CompressionMode mode)
        {
            Assert.Throws<ArgumentNullException>(() => CreateStream(null, mode));
        }

        [Theory]
        [InlineData(CompressionMode.Compress)]
        [InlineData(CompressionMode.Decompress)]
        public void Ctor_DisposedBaseStream(CompressionMode mode)
        {
            MemoryStream ms = new MemoryStream();
            ms.Dispose();
            AssertExtensions.Throws<ArgumentException>("stream", () => CreateStream(ms, mode));
        }

        [Theory]
        [InlineData(CompressionMode.Compress)]
        [InlineData(CompressionMode.Decompress)]
        public void Ctor_InvalidStream_Throws(CompressionMode mode)
        {
            LocalMemoryStream ms = new LocalMemoryStream();
            ms.SetCanRead(mode == CompressionMode.Compress);
            ms.SetCanWrite(mode == CompressionMode.Decompress);

            AssertExtensions.Throws<ArgumentException>("stream", () => CreateStream(ms, mode));
        }

<<<<<<< HEAD
        public IEnumerable<Func<Stream, Stream>> CtorFunctions()
        {
            CompressionLevel[] legalValues = new CompressionLevel[] { CompressionLevel.Optimal, CompressionLevel.Fastest, CompressionLevel.NoCompression, CompressionLevel.SmallestSize };
            yield return new Func<Stream, Stream>((stream) => CreateStream(stream, CompressionMode.Compress));
=======
>>>>>>> 5c65d891


        [Fact]
        public void TestCompressCtor()
        {
            IEnumerable<Func<Stream, Stream>> CtorFunctions()
            {
                yield return new Func<Stream, Stream>((stream) => CreateStream(stream, CompressionMode.Compress));

                foreach (CompressionLevel level in new[] { CompressionLevel.Optimal, CompressionLevel.Fastest, CompressionLevel.NoCompression })
                {
                    yield return new Func<Stream, Stream>((stream) => CreateStream(stream, level));

                    foreach (bool remainsOpen in new[] { true, false })
                    {
                        yield return new Func<Stream, Stream>((stream) => CreateStream(stream, level, remainsOpen));
                    }
                }
            }

            Assert.All(CtorFunctions(), (create) =>
            {
                //Create the Stream
                int _bufferSize = 1024;
                var bytes = new byte[_bufferSize];
                var baseStream = new MemoryStream(bytes, writable: true);
                Stream compressor = create(baseStream);

                //Write some data and Close the stream
                string strData = "Test Data";
                var encoding = Encoding.UTF8;
                byte[] data = encoding.GetBytes(strData);
                compressor.Write(data, 0, data.Length);
                compressor.Flush();
                compressor.Dispose();
                baseStream.Dispose();

                //Read the data
                byte[] data2 = new byte[_bufferSize];
                baseStream = new MemoryStream(bytes, writable: false);
                var decompressor = CreateStream(baseStream, CompressionMode.Decompress);
                int size = decompressor.Read(data2, 0, _bufferSize - 5);

                //Verify the data roundtripped
                for (int i = 0; i < size + 5; i++)
                {
                    if (i < data.Length)
                    {
                        Assert.Equal(data[i], data2[i]);
                    }
                    else
                    {
                        Assert.Equal(data2[i], (byte)0);
                    }
                }
            });
        }

        [Fact]
        public async Task TestLeaveOpenAfterValidDecompress()
        {
            //Create the Stream
            int _bufferSize = 1024;
            var bytes = new byte[_bufferSize];
            Stream compressedStream = await LocalMemoryStream.readAppFileAsync(CompressedTestFile(UncompressedTestFile()));
            Stream decompressor = CreateStream(compressedStream, CompressionMode.Decompress, leaveOpen: false);

            //Read some data and Close the stream
            decompressor.Read(bytes, 0, _bufferSize);
            decompressor.Flush();
            decompressor.Dispose();

            //Check that Close has really closed the underlying stream
            Assert.Throws<ObjectDisposedException>(() => compressedStream.Read(bytes, 0, bytes.Length));
        }

        [Fact]
        public void Ctor_ArgumentValidation()
        {
            Assert.Throws<ArgumentNullException>(() => CreateStream(null, CompressionLevel.Fastest));
            Assert.Throws<ArgumentNullException>(() => CreateStream(null, CompressionMode.Decompress));
            Assert.Throws<ArgumentNullException>(() => CreateStream(null, CompressionMode.Compress));

            Assert.Throws<ArgumentNullException>(() => CreateStream(null, CompressionLevel.Fastest, true));
            Assert.Throws<ArgumentNullException>(() => CreateStream(null, CompressionMode.Decompress, false));
            Assert.Throws<ArgumentNullException>(() => CreateStream(null, CompressionMode.Compress, true));

            AssertExtensions.Throws<ArgumentException>("mode", () => CreateStream(new MemoryStream(), (CompressionMode)42));
            AssertExtensions.Throws<ArgumentException>("mode", () => CreateStream(new MemoryStream(), (CompressionMode)43, true));

            AssertExtensions.Throws<ArgumentException>("stream", () => CreateStream(new MemoryStream(new byte[1], writable: false), CompressionLevel.Optimal));
        }

<<<<<<< HEAD
        [Theory]
        [InlineData(CompressionMode.Compress)]
        [InlineData(CompressionMode.Decompress)]
        public async Task Flush(CompressionMode mode)
        {
            var ms = new MemoryStream();
            var compressor = CreateStream(ms, mode);
            compressor.Flush();
            await compressor.FlushAsync();
        }

        [Theory]
        [InlineData(CompressionMode.Compress)]
        [InlineData(CompressionMode.Decompress)]
        public void Flush_Double(CompressionMode mode)
        {
            var ms = new MemoryStream();
            var compressor = CreateStream(ms, mode);
            compressor.Flush();
            compressor.Flush();
        }

        [Theory]
        [InlineData(CompressionMode.Compress)]
        [InlineData(CompressionMode.Decompress)]
        public void Dispose_Double(CompressionMode mode)
        {
            var ms = new MemoryStream();
            var compressor = CreateStream(ms, mode);
            compressor.Dispose();
            compressor.Dispose();
        }

        [Theory]
        [InlineData(CompressionMode.Compress)]
        [InlineData(CompressionMode.Decompress)]
        public void Flush_FollowedByDispose(CompressionMode mode)
        {
            var ms = new MemoryStream();
            var compressor = CreateStream(ms, mode);
            compressor.Flush();
            compressor.Dispose();
        }

        [Theory]
        [InlineData(CompressionMode.Compress)]
        [InlineData(CompressionMode.Decompress)]
        public void Dispose_FollowedBySyncOperations(CompressionMode mode)
        {
            var ms = new MemoryStream();
            var compressor = CreateStream(ms, mode);
            compressor.Dispose();

            if (mode == CompressionMode.Compress)
                Assert.Throws<ObjectDisposedException>(() => compressor.Write(new byte[1], 0, 1));
            else
                Assert.Throws<ObjectDisposedException>(() => compressor.Read(new byte[1], 0, 1));
            Assert.Throws<ObjectDisposedException>(() => compressor.Flush());
            Assert.Throws<ObjectDisposedException>(() => compressor.CopyTo(new MemoryStream()));
        }

        [Theory]
        [InlineData(CompressionMode.Compress)]
        [InlineData(CompressionMode.Decompress)]
        public virtual async Task Dispose_FollowedByAsyncOperations(CompressionMode mode)
        {
            var ms = new MemoryStream();
            var compressor = CreateStream(ms, mode);
            compressor.Dispose();

            if (mode == CompressionMode.Compress)
                await Assert.ThrowsAsync<ObjectDisposedException>(async () => await compressor.WriteAsync(new byte[1], 0, 1));
            else
                await Assert.ThrowsAsync<ObjectDisposedException>(async () => await compressor.ReadAsync(new byte[1], 0, 1));
            await Assert.ThrowsAsync<ObjectDisposedException>(async () => await compressor.FlushAsync());
            await Assert.ThrowsAsync<ObjectDisposedException>(async () => await compressor.CopyToAsync(new MemoryStream()));
        }

        [Theory]
        [InlineData(CompressionMode.Compress)]
        [InlineData(CompressionMode.Decompress)]
        public void TestSeekMethods(CompressionMode mode)
        {
            var ms = new MemoryStream();
            var decompressor = CreateStream(ms, mode);
            Assert.False(decompressor.CanSeek, "CanSeek should be false");
            Assert.Throws<NotSupportedException>(() => decompressor.Length);
            Assert.Throws<NotSupportedException>(() => decompressor.SetLength(1));
            Assert.Throws<NotSupportedException>(() => decompressor.Position);
            Assert.Throws<NotSupportedException>(() => decompressor.Position = 100L);
            Assert.Throws<NotSupportedException>(() => decompressor.Seek(100L, SeekOrigin.Begin));
        }

        [Theory]
        [InlineData(false)]
        [InlineData(true)]
        public virtual void Write_ArgumentValidation(bool useAsync)
        {
            using (var decompressor = CreateStream(new MemoryStream(), CompressionMode.Compress))
            {
                Assert.Throws<ArgumentNullException>(() => { if (useAsync) { decompressor.WriteAsync(null, 0, 0).Wait(); } else { decompressor.Write(null, 0, 0); } });
                Assert.Throws<ArgumentOutOfRangeException>(() => { if (useAsync) { decompressor.WriteAsync(new byte[1], -1, 0).Wait(); } else { decompressor.Write(new byte[1], -1, 0); } });
                Assert.Throws<ArgumentOutOfRangeException>(() => { if (useAsync) { decompressor.WriteAsync(new byte[1], 0, -1).Wait(); } else { decompressor.Write(new byte[1], 0, -1); } });
                Assert.Throws<ArgumentException>(null, () => { if (useAsync) { decompressor.WriteAsync(new byte[1], 0, 2).Wait(); } else { decompressor.Write(new byte[1], 0, 2); } });
                Assert.Throws<ArgumentException>(null, () => { if (useAsync) { decompressor.WriteAsync(new byte[1], 1, 1).Wait(); } else { decompressor.Write(new byte[1], 1, 1); } });
                Assert.Throws<InvalidOperationException>(() => useAsync ? decompressor.ReadAsync(new byte[1], 0, 1).Result : decompressor.Read(new byte[1], 0, 1));
                Assert.Throws<ArgumentException>(null, () => useAsync ? decompressor.ReadAsync(new byte[1], 1, 1).Result : decompressor.Read(new byte[1], 1, 1));
                if (useAsync)
                { decompressor.WriteAsync(new byte[1], 0, 1).Wait(); }
                else
                { decompressor.Write(new byte[1], 0, 1); }
            }
        }

        [Theory]
        [InlineData(false)]
        [InlineData(true)]
        public virtual void Read_ArgumentValidation(bool useAsync)
        {
            using (var decompressor = CreateStream(new MemoryStream(), CompressionMode.Decompress))
            {
                Assert.Throws<ArgumentNullException>(() => useAsync ? decompressor.ReadAsync(null, 0, 0).Result : decompressor.Read(null, 0, 0));
                Assert.Throws<ArgumentOutOfRangeException>(() => useAsync ? decompressor.ReadAsync(new byte[1], -1, 0).Result : decompressor.Read(new byte[1], -1, 0));
                Assert.Throws<ArgumentOutOfRangeException>(() => useAsync ? decompressor.ReadAsync(new byte[1], 0, -1).Result : decompressor.Read(new byte[1], 0, -1));
                AssertExtensions.Throws<ArgumentException>(null, () => useAsync ? decompressor.ReadAsync(new byte[1], 0, 2).Result : decompressor.Read(new byte[1], 0, 2));
                AssertExtensions.Throws<ArgumentException>(null, () => useAsync ? decompressor.ReadAsync(new byte[1], 1, 1).Result : decompressor.Read(new byte[1], 1, 1));
                Assert.Throws<InvalidOperationException>(() => { if (useAsync) { decompressor.WriteAsync(new byte[1], 0, 1).Wait(); } else { decompressor.Write(new byte[1], 0, 1); } });
                Assert.Throws<ArgumentException>(null, () => { if (useAsync) { decompressor.WriteAsync(new byte[1], 1, 1).Wait(); } else { decompressor.Write(new byte[1], 1, 1); } });

                var data = new byte[1] { 42 };
                Assert.Equal(0, useAsync ? decompressor.ReadAsync(data, 0, 0).Result : decompressor.Read(data, 0, 0));
                Assert.Equal(42, data[0]);
            }
        }

        [Theory]
        [InlineData(CompressionMode.Compress)]
        [InlineData(CompressionMode.Decompress)]
        public void CopyToAsync_ArgumentValidation(CompressionMode mode)
        {
            using (Stream compressor = CreateStream(new MemoryStream(), mode))
            {
                AssertExtensions.Throws<ArgumentNullException>("destination", () => { compressor.CopyToAsync(null); });
                AssertExtensions.Throws<ArgumentOutOfRangeException>("bufferSize", () => { compressor.CopyToAsync(new MemoryStream(), 0); });
                Assert.Throws<NotSupportedException>(() => { compressor.CopyToAsync(new MemoryStream(new byte[1], writable: false)); });
                compressor.Dispose();
                Assert.Throws<ObjectDisposedException>(() => { compressor.CopyToAsync(new MemoryStream()); });
            }
        }

        [Theory]
        [InlineData(CompressionMode.Compress)]
        [InlineData(CompressionMode.Decompress)]
        public void CopyTo_ArgumentValidation(CompressionMode mode)
        {
            using (Stream compressor = CreateStream(new MemoryStream(), mode))
            {
                AssertExtensions.Throws<ArgumentNullException>("destination", () => { compressor.CopyTo(null); });
                AssertExtensions.Throws<ArgumentOutOfRangeException>("bufferSize", () => { compressor.CopyTo(new MemoryStream(), 0); });
                Assert.Throws<NotSupportedException>(() => { compressor.CopyTo(new MemoryStream(new byte[1], writable: false)); });
                compressor.Dispose();
                Assert.Throws<ObjectDisposedException>(() => { compressor.CopyTo(new MemoryStream()); });
            }
        }

        public enum ReadWriteMode
        {
            SyncArray,
            SyncSpan,
            AsyncArray,
            AsyncMemory,
            AsyncBeginEnd
        }

        public static IEnumerable<object[]> RoundtripCompressDecompressOuterData
        {
            get
            {
                foreach (ReadWriteMode readWriteMode in new[] { ReadWriteMode.SyncArray, ReadWriteMode.SyncSpan, ReadWriteMode.AsyncArray, ReadWriteMode.AsyncMemory, ReadWriteMode.AsyncBeginEnd })
                {
                    foreach (var level in new[] { CompressionLevel.Fastest, CompressionLevel.Optimal, CompressionLevel.NoCompression, CompressionLevel.SmallestSize }) // compression level
                    {
                        yield return new object[] { readWriteMode, 1, 5, level }; // smallest possible writes
                        yield return new object[] { readWriteMode, 1023, 1023 * 10, level }; // overflowing internal buffer
                        yield return new object[] { readWriteMode, 1024 * 1024, 1024 * 1024, level }; // large single write
                    }
                }
            }
        }

        [Fact]
        public async Task CompressDecompress_RoundTrip()
        {
            await CompressDecompress_RoundTrip_OuterLoop(ReadWriteMode.SyncArray, chunkSize: 1, totalSize: 10, level: CompressionLevel.Fastest);
            await CompressDecompress_RoundTrip_OuterLoop(ReadWriteMode.SyncSpan, chunkSize: 1, totalSize: 10, level: CompressionLevel.Fastest);
            await CompressDecompress_RoundTrip_OuterLoop(ReadWriteMode.AsyncArray, chunkSize: 1, totalSize: 10, level: CompressionLevel.Fastest);
            await CompressDecompress_RoundTrip_OuterLoop(ReadWriteMode.AsyncMemory, chunkSize: 1, totalSize: 10, level: CompressionLevel.Fastest);
            await CompressDecompress_RoundTrip_OuterLoop(ReadWriteMode.AsyncBeginEnd, chunkSize: 1, totalSize: 10, level: CompressionLevel.Fastest);
            await CompressDecompress_RoundTrip_OuterLoop(ReadWriteMode.AsyncArray, chunkSize: 1024, totalSize: 8192, level: CompressionLevel.Optimal);
        }

        [OuterLoop]
        [Theory]
        [MemberData(nameof(RoundtripCompressDecompressOuterData))]
        public async Task CompressDecompress_RoundTrip_OuterLoop(ReadWriteMode readWriteMode, int chunkSize, int totalSize, CompressionLevel level)
        {
            byte[] data = new byte[totalSize];
            new Random(42).NextBytes(data);

            var compressed = new MemoryStream();
            using (var compressor = CreateStream(compressed, level, true))
            {
                for (int i = 0; i < data.Length; i += chunkSize) // not using CopyTo{Async} due to optimizations in MemoryStream's implementation that avoid what we're trying to test
                {
                    switch (readWriteMode)
                    {
                        case ReadWriteMode.AsyncArray:
                            await compressor.WriteAsync(data, i, chunkSize);
                            break;
                        case ReadWriteMode.SyncArray:
                            compressor.Write(data, i, chunkSize);
                            break;
                        case ReadWriteMode.SyncSpan:
                            compressor.Write(new ReadOnlySpan<byte>(data, i, chunkSize));
                            break;
                        case ReadWriteMode.AsyncMemory:
                            await compressor.WriteAsync(new ReadOnlyMemory<byte>(data, i, chunkSize));
                            break;
                        case ReadWriteMode.AsyncBeginEnd:
                            await Task.Factory.FromAsync(compressor.BeginWrite, compressor.EndWrite, data, i, chunkSize, null);
                            break;
                    }
                }
            }
            compressed.Position = 0;
            await ReadAndValidateCompressedData(readWriteMode, chunkSize, compressed, data);
            compressed.Dispose();
        }

        [Fact]
        public async Task Flush_RoundTrip()
        {
            if (FlushNoOps)
                return;
            await Flush_RoundTrip_OuterLoop(ReadWriteMode.SyncArray, chunkSize: 1, totalSize: 10, level: CompressionLevel.Fastest);
            await Flush_RoundTrip_OuterLoop(ReadWriteMode.AsyncArray, chunkSize: 1024, totalSize: 8192, level: CompressionLevel.Optimal);
        }

        [OuterLoop]
        [Theory]
        [MemberData(nameof(RoundtripCompressDecompressOuterData))]
        public async Task Flush_RoundTrip_OuterLoop(ReadWriteMode readWriteMode, int chunkSize, int totalSize, CompressionLevel level)
        {
            if (FlushNoOps)
                return;
            byte[] data = new byte[totalSize];
            new Random(42).NextBytes(data);

            using (var compressed = new MemoryStream())
            using (var compressor = CreateStream(compressed, level, true))
            {
                for (int i = 0; i < data.Length; i += chunkSize) // not using CopyTo{Async} due to optimizations in MemoryStream's implementation that avoid what we're trying to test
                {
                    switch (readWriteMode)
                    {
                        case ReadWriteMode.AsyncArray:
                            await compressor.WriteAsync(data, i, chunkSize);
                            break;
                        case ReadWriteMode.SyncArray:
                            compressor.Write(data, i, chunkSize);
                            break;
                        case ReadWriteMode.SyncSpan:
                            compressor.Write(new ReadOnlySpan<byte>(data, i, chunkSize));
                            break;
                        case ReadWriteMode.AsyncMemory:
                            await compressor.WriteAsync(new ReadOnlyMemory<byte>(data, i, chunkSize));
                            break;
                        case ReadWriteMode.AsyncBeginEnd:
                            await Task.Factory.FromAsync(compressor.BeginWrite, compressor.EndWrite, data, i, chunkSize, null);
                            break;
                    }
                }
                switch (readWriteMode)
                {
                    case ReadWriteMode.AsyncArray:
                    case ReadWriteMode.AsyncMemory:
                    case ReadWriteMode.AsyncBeginEnd:
                        await compressor.FlushAsync();
                        break;
                    case ReadWriteMode.SyncSpan:
                    case ReadWriteMode.SyncArray:
                        compressor.Flush();
                        break;
                }
                if (!FlushCompletes)
                    compressor.Dispose();
                compressed.Position = 0;
                await ReadAndValidateCompressedData(readWriteMode, chunkSize, compressed, data);
            }
        }

        [Fact]
        public async Task Flush_Consecutive()
        {
            if (FlushNoOps)
                return;
            await Flush_Consecutive_OuterLoop(ReadWriteMode.SyncArray, chunkSize: 1, totalSize: 10, level: CompressionLevel.Fastest);
            await Flush_Consecutive_OuterLoop(ReadWriteMode.AsyncArray, chunkSize: 1024, totalSize: 8192, level: CompressionLevel.Optimal);
        }

        [OuterLoop]
        [Theory]
        [MemberData(nameof(RoundtripCompressDecompressOuterData))]
        public async Task Flush_Consecutive_OuterLoop(ReadWriteMode readWriteMode, int chunkSize, int totalSize, CompressionLevel level)
        {
            if (FlushNoOps)
                return;
            byte[] data = new byte[totalSize];
            List<byte> expected = new List<byte>();
            new Random(42).NextBytes(data);

            using (var compressed = new MemoryStream())
            using (var compressor = CreateStream(compressed, level, true))
            {
                for (int i = 0; i < data.Length; i += chunkSize) // not using CopyTo{Async} due to optimizations in MemoryStream's implementation that avoid what we're trying to test
                {
                    switch (readWriteMode)
                    {
                        case ReadWriteMode.AsyncArray:
                            await compressor.WriteAsync(data, i, chunkSize);
                            break;
                        case ReadWriteMode.SyncArray:
                            compressor.Write(data, i, chunkSize);
                            break;
                        case ReadWriteMode.SyncSpan:
                            compressor.Write(new ReadOnlySpan<byte>(data, i, chunkSize));
                            break;
                        case ReadWriteMode.AsyncMemory:
                            await compressor.WriteAsync(new ReadOnlyMemory<byte>(data, i, chunkSize));
                            break;
                        case ReadWriteMode.AsyncBeginEnd:
                            await Task.Factory.FromAsync(compressor.BeginWrite, compressor.EndWrite, data, i, chunkSize, null);
                            break;
                    }
                    for (int j = i; j < i + chunkSize; j++)
                        expected.Insert(j, data[j]);

                    switch (readWriteMode)
                    {
                        case ReadWriteMode.AsyncArray:
                        case ReadWriteMode.AsyncMemory:
                        case ReadWriteMode.AsyncBeginEnd:
                            await compressor.FlushAsync();
                            break;
                        case ReadWriteMode.SyncSpan:
                        case ReadWriteMode.SyncArray:
                            compressor.Flush();
                            break;
                    }

                    if (FlushCompletes)
                    {
                        MemoryStream partiallyCompressed = new MemoryStream(compressed.ToArray());
                        partiallyCompressed.Position = 0;
                        await ReadAndValidateCompressedData(readWriteMode, chunkSize, partiallyCompressed, expected.ToArray());
                    }
                }
                if (!FlushCompletes)
                    compressor.Dispose();
                MemoryStream fullyCompressed = new MemoryStream(compressed.ToArray());
                fullyCompressed.Position = 0;
                await ReadAndValidateCompressedData(readWriteMode, chunkSize, fullyCompressed, expected.ToArray());
            }
        }

        [Fact]
        public async Task Flush_BeforeFirstWrites()
        {
            if (FlushNoOps)
                return;
            await Flush_BeforeFirstWrites_OuterLoop(ReadWriteMode.SyncArray, chunkSize: 1, totalSize: 10, level: CompressionLevel.Fastest);
            await Flush_BeforeFirstWrites_OuterLoop(ReadWriteMode.AsyncArray, chunkSize: 1024, totalSize: 8192, level: CompressionLevel.Optimal);
        }

        [OuterLoop]
        [Theory]
        [MemberData(nameof(RoundtripCompressDecompressOuterData))]
        public async Task Flush_BeforeFirstWrites_OuterLoop(ReadWriteMode readWriteMode, int chunkSize, int totalSize, CompressionLevel level)
        {
            if (FlushNoOps)
                return;
            byte[] data = new byte[totalSize];
            new Random(42).NextBytes(data);

            using (var compressed = new MemoryStream())
            using (var compressor = CreateStream(compressed, level, true))
            {
                switch (readWriteMode)
                {
                    case ReadWriteMode.AsyncArray:
                    case ReadWriteMode.AsyncMemory:
                    case ReadWriteMode.AsyncBeginEnd:
                        await compressor.FlushAsync();
                        break;
                    case ReadWriteMode.SyncSpan:
                    case ReadWriteMode.SyncArray:
                        compressor.Flush();
                        break;
                }

                for (int i = 0; i < data.Length; i += chunkSize) // not using CopyTo{Async} due to optimizations in MemoryStream's implementation that avoid what we're trying to test
                {
                    switch (readWriteMode)
                    {
                        case ReadWriteMode.AsyncArray:
                            await compressor.WriteAsync(data, i, chunkSize);
                            break;
                        case ReadWriteMode.SyncArray:
                            compressor.Write(data, i, chunkSize);
                            break;
                        case ReadWriteMode.SyncSpan:
                            compressor.Write(new ReadOnlySpan<byte>(data, i, chunkSize));
                            break;
                        case ReadWriteMode.AsyncMemory:
                            await compressor.WriteAsync(new ReadOnlyMemory<byte>(data, i, chunkSize));
                            break;
                        case ReadWriteMode.AsyncBeginEnd:
                            await Task.Factory.FromAsync(compressor.BeginWrite, compressor.EndWrite, data, i, chunkSize, null);
                            break;
                    }
                }

                switch (readWriteMode)
                {
                    case ReadWriteMode.AsyncArray:
                    case ReadWriteMode.AsyncMemory:
                    case ReadWriteMode.AsyncBeginEnd:
                        await compressor.FlushAsync();
                        break;
                    case ReadWriteMode.SyncSpan:
                    case ReadWriteMode.SyncArray:
                        compressor.Flush();
                        break;
                }
                if (!FlushCompletes)
                    compressor.Dispose();
                compressed.Position = 0;
                await ReadAndValidateCompressedData(readWriteMode, chunkSize, compressed, data);
            }
        }

        /// <summary>
        /// Given a MemoryStream of compressed data and a byte array of desired output, decompresses
        /// the stream and validates that it is equal to the expected array.
        /// </summary>
        private async Task ReadAndValidateCompressedData(ReadWriteMode readWriteMode, int chunkSize, MemoryStream compressed, byte[] expected)
        {
            using (MemoryStream decompressed = new MemoryStream())
            using (Stream decompressor = CreateStream(compressed, CompressionMode.Decompress, true))
            {
                int bytesRead;
                var buffer = new byte[chunkSize];
                switch (readWriteMode)
                {
                    case ReadWriteMode.SyncSpan:
                        while ((bytesRead = decompressor.Read(new Span<byte>(buffer))) != 0)
                        {
                            decompressed.Write(buffer, 0, bytesRead);
                        }
                        break;
                    case ReadWriteMode.SyncArray:
                        while ((bytesRead = decompressor.Read(buffer, 0, buffer.Length)) != 0)
                        {
                            decompressed.Write(buffer, 0, bytesRead);
                        }
                        break;
                    case ReadWriteMode.AsyncArray:
                        while ((bytesRead = await decompressor.ReadAsync(buffer, 0, buffer.Length)) != 0)
                        {
                            decompressed.Write(buffer, 0, bytesRead);
                        }
                        break;
                    case ReadWriteMode.AsyncMemory:
                        while ((bytesRead = await decompressor.ReadAsync(new Memory<byte>(buffer))) != 0)
                        {
                            decompressed.Write(buffer, 0, bytesRead);
                        }
                        break;
                    case ReadWriteMode.AsyncBeginEnd:
                        while ((bytesRead = await Task<int>.Factory.FromAsync(decompressor.BeginRead, decompressor.EndRead, buffer, 0, buffer.Length, null)) != 0)
                        {
                            decompressed.Write(buffer, 0, bytesRead);
                        }
                        break;
                }
                Assert.Equal<byte>(expected, decompressed.ToArray());
            }
        }

        [Theory]
        [InlineData(ReadWriteMode.SyncArray)]
        [InlineData(ReadWriteMode.AsyncArray)]
        [InlineData(ReadWriteMode.SyncSpan)]
        [InlineData(ReadWriteMode.AsyncMemory)]
        [InlineData(ReadWriteMode.AsyncBeginEnd)]
        public async Task Read_SequentialReadsOnMemoryStream_Return_SameBytes(ReadWriteMode readWriteMode)
        {
            byte[] data = new byte[1024 * 10];
            new Random(42).NextBytes(data);

            var compressed = new MemoryStream();
            using (var compressor = CreateStream(compressed, CompressionMode.Compress, true))
            {
                for (int i = 0; i < data.Length; i += 1024)
                {
                    switch (readWriteMode)
                    {
                        case ReadWriteMode.SyncArray:
                            compressor.Write(data, i, 1024);
                            break;
                        case ReadWriteMode.AsyncArray:
                            await compressor.WriteAsync(data, i, 1024);
                            break;
                        case ReadWriteMode.SyncSpan:
                            compressor.Write(new Span<byte>(data, i, 1024));
                            break;
                        case ReadWriteMode.AsyncMemory:
                            await compressor.WriteAsync(new ReadOnlyMemory<byte>(data, i, 1024));
                            break;
                        case ReadWriteMode.AsyncBeginEnd:
                            await Task.Factory.FromAsync(compressor.BeginWrite, compressor.EndWrite, data, i, 1024, null);
                            break;
                    }
                }
            }
            compressed.Position = 0;

            using (var decompressor = CreateStream(compressed, CompressionMode.Decompress, true))
            {
                int i, j;
                byte[] array = new byte[100];
                byte[] array2 = new byte[100];

                // only read in the first 100 bytes
                switch (readWriteMode)
                {
                    case ReadWriteMode.SyncArray:
                        decompressor.Read(array, 0, array.Length);
                        break;
                    case ReadWriteMode.AsyncArray:
                        await decompressor.ReadAsync(array, 0, array.Length);
                        break;
                    case ReadWriteMode.SyncSpan:
                        decompressor.Read(new Span<byte>(array));
                        break;
                    case ReadWriteMode.AsyncMemory:
                        await decompressor.ReadAsync(new Memory<byte>(array));
                        break;
                    case ReadWriteMode.AsyncBeginEnd:
                        await Task<int>.Factory.FromAsync(decompressor.BeginRead, decompressor.EndRead, array, 0, array.Length, null);
                        break;
                }
                for (i = 0; i < array.Length; i++)
                {
                    Assert.Equal(data[i], array[i]);
                }

                // read in the next 100 bytes and make sure nothing is missing
                switch (readWriteMode)
                {
                    case ReadWriteMode.SyncArray:
                        decompressor.Read(array2, 0, array2.Length);
                        break;
                    case ReadWriteMode.AsyncArray:
                        await decompressor.ReadAsync(array2, 0, array2.Length);
                        break;
                    case ReadWriteMode.SyncSpan:
                        decompressor.Read(new Span<byte>(array2));
                        break;
                    case ReadWriteMode.AsyncMemory:
                        await decompressor.ReadAsync(new Memory<byte>(array2));
                        break;
                    case ReadWriteMode.AsyncBeginEnd:
                        await Task<int>.Factory.FromAsync(decompressor.BeginRead, decompressor.EndRead, array2, 0, array2.Length, null);
                        break;
                }
                for (j = 0; j < array2.Length; j++)
                {
                    Assert.Equal(data[j], array[j]);
                }
            }
        }

        [Fact]
        public void WriteByte_RountTrip()
        {
            byte[] data = new byte[1024 * 10];
            new Random(42).NextBytes(data);

            var compressed = new MemoryStream();
            using (var compressor = CreateStream(compressed, CompressionMode.Compress, true))
            {
                compressor.Write(data, 0, data.Length);
            }
            compressed.Position = 0;

            using (var decompressor = CreateStream(compressed, CompressionMode.Decompress, true))
            {
                for (int i = 0; i < data.Length; i++)
                    Assert.Equal(data[i], decompressor.ReadByte());
            }
        }

=======
>>>>>>> 5c65d891
        [Fact]
        public async Task WrapNullReturningTasksStream()
        {
            using (var decompressor = CreateStream(new BadWrappedStream(BadWrappedStream.Mode.ReturnNullTasks), CompressionMode.Decompress))
                Assert.Equal(0, await decompressor.ReadAsync(new byte[1024], 0, 1024));
        }

        [Fact]
        public async Task WrapStreamReturningBadReadValues()
        {
            using (var decompressor = CreateStream(new BadWrappedStream(BadWrappedStream.Mode.ReturnTooLargeCounts), CompressionMode.Decompress))
                Assert.Throws<InvalidDataException>(() => decompressor.Read(new byte[1024], 0, 1024));
            using (var decompressor = CreateStream(new BadWrappedStream(BadWrappedStream.Mode.ReturnTooLargeCounts), CompressionMode.Decompress))
                await Assert.ThrowsAsync<InvalidDataException>(() => decompressor.ReadAsync(new byte[1024], 0, 1024));
            using (var decompressor = CreateStream(new BadWrappedStream(BadWrappedStream.Mode.ReturnTooLargeCounts), CompressionMode.Decompress))
                await Assert.ThrowsAsync<InvalidDataException>(async () => { await decompressor.ReadAsync(new Memory<byte>(new byte[1024])); });

            using (var decompressor = CreateStream(new BadWrappedStream(BadWrappedStream.Mode.ReturnTooSmallCounts), CompressionMode.Decompress))
                Assert.Equal(0, decompressor.Read(new byte[1024], 0, 1024));
            using (var decompressor = CreateStream(new BadWrappedStream(BadWrappedStream.Mode.ReturnTooSmallCounts), CompressionMode.Decompress))
                Assert.Equal(0, await decompressor.ReadAsync(new byte[1024], 0, 1024));
            using (var decompressor = CreateStream(new BadWrappedStream(BadWrappedStream.Mode.ReturnTooSmallCounts), CompressionMode.Decompress))
                Assert.Equal(0, await decompressor.ReadAsync(new Memory<byte>(new byte[1024])));
        }

        [Theory]
        [InlineData(CompressionMode.Compress)]
        [InlineData(CompressionMode.Decompress)]
        public void BaseStreamTest(CompressionMode mode)
        {
            using (var baseStream = new MemoryStream())
            using (var compressor = CreateStream(baseStream, mode))
            {
                Assert.Same(BaseStream(compressor), baseStream);
            }
        }

        [Theory]
        [InlineData(CompressionMode.Compress)]
        [InlineData(CompressionMode.Decompress)]
        public async Task BaseStream_Modify(CompressionMode mode)
        {
            using (var baseStream = await LocalMemoryStream.readAppFileAsync(CompressedTestFile(UncompressedTestFile())))
            using (var compressor = CreateStream(baseStream, mode))
            {
                int size = 1024;
                byte[] bytes = new byte[size];
                if (mode == CompressionMode.Compress)
                    BaseStream(compressor).Write(bytes, 0, size); // This will throw if the underlying stream is not writable as expected
                else
                    BaseStream(compressor).Read(bytes, 0, size); // This will throw if the underlying stream is not readable as expected
            }
        }

        [Theory]
        [InlineData(CompressionMode.Compress)]
        [InlineData(CompressionMode.Decompress)]
        public void BaseStream_NullAfterDisposeWithFalseLeaveOpen(CompressionMode mode)
        {
            var ms = new MemoryStream();
            var compressor = CreateStream(ms, mode);
            compressor.Dispose();

            Assert.Null(BaseStream(compressor));

            compressor.Dispose(); // Should be a no-op
        }

        [Theory]
        [InlineData(CompressionMode.Compress)]
        [InlineData(CompressionMode.Decompress)]
        public async Task BaseStream_ValidAfterDisposeWithTrueLeaveOpen(CompressionMode mode)
        {
            var ms = await LocalMemoryStream.readAppFileAsync(CompressedTestFile(UncompressedTestFile()));
            var decompressor = CreateStream(ms, mode, leaveOpen: true);
            var baseStream = BaseStream(decompressor);
            Assert.Same(ms, baseStream);
            decompressor.Dispose();

            int size = 1024;
            byte[] bytes = new byte[size];
            if (mode == CompressionMode.Compress)
                baseStream.Write(bytes, 0, size);
            else
                baseStream.Read(bytes, 0, size);
        }
<<<<<<< HEAD

        [ConditionalFact(typeof(PlatformDetection), nameof(PlatformDetection.IsThreadingSupported))]
        public async Task Parallel_CompressDecompressMultipleStreamsConcurrently()
        {
            const int ParallelOperations = 20;
            const int DataSize = 10 * 1024;

            var sourceData = new byte[DataSize];
            new Random().NextBytes(sourceData);

            await Task.WhenAll(Enumerable.Range(0, ParallelOperations).Select(_ => Task.Run(async () =>
            {
                var compressedStream = new MemoryStream();
                using (Stream ds = CreateStream(compressedStream, CompressionMode.Compress, leaveOpen: true))
                {
                    await ds.WriteAsync(sourceData, 0, sourceData.Length);
                }

                compressedStream.Position = 0;

                var decompressedStream = new MemoryStream();
                using (Stream ds = CreateStream(compressedStream, CompressionMode.Decompress, leaveOpen: true))
                {
                    await ds.CopyToAsync(decompressedStream);
                }

                Assert.Equal(sourceData, decompressedStream.ToArray());
            })));
        }

        [Fact]
        public void Precancellation()
        {
            var ms = new MemoryStream();
            using (Stream compressor = CreateStream(ms, CompressionMode.Compress, leaveOpen: true))
            {
                Assert.True(compressor.WriteAsync(new byte[1], 0, 1, new CancellationToken(true)).IsCanceled);
                Assert.True(compressor.FlushAsync(new CancellationToken(true)).IsCanceled);
            }
            using (Stream decompressor = CreateStream(ms, CompressionMode.Decompress, leaveOpen: true))
            {
                Assert.True(decompressor.ReadAsync(new byte[1], 0, 1, new CancellationToken(true)).IsCanceled);
            }
        }

        [Theory]
        [InlineData(false)]
        [InlineData(true)]
        public async Task DisposeAsync_Flushes(bool leaveOpen)
        {
            var ms = new MemoryStream();
            var cs = CreateStream(ms, CompressionMode.Compress, leaveOpen);
            cs.WriteByte(1);
            await cs.FlushAsync();

            long pos = ms.Position;
            cs.WriteByte(1);
            Assert.Equal(pos, ms.Position);

            await cs.DisposeAsync();
            Assert.InRange(ms.ToArray().Length, pos + 1, int.MaxValue);
            if (leaveOpen)
            {
                Assert.InRange(ms.Position, pos + 1, int.MaxValue);
            }
            else
            {
                Assert.Throws<ObjectDisposedException>(() => ms.Position);
            }
        }

        [Theory]
        [InlineData(false)]
        [InlineData(true)]
        public async Task DisposeAsync_MultipleCallsAllowed(bool leaveOpen)
        {
            using (var cs = CreateStream(new MemoryStream(), CompressionMode.Compress, leaveOpen))
            {
                await cs.DisposeAsync();
                await cs.DisposeAsync();
            }
        }

        [Theory]
        [MemberData(nameof(UncompressedTestFiles))]
        public async Task CompressionLevel_SizeInOrder(string testFile)
        {
            using var uncompressedStream = await LocalMemoryStream.readAppFileAsync(testFile);

            async Task<long> GetLengthAsync(CompressionLevel compressionLevel)
            {
                using var mms = new MemoryStream();
                using var compressor = CreateStream(mms, compressionLevel);
                await uncompressedStream.CopyToAsync(compressor);
                compressor.Flush();
                return mms.Length;
            }

            long noCompressionLength = await GetLengthAsync(CompressionLevel.NoCompression);
            long fastestLength = await GetLengthAsync(CompressionLevel.Fastest);
            long optimalLength = await GetLengthAsync(CompressionLevel.Optimal);
            long smallestLength = await GetLengthAsync(CompressionLevel.SmallestSize);

            Assert.True(noCompressionLength >= fastestLength);
            Assert.True(fastestLength >= optimalLength);
            Assert.True(optimalLength >= smallestLength);
        }
=======
>>>>>>> 5c65d891
    }

    internal sealed class BadWrappedStream : MemoryStream
    {
        public enum Mode
        {
            Default,
            ReturnNullTasks,
            ReturnTooSmallCounts,
            ReturnTooLargeCounts,
            ReadSlowly
        }

        private readonly Mode _mode;

        public BadWrappedStream(Mode mode) { _mode = mode; }
        public BadWrappedStream(Mode mode, byte[] buffer) : base(buffer) { _mode = mode; }

        public override int Read(byte[] buffer, int offset, int count)
        {
            switch (_mode)
            {
                case Mode.ReturnTooSmallCounts:
                    return -1;
                case Mode.ReturnTooLargeCounts:
                    return buffer.Length + 1;
                case Mode.ReadSlowly:
                    return base.Read(buffer, offset, 1);
                default:
                    return 0;
            }
        }

        public override Task WriteAsync(byte[] buffer, int offset, int count, CancellationToken cancellationToken)
        {
            return _mode == Mode.ReturnNullTasks ?
               null :
               base.WriteAsync(buffer, offset, count, cancellationToken);
        }

        public override void Write(byte[] buffer, int offset, int count) { }
        public override void Flush() { }
        public override bool CanRead { get { return true; } }
        public override bool CanSeek { get { return false; } }
        public override bool CanWrite { get { return true; } }
        public override long Length { get { throw new NotSupportedException(); } }
        public override long Position { get { throw new NotSupportedException(); } set { throw new NotSupportedException(); } }
        public override long Seek(long offset, SeekOrigin origin) { throw new NotSupportedException(); }
        public override void SetLength(long value) { throw new NotSupportedException(); }
    }

    internal partial class ManualSyncMemoryStream : MemoryStream
    {
        private bool isSync;
        public ManualResetEventSlim manualResetEvent = new ManualResetEventSlim(initialState: false);

        public bool ReadHit = false;  // For validation of the async methods we want to ensure they correctly delegate the async
        public bool WriteHit = false; // methods of the underlying stream. This bool acts as a toggle to check that they're being used.

        public static async Task<ManualSyncMemoryStream> GetStreamFromFileAsync(string testFile, bool sync = false)
        {
            var baseStream = await StreamHelpers.CreateTempCopyStream(testFile);
            var ms = new ManualSyncMemoryStream(sync);
            await baseStream.CopyToAsync(ms);

            ms.Position = 0;
            return ms;
        }

        public ManualSyncMemoryStream(bool sync = false) : base()
        {
            isSync = sync;
        }

        public override IAsyncResult BeginRead(byte[] buffer, int offset, int count, AsyncCallback callback, object state) => TaskToApm.Begin(ReadAsync(buffer, offset, count), callback, state);
        public override int EndRead(IAsyncResult asyncResult) => TaskToApm.End<int>(asyncResult);
        public override IAsyncResult BeginWrite(byte[] buffer, int offset, int count, AsyncCallback callback, object state) => TaskToApm.Begin(WriteAsync(buffer, offset, count), callback, state);
        public override void EndWrite(IAsyncResult asyncResult) => TaskToApm.End(asyncResult);

        public override async Task<int> ReadAsync(byte[] buffer, int offset, int count, CancellationToken cancellationToken)
        {
            ReadHit = true;
            if (isSync)
            {
                manualResetEvent.Wait(cancellationToken);
            }
            else
            {
                await Task.Run(() => manualResetEvent.Wait(cancellationToken)).ConfigureAwait(false);
            }

            return await base.ReadAsync(buffer, offset, count, cancellationToken);
        }

        public override async Task WriteAsync(byte[] buffer, int offset, int count, CancellationToken cancellationToken)
        {
            WriteHit = true;
            if (isSync)
            {
                manualResetEvent.Wait(cancellationToken);
            }
            else
            {
                await Task.Run(() => manualResetEvent.Wait(cancellationToken)).ConfigureAwait(false);
            }

            await base.WriteAsync(buffer, offset, count, cancellationToken);
        }

        public override async ValueTask<int> ReadAsync(Memory<byte> buffer, CancellationToken cancellationToken)
        {
            ReadHit = true;

            if (isSync)
            {
                manualResetEvent.Wait(cancellationToken);
            }
            else
            {
                await Task.Run(() => manualResetEvent.Wait(cancellationToken)).ConfigureAwait(false);
            }
            return await base.ReadAsync(buffer, cancellationToken);
        }

        public override async ValueTask WriteAsync(ReadOnlyMemory<byte> buffer, CancellationToken cancellationToken)
        {
            WriteHit = true;

            if (isSync)
            {
                manualResetEvent.Wait(cancellationToken);
            }
            else
            {
                await Task.Run(() => manualResetEvent.Wait(cancellationToken)).ConfigureAwait(false);
            }

            await base.WriteAsync(buffer, cancellationToken);
        }
    }
}<|MERGE_RESOLUTION|>--- conflicted
+++ resolved
@@ -262,13 +262,6 @@
             AssertExtensions.Throws<ArgumentException>("stream", () => CreateStream(ms, mode));
         }
 
-<<<<<<< HEAD
-        public IEnumerable<Func<Stream, Stream>> CtorFunctions()
-        {
-            CompressionLevel[] legalValues = new CompressionLevel[] { CompressionLevel.Optimal, CompressionLevel.Fastest, CompressionLevel.NoCompression, CompressionLevel.SmallestSize };
-            yield return new Func<Stream, Stream>((stream) => CreateStream(stream, CompressionMode.Compress));
-=======
->>>>>>> 5c65d891
 
 
         [Fact]
@@ -278,7 +271,7 @@
             {
                 yield return new Func<Stream, Stream>((stream) => CreateStream(stream, CompressionMode.Compress));
 
-                foreach (CompressionLevel level in new[] { CompressionLevel.Optimal, CompressionLevel.Fastest, CompressionLevel.NoCompression })
+                foreach (CompressionLevel level in new[] { CompressionLevel.Optimal, CompressionLevel.Fastest, CompressionLevel.NoCompression, CompressionLevel.SmallestSize })
                 {
                     yield return new Func<Stream, Stream>((stream) => CreateStream(stream, level));
 
@@ -362,622 +355,6 @@
             AssertExtensions.Throws<ArgumentException>("stream", () => CreateStream(new MemoryStream(new byte[1], writable: false), CompressionLevel.Optimal));
         }
 
-<<<<<<< HEAD
-        [Theory]
-        [InlineData(CompressionMode.Compress)]
-        [InlineData(CompressionMode.Decompress)]
-        public async Task Flush(CompressionMode mode)
-        {
-            var ms = new MemoryStream();
-            var compressor = CreateStream(ms, mode);
-            compressor.Flush();
-            await compressor.FlushAsync();
-        }
-
-        [Theory]
-        [InlineData(CompressionMode.Compress)]
-        [InlineData(CompressionMode.Decompress)]
-        public void Flush_Double(CompressionMode mode)
-        {
-            var ms = new MemoryStream();
-            var compressor = CreateStream(ms, mode);
-            compressor.Flush();
-            compressor.Flush();
-        }
-
-        [Theory]
-        [InlineData(CompressionMode.Compress)]
-        [InlineData(CompressionMode.Decompress)]
-        public void Dispose_Double(CompressionMode mode)
-        {
-            var ms = new MemoryStream();
-            var compressor = CreateStream(ms, mode);
-            compressor.Dispose();
-            compressor.Dispose();
-        }
-
-        [Theory]
-        [InlineData(CompressionMode.Compress)]
-        [InlineData(CompressionMode.Decompress)]
-        public void Flush_FollowedByDispose(CompressionMode mode)
-        {
-            var ms = new MemoryStream();
-            var compressor = CreateStream(ms, mode);
-            compressor.Flush();
-            compressor.Dispose();
-        }
-
-        [Theory]
-        [InlineData(CompressionMode.Compress)]
-        [InlineData(CompressionMode.Decompress)]
-        public void Dispose_FollowedBySyncOperations(CompressionMode mode)
-        {
-            var ms = new MemoryStream();
-            var compressor = CreateStream(ms, mode);
-            compressor.Dispose();
-
-            if (mode == CompressionMode.Compress)
-                Assert.Throws<ObjectDisposedException>(() => compressor.Write(new byte[1], 0, 1));
-            else
-                Assert.Throws<ObjectDisposedException>(() => compressor.Read(new byte[1], 0, 1));
-            Assert.Throws<ObjectDisposedException>(() => compressor.Flush());
-            Assert.Throws<ObjectDisposedException>(() => compressor.CopyTo(new MemoryStream()));
-        }
-
-        [Theory]
-        [InlineData(CompressionMode.Compress)]
-        [InlineData(CompressionMode.Decompress)]
-        public virtual async Task Dispose_FollowedByAsyncOperations(CompressionMode mode)
-        {
-            var ms = new MemoryStream();
-            var compressor = CreateStream(ms, mode);
-            compressor.Dispose();
-
-            if (mode == CompressionMode.Compress)
-                await Assert.ThrowsAsync<ObjectDisposedException>(async () => await compressor.WriteAsync(new byte[1], 0, 1));
-            else
-                await Assert.ThrowsAsync<ObjectDisposedException>(async () => await compressor.ReadAsync(new byte[1], 0, 1));
-            await Assert.ThrowsAsync<ObjectDisposedException>(async () => await compressor.FlushAsync());
-            await Assert.ThrowsAsync<ObjectDisposedException>(async () => await compressor.CopyToAsync(new MemoryStream()));
-        }
-
-        [Theory]
-        [InlineData(CompressionMode.Compress)]
-        [InlineData(CompressionMode.Decompress)]
-        public void TestSeekMethods(CompressionMode mode)
-        {
-            var ms = new MemoryStream();
-            var decompressor = CreateStream(ms, mode);
-            Assert.False(decompressor.CanSeek, "CanSeek should be false");
-            Assert.Throws<NotSupportedException>(() => decompressor.Length);
-            Assert.Throws<NotSupportedException>(() => decompressor.SetLength(1));
-            Assert.Throws<NotSupportedException>(() => decompressor.Position);
-            Assert.Throws<NotSupportedException>(() => decompressor.Position = 100L);
-            Assert.Throws<NotSupportedException>(() => decompressor.Seek(100L, SeekOrigin.Begin));
-        }
-
-        [Theory]
-        [InlineData(false)]
-        [InlineData(true)]
-        public virtual void Write_ArgumentValidation(bool useAsync)
-        {
-            using (var decompressor = CreateStream(new MemoryStream(), CompressionMode.Compress))
-            {
-                Assert.Throws<ArgumentNullException>(() => { if (useAsync) { decompressor.WriteAsync(null, 0, 0).Wait(); } else { decompressor.Write(null, 0, 0); } });
-                Assert.Throws<ArgumentOutOfRangeException>(() => { if (useAsync) { decompressor.WriteAsync(new byte[1], -1, 0).Wait(); } else { decompressor.Write(new byte[1], -1, 0); } });
-                Assert.Throws<ArgumentOutOfRangeException>(() => { if (useAsync) { decompressor.WriteAsync(new byte[1], 0, -1).Wait(); } else { decompressor.Write(new byte[1], 0, -1); } });
-                Assert.Throws<ArgumentException>(null, () => { if (useAsync) { decompressor.WriteAsync(new byte[1], 0, 2).Wait(); } else { decompressor.Write(new byte[1], 0, 2); } });
-                Assert.Throws<ArgumentException>(null, () => { if (useAsync) { decompressor.WriteAsync(new byte[1], 1, 1).Wait(); } else { decompressor.Write(new byte[1], 1, 1); } });
-                Assert.Throws<InvalidOperationException>(() => useAsync ? decompressor.ReadAsync(new byte[1], 0, 1).Result : decompressor.Read(new byte[1], 0, 1));
-                Assert.Throws<ArgumentException>(null, () => useAsync ? decompressor.ReadAsync(new byte[1], 1, 1).Result : decompressor.Read(new byte[1], 1, 1));
-                if (useAsync)
-                { decompressor.WriteAsync(new byte[1], 0, 1).Wait(); }
-                else
-                { decompressor.Write(new byte[1], 0, 1); }
-            }
-        }
-
-        [Theory]
-        [InlineData(false)]
-        [InlineData(true)]
-        public virtual void Read_ArgumentValidation(bool useAsync)
-        {
-            using (var decompressor = CreateStream(new MemoryStream(), CompressionMode.Decompress))
-            {
-                Assert.Throws<ArgumentNullException>(() => useAsync ? decompressor.ReadAsync(null, 0, 0).Result : decompressor.Read(null, 0, 0));
-                Assert.Throws<ArgumentOutOfRangeException>(() => useAsync ? decompressor.ReadAsync(new byte[1], -1, 0).Result : decompressor.Read(new byte[1], -1, 0));
-                Assert.Throws<ArgumentOutOfRangeException>(() => useAsync ? decompressor.ReadAsync(new byte[1], 0, -1).Result : decompressor.Read(new byte[1], 0, -1));
-                AssertExtensions.Throws<ArgumentException>(null, () => useAsync ? decompressor.ReadAsync(new byte[1], 0, 2).Result : decompressor.Read(new byte[1], 0, 2));
-                AssertExtensions.Throws<ArgumentException>(null, () => useAsync ? decompressor.ReadAsync(new byte[1], 1, 1).Result : decompressor.Read(new byte[1], 1, 1));
-                Assert.Throws<InvalidOperationException>(() => { if (useAsync) { decompressor.WriteAsync(new byte[1], 0, 1).Wait(); } else { decompressor.Write(new byte[1], 0, 1); } });
-                Assert.Throws<ArgumentException>(null, () => { if (useAsync) { decompressor.WriteAsync(new byte[1], 1, 1).Wait(); } else { decompressor.Write(new byte[1], 1, 1); } });
-
-                var data = new byte[1] { 42 };
-                Assert.Equal(0, useAsync ? decompressor.ReadAsync(data, 0, 0).Result : decompressor.Read(data, 0, 0));
-                Assert.Equal(42, data[0]);
-            }
-        }
-
-        [Theory]
-        [InlineData(CompressionMode.Compress)]
-        [InlineData(CompressionMode.Decompress)]
-        public void CopyToAsync_ArgumentValidation(CompressionMode mode)
-        {
-            using (Stream compressor = CreateStream(new MemoryStream(), mode))
-            {
-                AssertExtensions.Throws<ArgumentNullException>("destination", () => { compressor.CopyToAsync(null); });
-                AssertExtensions.Throws<ArgumentOutOfRangeException>("bufferSize", () => { compressor.CopyToAsync(new MemoryStream(), 0); });
-                Assert.Throws<NotSupportedException>(() => { compressor.CopyToAsync(new MemoryStream(new byte[1], writable: false)); });
-                compressor.Dispose();
-                Assert.Throws<ObjectDisposedException>(() => { compressor.CopyToAsync(new MemoryStream()); });
-            }
-        }
-
-        [Theory]
-        [InlineData(CompressionMode.Compress)]
-        [InlineData(CompressionMode.Decompress)]
-        public void CopyTo_ArgumentValidation(CompressionMode mode)
-        {
-            using (Stream compressor = CreateStream(new MemoryStream(), mode))
-            {
-                AssertExtensions.Throws<ArgumentNullException>("destination", () => { compressor.CopyTo(null); });
-                AssertExtensions.Throws<ArgumentOutOfRangeException>("bufferSize", () => { compressor.CopyTo(new MemoryStream(), 0); });
-                Assert.Throws<NotSupportedException>(() => { compressor.CopyTo(new MemoryStream(new byte[1], writable: false)); });
-                compressor.Dispose();
-                Assert.Throws<ObjectDisposedException>(() => { compressor.CopyTo(new MemoryStream()); });
-            }
-        }
-
-        public enum ReadWriteMode
-        {
-            SyncArray,
-            SyncSpan,
-            AsyncArray,
-            AsyncMemory,
-            AsyncBeginEnd
-        }
-
-        public static IEnumerable<object[]> RoundtripCompressDecompressOuterData
-        {
-            get
-            {
-                foreach (ReadWriteMode readWriteMode in new[] { ReadWriteMode.SyncArray, ReadWriteMode.SyncSpan, ReadWriteMode.AsyncArray, ReadWriteMode.AsyncMemory, ReadWriteMode.AsyncBeginEnd })
-                {
-                    foreach (var level in new[] { CompressionLevel.Fastest, CompressionLevel.Optimal, CompressionLevel.NoCompression, CompressionLevel.SmallestSize }) // compression level
-                    {
-                        yield return new object[] { readWriteMode, 1, 5, level }; // smallest possible writes
-                        yield return new object[] { readWriteMode, 1023, 1023 * 10, level }; // overflowing internal buffer
-                        yield return new object[] { readWriteMode, 1024 * 1024, 1024 * 1024, level }; // large single write
-                    }
-                }
-            }
-        }
-
-        [Fact]
-        public async Task CompressDecompress_RoundTrip()
-        {
-            await CompressDecompress_RoundTrip_OuterLoop(ReadWriteMode.SyncArray, chunkSize: 1, totalSize: 10, level: CompressionLevel.Fastest);
-            await CompressDecompress_RoundTrip_OuterLoop(ReadWriteMode.SyncSpan, chunkSize: 1, totalSize: 10, level: CompressionLevel.Fastest);
-            await CompressDecompress_RoundTrip_OuterLoop(ReadWriteMode.AsyncArray, chunkSize: 1, totalSize: 10, level: CompressionLevel.Fastest);
-            await CompressDecompress_RoundTrip_OuterLoop(ReadWriteMode.AsyncMemory, chunkSize: 1, totalSize: 10, level: CompressionLevel.Fastest);
-            await CompressDecompress_RoundTrip_OuterLoop(ReadWriteMode.AsyncBeginEnd, chunkSize: 1, totalSize: 10, level: CompressionLevel.Fastest);
-            await CompressDecompress_RoundTrip_OuterLoop(ReadWriteMode.AsyncArray, chunkSize: 1024, totalSize: 8192, level: CompressionLevel.Optimal);
-        }
-
-        [OuterLoop]
-        [Theory]
-        [MemberData(nameof(RoundtripCompressDecompressOuterData))]
-        public async Task CompressDecompress_RoundTrip_OuterLoop(ReadWriteMode readWriteMode, int chunkSize, int totalSize, CompressionLevel level)
-        {
-            byte[] data = new byte[totalSize];
-            new Random(42).NextBytes(data);
-
-            var compressed = new MemoryStream();
-            using (var compressor = CreateStream(compressed, level, true))
-            {
-                for (int i = 0; i < data.Length; i += chunkSize) // not using CopyTo{Async} due to optimizations in MemoryStream's implementation that avoid what we're trying to test
-                {
-                    switch (readWriteMode)
-                    {
-                        case ReadWriteMode.AsyncArray:
-                            await compressor.WriteAsync(data, i, chunkSize);
-                            break;
-                        case ReadWriteMode.SyncArray:
-                            compressor.Write(data, i, chunkSize);
-                            break;
-                        case ReadWriteMode.SyncSpan:
-                            compressor.Write(new ReadOnlySpan<byte>(data, i, chunkSize));
-                            break;
-                        case ReadWriteMode.AsyncMemory:
-                            await compressor.WriteAsync(new ReadOnlyMemory<byte>(data, i, chunkSize));
-                            break;
-                        case ReadWriteMode.AsyncBeginEnd:
-                            await Task.Factory.FromAsync(compressor.BeginWrite, compressor.EndWrite, data, i, chunkSize, null);
-                            break;
-                    }
-                }
-            }
-            compressed.Position = 0;
-            await ReadAndValidateCompressedData(readWriteMode, chunkSize, compressed, data);
-            compressed.Dispose();
-        }
-
-        [Fact]
-        public async Task Flush_RoundTrip()
-        {
-            if (FlushNoOps)
-                return;
-            await Flush_RoundTrip_OuterLoop(ReadWriteMode.SyncArray, chunkSize: 1, totalSize: 10, level: CompressionLevel.Fastest);
-            await Flush_RoundTrip_OuterLoop(ReadWriteMode.AsyncArray, chunkSize: 1024, totalSize: 8192, level: CompressionLevel.Optimal);
-        }
-
-        [OuterLoop]
-        [Theory]
-        [MemberData(nameof(RoundtripCompressDecompressOuterData))]
-        public async Task Flush_RoundTrip_OuterLoop(ReadWriteMode readWriteMode, int chunkSize, int totalSize, CompressionLevel level)
-        {
-            if (FlushNoOps)
-                return;
-            byte[] data = new byte[totalSize];
-            new Random(42).NextBytes(data);
-
-            using (var compressed = new MemoryStream())
-            using (var compressor = CreateStream(compressed, level, true))
-            {
-                for (int i = 0; i < data.Length; i += chunkSize) // not using CopyTo{Async} due to optimizations in MemoryStream's implementation that avoid what we're trying to test
-                {
-                    switch (readWriteMode)
-                    {
-                        case ReadWriteMode.AsyncArray:
-                            await compressor.WriteAsync(data, i, chunkSize);
-                            break;
-                        case ReadWriteMode.SyncArray:
-                            compressor.Write(data, i, chunkSize);
-                            break;
-                        case ReadWriteMode.SyncSpan:
-                            compressor.Write(new ReadOnlySpan<byte>(data, i, chunkSize));
-                            break;
-                        case ReadWriteMode.AsyncMemory:
-                            await compressor.WriteAsync(new ReadOnlyMemory<byte>(data, i, chunkSize));
-                            break;
-                        case ReadWriteMode.AsyncBeginEnd:
-                            await Task.Factory.FromAsync(compressor.BeginWrite, compressor.EndWrite, data, i, chunkSize, null);
-                            break;
-                    }
-                }
-                switch (readWriteMode)
-                {
-                    case ReadWriteMode.AsyncArray:
-                    case ReadWriteMode.AsyncMemory:
-                    case ReadWriteMode.AsyncBeginEnd:
-                        await compressor.FlushAsync();
-                        break;
-                    case ReadWriteMode.SyncSpan:
-                    case ReadWriteMode.SyncArray:
-                        compressor.Flush();
-                        break;
-                }
-                if (!FlushCompletes)
-                    compressor.Dispose();
-                compressed.Position = 0;
-                await ReadAndValidateCompressedData(readWriteMode, chunkSize, compressed, data);
-            }
-        }
-
-        [Fact]
-        public async Task Flush_Consecutive()
-        {
-            if (FlushNoOps)
-                return;
-            await Flush_Consecutive_OuterLoop(ReadWriteMode.SyncArray, chunkSize: 1, totalSize: 10, level: CompressionLevel.Fastest);
-            await Flush_Consecutive_OuterLoop(ReadWriteMode.AsyncArray, chunkSize: 1024, totalSize: 8192, level: CompressionLevel.Optimal);
-        }
-
-        [OuterLoop]
-        [Theory]
-        [MemberData(nameof(RoundtripCompressDecompressOuterData))]
-        public async Task Flush_Consecutive_OuterLoop(ReadWriteMode readWriteMode, int chunkSize, int totalSize, CompressionLevel level)
-        {
-            if (FlushNoOps)
-                return;
-            byte[] data = new byte[totalSize];
-            List<byte> expected = new List<byte>();
-            new Random(42).NextBytes(data);
-
-            using (var compressed = new MemoryStream())
-            using (var compressor = CreateStream(compressed, level, true))
-            {
-                for (int i = 0; i < data.Length; i += chunkSize) // not using CopyTo{Async} due to optimizations in MemoryStream's implementation that avoid what we're trying to test
-                {
-                    switch (readWriteMode)
-                    {
-                        case ReadWriteMode.AsyncArray:
-                            await compressor.WriteAsync(data, i, chunkSize);
-                            break;
-                        case ReadWriteMode.SyncArray:
-                            compressor.Write(data, i, chunkSize);
-                            break;
-                        case ReadWriteMode.SyncSpan:
-                            compressor.Write(new ReadOnlySpan<byte>(data, i, chunkSize));
-                            break;
-                        case ReadWriteMode.AsyncMemory:
-                            await compressor.WriteAsync(new ReadOnlyMemory<byte>(data, i, chunkSize));
-                            break;
-                        case ReadWriteMode.AsyncBeginEnd:
-                            await Task.Factory.FromAsync(compressor.BeginWrite, compressor.EndWrite, data, i, chunkSize, null);
-                            break;
-                    }
-                    for (int j = i; j < i + chunkSize; j++)
-                        expected.Insert(j, data[j]);
-
-                    switch (readWriteMode)
-                    {
-                        case ReadWriteMode.AsyncArray:
-                        case ReadWriteMode.AsyncMemory:
-                        case ReadWriteMode.AsyncBeginEnd:
-                            await compressor.FlushAsync();
-                            break;
-                        case ReadWriteMode.SyncSpan:
-                        case ReadWriteMode.SyncArray:
-                            compressor.Flush();
-                            break;
-                    }
-
-                    if (FlushCompletes)
-                    {
-                        MemoryStream partiallyCompressed = new MemoryStream(compressed.ToArray());
-                        partiallyCompressed.Position = 0;
-                        await ReadAndValidateCompressedData(readWriteMode, chunkSize, partiallyCompressed, expected.ToArray());
-                    }
-                }
-                if (!FlushCompletes)
-                    compressor.Dispose();
-                MemoryStream fullyCompressed = new MemoryStream(compressed.ToArray());
-                fullyCompressed.Position = 0;
-                await ReadAndValidateCompressedData(readWriteMode, chunkSize, fullyCompressed, expected.ToArray());
-            }
-        }
-
-        [Fact]
-        public async Task Flush_BeforeFirstWrites()
-        {
-            if (FlushNoOps)
-                return;
-            await Flush_BeforeFirstWrites_OuterLoop(ReadWriteMode.SyncArray, chunkSize: 1, totalSize: 10, level: CompressionLevel.Fastest);
-            await Flush_BeforeFirstWrites_OuterLoop(ReadWriteMode.AsyncArray, chunkSize: 1024, totalSize: 8192, level: CompressionLevel.Optimal);
-        }
-
-        [OuterLoop]
-        [Theory]
-        [MemberData(nameof(RoundtripCompressDecompressOuterData))]
-        public async Task Flush_BeforeFirstWrites_OuterLoop(ReadWriteMode readWriteMode, int chunkSize, int totalSize, CompressionLevel level)
-        {
-            if (FlushNoOps)
-                return;
-            byte[] data = new byte[totalSize];
-            new Random(42).NextBytes(data);
-
-            using (var compressed = new MemoryStream())
-            using (var compressor = CreateStream(compressed, level, true))
-            {
-                switch (readWriteMode)
-                {
-                    case ReadWriteMode.AsyncArray:
-                    case ReadWriteMode.AsyncMemory:
-                    case ReadWriteMode.AsyncBeginEnd:
-                        await compressor.FlushAsync();
-                        break;
-                    case ReadWriteMode.SyncSpan:
-                    case ReadWriteMode.SyncArray:
-                        compressor.Flush();
-                        break;
-                }
-
-                for (int i = 0; i < data.Length; i += chunkSize) // not using CopyTo{Async} due to optimizations in MemoryStream's implementation that avoid what we're trying to test
-                {
-                    switch (readWriteMode)
-                    {
-                        case ReadWriteMode.AsyncArray:
-                            await compressor.WriteAsync(data, i, chunkSize);
-                            break;
-                        case ReadWriteMode.SyncArray:
-                            compressor.Write(data, i, chunkSize);
-                            break;
-                        case ReadWriteMode.SyncSpan:
-                            compressor.Write(new ReadOnlySpan<byte>(data, i, chunkSize));
-                            break;
-                        case ReadWriteMode.AsyncMemory:
-                            await compressor.WriteAsync(new ReadOnlyMemory<byte>(data, i, chunkSize));
-                            break;
-                        case ReadWriteMode.AsyncBeginEnd:
-                            await Task.Factory.FromAsync(compressor.BeginWrite, compressor.EndWrite, data, i, chunkSize, null);
-                            break;
-                    }
-                }
-
-                switch (readWriteMode)
-                {
-                    case ReadWriteMode.AsyncArray:
-                    case ReadWriteMode.AsyncMemory:
-                    case ReadWriteMode.AsyncBeginEnd:
-                        await compressor.FlushAsync();
-                        break;
-                    case ReadWriteMode.SyncSpan:
-                    case ReadWriteMode.SyncArray:
-                        compressor.Flush();
-                        break;
-                }
-                if (!FlushCompletes)
-                    compressor.Dispose();
-                compressed.Position = 0;
-                await ReadAndValidateCompressedData(readWriteMode, chunkSize, compressed, data);
-            }
-        }
-
-        /// <summary>
-        /// Given a MemoryStream of compressed data and a byte array of desired output, decompresses
-        /// the stream and validates that it is equal to the expected array.
-        /// </summary>
-        private async Task ReadAndValidateCompressedData(ReadWriteMode readWriteMode, int chunkSize, MemoryStream compressed, byte[] expected)
-        {
-            using (MemoryStream decompressed = new MemoryStream())
-            using (Stream decompressor = CreateStream(compressed, CompressionMode.Decompress, true))
-            {
-                int bytesRead;
-                var buffer = new byte[chunkSize];
-                switch (readWriteMode)
-                {
-                    case ReadWriteMode.SyncSpan:
-                        while ((bytesRead = decompressor.Read(new Span<byte>(buffer))) != 0)
-                        {
-                            decompressed.Write(buffer, 0, bytesRead);
-                        }
-                        break;
-                    case ReadWriteMode.SyncArray:
-                        while ((bytesRead = decompressor.Read(buffer, 0, buffer.Length)) != 0)
-                        {
-                            decompressed.Write(buffer, 0, bytesRead);
-                        }
-                        break;
-                    case ReadWriteMode.AsyncArray:
-                        while ((bytesRead = await decompressor.ReadAsync(buffer, 0, buffer.Length)) != 0)
-                        {
-                            decompressed.Write(buffer, 0, bytesRead);
-                        }
-                        break;
-                    case ReadWriteMode.AsyncMemory:
-                        while ((bytesRead = await decompressor.ReadAsync(new Memory<byte>(buffer))) != 0)
-                        {
-                            decompressed.Write(buffer, 0, bytesRead);
-                        }
-                        break;
-                    case ReadWriteMode.AsyncBeginEnd:
-                        while ((bytesRead = await Task<int>.Factory.FromAsync(decompressor.BeginRead, decompressor.EndRead, buffer, 0, buffer.Length, null)) != 0)
-                        {
-                            decompressed.Write(buffer, 0, bytesRead);
-                        }
-                        break;
-                }
-                Assert.Equal<byte>(expected, decompressed.ToArray());
-            }
-        }
-
-        [Theory]
-        [InlineData(ReadWriteMode.SyncArray)]
-        [InlineData(ReadWriteMode.AsyncArray)]
-        [InlineData(ReadWriteMode.SyncSpan)]
-        [InlineData(ReadWriteMode.AsyncMemory)]
-        [InlineData(ReadWriteMode.AsyncBeginEnd)]
-        public async Task Read_SequentialReadsOnMemoryStream_Return_SameBytes(ReadWriteMode readWriteMode)
-        {
-            byte[] data = new byte[1024 * 10];
-            new Random(42).NextBytes(data);
-
-            var compressed = new MemoryStream();
-            using (var compressor = CreateStream(compressed, CompressionMode.Compress, true))
-            {
-                for (int i = 0; i < data.Length; i += 1024)
-                {
-                    switch (readWriteMode)
-                    {
-                        case ReadWriteMode.SyncArray:
-                            compressor.Write(data, i, 1024);
-                            break;
-                        case ReadWriteMode.AsyncArray:
-                            await compressor.WriteAsync(data, i, 1024);
-                            break;
-                        case ReadWriteMode.SyncSpan:
-                            compressor.Write(new Span<byte>(data, i, 1024));
-                            break;
-                        case ReadWriteMode.AsyncMemory:
-                            await compressor.WriteAsync(new ReadOnlyMemory<byte>(data, i, 1024));
-                            break;
-                        case ReadWriteMode.AsyncBeginEnd:
-                            await Task.Factory.FromAsync(compressor.BeginWrite, compressor.EndWrite, data, i, 1024, null);
-                            break;
-                    }
-                }
-            }
-            compressed.Position = 0;
-
-            using (var decompressor = CreateStream(compressed, CompressionMode.Decompress, true))
-            {
-                int i, j;
-                byte[] array = new byte[100];
-                byte[] array2 = new byte[100];
-
-                // only read in the first 100 bytes
-                switch (readWriteMode)
-                {
-                    case ReadWriteMode.SyncArray:
-                        decompressor.Read(array, 0, array.Length);
-                        break;
-                    case ReadWriteMode.AsyncArray:
-                        await decompressor.ReadAsync(array, 0, array.Length);
-                        break;
-                    case ReadWriteMode.SyncSpan:
-                        decompressor.Read(new Span<byte>(array));
-                        break;
-                    case ReadWriteMode.AsyncMemory:
-                        await decompressor.ReadAsync(new Memory<byte>(array));
-                        break;
-                    case ReadWriteMode.AsyncBeginEnd:
-                        await Task<int>.Factory.FromAsync(decompressor.BeginRead, decompressor.EndRead, array, 0, array.Length, null);
-                        break;
-                }
-                for (i = 0; i < array.Length; i++)
-                {
-                    Assert.Equal(data[i], array[i]);
-                }
-
-                // read in the next 100 bytes and make sure nothing is missing
-                switch (readWriteMode)
-                {
-                    case ReadWriteMode.SyncArray:
-                        decompressor.Read(array2, 0, array2.Length);
-                        break;
-                    case ReadWriteMode.AsyncArray:
-                        await decompressor.ReadAsync(array2, 0, array2.Length);
-                        break;
-                    case ReadWriteMode.SyncSpan:
-                        decompressor.Read(new Span<byte>(array2));
-                        break;
-                    case ReadWriteMode.AsyncMemory:
-                        await decompressor.ReadAsync(new Memory<byte>(array2));
-                        break;
-                    case ReadWriteMode.AsyncBeginEnd:
-                        await Task<int>.Factory.FromAsync(decompressor.BeginRead, decompressor.EndRead, array2, 0, array2.Length, null);
-                        break;
-                }
-                for (j = 0; j < array2.Length; j++)
-                {
-                    Assert.Equal(data[j], array[j]);
-                }
-            }
-        }
-
-        [Fact]
-        public void WriteByte_RountTrip()
-        {
-            byte[] data = new byte[1024 * 10];
-            new Random(42).NextBytes(data);
-
-            var compressed = new MemoryStream();
-            using (var compressor = CreateStream(compressed, CompressionMode.Compress, true))
-            {
-                compressor.Write(data, 0, data.Length);
-            }
-            compressed.Position = 0;
-
-            using (var decompressor = CreateStream(compressed, CompressionMode.Decompress, true))
-            {
-                for (int i = 0; i < data.Length; i++)
-                    Assert.Equal(data[i], decompressor.ReadByte());
-            }
-        }
-
-=======
->>>>>>> 5c65d891
         [Fact]
         public async Task WrapNullReturningTasksStream()
         {
@@ -1064,116 +441,6 @@
             else
                 baseStream.Read(bytes, 0, size);
         }
-<<<<<<< HEAD
-
-        [ConditionalFact(typeof(PlatformDetection), nameof(PlatformDetection.IsThreadingSupported))]
-        public async Task Parallel_CompressDecompressMultipleStreamsConcurrently()
-        {
-            const int ParallelOperations = 20;
-            const int DataSize = 10 * 1024;
-
-            var sourceData = new byte[DataSize];
-            new Random().NextBytes(sourceData);
-
-            await Task.WhenAll(Enumerable.Range(0, ParallelOperations).Select(_ => Task.Run(async () =>
-            {
-                var compressedStream = new MemoryStream();
-                using (Stream ds = CreateStream(compressedStream, CompressionMode.Compress, leaveOpen: true))
-                {
-                    await ds.WriteAsync(sourceData, 0, sourceData.Length);
-                }
-
-                compressedStream.Position = 0;
-
-                var decompressedStream = new MemoryStream();
-                using (Stream ds = CreateStream(compressedStream, CompressionMode.Decompress, leaveOpen: true))
-                {
-                    await ds.CopyToAsync(decompressedStream);
-                }
-
-                Assert.Equal(sourceData, decompressedStream.ToArray());
-            })));
-        }
-
-        [Fact]
-        public void Precancellation()
-        {
-            var ms = new MemoryStream();
-            using (Stream compressor = CreateStream(ms, CompressionMode.Compress, leaveOpen: true))
-            {
-                Assert.True(compressor.WriteAsync(new byte[1], 0, 1, new CancellationToken(true)).IsCanceled);
-                Assert.True(compressor.FlushAsync(new CancellationToken(true)).IsCanceled);
-            }
-            using (Stream decompressor = CreateStream(ms, CompressionMode.Decompress, leaveOpen: true))
-            {
-                Assert.True(decompressor.ReadAsync(new byte[1], 0, 1, new CancellationToken(true)).IsCanceled);
-            }
-        }
-
-        [Theory]
-        [InlineData(false)]
-        [InlineData(true)]
-        public async Task DisposeAsync_Flushes(bool leaveOpen)
-        {
-            var ms = new MemoryStream();
-            var cs = CreateStream(ms, CompressionMode.Compress, leaveOpen);
-            cs.WriteByte(1);
-            await cs.FlushAsync();
-
-            long pos = ms.Position;
-            cs.WriteByte(1);
-            Assert.Equal(pos, ms.Position);
-
-            await cs.DisposeAsync();
-            Assert.InRange(ms.ToArray().Length, pos + 1, int.MaxValue);
-            if (leaveOpen)
-            {
-                Assert.InRange(ms.Position, pos + 1, int.MaxValue);
-            }
-            else
-            {
-                Assert.Throws<ObjectDisposedException>(() => ms.Position);
-            }
-        }
-
-        [Theory]
-        [InlineData(false)]
-        [InlineData(true)]
-        public async Task DisposeAsync_MultipleCallsAllowed(bool leaveOpen)
-        {
-            using (var cs = CreateStream(new MemoryStream(), CompressionMode.Compress, leaveOpen))
-            {
-                await cs.DisposeAsync();
-                await cs.DisposeAsync();
-            }
-        }
-
-        [Theory]
-        [MemberData(nameof(UncompressedTestFiles))]
-        public async Task CompressionLevel_SizeInOrder(string testFile)
-        {
-            using var uncompressedStream = await LocalMemoryStream.readAppFileAsync(testFile);
-
-            async Task<long> GetLengthAsync(CompressionLevel compressionLevel)
-            {
-                using var mms = new MemoryStream();
-                using var compressor = CreateStream(mms, compressionLevel);
-                await uncompressedStream.CopyToAsync(compressor);
-                compressor.Flush();
-                return mms.Length;
-            }
-
-            long noCompressionLength = await GetLengthAsync(CompressionLevel.NoCompression);
-            long fastestLength = await GetLengthAsync(CompressionLevel.Fastest);
-            long optimalLength = await GetLengthAsync(CompressionLevel.Optimal);
-            long smallestLength = await GetLengthAsync(CompressionLevel.SmallestSize);
-
-            Assert.True(noCompressionLength >= fastestLength);
-            Assert.True(fastestLength >= optimalLength);
-            Assert.True(optimalLength >= smallestLength);
-        }
-=======
->>>>>>> 5c65d891
     }
 
     internal sealed class BadWrappedStream : MemoryStream
