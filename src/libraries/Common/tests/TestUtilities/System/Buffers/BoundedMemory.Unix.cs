// Licensed to the .NET Foundation under one or more agreements.
// The .NET Foundation licenses this file to you under the MIT license.

using Microsoft.Win32.SafeHandles;
using System.IO.MemoryMappedFiles;
using System.Runtime.InteropServices;

namespace System.Buffers
{
#if !NETFRAMEWORK
    public static unsafe partial class BoundedMemory
    {
        private static UnixImplementation<T> AllocateWithoutDataPopulationUnix<T>(int elementCount, PoisonPagePlacement placement) where T : unmanaged
        {
            return new UnixImplementation<T>(elementCount, placement);
        }

        private sealed class UnixImplementation<T> : BoundedMemory<T> where T : unmanaged
        {
            private readonly MMapHandle _handle;
            private readonly int _elementCount;
            private readonly BoundedMemoryManager _memoryManager;

            public UnixImplementation(int elementCount, PoisonPagePlacement placement)
            {
<<<<<<< HEAD
                _handle = AllocHGlobalHandle.Allocate(checked(elementCount * (nint)sizeof(T)), placement);
=======
                _handle = MMapHandle.Allocate(checked(elementCount * (nint)sizeof(T)), placement);
>>>>>>> 44b6b2ae
                _elementCount = elementCount;
                _memoryManager = new BoundedMemoryManager(this);
            }

            public override bool IsReadonly => false;

            public override int Length => _elementCount;

            public override Memory<T> Memory => _memoryManager.Memory;

            public override Span<T> Span
            {
                get
                {
                    bool refAdded = false;
                    try
                    {
                        _handle.DangerousAddRef(ref refAdded);
                        return new Span<T>((void*)_handle.DangerousGetHandle(), _elementCount);
                    }
                    finally
                    {
                        if (refAdded)
                        {
                            _handle.DangerousRelease();
                        }
                    }
                }
            }

            public override void Dispose()
            {
                _handle.Dispose();
            }

            public override void MakeReadonly()
            {
                // no-op
            }

            public override void MakeWriteable()
            {
                // no-op
            }

            private sealed class BoundedMemoryManager : MemoryManager<T>
            {
                private readonly UnixImplementation<T> _impl;

                public BoundedMemoryManager(UnixImplementation<T> impl)
                {
                    _impl = impl;
                }

                public override Memory<T> Memory => CreateMemory(_impl._elementCount);

                protected override void Dispose(bool disposing)
                {
                    // no-op; the handle will be disposed separately
                }

                public override Span<T> GetSpan() => _impl.Span;

                public override MemoryHandle Pin(int elementIndex)
                {
                    if ((uint)elementIndex > (uint)_impl._elementCount)
                    {
                        throw new ArgumentOutOfRangeException(paramName: nameof(elementIndex));
                    }

                    bool refAdded = false;
                    try
                    {
                        _impl._handle.DangerousAddRef(ref refAdded);
                        return new MemoryHandle((T*)_impl._handle.DangerousGetHandle() + elementIndex);
                    }
                    finally
                    {
                        if (refAdded)
                        {
                            _impl._handle.DangerousRelease();
                        }
                    }
                }

                public override void Unpin()
                {
                    // no-op - we don't unpin native memory
                }
            }
        }

        private sealed class MMapHandle : SafeHandle
        {
            private IntPtr buffer;
            private ulong allocationSize;

            // Called by P/Invoke when returning SafeHandles
<<<<<<< HEAD
            private AllocHGlobalHandle(IntPtr buffer, ulong allocationSize)
=======
            private MMapHandle(IntPtr buffer, ulong allocationSize)
>>>>>>> 44b6b2ae
                : base(IntPtr.Zero, ownsHandle: true)
            {
                this.buffer = buffer;
                this.allocationSize = allocationSize;
            }

<<<<<<< HEAD
            internal static AllocHGlobalHandle Allocate(nint byteLength, PoisonPagePlacement placement)
            {

                // Allocate number of pages to incorporate required (byteLength bytes of) memory and an additional page to create a poison page.
                int pageSize = Environment.SystemPageSize;
                int allocationSize = (int)(((byteLength / pageSize) + ((byteLength % pageSize) == 0 ? 0 : 1) + 1) * pageSize);
                IntPtr buffer = mmap(IntPtr.Zero, (ulong)allocationSize, PROT_READ | PROT_WRITE, MAP_PRIVATE | MAP_ANONYMOUS, -1, 0);

                if (buffer == IntPtr.Zero)
                {
                    throw new InvalidOperationException($"Memory allocation failed with error {Marshal.GetLastPInvokeError()}.");
                }
=======
            internal static MMapHandle Allocate(nint byteLength, PoisonPagePlacement placement)
            {
                // Allocate number of pages to incorporate required (byteLength bytes of) memory and an additional page to create a poison page.
                int pageSize = Environment.SystemPageSize;
                int allocationSize = (int)(((byteLength / pageSize) + ((byteLength % pageSize) == 0 ? 0 : 1) + 1) * pageSize);
                IntPtr buffer = MMap(0, (ulong)allocationSize, (int)(MemoryMappedProtections.PROT_READ | MemoryMappedProtections.PROT_WRITE), (int)(MemoryMappedFlags.MAP_PRIVATE | MemoryMappedFlags.MAP_ANONYMOUS), -1, 0);
>>>>>>> 44b6b2ae

                // Depending on the PoisonPagePlacement requirement (before/after) initialise the baseAddress and poisonPageAddress to point to the location
                // in the buffer. Here the baseAddress points to the first valid allocation and poisonPageAddress points to the first invalid location.
                // For `PoisonPagePlacement.Before` the first page is made inaccessible using mprotect and baseAddress points to the start of the second page.
                // The allocation and protection is at the granularity of a page. Thus, `PoisonPagePlacement.Before` configuration has an additional accessible
                // memory at the end of the page (bytes equivalent to `pageSize - (byteLength % pageSize)`).
                // For `PoisonPagePlacement.After`, we adjust the baseAddress so that inaccessible memory is at the `byteLength` offset from the baseAddress.
                IntPtr baseAddress = buffer + pageSize;
                IntPtr poisonPageAddress = buffer;
                if (placement == PoisonPagePlacement.After)
                {
                    baseAddress = buffer + (allocationSize - pageSize - byteLength);
                    poisonPageAddress = buffer + (allocationSize - pageSize);
                }

                // Protect the page before/after based on the poison page placement.
<<<<<<< HEAD
                if (mprotect(poisonPageAddress, (ulong) pageSize, PROT_NONE) == -1)
=======
                if (MProtect(poisonPageAddress, (ulong)pageSize, (int)MemoryMappedProtections.PROT_NONE) == -1)
>>>>>>> 44b6b2ae
                {
                    throw new InvalidOperationException($"Failed to mark page as a poison page using mprotect with error :{Marshal.GetLastPInvokeError()}.");
                }

<<<<<<< HEAD
                AllocHGlobalHandle retVal = new AllocHGlobalHandle(buffer, (ulong)allocationSize);
=======
                MMapHandle retVal = new MMapHandle(buffer, (ulong)allocationSize);
>>>>>>> 44b6b2ae
                retVal.SetHandle(baseAddress); // this base address would be used as the start of Span that is used during unit testing.
                return retVal;
            }

            public override bool IsInvalid => (handle == IntPtr.Zero);

            protected override bool ReleaseHandle()
            {
<<<<<<< HEAD
                return munmap(buffer, allocationSize) == 0;
            }

             // Defined in <sys/mman.h>
            const int MAP_PRIVATE = 0x2;
            const int MAP_ANONYMOUS = 0x20;
            const int PROT_NONE = 0x0;
            const int PROT_READ = 0x1;
            const int PROT_WRITE = 0x2;

            [DllImport("libc", SetLastError = true)]
            static extern IntPtr mmap(IntPtr address, ulong length, int prot, int flags, int fd, int offset);

            [DllImport("libc", SetLastError = true)]
            static extern IntPtr munmap(IntPtr address, ulong length);

            [DllImport("libc", SetLastError = true)]
            static extern int mprotect(IntPtr address, ulong length, int prot);
=======
                MUnmap(buffer, allocationSize);
                return true;
            }

            [Flags]
            private enum MemoryMappedProtections
            {
                PROT_NONE = 0x0,
                PROT_READ = 0x1,
                PROT_WRITE = 0x2,
                PROT_EXEC = 0x4
            }

            [Flags]
            private enum MemoryMappedFlags
            {
                MAP_SHARED = 0x01,
                MAP_PRIVATE = 0x02,
                MAP_ANONYMOUS = 0x10,
            }

            private const string SystemNative = "libSystem.Native";

            // NOTE: Shim returns null pointer on failure, not non-null MAP_FAILED sentinel.
            [DllImport(SystemNative, EntryPoint = "SystemNative_MMap", SetLastError = true)]
            private static extern IntPtr MMap(IntPtr addr, ulong len, int prot, int flags, IntPtr fd, long offset);

            [DllImport(SystemNative, EntryPoint = "SystemNative_MProtect", SetLastError = true)]
            private static extern int MProtect(IntPtr addr, ulong len, int prot);

            [DllImport(SystemNative, EntryPoint = "SystemNative_MUnmap", SetLastError = true)]
            internal static extern int MUnmap(IntPtr addr, ulong len);
>>>>>>> 44b6b2ae
        }
    }
#endif
}<|MERGE_RESOLUTION|>--- conflicted
+++ resolved
@@ -23,11 +23,7 @@
 
             public UnixImplementation(int elementCount, PoisonPagePlacement placement)
             {
-<<<<<<< HEAD
-                _handle = AllocHGlobalHandle.Allocate(checked(elementCount * (nint)sizeof(T)), placement);
-=======
                 _handle = MMapHandle.Allocate(checked(elementCount * (nint)sizeof(T)), placement);
->>>>>>> 44b6b2ae
                 _elementCount = elementCount;
                 _memoryManager = new BoundedMemoryManager(this);
             }
@@ -126,38 +122,19 @@
             private ulong allocationSize;
 
             // Called by P/Invoke when returning SafeHandles
-<<<<<<< HEAD
-            private AllocHGlobalHandle(IntPtr buffer, ulong allocationSize)
-=======
             private MMapHandle(IntPtr buffer, ulong allocationSize)
->>>>>>> 44b6b2ae
                 : base(IntPtr.Zero, ownsHandle: true)
             {
                 this.buffer = buffer;
                 this.allocationSize = allocationSize;
             }
 
-<<<<<<< HEAD
-            internal static AllocHGlobalHandle Allocate(nint byteLength, PoisonPagePlacement placement)
-            {
-
-                // Allocate number of pages to incorporate required (byteLength bytes of) memory and an additional page to create a poison page.
-                int pageSize = Environment.SystemPageSize;
-                int allocationSize = (int)(((byteLength / pageSize) + ((byteLength % pageSize) == 0 ? 0 : 1) + 1) * pageSize);
-                IntPtr buffer = mmap(IntPtr.Zero, (ulong)allocationSize, PROT_READ | PROT_WRITE, MAP_PRIVATE | MAP_ANONYMOUS, -1, 0);
-
-                if (buffer == IntPtr.Zero)
-                {
-                    throw new InvalidOperationException($"Memory allocation failed with error {Marshal.GetLastPInvokeError()}.");
-                }
-=======
             internal static MMapHandle Allocate(nint byteLength, PoisonPagePlacement placement)
             {
                 // Allocate number of pages to incorporate required (byteLength bytes of) memory and an additional page to create a poison page.
                 int pageSize = Environment.SystemPageSize;
                 int allocationSize = (int)(((byteLength / pageSize) + ((byteLength % pageSize) == 0 ? 0 : 1) + 1) * pageSize);
                 IntPtr buffer = MMap(0, (ulong)allocationSize, (int)(MemoryMappedProtections.PROT_READ | MemoryMappedProtections.PROT_WRITE), (int)(MemoryMappedFlags.MAP_PRIVATE | MemoryMappedFlags.MAP_ANONYMOUS), -1, 0);
->>>>>>> 44b6b2ae
 
                 // Depending on the PoisonPagePlacement requirement (before/after) initialise the baseAddress and poisonPageAddress to point to the location
                 // in the buffer. Here the baseAddress points to the first valid allocation and poisonPageAddress points to the first invalid location.
@@ -174,20 +151,12 @@
                 }
 
                 // Protect the page before/after based on the poison page placement.
-<<<<<<< HEAD
-                if (mprotect(poisonPageAddress, (ulong) pageSize, PROT_NONE) == -1)
-=======
                 if (MProtect(poisonPageAddress, (ulong)pageSize, (int)MemoryMappedProtections.PROT_NONE) == -1)
->>>>>>> 44b6b2ae
                 {
                     throw new InvalidOperationException($"Failed to mark page as a poison page using mprotect with error :{Marshal.GetLastPInvokeError()}.");
                 }
 
-<<<<<<< HEAD
-                AllocHGlobalHandle retVal = new AllocHGlobalHandle(buffer, (ulong)allocationSize);
-=======
                 MMapHandle retVal = new MMapHandle(buffer, (ulong)allocationSize);
->>>>>>> 44b6b2ae
                 retVal.SetHandle(baseAddress); // this base address would be used as the start of Span that is used during unit testing.
                 return retVal;
             }
@@ -196,26 +165,6 @@
 
             protected override bool ReleaseHandle()
             {
-<<<<<<< HEAD
-                return munmap(buffer, allocationSize) == 0;
-            }
-
-             // Defined in <sys/mman.h>
-            const int MAP_PRIVATE = 0x2;
-            const int MAP_ANONYMOUS = 0x20;
-            const int PROT_NONE = 0x0;
-            const int PROT_READ = 0x1;
-            const int PROT_WRITE = 0x2;
-
-            [DllImport("libc", SetLastError = true)]
-            static extern IntPtr mmap(IntPtr address, ulong length, int prot, int flags, int fd, int offset);
-
-            [DllImport("libc", SetLastError = true)]
-            static extern IntPtr munmap(IntPtr address, ulong length);
-
-            [DllImport("libc", SetLastError = true)]
-            static extern int mprotect(IntPtr address, ulong length, int prot);
-=======
                 MUnmap(buffer, allocationSize);
                 return true;
             }
@@ -248,7 +197,6 @@
 
             [DllImport(SystemNative, EntryPoint = "SystemNative_MUnmap", SetLastError = true)]
             internal static extern int MUnmap(IntPtr addr, ulong len);
->>>>>>> 44b6b2ae
         }
     }
 #endif
