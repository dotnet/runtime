// Licensed to the .NET Foundation under one or more agreements.
// The .NET Foundation licenses this file to you under the MIT license.

using System.Runtime.InteropServices;

namespace System.Buffers
{
    /// <summary>
    /// Contains factory methods to create <see cref="BoundedMemory{T}"/> instances.
    /// </summary>
    public static partial class BoundedMemory
    {
        public static bool UnixBoundsEnabled { get; set; }
        private static readonly int SystemPageSize = Environment.SystemPageSize;

        /// <summary>
        /// Allocates a new <see cref="BoundedMemory{T}"/> region which is immediately preceded by
        /// or immediately followed by a poison (MEM_NOACCESS) page. If <paramref name="placement"/>
        /// is <see cref="PoisonPagePlacement.Before"/>, then attempting to read the memory
        /// immediately before the returned <see cref="BoundedMemory{T}"/> will result in an AV.
        /// If <paramref name="placement"/> is <see cref="PoisonPagePlacement.After"/>, then
        /// attempting to read the memory immediately after the returned <see cref="BoundedMemory{T}"/>
        /// will result in AV.
        /// </summary>
        /// <remarks>
        /// The newly-allocated memory will be populated with random data.
        /// </remarks>
        public static BoundedMemory<T> Allocate<T>(int elementCount, PoisonPagePlacement placement = PoisonPagePlacement.After) where T : unmanaged
        {
            if (elementCount < 0)
            {
                throw new ArgumentOutOfRangeException(nameof(elementCount));
            }
            if (placement != PoisonPagePlacement.Before && placement != PoisonPagePlacement.After)
            {
                throw new ArgumentOutOfRangeException(nameof(placement));
            }

            BoundedMemory<T> retVal = AllocateWithoutDataPopulation<T>(elementCount, placement);
            FillRandom(MemoryMarshal.AsBytes(retVal.Span));
            return retVal;
        }

        /// <summary>
        /// Similar to <see cref="Allocate(int, PoisonPagePlacement)"/>, but populates the allocated
        /// native memory block from existing data rather than using random data.
        /// </summary>
        public static BoundedMemory<T> AllocateFromExistingData<T>(ReadOnlySpan<T> data, PoisonPagePlacement placement = PoisonPagePlacement.After) where T : unmanaged
        {
            if (placement != PoisonPagePlacement.Before && placement != PoisonPagePlacement.After)
            {
                throw new ArgumentOutOfRangeException(nameof(placement));
            }

            BoundedMemory<T> retVal = AllocateWithoutDataPopulation<T>(data.Length, placement);
            data.CopyTo(retVal.Span);
            return retVal;
        }

        /// <summary>
        /// Similar to <see cref="Allocate(int, PoisonPagePlacement)"/>, but populates the allocated
        /// native memory block from existing data rather than using random data.
        /// </summary>
        public static BoundedMemory<T> AllocateFromExistingData<T>(T[] data, PoisonPagePlacement placement = PoisonPagePlacement.After) where T : unmanaged
        {
            return AllocateFromExistingData(new ReadOnlySpan<T>(data), placement);
        }

        private static void FillRandom(Span<byte> buffer)
        {
            // Loop over a Random instance manually since Random.NextBytes(Span<byte>) doesn't
            // exist on all platforms we target.

            Random random = new Random(); // doesn't need to be cryptographically strong

            for (int i = 0; i < buffer.Length; i++)
            {
                buffer[i] = (byte)random.Next();
            }
        }

        private static BoundedMemory<T> AllocateWithoutDataPopulation<T>(int elementCount, PoisonPagePlacement placement) where T : unmanaged
        {
            if (RuntimeInformation.IsOSPlatform(OSPlatform.Windows))
            {
                return AllocateWithoutDataPopulationWindows<T>(elementCount, placement);
            }
<<<<<<< HEAD
            else if (OperatingSystem.IsBrowser())
            {
                return AllocateWithoutDataPopulationDefault<T>(elementCount, placement);
            }
            else
=======
#if NETFRAMEWORK
            return AllocateWithoutDataPopulationDefault<T>(elementCount, placement);
#else
            else if (OperatingSystem.IsBrowser() || OperatingSystem.IsWasi())
>>>>>>> 483db3e2
            {
                return AllocateWithoutDataPopulationDefault<T>(elementCount, placement);
            }
            return AllocateWithoutDataPopulationUnix<T>(elementCount, placement);
#endif
        }
    }
}<|MERGE_RESOLUTION|>--- conflicted
+++ resolved
@@ -85,18 +85,10 @@
             {
                 return AllocateWithoutDataPopulationWindows<T>(elementCount, placement);
             }
-<<<<<<< HEAD
-            else if (OperatingSystem.IsBrowser())
-            {
-                return AllocateWithoutDataPopulationDefault<T>(elementCount, placement);
-            }
-            else
-=======
 #if NETFRAMEWORK
             return AllocateWithoutDataPopulationDefault<T>(elementCount, placement);
 #else
             else if (OperatingSystem.IsBrowser() || OperatingSystem.IsWasi())
->>>>>>> 483db3e2
             {
                 return AllocateWithoutDataPopulationDefault<T>(elementCount, placement);
             }
