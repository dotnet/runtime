--- conflicted
+++ resolved
@@ -135,13 +135,8 @@
         public static bool IsThreadingSupported => (!IsWasi && !IsBrowser) || IsWasmThreadingSupported;
         public static bool IsWasmThreadingSupported => IsBrowser && IsEnvironmentVariableTrue("IsBrowserThreadingSupported");
         public static bool IsNotWasmThreadingSupported => !IsWasmThreadingSupported;
-<<<<<<< HEAD
         public static bool IsWasmBackgroundExec => IsBrowser && IsWasmThreadingSupported && IsEnvironmentVariableTrue("IsWasmBackgroundExec");
-        public static bool IsWasmAllowBlockingWait => IsBrowser && IsWasmThreadingSupported && IsEnvironmentVariableTrue("IsWasmAllowBlockingWait");
-=======
-        public static bool IsWasmBackgroundExec => IsBrowser && IsEnvironmentVariableTrue("IsWasmBackgroundExec");
         public static bool IsThreadingSupportedNotBrowserBackgroundExec => IsWasmThreadingSupported && !IsWasmBackgroundExec;
->>>>>>> 2e1bde2c
         public static bool IsWasmBackgroundExecOrSingleThread => IsWasmBackgroundExec || IsNotWasmThreadingSupported;
         public static bool IsThreadingSupportedAndBlockingWait => IsWasmBackgroundExec || IsWasmAllowBlockingWait || (!IsWasi && !IsBrowser);
         public static bool IsThreadingSupportedAndNotBlockingWait => (!IsWasmBackgroundExec && !IsWasmAllowBlockingWait) && IsWasmThreadingSupported;
