// Licensed to the .NET Foundation under one or more agreements.
// The .NET Foundation licenses this file to you under the MIT license.

using System.Diagnostics;
using System.IO;
using System.Linq;
using System.Linq.Expressions;
using System.Reflection;
using System.Runtime.CompilerServices;
using System.Runtime.InteropServices;
using System.Security;
using System.Security.Authentication;
using Microsoft.Win32;
using Xunit;

namespace System
{
    public static partial class PlatformDetection
    {
        //
        // Do not use the " { get; } = <expression> " pattern here. Having all the initialization happen in the type initializer
        // means that one exception anywhere means all tests using PlatformDetection fail. If you feel a value is worth latching,
        // do it in a way that failures don't cascade.
        //

        private static readonly Lazy<bool> s_IsInHelix = new Lazy<bool>(() => Environment.GetEnvironmentVariables().Keys.Cast<string>().Any(key => key.StartsWith("HELIX")));
        public static bool IsInHelix => s_IsInHelix.Value;

        public static bool IsNetCore => Environment.Version.Major >= 5 || RuntimeInformation.FrameworkDescription.StartsWith(".NET Core", StringComparison.OrdinalIgnoreCase);
        public static bool IsMonoRuntime => Type.GetType("Mono.RuntimeStructs") != null;
        public static bool IsNotMonoRuntime => !IsMonoRuntime;
        public static bool IsMonoInterpreter => GetIsRunningOnMonoInterpreter();
        public static bool IsMonoAOT => Environment.GetEnvironmentVariable("MONO_AOT_MODE") == "aot";
        public static bool IsNotMonoAOT => Environment.GetEnvironmentVariable("MONO_AOT_MODE") != "aot";
        public static bool IsNativeAot => IsNotMonoRuntime && !IsReflectionEmitSupported;
        public static bool IsNotNativeAot => !IsNativeAot;
        public static bool IsFreeBSD => RuntimeInformation.IsOSPlatform(OSPlatform.Create("FREEBSD"));
        public static bool IsNetBSD => RuntimeInformation.IsOSPlatform(OSPlatform.Create("NETBSD"));
        public static bool IsAndroid => RuntimeInformation.IsOSPlatform(OSPlatform.Create("ANDROID"));
        public static bool IsNotAndroid => !IsAndroid;
        public static bool IsAndroidX86 => IsAndroid && IsX86Process;
        public static bool IsNotAndroidX86 => !IsAndroidX86;
        public static bool IsiOS => RuntimeInformation.IsOSPlatform(OSPlatform.Create("IOS"));
        public static bool IstvOS => RuntimeInformation.IsOSPlatform(OSPlatform.Create("TVOS"));
        public static bool IsMacCatalyst => RuntimeInformation.IsOSPlatform(OSPlatform.Create("MACCATALYST"));
        public static bool IsNotMacCatalyst => !IsMacCatalyst;
        public static bool Isillumos => RuntimeInformation.IsOSPlatform(OSPlatform.Create("ILLUMOS"));
        public static bool IsSolaris => RuntimeInformation.IsOSPlatform(OSPlatform.Create("SOLARIS"));
        public static bool IsBrowser => RuntimeInformation.IsOSPlatform(OSPlatform.Create("BROWSER"));
        public static bool IsWasi => RuntimeInformation.IsOSPlatform(OSPlatform.Create("WASI"));
        public static bool IsNotBrowser => !IsBrowser;
        public static bool IsNotWasi => !IsWasi;
        public static bool IsMobile => IsBrowser || IsWasi || IsAppleMobile || IsAndroid;
        public static bool IsNotMobile => !IsMobile;
        public static bool IsAppleMobile => IsMacCatalyst || IsiOS || IstvOS;
        public static bool IsNotAppleMobile => !IsAppleMobile;
        public static bool IsNotNetFramework => !IsNetFramework;
        public static bool IsBsdLike => IsOSXLike || IsFreeBSD || IsNetBSD;

        public static bool IsArmProcess => RuntimeInformation.ProcessArchitecture == Architecture.Arm;
        public static bool IsNotArmProcess => !IsArmProcess;
        public static bool IsArm64Process => RuntimeInformation.ProcessArchitecture == Architecture.Arm64;
        public static bool IsNotArm64Process => !IsArm64Process;
        public static bool IsArmOrArm64Process => IsArmProcess || IsArm64Process;
        public static bool IsNotArmNorArm64Process => !IsArmOrArm64Process;
        public static bool IsS390xProcess => (int)RuntimeInformation.ProcessArchitecture == 5; // Architecture.S390x
        public static bool IsArmv6Process => (int)RuntimeInformation.ProcessArchitecture == 7; // Architecture.Armv6
        public static bool IsPpc64leProcess => (int)RuntimeInformation.ProcessArchitecture == 8; // Architecture.Ppc64le
        public static bool IsRiscV64Process => (int)RuntimeInformation.ProcessArchitecture == 9; // Architecture.RiscV64;
        public static bool IsX64Process => RuntimeInformation.ProcessArchitecture == Architecture.X64;
        public static bool IsX86Process => RuntimeInformation.ProcessArchitecture == Architecture.X86;
        public static bool IsNotX86Process => !IsX86Process;
        public static bool IsArgIteratorSupported => IsMonoRuntime || (IsWindows && IsNotArmProcess && !IsNativeAot);
        public static bool IsArgIteratorNotSupported => !IsArgIteratorSupported;
        public static bool Is32BitProcess => IntPtr.Size == 4;
        public static bool Is64BitProcess => IntPtr.Size == 8;
        public static bool IsNotWindows => !IsWindows;

        private static volatile int s_isPrivilegedProcess = -1;
        public static bool IsPrivilegedProcess
        {
            get
            {
                int p = s_isPrivilegedProcess;
                if (p == -1)
                {
                    s_isPrivilegedProcess = p = AdminHelpers.IsProcessElevated() ? 1 : 0;
                }

                return p == 1;
            }
        }

        public static bool IsNotPrivilegedProcess => !IsPrivilegedProcess;

        public static bool IsMarshalGetExceptionPointersSupported => !IsMonoRuntime && !IsNativeAot;

        private static readonly Lazy<bool> s_isCheckedRuntime = new Lazy<bool>(() => AssemblyConfigurationEquals("Checked"));
        private static readonly Lazy<bool> s_isReleaseRuntime = new Lazy<bool>(() => AssemblyConfigurationEquals("Release"));
        private static readonly Lazy<bool> s_isDebugRuntime = new Lazy<bool>(() => AssemblyConfigurationEquals("Debug"));

        public static bool IsCheckedRuntime => s_isCheckedRuntime.Value;
        public static bool IsReleaseRuntime => s_isReleaseRuntime.Value;
        public static bool IsDebugRuntime => s_isDebugRuntime.Value;

        public static bool IsReleaseLibrary(Assembly assembly) => !IsDebuggable(assembly);
        public static bool IsDebugLibrary(Assembly assembly) => IsDebuggable(assembly);

        // For use as needed on tests that time out when run on a Debug runtime.
        // Not relevant for timeouts on external activities, such as network timeouts.
        public static int SlowRuntimeTimeoutModifier = (PlatformDetection.IsDebugRuntime ? 5 : 1);

        public static bool IsCaseInsensitiveOS => IsWindows || IsOSX || IsMacCatalyst;
        public static bool IsCaseSensitiveOS => !IsCaseInsensitiveOS;

#if NETCOREAPP
        public static bool FileCreateCaseSensitive => IsCaseSensitiveOS && !RuntimeInformation.RuntimeIdentifier.StartsWith("iossimulator")
                                                                        && !RuntimeInformation.RuntimeIdentifier.StartsWith("tvossimulator");
#else
        public static bool FileCreateCaseSensitive => IsCaseSensitiveOS;
#endif

        public static bool IsThreadingSupported => (!IsWasi && !IsBrowser) || IsWasmThreadingSupported;
        public static bool IsWasmThreadingSupported => IsBrowser && IsEnvironmentVariableTrue("IsBrowserThreadingSupported");
        public static bool IsNotWasmThreadingSupported => !IsWasmThreadingSupported;
        public static bool IsBinaryFormatterSupported => IsNotMobile && !IsNativeAot;

        public static bool IsStartingProcessesSupported => !IsiOS && !IstvOS;

        public static bool IsSpeedOptimized => !IsSizeOptimized;
        public static bool IsSizeOptimized => IsBrowser || IsWasi || IsAndroid || IsAppleMobile;

        public static bool IsBrowserDomSupported => IsEnvironmentVariableTrue("IsBrowserDomSupported");
        public static bool IsBrowserDomSupportedOrNotBrowser => IsNotBrowser || IsBrowserDomSupported;
        public static bool IsBrowserDomSupportedOrNodeJS => IsBrowserDomSupported || IsNodeJS;
        public static bool IsNotBrowserDomSupported => !IsBrowserDomSupported;
        public static bool IsWebSocketSupported => IsEnvironmentVariableTrue("IsWebSocketSupported");
        public static bool IsNodeJS => IsEnvironmentVariableTrue("IsNodeJS");
        public static bool IsNotNodeJS => !IsNodeJS;
        public static bool IsNodeJSOnWindows => GetNodeJSPlatform() == "win32";
        public static bool LocalEchoServerIsNotAvailable => !LocalEchoServerIsAvailable;
        public static bool LocalEchoServerIsAvailable => IsBrowser;

        public static bool IsUsingLimitedCultures => !IsNotMobile;
        public static bool IsNotUsingLimitedCultures => IsNotMobile;

        public static bool IsLinqExpressionsBuiltWithIsInterpretingOnly => s_linqExpressionsBuiltWithIsInterpretingOnly.Value;
        public static bool IsNotLinqExpressionsBuiltWithIsInterpretingOnly => !IsLinqExpressionsBuiltWithIsInterpretingOnly;
        private static readonly Lazy<bool> s_linqExpressionsBuiltWithIsInterpretingOnly = new Lazy<bool>(GetLinqExpressionsBuiltWithIsInterpretingOnly);
        private static bool GetLinqExpressionsBuiltWithIsInterpretingOnly()
        {
            return !(bool)typeof(LambdaExpression).GetMethod("get_CanCompileToIL").Invoke(null, Array.Empty<object>());
        }

        // Drawing is not supported on non windows platforms in .NET 7.0+.
        public static bool IsDrawingSupported => IsWindows && IsNotWindowsNanoServer && IsNotWindowsServerCore;

        public static bool IsAsyncFileIOSupported => !IsBrowser && !IsWasi;

        public static bool IsLineNumbersSupported => !IsNativeAot;

        public static bool IsInContainer => GetIsInContainer();
        public static bool IsNotInContainer => !IsInContainer;
        public static bool SupportsComInterop => IsWindows && IsNotMonoRuntime && !IsNativeAot; // matches definitions in clr.featuredefines.props

#if NETCOREAPP
        public static bool IsBuiltInComEnabled => SupportsComInterop
                                            && (AppContext.TryGetSwitch("System.Runtime.InteropServices.BuiltInComInterop.IsSupported", out bool isEnabled)
                                                ? isEnabled
                                                : true);
#else
        public static bool IsBuiltInComEnabled => SupportsComInterop;
#endif

        // Automation refers to OLE Automation support. Automation support here means the OS
        // and runtime provide support for the following: IDispatch, STA apartments, etc. This
        // is typically available whenever COM support is enabled, but Windows Nano Server is an exception.
        public static bool IsBuiltInComEnabledWithOSAutomationSupport => IsBuiltInComEnabled && IsNotWindowsNanoServer;

        public static bool SupportsSsl3 => GetSsl3Support();
        public static bool SupportsSsl2 => IsWindows && !PlatformDetection.IsWindows10Version1607OrGreater;

#if NETCOREAPP
        public static bool IsReflectionEmitSupported => RuntimeFeature.IsDynamicCodeSupported;
        public static bool IsNotReflectionEmitSupported => !IsReflectionEmitSupported;
#else
        public static bool IsReflectionEmitSupported => true;
#endif

        public static bool IsInvokingStaticConstructorsSupported => !IsNativeAot;
        public static bool IsInvokingFinalizersSupported => !IsNativeAot;
        public static bool IsTypeEquivalenceSupported => !IsNativeAot && !IsMonoRuntime && IsWindows;

        public static bool IsMetadataUpdateSupported => !IsNativeAot;

        // System.Security.Cryptography.Xml.XmlDsigXsltTransform.GetOutput() relies on XslCompiledTransform which relies
        // heavily on Reflection.Emit
        public static bool IsXmlDsigXsltTransformSupported => !PlatformDetection.IsInAppContainer && IsReflectionEmitSupported;

        public static bool IsPreciseGcSupported => !IsMonoRuntime;

        public static bool IsRareEnumsSupported => !IsNativeAot;

        public static bool IsNotIntMaxValueArrayIndexSupported => s_largeArrayIsNotSupported.Value;

        public static bool IsAssemblyLoadingSupported => !IsNativeAot;
        public static bool IsNonBundledAssemblyLoadingSupported => IsAssemblyLoadingSupported && !IsMonoAOT;
        public static bool IsMethodBodySupported => !IsNativeAot;
        public static bool IsDebuggerTypeProxyAttributeSupported => !IsNativeAot;
        public static bool HasAssemblyFiles => !string.IsNullOrEmpty(typeof(PlatformDetection).Assembly.Location);
        public static bool HasHostExecutable => HasAssemblyFiles; // single-file don't have a host
        public static bool IsSingleFile => !HasAssemblyFiles;

        private static volatile Tuple<bool> s_lazyNonZeroLowerBoundArraySupported;
        public static bool IsNonZeroLowerBoundArraySupported
        {
            get
            {
                if (s_lazyNonZeroLowerBoundArraySupported == null)
                {
                    bool nonZeroLowerBoundArraysSupported = false;
                    try
                    {
                        Array.CreateInstance(typeof(int), new int[] { 5 }, new int[] { 5 });
                        nonZeroLowerBoundArraysSupported = true;
                    }
                    catch (PlatformNotSupportedException)
                    {
                    }
                    s_lazyNonZeroLowerBoundArraySupported = Tuple.Create<bool>(nonZeroLowerBoundArraysSupported);
                }
                return s_lazyNonZeroLowerBoundArraySupported.Item1;
            }
        }

        private static volatile Tuple<bool> s_lazyMetadataTokensSupported;
        public static bool IsMetadataTokenSupported
        {
            get
            {
                if (s_lazyMetadataTokensSupported == null)
                {
                    bool metadataTokensSupported = false;
                    try
                    {
                        _ = typeof(PlatformDetection).MetadataToken;
                        metadataTokensSupported = true;
                    }
                    catch (InvalidOperationException)
                    {
                    }
                    s_lazyMetadataTokensSupported = Tuple.Create<bool>(metadataTokensSupported);
                }
                return s_lazyMetadataTokensSupported.Item1;
            }
        }

        public static bool IsDomainJoinedMachine => !Environment.MachineName.Equals(Environment.UserDomainName, StringComparison.OrdinalIgnoreCase);
        public static bool IsNotDomainJoinedMachine => !IsDomainJoinedMachine;

        public static bool IsOpenSslSupported => IsLinux || IsFreeBSD || Isillumos || IsSolaris;
        public static bool OpenSslNotPresentOnSystem => !OpenSslPresentOnSystem;

        public static bool UsesAppleCrypto => IsOSX || IsMacCatalyst || IsiOS || IstvOS;
        public static bool UsesMobileAppleCrypto => IsMacCatalyst || IsiOS || IstvOS;

        // Changed to `true` when trimming
        public static bool IsBuiltWithAggressiveTrimming => IsNativeAot;
        public static bool IsNotBuiltWithAggressiveTrimming => !IsBuiltWithAggressiveTrimming;

        // Windows - Schannel supports alpn from win8.1/2012 R2 and higher.
        // Linux - OpenSsl supports alpn from openssl 1.0.2 and higher.
        // Android - Platform supports alpn from API level 29 and higher
        private static readonly Lazy<bool> s_supportsAlpn = new Lazy<bool>(GetAlpnSupport);
        private static bool GetAlpnSupport()
        {
            if (IsWindows && !IsWindows7 && !IsNetFramework)
            {
                return true;
            }

            if (IsOpenSslSupported)
            {
                if (OpenSslVersion.Major >= 3)
                {
                    return true;
                }

                return OpenSslVersion.Major == 1 && (OpenSslVersion.Minor >= 1 || OpenSslVersion.Build >= 2);
            }

            if (IsAndroid)
            {
                return Interop.AndroidCrypto.SSLSupportsApplicationProtocolsConfiguration();
            }

            if (IsOSX)
            {
                return true;
            }

            return false;
        }

        public static bool SupportsAlpn => s_supportsAlpn.Value;
        public static bool SupportsClientAlpn => SupportsAlpn || IsOSX || IsMacCatalyst || IsiOS || IstvOS;
        public static bool SupportsHardLinkCreation => !IsAndroid && !IsLinuxBionic;

        private static readonly Lazy<bool> s_supportsTls10 = new Lazy<bool>(GetTls10Support);
        private static readonly Lazy<bool> s_supportsTls11 = new Lazy<bool>(GetTls11Support);
        private static readonly Lazy<bool> s_supportsTls12 = new Lazy<bool>(GetTls12Support);
        private static readonly Lazy<bool> s_supportsTls13 = new Lazy<bool>(GetTls13Support);
        private static readonly Lazy<bool> s_sendsCAListByDefault = new Lazy<bool>(GetSendsCAListByDefault);
        private static readonly Lazy<bool> s_supportsSha3 = new Lazy<bool>(GetSupportsSha3);

        public static bool SupportsTls10 => s_supportsTls10.Value;
        public static bool SupportsTls11 => s_supportsTls11.Value;
        public static bool SupportsTls12 => s_supportsTls12.Value;
        public static bool SupportsTls13 => s_supportsTls13.Value;
        public static bool SendsCAListByDefault => s_sendsCAListByDefault.Value;
        public static bool SupportsSendingCustomCANamesInTls => UsesAppleCrypto || IsOpenSslSupported || (PlatformDetection.IsWindows8xOrLater && SendsCAListByDefault);
        public static bool SupportsSha3 => s_supportsSha3.Value;
        public static bool DoesNotSupportSha3 => !s_supportsSha3.Value;

        private static readonly Lazy<bool> s_largeArrayIsNotSupported = new Lazy<bool>(IsLargeArrayNotSupported);

        [MethodImpl(MethodImplOptions.NoOptimization)]
        private static bool IsLargeArrayNotSupported()
        {
            try
            {
                var tmp = new byte[int.MaxValue];
                return tmp == null;
            }
            catch (OutOfMemoryException)
            {
                return true;
            }
        }

        public static string GetDistroVersionString()
        {
            if (IsWindows)
            {
                return "WindowsProductType=" + GetWindowsProductType() + " WindowsInstallationType=" + GetWindowsInstallationType();
            }
            else if (IsOSX)
            {
                return "OSX Version=" + Environment.OSVersion.Version.ToString();
            }
            else
            {
                DistroInfo v = GetDistroInfo();

                return $"Distro={v.Id} VersionId={v.VersionId}";
            }
        }

        private static readonly Lazy<bool> m_isInvariant = new Lazy<bool>(()
            => (bool?)Type.GetType("System.Globalization.GlobalizationMode")?.GetProperty("Invariant", BindingFlags.NonPublic | BindingFlags.Static)?.GetValue(null) == true);

        private static readonly Lazy<bool> m_isHybrid = new Lazy<bool>(()
            => (bool?)Type.GetType("System.Globalization.GlobalizationMode")?.GetProperty("Hybrid", BindingFlags.NonPublic | BindingFlags.Static)?.GetValue(null) == true);

        private static readonly Lazy<Version> m_icuVersion = new Lazy<Version>(GetICUVersion);
        public static Version ICUVersion => m_icuVersion.Value;

        public static bool IsInvariantGlobalization => m_isInvariant.Value;
        public static bool IsHybridGlobalization => m_isHybrid.Value;
        public static bool IsHybridGlobalizationOnBrowser => m_isHybrid.Value && IsBrowser;
        public static bool IsHybridGlobalizationOnOSX => m_isHybrid.Value && (IsOSX || IsMacCatalyst || IsiOS || IstvOS);
        public static bool IsNotHybridGlobalizationOnBrowser => !IsHybridGlobalizationOnBrowser;
        public static bool IsNotInvariantGlobalization => !IsInvariantGlobalization;
        public static bool IsNotHybridGlobalization => !IsHybridGlobalization;
        public static bool IsNotHybridGlobalizationOnOSX => !IsHybridGlobalizationOnOSX;
        public static bool IsIcuGlobalization => ICUVersion > new Version(0, 0, 0, 0);
        public static bool IsIcuGlobalizationAndNotHybridOnBrowser => IsIcuGlobalization && IsNotHybridGlobalizationOnBrowser;
<<<<<<< HEAD
        public static bool IsIcuGlobalizationAndNotHybrid => IsIcuGlobalization && IsNotHybridGlobalizationOnBrowser && IsNotHybridGlobalizationOnOSX;
        public static bool IsNlsGlobalization => IsNotInvariantGlobalization && !(IsIcuGlobalization || IsHybridGlobalizationOnOSX);
=======
        public static bool IsIcuGlobalizationAndNotHybrid => IsIcuGlobalization && IsNotHybridGlobalization;
        public static bool IsNlsGlobalization => IsNotInvariantGlobalization && !IsIcuGlobalization;
>>>>>>> c5cb1478

        public static bool IsSubstAvailable
        {
            get
            {
                try
                {
                    if (IsWindows)
                    {
                        string systemRoot = Environment.GetEnvironmentVariable("SystemRoot");
                        if (string.IsNullOrWhiteSpace(systemRoot))
                        {
                            return false;
                        }
                        string system32 = Path.Combine(systemRoot, "System32");
                        return File.Exists(Path.Combine(system32, "subst.exe"));
                    }
                }
                catch { }
                return false;
            }
        }

        private static Version GetICUVersion()
        {
            int version = 0;
            try
            {
                Type interopGlobalization = Type.GetType("Interop+Globalization, System.Private.CoreLib");
                if (interopGlobalization != null)
                {
                    MethodInfo methodInfo = interopGlobalization.GetMethod("GetICUVersion", BindingFlags.NonPublic | BindingFlags.Static);
                    if (methodInfo != null)
                    {
                        version = (int)methodInfo.Invoke(null, null);
                    }
                }
            }
            catch { }

            return new Version(version >> 24,
                              (version >> 16) & 0xFF,
                              (version >> 8) & 0xFF,
                              version & 0xFF);
        }

        private static readonly Lazy<bool> s_fileLockingDisabled = new Lazy<bool>(()
            => (bool?)Type.GetType("Microsoft.Win32.SafeHandles.SafeFileHandle")?.GetProperty("DisableFileLocking", BindingFlags.NonPublic | BindingFlags.Static)?.GetValue(null) == true);

        public static bool IsFileLockingEnabled => IsWindows || !s_fileLockingDisabled.Value;

        private static bool GetIsInContainer()
        {
            if (IsWindows)
            {
                string key = @"HKEY_LOCAL_MACHINE\SYSTEM\CurrentControlSet\Control";
                return Registry.GetValue(key, "ContainerType", defaultValue: null) != null;
            }

            // '/.dockerenv' - is to check if this is running in a codespace
            return (IsLinux && File.Exists("/.dockerenv"));
        }

        private static bool GetProtocolSupportFromWindowsRegistry(SslProtocols protocol, bool defaultProtocolSupport, bool disabledByDefault = false)
        {
            string registryProtocolName = protocol switch
            {
#pragma warning disable CS0618 // Ssl2 and Ssl3 are obsolete
                SslProtocols.Ssl3 => "SSL 3.0",
#pragma warning restore CS0618
#pragma warning disable SYSLIB0039 // TLS versions 1.0 and 1.1 have known vulnerabilities
                SslProtocols.Tls => "TLS 1.0",
                SslProtocols.Tls11 => "TLS 1.1",
#pragma warning restore SYSLIB0039
                SslProtocols.Tls12 => "TLS 1.2",
#if !NETFRAMEWORK
                SslProtocols.Tls13 => "TLS 1.3",
#endif
                _ => throw new Exception($"Registry key not defined for {protocol}.")
            };

            string clientKey = @$"HKEY_LOCAL_MACHINE\SYSTEM\CurrentControlSet\Control\SecurityProviders\SCHANNEL\Protocols\{registryProtocolName}\Client";
            string serverKey = @$"HKEY_LOCAL_MACHINE\SYSTEM\CurrentControlSet\Control\SecurityProviders\SCHANNEL\Protocols\{registryProtocolName}\Server";

            object client, server;
            object clientDefault, serverDefault;
            try
            {
                client = Registry.GetValue(clientKey, "Enabled", defaultProtocolSupport ? 1 : 0);
                server = Registry.GetValue(serverKey, "Enabled", defaultProtocolSupport ? 1 : 0);

                clientDefault = Registry.GetValue(clientKey, "DisabledByDefault", 1);
                serverDefault = Registry.GetValue(serverKey, "DisabledByDefault", 1);

                if (client is int c && server is int s && clientDefault is int cd && serverDefault is int sd)
                {
                    return (c == 1 && s == 1) && (!disabledByDefault || (cd == 0 && sd == 0));
                }
            }
            catch (SecurityException)
            {
                // Insufficient permission, assume that we don't have protocol support (since we aren't exactly sure)
                return false;
            }
            catch { }

            return defaultProtocolSupport;
        }

        private static bool GetSsl3Support()
        {
            if (IsWindows)
            {

                // Missing key. If we're pre-20H1 then assume SSL3 is enabled.
                // Otherwise, disabled. (See comments on https://github.com/dotnet/runtime/issues/1166)
                // Alternatively the returned values must have been some other types.
                bool ssl3DefaultSupport = !IsWindows10Version2004OrGreater;

#pragma warning disable CS0618 // Ssl2 and Ssl3 are obsolete
                return GetProtocolSupportFromWindowsRegistry(SslProtocols.Ssl3, ssl3DefaultSupport);
#pragma warning restore CS0618

            }

            return (IsOSX || (IsLinux && OpenSslVersion < new Version(1, 0, 2) && !IsDebian));
        }

        private static bool OpenSslGetTlsSupport(SslProtocols protocol)
        {
            Debug.Assert(IsOpenSslSupported);

            int ret = Interop.OpenSsl.OpenSslGetProtocolSupport((int)protocol);
            return ret == 1;
        }

        private static readonly Lazy<SslProtocols> s_androidSupportedSslProtocols = new Lazy<SslProtocols>(Interop.AndroidCrypto.SSLGetSupportedProtocols);
        private static bool AndroidGetSslProtocolSupport(SslProtocols protocol)
        {
            Debug.Assert(IsAndroid);
            return (protocol & s_androidSupportedSslProtocols.Value) == protocol;
        }

#pragma warning disable SYSLIB0039 // TLS versions 1.0 and 1.1 have known vulnerabilities
        private static bool GetTls10Support()
        {
            // on macOS and Android TLS 1.0 is supported.
            if (IsOSXLike || IsAndroid)
            {
                return true;
            }

            // Windows depend on registry, enabled by default on all supported versions.
            if (IsWindows)
            {
                return GetProtocolSupportFromWindowsRegistry(SslProtocols.Tls, defaultProtocolSupport: true) && !IsWindows10Version20348OrGreater;
            }

            return OpenSslGetTlsSupport(SslProtocols.Tls);
        }

        private static bool GetTls11Support()
        {
            if (IsWindows)
            {
                // TLS 1.1 can work on Windows 7 but it is disabled by default.
                if (IsWindows7)
                {
                    return GetProtocolSupportFromWindowsRegistry(SslProtocols.Tls11, defaultProtocolSupport: false, disabledByDefault: true);
                }

                // It is enabled on other versions unless explicitly disabled.
                return GetProtocolSupportFromWindowsRegistry(SslProtocols.Tls11, defaultProtocolSupport: true) && !IsWindows10Version20348OrGreater;
            }
            // on macOS and Android TLS 1.1 is supported.
            else if (IsOSXLike || IsAndroid)
            {
                return true;
            }

            return OpenSslGetTlsSupport(SslProtocols.Tls11);
        }
#pragma warning restore SYSLIB0039

        private static bool GetTls12Support()
        {
            if (IsWindows)
            {
                // TLS 1.2 can work on Windows 7 but it is disabled by default.
                if (IsWindows7)
                {
                    return GetProtocolSupportFromWindowsRegistry(SslProtocols.Tls12, defaultProtocolSupport: false, disabledByDefault: true);
                }

                // It is enabled on other versions unless explicitly disabled.
                return GetProtocolSupportFromWindowsRegistry(SslProtocols.Tls12, defaultProtocolSupport: true);
            }

            return true;
        }

        private static bool GetTls13Support()
        {
            if (IsWindows)
            {
                if (!IsWindows10Version2004OrGreater)
                {
                    return false;
                }
                // assume no if positive entry is missing on older Windows
                // Latest insider builds have TLS 1.3 enabled by default.
                // The build number is approximation.
                bool defaultProtocolSupport = IsWindows10Version20348OrGreater;

#if NETFRAMEWORK
                return false;
#else
                return GetProtocolSupportFromWindowsRegistry(SslProtocols.Tls13, defaultProtocolSupport);
#endif

            }
            else if (IsOSX || IsMacCatalyst || IsiOS || IstvOS)
            {
                // [ActiveIssue("https://github.com/dotnet/runtime/issues/1979")]
                return false;
            }
            else if (IsAndroid)
            {
#if NETFRAMEWORK
                return false;
#else
                return AndroidGetSslProtocolSupport(SslProtocols.Tls13);
#endif
            }
            else if (IsOpenSslSupported)
            {
                // Covers Linux, FreeBSD, illumos and Solaris
                return OpenSslVersion >= new Version(1, 1, 1);
            }

            return false;
        }

        private static bool GetSendsCAListByDefault()
        {
            if (IsWindows)
            {
                // Sending TrustedIssuers is conditioned on the registry. Win7 sends trusted issuer list by default,
                // newer Windows versions don't.
                object val = Registry.GetValue(@"HKEY_LOCAL_MACHINE\SYSTEM\CurrentControlSet\Control\SecurityProviders\SCHANNEL", "SendTrustedIssuerList", IsWindows7 ? 1 : 0);
                if (val is int i)
                {
                    return i == 1;
                }
            }

            return false;
        }

        private static bool GetIsRunningOnMonoInterpreter()
        {
#if NETCOREAPP
            return IsMonoRuntime && RuntimeFeature.IsDynamicCodeSupported && !RuntimeFeature.IsDynamicCodeCompiled;
#else
            return false;
#endif
        }

        private static bool IsEnvironmentVariableTrue(string variableName)
        {
            if (!IsBrowser)
                return false;

            return Environment.GetEnvironmentVariable(variableName) is "true";
        }

        private static string GetNodeJSPlatform()
        {
            if (!IsNodeJS)
                return null;

            return Environment.GetEnvironmentVariable("NodeJSPlatform");
        }

        private static bool AssemblyConfigurationEquals(string configuration)
        {
            AssemblyConfigurationAttribute assemblyConfigurationAttribute = typeof(string).Assembly.GetCustomAttribute<AssemblyConfigurationAttribute>();

            return assemblyConfigurationAttribute != null &&
                string.Equals(assemblyConfigurationAttribute.Configuration, configuration, StringComparison.InvariantCulture);
        }

        private static bool IsDebuggable(Assembly assembly)
        {
            DebuggableAttribute debuggableAttribute = assembly.GetCustomAttribute<DebuggableAttribute>();

            return debuggableAttribute != null && debuggableAttribute.IsJITTrackingEnabled;
        }

        private static bool GetSupportsSha3()
        {
            if (IsOpenSslSupported)
            {
                if (OpenSslVersion.Major >= 3)
                {
                    return true;
                }

                return OpenSslVersion.Major == 1 && OpenSslVersion.Minor >= 1 && OpenSslVersion.Build >= 1;
            }

            if (IsWindowsVersionOrLater(10, 0, 25324))
            {
                return true;
            }

            return false;
        }
    }
}<|MERGE_RESOLUTION|>--- conflicted
+++ resolved
@@ -375,13 +375,8 @@
         public static bool IsNotHybridGlobalizationOnOSX => !IsHybridGlobalizationOnOSX;
         public static bool IsIcuGlobalization => ICUVersion > new Version(0, 0, 0, 0);
         public static bool IsIcuGlobalizationAndNotHybridOnBrowser => IsIcuGlobalization && IsNotHybridGlobalizationOnBrowser;
-<<<<<<< HEAD
-        public static bool IsIcuGlobalizationAndNotHybrid => IsIcuGlobalization && IsNotHybridGlobalizationOnBrowser && IsNotHybridGlobalizationOnOSX;
-        public static bool IsNlsGlobalization => IsNotInvariantGlobalization && !(IsIcuGlobalization || IsHybridGlobalizationOnOSX);
-=======
         public static bool IsIcuGlobalizationAndNotHybrid => IsIcuGlobalization && IsNotHybridGlobalization;
         public static bool IsNlsGlobalization => IsNotInvariantGlobalization && !IsIcuGlobalization;
->>>>>>> c5cb1478
 
         public static bool IsSubstAvailable
         {
