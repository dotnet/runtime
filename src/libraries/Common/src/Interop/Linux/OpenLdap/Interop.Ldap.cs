--- conflicted
+++ resolved
@@ -148,13 +148,8 @@
         public static partial int ldap_set_option_referral(ConnectionHandle ldapHandle, LdapOption option, ref LdapReferralCallback outValue);
 
         // Note that ldap_start_tls_s has a different signature across Windows LDAP and OpenLDAP
-<<<<<<< HEAD
-        [DllImport(Libraries.OpenLdap, EntryPoint = "ldap_start_tls_s", CharSet = CharSet.Ansi)]
-        public static extern int ldap_start_tls(ConnectionHandle ldapHandle, IntPtr serverControls, IntPtr clientControls);
-=======
         [LibraryImport(Libraries.OpenLdap, EntryPoint = "ldap_start_tls_s")]
         public static partial int ldap_start_tls(ConnectionHandle ldapHandle, IntPtr serverControls, IntPtr clientControls);
->>>>>>> eb51b02b
 
         [LibraryImport(Libraries.OpenLdap, EntryPoint = "ldap_parse_result")]
         public static partial int ldap_parse_result(ConnectionHandle ldapHandle, IntPtr result, ref int serverError, ref IntPtr dn, ref IntPtr message, ref IntPtr referral, ref IntPtr control, byte freeIt);
