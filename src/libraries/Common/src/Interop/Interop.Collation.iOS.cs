--- conflicted
+++ resolved
@@ -32,9 +32,5 @@
 
         [LibraryImport(Libraries.GlobalizationNative, EntryPoint = "GlobalizationNative_GetSortKeyNative", StringMarshalling = StringMarshalling.Utf16)]
         internal static unsafe partial int GetSortKeyNative(string localeName, int lNameLen, char* str, int strLength, byte* sortKey, int sortKeyLength, CompareOptions options);
-<<<<<<< HEAD
-
-=======
->>>>>>> b345e2db
     }
 }