--- conflicted
+++ resolved
@@ -30,10 +30,5 @@
 
         [LibraryImport(Libraries.GlobalizationNative, EntryPoint = "GlobalizationNative_GetLocalesNative", StringMarshalling = StringMarshalling.Utf16)]
         internal static partial int GetLocalesNative([Out] char[]? value, int valueLength);
-<<<<<<< HEAD
-
-
-=======
->>>>>>> 111b0897
     }
 }