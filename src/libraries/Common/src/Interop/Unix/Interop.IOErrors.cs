--- conflicted
+++ resolved
@@ -88,13 +88,9 @@
     {
         if (handle.IsInvalid)
         {
-<<<<<<< HEAD
-            ThrowExceptionForIoErrno(Sys.GetLastErrorInfo(), path, isDirError);
-=======
-            Exception e = Interop.GetExceptionForIoErrno(Sys.GetLastErrorInfo(), path, isDirectory);
+            Exception e = Interop.GetExceptionForIoErrno(Sys.GetLastErrorInfo(), path, isDirError);
             handle.Dispose();
             throw e;
->>>>>>> cc7edabf
         }
 
         return handle;
