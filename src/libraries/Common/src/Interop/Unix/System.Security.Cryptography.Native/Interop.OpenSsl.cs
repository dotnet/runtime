// Licensed to the .NET Foundation under one or more agreements.
// The .NET Foundation licenses this file to you under the MIT license.

using System;
using System.Collections.Concurrent;
using System.Collections.Generic;
using System.Diagnostics;
using System.Globalization;
using System.IO;
using System.Net;
using System.Net.Security;
using System.Runtime.InteropServices;
using System.Security.Authentication;
using System.Security.Authentication.ExtendedProtection;
using System.Security.Cryptography;
using System.Security.Cryptography.X509Certificates;
using Microsoft.Win32.SafeHandles;

internal static partial class Interop
{
    internal static partial class OpenSsl
    {
        private const string DisableTlsResumeCtxSwitch = "System.Net.Security.DisableTlsResume";
        private const string DisableTlsResumeEnvironmentVariable = "DOTNET_SYSTEM_NET_SECURITY_DISABLETLSRESUME";
        private const string TlsCacheSizeCtxName = "System.Net.Security.TlsCacheSize";
        private const string TlsCacheSizeEnvironmentVariable = "DOTNET_SYSTEM_NET_SECURITY_TLSCACHESIZE";
        private const SslProtocols FakeAlpnSslProtocol = (SslProtocols)1;   // used to distinguish server sessions with ALPN
        private static readonly IdnMapping s_idnMapping = new IdnMapping();
        private static readonly ConcurrentDictionary<SslProtocols, SafeSslContextHandle> s_clientSslContexts = new ConcurrentDictionary<SslProtocols, SafeSslContextHandle>();

        #region internal methods
        internal static SafeChannelBindingHandle? QueryChannelBinding(SafeSslHandle context, ChannelBindingKind bindingType)
        {
            Debug.Assert(
                bindingType != ChannelBindingKind.Endpoint,
                "Endpoint binding should be handled by EndpointChannelBindingToken");

            SafeChannelBindingHandle? bindingHandle;
            switch (bindingType)
            {
                case ChannelBindingKind.Unique:
                    bindingHandle = new SafeChannelBindingHandle(bindingType);
                    QueryUniqueChannelBinding(context, bindingHandle);
                    break;

                default:
                    // Keeping parity with windows, we should return null in this case.
                    bindingHandle = null;
                    break;
            }

            return bindingHandle;
        }

        private static int s_cacheSize = GetCacheSize();

        private static volatile int s_disableTlsResume = -1;

        private static bool DisableTlsResume
        {
            get
            {
                int disableTlsResume = s_disableTlsResume;
                if (disableTlsResume != -1)
                {
                    return disableTlsResume != 0;
                }

                // First check for the AppContext switch, giving it priority over the environment variable.
                if (AppContext.TryGetSwitch(DisableTlsResumeCtxSwitch, out bool value))
                {
                    s_disableTlsResume = value ? 1 : 0;
                }
                else
                {
                    // AppContext switch wasn't used. Check the environment variable.
                    s_disableTlsResume =
                        Environment.GetEnvironmentVariable(DisableTlsResumeEnvironmentVariable) is string envVar &&
                        (envVar == "1" || envVar.Equals("true", StringComparison.OrdinalIgnoreCase)) ? 1 : 0;
                }

                return s_disableTlsResume != 0;
            }
        }

        private static int GetCacheSize()
        {
            int cacheSize = -1;
            string? value = AppContext.GetData(TlsCacheSizeCtxName) as string ?? Environment.GetEnvironmentVariable(TlsCacheSizeEnvironmentVariable);
            try
            {
                if (value != null)
                {
                    cacheSize = int.Parse(value);
                }
            }
            catch { };

            return cacheSize;
        }

        // This is helper function to adjust requested protocols based on CipherSuitePolicy and system capability.
        private static SslProtocols CalculateEffectiveProtocols(SslAuthenticationOptions sslAuthenticationOptions)
        {
            // make sure low bit is not set since we use it in context dictionary to distinguish use with ALPN
            Debug.Assert((sslAuthenticationOptions.EnabledSslProtocols & FakeAlpnSslProtocol) == 0);
            SslProtocols protocols = sslAuthenticationOptions.EnabledSslProtocols & ~((SslProtocols)1);

            if (!Interop.Ssl.Capabilities.Tls13Supported)
            {
                if (protocols != SslProtocols.None &&
                    CipherSuitesPolicyPal.WantsTls13(protocols))
                {
                    protocols = protocols & (~SslProtocols.Tls13);
                }
            }
            else if (CipherSuitesPolicyPal.WantsTls13(protocols) &&
                CipherSuitesPolicyPal.ShouldOptOutOfTls13(sslAuthenticationOptions.CipherSuitesPolicy, sslAuthenticationOptions.EncryptionPolicy))
            {
                if (protocols == SslProtocols.None)
                {
                    // we are using default settings but cipher suites policy says that TLS 1.3
                    // is not compatible with our settings (i.e. we requested no encryption or disabled
                    // all TLS 1.3 cipher suites)
#pragma warning disable SYSLIB0039 // TLS 1.0 and 1.1 are obsolete
                    protocols = SslProtocols.Tls | SslProtocols.Tls11 | SslProtocols.Tls12;
#pragma warning restore SYSLIB0039
                }
                else
                {
                    // user explicitly asks for TLS 1.3 but their policy is not compatible with TLS 1.3
                    throw new SslException(
                        SR.Format(SR.net_ssl_encryptionpolicy_notsupported, sslAuthenticationOptions.EncryptionPolicy));
                }
            }

            if (CipherSuitesPolicyPal.ShouldOptOutOfLowerThanTls13(sslAuthenticationOptions.CipherSuitesPolicy, sslAuthenticationOptions.EncryptionPolicy))
            {
                if (!CipherSuitesPolicyPal.WantsTls13(protocols))
                {
                    // We cannot provide neither TLS 1.3 or non TLS 1.3, user disabled all cipher suites
                    throw new SslException(
                        SR.Format(SR.net_ssl_encryptionpolicy_notsupported, sslAuthenticationOptions.EncryptionPolicy));
                }

                protocols = SslProtocols.Tls13;
            }

            return protocols;
        }

        // This essentially wraps SSL_CTX* aka SSL_CTX_new + setting
        internal static unsafe SafeSslContextHandle AllocateSslContext(SslAuthenticationOptions sslAuthenticationOptions, SslProtocols protocols, bool enableResume)
        {
            // Always use SSLv23_method, regardless of protocols.  It supports negotiating to the highest
            // mutually supported version and can thus handle any of the set protocols, and we then use
            // SetProtocolOptions to ensure we only allow the ones requested.
            SafeSslContextHandle sslCtx = Ssl.SslCtxCreate(Ssl.SslMethods.SSLv23_method);
            try
            {
                if (sslCtx.IsInvalid)
                {
                    throw CreateSslException(SR.net_allocate_ssl_context_failed);
                }

                Ssl.SslCtxSetProtocolOptions(sslCtx, protocols);

                if (sslAuthenticationOptions.EncryptionPolicy != EncryptionPolicy.RequireEncryption)
                {
                    // Sets policy and security level
                    if (!Ssl.SetEncryptionPolicy(sslCtx, sslAuthenticationOptions.EncryptionPolicy))
                    {
                        throw new SslException(SR.Format(SR.net_ssl_encryptionpolicy_notsupported, sslAuthenticationOptions.EncryptionPolicy));
                    }
                }

                ReadOnlySpan<byte> cipherList = CipherSuitesPolicyPal.GetOpenSslCipherList(sslAuthenticationOptions.CipherSuitesPolicy, protocols, sslAuthenticationOptions.EncryptionPolicy);
                Debug.Assert(cipherList.IsEmpty || cipherList[^1] == 0);

                byte[]? cipherSuites = CipherSuitesPolicyPal.GetOpenSslCipherSuites(sslAuthenticationOptions.CipherSuitesPolicy, protocols, sslAuthenticationOptions.EncryptionPolicy);
                Debug.Assert(cipherSuites == null || (cipherSuites.Length >= 1 && cipherSuites[cipherSuites.Length - 1] == 0));

                fixed (byte* cipherListStr = cipherList)
                fixed (byte* cipherSuitesStr = cipherSuites)
                {
                    if (!Ssl.SslCtxSetCiphers(sslCtx, cipherListStr, cipherSuitesStr))
                    {
                        Crypto.ErrClearError();
                        throw new PlatformNotSupportedException(SR.Format(SR.net_ssl_encryptionpolicy_notsupported, sslAuthenticationOptions.EncryptionPolicy));
                    }
                }

                // The logic in SafeSslHandle.Disconnect is simple because we are doing a quiet
                // shutdown (we aren't negotiating for session close to enable later session
                // restoration).
                //
                // If you find yourself wanting to remove this line to enable bidirectional
                // close-notify, you'll probably need to rewrite SafeSslHandle.Disconnect().
                // https://www.openssl.org/docs/manmaster/ssl/SSL_shutdown.html
                Ssl.SslCtxSetQuietShutdown(sslCtx);

                if (enableResume)
                {
                    if (sslAuthenticationOptions.IsServer)
                    {
                        Ssl.SslCtxSetCaching(sslCtx, 1, s_cacheSize, null, null);
                    }
                    else
                    {
                        int result = Ssl.SslCtxSetCaching(sslCtx, 1, s_cacheSize, &NewSessionCallback, &RemoveSessionCallback);
                        Debug.Assert(result == 1);
                        sslCtx.EnableSessionCache();
                    }
                }
                else
                {
                    Ssl.SslCtxSetCaching(sslCtx, 0, -1, null, null);
                }

                if (sslAuthenticationOptions.IsServer && sslAuthenticationOptions.ApplicationProtocols != null && sslAuthenticationOptions.ApplicationProtocols.Count != 0)
                {
                    Interop.Ssl.SslCtxSetAlpnSelectCb(sslCtx, &AlpnServerSelectCallback, IntPtr.Zero);
                }

                if (sslAuthenticationOptions.CertificateContext != null)
                {
                    SetSslCertificate(sslCtx, sslAuthenticationOptions.CertificateContext.Certificate);

<<<<<<< HEAD
=======
                if (sslAuthenticationOptions.CertificateContext != null)
                {
>>>>>>> 0712aebe
                    if (sslAuthenticationOptions.CertificateContext.IntermediateCertificates.Length > 0)
                    {
                        if (!Ssl.AddExtraChainCertificates(sslCtx, sslAuthenticationOptions.CertificateContext.IntermediateCertificates))
                        {
<<<<<<< HEAD
                           throw CreateSslException(SR.net_ssl_use_cert_failed);
                        }
=======
                            throw CreateSslException(SR.net_ssl_use_cert_failed);
                        }
                    }

                    if (sslAuthenticationOptions.CertificateContext.OcspStaplingAvailable)
                    {
                        Ssl.SslCtxSetDefaultOcspCallback(sslCtx);
>>>>>>> 0712aebe
                    }
                }
            }
            catch
            {
                sslCtx.Dispose();
                throw;
            }

            return sslCtx;
        }

        internal static void UpdateClientCertiticate(SafeSslHandle ssl, SslAuthenticationOptions sslAuthenticationOptions)
        {
            // Disable certificate selection callback. We either got certificate or we will try to proceed without it.
            Interop.Ssl.SslSetClientCertCallback(ssl, 0);

            if (sslAuthenticationOptions.CertificateContext == null)
            {
                return;
            }

            var credential = new SafeFreeSslCredentials(sslAuthenticationOptions.CertificateContext, sslAuthenticationOptions.EnabledSslProtocols, sslAuthenticationOptions.EncryptionPolicy, sslAuthenticationOptions.IsServer);
            SafeX509Handle? certHandle = credential.CertHandle;
            SafeEvpPKeyHandle? certKeyHandle = credential.CertKeyHandle;

            Debug.Assert(certHandle != null);
            Debug.Assert(certKeyHandle != null);

            int retVal = Ssl.SslUseCertificate(ssl, certHandle);
            if (1 != retVal)
            {
                throw CreateSslException(SR.net_ssl_use_cert_failed);
            }

            retVal = Ssl.SslUsePrivateKey(ssl, certKeyHandle);
            if (1 != retVal)
            {
                throw CreateSslException(SR.net_ssl_use_private_key_failed);
            }

            if (sslAuthenticationOptions.CertificateContext.IntermediateCertificates.Length > 0)
            {
                if (!Ssl.AddExtraChainCertificates(ssl, sslAuthenticationOptions.CertificateContext.IntermediateCertificates))
                {
                    throw CreateSslException(SR.net_ssl_use_cert_failed);
                }
            }

        }

        // This essentially wraps SSL* SSL_new()
        internal static SafeSslHandle AllocateSslHandle(SslAuthenticationOptions sslAuthenticationOptions)
        {
            SafeSslHandle? sslHandle = null;
            SafeSslContextHandle? sslCtxHandle = null;
            SafeSslContextHandle? newCtxHandle = null;
            SslProtocols protocols = CalculateEffectiveProtocols(sslAuthenticationOptions);
            bool hasAlpn = sslAuthenticationOptions.ApplicationProtocols != null && sslAuthenticationOptions.ApplicationProtocols.Count != 0;
            bool cacheSslContext = !DisableTlsResume && sslAuthenticationOptions.EncryptionPolicy == EncryptionPolicy.RequireEncryption && sslAuthenticationOptions.CipherSuitesPolicy == null;

            if (cacheSslContext)
            {
                if (sslAuthenticationOptions.IsClient)
                {
                    // We don't support client resume on old OpenSSL versions.
                    // We don't want to try on empty TargetName since that is our key.
                    // And we don't want to mess up with client authentication. It may be possible
                    // but it seems safe to get full new session.
                    if (!Interop.Ssl.Capabilities.Tls13Supported ||
                       string.IsNullOrEmpty(sslAuthenticationOptions.TargetHost) ||
                       sslAuthenticationOptions.CertificateContext != null ||
                        sslAuthenticationOptions.CertSelectionDelegate != null)
                    {
                        cacheSslContext = false;
                    }
                }
                else
                {
                    // Server should always have certificate
                    Debug.Assert(sslAuthenticationOptions.CertificateContext != null);
                    if (sslAuthenticationOptions.CertificateContext == null ||
                       sslAuthenticationOptions.CertificateContext.SslContexts == null)
                    {
                        cacheSslContext = false;
                    }
                }
            }

            if (cacheSslContext)
            {
                if (sslAuthenticationOptions.IsServer)
                {
                    sslAuthenticationOptions.CertificateContext!.SslContexts!.TryGetValue(protocols | (hasAlpn ? FakeAlpnSslProtocol : SslProtocols.None), out sslCtxHandle);
                }
                else
                {

                    s_clientSslContexts.TryGetValue(protocols, out sslCtxHandle);
                }
            }

            if (sslCtxHandle == null)
            {
                // We did not get SslContext from cache
                sslCtxHandle = newCtxHandle = AllocateSslContext(sslAuthenticationOptions, protocols, cacheSslContext);

                if (cacheSslContext)
                {
                    bool added = sslAuthenticationOptions.IsServer ?
                                    sslAuthenticationOptions.CertificateContext!.SslContexts!.TryAdd(protocols | (SslProtocols)(hasAlpn ? 1 : 0), newCtxHandle) :
                                    s_clientSslContexts.TryAdd(protocols, newCtxHandle);
                    if (added)
                    {
                        newCtxHandle = null;
                    }
                }
            }

            GCHandle alpnHandle = default;
            try
            {
                sslHandle = SafeSslHandle.Create(sslCtxHandle, sslAuthenticationOptions.IsServer);
                Debug.Assert(sslHandle != null, "Expected non-null return value from SafeSslHandle.Create");
                if (sslHandle.IsInvalid)
                {
                    sslHandle.Dispose();
                    throw CreateSslException(SR.net_allocate_ssl_context_failed);
                }

                if (sslAuthenticationOptions.ApplicationProtocols != null && sslAuthenticationOptions.ApplicationProtocols.Count != 0)
                {
                    if (sslAuthenticationOptions.IsServer)
                    {
                        Debug.Assert(Interop.Ssl.SslGetData(sslHandle) == IntPtr.Zero);
                        alpnHandle = GCHandle.Alloc(sslAuthenticationOptions.ApplicationProtocols);
                        Interop.Ssl.SslSetData(sslHandle, GCHandle.ToIntPtr(alpnHandle));
                        sslHandle.AlpnHandle = alpnHandle;
                    }
                    else
                    {
                        if (Interop.Ssl.SslSetAlpnProtos(sslHandle, sslAuthenticationOptions.ApplicationProtocols) != 0)
                        {
                            throw CreateSslException(SR.net_alpn_config_failed);
                        }
                    }
                }

                if (sslAuthenticationOptions.IsClient)
                {
                    // The IdnMapping converts unicode input into the IDNA punycode sequence.
                    string punyCode = string.IsNullOrEmpty(sslAuthenticationOptions.TargetHost) ? string.Empty : s_idnMapping.GetAscii(sslAuthenticationOptions.TargetHost!);

                    // Similar to windows behavior, set SNI on openssl by default for client context, ignore errors.
                    if (!Ssl.SslSetTlsExtHostName(sslHandle, punyCode))
                    {
                        Crypto.ErrClearError();
                    }

                    if (cacheSslContext && !string.IsNullOrEmpty(punyCode))
                    {
                        sslCtxHandle.TrySetSession(sslHandle, punyCode);
                    }

                    // relevant to TLS 1.3 only: if user supplied a client cert or cert callback,
                    // advertise that we are willing to send the certificate post-handshake.
                    if (sslAuthenticationOptions.ClientCertificates?.Count > 0 ||
                        sslAuthenticationOptions.CertSelectionDelegate != null)
                    {
                        Ssl.SslSetPostHandshakeAuth(sslHandle, 1);
                    }

                    // Set client cert callback, this will interrupt the handshake with SecurityStatusPalErrorCode.CredentialsNeeded
                    // if server actually requests a certificate.
                    Ssl.SslSetClientCertCallback(sslHandle, 1);
                }
                else // sslAuthenticationOptions.IsServer
                {
                    if (sslAuthenticationOptions.RemoteCertRequired)
                    {
                        Ssl.SslSetVerifyPeer(sslHandle);
                    }

                    if (sslAuthenticationOptions.CertificateContext != null)
                    {
                        if (sslAuthenticationOptions.CertificateContext.Trust?._sendTrustInHandshake == true)
                        {
                            SslCertificateTrust trust = sslAuthenticationOptions.CertificateContext!.Trust!;
                            X509Certificate2Collection certList = (trust._trustList ?? trust._store!.Certificates);

                            Debug.Assert(certList != null, "certList != null");
                            Span<IntPtr> handles = certList.Count <= 256 ?
                                stackalloc IntPtr[256] :
                                new IntPtr[certList.Count];

                            for (int i = 0; i < certList.Count; i++)
                            {
                                handles[i] = certList[i].Handle;
                            }

                            if (!Ssl.SslAddClientCAs(sslHandle, handles.Slice(0, certList.Count)))
                            {
                                // The method can fail only when the number of cert names exceeds the maximum capacity
                                // supported by STACK_OF(X509_NAME) structure, which should not happen under normal
                                // operation.
                                Debug.Fail("Failed to add issuer to trusted CA list.");
                            }
                        }

                        byte[]? ocspResponse = sslAuthenticationOptions.CertificateContext.GetOcspResponseNoWaiting();

                        if (ocspResponse != null)
                        {
                            Ssl.SslStapleOcsp(sslHandle, ocspResponse);
                        }
                    }
                }
            }
            catch
            {
                if (alpnHandle.IsAllocated)
                {
                    alpnHandle.Free();
                }

                throw;
            }
            finally
            {
                newCtxHandle?.Dispose();
            }

            return sslHandle;
        }

        internal static SecurityStatusPal SslRenegotiate(SafeSslHandle sslContext, out byte[]? outputBuffer)
        {
            int ret = Interop.Ssl.SslRenegotiate(sslContext, out Ssl.SslErrorCode errorCode);

            outputBuffer = Array.Empty<byte>();
            if (ret != 1)
            {
                return new SecurityStatusPal(SecurityStatusPalErrorCode.InternalError, GetSslError(ret, errorCode));
            }
            return new SecurityStatusPal(SecurityStatusPalErrorCode.OK);
        }

        internal static SecurityStatusPalErrorCode DoSslHandshake(SafeSslHandle context, ReadOnlySpan<byte> input, out byte[]? sendBuf, out int sendCount)
        {
            sendBuf = null;
            sendCount = 0;
            Exception? handshakeException = null;

            if (input.Length > 0)
            {
                if (Ssl.BioWrite(context.InputBio!, ref MemoryMarshal.GetReference(input), input.Length) != input.Length)
                {
                    // Make sure we clear out the error that is stored in the queue
                    throw Crypto.CreateOpenSslCryptographicException();
                }
            }

            int retVal = Ssl.SslDoHandshake(context, out Ssl.SslErrorCode errorCode);
            if (retVal != 1)
            {
                if (errorCode == Ssl.SslErrorCode.SSL_ERROR_WANT_X509_LOOKUP)
                {
                    return SecurityStatusPalErrorCode.CredentialsNeeded;
                }

                if ((retVal != -1) || (errorCode != Ssl.SslErrorCode.SSL_ERROR_WANT_READ))
                {
                    Exception? innerError = GetSslError(retVal, errorCode);

                    // Handshake failed, but even if the handshake does not need to read, there may be an Alert going out.
                    // To handle that we will fall-through the block below to pull it out, and we will fail after.
                    handshakeException = new SslException(SR.Format(SR.net_ssl_handshake_failed_error, errorCode), innerError);
                }
            }

            sendCount = Crypto.BioCtrlPending(context.OutputBio!);
            if (sendCount > 0)
            {
                sendBuf = new byte[sendCount];

                try
                {
                    sendCount = BioRead(context.OutputBio!, sendBuf, sendCount);
                }
                catch (Exception) when (handshakeException != null)
                {
                    // If we already have handshake exception, ignore any exception from BioRead().
                }
                finally
                {
                    if (sendCount <= 0)
                    {
                        // Make sure we clear out the error that is stored in the queue
                        Crypto.ErrClearError();
                        sendBuf = null;
                        sendCount = 0;
                    }
                }
            }

            if (handshakeException != null)
            {
                throw handshakeException;
            }

            bool stateOk = Ssl.IsSslStateOK(context);
            if (stateOk)
            {
                context.MarkHandshakeCompleted();
            }

            return stateOk ? SecurityStatusPalErrorCode.OK : SecurityStatusPalErrorCode.ContinueNeeded;
        }

        internal static int Encrypt(SafeSslHandle context, ReadOnlySpan<byte> input, ref byte[] output, out Ssl.SslErrorCode errorCode)
        {
            int retVal = Ssl.SslWrite(context, ref MemoryMarshal.GetReference(input), input.Length, out errorCode);

            if (retVal != input.Length)
            {
                retVal = 0;

                switch (errorCode)
                {
                    // indicate end-of-file
                    case Ssl.SslErrorCode.SSL_ERROR_ZERO_RETURN:
                    case Ssl.SslErrorCode.SSL_ERROR_WANT_READ:
                        break;

                    default:
                        throw new SslException(SR.Format(SR.net_ssl_encrypt_failed, errorCode), GetSslError(retVal, errorCode));
                }
            }
            else
            {
                int capacityNeeded = Crypto.BioCtrlPending(context.OutputBio!);

                if (output == null || output.Length < capacityNeeded)
                {
                    output = new byte[capacityNeeded];
                }

                retVal = BioRead(context.OutputBio!, output, capacityNeeded);

                if (retVal <= 0)
                {
                    // Make sure we clear out the error that is stored in the queue
                    Crypto.ErrClearError();
                }
            }

            return retVal;
        }

        internal static int Decrypt(SafeSslHandle context, Span<byte> buffer, out Ssl.SslErrorCode errorCode)
        {
            BioWrite(context.InputBio!, buffer);

            int retVal = Ssl.SslRead(context, ref MemoryMarshal.GetReference(buffer), buffer.Length, out errorCode);
            if (retVal > 0)
            {
                return retVal;
            }

            switch (errorCode)
            {
                // indicate end-of-file
                case Ssl.SslErrorCode.SSL_ERROR_ZERO_RETURN:
                    break;

                case Ssl.SslErrorCode.SSL_ERROR_WANT_READ:
                    // update error code to renegotiate if renegotiate is pending, otherwise make it SSL_ERROR_WANT_READ
                    errorCode = Ssl.IsSslRenegotiatePending(context)
                        ? Ssl.SslErrorCode.SSL_ERROR_RENEGOTIATE
                        : Ssl.SslErrorCode.SSL_ERROR_WANT_READ;
                    break;

                case Ssl.SslErrorCode.SSL_ERROR_WANT_X509_LOOKUP:
                    // This happens in TLS 1.3 when server requests post-handshake authentication
                    // but no certificate is provided by client. We can process it the same way as
                    // renegotiation on older TLS versions
                    errorCode = Ssl.SslErrorCode.SSL_ERROR_RENEGOTIATE;
                    break;

                default:
                    throw new SslException(SR.Format(SR.net_ssl_decrypt_failed, errorCode), GetSslError(retVal, errorCode));
            }

            return 0;
        }

        internal static SafeX509Handle GetPeerCertificate(SafeSslHandle context)
        {
            return Ssl.SslGetPeerCertificate(context);
        }

        internal static SafeSharedX509StackHandle GetPeerCertificateChain(SafeSslHandle context)
        {
            return Ssl.SslGetPeerCertChain(context);
        }

        #endregion

        #region private methods

        private static void QueryUniqueChannelBinding(SafeSslHandle context, SafeChannelBindingHandle bindingHandle)
        {
            bool sessionReused = Ssl.SslSessionReused(context);
            int certHashLength = context.IsServer ^ sessionReused ?
                                 Ssl.SslGetPeerFinished(context, bindingHandle.CertHashPtr, bindingHandle.Length) :
                                 Ssl.SslGetFinished(context, bindingHandle.CertHashPtr, bindingHandle.Length);

            if (0 == certHashLength)
            {
                throw CreateSslException(SR.net_ssl_get_channel_binding_token_failed);
            }

            bindingHandle.SetCertHashLength(certHashLength);
        }

        [UnmanagedCallersOnly]
        private static int VerifyClientCertificate(int preverify_ok, IntPtr x509_ctx_ptr)
        {
            // Full validation is handled after the handshake in VerifyCertificateProperties and the
            // user callback.  It's also up to those handlers to decide if a null certificate
            // is appropriate.  So just return success to tell OpenSSL that the cert is acceptable,
            // we'll process it after the handshake finishes.
            const int OpenSslSuccess = 1;
            return OpenSslSuccess;
        }

        [UnmanagedCallersOnly]
        private static unsafe int AlpnServerSelectCallback(IntPtr ssl, byte** outp, byte* outlen, byte* inp, uint inlen, IntPtr arg)
        {
            *outp = null;
            *outlen = 0;
            IntPtr sslData = Ssl.SslGetData(ssl);

            // reset application data to avoid dangling pointer.
            Ssl.SslSetData(ssl, IntPtr.Zero);

            GCHandle protocolHandle = GCHandle.FromIntPtr(sslData);
            if (!(protocolHandle.Target is List<SslApplicationProtocol> protocolList))
            {
                return Ssl.SSL_TLSEXT_ERR_ALERT_FATAL;
            }

            try
            {
                for (int i = 0; i < protocolList.Count; i++)
                {
                    var clientList = new Span<byte>(inp, (int)inlen);
                    while (clientList.Length > 0)
                    {
                        byte length = clientList[0];
                        Span<byte> clientProto = clientList.Slice(1, length);
                        if (clientProto.SequenceEqual(protocolList[i].Protocol.Span))
                        {
                            fixed (byte* p = &MemoryMarshal.GetReference(clientProto)) *outp = p;
                            *outlen = length;
                            return Ssl.SSL_TLSEXT_ERR_OK;
                        }

                        clientList = clientList.Slice(1 + length);
                    }
                }
            }
            catch
            {
                // No common application protocol was negotiated, set the target on the alpnHandle to null.
                // It is ok to clear the handle value here, this results in handshake failure, so the SslStream object is disposed.
                protocolHandle.Target = null;

                return Ssl.SSL_TLSEXT_ERR_ALERT_FATAL;
            }

            // No common application protocol was negotiated, set the target on the alpnHandle to null.
            // It is ok to clear the handle value here, this results in handshake failure, so the SslStream object is disposed.
            protocolHandle.Target = null;

            return Ssl.SSL_TLSEXT_ERR_ALERT_FATAL;
        }

        [UnmanagedCallersOnly]
        // Invoked from OpenSSL when new session is created.
        // We attached GCHandle to the SSL so we can find back SafeSslContextHandle holding the cache.
        // New session has refCount of 1.
        // If this function returns 0, OpenSSL will drop the refCount and discard the session.
        // If we return 1, the ownership is transfered to us and we will need to call SessionFree().
        private static unsafe int NewSessionCallback(IntPtr ssl, IntPtr session)
        {
            Debug.Assert(ssl != IntPtr.Zero);
            Debug.Assert(session != IntPtr.Zero);

            IntPtr ptr = Ssl.SslGetData(ssl);
            Debug.Assert(ptr != IntPtr.Zero);
            GCHandle gch = GCHandle.FromIntPtr(ptr);

            SafeSslContextHandle? ctxHandle = gch.Target as SafeSslContextHandle;
            // There is no relation between SafeSslContextHandle and SafeSslHandle so the handle
            // may be released while the ssl session is still active.
            if (ctxHandle != null && ctxHandle.TryAddSession(Ssl.SslGetServerName(ssl), session))
            {
                // offered session was stored in our cache.
                return 1;
            }

            // OpenSSL will destroy session.
            return 0;
        }

        [UnmanagedCallersOnly]
        private static unsafe void RemoveSessionCallback(IntPtr ctx, IntPtr session)
        {
            Debug.Assert(ctx != IntPtr.Zero && session != IntPtr.Zero);

            IntPtr ptr = Ssl.SslCtxGetData(ctx);
            if (ptr == IntPtr.Zero)
            {
                // Same as above, SafeSslContextHandle could be released while OpenSSL still holds reference.
                return;
            }

            GCHandle gch = GCHandle.FromIntPtr(ptr);
            SafeSslContextHandle? ctxHandle = gch.Target as SafeSslContextHandle;
            if (ctxHandle == null)
            {
                return;
            }

            IntPtr name = Ssl.SessionGetHostname(session);
            Debug.Assert(name != IntPtr.Zero);
            ctxHandle.RemoveSession(name, session);
        }

        private static int BioRead(SafeBioHandle bio, byte[] buffer, int count)
        {
            Debug.Assert(buffer != null);
            Debug.Assert(count >= 0);
            Debug.Assert(buffer.Length >= count);

            int bytes = Crypto.BioRead(bio, buffer, count);
            if (bytes != count)
            {
                throw CreateSslException(SR.net_ssl_read_bio_failed_error);
            }
            return bytes;
        }

        private static void BioWrite(SafeBioHandle bio, ReadOnlySpan<byte> buffer)
        {
            int bytes = Ssl.BioWrite(bio, ref MemoryMarshal.GetReference(buffer), buffer.Length);
            if (bytes != buffer.Length)
            {
                throw CreateSslException(SR.net_ssl_write_bio_failed_error);
            }
        }

        private static Exception? GetSslError(int result, Ssl.SslErrorCode retVal)
        {
            Exception? innerError;
            switch (retVal)
            {
                case Ssl.SslErrorCode.SSL_ERROR_SYSCALL:
                    ErrorInfo lastErrno = Sys.GetLastErrorInfo();
                    // Some I/O error occurred
                    innerError =
                        Crypto.ErrPeekError() != 0 ? Crypto.CreateOpenSslCryptographicException() : // crypto error queue not empty
                        result == 0 ? new EndOfStreamException() : // end of file that violates protocol
                        result == -1 && lastErrno.Error != Error.SUCCESS ? new IOException(lastErrno.GetErrorMessage(), lastErrno.RawErrno) : // underlying I/O error
                        null; // no additional info available
                    break;

                case Ssl.SslErrorCode.SSL_ERROR_SSL:
                    // OpenSSL failure occurred.  The error queue contains more details, when building the exception the queue will be cleared.
                    innerError = Interop.Crypto.CreateOpenSslCryptographicException();
                    break;

                default:
                    // No additional info available.
                    innerError = null;
                    break;
            }

            return innerError;
        }

        private static void SetSslCertificate(SafeSslContextHandle contextPtr, X509Certificate2 cert)
        {
            SafeEvpPKeyHandle? certKeyHandle = null;

            using (RSAOpenSsl? rsa = (RSAOpenSsl?)cert.GetRSAPrivateKey())
            {
                if (rsa != null)
                {
                    certKeyHandle = rsa.DuplicateKeyHandle();
                    Interop.Crypto.CheckValidOpenSslHandle(certKeyHandle);
                }
            }

            if (certKeyHandle == null)
            {
                using (ECDsaOpenSsl? ecdsa = (ECDsaOpenSsl?)cert.GetECDsaPrivateKey())
                {
                    if (ecdsa != null)
                    {
                        certKeyHandle = ecdsa.DuplicateKeyHandle();
                        Interop.Crypto.CheckValidOpenSslHandle(certKeyHandle);
                    }
                }
            }

            if (certKeyHandle == null)
            {
                throw new NotSupportedException(SR.net_ssl_io_no_server_cert);
            }

            using (SafeX509Handle certHandle = Interop.Crypto.X509UpRef(cert.Handle))
            {
                SetSslCertificate(contextPtr, certHandle, certKeyHandle);
            }
        }

        private static void SetSslCertificate(SafeSslContextHandle contextPtr, SafeX509Handle certPtr, SafeEvpPKeyHandle keyPtr)
        {
            Debug.Assert(certPtr != null && !certPtr.IsInvalid, "certPtr != null && !certPtr.IsInvalid");
            Debug.Assert(keyPtr != null && !keyPtr.IsInvalid, "keyPtr != null && !keyPtr.IsInvalid");

            int retVal = Ssl.SslCtxUseCertificate(contextPtr, certPtr);

            if (1 != retVal)
            {
                throw CreateSslException(SR.net_ssl_use_cert_failed);
            }

            retVal = Ssl.SslCtxUsePrivateKey(contextPtr, keyPtr);

            if (1 != retVal)
            {
                throw CreateSslException(SR.net_ssl_use_private_key_failed);
            }

            //check private key
            retVal = Ssl.SslCtxCheckPrivateKey(contextPtr);

            if (1 != retVal)
            {
                throw CreateSslException(SR.net_ssl_check_private_key_failed);
            }
        }

        internal static SslException CreateSslException(string message)
        {
            // Capture last error to be consistent with CreateOpenSslCryptographicException
            ulong errorVal = Crypto.ErrPeekLastError();
            Crypto.ErrClearError();
            string msg = SR.Format(message, Marshal.PtrToStringAnsi(Crypto.ErrReasonErrorString(errorVal)));
            return new SslException(msg, (int)errorVal);
        }

        #endregion

        #region Internal class

        internal sealed class SslException : Exception
        {
            public SslException(string? inputMessage)
                : base(inputMessage)
            {
            }

            public SslException(string? inputMessage, Exception? ex)
                : base(inputMessage, ex)
            {
            }

            public SslException(string? inputMessage, int error)
                : this(inputMessage)
            {
                HResult = error;
            }

            public SslException(int error)
                : this(SR.Format(SR.net_generic_operation_failed, error))
            {
                HResult = error;
            }
        }

        #endregion
    }
}<|MERGE_RESOLUTION|>--- conflicted
+++ resolved
@@ -226,19 +226,10 @@
                 {
                     SetSslCertificate(sslCtx, sslAuthenticationOptions.CertificateContext.Certificate);
 
-<<<<<<< HEAD
-=======
-                if (sslAuthenticationOptions.CertificateContext != null)
-                {
->>>>>>> 0712aebe
                     if (sslAuthenticationOptions.CertificateContext.IntermediateCertificates.Length > 0)
                     {
                         if (!Ssl.AddExtraChainCertificates(sslCtx, sslAuthenticationOptions.CertificateContext.IntermediateCertificates))
                         {
-<<<<<<< HEAD
-                           throw CreateSslException(SR.net_ssl_use_cert_failed);
-                        }
-=======
                             throw CreateSslException(SR.net_ssl_use_cert_failed);
                         }
                     }
@@ -246,7 +237,6 @@
                     if (sslAuthenticationOptions.CertificateContext.OcspStaplingAvailable)
                     {
                         Ssl.SslCtxSetDefaultOcspCallback(sslCtx);
->>>>>>> 0712aebe
                     }
                 }
             }
