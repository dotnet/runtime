// Licensed to the .NET Foundation under one or more agreements.
// The .NET Foundation licenses this file to you under the MIT license.

using System;
using System.Collections.Generic;
using System.Diagnostics;
using System.Net.Security;
using System.Runtime.InteropServices;
using System.Runtime.CompilerServices;
using System.Security.Cryptography;
using System.Security.Cryptography.X509Certificates;
using Microsoft.Win32.SafeHandles;

internal static partial class Interop
{
    internal static partial class Ssl
    {
        internal const int SSL_TLSEXT_ERR_OK = 0;
        internal const int OPENSSL_NPN_NEGOTIATED = 1;
        internal const int SSL_TLSEXT_ERR_ALERT_FATAL = 2;
        internal const int SSL_TLSEXT_ERR_NOACK = 3;

        [LibraryImport(Libraries.CryptoNative, EntryPoint = "CryptoNative_EnsureLibSslInitialized")]
        internal static partial void EnsureLibSslInitialized();

        [LibraryImport(Libraries.CryptoNative, EntryPoint = "CryptoNative_SslV2_3Method")]
        internal static partial IntPtr SslV2_3Method();

        [LibraryImport(Libraries.CryptoNative, EntryPoint = "CryptoNative_SslCreate")]
        internal static partial SafeSslHandle SslCreate(SafeSslContextHandle ctx);

        [LibraryImport(Libraries.CryptoNative, EntryPoint = "CryptoNative_SslGetError")]
        internal static partial SslErrorCode SslGetError(SafeSslHandle ssl, int ret);

        [LibraryImport(Libraries.CryptoNative, EntryPoint = "CryptoNative_SslGetError")]
        internal static partial SslErrorCode SslGetError(IntPtr ssl, int ret);

        [LibraryImport(Libraries.CryptoNative, EntryPoint = "CryptoNative_SslSetQuietShutdown")]
        internal static partial void SslSetQuietShutdown(SafeSslHandle ssl, int mode);

        [LibraryImport(Libraries.CryptoNative, EntryPoint = "CryptoNative_SslDestroy")]
        internal static partial void SslDestroy(IntPtr ssl);

        [LibraryImport(Libraries.CryptoNative, EntryPoint = "CryptoNative_SslSetConnectState")]
        internal static partial void SslSetConnectState(SafeSslHandle ssl);

        [LibraryImport(Libraries.CryptoNative, EntryPoint = "CryptoNative_SslSetAcceptState")]
        internal static partial void SslSetAcceptState(SafeSslHandle ssl);

        [LibraryImport(Libraries.CryptoNative, EntryPoint = "CryptoNative_SslSetAlpnProtos")]
        internal static unsafe partial int SslSetAlpnProtos(SafeSslHandle ssl, byte* protos, int len);

        [LibraryImport(Libraries.CryptoNative, EntryPoint = "CryptoNative_SslGetVersion")]
        internal static partial IntPtr SslGetVersion(SafeSslHandle ssl);

        [LibraryImport(Libraries.CryptoNative, EntryPoint = "CryptoNative_SslSetTlsExtHostName", StringMarshalling = StringMarshalling.Utf8)]
        [return: MarshalAs(UnmanagedType.Bool)]
        internal static partial bool SslSetTlsExtHostName(SafeSslHandle ssl, string host);

<<<<<<< HEAD
        [GeneratedDllImport(Libraries.CryptoNative, EntryPoint = "CryptoNative_SslGetServerName")]
        internal static unsafe partial IntPtr SslGetServerName(IntPtr ssl);

        [GeneratedDllImport(Libraries.CryptoNative, EntryPoint = "CryptoNative_SslSetSession")]
        internal static unsafe partial int SslSetSession(SafeSslHandle ssl, IntPtr session);

        [GeneratedDllImport(Libraries.CryptoNative, EntryPoint = "CryptoNative_SslGet0AlpnSelected")]
=======
        [LibraryImport(Libraries.CryptoNative, EntryPoint = "CryptoNative_SslGet0AlpnSelected")]
>>>>>>> a5665daf
        internal static partial void SslGetAlpnSelected(SafeSslHandle ssl, out IntPtr protocol, out int len);

        internal static byte[]? SslGetAlpnSelected(SafeSslHandle ssl)
        {
            IntPtr protocol;
            int len;
            SslGetAlpnSelected(ssl, out protocol, out len);

            if (len == 0)
                return null;

            byte[] result = new byte[len];
            Marshal.Copy(protocol, result, 0, len);
            return result;
        }

        [LibraryImport(Libraries.CryptoNative, EntryPoint = "CryptoNative_SslWrite", SetLastError = true)]
        internal static partial int SslWrite(SafeSslHandle ssl, ref byte buf, int num, out SslErrorCode error);

        [LibraryImport(Libraries.CryptoNative, EntryPoint = "CryptoNative_SslRead", SetLastError = true)]
        internal static partial int SslRead(SafeSslHandle ssl, ref byte buf, int num, out SslErrorCode error);

        [LibraryImport(Libraries.CryptoNative, EntryPoint = "CryptoNative_SslRenegotiate")]
        internal static partial int SslRenegotiate(SafeSslHandle ssl, out SslErrorCode error);

        [LibraryImport(Libraries.CryptoNative, EntryPoint = "CryptoNative_IsSslRenegotiatePending")]
        [return: MarshalAs(UnmanagedType.Bool)]
        internal static partial bool IsSslRenegotiatePending(SafeSslHandle ssl);

        [LibraryImport(Libraries.CryptoNative, EntryPoint = "CryptoNative_SslShutdown")]
        internal static partial int SslShutdown(IntPtr ssl);

        [LibraryImport(Libraries.CryptoNative, EntryPoint = "CryptoNative_SslShutdown")]
        internal static partial int SslShutdown(SafeSslHandle ssl);

        [LibraryImport(Libraries.CryptoNative, EntryPoint = "CryptoNative_SslSetBio")]
        internal static partial void SslSetBio(SafeSslHandle ssl, SafeBioHandle rbio, SafeBioHandle wbio);

        [LibraryImport(Libraries.CryptoNative, EntryPoint = "CryptoNative_SslDoHandshake", SetLastError = true)]
        internal static partial int SslDoHandshake(SafeSslHandle ssl, out SslErrorCode error);

        [LibraryImport(Libraries.CryptoNative, EntryPoint = "CryptoNative_IsSslStateOK")]
        [return: MarshalAs(UnmanagedType.Bool)]
        internal static partial bool IsSslStateOK(SafeSslHandle ssl);

        // NOTE: this is just an (unsafe) overload to the BioWrite method from Interop.Bio.cs.
        [LibraryImport(Libraries.CryptoNative, EntryPoint = "CryptoNative_BioWrite")]
        internal static unsafe partial int BioWrite(SafeBioHandle b, byte* data, int len);

        [LibraryImport(Libraries.CryptoNative, EntryPoint = "CryptoNative_BioWrite")]
        internal static partial int BioWrite(SafeBioHandle b, ref byte data, int len);

        [LibraryImport(Libraries.CryptoNative, EntryPoint = "CryptoNative_SslGetPeerCertificate")]
        internal static partial SafeX509Handle SslGetPeerCertificate(SafeSslHandle ssl);

        [LibraryImport(Libraries.CryptoNative, EntryPoint = "CryptoNative_SslGetPeerCertChain")]
        internal static partial SafeSharedX509StackHandle SslGetPeerCertChain(SafeSslHandle ssl);

        [LibraryImport(Libraries.CryptoNative, EntryPoint = "CryptoNative_SslGetPeerFinished")]
        internal static partial int SslGetPeerFinished(SafeSslHandle ssl, IntPtr buf, int count);

        [LibraryImport(Libraries.CryptoNative, EntryPoint = "CryptoNative_SslGetFinished")]
        internal static partial int SslGetFinished(SafeSslHandle ssl, IntPtr buf, int count);

        [LibraryImport(Libraries.CryptoNative, EntryPoint = "CryptoNative_SslSessionReused")]
        [return: MarshalAs(UnmanagedType.Bool)]
        internal static partial bool SslSessionReused(SafeSslHandle ssl);

        [LibraryImport(Libraries.CryptoNative, EntryPoint = "CryptoNative_SslGetClientCAList")]
        private static partial SafeSharedX509NameStackHandle SslGetClientCAList_private(SafeSslHandle ssl);

        [LibraryImport(Libraries.CryptoNative, EntryPoint = "CryptoNative_SslGetCurrentCipherId")]
        [return: MarshalAs(UnmanagedType.Bool)]
        internal static partial bool SslGetCurrentCipherId(SafeSslHandle ssl, out int cipherId);

        [LibraryImport(Libraries.CryptoNative, EntryPoint = "CryptoNative_GetOpenSslCipherSuiteName")]
        private static partial IntPtr GetOpenSslCipherSuiteName(SafeSslHandle ssl, int cipherSuite, out int isTls12OrLower);

        [LibraryImport(Libraries.CryptoNative, EntryPoint = "CryptoNative_SetCiphers")]
        [return: MarshalAs(UnmanagedType.Bool)]
        internal static unsafe partial bool SslSetCiphers(SafeSslHandle ssl, byte* cipherList, byte* cipherSuites);

        [LibraryImport(Libraries.CryptoNative, EntryPoint = "CryptoNative_SslSetVerifyPeer")]
        internal static partial void SslSetVerifyPeer(SafeSslHandle ssl);

        [LibraryImport(Libraries.CryptoNative, EntryPoint = "CryptoNative_SslGetData")]
        internal static partial IntPtr SslGetData(IntPtr ssl);

<<<<<<< HEAD
        [GeneratedDllImport(Libraries.CryptoNative, EntryPoint = "CryptoNative_SslGetData")]
        internal static partial IntPtr SslGetData(SafeSslHandle ssl);

        [GeneratedDllImport(Libraries.CryptoNative, EntryPoint = "CryptoNative_SslSetData")]
=======
        [LibraryImport(Libraries.CryptoNative, EntryPoint = "CryptoNative_SslSetData")]
>>>>>>> a5665daf
        internal static partial int SslSetData(SafeSslHandle ssl, IntPtr data);

        [LibraryImport(Libraries.CryptoNative, EntryPoint = "CryptoNative_SslSetData")]
        internal static partial int SslSetData(IntPtr ssl, IntPtr data);

        [LibraryImport(Libraries.CryptoNative, EntryPoint = "CryptoNative_SslUseCertificate")]
        internal static partial int SslUseCertificate(SafeSslHandle ssl, SafeX509Handle certPtr);

        [LibraryImport(Libraries.CryptoNative, EntryPoint = "CryptoNative_SslUsePrivateKey")]
        internal static partial int SslUsePrivateKey(SafeSslHandle ssl, SafeEvpPKeyHandle keyPtr);

        [LibraryImport(Libraries.CryptoNative, EntryPoint = "CryptoNative_SslSetClientCertCallback")]
        internal static unsafe partial void SslSetClientCertCallback(SafeSslHandle ssl, int set);

        [LibraryImport(Libraries.CryptoNative, EntryPoint = "CryptoNative_SslSetPostHandshakeAuth")]
        internal static partial void SslSetPostHandshakeAuth(SafeSslHandle ssl, int value);

        [LibraryImport(Libraries.CryptoNative, EntryPoint = "CryptoNative_Tls13Supported")]
        private static partial int Tls13SupportedImpl();

        [GeneratedDllImport(Libraries.CryptoNative, EntryPoint = "CryptoNative_SslSessionGetHostname")]
        internal static partial IntPtr SessionGetHostname(IntPtr session);

        [GeneratedDllImport(Libraries.CryptoNative, EntryPoint = "CryptoNative_SslSessionFree")]
        internal static partial void SessionFree(IntPtr session);

        [GeneratedDllImport(Libraries.CryptoNative, EntryPoint = "CryptoNative_SslSessionSetHostname")]
        internal static partial int SessionSetHostname(IntPtr session, IntPtr name);

        internal static class Capabilities
        {
            // needs separate type (separate static cctor) to be sure OpenSSL is initialized.
            internal static readonly bool Tls13Supported = Tls13SupportedImpl() != 0;
        }

        internal static int GetAlpnProtocolListSerializedLength(List<SslApplicationProtocol> applicationProtocols)
        {
            int protocolSize = 0;
            foreach (SslApplicationProtocol protocol in applicationProtocols)
            {
                if (protocol.Protocol.Length == 0 || protocol.Protocol.Length > byte.MaxValue)
                {
                    throw new ArgumentException(SR.net_ssl_app_protocols_invalid, nameof(applicationProtocols));
                }

                protocolSize += protocol.Protocol.Length + 1;
            }

            return protocolSize;
        }

        internal static void SerializeAlpnProtocolList(List<SslApplicationProtocol> applicationProtocols, Span<byte> buffer)
        {
            Debug.Assert(GetAlpnProtocolListSerializedLength(applicationProtocols) == buffer.Length,
                "GetAlpnProtocolListSerializedSize(applicationProtocols) == buffer.Length");

            int offset = 0;
            foreach (SslApplicationProtocol protocol in applicationProtocols)
            {
                buffer[offset++] = (byte)protocol.Protocol.Length;
                protocol.Protocol.Span.CopyTo(buffer.Slice(offset));
                offset += protocol.Protocol.Length;
            }
        }

        internal static unsafe int SslSetAlpnProtos(SafeSslHandle ssl, List<SslApplicationProtocol> applicationProtocols)
        {
            int length = GetAlpnProtocolListSerializedLength(applicationProtocols);
            Span<byte> buffer = length <= 256 ? stackalloc byte[256].Slice(0, length) : new byte[length];
            SerializeAlpnProtocolList(applicationProtocols, buffer);
            return SslSetAlpnProtos(ssl, buffer);
        }

        internal static unsafe int SslSetAlpnProtos(SafeSslHandle ssl, Span<byte> serializedProtocols)
        {
            fixed (byte* pBuffer = &MemoryMarshal.GetReference(serializedProtocols))
            {
                return SslSetAlpnProtos(ssl, pBuffer, serializedProtocols.Length);
            }
        }

        [LibraryImport(Libraries.CryptoNative, EntryPoint = "CryptoNative_SslAddExtraChainCert")]
        [return: MarshalAs(UnmanagedType.Bool)]
        internal static partial bool SslAddExtraChainCert(SafeSslHandle ssl, SafeX509Handle x509);

        [LibraryImport(Libraries.CryptoNative, EntryPoint = "CryptoNative_SslAddClientCAs")]
        [return: MarshalAs(UnmanagedType.Bool)]
        private static unsafe partial bool SslAddClientCAs(SafeSslHandle ssl, IntPtr* x509s, int count);

        internal static unsafe bool SslAddClientCAs(SafeSslHandle ssl, Span<IntPtr> x509handles)
        {
            fixed (IntPtr* pHandles = &MemoryMarshal.GetReference(x509handles))
            {
                return SslAddClientCAs(ssl, pHandles, x509handles.Length);
            }
        }

        internal static bool AddExtraChainCertificates(SafeSslHandle ssl, X509Certificate2[] chain)
        {
            // send pre-computed list of intermediates.
            for (int i = 0; i < chain.Length; i++)
            {
                SafeX509Handle dupCertHandle = Crypto.X509UpRef(chain[i].Handle);
                Crypto.CheckValidOpenSslHandle(dupCertHandle);
                if (!SslAddExtraChainCert(ssl, dupCertHandle))
                {
                    Crypto.ErrClearError();
                    dupCertHandle.Dispose(); // we still own the safe handle; clean it up
                    return false;
                }
                dupCertHandle.SetHandleAsInvalid(); // ownership has been transferred to sslHandle; do not free via this safe handle
            }

            return true;
        }

        internal static string? GetOpenSslCipherSuiteName(SafeSslHandle ssl, TlsCipherSuite cipherSuite, out bool isTls12OrLower)
        {
            string? ret = Marshal.PtrToStringAnsi(GetOpenSslCipherSuiteName(ssl, (int)cipherSuite, out int isTls12OrLowerInt));
            isTls12OrLower = isTls12OrLowerInt != 0;
            return ret;
        }

        internal static SafeSharedX509NameStackHandle SslGetClientCAList(SafeSslHandle ssl)
        {
            Crypto.CheckValidOpenSslHandle(ssl);

            SafeSharedX509NameStackHandle handle = SslGetClientCAList_private(ssl);

            if (!handle.IsInvalid)
            {
                handle.SetParent(ssl);
            }

            return handle;
        }

        internal static class SslMethods
        {
            internal static readonly IntPtr SSLv23_method = SslV2_3Method();
        }

        internal enum SslErrorCode
        {
            SSL_ERROR_NONE = 0,
            SSL_ERROR_SSL = 1,
            SSL_ERROR_WANT_READ = 2,
            SSL_ERROR_WANT_WRITE = 3,
            SSL_ERROR_WANT_X509_LOOKUP = 4,
            SSL_ERROR_SYSCALL = 5,
            SSL_ERROR_ZERO_RETURN = 6,

            // NOTE: this SslErrorCode value doesn't exist in OpenSSL, but
            // we use it to distinguish when a renegotiation is pending.
            // Choosing an arbitrarily large value that shouldn't conflict
            // with any actual OpenSSL error codes
            SSL_ERROR_RENEGOTIATE = 29304
        }
    }
}

namespace Microsoft.Win32.SafeHandles
{
    internal sealed class SafeSslHandle : SafeHandle
    {
        private SafeBioHandle? _readBio;
        private SafeBioHandle? _writeBio;
        private bool _isServer;
        private bool _handshakeCompleted;

        public GCHandle AlpnHandle;

        public bool IsServer
        {
            get { return _isServer; }
        }

        public SafeBioHandle? InputBio
        {
            get
            {
                return _readBio;
            }
        }

        public SafeBioHandle? OutputBio
        {
            get
            {
                return _writeBio;
            }
        }

        internal void MarkHandshakeCompleted()
        {
            _handshakeCompleted = true;
        }

        public static SafeSslHandle Create(SafeSslContextHandle context, bool isServer)
        {
            SafeBioHandle readBio = Interop.Crypto.CreateMemoryBio();
            SafeBioHandle writeBio = Interop.Crypto.CreateMemoryBio();
            SafeSslHandle handle = Interop.Ssl.SslCreate(context);
            if (readBio.IsInvalid || writeBio.IsInvalid || handle.IsInvalid)
            {
                readBio.Dispose();
                writeBio.Dispose();
                handle.Dispose(); // will make IsInvalid==true if it's not already
                return handle;
            }
            handle._isServer = isServer;

            // SslSetBio will transfer ownership of the BIO handles to the SSL context
            try
            {
                readBio.TransferOwnershipToParent(handle);
                writeBio.TransferOwnershipToParent(handle);
                handle._readBio = readBio;
                handle._writeBio = writeBio;
                Interop.Ssl.SslSetBio(handle, readBio, writeBio);
            }
            catch (Exception exc)
            {
                // The only way this should be able to happen without thread aborts is if we hit OOMs while
                // manipulating the safe handles, in which case we may leak the bio handles.
                Debug.Fail("Unexpected exception while transferring SafeBioHandle ownership to SafeSslHandle", exc.ToString());
                throw;
            }

            if (isServer)
            {
                Interop.Ssl.SslSetAcceptState(handle);
            }
            else
            {
                Interop.Ssl.SslSetConnectState(handle);
            }
            return handle;
        }

        public override bool IsInvalid
        {
            get { return handle == IntPtr.Zero; }
        }

        protected override void Dispose(bool disposing)
        {
            if (disposing)
            {
                _readBio?.Dispose();
                _writeBio?.Dispose();
            }

            if (AlpnHandle.IsAllocated)
            {
                AlpnHandle.Free();
            }

            base.Dispose(disposing);
        }

        protected override bool ReleaseHandle()
        {
            if (_handshakeCompleted)
            {
                Disconnect();
            }

            IntPtr h = handle;
            SetHandle(IntPtr.Zero);
            Interop.Ssl.SslDestroy(h); // will free the handles underlying _readBio and _writeBio

            return true;
        }

        private void Disconnect()
        {
            Debug.Assert(!IsInvalid, "Expected a valid context in Disconnect");

            int retVal = Interop.Ssl.SslShutdown(handle);

            // Here, we are ignoring checking for <0 return values from Ssl_Shutdown,
            // since the underlying memory bio is already disposed, we are not
            // interested in reading or writing to it.
            if (retVal == 0)
            {
                // Do a bi-directional shutdown.
                retVal = Interop.Ssl.SslShutdown(handle);
            }

            if (retVal < 0)
            {
                // Clean up the errors
                Interop.Crypto.ErrClearError();
            }
        }

        public SafeSslHandle() : base(IntPtr.Zero, true)
        {
        }

        internal SafeSslHandle(IntPtr validSslPointer, bool ownsHandle) : base(IntPtr.Zero, ownsHandle)
        {
            handle = validSslPointer;
        }
    }
}<|MERGE_RESOLUTION|>--- conflicted
+++ resolved
@@ -57,17 +57,13 @@
         [return: MarshalAs(UnmanagedType.Bool)]
         internal static partial bool SslSetTlsExtHostName(SafeSslHandle ssl, string host);
 
-<<<<<<< HEAD
-        [GeneratedDllImport(Libraries.CryptoNative, EntryPoint = "CryptoNative_SslGetServerName")]
+        [LibraryImport(Libraries.CryptoNative, EntryPoint = "CryptoNative_SslGetServerName")]
         internal static unsafe partial IntPtr SslGetServerName(IntPtr ssl);
 
-        [GeneratedDllImport(Libraries.CryptoNative, EntryPoint = "CryptoNative_SslSetSession")]
+        [LibraryImport(Libraries.CryptoNative, EntryPoint = "CryptoNative_SslSetSession")]
         internal static unsafe partial int SslSetSession(SafeSslHandle ssl, IntPtr session);
 
-        [GeneratedDllImport(Libraries.CryptoNative, EntryPoint = "CryptoNative_SslGet0AlpnSelected")]
-=======
         [LibraryImport(Libraries.CryptoNative, EntryPoint = "CryptoNative_SslGet0AlpnSelected")]
->>>>>>> a5665daf
         internal static partial void SslGetAlpnSelected(SafeSslHandle ssl, out IntPtr protocol, out int len);
 
         internal static byte[]? SslGetAlpnSelected(SafeSslHandle ssl)
@@ -156,14 +152,10 @@
         [LibraryImport(Libraries.CryptoNative, EntryPoint = "CryptoNative_SslGetData")]
         internal static partial IntPtr SslGetData(IntPtr ssl);
 
-<<<<<<< HEAD
-        [GeneratedDllImport(Libraries.CryptoNative, EntryPoint = "CryptoNative_SslGetData")]
+        [LibraryImport(Libraries.CryptoNative, EntryPoint = "CryptoNative_SslGetData")]
         internal static partial IntPtr SslGetData(SafeSslHandle ssl);
 
-        [GeneratedDllImport(Libraries.CryptoNative, EntryPoint = "CryptoNative_SslSetData")]
-=======
         [LibraryImport(Libraries.CryptoNative, EntryPoint = "CryptoNative_SslSetData")]
->>>>>>> a5665daf
         internal static partial int SslSetData(SafeSslHandle ssl, IntPtr data);
 
         [LibraryImport(Libraries.CryptoNative, EntryPoint = "CryptoNative_SslSetData")]
@@ -184,13 +176,13 @@
         [LibraryImport(Libraries.CryptoNative, EntryPoint = "CryptoNative_Tls13Supported")]
         private static partial int Tls13SupportedImpl();
 
-        [GeneratedDllImport(Libraries.CryptoNative, EntryPoint = "CryptoNative_SslSessionGetHostname")]
+        [LibraryImport(Libraries.CryptoNative, EntryPoint = "CryptoNative_SslSessionGetHostname")]
         internal static partial IntPtr SessionGetHostname(IntPtr session);
 
-        [GeneratedDllImport(Libraries.CryptoNative, EntryPoint = "CryptoNative_SslSessionFree")]
+        [LibraryImport(Libraries.CryptoNative, EntryPoint = "CryptoNative_SslSessionFree")]
         internal static partial void SessionFree(IntPtr session);
 
-        [GeneratedDllImport(Libraries.CryptoNative, EntryPoint = "CryptoNative_SslSessionSetHostname")]
+        [LibraryImport(Libraries.CryptoNative, EntryPoint = "CryptoNative_SslSessionSetHostname")]
         internal static partial int SessionSetHostname(IntPtr session, IntPtr name);
 
         internal static class Capabilities
