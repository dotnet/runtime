--- conflicted
+++ resolved
@@ -74,14 +74,10 @@
         [GeneratedDllImport(Libraries.CryptoNative, EntryPoint = "CryptoNative_SslRead", SetLastError = true)]
         internal static partial int SslRead(SafeSslHandle ssl, ref byte buf, int num);
 
-<<<<<<< HEAD
+        [GeneratedDllImport(Libraries.CryptoNative, EntryPoint = "CryptoNative_SslRenegotiate")]
+        internal static extern int SslRenegotiate(SafeSslHandle ssl);
+
         [GeneratedDllImport(Libraries.CryptoNative, EntryPoint = "CryptoNative_IsSslRenegotiatePending")]
-=======
-        [DllImport(Libraries.CryptoNative, EntryPoint = "CryptoNative_SslRenegotiate")]
-        internal static extern int SslRenegotiate(SafeSslHandle ssl);
-
-        [DllImport(Libraries.CryptoNative, EntryPoint = "CryptoNative_IsSslRenegotiatePending")]
->>>>>>> bcae2959
         [return: MarshalAs(UnmanagedType.Bool)]
         internal static partial bool IsSslRenegotiatePending(SafeSslHandle ssl);
 
