--- conflicted
+++ resolved
@@ -11,11 +11,7 @@
     internal static partial class Sys
     {
         [GeneratedDllImport(Libraries.SystemNative, EntryPoint = "SystemNative_GetNodeName", SetLastError = true)]
-<<<<<<< HEAD
-        private static extern unsafe int GetNodeName(byte* name, ref int len);
-=======
-        private static unsafe partial int GetNodeName(char* name, out int len);
->>>>>>> 4e61dd80
+        private static unsafe partial int GetNodeName(byte* name, ref int len);
 
         internal static unsafe string GetNodeName()
         {
