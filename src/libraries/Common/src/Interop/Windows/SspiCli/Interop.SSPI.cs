--- conflicted
+++ resolved
@@ -479,10 +479,6 @@
             out SafeSspiAuthDataHandle authData);
 
 #pragma warning disable DLLIMPORTGENANALYZER015 // Use 'GeneratedDllImportAttribute' instead of 'DllImportAttribute' to generate P/Invoke marshalling code at compile time
-<<<<<<< HEAD
-=======
-        // TODO: [DllImportGenerator] Switch to use GeneratedDllImport once we annotate blittable types used in interop in CoreLib (like Guid)
->>>>>>> 23c386ab
         [DllImport(Interop.Libraries.SspiCli, CharSet = CharSet.Unicode, ExactSpelling = true, SetLastError = true)]
         // TODO: [DllImportGenerator] Switch to use GeneratedDllImport once we support non-blittable structs.
         internal static extern SECURITY_STATUS SetCredentialsAttributesW(
@@ -490,11 +486,6 @@
             long ulAttribute,
             in SecPkgCred_ClientCertPolicy pBuffer,
             long cbBuffer);
-<<<<<<< HEAD
 #pragma warning restore DLLIMPORTGENANALYZER015 // Use 'GeneratedDllImportAttribute' instead of 'DllImportAttribute' to generate P/Invoke marshalling code at compile time
-
-=======
-#pragma warning restore DLLIMPORTGENANALYZER015
->>>>>>> 23c386ab
     }
 }