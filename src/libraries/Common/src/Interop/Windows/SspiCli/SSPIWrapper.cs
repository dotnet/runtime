// Licensed to the .NET Foundation under one or more agreements.
// The .NET Foundation licenses this file to you under the MIT license.

#nullable enable
using System.ComponentModel;
using System.Diagnostics;
using System.Globalization;
using System.Net.Security;
using System.Runtime.InteropServices;

namespace System.Net
{
    internal static class SSPIWrapper
    {
        internal static SecurityPackageInfoClass[] EnumerateSecurityPackages(ISSPIInterface secModule)
        {
            if (secModule.SecurityPackages == null)
            {
                lock (secModule)
                {
                    if (secModule.SecurityPackages == null)
                    {
                        int moduleCount = 0;
                        SafeFreeContextBuffer? arrayBaseHandle = null;
                        try
                        {
                            int errorCode = secModule.EnumerateSecurityPackages(out moduleCount, out arrayBaseHandle);
                            if (NetEventSource.Log.IsEnabled()) NetEventSource.Info(null, $"arrayBase: {arrayBaseHandle}");
                            if (errorCode != 0)
                            {
                                throw new Win32Exception(errorCode);
                            }

                            var securityPackages = new SecurityPackageInfoClass[moduleCount];

                            int i;
                            for (i = 0; i < moduleCount; i++)
                            {
                                securityPackages[i] = new SecurityPackageInfoClass(arrayBaseHandle, i);
                                if (NetEventSource.Log.IsEnabled()) NetEventSource.Log.EnumerateSecurityPackages(securityPackages[i].Name);
                            }

                            secModule.SecurityPackages = securityPackages;
                        }
                        finally
                        {
                            arrayBaseHandle?.Dispose();
                        }
                    }
                }
            }

            return secModule.SecurityPackages;
        }

        internal static SecurityPackageInfoClass? GetVerifyPackageInfo(ISSPIInterface secModule, string packageName, bool throwIfMissing)
        {
            SecurityPackageInfoClass[] supportedSecurityPackages = EnumerateSecurityPackages(secModule);
            if (supportedSecurityPackages != null)
            {
                for (int i = 0; i < supportedSecurityPackages.Length; i++)
                {
                    if (string.Equals(supportedSecurityPackages[i].Name, packageName, StringComparison.OrdinalIgnoreCase))
                    {
                        return supportedSecurityPackages[i];
                    }
                }
            }

            if (NetEventSource.Log.IsEnabled()) NetEventSource.Log.SspiPackageNotFound(packageName);

            if (throwIfMissing)
            {
                throw new NotSupportedException(SR.net_securitypackagesupport);
            }

            return null;
        }

        public static SafeFreeCredentials AcquireDefaultCredential(ISSPIInterface secModule, string package, Interop.SspiCli.CredentialUse intent)
        {
            if (NetEventSource.Log.IsEnabled()) NetEventSource.Log.AcquireDefaultCredential(package, intent);

            SafeFreeCredentials? outCredential = null;
            int errorCode = secModule.AcquireDefaultCredential(package, intent, out outCredential);

            if (errorCode != 0)
            {
                if (NetEventSource.Log.IsEnabled()) NetEventSource.Error(null, SR.Format(SR.net_log_operation_failed_with_error, nameof(AcquireDefaultCredential), $"0x{errorCode:X}"));
                throw new Win32Exception(errorCode);
            }
            return outCredential;
        }

        public static SafeFreeCredentials AcquireCredentialsHandle(ISSPIInterface secModule, string package, Interop.SspiCli.CredentialUse intent, ref SafeSspiAuthDataHandle authdata)
        {
            if (NetEventSource.Log.IsEnabled()) NetEventSource.Log.AcquireCredentialsHandle(package, intent, authdata);

            SafeFreeCredentials? credentialsHandle = null;
            int errorCode = secModule.AcquireCredentialsHandle(package, intent, ref authdata, out credentialsHandle);

            if (errorCode != 0)
            {
                if (NetEventSource.Log.IsEnabled()) NetEventSource.Error(null, SR.Format(SR.net_log_operation_failed_with_error, nameof(AcquireCredentialsHandle), $"0x{errorCode:X}"));
                throw new Win32Exception(errorCode);
            }

            return credentialsHandle;
        }

        public static SafeFreeCredentials AcquireCredentialsHandle(ISSPIInterface secModule, string package, Interop.SspiCli.CredentialUse intent, Interop.SspiCli.SCHANNEL_CRED scc)
        {
<<<<<<< HEAD
            int errorCode = secModule.AcquireCredentialsHandle(
                                            package,
                                            intent,
                                            ref scc,
                                            out SafeFreeCredentials outCredential);

            if (errorCode != 0)
            {
                if (NetEventSource.IsEnabled) NetEventSource.Error(null, SR.Format(SR.net_log_operation_failed_with_error, nameof(AcquireCredentialsHandle), $"0x{errorCode:X}"));
                throw new Win32Exception(errorCode);
            }
=======
            if (NetEventSource.Log.IsEnabled()) NetEventSource.Log.AcquireCredentialsHandle(package, intent, scc);
>>>>>>> ee99e9c9

            return outCredential;
        }

        public static unsafe SafeFreeCredentials AcquireCredentialsHandle(ISSPIInterface secModule, string package, Interop.SspiCli.CredentialUse intent, Interop.SspiCli.SCH_CREDENTIALS* scc)
        {
            int errorCode = secModule.AcquireCredentialsHandle(
                                            package,
                                            intent,
                                            scc,
                                            out SafeFreeCredentials outCredential);

            if (errorCode != 0)
            {
                if (NetEventSource.Log.IsEnabled()) NetEventSource.Error(null, SR.Format(SR.net_log_operation_failed_with_error, nameof(AcquireCredentialsHandle), $"0x{errorCode:X}"));
                throw new Win32Exception(errorCode);
            }

            return outCredential;
        }

        internal static int InitializeSecurityContext(ISSPIInterface secModule, ref SafeFreeCredentials? credential, ref SafeDeleteSslContext? context, string? targetName, Interop.SspiCli.ContextFlags inFlags, Interop.SspiCli.Endianness datarep, InputSecurityBuffers inputBuffers, ref SecurityBuffer outputBuffer, ref Interop.SspiCli.ContextFlags outFlags)
        {
            if (NetEventSource.Log.IsEnabled()) NetEventSource.Log.InitializeSecurityContext(credential, context, targetName, inFlags);

            int errorCode = secModule.InitializeSecurityContext(ref credential, ref context, targetName, inFlags, datarep, inputBuffers, ref outputBuffer, ref outFlags);

            if (NetEventSource.Log.IsEnabled()) NetEventSource.Log.SecurityContextInputBuffers(nameof(InitializeSecurityContext), inputBuffers.Count, outputBuffer.size, (Interop.SECURITY_STATUS)errorCode);

            return errorCode;
        }

        internal static int AcceptSecurityContext(ISSPIInterface secModule, SafeFreeCredentials? credential, ref SafeDeleteSslContext? context, Interop.SspiCli.ContextFlags inFlags, Interop.SspiCli.Endianness datarep, InputSecurityBuffers inputBuffers, ref SecurityBuffer outputBuffer, ref Interop.SspiCli.ContextFlags outFlags)
        {
            if (NetEventSource.Log.IsEnabled()) NetEventSource.Log.AcceptSecurityContext(credential, context, inFlags);

            int errorCode = secModule.AcceptSecurityContext(credential, ref context, inputBuffers, inFlags, datarep, ref outputBuffer, ref outFlags);

            if (NetEventSource.Log.IsEnabled()) NetEventSource.Log.SecurityContextInputBuffers(nameof(AcceptSecurityContext), inputBuffers.Count, outputBuffer.size, (Interop.SECURITY_STATUS)errorCode);

            return errorCode;
        }

        internal static int CompleteAuthToken(ISSPIInterface secModule, ref SafeDeleteSslContext? context, in SecurityBuffer inputBuffer)
        {
            int errorCode = secModule.CompleteAuthToken(ref context, in inputBuffer);

            if (NetEventSource.Log.IsEnabled()) NetEventSource.Log.OperationReturnedSomething(nameof(CompleteAuthToken), (Interop.SECURITY_STATUS)errorCode);

            return errorCode;
        }

        internal static int ApplyControlToken(ISSPIInterface secModule, ref SafeDeleteContext? context, in SecurityBuffer inputBuffer)
        {
            int errorCode = secModule.ApplyControlToken(ref context, in inputBuffer);

            if (NetEventSource.Log.IsEnabled()) NetEventSource.Log.OperationReturnedSomething(nameof(ApplyControlToken), (Interop.SECURITY_STATUS)errorCode);

            return errorCode;
        }

        public static int QuerySecurityContextToken(ISSPIInterface secModule, SafeDeleteContext context, out SecurityContextTokenHandle token)
        {
            return secModule.QuerySecurityContextToken(context, out token);
        }

        public static int EncryptMessage(ISSPIInterface secModule, SafeDeleteContext context, Span<SecurityBuffer> input, uint sequenceNumber)
        {
            return EncryptDecryptHelper(OP.Encrypt, secModule, context, input, sequenceNumber);
        }

        public static int DecryptMessage(ISSPIInterface secModule, SafeDeleteContext context, Span<SecurityBuffer> input, uint sequenceNumber)
        {
            return EncryptDecryptHelper(OP.Decrypt, secModule, context, input, sequenceNumber);
        }

        internal static int MakeSignature(ISSPIInterface secModule, SafeDeleteContext context, Span<SecurityBuffer> input, uint sequenceNumber)
        {
            return EncryptDecryptHelper(OP.MakeSignature, secModule, context, input, sequenceNumber);
        }

        public static int VerifySignature(ISSPIInterface secModule, SafeDeleteContext context, Span<SecurityBuffer> input, uint sequenceNumber)
        {
            return EncryptDecryptHelper(OP.VerifySignature, secModule, context, input, sequenceNumber);
        }

        private enum OP
        {
            Encrypt = 1,
            Decrypt,
            MakeSignature,
            VerifySignature
        }

        [StructLayout(LayoutKind.Sequential)]
        private ref struct ThreeByteArrays
        {
            public const int NumItems = 3;
            internal byte[] _item0;
            private byte[] _item1;
            private byte[] _item2;
        }

        private static unsafe int EncryptDecryptHelper(OP op, ISSPIInterface secModule, SafeDeleteContext context, Span<SecurityBuffer> input, uint sequenceNumber)
        {
            Debug.Assert(input.Length <= 3, "The below logic only works for 3 or fewer buffers.");

            Interop.SspiCli.SecBufferDesc sdcInOut = new Interop.SspiCli.SecBufferDesc(input.Length);
            Span<Interop.SspiCli.SecBuffer> unmanagedBuffer = stackalloc Interop.SspiCli.SecBuffer[input.Length];
            unmanagedBuffer.Clear();

            fixed (Interop.SspiCli.SecBuffer* unmanagedBufferPtr = unmanagedBuffer)
            fixed (byte* pinnedBuffer0 = input.Length > 0 ? input[0].token : null)
            fixed (byte* pinnedBuffer1 = input.Length > 1 ? input[1].token : null)
            fixed (byte* pinnedBuffer2 = input.Length > 2 ? input[2].token : null)
            {
                sdcInOut.pBuffers = unmanagedBufferPtr;

                ThreeByteArrays byteArrayStruct = default;
                Span<byte[]> buffers = MemoryMarshal.CreateSpan(ref byteArrayStruct._item0!, ThreeByteArrays.NumItems).Slice(0, input.Length);

                for (int i = 0; i < input.Length; i++)
                {
                    ref readonly SecurityBuffer iBuffer = ref input[i];
                    unmanagedBuffer[i].cbBuffer = iBuffer.size;
                    unmanagedBuffer[i].BufferType = iBuffer.type;
                    if (iBuffer.token == null || iBuffer.token.Length == 0)
                    {
                        unmanagedBuffer[i].pvBuffer = IntPtr.Zero;
                    }
                    else
                    {
                        unmanagedBuffer[i].pvBuffer = Marshal.UnsafeAddrOfPinnedArrayElement(iBuffer.token, iBuffer.offset);
                        buffers[i] = iBuffer.token;
                    }
                }

                // The result is written in the input Buffer passed as type=BufferType.Data.
                int errorCode;
                switch (op)
                {
                    case OP.Encrypt:
                        errorCode = secModule.EncryptMessage(context, ref sdcInOut, sequenceNumber);
                        break;

                    case OP.Decrypt:
                        errorCode = secModule.DecryptMessage(context, ref sdcInOut, sequenceNumber);
                        break;

                    case OP.MakeSignature:
                        errorCode = secModule.MakeSignature(context, ref sdcInOut, sequenceNumber);
                        break;

                    case OP.VerifySignature:
                        errorCode = secModule.VerifySignature(context, ref sdcInOut, sequenceNumber);
                        break;

                    default:
                        NetEventSource.Fail(null, $"Unknown OP: {op}");
                        throw NotImplemented.ByDesignWithMessage(SR.net_MethodNotImplementedException);
                }

                // Marshalling back returned sizes / data.
                for (int i = 0; i < input.Length; i++)
                {
                    ref SecurityBuffer iBuffer = ref input[i];
                    iBuffer.size = unmanagedBuffer[i].cbBuffer;
                    iBuffer.type = unmanagedBuffer[i].BufferType;

                    if (iBuffer.size == 0)
                    {
                        iBuffer.offset = 0;
                        iBuffer.token = null;
                    }
                    else
                    {

                        // Find the buffer this is inside of.  Usually they all point inside buffer 0.
                        int j;
                        for (j = 0; j < input.Length; j++)
                        {
                            if (buffers[j] != null)
                            {
                                checked
                                {
                                    byte* bufferAddress = (byte*)Marshal.UnsafeAddrOfPinnedArrayElement(buffers[j], 0);
                                    if ((byte*)unmanagedBuffer[i].pvBuffer >= bufferAddress &&
                                        (byte*)unmanagedBuffer[i].pvBuffer + iBuffer.size <= bufferAddress + buffers[j].Length)
                                    {
                                        iBuffer.offset = (int)((byte*)unmanagedBuffer[i].pvBuffer - bufferAddress);
                                        iBuffer.token = buffers[j];
                                        break;
                                    }
                                }
                            }
                        }

                        if (j >= input.Length)
                        {
                            NetEventSource.Fail(null, "Output buffer out of range.");
                            iBuffer.size = 0;
                            iBuffer.offset = 0;
                            iBuffer.token = null;
                        }
                    }

                    // Backup validate the new sizes.
                    if (iBuffer.offset < 0 || iBuffer.offset > (iBuffer.token == null ? 0 : iBuffer.token.Length))
                    {
                        NetEventSource.Fail(null, $"'offset' out of range.  [{iBuffer.offset}]");
                    }

                    if (iBuffer.size < 0 || iBuffer.size > (iBuffer.token == null ? 0 : iBuffer.token.Length - iBuffer.offset))
                    {
                        NetEventSource.Fail(null, $"'size' out of range.  [{iBuffer.size}]");
                    }
                }

                if (NetEventSource.Log.IsEnabled() && errorCode != 0)
                {
                    if (errorCode == Interop.SspiCli.SEC_I_RENEGOTIATE)
                    {
                        NetEventSource.Error(null, SR.Format(SR.event_OperationReturnedSomething, op, "SEC_I_RENEGOTIATE"));
                    }
                    else
                    {
                        NetEventSource.Error(null, SR.Format(SR.net_log_operation_failed_with_error, op, $"0x{0:X}"));
                    }
                }

                return errorCode;
            }
        }

        public static SafeFreeContextBufferChannelBinding? QueryContextChannelBinding(ISSPIInterface secModule, SafeDeleteContext securityContext, Interop.SspiCli.ContextAttribute contextAttribute)
        {
            SafeFreeContextBufferChannelBinding result;
            int errorCode = secModule.QueryContextChannelBinding(securityContext, contextAttribute, out result);
            if (errorCode != 0)
            {
                if (NetEventSource.Log.IsEnabled()) NetEventSource.Error(null, $"ERROR = {ErrorDescription(errorCode)}");
                return null;
            }

            return result;
        }

        public static bool QueryBlittableContextAttributes<T>(ISSPIInterface secModule, SafeDeleteContext securityContext, Interop.SspiCli.ContextAttribute contextAttribute, ref T attribute) where T : unmanaged
        {
            Span<T> span =
#if NETSTANDARD2_0
                stackalloc T[1] { attribute };
#else
                MemoryMarshal.CreateSpan(ref attribute, 1);
#endif
            int errorCode = secModule.QueryContextAttributes(
                securityContext, contextAttribute,
                MemoryMarshal.AsBytes(span),
                null,
                out SafeHandle? sspiHandle);
#if NETSTANDARD2_0
            attribute = span[0];
#endif

            using (sspiHandle)
            {
                if (errorCode != 0)
                {
                    if (NetEventSource.Log.IsEnabled()) NetEventSource.Error(null, $"ERROR = {ErrorDescription(errorCode)}");
                    return false;
                }

                return true;
            }
        }

        public static bool QueryBlittableContextAttributes<T>(ISSPIInterface secModule, SafeDeleteContext securityContext, Interop.SspiCli.ContextAttribute contextAttribute, Type safeHandleType, out SafeHandle? sspiHandle, ref T attribute) where T : unmanaged
        {
            Span<T> span =
#if NETSTANDARD2_0
                stackalloc T[1] { attribute };
#else
                MemoryMarshal.CreateSpan(ref attribute, 1);
#endif
            int errorCode = secModule.QueryContextAttributes(
                securityContext, contextAttribute,
                MemoryMarshal.AsBytes(span),
                safeHandleType,
                out sspiHandle);
#if NETSTANDARD2_0
            attribute = span[0];
#endif

            if (errorCode != 0)
            {
                if (NetEventSource.Log.IsEnabled()) NetEventSource.Error(null, $"ERROR = {ErrorDescription(errorCode)}");
                return false;
            }

            return true;
        }

        public static string? QueryStringContextAttributes(ISSPIInterface secModule, SafeDeleteContext securityContext, Interop.SspiCli.ContextAttribute contextAttribute)
        {
            Debug.Assert(
                contextAttribute == Interop.SspiCli.ContextAttribute.SECPKG_ATTR_NAMES ||
                contextAttribute == Interop.SspiCli.ContextAttribute.SECPKG_ATTR_CLIENT_SPECIFIED_TARGET);


            Span<IntPtr> buffer = stackalloc IntPtr[1];
            int errorCode = secModule.QueryContextAttributes(
                securityContext,
                contextAttribute,
                MemoryMarshal.AsBytes(buffer),
                typeof(SafeFreeContextBuffer),
                out SafeHandle? sspiHandle);

            Debug.Assert(sspiHandle != null);

            using (sspiHandle)
            {
                if (errorCode != 0)
                {
                    if (NetEventSource.Log.IsEnabled()) NetEventSource.Error(null, $"ERROR = {ErrorDescription(errorCode)}");
                    return null;
                }

                string? result = Marshal.PtrToStringUni(sspiHandle.DangerousGetHandle());
                if (NetEventSource.Log.IsEnabled()) NetEventSource.Info(null, result);
                return result;
            }
        }

        public static SafeFreeCertContext? QueryContextAttributes_SECPKG_ATTR_REMOTE_CERT_CONTEXT(ISSPIInterface secModule, SafeDeleteContext securityContext)
        {
            Span<IntPtr> buffer = stackalloc IntPtr[1];
            int errorCode = secModule.QueryContextAttributes(
                securityContext,
                Interop.SspiCli.ContextAttribute.SECPKG_ATTR_REMOTE_CERT_CONTEXT,
                MemoryMarshal.AsBytes(buffer),
                typeof(SafeFreeCertContext),
                out SafeHandle? sspiHandle);

            if (errorCode != 0)
            {
                sspiHandle?.Dispose();
                if (NetEventSource.Log.IsEnabled()) NetEventSource.Error(null, $"ERROR = {ErrorDescription(errorCode)}");
                return null;
            }

            var result = (SafeFreeCertContext)sspiHandle!;
            return result;
        }

        public static bool QueryContextAttributes_SECPKG_ATTR_ISSUER_LIST_EX(ISSPIInterface secModule, SafeDeleteContext securityContext, ref Interop.SspiCli.SecPkgContext_IssuerListInfoEx ctx, out SafeHandle? sspiHandle)
        {
            Span<Interop.SspiCli.SecPkgContext_IssuerListInfoEx> buffer =
#if NETSTANDARD2_0
                stackalloc Interop.SspiCli.SecPkgContext_IssuerListInfoEx[1] { ctx };
#else
                MemoryMarshal.CreateSpan(ref ctx, 1);
#endif
            int errorCode = secModule.QueryContextAttributes(
                securityContext,
                Interop.SspiCli.ContextAttribute.SECPKG_ATTR_ISSUER_LIST_EX,
                MemoryMarshal.AsBytes(buffer),
                typeof(SafeFreeContextBuffer),
                out sspiHandle);
#if NETSTANDARD2_0
            ctx = buffer[0];
#endif

            if (errorCode != 0)
            {
                if (NetEventSource.Log.IsEnabled()) NetEventSource.Error(null, $"ERROR = {ErrorDescription(errorCode)}");
                return false;
            }

            return true;
        }

        public static string ErrorDescription(int errorCode)
        {
            if (errorCode == -1)
            {
                return "An exception when invoking Win32 API";
            }

            return (Interop.SECURITY_STATUS)errorCode switch
            {
                Interop.SECURITY_STATUS.InvalidHandle => "Invalid handle",
                Interop.SECURITY_STATUS.InvalidToken => "Invalid token",
                Interop.SECURITY_STATUS.ContinueNeeded => "Continue needed",
                Interop.SECURITY_STATUS.IncompleteMessage => "Message incomplete",
                Interop.SECURITY_STATUS.WrongPrincipal => "Wrong principal",
                Interop.SECURITY_STATUS.TargetUnknown => "Target unknown",
                Interop.SECURITY_STATUS.PackageNotFound => "Package not found",
                Interop.SECURITY_STATUS.BufferNotEnough => "Buffer not enough",
                Interop.SECURITY_STATUS.MessageAltered => "Message altered",
                Interop.SECURITY_STATUS.UntrustedRoot => "Untrusted root",
                _ => "0x" + errorCode.ToString("x", NumberFormatInfo.InvariantInfo),
            };
        }
    } // class SSPIWrapper
}<|MERGE_RESOLUTION|>--- conflicted
+++ resolved
@@ -110,7 +110,6 @@
 
         public static SafeFreeCredentials AcquireCredentialsHandle(ISSPIInterface secModule, string package, Interop.SspiCli.CredentialUse intent, Interop.SspiCli.SCHANNEL_CRED scc)
         {
-<<<<<<< HEAD
             int errorCode = secModule.AcquireCredentialsHandle(
                                             package,
                                             intent,
@@ -122,9 +121,6 @@
                 if (NetEventSource.IsEnabled) NetEventSource.Error(null, SR.Format(SR.net_log_operation_failed_with_error, nameof(AcquireCredentialsHandle), $"0x{errorCode:X}"));
                 throw new Win32Exception(errorCode);
             }
-=======
-            if (NetEventSource.Log.IsEnabled()) NetEventSource.Log.AcquireCredentialsHandle(package, intent, scc);
->>>>>>> ee99e9c9
 
             return outCredential;
         }
