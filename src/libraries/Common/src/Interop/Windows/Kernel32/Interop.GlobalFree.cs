--- conflicted
+++ resolved
@@ -8,11 +8,7 @@
 {
     internal static partial class Kernel32
     {
-<<<<<<< HEAD
-        [GeneratedDllImport(Libraries.Kernel32, ExactSpelling = true, SetLastError = true)]
-=======
         [GeneratedDllImport(Libraries.Kernel32, SetLastError = true)]
->>>>>>> 2cbc0713
         public static partial IntPtr GlobalFree(IntPtr handle);
 
         public static IntPtr GlobalFree(HandleRef handle)
