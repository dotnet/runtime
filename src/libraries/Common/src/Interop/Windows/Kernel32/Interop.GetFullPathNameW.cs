--- conflicted
+++ resolved
@@ -8,20 +8,15 @@
 {
     internal static partial class Kernel32
     {
-#pragma warning disable DLLIMPORTGENANALYZER015 // Use 'GeneratedDllImportAttribute' instead of 'DllImportAttribute' to generate P/Invoke marshalling code at compile time
-                                                // Disabled since GetFullPathNameW takes 'ref's into buffers (the ref parameters don't represent single characters).
         /// <summary>
         /// WARNING: This method does not implicitly handle long paths. Use GetFullPathName or PathHelper.
         /// </summary>
-<<<<<<< HEAD
-        [DllImport(Libraries.Kernel32, SetLastError = true, CharSet = CharSet.Unicode, BestFitMapping = false, ExactSpelling = true)]
-=======
 #if DLLIMPORTGENERATOR_ENABLED
         [GeneratedDllImport(Libraries.Kernel32, CharSet = CharSet.Unicode, ExactSpelling = true, SetLastError = true)]
         internal static partial uint GetFullPathNameW(
 #else
         [DllImport(Libraries.Kernel32, BestFitMapping = false, CharSet = CharSet.Unicode, ExactSpelling = true, SetLastError = true)]
->>>>>>> d81945e1
+#endif
         internal static extern uint GetFullPathNameW(
             ref char lpFileName,
             uint nBufferLength,
