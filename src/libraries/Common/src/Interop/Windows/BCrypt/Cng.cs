--- conflicted
+++ resolved
@@ -98,65 +98,6 @@
             }
         }
 
-<<<<<<< HEAD
-=======
-        // Note: input and output are allowed to be the same buffer. BCryptEncrypt will correctly do the encryption in place according to CNG documentation.
-        public static int BCryptEncrypt(this SafeKeyHandle hKey, byte[] input, int inputOffset, int inputCount, byte[]? iv, byte[] output, int outputOffset, int outputCount)
-        {
-            Debug.Assert(input != null);
-            Debug.Assert(inputOffset >= 0);
-            Debug.Assert(inputCount >= 0);
-            Debug.Assert(inputCount <= input.Length - inputOffset);
-            Debug.Assert(output != null);
-            Debug.Assert(outputOffset >= 0);
-            Debug.Assert(outputCount >= 0);
-            Debug.Assert(outputCount <= output.Length - outputOffset);
-
-            unsafe
-            {
-                fixed (byte* pbInput = input)
-                {
-                    fixed (byte* pbOutput = output)
-                    {
-                        int cbResult;
-                        NTSTATUS ntStatus = Interop.BCryptEncrypt(hKey, pbInput + inputOffset, inputCount, IntPtr.Zero, iv, iv == null ? 0 : iv.Length, pbOutput + outputOffset, outputCount, out cbResult, 0);
-                        if (ntStatus != NTSTATUS.STATUS_SUCCESS)
-                            throw CreateCryptographicException(ntStatus);
-                        return cbResult;
-                    }
-                }
-            }
-        }
-
-        // Note: input and output are allowed to be the same buffer. BCryptDecrypt will correctly do the decryption in place according to CNG documentation.
-        public static int BCryptDecrypt(this SafeKeyHandle hKey, byte[] input, int inputOffset, int inputCount, byte[]? iv, byte[] output, int outputOffset, int outputCount)
-        {
-            Debug.Assert(input != null);
-            Debug.Assert(inputOffset >= 0);
-            Debug.Assert(inputCount >= 0);
-            Debug.Assert(inputCount <= input.Length - inputOffset);
-            Debug.Assert(output != null);
-            Debug.Assert(outputOffset >= 0);
-            Debug.Assert(outputCount >= 0);
-            Debug.Assert(outputCount <= output.Length - outputOffset);
-
-            unsafe
-            {
-                fixed (byte* pbInput = input)
-                {
-                    fixed (byte* pbOutput = output)
-                    {
-                        int cbResult;
-                        NTSTATUS ntStatus = Interop.BCryptDecrypt(hKey, pbInput + inputOffset, inputCount, IntPtr.Zero, iv, iv == null ? 0 : iv.Length, pbOutput + outputOffset, outputCount, out cbResult, 0);
-                        if (ntStatus != NTSTATUS.STATUS_SUCCESS)
-                            throw CreateCryptographicException(ntStatus);
-                        return cbResult;
-                    }
-                }
-            }
-        }
-
->>>>>>> 6ca0517b
         private static Exception CreateCryptographicException(NTSTATUS ntStatus)
         {
             int hr = ((int)ntStatus) | 0x01000000;
@@ -182,18 +123,6 @@
             {
                 return BCryptSetIntPropertyPrivate(hObject, pszProperty, ref pdwInput, sizeof(int), dwFlags);
             }
-<<<<<<< HEAD
-=======
-
-            [DllImport(Libraries.BCrypt, CharSet = CharSet.Unicode)]
-            public static extern NTSTATUS BCryptImportKey(SafeAlgorithmHandle hAlgorithm, IntPtr hImportKey, string pszBlobType, out SafeKeyHandle hKey, IntPtr pbKeyObject, int cbKeyObject, byte[] pbInput, int cbInput, int dwFlags);
-
-            [DllImport(Libraries.BCrypt, CharSet = CharSet.Unicode)]
-            public static extern unsafe NTSTATUS BCryptEncrypt(SafeKeyHandle hKey, byte* pbInput, int cbInput, IntPtr paddingInfo, [In, Out] byte[]? pbIV, int cbIV, byte* pbOutput, int cbOutput, out int cbResult, int dwFlags);
-
-            [DllImport(Libraries.BCrypt, CharSet = CharSet.Unicode)]
-            public static extern unsafe NTSTATUS BCryptDecrypt(SafeKeyHandle hKey, byte* pbInput, int cbInput, IntPtr paddingInfo, [In, Out] byte[]? pbIV, int cbIV, byte* pbOutput, int cbOutput, out int cbResult, int dwFlags);
->>>>>>> 6ca0517b
         }
     }
 
