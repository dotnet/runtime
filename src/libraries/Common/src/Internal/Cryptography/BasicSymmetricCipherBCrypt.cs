--- conflicted
+++ resolved
@@ -63,19 +63,8 @@
 
         public override int Transform(ReadOnlySpan<byte> input, Span<byte> output)
         {
-<<<<<<< HEAD
-            Debug.Assert(input != null);
-            Debug.Assert(inputOffset >= 0);
-            Debug.Assert(count > 0);
-            Debug.Assert((count % PaddingSizeInBytes) == 0);
-            Debug.Assert(input.Length - inputOffset >= count);
-            Debug.Assert(output != null);
-            Debug.Assert(outputOffset >= 0);
-            Debug.Assert(output.Length - outputOffset >= count);
-=======
             Debug.Assert(input.Length > 0);
-            Debug.Assert((input.Length % BlockSizeInBytes) == 0);
->>>>>>> 1ec6939f
+            Debug.Assert((input.Length % PaddingSizeInBytes) == 0);
 
             int numBytesWritten;
 
@@ -101,22 +90,11 @@
 
         public override int TransformFinal(ReadOnlySpan<byte> input, Span<byte> output)
         {
-<<<<<<< HEAD
-            Debug.Assert(input != null);
-            Debug.Assert(inputOffset >= 0);
-            Debug.Assert(count >= 0);
-            Debug.Assert((count % PaddingSizeInBytes) == 0);
-            Debug.Assert(input.Length - inputOffset >= count);
-
-            byte[] output = new byte[count];
-            if (count != 0)
-=======
-            Debug.Assert((input.Length % BlockSizeInBytes) == 0);
+            Debug.Assert((input.Length % PaddingSizeInBytes) == 0);
 
             int numBytesWritten = 0;
 
             if (input.Length != 0)
->>>>>>> 1ec6939f
             {
                 numBytesWritten = Transform(input, output);
                 Debug.Assert(numBytesWritten == input.Length);  // Our implementation of Transform() guarantees this. See comment above.
