--- conflicted
+++ resolved
@@ -83,14 +83,9 @@
 
         private int PadBlock(ReadOnlySpan<byte> block, Span<byte> destination)
         {
-<<<<<<< HEAD
-            byte[] result;
-            int padBytes = PaddingSizeBytes - (count % PaddingSizeBytes);
-=======
             int count = block.Length;
-            int paddingRemainder = count % InputBlockSize;
-            int padBytes = InputBlockSize - paddingRemainder;
->>>>>>> 1ec6939f
+            int paddingRemainder = count % PaddingSizeBytes;
+            int padBytes = PaddingSizeBytes - paddingRemainder;
 
             switch (PaddingMode)
             {
@@ -98,15 +93,10 @@
                     throw new CryptographicException(SR.Cryptography_PartialBlock);
 
                 case PaddingMode.None:
-<<<<<<< HEAD
-                    if (count % PaddingSizeBytes != 0)
-                        throw new CryptographicException(SR.Cryptography_PartialBlock);
-=======
                     if (destination.Length < count)
                     {
                         throw new ArgumentException(SR.Argument_DestinationTooShort, nameof(destination));
                     }
->>>>>>> 1ec6939f
 
                     block.CopyTo(destination);
                     return count;
