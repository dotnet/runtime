--- conflicted
+++ resolved
@@ -21,10 +21,6 @@
         {
         }
 
-<<<<<<< HEAD
-#if NET
-=======
->>>>>>> f1be1dff
         [Obsolete(Obsoletions.LegacyFormatterImplMessage, DiagnosticId = Obsoletions.LegacyFormatterImplDiagId, UrlFormat = Obsoletions.SharedUrlFormat)]
         private QPackDecodingException(SerializationInfo info, StreamingContext context) : base(info, context)
         {
