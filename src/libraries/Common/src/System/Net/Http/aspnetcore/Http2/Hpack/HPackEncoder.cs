--- conflicted
+++ resolved
@@ -2,177 +2,14 @@
 // The .NET Foundation licenses this file to you under the MIT license.
 // See the LICENSE file in the project root for more information.
 
-<<<<<<< HEAD
 #nullable enable
 using System.Collections.Generic;
-=======
->>>>>>> 720a96ba
 using System.Diagnostics;
 
 namespace System.Net.Http.HPack
 {
     internal static class HPackEncoder
     {
-<<<<<<< HEAD
-        private IEnumerator<KeyValuePair<string, string>>? _enumerator;
-
-        public bool BeginEncode(IEnumerable<KeyValuePair<string, string>> headers, Span<byte> buffer, out int length)
-        {
-            _enumerator = headers.GetEnumerator();
-            _enumerator.MoveNext();
-
-            return Encode(buffer, out length);
-        }
-
-        public bool BeginEncode(int statusCode, IEnumerable<KeyValuePair<string, string>> headers, Span<byte> buffer, out int length)
-        {
-            _enumerator = headers.GetEnumerator();
-            _enumerator.MoveNext();
-
-            int statusCodeLength = EncodeStatusCode(statusCode, buffer);
-            bool done = Encode(buffer.Slice(statusCodeLength), throwIfNoneEncoded: false, out int headersLength);
-            length = statusCodeLength + headersLength;
-
-            return done;
-        }
-
-        public bool Encode(Span<byte> buffer, out int length)
-        {
-            return Encode(buffer, throwIfNoneEncoded: true, out length);
-        }
-
-        private bool Encode(Span<byte> buffer, bool throwIfNoneEncoded, out int length)
-        {
-            int currentLength = 0;
-            Debug.Assert(_enumerator != null);
-            do
-            {
-                if (!EncodeHeader(_enumerator.Current.Key, _enumerator.Current.Value, buffer.Slice(currentLength), out int headerLength))
-                {
-                    if (currentLength == 0 && throwIfNoneEncoded)
-                    {
-                        throw new HPackEncodingException(SR.net_http_hpack_encode_failure);
-                    }
-
-                    length = currentLength;
-                    return false;
-                }
-
-                currentLength += headerLength;
-            }
-            while (_enumerator.MoveNext());
-
-            length = currentLength;
-
-            return true;
-        }
-
-        private int EncodeStatusCode(int statusCode, Span<byte> buffer)
-        {
-            switch (statusCode)
-            {
-                // Status codes which exist in the HTTP/2 StaticTable.
-                case 200:
-                case 204:
-                case 206:
-                case 304:
-                case 400:
-                case 404:
-                case 500:
-                    buffer[0] = (byte)(0x80 | H2StaticTable.StatusIndex[statusCode]);
-                    return 1;
-                default:
-                    // Send as Literal Header Field Without Indexing - Indexed Name
-                    buffer[0] = 0x08;
-
-                    ReadOnlySpan<byte> statusBytes = StatusCodes.ToStatusBytes(statusCode);
-                    buffer[1] = (byte)statusBytes.Length;
-                    statusBytes.CopyTo(buffer.Slice(2));
-
-                    return 2 + statusBytes.Length;
-            }
-        }
-
-        private bool EncodeHeader(string name, string value, Span<byte> buffer, out int length)
-        {
-            int i = 0;
-            length = 0;
-
-            if (buffer.Length == 0)
-            {
-                return false;
-            }
-
-            buffer[i++] = 0;
-
-            if (i == buffer.Length)
-            {
-                return false;
-            }
-
-            if (!EncodeString(name, buffer.Slice(i), out int nameLength, lowercase: true))
-            {
-                return false;
-            }
-
-            i += nameLength;
-
-            if (i >= buffer.Length)
-            {
-                return false;
-            }
-
-            if (!EncodeString(value, buffer.Slice(i), out int valueLength, lowercase: false))
-            {
-                return false;
-            }
-
-            i += valueLength;
-
-            length = i;
-            return true;
-        }
-
-        private bool EncodeString(string value, Span<byte> destination, out int bytesWritten, bool lowercase)
-        {
-            // From https://tools.ietf.org/html/rfc7541#section-5.2
-            // ------------------------------------------------------
-            //   0   1   2   3   4   5   6   7
-            // +---+---+---+---+---+---+---+---+
-            // | H |    String Length (7+)     |
-            // +---+---------------------------+
-            // |  String Data (Length octets)  |
-            // +-------------------------------+
-            const int toLowerMask = 0x20;
-
-            if (destination.Length != 0)
-            {
-                destination[0] = 0; // TODO: Use Huffman encoding
-                if (IntegerEncoder.Encode(value.Length, 7, destination, out int integerLength))
-                {
-                    Debug.Assert(integerLength >= 1);
-
-                    destination = destination.Slice(integerLength);
-                    if (value.Length <= destination.Length)
-                    {
-                        for (int i = 0; i < value.Length; i++)
-                        {
-                            char c = value[i];
-                            destination[i] = (byte)(lowercase && (uint)(c - 'A') <= ('Z' - 'A') ? c | toLowerMask : c);
-                        }
-
-                        bytesWritten = integerLength + value.Length;
-                        return true;
-                    }
-                }
-            }
-
-            bytesWritten = 0;
-            return false;
-        }
-
-=======
->>>>>>> 720a96ba
         // Things we should add:
         // * Huffman encoding
         //
