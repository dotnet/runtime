// Licensed to the .NET Foundation under one or more agreements.
// The .NET Foundation licenses this file to you under the MIT license.

using System.ComponentModel;
using System.Runtime.Serialization;

namespace System.Net.Http.QPack
{
    [Serializable]
    internal sealed class QPackEncodingException : Exception
    {
        public QPackEncodingException(string message)
            : base(message)
        {
        }
        public QPackEncodingException(string message, Exception innerException)
            : base(message, innerException)
        {
        }

<<<<<<< HEAD
#if NET
=======
>>>>>>> f1be1dff
        [Obsolete(Obsoletions.LegacyFormatterImplMessage, DiagnosticId = Obsoletions.LegacyFormatterImplDiagId, UrlFormat = Obsoletions.SharedUrlFormat)]
        private QPackEncodingException(SerializationInfo info, StreamingContext context) : base(info, context)
        {
        }
    }
}<|MERGE_RESOLUTION|>--- conflicted
+++ resolved
@@ -18,10 +18,6 @@
         {
         }
 
-<<<<<<< HEAD
-#if NET
-=======
->>>>>>> f1be1dff
         [Obsolete(Obsoletions.LegacyFormatterImplMessage, DiagnosticId = Obsoletions.LegacyFormatterImplDiagId, UrlFormat = Obsoletions.SharedUrlFormat)]
         private QPackEncodingException(SerializationInfo info, StreamingContext context) : base(info, context)
         {
