--- conflicted
+++ resolved
@@ -45,11 +45,7 @@
 
         internal void SetNextBuffer(InputSecurityBuffer buffer)
         {
-<<<<<<< HEAD
-            Debug.Assert(Count < 3);
-=======
             Debug.Assert(Count >= 0 && Count < 3);
->>>>>>> 322b853e
             if (Count == 0)
             {
                 _item0 = buffer;
