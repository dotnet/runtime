--- conflicted
+++ resolved
@@ -46,13 +46,10 @@
             : base(IntPtr.Zero)
         {
             Debug.Assert((null != credential), "Null credential in SafeDeleteNegoContext");
-<<<<<<< HEAD
             _credential = credential;
             bool ignore = false;
             _credential.DangerousAddRef(ref ignore);
-=======
             _context = new SafeGssContextHandle();
->>>>>>> 16058007
         }
 
         public SafeDeleteNegoContext(SafeFreeNegoCredentials credential, string targetName)
