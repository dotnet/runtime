--- conflicted
+++ resolved
@@ -52,12 +52,10 @@
         internal const string DisablePrivateReflectionAttributeMessage = "DisablePrivateReflectionAttribute has no effect in .NET 6.0+ applications.";
         internal const string DisablePrivateReflectionAttributeDiagId = "SYSLIB0015";
 
-<<<<<<< HEAD
+        internal const string GetContextInfoMessage = "Use the Graphics.GetContextInfo overloads that accept arguments for better performance and fewer allocations.";
+        internal const string GetContextInfoDiagId = "SYSLIB0016";
+
         internal const string StrongNameKeyPairMessage = "Strong name signing is not supported on this platform.";
         internal const string StrongNameKeyPairDiagId = "SYSLIB0017";
-=======
-        internal const string GetContextInfoMessage = "Use the Graphics.GetContextInfo overloads that accept arguments for better performance and fewer allocations.";
-        internal const string GetContextInfoDiagId = "SYSLIB0016";
->>>>>>> ccc25a90
     }
 }