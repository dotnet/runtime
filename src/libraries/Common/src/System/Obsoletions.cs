// Licensed to the .NET Foundation under one or more agreements.
// The .NET Foundation licenses this file to you under the MIT license.

namespace System
{
    internal static class Obsoletions
    {
        internal const string SharedUrlFormat = "https://aka.ms/dotnet-warnings/{0}";

        // Please see docs\project\list-of-diagnostics.md for instructions on the steps required
        // to introduce a new obsoletion, apply it to downlevel builds, claim a diagnostic id,
        // and ensure the "aka.ms/dotnet-warnings/{0}" URL points to documentation for the obsoletion
        // The diagnostic ids reserved for obsoletions are SYSLIB0### (SYSLIB0001 - SYSLIB0999).

        internal const string SystemTextEncodingUTF7Message = "The UTF-7 encoding is insecure and should not be used. Consider using UTF-8 instead.";
        internal const string SystemTextEncodingUTF7DiagId = "SYSLIB0001";

        internal const string PrincipalPermissionAttributeMessage = "PrincipalPermissionAttribute is not honored by the runtime and must not be used.";
        internal const string PrincipalPermissionAttributeDiagId = "SYSLIB0002";

        internal const string CodeAccessSecurityMessage = "Code Access Security is not supported or honored by the runtime.";
        internal const string CodeAccessSecurityDiagId = "SYSLIB0003";

        internal const string ConstrainedExecutionRegionMessage = "The Constrained Execution Region (CER) feature is not supported.";
        internal const string ConstrainedExecutionRegionDiagId = "SYSLIB0004";

        internal const string GlobalAssemblyCacheMessage = "The Global Assembly Cache is not supported.";
        internal const string GlobalAssemblyCacheDiagId = "SYSLIB0005";

        internal const string ThreadAbortMessage = "Thread.Abort is not supported and throws PlatformNotSupportedException.";
        internal const string ThreadAbortDiagId = "SYSLIB0006";

        internal const string DefaultCryptoAlgorithmsMessage = "The default implementation of this cryptography algorithm is not supported.";
        internal const string DefaultCryptoAlgorithmsDiagId = "SYSLIB0007";

        internal const string CreatePdbGeneratorMessage = "The CreatePdbGenerator API is not supported and throws PlatformNotSupportedException.";
        internal const string CreatePdbGeneratorDiagId = "SYSLIB0008";

        internal const string AuthenticationManagerMessage = "The AuthenticationManager Authenticate and PreAuthenticate methods are not supported and throw PlatformNotSupportedException.";
        internal const string AuthenticationManagerDiagId = "SYSLIB0009";

        internal const string RemotingApisMessage = "This Remoting API is not supported and throws PlatformNotSupportedException.";
        internal const string RemotingApisDiagId = "SYSLIB0010";

        internal const string BinaryFormatterMessage = "BinaryFormatter serialization is obsolete and should not be used. See https://aka.ms/binaryformatter for more information.";
        internal const string BinaryFormatterDiagId = "SYSLIB0011";

        internal const string CodeBaseMessage = "Assembly.CodeBase and Assembly.EscapedCodeBase are only included for .NET Framework compatibility. Use Assembly.Location instead.";
        internal const string CodeBaseDiagId = "SYSLIB0012";

        internal const string EscapeUriStringMessage = "Uri.EscapeUriString can corrupt the Uri string in some cases. Consider using Uri.EscapeDataString for query string components instead.";
        internal const string EscapeUriStringDiagId = "SYSLIB0013";

        internal const string WebRequestMessage = "WebRequest, HttpWebRequest, ServicePoint, and WebClient are obsolete. Use HttpClient instead.";
        internal const string WebRequestDiagId = "SYSLIB0014";

        internal const string DisablePrivateReflectionAttributeMessage = "DisablePrivateReflectionAttribute has no effect in .NET 6.0+ applications.";
        internal const string DisablePrivateReflectionAttributeDiagId = "SYSLIB0015";

        internal const string GetContextInfoMessage = "Use the Graphics.GetContextInfo overloads that accept arguments for better performance and fewer allocations.";
        internal const string GetContextInfoDiagId = "SYSLIB0016";

<<<<<<< HEAD
        internal const string StrongNameKeyPairMessage = "Strong name signing is not supported and throws PlatformNotSupportedException.";
        internal const string StrongNameKeyPairDiagId = "SYSLIB0017";

        internal const string ReflectionOnlyLoadingMessage = "ReflectionOnly loading is not supported and throws PlatformNotSupportedException.";
        internal const string ReflectionOnlyLoadingDiagId = "SYSLIB0018";
=======
        internal const string RuntimeEnvironmentMessage = "RuntimeEnvironment members SystemConfigurationFile, GetRuntimeInterfaceAsIntPtr, and GetRuntimeInterfaceAsObject are no longer supported and throw PlatformNotSupportedException.";
        internal const string RuntimeEnvironmentDiagId = "SYSLIB0019";

        internal const string JsonSerializerOptionsIgnoreNullValuesMessage = "JsonSerializerOptions.IgnoreNullValues is obsolete. To ignore null values when serializing, set DefaultIgnoreCondition to JsonIgnoreCondition.WhenWritingNull.";
        internal const string JsonSerializerOptionsIgnoreNullValuesDiagId = "SYSLIB0020";
>>>>>>> 53895a3c
    }
}<|MERGE_RESOLUTION|>--- conflicted
+++ resolved
@@ -60,18 +60,16 @@
         internal const string GetContextInfoMessage = "Use the Graphics.GetContextInfo overloads that accept arguments for better performance and fewer allocations.";
         internal const string GetContextInfoDiagId = "SYSLIB0016";
 
-<<<<<<< HEAD
         internal const string StrongNameKeyPairMessage = "Strong name signing is not supported and throws PlatformNotSupportedException.";
         internal const string StrongNameKeyPairDiagId = "SYSLIB0017";
 
         internal const string ReflectionOnlyLoadingMessage = "ReflectionOnly loading is not supported and throws PlatformNotSupportedException.";
         internal const string ReflectionOnlyLoadingDiagId = "SYSLIB0018";
-=======
+
         internal const string RuntimeEnvironmentMessage = "RuntimeEnvironment members SystemConfigurationFile, GetRuntimeInterfaceAsIntPtr, and GetRuntimeInterfaceAsObject are no longer supported and throw PlatformNotSupportedException.";
         internal const string RuntimeEnvironmentDiagId = "SYSLIB0019";
 
         internal const string JsonSerializerOptionsIgnoreNullValuesMessage = "JsonSerializerOptions.IgnoreNullValues is obsolete. To ignore null values when serializing, set DefaultIgnoreCondition to JsonIgnoreCondition.WhenWritingNull.";
         internal const string JsonSerializerOptionsIgnoreNullValuesDiagId = "SYSLIB0020";
->>>>>>> 53895a3c
     }
 }