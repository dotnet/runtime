--- conflicted
+++ resolved
@@ -81,12 +81,10 @@
         internal const string RNGCryptoServiceProviderMessage = "RNGCryptoServiceProvider is obsolete. To generate a random number, use one of the RandomNumberGenerator static methods instead.";
         internal const string RNGCryptoServiceProviderDiagId = "SYSLIB0023";
 
-<<<<<<< HEAD
-        internal const string SuppressIldasmAttributeMessage = "SuppressIldasmAttribute has no effect in .NET 6.0+.";
-        internal const string SuppressIldasmAttributeDiagId = "SYSLIB0024";
-=======
         internal const string AppDomainCreateUnloadMessage = "Creating and unloading AppDomains is not supported and throws an exception.";
         internal const string AppDomainCreateUnloadDiagId = "SYSLIB0024";
->>>>>>> d93d5318
+
+        internal const string SuppressIldasmAttributeMessage = "SuppressIldasmAttribute has no effect in .NET 6.0+.";
+        internal const string SuppressIldasmAttributeDiagId = "SYSLIB0025";
     }
 }