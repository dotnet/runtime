--- conflicted
+++ resolved
@@ -72,10 +72,6 @@
         internal const string JsonSerializerOptionsIgnoreNullValuesMessage = "JsonSerializerOptions.IgnoreNullValues is obsolete. To ignore null values when serializing, set DefaultIgnoreCondition to JsonIgnoreCondition.WhenWritingNull.";
         internal const string JsonSerializerOptionsIgnoreNullValuesDiagId = "SYSLIB0020";
 
-<<<<<<< HEAD
-        internal const string AppDomainCreateUnloadMessage = "Creating and unloading AppDomains is not supported and will throw PlatformNotSupportedException";
-        internal const string AppDomainCreateUnloadDiagId = "SYSLIB0024";
-=======
         internal const string DerivedCryptographicTypesMessage = "Derived cryptographic types are obsolete. Use the Create method on the base type instead.";
         internal const string DerivedCryptographicTypesDiagId = "SYSLIB0021";
 
@@ -84,6 +80,8 @@
 
         internal const string RNGCryptoServiceProviderMessage = "RNGCryptoServiceProvider is obsolete. To generate a random number, use one of the RandomNumberGenerator static methods instead.";
         internal const string RNGCryptoServiceProviderDiagId = "SYSLIB0023";
->>>>>>> b306268b
+
+        internal const string AppDomainCreateUnloadMessage = "Creating and unloading AppDomains is not supported and will throw PlatformNotSupportedException";
+        internal const string AppDomainCreateUnloadDiagId = "SYSLIB0024";
     }
 }