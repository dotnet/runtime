// Licensed to the .NET Foundation under one or more agreements.
// The .NET Foundation licenses this file to you under the MIT license.
// See the LICENSE file in the project root for more information.

#nullable enable
using System.Buffers;
using System.Diagnostics;
using System.Formats.Asn1;
using System.Runtime.InteropServices;
using System.Security.Cryptography.Asn1;

namespace System.Security.Cryptography
{
    internal static class KeyFormatHelper
    {
        internal delegate void KeyReader<TRet>(ReadOnlyMemory<byte> key, in AlgorithmIdentifierAsn algId, out TRet ret);

        internal static unsafe void ReadSubjectPublicKeyInfo<TRet>(
            string[] validOids,
            ReadOnlySpan<byte> source,
            KeyReader<TRet> keyReader,
            out int bytesRead,
            out TRet ret)
        {
            fixed (byte* ptr = &MemoryMarshal.GetReference(source))
            {
                using (MemoryManager<byte> manager = new PointerMemoryManager<byte>(ptr, source.Length))
                {
                    ReadSubjectPublicKeyInfo(validOids, manager.Memory, keyReader, out bytesRead, out ret);
                }
            }
        }

        internal static ReadOnlyMemory<byte> ReadSubjectPublicKeyInfo(
            string[] validOids,
            ReadOnlyMemory<byte> source,
            out int bytesRead)
        {
            SubjectPublicKeyInfoAsn spki;
            int read;

            try
            {
                // X.509 SubjectPublicKeyInfo is described as DER.
                AsnValueReader reader = new AsnValueReader(source.Span, AsnEncodingRules.DER);
                read = reader.PeekEncodedValue().Length;
                SubjectPublicKeyInfoAsn.Decode(ref reader, source, out spki);
            }
            catch (AsnContentException e)
            {
                throw new CryptographicException(SR.Cryptography_Der_Invalid_Encoding, e);
            }

            if (Array.IndexOf(validOids, spki.Algorithm.Algorithm) < 0)
            {
                throw new CryptographicException(SR.Cryptography_NotValidPublicOrPrivateKey);
            }

            bytesRead = read;
            return spki.SubjectPublicKey;
        }

        private static void ReadSubjectPublicKeyInfo<TRet>(
            string[] validOids,
            ReadOnlyMemory<byte> source,
            KeyReader<TRet> keyReader,
            out int bytesRead,
            out TRet ret)
        {
            SubjectPublicKeyInfoAsn spki;
            int read;

            try
            {
                // X.509 SubjectPublicKeyInfo is described as DER.
                AsnValueReader reader = new AsnValueReader(source.Span, AsnEncodingRules.DER);
                read = reader.PeekEncodedValue().Length;
                SubjectPublicKeyInfoAsn.Decode(ref reader, source, out spki);
            }
            catch (AsnContentException e)
            {
                throw new CryptographicException(SR.Cryptography_Der_Invalid_Encoding, e);
            }

            if (Array.IndexOf(validOids, spki.Algorithm.Algorithm) < 0)
            {
                throw new CryptographicException(SR.Cryptography_NotValidPublicOrPrivateKey);
            }

            keyReader(spki.SubjectPublicKey, spki.Algorithm, out ret);
            bytesRead = read;
        }

        internal static unsafe void ReadPkcs8<TRet>(
            string[] validOids,
            ReadOnlySpan<byte> source,
            KeyReader<TRet> keyReader,
            out int bytesRead,
            out TRet ret)
        {
            fixed (byte* ptr = &MemoryMarshal.GetReference(source))
            {
                using (MemoryManager<byte> manager = new PointerMemoryManager<byte>(ptr, source.Length))
                {
                    ReadPkcs8(validOids, manager.Memory, keyReader, out bytesRead, out ret);
                }
            }
        }

        internal static ReadOnlyMemory<byte> ReadPkcs8(
            string[] validOids,
            ReadOnlyMemory<byte> source,
            out int bytesRead)
        {
            try
            {
                AsnValueReader reader = new AsnValueReader(source.Span, AsnEncodingRules.BER);
                int read = reader.PeekEncodedValue().Length;
                PrivateKeyInfoAsn.Decode(ref reader, source, out PrivateKeyInfoAsn privateKeyInfo);

                if (Array.IndexOf(validOids, privateKeyInfo.PrivateKeyAlgorithm.Algorithm) < 0)
                {
                    throw new CryptographicException(SR.Cryptography_NotValidPublicOrPrivateKey);
                }

                bytesRead = read;
                return privateKeyInfo.PrivateKey;
            }
            catch (AsnContentException e)
            {
                throw new CryptographicException(SR.Cryptography_Der_Invalid_Encoding, e);
            }
        }

        private static void ReadPkcs8<TRet>(
            string[] validOids,
            ReadOnlyMemory<byte> source,
            KeyReader<TRet> keyReader,
            out int bytesRead,
            out TRet ret)
        {
            try
            {
                AsnValueReader reader = new AsnValueReader(source.Span, AsnEncodingRules.BER);
                int read = reader.PeekEncodedValue().Length;
                PrivateKeyInfoAsn.Decode(ref reader, source, out PrivateKeyInfoAsn privateKeyInfo);

                if (Array.IndexOf(validOids, privateKeyInfo.PrivateKeyAlgorithm.Algorithm) < 0)
                {
                    throw new CryptographicException(SR.Cryptography_NotValidPublicOrPrivateKey);
                }

                // Fails if there are unconsumed bytes.
                keyReader(privateKeyInfo.PrivateKey, privateKeyInfo.PrivateKeyAlgorithm, out ret);
                bytesRead = read;
            }
            catch (AsnContentException e)
            {
                throw new CryptographicException(SR.Cryptography_Der_Invalid_Encoding, e);
            }
        }

        internal static unsafe void ReadEncryptedPkcs8<TRet>(
            string[] validOids,
            ReadOnlySpan<byte> source,
            ReadOnlySpan<char> password,
            KeyReader<TRet> keyReader,
            out int bytesRead,
            out TRet ret)
        {
            fixed (byte* ptr = &MemoryMarshal.GetReference(source))
            {
                using (MemoryManager<byte> manager = new PointerMemoryManager<byte>(ptr, source.Length))
                {
                    ReadEncryptedPkcs8(validOids, manager.Memory, password, keyReader, out bytesRead, out ret);
                }
            }
        }

        internal static unsafe void ReadEncryptedPkcs8<TRet>(
            string[] validOids,
            ReadOnlySpan<byte> source,
            ReadOnlySpan<byte> passwordBytes,
            KeyReader<TRet> keyReader,
            out int bytesRead,
            out TRet ret)
        {
            fixed (byte* ptr = &MemoryMarshal.GetReference(source))
            {
                using (MemoryManager<byte> manager = new PointerMemoryManager<byte>(ptr, source.Length))
                {
                    ReadEncryptedPkcs8(
                        validOids,
                        manager.Memory,
                        passwordBytes,
                        keyReader,
                        out bytesRead,
                        out ret);
                }
            }
        }

        private static void ReadEncryptedPkcs8<TRet>(
            string[] validOids,
            ReadOnlyMemory<byte> source,
            ReadOnlySpan<char> password,
            KeyReader<TRet> keyReader,
            out int bytesRead,
            out TRet ret)
        {
            ReadEncryptedPkcs8(
                validOids,
                source,
                password,
                ReadOnlySpan<byte>.Empty,
                keyReader,
                out bytesRead,
                out ret);
        }

        private static void ReadEncryptedPkcs8<TRet>(
            string[] validOids,
            ReadOnlyMemory<byte> source,
            ReadOnlySpan<byte> passwordBytes,
            KeyReader<TRet> keyReader,
            out int bytesRead,
            out TRet ret)
        {
            ReadEncryptedPkcs8(
                validOids,
                source,
                ReadOnlySpan<char>.Empty,
                passwordBytes,
                keyReader,
                out bytesRead,
                out ret);
        }

        private static void ReadEncryptedPkcs8<TRet>(
            string[] validOids,
            ReadOnlyMemory<byte> source,
            ReadOnlySpan<char> password,
            ReadOnlySpan<byte> passwordBytes,
            KeyReader<TRet> keyReader,
            out int bytesRead,
            out TRet ret)
        {
            int read;
            EncryptedPrivateKeyInfoAsn epki;

            try
            {
                AsnValueReader reader = new AsnValueReader(source.Span, AsnEncodingRules.BER);
                read = reader.PeekEncodedValue().Length;
                EncryptedPrivateKeyInfoAsn.Decode(ref reader, source, out epki);
            }
            catch (AsnContentException e)
            {
                throw new CryptographicException(SR.Cryptography_Der_Invalid_Encoding, e);
            }

            // No supported encryption algorithms produce more bytes of decryption output than there
            // were of decryption input.
            byte[] decrypted = CryptoPool.Rent(epki.EncryptedData.Length);
            Memory<byte> decryptedMemory = decrypted;

            try
            {
                int decryptedBytes = PasswordBasedEncryption.Decrypt(
                    epki.EncryptionAlgorithm,
                    password,
                    passwordBytes,
                    epki.EncryptedData.Span,
                    decrypted);

                decryptedMemory = decryptedMemory.Slice(0, decryptedBytes);

                ReadPkcs8(
                    validOids,
                    decryptedMemory,
                    keyReader,
                    out int innerRead,
                    out ret);

                if (innerRead != decryptedMemory.Length)
                {
                    ret = default!;
                    throw new CryptographicException(SR.Cryptography_Der_Invalid_Encoding);
                }

                bytesRead = read;
            }
            catch (CryptographicException e)
            {
                throw new CryptographicException(SR.Cryptography_Pkcs8_EncryptedReadFailed, e);
            }
            finally
            {
                CryptographicOperations.ZeroMemory(decryptedMemory.Span);
                CryptoPool.Return(decrypted, clearSize: 0);
            }
        }

        internal static AsnWriter WritePkcs8(
            AsnWriter algorithmIdentifierWriter,
            AsnWriter privateKeyWriter,
            AsnWriter? attributesWriter = null)
        {
            // Ensure both algorithm identifier and key writers are balanced.
            int algorithmIdentifierLength = algorithmIdentifierWriter.GetEncodedLength();
            int privateKeyLength = privateKeyWriter.GetEncodedLength();

<<<<<<< HEAD
            Debug.Assert(!algorithmIdentifier.IsEmpty, "algorithmIdentifier was empty");
            Debug.Assert(algorithmIdentifier[0] == 0x30, "algorithmIdentifier is not a constructed sequence");
            Debug.Assert(!privateKey.IsEmpty, "privateKey was empty");
=======
            Debug.Assert(algorithmIdentifierLength > 0, "algorithmIdentifier was empty");
            Debug.Assert(privateKeyLength > 0, "privateKey was empty");
>>>>>>> 7bf37b04

            // https://tools.ietf.org/html/rfc5208#section-5
            //
            // PrivateKeyInfo ::= SEQUENCE {
            //   version                   Version,
            //   privateKeyAlgorithm       PrivateKeyAlgorithmIdentifier,
            //   privateKey                PrivateKey,
            //   attributes           [0]  IMPLICIT Attributes OPTIONAL }
            //
            // Version ::= INTEGER
            // PrivateKeyAlgorithmIdentifier ::= AlgorithmIdentifier
            // PrivateKey ::= OCTET STRING
            AsnWriter writer = new AsnWriter(AsnEncodingRules.DER);

            // PrivateKeyInfo
            writer.PushSequence();

            // https://tools.ietf.org/html/rfc5208#section-5 says the current version is 0.
            writer.WriteInteger(0);

            // PKI.Algorithm (AlgorithmIdentifier)
            algorithmIdentifierWriter.CopyTo(writer);

            // PKI.privateKey
            using (writer.PushOctetString())
            {
                privateKeyWriter.CopyTo(writer);
            }

            // PKI.Attributes
            attributesWriter?.CopyTo(writer);

            writer.PopSequence();
            return writer;
        }

        internal static unsafe AsnWriter WriteEncryptedPkcs8(
            ReadOnlySpan<char> password,
            AsnWriter pkcs8Writer,
            PbeParameters pbeParameters)
        {
            return WriteEncryptedPkcs8(
                password,
                ReadOnlySpan<byte>.Empty,
                pkcs8Writer,
                pbeParameters);
        }

        internal static AsnWriter WriteEncryptedPkcs8(
            ReadOnlySpan<byte> passwordBytes,
            AsnWriter pkcs8Writer,
            PbeParameters pbeParameters)
        {
            return WriteEncryptedPkcs8(
                ReadOnlySpan<char>.Empty,
                passwordBytes,
                pkcs8Writer,
                pbeParameters);
        }

        private static unsafe AsnWriter WriteEncryptedPkcs8(
            ReadOnlySpan<char> password,
            ReadOnlySpan<byte> passwordBytes,
            AsnWriter pkcs8Writer,
            PbeParameters pbeParameters)
        {
            PasswordBasedEncryption.InitiateEncryption(
                pbeParameters,
                out SymmetricAlgorithm cipher,
                out string hmacOid,
                out string encryptionAlgorithmOid,
                out bool isPkcs12);

            byte[]? encryptedRent = null;
            Span<byte> encryptedSpan = default;
            AsnWriter? writer = null;

            try
            {
                Debug.Assert(cipher.BlockSize <= 128, $"Encountered unexpected block size: {cipher.BlockSize}");
                Span<byte> iv = stackalloc byte[cipher.BlockSize / 8];
                Span<byte> salt = stackalloc byte[16];

                // We need at least one block size beyond the input data size.
                encryptedRent = CryptoPool.Rent(
                    checked(pkcs8Writer.GetEncodedLength() + (cipher.BlockSize / 8)));

                RandomNumberGenerator.Fill(salt);

                int written = PasswordBasedEncryption.Encrypt(
                    password,
                    passwordBytes,
                    cipher,
                    isPkcs12,
                    pkcs8Writer,
                    pbeParameters,
                    salt,
                    encryptedRent,
                    iv);

                encryptedSpan = encryptedRent.AsSpan(0, written);

                writer = new AsnWriter(AsnEncodingRules.DER);

                // PKCS8 EncryptedPrivateKeyInfo
                writer.PushSequence();

                // EncryptedPrivateKeyInfo.encryptionAlgorithm
                PasswordBasedEncryption.WritePbeAlgorithmIdentifier(
                    writer,
                    isPkcs12,
                    encryptionAlgorithmOid,
                    salt,
                    pbeParameters.IterationCount,
                    hmacOid,
                    iv);

                // encryptedData
                writer.WriteOctetString(encryptedSpan);
                writer.PopSequence();

                return writer;
            }
            finally
            {
                CryptographicOperations.ZeroMemory(encryptedSpan);
                CryptoPool.Return(encryptedRent!, clearSize: 0);

                cipher.Dispose();
            }
        }

        internal static ArraySegment<byte> DecryptPkcs8(
            ReadOnlySpan<char> inputPassword,
            ReadOnlyMemory<byte> source,
            out int bytesRead)
        {
            return DecryptPkcs8(
                inputPassword,
                ReadOnlySpan<byte>.Empty,
                source,
                out bytesRead);
        }

        internal static ArraySegment<byte> DecryptPkcs8(
            ReadOnlySpan<byte> inputPasswordBytes,
            ReadOnlyMemory<byte> source,
            out int bytesRead)
        {
            return DecryptPkcs8(
                ReadOnlySpan<char>.Empty,
                inputPasswordBytes,
                source,
                out bytesRead);
        }

        private static ArraySegment<byte> DecryptPkcs8(
            ReadOnlySpan<char> inputPassword,
            ReadOnlySpan<byte> inputPasswordBytes,
            ReadOnlyMemory<byte> source,
            out int bytesRead)
        {
            int localRead;
            EncryptedPrivateKeyInfoAsn epki;

            try
            {
                AsnValueReader reader = new AsnValueReader(source.Span, AsnEncodingRules.BER);
                localRead = reader.PeekEncodedValue().Length;
                EncryptedPrivateKeyInfoAsn.Decode(ref reader, source, out epki);
            }
            catch (AsnContentException e)
            {
                throw new CryptographicException(SR.Cryptography_Der_Invalid_Encoding, e);
            }

            // No supported encryption algorithms produce more bytes of decryption output than there
            // were of decryption input.
            byte[] decrypted = CryptoPool.Rent(epki.EncryptedData.Length);

            try
            {
                int decryptedBytes = PasswordBasedEncryption.Decrypt(
                    epki.EncryptionAlgorithm,
                    inputPassword,
                    inputPasswordBytes,
                    epki.EncryptedData.Span,
                    decrypted);

                bytesRead = localRead;

                return new ArraySegment<byte>(decrypted, 0, decryptedBytes);
            }
            catch (CryptographicException e)
            {
                CryptoPool.Return(decrypted);
                throw new CryptographicException(SR.Cryptography_Pkcs8_EncryptedReadFailed, e);
            }
        }

        internal static AsnWriter ReencryptPkcs8(
            ReadOnlySpan<char> inputPassword,
            ReadOnlyMemory<byte> current,
            ReadOnlySpan<char> newPassword,
            PbeParameters pbeParameters)
        {
            ArraySegment<byte> decrypted = DecryptPkcs8(
                inputPassword,
                current,
                out int bytesRead);

            try
            {
                if (bytesRead != current.Length)
                {
                    throw new CryptographicException(SR.Cryptography_Der_Invalid_Encoding);
                }

                AsnWriter pkcs8Writer = new AsnWriter(AsnEncodingRules.BER);
                pkcs8Writer.WriteEncodedValueForCrypto(decrypted);

                return WriteEncryptedPkcs8(
                    newPassword,
                    pkcs8Writer,
                    pbeParameters);
            }
            catch (CryptographicException e)
            {
                throw new CryptographicException(SR.Cryptography_Pkcs8_EncryptedReadFailed, e);
            }
            finally
            {
                CryptographicOperations.ZeroMemory(decrypted);
                CryptoPool.Return(decrypted.Array!, clearSize: 0);
            }
        }

        internal static AsnWriter ReencryptPkcs8(
            ReadOnlySpan<char> inputPassword,
            ReadOnlyMemory<byte> current,
            ReadOnlySpan<byte> newPasswordBytes,
            PbeParameters pbeParameters)
        {
            ArraySegment<byte> decrypted = DecryptPkcs8(
                inputPassword,
                current,
                out int bytesRead);

            try
            {
                if (bytesRead != current.Length)
                {
                    throw new CryptographicException(SR.Cryptography_Der_Invalid_Encoding);
                }

                AsnWriter pkcs8Writer = new AsnWriter(AsnEncodingRules.BER);
                pkcs8Writer.WriteEncodedValueForCrypto(decrypted);

                return WriteEncryptedPkcs8(
                    newPasswordBytes,
                    pkcs8Writer,
                    pbeParameters);
            }
            catch (CryptographicException e)
            {
                throw new CryptographicException(SR.Cryptography_Pkcs8_EncryptedReadFailed, e);
            }
            finally
            {
                CryptographicOperations.ZeroMemory(decrypted);
                CryptoPool.Return(decrypted.Array!, clearSize: 0);
            }
        }
    }
}<|MERGE_RESOLUTION|>--- conflicted
+++ resolved
@@ -310,14 +310,8 @@
             int algorithmIdentifierLength = algorithmIdentifierWriter.GetEncodedLength();
             int privateKeyLength = privateKeyWriter.GetEncodedLength();
 
-<<<<<<< HEAD
-            Debug.Assert(!algorithmIdentifier.IsEmpty, "algorithmIdentifier was empty");
-            Debug.Assert(algorithmIdentifier[0] == 0x30, "algorithmIdentifier is not a constructed sequence");
-            Debug.Assert(!privateKey.IsEmpty, "privateKey was empty");
-=======
             Debug.Assert(algorithmIdentifierLength > 0, "algorithmIdentifier was empty");
             Debug.Assert(privateKeyLength > 0, "privateKey was empty");
->>>>>>> 7bf37b04
 
             // https://tools.ietf.org/html/rfc5208#section-5
             //
