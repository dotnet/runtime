--- conflicted
+++ resolved
@@ -33,12 +33,8 @@
             // DSA as a no longer supported/updated algorithm.
             private const int SignatureStackBufSize = 72;
             private const int BitsPerByte = 8;
-<<<<<<< HEAD
-
-            private Lazy<SafeDsaHandle> _key;
-=======
+
             private Lazy<SafeDsaHandle> _key = null!;
->>>>>>> 9a085069
 
             public DSAOpenSsl()
                 : this(2048)
