--- conflicted
+++ resolved
@@ -565,12 +565,7 @@
             }
 
             // Slice first so that an out of bounds value triggers a CryptographicException.
-<<<<<<< HEAD
-            ReadOnlySpan<byte> contents = Slice(_data, headerLength, length.Value);
-=======
-            ReadOnlyMemory<byte> contents = Slice(_data, headerLength, length!.Value);
-            ReadOnlySpan<byte> contentSpan = contents.Span;
->>>>>>> 86fa2534
+            ReadOnlySpan<byte> contents = Slice(_data, headerLength, length!.Value);
 
             // T-REC-X.690-201508 sec 8.3.2
             if (contents.Length > 1)
