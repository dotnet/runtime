--- conflicted
+++ resolved
@@ -69,8 +69,7 @@
             // CER and DER are restricted to YYMMDDhhmmssZ
             // T-REC-X.690-201510 sec 11.8
 
-<<<<<<< HEAD
-            byte[] rented = null;
+            byte[]? rented = null;
             Span<byte> tmpSpace;
 
             unsafe
@@ -80,11 +79,6 @@
                 byte* stackBuf = stackalloc byte[StackBufSize];
                 tmpSpace = new Span<byte>(stackBuf, StackBufSize);
             }
-=======
-            byte[]? rented = null;
-            // The longest format is 17 bytes.
-            Span<byte> tmpSpace = stackalloc byte[17];
->>>>>>> 86fa2534
 
             ReadOnlySpan<byte> contents = GetOctetStringContents(
                 expectedTag,
