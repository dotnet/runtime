// Licensed to the .NET Foundation under one or more agreements.
// The .NET Foundation licenses this file to you under the MIT license.

using System.Buffers;
using System.Diagnostics;
using System.Diagnostics.CodeAnalysis;
using System.Formats.Asn1;
using System.Security.Cryptography.Asn1;
using Internal.Cryptography;

namespace System.Security.Cryptography
{
    /// <summary>
    ///   Represents an ML-DSA key.
    /// </summary>
    /// <remarks>
    ///   <para>
    ///     This algorithm is specified by FIPS-204.
    ///   </para>
    ///   <para>
    ///     Developers are encouraged to program against the <see cref="MLDsa"/> base class,
    ///     rather than any specific derived class.
    ///     The derived classes are intended for interop with the underlying system
    ///     cryptographic libraries.
    ///   </para>
    /// </remarks>
    [Experimental(Experimentals.PostQuantumCryptographyDiagId, UrlFormat = Experimentals.SharedUrlFormat)]
    public abstract partial class MLDsa : IDisposable
#if DESIGNTIMEINTERFACES
#pragma warning disable SA1001
        , IImportExportShape<MLDsa>
#pragma warning restore SA1001
#endif
    {
        private protected static readonly string[] KnownOids =
        [
            Oids.MLDsa44,
            Oids.MLDsa65,
            Oids.MLDsa87,
        ];

        private const int MaxContextLength = 255;

        /// <summary>
        ///   Gets the specific ML-DSA algorithm for this key.
        /// </summary>
        /// <value>
        ///   The specific ML-DSA algorithm for this key.
        /// </value>
        public MLDsaAlgorithm Algorithm { get; }
        private bool _disposed;

        /// <summary>
        ///   Initializes a new instance of the <see cref="MLDsa" /> class.
        /// </summary>
        /// <param name="algorithm">
        ///   The specific ML-DSA algorithm for this key.
        /// </param>
        /// <exception cref="ArgumentNullException">
        ///   <paramref name="algorithm" /> is <see langword="null" />.
        /// </exception>
        protected MLDsa(MLDsaAlgorithm algorithm)
        {
            ArgumentNullException.ThrowIfNull(algorithm);

            Algorithm = algorithm;
        }

        private protected void ThrowIfDisposed() => ObjectDisposedException.ThrowIf(_disposed, typeof(MLDsa));

        /// <summary>
        ///   Gets a value indicating whether the current platform supports ML-DSA.
        /// </summary>
        /// <value>
        ///   <see langword="true" /> if the current platform supports ML-DSA; otherwise, <see langword="false" />.
        /// </value>
        public static bool IsSupported { get; } = MLDsaImplementation.SupportsAny();

        /// <summary>
        ///   Releases all resources used by the <see cref="MLDsa"/> class.
        /// </summary>
        public void Dispose()
        {
            if (!_disposed)
            {
                Dispose(true);
                _disposed = true;
                GC.SuppressFinalize(this);
            }
        }

        /// <summary>
        ///   Signs the specified data, writing the signature into the provided buffer.
        /// </summary>
        /// <param name="data">
        ///   The data to sign.
        /// </param>
        /// <param name="destination">
        ///   The buffer to receive the signature. Its length must be exactly
        ///   <see cref="MLDsaAlgorithm.SignatureSizeInBytes"/>.
        /// </param>
        /// <param name="context">
        ///   An optional context-specific value to limit the scope of the signature.
        ///   The default value is an empty buffer.
        /// </param>
        /// <exception cref="ArgumentException">
        ///   The buffer in <paramref name="destination"/> is the incorrect length to receive the signature.
        /// </exception>
        /// <exception cref="ArgumentOutOfRangeException">
        ///   <paramref name="context"/> has a <see cref="ReadOnlySpan{T}.Length"/> in excess of
        ///   255 bytes.
        /// </exception>
        /// <exception cref="ObjectDisposedException">
        ///   This instance has been disposed.
        /// </exception>
        /// <exception cref="CryptographicException">
        ///   <para>The instance represents only a public key.</para>
        ///   <para>-or-</para>
        ///   <para>An error occurred while signing the data.</para>
        /// </exception>
        public void SignData(ReadOnlySpan<byte> data, Span<byte> destination, ReadOnlySpan<byte> context = default)
        {
            Helpers.ThrowIfWrongLength(destination, Algorithm.SignatureSizeInBytes);

            if (context.Length > MaxContextLength)
            {
                throw new ArgumentOutOfRangeException(
                    nameof(context),
                    context.Length,
                    SR.Argument_SignatureContextTooLong255);
            }

            ThrowIfDisposed();
            SignDataCore(data, context, destination);
        }

        /// <summary>
        ///   Signs the specified data.
        /// </summary>
        /// <param name="data">
        ///   The data to sign.
        /// </param>
        /// <param name="context">
        ///   An optional context-specific value to limit the scope of the signature.
        ///   The default value is <see langword="null" />.
        /// </param>
        /// <returns>
        ///   ML-DSA signature for the specified data.
        /// </returns>
        /// <exception cref="ArgumentNullException">
        ///   <paramref name="data"/> is <see langword="null"/>.
        /// </exception>
        /// <exception cref="ArgumentOutOfRangeException">
        ///   <paramref name="context"/> has a length in excess of 255 bytes.
        /// </exception>
        /// <exception cref="ObjectDisposedException">
        ///   This instance has been disposed.
        /// </exception>
        /// <exception cref="CryptographicException">
        ///   <para>The instance represents only a public key.</para>
        ///   <para>-or-</para>
        ///   <para>An error occurred while signing the data.</para>
        /// </exception>
        /// <remarks>
        ///   A <see langword="null" /> context is treated as empty.
        /// </remarks>
        public byte[] SignData(byte[] data, byte[]? context = default)
        {
            ArgumentNullException.ThrowIfNull(data);

            byte[] destination = new byte[Algorithm.SignatureSizeInBytes];
            SignData(new ReadOnlySpan<byte>(data), destination.AsSpan(), new ReadOnlySpan<byte>(context));
            return destination;
        }

        /// <summary>
        ///   Verifies that the specified signature is valid for this key and the provided data.
        /// </summary>
        /// <param name="data">
        ///   The data to verify.
        /// </param>
        /// <param name="signature">
        ///   The signature to verify.
        /// </param>
        /// <param name="context">
        ///   The context value which was provided during signing.
        ///   The default value is an empty buffer.
        /// </param>
        /// <returns>
        ///   <see langword="true"/> if the signature validates the data; otherwise, <see langword="false"/>.
        /// </returns>
        /// <exception cref="ArgumentOutOfRangeException">
        ///   <paramref name="context"/> has a <see cref="ReadOnlySpan{T}.Length"/> in excess of
        ///   255 bytes.
        /// </exception>
        /// <exception cref="ObjectDisposedException">
        ///   This instance has been disposed.
        /// </exception>
        /// <exception cref="CryptographicException">
        ///   <para>The instance represents only a public key.</para>
        ///   <para>-or-</para>
        ///   <para>An error occurred while verifying the data.</para>
        /// </exception>
        public bool VerifyData(ReadOnlySpan<byte> data, ReadOnlySpan<byte> signature, ReadOnlySpan<byte> context = default)
        {
            if (context.Length > MaxContextLength)
            {
                throw new ArgumentOutOfRangeException(
                    nameof(context),
                    context.Length,
                    SR.Argument_SignatureContextTooLong255);
            }

            ThrowIfDisposed();

            if (signature.Length != Algorithm.SignatureSizeInBytes)
            {
                return false;
            }

            return VerifyDataCore(data, context, signature);
        }

        /// <summary>
        ///   Verifies that the specified signature is valid for this key and the provided data.
        /// </summary>
        /// <param name="data">
        ///   The data to verify.
        /// </param>
        /// <param name="signature">
        ///   The signature to verify.
        /// </param>
        /// <param name="context">
        ///   The context value which was provided during signing.
        ///   The default value is <see langword="null" />.
        /// </param>
        /// <returns>
        ///   <see langword="true"/> if the signature validates the data; otherwise, <see langword="false"/>.
        /// </returns>
        /// <exception cref="ArgumentNullException">
        ///   <paramref name="data"/> or <paramref name="signature"/> is <see langword="null"/>.
        /// </exception>
        /// <exception cref="ArgumentOutOfRangeException">
        ///   <paramref name="context"/> has a length in excess of 255 bytes.
        /// </exception>
        /// <exception cref="ObjectDisposedException">
        ///   This instance has been disposed.
        /// </exception>
        /// <exception cref="CryptographicException">
        ///   <para>An error occurred while verifying the data.</para>
        /// </exception>
        /// <remarks>
        ///   A <see langword="null" /> context is treated as empty.
        /// </remarks>
        public bool VerifyData(byte[] data, byte[] signature, byte[]? context = default)
        {
            ArgumentNullException.ThrowIfNull(data);
            ArgumentNullException.ThrowIfNull(signature);

            return VerifyData(new ReadOnlySpan<byte>(data), new ReadOnlySpan<byte>(signature), new ReadOnlySpan<byte>(context));
        }

        /// <summary>
        ///   Signs the specified hash using the FIPS 204 pre-hash signing algorithm, writing the signature into the provided buffer.
        /// </summary>
        /// <param name="hash">
        ///   The hash to sign.
        /// </param>
        /// <param name="destination">
        ///   The buffer to receive the signature. Its length must be exactly
        ///   <see cref="MLDsaAlgorithm.SignatureSizeInBytes"/>.
        /// </param>
        /// <param name="hashAlgorithmOid">
        ///   The OID of the hash algorithm used to create the hash.
        /// </param>
        /// <param name="context">
        ///   An optional context-specific value to limit the scope of the signature.
        ///   The default value is an empty buffer.
        /// </param>
        /// <exception cref="ArgumentNullException">
        ///   <paramref name="hashAlgorithmOid"/> is <see langword="null"/>.
        /// </exception>
        /// <exception cref="ArgumentException">
        ///   The buffer in <paramref name="destination"/> is the incorrect length to receive the signature.
        /// </exception>
        /// <exception cref="ArgumentOutOfRangeException">
        ///   <paramref name="context"/> has a <see cref="ReadOnlySpan{T}.Length"/> in excess of
        ///   255 bytes.
        /// </exception>
        /// <exception cref="ObjectDisposedException">
        ///   This instance has been disposed.
        /// </exception>
        /// <exception cref="CryptographicException">
        ///   <para><paramref name="hashAlgorithmOid"/> is not a well-formed OID.</para>
        ///   <para>-or-</para>
        ///   <para><paramref name="hashAlgorithmOid"/> is a well-known algorithm and <paramref name="hash"/> does not have the expected length.</para>
        ///   <para>-or-</para>
        ///   <para>The instance represents only a public key.</para>
        ///   <para>-or-</para>
        ///   <para>An error occurred while signing the hash.</para>
        /// </exception>
        public void SignPreHash(ReadOnlySpan<byte> hash, Span<byte> destination, string hashAlgorithmOid, ReadOnlySpan<byte> context = default)
        {
            ArgumentNullException.ThrowIfNull(hashAlgorithmOid);
            Helpers.ThrowIfWrongLength(destination, Algorithm.SignatureSizeInBytes);

            if (context.Length > MaxContextLength)
            {
                throw new ArgumentOutOfRangeException(
                    nameof(context),
                    context.Length,
                    SR.Argument_SignatureContextTooLong255);
            }

            string? hashAlgorithmIdentifier = MapHashOidToAlgorithm(
                hashAlgorithmOid,
                out int hashLengthInBytes,
                out bool insufficientCollisionResistance);

            if (hashAlgorithmIdentifier is null)
            {
                throw new CryptographicException(SR.Format(SR.Cryptography_UnknownHashAlgorithm, hashAlgorithmOid));
            }

            if (insufficientCollisionResistance)
            {
                throw new CryptographicException(SR.Format(
                    SR.Cryptography_HashMLDsaAlgorithmMismatch,
                    Algorithm.Name,
                    hashAlgorithmIdentifier));
            }

            if (hashLengthInBytes != hash.Length)
            {
                throw new CryptographicException(SR.Cryptography_HashLengthMismatch);
            }

            ThrowIfDisposed();

            SignPreHashCore(hash, context, hashAlgorithmOid, destination);
        }

        /// <summary>
        ///   Signs the specified hash using the FIPS 204 pre-hash signing algorithm.
        /// </summary>
        /// <param name="hash">
        ///   The hash to sign.
        /// </param>
        /// <param name="hashAlgorithmOid">
        ///   The OID of the hash algorithm used to create the hash.
        /// </param>
        /// <param name="context">
        ///   An optional context-specific value to limit the scope of the signature.
        ///   The default value is <see langword="null" />.
        /// </param>
        /// <exception cref="ArgumentNullException">
        ///   <paramref name="hash"/> or <paramref name="hashAlgorithmOid"/> is <see langword="null"/>.
        ///   <para>An error occurred while verifying the data.</para>
        ///   <para><paramref name="hashAlgorithmOid"/> is not a well-formed OID.</para>
        ///   <para>-or-</para>
        ///   <para><paramref name="hashAlgorithmOid"/> is a well-known algorithm and <paramref name="hash"/> does not have the expected length.</para>
        ///   <para>-or-</para>
        ///   <para>The instance represents only a public key.</para>
        ///   <para>-or-</para>
        ///   <para>An error occurred while signing the hash.</para>
        /// </exception>
        public byte[] SignPreHash(byte[] hash, string hashAlgorithmOid, byte[]? context = default)
        {
            ArgumentNullException.ThrowIfNull(hash);
            ArgumentNullException.ThrowIfNull(hashAlgorithmOid);

            byte[] destination = new byte[Algorithm.SignatureSizeInBytes];
            SignPreHash(new ReadOnlySpan<byte>(hash), destination.AsSpan(), hashAlgorithmOid, new ReadOnlySpan<byte>(context));
            return destination;
        }

        /// <summary>
        ///   Verifies that the specified FIPS 204 pre-hash signature is valid for this key and the provided hash.
        /// </summary>
        /// <param name="hash">
        ///   The hash to verify.
        /// </param>
        /// <param name="signature">
        ///   The signature to verify.
        /// </param>
        /// <param name="hashAlgorithmOid">
        ///   The OID of the hash algorithm used to create the hash.
        /// </param>
        /// <param name="context">
        ///   The context value which was provided during signing.
        ///   The default value is an empty buffer.
        /// </param>
        /// <returns>
        ///   <see langword="true"/> if the signature validates the hash; otherwise, <see langword="false"/>.
        /// </returns>
        /// <exception cref="ArgumentNullException">
        ///   <paramref name="hashAlgorithmOid"/> is <see langword="null"/>.
        /// </exception>
        /// <exception cref="ArgumentOutOfRangeException">
        ///   <paramref name="context"/> has a <see cref="ReadOnlySpan{T}.Length"/> in excess of
        ///   255 bytes.
        /// </exception>
        /// <exception cref="ObjectDisposedException">
        ///   This instance has been disposed.
        /// </exception>
        /// <exception cref="CryptographicException">
        ///   <para><paramref name="hashAlgorithmOid"/> is not a well-formed OID.</para>
        ///   <para>-or-</para>
        ///   <para><paramref name="hashAlgorithmOid"/> is a well-known algorithm and <paramref name="hash"/> does not have the expected length.</para>
        ///   <para>-or-</para>
        ///   <para>An error occurred while verifying the hash.</para>
        /// </exception>
        public bool VerifyPreHash(ReadOnlySpan<byte> hash, ReadOnlySpan<byte> signature, string hashAlgorithmOid, ReadOnlySpan<byte> context = default)
        {
            ArgumentNullException.ThrowIfNull(hashAlgorithmOid);

            if (context.Length > MaxContextLength)
            {
                throw new ArgumentOutOfRangeException(
                    nameof(context),
                    context.Length,
                    SR.Argument_SignatureContextTooLong255);
            }

            string? hashAlgorithmIdentifier = MapHashOidToAlgorithm(
                hashAlgorithmOid,
                out int hashLengthInBytes,
                out bool insufficientCollisionResistance);

            if (hashAlgorithmIdentifier is null || insufficientCollisionResistance ||
                signature.Length != Algorithm.SignatureSizeInBytes)
            {
                return false;
            }

            if (hashLengthInBytes != hash.Length)
            {
                throw new CryptographicException(SR.Cryptography_HashLengthMismatch);
            }

            ThrowIfDisposed();

            return VerifyPreHashCore(hash, context, hashAlgorithmOid, signature);
        }

        /// <summary>
        ///   Verifies that the specified FIPS 204 pre-hash signature is valid for this key and the provided hash.
        /// </summary>
        /// <param name="hash">
        ///   The hash to verify.
        /// </param>
        /// <param name="signature">
        ///   The signature to verify.
        /// </param>
        /// <param name="hashAlgorithmOid">
        ///   The OID of the hash algorithm used to create the hash.
        /// </param>
        /// <param name="context">
        ///   The context value which was provided during signing.
        ///   The default value is <see langword="null" />.
        /// </param>
        /// <returns>
        ///   <see langword="true"/> if the signature validates the hash; otherwise, <see langword="false"/>.
        /// </returns>
        /// <exception cref="ArgumentNullException">
        ///   <paramref name="hash"/> or <paramref name="signature"/> or <paramref name="hashAlgorithmOid"/> is <see langword="null"/>.
        /// </exception>
        /// <exception cref="ArgumentOutOfRangeException">
        ///   <paramref name="context"/> has a length in excess of 255 bytes.
        /// </exception>
        /// <exception cref="ObjectDisposedException">
        ///   This instance has been disposed.
        /// </exception>
        /// <exception cref="CryptographicException">
        ///   <para><paramref name="hashAlgorithmOid"/> is not a well-formed OID.</para>
        ///   <para>-or-</para>
        ///   <para><paramref name="hashAlgorithmOid"/> is a well-known algorithm and <paramref name="hash"/> does not have the expected length.</para>
        ///   <para>-or-</para>
        ///   <para>An error occurred while verifying the hash.</para>
        /// </exception>
        /// <remarks>
        ///   A <see langword="null" /> context is treated as empty.
        /// </remarks>
        public bool VerifyPreHash(byte[] hash, byte[] signature, string hashAlgorithmOid, byte[]? context = null)
        {
            ArgumentNullException.ThrowIfNull(hash);
            ArgumentNullException.ThrowIfNull(signature);
            ArgumentNullException.ThrowIfNull(hashAlgorithmOid);

            return VerifyPreHash(
                new ReadOnlySpan<byte>(hash),
                new ReadOnlySpan<byte>(signature),
                hashAlgorithmOid,
                new ReadOnlySpan<byte>(context));
        }


        /// <summary>
        ///   Opens an <see cref="MLDsaMuHash"/> instance to accumulate data for the computation of
        ///   the signature mu (&#x3BC;) value, with an empty context.
        /// </summary>
        /// <returns>
        ///   A hash accumulator instance that is associated with the current key, and the empty context.
        /// </returns>
        /// <exception cref="ObjectDisposedException">
        ///   This instance has been disposed.
        /// </exception>
        public MLDsaMuHash OpenExternalMuHash()
        {
            return OpenExternalMuHash(ReadOnlySpan<byte>.Empty);
        }

        /// <inheritdoc cref="OpenExternalMuHash(ReadOnlySpan{byte})"/>
        /// <remarks>
        ///   A <see langword="null" /> context is treated as empty.
        /// </remarks>
        public MLDsaMuHash OpenExternalMuHash(byte[]? context)
        {
            return OpenExternalMuHash(new ReadOnlySpan<byte>(context));
        }

        /// <summary>
        ///   Opens an <see cref="MLDsaMuHash"/> instance to accumulate data for the computation of
        ///   the signature mu (&#x3BC;) value, with an empty context.
        /// </summary>
        /// <param name="context">
        ///   A context-specific value to limit the scope of the signature.
        /// </param>
        /// <returns>
        ///   A hash accumulator instance that is associated with the current key, and the specified context.
        /// </returns>
        /// <exception cref="ArgumentOutOfRangeException">
        ///   <paramref name="context"/> has a length in excess of 255 bytes.
        /// </exception>
        /// <exception cref="ObjectDisposedException">
        ///   This instance has been disposed.
        /// </exception>
        public MLDsaMuHash OpenExternalMuHash(ReadOnlySpan<byte> context)
        {
            if (context.Length > MaxContextLength)
            {
                throw new ArgumentOutOfRangeException(
                    nameof(context),
                    context.Length,
                    SR.Argument_SignatureContextTooLong255);
            }

            ThrowIfDisposed();

            return OpenExternalMuHashCore(context);
        }

        /// <summary>
        ///   Opens an <see cref="MLDsaMuHash"/> instance to accumulate data for the computation of
        ///   the signature mu (&#x3BC;) value.
        /// </summary>
        /// <param name="context">
        ///   The signature context.
        /// </param>
        /// <returns>
        ///   A hash accumulator instance that is associated with the current key, and the specified context.
        /// </returns>
        /// <remarks>
        ///   The default implementation of this method computes mu using the platform implementation
        ///   of SHAKE-256.
        ///   Derived types should override this method if they have a more direct way of computing mu,
        ///   or need independence from the platform implementation of SHAKE-256.
        /// </remarks>
        protected virtual MLDsaMuHash OpenExternalMuHashCore(ReadOnlySpan<byte> context)
        {
            return new DefaultMLDsaMuHash(this, context);
        }

        /// <inheritdoc cref="SignExternalMu(ReadOnlySpan{byte})"/>
        /// <exception cref="ArgumentNullException"><paramref name="mu"/> is <see langword="null"/>.</exception>
        public byte[] SignExternalMu(byte[] mu)
        {
            ArgumentNullException.ThrowIfNull(mu);

            return SignExternalMu(new ReadOnlySpan<byte>(mu));
        }

        /// <summary>
        ///   Signs the specified externally computed signature mu (&#x3BC;) value.
        /// </summary>
        /// <param name="mu">
        ///   The signature mu value to sign.
        /// </param>
        /// <returns>
        ///   ML-DSA signature for the specified mu value.
        /// </returns>
        /// <exception cref="ArgumentException">
        ///   The buffer in <paramref name="mu"/> is the incorrect length for the signature mu value.
        /// </exception>
        /// <exception cref="ObjectDisposedException">
        ///   This instance has been disposed.
        /// </exception>
        /// <exception cref="CryptographicException">
        ///   <para>The instance represents only a public key.</para>
        ///   <para>-or-</para>
        ///   <para>An error occurred while signing the hash.</para>
        /// </exception>
        /// <seealso cref="OpenExternalMuHash(byte[])"/>
        /// <seealso cref="VerifyExternalMu(byte[], byte[])"/>
        public byte[] SignExternalMu(ReadOnlySpan<byte> mu)
        {
            byte[] destination = new byte[Algorithm.SignatureSizeInBytes];
            SignExternalMu(mu, destination.AsSpan());
            return destination;
        }

        /// <summary>
        ///   Signs the specified externally computed signature mu (&#x3BC;) value,
        ///   writing the signature into the provided buffer.
        /// </summary>
        /// <param name="mu">
        ///   The signature mu value to sign.
        /// </param>
        /// <param name="destination">
        ///   The buffer to receive the signature. Its length must be exactly
        ///   <see cref="MLDsaAlgorithm.SignatureSizeInBytes"/>.
        /// </param>
        /// <exception cref="ArgumentException">
        ///   <para>
        ///     The buffer in <paramref name="mu"/> is the incorrect length for the signature mu value.
        ///   </para>
        ///   <para>-or-</para>
        ///   <para>
        ///     The buffer in <paramref name="destination"/> is the incorrect length to receive the signature.
        ///   </para>
        /// </exception>
        /// <exception cref="ObjectDisposedException">
        ///   This instance has been disposed.
        /// </exception>
        /// <exception cref="CryptographicException">
        ///   <para>The instance represents only a public key.</para>
        ///   <para>-or-</para>
        ///   <para>An error occurred while signing the hash.</para>
        /// </exception>
        /// <seealso cref="OpenExternalMuHash(ReadOnlySpan{byte})"/>
        /// <seealso cref="VerifyExternalMu(ReadOnlySpan{byte}, ReadOnlySpan{byte})"/>
        public void SignExternalMu(ReadOnlySpan<byte> mu, Span<byte> destination)
        {
            Helpers.ThrowIfWrongLength(mu, Algorithm.MuSizeInBytes);
            Helpers.ThrowIfWrongLength(destination, Algorithm.SignatureSizeInBytes);
            ThrowIfDisposed();

            SignExternalMuCore(mu, destination);
        }

        /// <summary>
        ///   When overridden in a derived class, computes the remainder of the signature from the
        ///   precomputed mu (&#x3BC;) value, writing it into the provided buffer.
        /// </summary>
        /// <param name="mu">
        ///   The signature mu value to sign.
        /// </param>
        /// <param name="destination">
        ///   The buffer to receive the signature, which will always be the exactly correct size for the algorithm.
        /// </param>
        /// <exception cref="CryptographicException">
        ///   An error occurred while computing the signature.
        /// </exception>
        protected abstract void SignExternalMuCore(ReadOnlySpan<byte> mu, Span<byte> destination);

        /// <inheritdoc cref="VerifyExternalMu(ReadOnlySpan{byte}, ReadOnlySpan{byte})"/>
        /// <exception cref="ArgumentNullException"><paramref name="mu"/> is <see langword="null"/>.</exception>
        public bool VerifyExternalMu(byte[] mu, byte[] signature)
        {
            ArgumentNullException.ThrowIfNull(mu);
            ArgumentNullException.ThrowIfNull(signature);

            return VerifyExternalMu(new ReadOnlySpan<byte>(mu), new ReadOnlySpan<byte>(signature));
        }

        /// <summary>
        ///   Verifies that a digital signature is valid for the provided externally computed signature mu (&#x3BC;) value.
        /// </summary>
        /// <param name="mu">The signature mu value.</param>
        /// <param name="signature">The signature to verify.</param>
        /// <returns>
        ///   <see langword="true"/> if the digital signature is valid for the provided mu value;
        ///   otherwise, <see langword="false"/>.
        /// </returns>
        /// <exception cref="ObjectDisposedException">
        ///   This instance has been disposed.
        /// </exception>
        /// <exception cref="CryptographicException">An error occurred while verifying the mu value.</exception>
        public bool VerifyExternalMu(ReadOnlySpan<byte> mu, ReadOnlySpan<byte> signature)
        {
            if (mu.Length != Algorithm.MuSizeInBytes || signature.Length != Algorithm.SignatureSizeInBytes)
            {
                return false;
            }

            ThrowIfDisposed();

            return VerifyExternalMuCore(mu, signature);
        }

        /// <summary>
        ///   When overridden in a derived class,
        ///   verifies that a digital signature is valid for the provided externally computed signature mu (&#x3BC;) value.
        /// </summary>
        /// <param name="mu">The signature mu value.</param>
        /// <param name="signature">The signature to verify.</param>
        /// <returns>
        ///   <see langword="true"/> if the mu value is valid; otherwise, <see langword="false"/>.
        /// </returns>
        protected abstract bool VerifyExternalMuCore(ReadOnlySpan<byte> mu, ReadOnlySpan<byte> signature);

        /// <summary>
        ///   Exports the public-key portion of the current key in the X.509 SubjectPublicKeyInfo format.
        /// </summary>
        /// <returns>
        ///   A byte array containing the X.509 SubjectPublicKeyInfo representation of the public-key portion of this key.
        /// </returns>
        /// <exception cref="ObjectDisposedException">
        ///   This instance has been disposed.
        /// </exception>
        /// <exception cref="CryptographicException">
        ///   An error occurred while exporting the key.
        /// </exception>
        public byte[] ExportSubjectPublicKeyInfo()
        {
            ThrowIfDisposed();

            AsnWriter writer = ExportSubjectPublicKeyInfoCore();
            return writer.Encode();
        }

        /// <summary>
        ///   Attempts to export the public-key portion of the current key in the X.509 SubjectPublicKeyInfo format
        ///   into the provided buffer.
        /// </summary>
        /// <param name="destination">
        ///   The buffer to receive the X.509 SubjectPublicKeyInfo value.
        /// </param>
        /// <param name="bytesWritten">
        ///   When this method returns, contains the number of bytes written to the <paramref name="destination"/> buffer.
        ///   This parameter is treated as uninitialized.
        /// </param>
        /// <returns>
        ///   <see langword="true" /> if <paramref name="destination"/> was large enough to hold the result;
        ///   otherwise, <see langword="false" />.
        /// </returns>
        /// <exception cref="ObjectDisposedException">
        ///   This instance has been disposed.
        /// </exception>
        /// <exception cref="CryptographicException">
        ///   An error occurred while exporting the key.
        /// </exception>
        public bool TryExportSubjectPublicKeyInfo(Span<byte> destination, out int bytesWritten)
        {
            ThrowIfDisposed();

            AsnWriter writer = ExportSubjectPublicKeyInfoCore();
            return writer.TryEncode(destination, out bytesWritten);
        }

        /// <summary>
        ///   Exports the public-key portion of the current key in a PEM-encoded representation of
        ///   the X.509 SubjectPublicKeyInfo format.
        /// </summary>
        /// <returns>
        ///   A string containing the PEM-encoded representation of the X.509 SubjectPublicKeyInfo
        ///   representation of the public-key portion of this key.
        /// </returns>
        /// <exception cref="ObjectDisposedException">
        ///   This instance has been disposed.
        /// </exception>
        /// <exception cref="CryptographicException">
        ///   An error occurred while exporting the key.
        /// </exception>
        public string ExportSubjectPublicKeyInfoPem()
        {
            ThrowIfDisposed();

            AsnWriter writer = ExportSubjectPublicKeyInfoCore();

            // SPKI does not contain sensitive data.
            return Helpers.EncodeAsnWriterToPem(PemLabels.SpkiPublicKey, writer, clear: false);
        }

        /// <summary>
        ///   Exports the current key in the PKCS#8 PrivateKeyInfo format.
        /// </summary>
        /// <returns>
        ///   A byte array containing the PKCS#8 PrivateKeyInfo representation of the this key.
        /// </returns>
        /// <exception cref="ObjectDisposedException">
        ///   This instance has been disposed.
        /// </exception>
        /// <exception cref="CryptographicException">
        ///   <para>This instance only represents a public key.</para>
        ///   <para>-or-</para>
        ///   <para>The private key is not exportable.</para>
        ///   <para>-or-</para>
        ///   <para>An error occurred while exporting the key.</para>
        /// </exception>
        public byte[] ExportPkcs8PrivateKey()
        {
            ThrowIfDisposed();

            return ExportPkcs8PrivateKeyCallback(static pkcs8 => pkcs8.ToArray());
        }

        /// <summary>
        ///   Attempts to export the current key in the PKCS#8 PrivateKeyInfo format
        ///   into the provided buffer.
        /// </summary>
        /// <param name="destination">
        ///   The buffer to receive the PKCS#8 PrivateKeyInfo value.
        /// </param>
        /// <param name="bytesWritten">
        ///   When this method returns, contains the number of bytes written to the <paramref name="destination"/> buffer.
        ///   This parameter is treated as uninitialized.
        /// </param>
        /// <returns>
        ///   <see langword="true" /> if <paramref name="destination"/> was large enough to hold the result;
        ///   otherwise, <see langword="false" />.
        /// </returns>
        /// <exception cref="ObjectDisposedException">
        ///   This instance has been disposed.
        /// </exception>
        /// <exception cref="CryptographicException">
        ///   An error occurred while exporting the key.
        /// </exception>
        public bool TryExportPkcs8PrivateKey(Span<byte> destination, out int bytesWritten)
        {
            ThrowIfDisposed();

            // A private key export with no attributes has at least 12 bytes overhead so a buffer smaller than that cannot hold a
            // PKCS#8 encoded key. If we happen to get a buffer smaller than that, it won't export.
            int minimumPossiblePkcs8MLDsaKey =
                2 + // PrivateKeyInfo Sequence
                3 + // Version Integer
                2 + // AlgorithmIdentifier Sequence
                3 + // AlgorithmIdentifier OID value, undervalued to be safe
                2 + // Secret key Octet String prefix, undervalued to be safe
                Algorithm.PrivateSeedSizeInBytes;

            if (destination.Length < minimumPossiblePkcs8MLDsaKey)
            {
                bytesWritten = 0;
                return false;
            }

            return TryExportPkcs8PrivateKeyCore(destination, out bytesWritten);
        }

        /// <summary>
        ///   When overridden in a derived class, attempts to export the current key in the PKCS#8 PrivateKeyInfo format
        ///   into the provided buffer.
        /// </summary>
        /// <param name="destination">
        ///   The buffer to receive the PKCS#8 PrivateKeyInfo value.
        /// </param>
        /// <param name="bytesWritten">
        ///   When this method returns, contains the number of bytes written to the <paramref name="destination"/> buffer.
        /// </param>
        /// <returns>
        ///   <see langword="true" /> if <paramref name="destination"/> was large enough to hold the result;
        ///   otherwise, <see langword="false" />.
        /// </returns>
        /// <exception cref="ObjectDisposedException">
        ///   This instance has been disposed.
        /// </exception>
        /// <exception cref="CryptographicException">
        ///   An error occurred while exporting the key.
        /// </exception>
        protected abstract bool TryExportPkcs8PrivateKeyCore(Span<byte> destination, out int bytesWritten);

        /// <summary>
        ///   Exports the current key in a PEM-encoded representation of the PKCS#8 PrivateKeyInfo format.
        /// </summary>
        /// <returns>
        ///   A string containing the PEM-encoded representation of the PKCS#8 PrivateKeyInfo
        ///   representation of the public-key portion of this key.
        /// </returns>
        /// <exception cref="ObjectDisposedException">
        ///   This instance has been disposed.
        /// </exception>
        /// <exception cref="CryptographicException">
        ///   An error occurred while exporting the key.
        /// </exception>
        public string ExportPkcs8PrivateKeyPem()
        {
            ThrowIfDisposed();

            return ExportPkcs8PrivateKeyCallback(static pkcs8 => PemEncoding.WriteString(PemLabels.Pkcs8PrivateKey, pkcs8));
        }

        /// <summary>
        ///   Exports the current key in the PKCS#8 EncryptedPrivateKeyInfo format with a char-based password.
        /// </summary>
        /// <param name="password">
        ///   The password to use when encrypting the key material.
        /// </param>
        /// <param name="pbeParameters">
        ///   The password-based encryption (PBE) parameters to use when encrypting the key material.
        /// </param>
        /// <returns>
        ///   A byte array containing the PKCS#8 EncryptedPrivateKeyInfo representation of the this key.
        /// </returns>
        /// <exception cref="ArgumentNullException">
        ///   <paramref name="pbeParameters"/> is <see langword="null"/>.
        /// </exception>
        /// <exception cref="ObjectDisposedException">
        ///   This instance has been disposed.
        /// </exception>
        /// <exception cref="CryptographicException">
        ///   <para><paramref name="pbeParameters"/> does not represent a valid password-based encryption algorithm.</para>
        ///   <para>-or-</para>
        ///   <para>This instance only represents a public key.</para>
        ///   <para>-or-</para>
        ///   <para>The private key is not exportable.</para>
        ///   <para>-or-</para>
        ///   <para>An error occurred while exporting the key.</para>
        /// </exception>
        public byte[] ExportEncryptedPkcs8PrivateKey(ReadOnlySpan<char> password, PbeParameters pbeParameters)
        {
            ArgumentNullException.ThrowIfNull(pbeParameters);
            PasswordBasedEncryption.ValidatePbeParameters(pbeParameters, password, ReadOnlySpan<byte>.Empty);
            ThrowIfDisposed();

            AsnWriter writer = ExportEncryptedPkcs8PrivateKeyCore(password, pbeParameters);

            try
            {
                return writer.Encode();
            }
            finally
            {
                writer.Reset();
            }
        }

        /// <summary>
        ///   Exports the current key in the PKCS#8 EncryptedPrivateKeyInfo format with a byte-based password.
        /// </summary>
        /// <param name="passwordBytes">
        ///   The bytes to use as a password when encrypting the key material.
        /// </param>
        /// <param name="pbeParameters">
        ///   The password-based encryption (PBE) parameters to use when encrypting the key material.
        /// </param>
        /// <returns>
        ///   A byte array containing the PKCS#8 EncryptedPrivateKeyInfo representation of the this key.
        /// </returns>
        /// <exception cref="ArgumentNullException">
        ///   <paramref name="pbeParameters"/> is <see langword="null"/>.
        /// </exception>
        /// <exception cref="ObjectDisposedException">
        ///   This instance has been disposed.
        /// </exception>
        /// <exception cref="CryptographicException">
        ///   <para><paramref name="pbeParameters"/> specifies a KDF that requires a char-based password.</para>
        ///   <para>-or-</para>
        ///   <para><paramref name="pbeParameters"/> does not represent a valid password-based encryption algorithm.</para>
        ///   <para>-or-</para>
        ///   <para>This instance only represents a public key.</para>
        ///   <para>-or-</para>
        ///   <para>The private key is not exportable.</para>
        ///   <para>-or-</para>
        ///   <para>An error occurred while exporting the key.</para>
        /// </exception>
        public byte[] ExportEncryptedPkcs8PrivateKey(ReadOnlySpan<byte> passwordBytes, PbeParameters pbeParameters)
        {
            ArgumentNullException.ThrowIfNull(pbeParameters);
            PasswordBasedEncryption.ValidatePbeParameters(pbeParameters, ReadOnlySpan<char>.Empty, passwordBytes);
            ThrowIfDisposed();

            AsnWriter writer = ExportEncryptedPkcs8PrivateKeyCore(passwordBytes, pbeParameters);

            try
            {
                return writer.Encode();
            }
            finally
            {
                writer.Reset();
            }
        }

        /// <inheritdoc cref="ExportEncryptedPkcs8PrivateKey(ReadOnlySpan{char}, PbeParameters)"/>
        /// <exception cref="ArgumentNullException">
        ///   <paramref name="password"/> or <paramref name="pbeParameters"/> is <see langword="null"/>.
        /// </exception>
        public byte[] ExportEncryptedPkcs8PrivateKey(string password, PbeParameters pbeParameters)
        {
            ArgumentNullException.ThrowIfNull(password);

            return ExportEncryptedPkcs8PrivateKey(password.AsSpan(), pbeParameters);
        }

        /// <summary>
        ///   Attempts to export the current key in the PKCS#8 EncryptedPrivateKeyInfo format into a provided buffer,
        ///   using a char-based password.
        /// </summary>
        /// <param name="password">
        ///   The password to use when encrypting the key material.
        /// </param>
        /// <param name="pbeParameters">
        ///   The password-based encryption (PBE) parameters to use when encrypting the key material.
        /// </param>
        /// <param name="destination">
        ///   The buffer to receive the PKCS#8 EncryptedPrivateKeyInfo value.
        /// </param>
        /// <param name="bytesWritten">
        ///   When this method returns, contains the number of bytes written to the <paramref name="destination"/> buffer.
        ///   This parameter is treated as uninitialized.
        /// </param>
        /// <returns>
        ///   <see langword="true" /> if <paramref name="destination"/> was large enough to hold the result;
        ///   otherwise, <see langword="false" />.
        /// </returns>
        /// <exception cref="ArgumentNullException">
        ///   <paramref name="pbeParameters"/> is <see langword="null"/>.
        /// </exception>
        /// <exception cref="ObjectDisposedException">
        ///   This instance has been disposed.
        /// </exception>
        /// <exception cref="CryptographicException">
        ///   <para><paramref name="pbeParameters"/> does not represent a valid password-based encryption algorithm.</para>
        ///   <para>-or-</para>
        ///   <para>This instance only represents a public key.</para>
        ///   <para>-or-</para>
        ///   <para>The private key is not exportable.</para>
        ///   <para>-or-</para>
        ///   <para>An error occurred while exporting the key.</para>
        /// </exception>
        public bool TryExportEncryptedPkcs8PrivateKey(
            ReadOnlySpan<char> password,
            PbeParameters pbeParameters,
            Span<byte> destination,
            out int bytesWritten)
        {
            ArgumentNullException.ThrowIfNull(pbeParameters);
            PasswordBasedEncryption.ValidatePbeParameters(pbeParameters, password, ReadOnlySpan<byte>.Empty);
            ThrowIfDisposed();

            AsnWriter writer = ExportEncryptedPkcs8PrivateKeyCore(password, pbeParameters);

            try
            {
                return writer.TryEncode(destination, out bytesWritten);
            }
            finally
            {
                writer.Reset();
            }
        }

        /// <summary>
        ///   Attempts to export the current key in the PKCS#8 EncryptedPrivateKeyInfo format into a provided buffer,
        ///   using a byte-based password.
        /// </summary>
        /// <param name="passwordBytes">
        ///   The bytes to use as a password when encrypting the key material.
        /// </param>
        /// <param name="pbeParameters">
        ///   The password-based encryption (PBE) parameters to use when encrypting the key material.
        /// </param>
        /// <param name="destination">
        ///   The buffer to receive the PKCS#8 EncryptedPrivateKeyInfo value.
        /// </param>
        /// <param name="bytesWritten">
        ///   When this method returns, contains the number of bytes written to the <paramref name="destination"/> buffer.
        ///   This parameter is treated as uninitialized.
        /// </param>
        /// <returns>
        ///   <see langword="true" /> if <paramref name="destination"/> was large enough to hold the result;
        ///   otherwise, <see langword="false" />.
        /// </returns>
        /// <exception cref="ArgumentNullException">
        ///   <paramref name="pbeParameters"/> is <see langword="null"/>.
        /// </exception>
        /// <exception cref="ObjectDisposedException">
        ///   This instance has been disposed.
        /// </exception>
        /// <exception cref="CryptographicException">
        ///   <para><paramref name="pbeParameters"/> specifies a KDF that requires a char-based password.</para>
        ///   <para>-or-</para>
        ///   <para><paramref name="pbeParameters"/> does not represent a valid password-based encryption algorithm.</para>
        ///   <para>-or-</para>
        ///   <para>This instance only represents a public key.</para>
        ///   <para>-or-</para>
        ///   <para>The private key is not exportable.</para>
        ///   <para>-or-</para>
        ///   <para>An error occurred while exporting the key.</para>
        /// </exception>
        public bool TryExportEncryptedPkcs8PrivateKey(
            ReadOnlySpan<byte> passwordBytes,
            PbeParameters pbeParameters,
            Span<byte> destination,
            out int bytesWritten)
        {
            ArgumentNullException.ThrowIfNull(pbeParameters);
            PasswordBasedEncryption.ValidatePbeParameters(pbeParameters, ReadOnlySpan<char>.Empty, passwordBytes);
            ThrowIfDisposed();

            AsnWriter writer = ExportEncryptedPkcs8PrivateKeyCore(passwordBytes, pbeParameters);

            try
            {
                return writer.TryEncode(destination, out bytesWritten);
            }
            finally
            {
                writer.Reset();
            }
        }

        /// <inheritdoc cref="TryExportEncryptedPkcs8PrivateKey(ReadOnlySpan{char}, PbeParameters, Span{byte}, out int)"/>
        /// <exception cref="ArgumentNullException">
        ///   <paramref name="password"/> or <paramref name="pbeParameters"/> is <see langword="null"/>.
        /// </exception>
        public bool TryExportEncryptedPkcs8PrivateKey(
            string password,
            PbeParameters pbeParameters,
            Span<byte> destination,
            out int bytesWritten)
        {
            ArgumentNullException.ThrowIfNull(password);

            return TryExportEncryptedPkcs8PrivateKey(password.AsSpan(), pbeParameters, destination, out bytesWritten);
        }

        /// <summary>
        ///   Exports the current key in a PEM-encoded representation of the PKCS#8 EncryptedPrivateKeyInfo
        ///   representation of this key, using a char-based password.
        /// </summary>
        /// <param name="password">
        ///   The password to use when encrypting the key material.
        /// </param>
        /// <param name="pbeParameters">
        ///   The password-based encryption (PBE) parameters to use when encrypting the key material.
        /// </param>
        /// <returns>
        ///   A string containing the PEM-encoded PKCS#8 EncryptedPrivateKeyInfo.
        /// </returns>
        /// <exception cref="ArgumentNullException">
        ///   <paramref name="pbeParameters"/> is <see langword="null"/>.
        /// </exception>
        /// <exception cref="ObjectDisposedException">
        ///   This instance has been disposed.
        /// </exception>
        /// <exception cref="CryptographicException">
        ///   <para><paramref name="pbeParameters"/> does not represent a valid password-based encryption algorithm.</para>
        ///   <para>-or-</para>
        ///   <para>This instance only represents a public key.</para>
        ///   <para>-or-</para>
        ///   <para>The private key is not exportable.</para>
        ///   <para>-or-</para>
        ///   <para>An error occurred while exporting the key.</para>
        /// </exception>
        public string ExportEncryptedPkcs8PrivateKeyPem(
            ReadOnlySpan<char> password,
            PbeParameters pbeParameters)
        {
            ArgumentNullException.ThrowIfNull(pbeParameters);
            PasswordBasedEncryption.ValidatePbeParameters(pbeParameters, password, ReadOnlySpan<byte>.Empty);
            ThrowIfDisposed();

            AsnWriter writer = ExportEncryptedPkcs8PrivateKeyCore(password, pbeParameters);

            // Skip clear since the data is already encrypted.
            return Helpers.EncodeAsnWriterToPem(PemLabels.EncryptedPkcs8PrivateKey, writer, clear: false);
        }

        /// <summary>
        ///   Exports the current key in a PEM-encoded representation of the PKCS#8 EncryptedPrivateKeyInfo
        ///   representation of this key, using a byte-based password.
        /// </summary>
        /// <param name="passwordBytes">
        ///   The bytes to use as a password when encrypting the key material.
        /// </param>
        /// <param name="pbeParameters">
        ///   The password-based encryption (PBE) parameters to use when encrypting the key material.
        /// </param>
        /// <returns>
        ///   A string containing the PEM-encoded PKCS#8 EncryptedPrivateKeyInfo.
        /// </returns>
        /// <exception cref="ArgumentNullException">
        ///   <paramref name="pbeParameters"/> is <see langword="null"/>.
        /// </exception>
        /// <exception cref="ObjectDisposedException">
        ///   This instance has been disposed.
        /// </exception>
        /// <exception cref="CryptographicException">
        ///   <para><paramref name="pbeParameters"/> specifies a KDF that requires a char-based password.</para>
        ///   <para>-or-</para>
        ///   <para><paramref name="pbeParameters"/> does not represent a valid password-based encryption algorithm.</para>
        ///   <para>-or-</para>
        ///   <para>This instance only represents a public key.</para>
        ///   <para>-or-</para>
        ///   <para>The private key is not exportable.</para>
        ///   <para>-or-</para>
        ///   <para>An error occurred while exporting the key.</para>
        /// </exception>
        public string ExportEncryptedPkcs8PrivateKeyPem(
            ReadOnlySpan<byte> passwordBytes,
            PbeParameters pbeParameters)
        {
            ArgumentNullException.ThrowIfNull(pbeParameters);
            PasswordBasedEncryption.ValidatePbeParameters(pbeParameters, ReadOnlySpan<char>.Empty, passwordBytes);
            ThrowIfDisposed();

            AsnWriter writer = ExportEncryptedPkcs8PrivateKeyCore(passwordBytes, pbeParameters);

            // Skip clear since the data is already encrypted.
            return Helpers.EncodeAsnWriterToPem(PemLabels.EncryptedPkcs8PrivateKey, writer, clear: false);
        }

        /// <inheritdoc cref="ExportEncryptedPkcs8PrivateKeyPem(ReadOnlySpan{char}, PbeParameters)"/>
        /// <exception cref="ArgumentNullException">
        ///   <paramref name="password"/> or <paramref name="pbeParameters"/> is <see langword="null"/>.
        /// </exception>
        public string ExportEncryptedPkcs8PrivateKeyPem(
            string password,
            PbeParameters pbeParameters)
        {
            ArgumentNullException.ThrowIfNull(password);

            return ExportEncryptedPkcs8PrivateKeyPem(password.AsSpan(), pbeParameters);
        }

        /// <summary>
        ///   Exports the public-key portion of the current key in the FIPS 204 public key format.
        /// </summary>
        /// <returns>
        ///   The FIPS 204 public key.
        /// </returns>
        /// <exception cref="CryptographicException">
        ///   <para>An error occurred while exporting the key.</para>
        /// </exception>
        /// <exception cref="ObjectDisposedException">The object has already been disposed.</exception>
        public byte[] ExportMLDsaPublicKey()
        {
            ThrowIfDisposed();

            byte[] destination = new byte[Algorithm.PublicKeySizeInBytes];
            ExportMLDsaPublicKeyCore(destination);
            return destination;
        }

        /// <summary>
        ///   Exports the public-key portion of the current key in the FIPS 204 public key format.
        /// </summary>
        /// <param name="destination">
        ///   The buffer to receive the public key. Its length must be exactly
        ///   <see cref="MLDsaAlgorithm.PublicKeySizeInBytes"/>.
        /// </param>
        /// <exception cref="ArgumentException">
        ///   <paramref name="destination"/> is the incorrect length to receive the public key.
        /// </exception>
        /// <exception cref="CryptographicException">
        ///   <para>An error occurred while exporting the key.</para>
        /// </exception>
        /// <exception cref="ObjectDisposedException">The object has already been disposed.</exception>
        /// <remarks>
        ///   <paramref name="destination"/> is required to be exactly
        ///   <see cref="MLDsaAlgorithm.PublicKeySizeInBytes"/> in length.
        /// </remarks>
        public void ExportMLDsaPublicKey(Span<byte> destination)
        {
            Helpers.ThrowIfWrongLength(destination, Algorithm.PublicKeySizeInBytes);
            ThrowIfDisposed();

            ExportMLDsaPublicKeyCore(destination);
        }

        /// <summary>
        ///   Exports the current key in the FIPS 204 secret key format.
        /// </summary>
        /// <returns>
        ///   The FIPS 204 secret key.
        /// </returns>
        /// <exception cref="CryptographicException">
        ///   <para>The current instance cannot export a secret key.</para>
        ///   <para>-or-</para>
        ///   <para>An error occurred while exporting the key.</para>
        /// </exception>
        /// <exception cref="ObjectDisposedException">The object has already been disposed.</exception>
        public byte[] ExportMLDsaSecretKey()
        {
            ThrowIfDisposed();

            byte[] destination = new byte[Algorithm.SecretKeySizeInBytes];
            ExportMLDsaSecretKeyCore(destination);
            return destination;
        }

        /// <summary>
        ///   Exports the current key in the FIPS 204 secret key format.
        /// </summary>
        /// <param name="destination">
        ///   The buffer to receive the secret key. Its length must be exactly
        ///   <see cref="MLDsaAlgorithm.SecretKeySizeInBytes"/>.
        /// </param>
        /// <exception cref="ArgumentException">
        ///   <paramref name="destination"/> is the incorrect length to receive the secret key.
        /// </exception>
        /// <exception cref="CryptographicException">
        ///   An error occurred while exporting the key.
        /// </exception>
        public void ExportMLDsaSecretKey(Span<byte> destination)
        {
            Helpers.ThrowIfWrongLength(destination, Algorithm.SecretKeySizeInBytes);
            ThrowIfDisposed();

            ExportMLDsaSecretKeyCore(destination);
        }

        /// <summary>
        ///   Exports the private seed in the FIPS 204 private seed format.
        /// </summary>
        /// <returns>
        ///   The FIPS 204 private seed.
        /// </returns>
        /// <exception cref="CryptographicException">
        ///   <para>An error occurred while exporting the key.</para>
        /// </exception>
        /// <exception cref="ObjectDisposedException">The object has already been disposed.</exception>
        public byte[] ExportMLDsaPrivateSeed()
        {
            ThrowIfDisposed();

            byte[] destination = new byte[Algorithm.PrivateSeedSizeInBytes];
            ExportMLDsaPrivateSeedCore(destination);
            return destination;
        }

        /// <summary>
        ///   Exports the private seed of the current key.
        /// </summary>
        /// <param name="destination">
        ///   The buffer to receive the private seed. Its length must be exactly
        ///   <see cref="MLDsaAlgorithm.PrivateSeedSizeInBytes"/>.
        /// </param>
        /// <exception cref="ArgumentException">
        ///   <paramref name="destination"/> is the incorrect length to receive the private seed.
        /// </exception>
        /// <exception cref="CryptographicException">
        ///   An error occurred while exporting the private seed.
        /// </exception>
        public void ExportMLDsaPrivateSeed(Span<byte> destination)
        {
            Helpers.ThrowIfWrongLength(destination, Algorithm.PrivateSeedSizeInBytes);
            ThrowIfDisposed();

            ExportMLDsaPrivateSeedCore(destination);
        }

        /// <summary>
        ///   Generates a new ML-DSA key.
        /// </summary>
        /// <param name="algorithm">
        ///   An algorithm identifying what kind of ML-DSA key to generate.
        /// </param>
        /// <returns>
        ///   The generated key.
        /// </returns>
        /// <exception cref="ArgumentNullException">
        ///   <paramref name="algorithm" /> is <see langword="null" />
        /// </exception>
        /// <exception cref="CryptographicException">
        ///   An error occured generating the ML-DSA key.
        /// </exception>
        /// <exception cref="PlatformNotSupportedException">
        ///   The platform does not support ML-DSA. Callers can use the <see cref="IsSupported" /> property
        ///   to determine if the platform supports ML-DSA.
        /// </exception>
        public static MLDsa GenerateKey(MLDsaAlgorithm algorithm)
        {
            ArgumentNullException.ThrowIfNull(algorithm);

            ThrowIfNotSupported();
            return MLDsaImplementation.GenerateKeyImpl(algorithm);
        }

        /// <summary>
        ///   Imports an ML-DSA public key from an X.509 SubjectPublicKeyInfo structure.
        /// </summary>
        /// <param name="source">
        ///   The bytes of an X.509 SubjectPublicKeyInfo structure in the ASN.1-DER encoding.
        /// </param>
        /// <returns>
        ///   The imported key.
        /// </returns>
        /// <exception cref="CryptographicException">
        ///   <para>
        ///     The contents of <paramref name="source"/> do not represent an ASN.1-DER-encoded X.509 SubjectPublicKeyInfo structure.
        ///   </para>
        ///   <para>-or-</para>
        ///   <para>
        ///     The SubjectPublicKeyInfo value does not represent an ML-DSA key.
        ///   </para>
        ///   <para>-or-</para>
        ///   <para>
        ///     <paramref name="source" /> contains trailing data after the ASN.1 structure.
        ///   </para>
        ///   <para>-or-</para>
        ///   <para>
        ///     The algorithm-specific import failed.
        ///   </para>
        /// </exception>
        /// <exception cref="PlatformNotSupportedException">
        ///   The platform does not support ML-DSA. Callers can use the <see cref="IsSupported" /> property
        ///   to determine if the platform supports ML-DSA.
        /// </exception>
        public static MLDsa ImportSubjectPublicKeyInfo(ReadOnlySpan<byte> source)
        {
            Helpers.ThrowIfAsnInvalidLength(source);
            ThrowIfNotSupported();

            unsafe
            {
                fixed (byte* pointer = source)
                {
                    using (PointerMemoryManager<byte> manager = new(pointer, source.Length))
                    {
                        AsnValueReader reader = new AsnValueReader(source, AsnEncodingRules.DER);
                        SubjectPublicKeyInfoAsn.Decode(ref reader, manager.Memory, out SubjectPublicKeyInfoAsn spki);

                        MLDsaAlgorithm algorithm = GetAlgorithmIdentifier(ref spki.Algorithm);
                        ReadOnlySpan<byte> publicKey = spki.SubjectPublicKey.Span;

                        if (publicKey.Length != algorithm.PublicKeySizeInBytes)
                        {
                            throw new CryptographicException(SR.Cryptography_Der_Invalid_Encoding);
                        }

                        return MLDsaImplementation.ImportPublicKey(algorithm, spki.SubjectPublicKey.Span);
                    }
                }
            }
        }

        /// <inheritdoc cref="ImportSubjectPublicKeyInfo(ReadOnlySpan{byte})" />
        /// <exception cref="ArgumentNullException">
        ///   <paramref name="source" /> is <see langword="null" />.
        /// </exception>
        public static MLDsa ImportSubjectPublicKeyInfo(byte[] source)
        {
            ArgumentNullException.ThrowIfNull(source);

            return ImportSubjectPublicKeyInfo(new ReadOnlySpan<byte>(source));
        }

        /// <summary>
        ///   Imports an ML-DSA private key from a PKCS#8 PrivateKeyInfo structure.
        /// </summary>
        /// <param name="source">
        ///   The bytes of a PKCS#8 PrivateKeyInfo structure in the ASN.1-BER encoding.
        /// </param>
        /// <returns>
        ///   The imported key.
        /// </returns>
        /// <exception cref="CryptographicException">
        ///   <para>
        ///     The contents of <paramref name="source"/> do not represent an ASN.1-BER-encoded PKCS#8 PrivateKeyInfo structure.
        ///   </para>
        ///   <para>-or-</para>
        ///   <para>
        ///     The PrivateKeyInfo value does not represent an ML-DSA key.
        ///   </para>
        ///   <para>-or-</para>
        ///   <para>
        ///     <paramref name="source" /> contains trailing data after the ASN.1 structure.
        ///   </para>
        ///   <para>-or-</para>
        ///   <para>
        ///     The algorithm-specific import failed.
        ///   </para>
        /// </exception>
        /// <exception cref="PlatformNotSupportedException">
        ///   The platform does not support ML-DSA. Callers can use the <see cref="IsSupported" /> property
        ///   to determine if the platform supports ML-DSA.
        /// </exception>
        public static MLDsa ImportPkcs8PrivateKey(ReadOnlySpan<byte> source)
        {
            Helpers.ThrowIfAsnInvalidLength(source);
            ThrowIfNotSupported();

            KeyFormatHelper.ReadPkcs8(KnownOids, source, MLDsaKeyReader, out int read, out MLDsa dsa);
            Debug.Assert(read == source.Length);
            return dsa;
        }

        /// <inheritdoc cref="ImportPkcs8PrivateKey(ReadOnlySpan{byte})" />
        /// <exception cref="ArgumentNullException">
        ///   <paramref name="source" /> is <see langword="null" />.
        /// </exception>
        public static MLDsa ImportPkcs8PrivateKey(byte[] source)
        {
            ArgumentNullException.ThrowIfNull(source);

            return ImportPkcs8PrivateKey(new ReadOnlySpan<byte>(source));
        }

        /// <summary>
        ///   Imports an ML-DSA private key from a PKCS#8 EncryptedPrivateKeyInfo structure.
        /// </summary>
        /// <param name="passwordBytes">
        ///   The bytes to use as a password when decrypting the key material.
        /// </param>
        /// <param name="source">
        ///   The bytes of a PKCS#8 EncryptedPrivateKeyInfo structure in the ASN.1-BER encoding.
        /// </param>
        /// <returns>
        ///   The imported key.
        /// </returns>
        /// <exception cref="CryptographicException">
        ///   <para>
        ///     The contents of <paramref name="source"/> do not represent an ASN.1-BER-encoded PKCS#8 EncryptedPrivateKeyInfo structure.
        ///   </para>
        ///   <para>-or-</para>
        ///   <para>
        ///     The specified password is incorrect.
        ///   </para>
        ///   <para>-or-</para>
        ///   <para>
        ///     The EncryptedPrivateKeyInfo indicates the Key Derivation Function (KDF) to apply is the legacy PKCS#12 KDF,
        ///     which requires <see cref="char"/>-based passwords.
        ///   </para>
        ///   <para>-or-</para>
        ///   <para>
        ///     The value does not represent an ML-DSA key.
        ///   </para>
        ///   <para>-or-</para>
        ///   <para>
        ///     <paramref name="source" /> contains trailing data after the ASN.1 structure.
        ///   </para>
        ///   <para>-or-</para>
        ///   <para>
        ///     The algorithm-specific import failed.
        ///   </para>
        /// </exception>
        /// <exception cref="PlatformNotSupportedException">
        ///   The platform does not support ML-DSA. Callers can use the <see cref="IsSupported" /> property
        ///   to determine if the platform supports ML-DSA.
        /// </exception>
        public static MLDsa ImportEncryptedPkcs8PrivateKey(ReadOnlySpan<byte> passwordBytes, ReadOnlySpan<byte> source)
        {
            Helpers.ThrowIfAsnInvalidLength(source);
            ThrowIfNotSupported();

            return KeyFormatHelper.DecryptPkcs8(
                passwordBytes,
                source,
                ImportPkcs8PrivateKey,
                out _);
        }

        /// <summary>
        ///   Imports an ML-DSA private key from a PKCS#8 EncryptedPrivateKeyInfo structure.
        /// </summary>
        /// <param name="password">
        ///   The password to use when decrypting the key material.
        /// </param>
        /// <param name="source">
        ///   The bytes of a PKCS#8 EncryptedPrivateKeyInfo structure in the ASN.1-BER encoding.
        /// </param>
        /// <returns>
        ///   The imported key.
        /// </returns>
        /// <exception cref="CryptographicException">
        ///   <para>
        ///     The contents of <paramref name="source"/> do not represent an ASN.1-BER-encoded PKCS#8 EncryptedPrivateKeyInfo structure.
        ///   </para>
        ///   <para>-or-</para>
        ///   <para>
        ///     The specified password is incorrect.
        ///   </para>
        ///   <para>-or-</para>
        ///   <para>
        ///     The value does not represent an ML-DSA key.
        ///   </para>
        ///   <para>-or-</para>
        ///   <para>
        ///     <paramref name="source" /> contains trailing data after the ASN.1 structure.
        ///   </para>
        ///   <para>-or-</para>
        ///   <para>
        ///     The algorithm-specific import failed.
        ///   </para>
        /// </exception>
        /// <exception cref="PlatformNotSupportedException">
        ///   The platform does not support ML-DSA. Callers can use the <see cref="IsSupported" /> property
        ///   to determine if the platform supports ML-DSA.
        /// </exception>
        public static MLDsa ImportEncryptedPkcs8PrivateKey(ReadOnlySpan<char> password, ReadOnlySpan<byte> source)
        {
            Helpers.ThrowIfAsnInvalidLength(source);
            ThrowIfNotSupported();

            return KeyFormatHelper.DecryptPkcs8(
                password,
                source,
                ImportPkcs8PrivateKey,
                out _);
        }

        /// <inheritdoc cref="ImportEncryptedPkcs8PrivateKey(ReadOnlySpan{char}, ReadOnlySpan{byte})" />
        /// <exception cref="ArgumentNullException">
        ///   <paramref name="password" /> or <paramref name="source" /> is <see langword="null" />.
        /// </exception>
        public static MLDsa ImportEncryptedPkcs8PrivateKey(string password, byte[] source)
        {
            ArgumentNullException.ThrowIfNull(password);
            ArgumentNullException.ThrowIfNull(source);

            return ImportEncryptedPkcs8PrivateKey(password.AsSpan(), new ReadOnlySpan<byte>(source));
        }

        /// <summary>
        ///   Imports an ML-DSA key from an RFC 7468 PEM-encoded string.
        /// </summary>
        /// <param name="source">
        ///   The text of the PEM key to import.
        /// </param>
        /// <returns>
        ///   The imported ML-DSA key.
        /// </returns>
        /// <exception cref="ArgumentException">
        ///   <para><paramref name="source" /> contains an encrypted PEM-encoded key.</para>
        ///   <para>-or-</para>
        ///   <para><paramref name="source" /> contains multiple PEM-encoded ML-DSA keys.</para>
        ///   <para>-or-</para>
        ///   <para><paramref name="source" /> contains no PEM-encoded ML-DSA keys.</para>
        /// </exception>
        /// <exception cref="CryptographicException">
        ///   An error occurred while importing the key.
        /// </exception>
        /// <exception cref="PlatformNotSupportedException">
        ///   The platform does not support ML-DSA. Callers can use the <see cref="IsSupported" /> property
        ///   to determine if the platform supports ML-DSA.
        /// </exception>
        /// <remarks>
        ///   <para>
        ///     Unsupported or malformed PEM-encoded objects will be ignored. If multiple supported PEM labels
        ///     are found, an exception is raised to prevent importing a key when the key is ambiguous.
        ///   </para>
        ///   <para>
        ///     This method supports the following PEM labels:
        ///     <list type="bullet">
        ///       <item><description>PUBLIC KEY</description></item>
        ///       <item><description>PRIVATE KEY</description></item>
        ///     </list>
        ///   </para>
        /// </remarks>
        public static MLDsa ImportFromPem(ReadOnlySpan<char> source)
        {
            ThrowIfNotSupported();

            return PemKeyHelpers.ImportFactoryPem<MLDsa>(source, label =>
                label switch
                {
                    PemLabels.Pkcs8PrivateKey => ImportPkcs8PrivateKey,
                    PemLabels.SpkiPublicKey => ImportSubjectPublicKeyInfo,
                    _ => null,
                });
        }

        /// <inheritdoc cref="ImportFromPem(ReadOnlySpan{char})" />
        /// <exception cref="ArgumentNullException">
        ///   <paramref name="source" /> is <see langword="null" />.
        /// </exception>
        public static MLDsa ImportFromPem(string source)
        {
            ArgumentNullException.ThrowIfNull(source);
            ThrowIfNotSupported();

            return ImportFromPem(source.AsSpan());
        }

        /// <summary>
        ///   Imports an ML-DSA key from an encrypted RFC 7468 PEM-encoded string.
        /// </summary>
        /// <param name="source">
        ///   The PEM text of the encrypted key to import.</param>
        /// <param name="password">
        ///   The password to use for decrypting the key material.
        /// </param>
        /// <exception cref="ArgumentException">
        ///   <para>
        ///     <paramref name="source"/> does not contain a PEM-encoded key with a recognized label.
        ///   </para>
        ///   <para>-or-</para>
        ///   <para>
        ///     <paramref name="source"/> contains multiple PEM-encoded keys with a recognized label.
        ///   </para>
        /// </exception>
        /// <exception cref="CryptographicException">
        ///   <para>
        ///     The password is incorrect.
        ///   </para>
        ///   <para>-or-</para>
        ///   <para>
        ///     The base-64 decoded contents of the PEM text from <paramref name="source" />
        ///     do not represent an ASN.1-BER-encoded PKCS#8 EncryptedPrivateKeyInfo structure.
        ///   </para>
        ///   <para>-or-</para>
        ///   <para>
        ///     The base-64 decoded contents of the PEM text from <paramref name="source" />
        ///     indicate the key is for an algorithm other than the algorithm
        ///     represented by this instance.
        ///   </para>
        ///   <para>-or-</para>
        ///   <para>
        ///     The base-64 decoded contents of the PEM text from <paramref name="source" />
        ///     represent the key in a format that is not supported.
        ///   </para>
        ///   <para>-or-</para>
        ///   <para>
        ///     An error occurred while importing the key.
        ///   </para>
        /// </exception>
        /// <exception cref="PlatformNotSupportedException">
        ///   The platform does not support ML-DSA. Callers can use the <see cref="IsSupported" /> property
        ///   to determine if the platform supports ML-DSA.
        /// </exception>
        /// <remarks>
        ///   <para>
        ///     When the base-64 decoded contents of <paramref name="source" /> indicate an algorithm that uses PBKDF1
        ///     (Password-Based Key Derivation Function 1) or PBKDF2 (Password-Based Key Derivation Function 2),
        ///     the password is converted to bytes via the UTF-8 encoding.
        ///   </para>
        ///   <para>
        ///     Unsupported or malformed PEM-encoded objects will be ignored. If multiple supported PEM labels
        ///     are found, an exception is thrown to prevent importing a key when
        ///     the key is ambiguous.
        ///   </para>
        ///   <para>This method supports the <c>ENCRYPTED PRIVATE KEY</c> PEM label.</para>
        /// </remarks>
        public static MLDsa ImportFromEncryptedPem(ReadOnlySpan<char> source, ReadOnlySpan<char> password)
        {
            ThrowIfNotSupported();

            return PemKeyHelpers.ImportEncryptedFactoryPem<MLDsa, char>(
                source,
                password,
                ImportEncryptedPkcs8PrivateKey);
        }

        /// <summary>
        ///   Imports an ML-DSA key from an encrypted RFC 7468 PEM-encoded string.
        /// </summary>
        /// <param name="source">
        ///   The PEM text of the encrypted key to import.</param>
        /// <param name="passwordBytes">
        ///   The bytes to use as a password when decrypting the key material.
        /// </param>
        /// <exception cref="ArgumentException">
        ///   <para>
        ///     <paramref name="source"/> does not contain a PEM-encoded key with a recognized label.
        ///   </para>
        ///   <para>-or-</para>
        ///   <para>
        ///     <paramref name="source"/> contains multiple PEM-encoded keys with a recognized label.
        ///   </para>
        /// </exception>
        /// <exception cref="CryptographicException">
        ///   <para>
        ///     The password is incorrect.
        ///   </para>
        ///   <para>-or-</para>
        ///   <para>
        ///     The base-64 decoded contents of the PEM text from <paramref name="source" />
        ///     do not represent an ASN.1-BER-encoded PKCS#8 EncryptedPrivateKeyInfo structure.
        ///   </para>
        ///   <para>-or-</para>
        ///   <para>
        ///     The base-64 decoded contents of the PEM text from <paramref name="source" />
        ///     indicate the key is for an algorithm other than the algorithm
        ///     represented by this instance.
        ///   </para>
        ///   <para>-or-</para>
        ///   <para>
        ///     The base-64 decoded contents of the PEM text from <paramref name="source" />
        ///     represent the key in a format that is not supported.
        ///   </para>
        ///   <para>-or-</para>
        ///   <para>
        ///     An error occurred while importing the key.
        ///   </para>
        /// </exception>
        /// <exception cref="PlatformNotSupportedException">
        ///   The platform does not support ML-DSA. Callers can use the <see cref="IsSupported" /> property
        ///   to determine if the platform supports ML-DSA.
        /// </exception>
        /// <remarks>
        ///   <para>
        ///     Unsupported or malformed PEM-encoded objects will be ignored. If multiple supported PEM labels
        ///     are found, an exception is thrown to prevent importing a key when
        ///     the key is ambiguous.
        ///   </para>
        ///   <para>This method supports the <c>ENCRYPTED PRIVATE KEY</c> PEM label.</para>
        /// </remarks>
        public static MLDsa ImportFromEncryptedPem(ReadOnlySpan<char> source, ReadOnlySpan<byte> passwordBytes)
        {
            ThrowIfNotSupported();

            return PemKeyHelpers.ImportEncryptedFactoryPem<MLDsa, byte>(
                source,
                passwordBytes,
                ImportEncryptedPkcs8PrivateKey);
        }

        /// <inheritdoc cref="ImportFromEncryptedPem(ReadOnlySpan{char}, ReadOnlySpan{char})" />
        /// <exception cref="ArgumentNullException">
        ///   <paramref name="source" /> or <paramref name="password" /> is <see langword="null" />.
        /// </exception>
        public static MLDsa ImportFromEncryptedPem(string source, string password)
        {
            ArgumentNullException.ThrowIfNull(source);
            ArgumentNullException.ThrowIfNull(password);
            ThrowIfNotSupported();

            return ImportFromEncryptedPem(source.AsSpan(), password.AsSpan());
        }

        /// <inheritdoc cref="ImportFromEncryptedPem(ReadOnlySpan{char}, ReadOnlySpan{byte})" />
        /// <exception cref="ArgumentNullException">
        ///   <paramref name="source" /> or <paramref name="passwordBytes" /> is <see langword="null" />.
        /// </exception>
        public static MLDsa ImportFromEncryptedPem(string source, byte[] passwordBytes)
        {
            ArgumentNullException.ThrowIfNull(source);
            ArgumentNullException.ThrowIfNull(passwordBytes);
            ThrowIfNotSupported();

            return ImportFromEncryptedPem(source.AsSpan(), new ReadOnlySpan<byte>(passwordBytes));
        }

        /// <summary>
        ///   Imports an ML-DSA public key in the FIPS 204 public key format.
        /// </summary>
        /// <param name="algorithm">
        ///   The specific ML-DSA algorithm for this key.
        /// </param>
        /// <param name="source">
        ///   The bytes of a FIPS 204 public key.
        /// </param>
        /// <returns>
        ///   The imported key.
        /// </returns>
        /// <exception cref="CryptographicException">
        ///   <para>
        ///     <paramref name="algorithm"/> is not a valid ML-DSA algorithm identifier.
        ///   </para>
        ///   <para>-or-</para>
        ///   <para>
        ///     <paramref name="source"/> is not the correct size for the specified algorithm.
        ///   </para>
        ///   <para>-or-</para>
        ///   <para>
        ///     An error occurred while importing the key.
        ///   </para>
        /// </exception>
        public static MLDsa ImportMLDsaPublicKey(MLDsaAlgorithm algorithm, ReadOnlySpan<byte> source)
        {
            ArgumentNullException.ThrowIfNull(algorithm);

            if (source.Length != algorithm.PublicKeySizeInBytes)
            {
                throw new ArgumentException(SR.Cryptography_KeyWrongSizeForAlgorithm, nameof(source));
            }

            ThrowIfNotSupported();
            return MLDsaImplementation.ImportPublicKey(algorithm, source);
        }

        /// <inheritdoc cref="ImportMLDsaPublicKey(MLDsaAlgorithm, ReadOnlySpan{byte})" />
        /// <exception cref="ArgumentNullException">
        ///   <paramref name="algorithm"/> or <paramref name="source" /> is <see langword="null" />.
        /// </exception>
        public static MLDsa ImportMLDsaPublicKey(MLDsaAlgorithm algorithm, byte[] source)
        {
            ArgumentNullException.ThrowIfNull(algorithm);
            ArgumentNullException.ThrowIfNull(source);

            return ImportMLDsaPublicKey(algorithm, new ReadOnlySpan<byte>(source));
        }

        /// <summary>
        ///   Imports an ML-DSA private key in the FIPS 204 secret key format.
        /// </summary>
        /// <param name="algorithm">
        ///   The specific ML-DSA algorithm for this key.
        /// </param>
        /// <param name="source">
        ///   The bytes of a FIPS 204 secret key.
        /// </param>
        /// <returns>
        ///   The imported key.
        /// </returns>
        /// <exception cref="CryptographicException">
        ///   <para>
        ///     <paramref name="algorithm"/> is not a valid ML-DSA algorithm identifier.
        ///   </para>
        ///   <para>-or-</para>
        ///   <para>
        ///     <paramref name="source"/> is not the correct size for the specified algorithm.
        ///   </para>
        ///   <para>-or-</para>
        ///   <para>
        ///     An error occurred while importing the key.
        ///   </para>
        /// </exception>
        public static MLDsa ImportMLDsaSecretKey(MLDsaAlgorithm algorithm, ReadOnlySpan<byte> source)
        {
            ArgumentNullException.ThrowIfNull(algorithm);

            if (source.Length != algorithm.SecretKeySizeInBytes)
            {
                throw new ArgumentException(SR.Cryptography_KeyWrongSizeForAlgorithm, nameof(source));
            }

            ThrowIfNotSupported();
            return MLDsaImplementation.ImportSecretKey(algorithm, source);
        }

        /// <inheritdoc cref="ImportMLDsaSecretKey(MLDsaAlgorithm, ReadOnlySpan{byte})" />
        /// <exception cref="ArgumentNullException">
        ///   <paramref name="algorithm"/> or <paramref name="source" /> is <see langword="null" />.
        /// </exception>
        public static MLDsa ImportMLDsaSecretKey(MLDsaAlgorithm algorithm, byte[] source)
        {
            ArgumentNullException.ThrowIfNull(algorithm);
            ArgumentNullException.ThrowIfNull(source);

            return ImportMLDsaSecretKey(algorithm, new ReadOnlySpan<byte>(source));
        }

        /// <summary>
        ///   Imports an ML-DSA private key from its private seed value.
        /// </summary>
        /// <param name="algorithm">
        ///   The specific ML-DSA algorithm for this key.
        /// </param>
        /// <param name="source">
        ///   The bytes the key seed.
        /// </param>
        /// <returns>
        ///   The imported key.
        /// </returns>
        /// <exception cref="CryptographicException">
        ///   <para>
        ///     <paramref name="algorithm"/> is not a valid ML-DSA algorithm identifier.
        ///   </para>
        ///   <para>-or-</para>
        ///   <para>
        ///     <paramref name="source"/> is not the correct size for the specified algorithm.
        ///   </para>
        ///   <para>-or-</para>
        ///   <para>
        ///     An error occurred while importing the key.
        ///   </para>
        /// </exception>
        public static MLDsa ImportMLDsaPrivateSeed(MLDsaAlgorithm algorithm, ReadOnlySpan<byte> source)
        {
            ArgumentNullException.ThrowIfNull(algorithm);

            if (source.Length != algorithm.PrivateSeedSizeInBytes)
            {
                throw new ArgumentException(SR.Cryptography_KeyWrongSizeForAlgorithm, nameof(source));
            }

            ThrowIfNotSupported();
            return MLDsaImplementation.ImportSeed(algorithm, source);
        }

        /// <inheritdoc cref="ImportMLDsaPrivateSeed(MLDsaAlgorithm, ReadOnlySpan{byte})" />
        /// <exception cref="ArgumentNullException">
        ///   <paramref name="algorithm"/> or <paramref name="source" /> is <see langword="null" />.
        /// </exception>
        public static MLDsa ImportMLDsaPrivateSeed(MLDsaAlgorithm algorithm, byte[] source)
        {
            ArgumentNullException.ThrowIfNull(algorithm);
            ArgumentNullException.ThrowIfNull(source);

            return ImportMLDsaPrivateSeed(algorithm, new ReadOnlySpan<byte>(source));
        }

        /// <summary>
        ///   Called by the <c>Dispose()</c> and <c>Finalize()</c> methods to release the managed and unmanaged
        ///   resources used by the current instance of the <see cref="MLDsa"/> class.
        /// </summary>
        /// <param name="disposing">
        ///   <see langword="true" /> to release managed and unmanaged resources;
        ///   <see langword="false" /> to release only unmanaged resources.
        /// </param>
        protected virtual void Dispose(bool disposing)
        {
        }

        /// <summary>
        ///   When overridden in a derived class, computes the signature of the specified data and context,
        ///   writing it into the provided buffer.
        /// </summary>
        /// <param name="data">
        ///   The data to sign.
        /// </param>
        /// <param name="context">
        ///   The signature context.
        /// </param>
        /// <param name="destination">
        ///   The buffer to receive the signature, which will always be the exactly correct size for the algorithm.
        /// </param>
        /// <exception cref="CryptographicException">
        ///   An error occurred while signing the data.
        /// </exception>
        protected abstract void SignDataCore(ReadOnlySpan<byte> data, ReadOnlySpan<byte> context, Span<byte> destination);

        /// <summary>
        ///   When overridden in a derived class, verifies the signature of the specified data and context.
        /// </summary>
        /// <param name="data">
        ///   The data to verify.
        /// </param>
        /// <param name="context">
        ///   The signature context.
        /// </param>
        /// <param name="signature">
        ///   The signature to verify.
        /// </param>
        /// <returns>
        ///   <see langword="true"/> if the signature validates the data; otherwise, <see langword="false"/>.
        /// </returns>
        /// <exception cref="CryptographicException">
        ///   An error occurred while verifying the data.
        /// </exception>
        protected abstract bool VerifyDataCore(ReadOnlySpan<byte> data, ReadOnlySpan<byte> context, ReadOnlySpan<byte> signature);

        /// <summary>
        ///   When overridden in a derived class, computes the pre-hash signature of the specified hash and context,
        ///   writing it into the provided buffer.
        /// </summary>
        /// <param name="hash">
        ///   The hash to sign.
        /// </param>
        /// <param name="context">
        ///   The signature context.
        /// </param>
        /// <param name="hashAlgorithmOid">
        ///   The OID of the hash algorithm used to create the hash.
        /// </param>
        /// <param name="destination">
        ///   The buffer to receive the signature, which will always be the exactly correct size for the algorithm.
        /// </param>
        /// <exception cref="CryptographicException">
        ///   An error occurred while signing the hash.
        /// </exception>
        protected abstract void SignPreHashCore(ReadOnlySpan<byte> hash, ReadOnlySpan<byte> context, string hashAlgorithmOid, Span<byte> destination);

        /// <summary>
        ///   When overridden in a derived class, verifies the pre-hash signature of the specified hash and context.
        /// </summary>
        /// <param name="hash">
        ///   The data to verify.
        /// </param>
        /// <param name="context">
        ///   The signature context.
        /// </param>
        /// <param name="hashAlgorithmOid">
        ///  The OID of the hash algorithm used to create the hash.
        /// </param>
        /// <param name="signature">
        ///   The signature to verify.
        /// </param>
        /// <returns>
        ///   <see langword="true"/> if the signature validates the hash; otherwise, <see langword="false"/>.
        /// </returns>
        /// <exception cref="CryptographicException">
        ///   An error occurred while verifying the hash.
        /// </exception>
        protected abstract bool VerifyPreHashCore(ReadOnlySpan<byte> hash, ReadOnlySpan<byte> context, string hashAlgorithmOid, ReadOnlySpan<byte> signature);

        /// <summary>
        ///   When overridden in a derived class, exports the FIPS 204 public key to the specified buffer.
        /// </summary>
        /// <param name="destination">
        ///   The buffer to receive the public key.
        /// </param>
        protected abstract void ExportMLDsaPublicKeyCore(Span<byte> destination);

        /// <summary>
        ///   When overridden in a derived class, exports the FIPS 204 secret key to the specified buffer.
        /// </summary>
        /// <param name="destination">
        ///   The buffer to receive the secret key.
        /// </param>
        protected abstract void ExportMLDsaSecretKeyCore(Span<byte> destination);

        /// <summary>
        ///   When overridden in a derived class, exports the private seed to the specified buffer.
        /// </summary>
        /// <param name="destination">
        ///   The buffer to receive the private seed.
        /// </param>
        protected abstract void ExportMLDsaPrivateSeedCore(Span<byte> destination);

        private AsnWriter ExportSubjectPublicKeyInfoCore()
        {
            int publicKeySizeInBytes = Algorithm.PublicKeySizeInBytes;
            byte[] rented = CryptoPool.Rent(publicKeySizeInBytes);

            try
            {
                Span<byte> publicKey = rented.AsSpan(0, publicKeySizeInBytes);
                ExportMLDsaPublicKeyCore(publicKey);

                // The ASN.1 overhead of a SubjectPublicKeyInfo encoding a public key is 22 bytes.
                // Round it off to 32. This checked operation should never throw because the inputs are not
                // user provided.
                int capacity = checked(32 + publicKeySizeInBytes);
                AsnWriter writer = new AsnWriter(AsnEncodingRules.DER, capacity);

                using (writer.PushSequence())
                {
                    using (writer.PushSequence())
                    {
                        writer.WriteObjectIdentifier(Algorithm.Oid);
                    }

                    writer.WriteBitString(publicKey);
                }

                Debug.Assert(writer.GetEncodedLength() <= capacity);
                return writer;
            }
            finally
            {
                // Public key does not need to be cleared.
                CryptoPool.Return(rented, clearSize: 0);
            }
        }

        private AsnWriter ExportEncryptedPkcs8PrivateKeyCore(ReadOnlySpan<byte> passwordBytes, PbeParameters pbeParameters)
        {
            AsnWriter tmp = ExportPkcs8PrivateKeyCallback(static pkcs8 =>
            {
                AsnWriter writer = new(AsnEncodingRules.BER, initialCapacity: pkcs8.Length);

                try
                {
                    writer.WriteEncodedValueForCrypto(pkcs8);
                }
                catch
                {
                    writer.Reset();
                    throw;
                }

                return writer;
            });

            try
            {
                return KeyFormatHelper.WriteEncryptedPkcs8(passwordBytes, tmp, pbeParameters);
            }
            finally
            {
                tmp.Reset();
            }
        }

        private AsnWriter ExportEncryptedPkcs8PrivateKeyCore(ReadOnlySpan<char> password, PbeParameters pbeParameters)
        {
            AsnWriter tmp = ExportPkcs8PrivateKeyCallback(static pkcs8 =>
            {
                AsnWriter writer = new(AsnEncodingRules.BER, initialCapacity: pkcs8.Length);

                try
                {
                    writer.WriteEncodedValueForCrypto(pkcs8);
                }
                catch
                {
                    writer.Reset();
                    throw;
                }

                return writer;
            });

            try
            {
                return KeyFormatHelper.WriteEncryptedPkcs8(password, tmp, pbeParameters);
            }
            finally
            {
                tmp.Reset();
            }
        }

        private TResult ExportPkcs8PrivateKeyCallback<TResult>(ExportPkcs8PrivateKeyFunc<TResult> func)
        {
            // A PKCS#8 ML-DSA secret key has an ASN.1 overhead of 28 bytes, assuming no attributes.
            // Make it an even 32 and that should give a good starting point for a buffer size.
            // The secret key is always larger than the seed so this buffer size can accommodate both.
            int size = Algorithm.SecretKeySizeInBytes + 32;
            // The buffer is only being passed out as a span, so the derived type can't meaningfully
            // hold on to it without being malicious.
            byte[] buffer = CryptoPool.Rent(size);
            int written;

            while (!TryExportPkcs8PrivateKeyCore(buffer, out written))
            {
                CryptoPool.Return(buffer);
                size = checked(size * 2);
                buffer = CryptoPool.Rent(size);
            }

            if ((uint)written > buffer.Length)
            {
                // We got a nonsense value written back. Clear the buffer, but don't put it back in the pool.
                CryptographicOperations.ZeroMemory(buffer);
                throw new CryptographicException();
            }

            try
            {
                return func(buffer.AsSpan(0, written));
            }
            finally
            {
                CryptoPool.Return(buffer, written);
            }
        }

        private static void MLDsaKeyReader(
            ReadOnlyMemory<byte> privateKeyContents,
            in AlgorithmIdentifierAsn algorithmIdentifier,
            out MLDsa dsa)
        {
            MLDsaAlgorithm algorithm = GetAlgorithmIdentifier(in algorithmIdentifier);
            MLDsaPrivateKeyAsn dsaKey = MLDsaPrivateKeyAsn.Decode(privateKeyContents, AsnEncodingRules.BER);

            if (dsaKey.Seed is ReadOnlyMemory<byte> seed)
            {
                if (seed.Length != algorithm.PrivateSeedSizeInBytes)
                {
                    throw new CryptographicException(SR.Cryptography_Der_Invalid_Encoding);
                }

                dsa = MLDsaImplementation.ImportMLDsaPrivateSeed(algorithm, seed.Span);
            }
            else if (dsaKey.ExpandedKey is ReadOnlyMemory<byte> expandedKey)
            {
                if (expandedKey.Length != algorithm.SecretKeySizeInBytes)
                {
                    throw new CryptographicException(SR.Cryptography_Der_Invalid_Encoding);
                }

                dsa = MLDsaImplementation.ImportSecretKey(algorithm, expandedKey.Span);
            }
            else if (dsaKey.Both is MLDsaPrivateKeyBothAsn both)
            {
                int secretKeySize = algorithm.SecretKeySizeInBytes;

                if (both.Seed.Length != algorithm.PrivateSeedSizeInBytes ||
                    both.ExpandedKey.Length != secretKeySize)
                {
                    throw new CryptographicException(SR.Cryptography_Der_Invalid_Encoding);
                }

                MLDsa key = MLDsaImplementation.ImportMLDsaPrivateSeed(algorithm, both.Seed.Span);
                byte[] rent = CryptoPool.Rent(secretKeySize);
                Span<byte> buffer = rent.AsSpan(0, secretKeySize);

                try
                {
                    key.ExportMLDsaSecretKey(buffer);

                    if (CryptographicOperations.FixedTimeEquals(buffer, both.ExpandedKey.Span))
                    {
                        dsa = key;
                    }
                    else
                    {
                        throw new CryptographicException(SR.Cryptography_MLDsaPkcs8KeyMismatch);
                    }
                }
                catch
                {
                    key.Dispose();
                    throw;
                }
                finally
                {
                    CryptoPool.Return(rent, secretKeySize);
                }
            }
            else
            {
                throw new CryptographicException(SR.Cryptography_Der_Invalid_Encoding);
            }
        }

        private static MLDsaAlgorithm GetAlgorithmIdentifier(ref readonly AlgorithmIdentifierAsn identifier)
        {
            MLDsaAlgorithm algorithm = MLDsaAlgorithm.GetMLDsaAlgorithmFromOid(identifier.Algorithm) ??
                throw new CryptographicException(
                    SR.Format(SR.Cryptography_UnknownAlgorithmIdentifier, identifier.Algorithm));

            if (identifier.Parameters.HasValue)
            {
                AsnWriter writer = new AsnWriter(AsnEncodingRules.DER);
                identifier.Encode(writer);
                throw Helpers.CreateAlgorithmUnknownException(writer);
            }

            return algorithm;
        }

        internal static void ThrowIfNotSupported()
        {
            if (!IsSupported)
            {
                throw new PlatformNotSupportedException(SR.Format(SR.Cryptography_AlgorithmNotSupported, nameof(MLDsa)));
            }
        }

<<<<<<< HEAD
        private delegate TResult ExportPkcs8PrivateKeyFunc<TResult>(ReadOnlySpan<byte> pkcs8);

        private sealed class DefaultMLDsaMuHash : MLDsaMuHash
        {
            private byte[] _keyState;
            private Shake256 _shake;
=======
        // Returns a hash algorithm identifier for an OID.
        // insufficientCollisionResistance is true if the hash algorithm is known, but does not meet the required
        // collision resistance from FIPS 204.
        private protected string? MapHashOidToAlgorithm(
            string hashOid,
            out int hashLengthInBytes,
            out bool insufficientCollisionResistance)
        {
            int hashLambda;
            string hashAlgorithmIdentifier;

            switch (hashOid)
            {
                case Oids.Md5:
                    hashLengthInBytes = 128 / 8;
                    insufficientCollisionResistance = true;
                    return HashAlgorithmNames.MD5;
                case Oids.Sha1:
                    hashLengthInBytes = 160 / 8;
                    insufficientCollisionResistance = true;
                    return HashAlgorithmNames.SHA1;
                case Oids.Sha256:
                    hashLengthInBytes = 256 / 8;
                    hashLambda = 256 / 2;
                    hashAlgorithmIdentifier = HashAlgorithmNames.SHA256;
                    break;
                case Oids.Sha3_256:
                    hashLengthInBytes = 256 / 8;
                    hashLambda = 256 / 2;
                    hashAlgorithmIdentifier = HashAlgorithmNames.SHA3_256;
                    break;
                case Oids.Sha384:
                    hashLengthInBytes = 384 / 8;
                    hashLambda = 384 / 2;
                    hashAlgorithmIdentifier = HashAlgorithmNames.SHA384;
                    break;
                case Oids.Sha3_384:
                    hashLengthInBytes = 384 / 8;
                    hashLambda = 384 / 2;
                    hashAlgorithmIdentifier = HashAlgorithmNames.SHA3_384;
                    break;
                case Oids.Sha512:
                    hashLengthInBytes = 512 / 8;
                    hashLambda = 512 / 2;
                    hashAlgorithmIdentifier = HashAlgorithmNames.SHA512;
                    break;
                case Oids.Sha3_512:
                    hashLengthInBytes = 512 / 8;
                    hashLambda = 512 / 2;
                    hashAlgorithmIdentifier = HashAlgorithmNames.SHA3_512;
                    break;
                case Oids.Shake128: // SHAKE-128 with 256-bits of output
                    hashLengthInBytes = 256 / 8;
                    hashLambda = 256 / 2;
                    hashAlgorithmIdentifier = HashAlgorithmNames.SHAKE128;
                    break;
                case Oids.Shake256: // SHAKE-256 with 512-bits of output
                    hashLengthInBytes = 512 / 8;
                    hashLambda = 512 / 2;
                    hashAlgorithmIdentifier = HashAlgorithmNames.SHAKE256;
                    break;
                default:
                    hashLengthInBytes = 0;
                    insufficientCollisionResistance = false;
                    return null;
            }

            insufficientCollisionResistance = hashLambda < Algorithm.LambdaCollisionStrength;
            return hashAlgorithmIdentifier;
        }
>>>>>>> fdfd4c45

            private DefaultMLDsaMuHash(DefaultMLDsaMuHash toClone)
                : base(toClone.Key)
            {
                _shake = toClone._shake.Clone();

                // The key state is never updated after the initial computation,
                // so it doesn't need a full clone.
                _keyState = toClone._keyState;
            }

            internal DefaultMLDsaMuHash(MLDsa mldsa, ReadOnlySpan<byte> context)
                : base(mldsa)
            {
                // FIPS 204, 5.3, Algorithm 3:
                // M' = BytesToBits(IntegerToBytes(0, 1) || IntegerToBytes(|ctx|, 1) || ctx) || M
                // FIPS 204, 6.3, Algorithm 8:
                // tr = H(pk, 64)
                // mu = H(BytesToBits(tr) || M')
                //
                // So on Reset we need to know tr (64 bytes), the "pure" zero, the length of the context, and the context.
                _keyState = new byte[64 + 1 + 1 + context.Length];
                _shake = new Shake256();

                Span<byte> tr = _keyState.AsSpan(0, 64);

                using (CryptoPoolLease pk = CryptoPoolLease.Rent(mldsa.Algorithm.PublicKeySizeInBytes, skipClear: true))
                {
                    mldsa.ExportMLDsaPublicKey(pk.Span);
                    _shake.AppendData(pk.Span);
                    _shake.GetHashAndReset(tr);
                }

                // The "pure" signature marker.
                // It's already zero (because we used new[]), but let's set it anyways.
                _keyState[64] = 0;
                _keyState[65] = checked((byte)context.Length);
                context.CopyTo(_keyState.AsSpan(66));
                _shake.AppendData(_keyState);
            }

            protected override void Dispose(bool disposing)
            {
                if (disposing)
                {
                    _shake.Dispose();
                    _keyState = null!;
                    _shake = null!;
                }
            }

            protected override void AppendDataCore(ReadOnlySpan<byte> data) =>
                _shake.AppendData(data);

            protected override void GetCurrentHashCore(Span<byte> destination) =>
                _shake.GetCurrentHash(destination);

            protected override void GetHashAndResetCore(Span<byte> destination)
            {
                _shake.GetHashAndReset(destination);
                _shake.AppendData(_keyState);
            }

            protected override MLDsaMuHash CloneCore()
            {
                return new DefaultMLDsaMuHash(this);
            }
        }
    }
}<|MERGE_RESOLUTION|>--- conflicted
+++ resolved
@@ -2325,14 +2325,6 @@
             }
         }
 
-<<<<<<< HEAD
-        private delegate TResult ExportPkcs8PrivateKeyFunc<TResult>(ReadOnlySpan<byte> pkcs8);
-
-        private sealed class DefaultMLDsaMuHash : MLDsaMuHash
-        {
-            private byte[] _keyState;
-            private Shake256 _shake;
-=======
         // Returns a hash algorithm identifier for an OID.
         // insufficientCollisionResistance is true if the hash algorithm is known, but does not meet the required
         // collision resistance from FIPS 204.
@@ -2403,7 +2395,13 @@
             insufficientCollisionResistance = hashLambda < Algorithm.LambdaCollisionStrength;
             return hashAlgorithmIdentifier;
         }
->>>>>>> fdfd4c45
+
+        private delegate TResult ExportPkcs8PrivateKeyFunc<TResult>(ReadOnlySpan<byte> pkcs8);
+
+        private sealed class DefaultMLDsaMuHash : MLDsaMuHash
+        {
+            private byte[] _keyState;
+            private Shake256 _shake;
 
             private DefaultMLDsaMuHash(DefaultMLDsaMuHash toClone)
                 : base(toClone.Key)
