--- conflicted
+++ resolved
@@ -335,11 +335,6 @@
             {
                 // The algorithm is UTF8 so we'll be loading two UTF-16 vectors to narrow them into a
                 // single UTF8 ASCII vector - the implementation can be shared with UTF8 paths.
-<<<<<<< HEAD
-                Vector128<ushort> vec1 = Vector128.LoadUnsafe(ref srcRef, offset);
-                Vector128<ushort> vec2 = Vector128.LoadUnsafe(ref srcRef, offset + (nuint)Vector128<ushort>.Count);
-                Vector128<byte> vec = Vector128.NarrowNative(vec1, vec2);
-=======
                 Vector128<byte> vec;
 
                 if (typeof(TChar) == typeof(byte))
@@ -359,7 +354,7 @@
                     Vector128<ushort> vec1 = Vector128.LoadUnsafe(ref srcRef, offset).AsUInt16();
                     Vector128<ushort> vec2 = Vector128.LoadUnsafe(ref srcRef, offset + (nuint)Vector128<ushort>.Count).AsUInt16();
 
-                    vec = Ascii.ExtractAsciiVector(vec1, vec2);
+                    vec = Vector128.NarrowNative(vec1, vec2);
 
                     if (!Utf16Utility.AllCharsInVectorAreAscii(vec1 | vec2))
                     {
@@ -367,7 +362,6 @@
                         break;
                     }
                 }
->>>>>>> 3abbf997
 
                 // Based on "Algorithm #3" https://github.com/WojciechMula/toys/blob/master/simd-parse-hex/geoff_algorithm.cpp
                 // by Geoff Langdale and Wojciech Mula
