// Licensed to the .NET Foundation under one or more agreements.
// The .NET Foundation licenses this file to you under the MIT license.

#nullable enable

//
// Types in this file are used for generated p/invokes (docs/design/features/source-generator-pinvokes.md).
//
namespace System.Runtime.InteropServices
{
    [AttributeUsage(AttributeTargets.Class | AttributeTargets.Struct)]
#if LIBRARYIMPORT_GENERATOR_TEST
    public
#else
    internal
#endif
    sealed class GeneratedMarshallingAttribute : Attribute
    {
    }

<<<<<<< HEAD
    [AttributeUsage(AttributeTargets.Struct | AttributeTargets.Class | AttributeTargets.Enum | AttributeTargets.Delegate)]
#if DLLIMPORT_GENERATOR_TEST
=======
    [AttributeUsage(AttributeTargets.Struct | AttributeTargets.Class)]
#if LIBRARYIMPORT_GENERATOR_TEST
>>>>>>> 136b312b
    public
#else
    internal
#endif
    sealed class NativeMarshallingAttribute : Attribute
    {
        public NativeMarshallingAttribute(Type nativeType)
        {
            NativeType = nativeType;
        }

        public Type NativeType { get; }
    }

<<<<<<< HEAD
    [AttributeUsage(AttributeTargets.Parameter | AttributeTargets.ReturnValue, AllowMultiple = true)]
#if DLLIMPORT_GENERATOR_TEST
=======
    [AttributeUsage(AttributeTargets.Parameter | AttributeTargets.ReturnValue | AttributeTargets.Field, AllowMultiple = true)]
#if LIBRARYIMPORT_GENERATOR_TEST
>>>>>>> 136b312b
    public
#else
    internal
#endif
    sealed class MarshalUsingAttribute : Attribute
    {
        public MarshalUsingAttribute()
        {
            CountElementName = string.Empty;
        }

        public MarshalUsingAttribute(Type nativeType)
            : this()
        {
            NativeType = nativeType;
        }

        public Type? NativeType { get; }

        public string CountElementName { get; set; }

        public int ConstantElementCount { get; set; }

        public int ElementIndirectionDepth { get; set; }

        public const string ReturnsCountValue = "return-value";
    }

<<<<<<< HEAD
    [AttributeUsage(AttributeTargets.Struct)]
#if DLLIMPORT_GENERATOR_TEST
=======
    [AttributeUsage(AttributeTargets.Struct | AttributeTargets.Class)]
#if LIBRARYIMPORT_GENERATOR_TEST
>>>>>>> 136b312b
    public
#else
    internal
#endif
    sealed class CustomTypeMarshallerAttribute : Attribute
    {
        public CustomTypeMarshallerAttribute(Type managedType, CustomTypeMarshallerKind marshallerKind = CustomTypeMarshallerKind.Value)
        {
            ManagedType = managedType;
            MarshallerKind = marshallerKind;
        }

        public Type ManagedType { get; }
        public CustomTypeMarshallerKind MarshallerKind { get; }
        public int BufferSize { get; set; }

        /// <summary>
        /// This type is used as a placeholder for the first generic parameter when generic parameters cannot be used
        /// to identify the managed type (i.e. when the marshaller type is generic over T and the managed type is T[])
        /// </summary>
        public struct GenericPlaceholder
        {
        }
    }
}<|MERGE_RESOLUTION|>--- conflicted
+++ resolved
@@ -18,13 +18,8 @@
     {
     }
 
-<<<<<<< HEAD
     [AttributeUsage(AttributeTargets.Struct | AttributeTargets.Class | AttributeTargets.Enum | AttributeTargets.Delegate)]
-#if DLLIMPORT_GENERATOR_TEST
-=======
-    [AttributeUsage(AttributeTargets.Struct | AttributeTargets.Class)]
 #if LIBRARYIMPORT_GENERATOR_TEST
->>>>>>> 136b312b
     public
 #else
     internal
@@ -39,13 +34,8 @@
         public Type NativeType { get; }
     }
 
-<<<<<<< HEAD
     [AttributeUsage(AttributeTargets.Parameter | AttributeTargets.ReturnValue, AllowMultiple = true)]
-#if DLLIMPORT_GENERATOR_TEST
-=======
-    [AttributeUsage(AttributeTargets.Parameter | AttributeTargets.ReturnValue | AttributeTargets.Field, AllowMultiple = true)]
 #if LIBRARYIMPORT_GENERATOR_TEST
->>>>>>> 136b312b
     public
 #else
     internal
@@ -74,13 +64,8 @@
         public const string ReturnsCountValue = "return-value";
     }
 
-<<<<<<< HEAD
     [AttributeUsage(AttributeTargets.Struct)]
-#if DLLIMPORT_GENERATOR_TEST
-=======
-    [AttributeUsage(AttributeTargets.Struct | AttributeTargets.Class)]
 #if LIBRARYIMPORT_GENERATOR_TEST
->>>>>>> 136b312b
     public
 #else
     internal
