// Licensed to the .NET Foundation under one or more agreements.
// The .NET Foundation licenses this file to you under the MIT license.

namespace System
{
    internal static class Experimentals
    {
        internal const string SharedUrlFormat = "https://aka.ms/dotnet-warnings/{0}";

        // Please see docs\project\list-of-diagnostics.md for instructions on the steps required
        // to introduce an experimental API, claim a diagnostic id, and ensure the
        // "aka.ms/dotnet-warnings/{0}" URL points to documentation for the API.
        // The diagnostic IDs reserved for experimental APIs are SYSLIB5### (SYSLIB5001 - SYSLIB5999).

        // When an API is no longer marked as experimental, the diagnostic ID should be removed from this file
        // but retained in the table in docs\project\list-of-diagnostics.md to prevent reuse. Be sure to remove
        // suppressions from the codebase as well.

        // Tensor<T> and related APIs in System.Numerics.Tensors are experimental in .NET 9
        internal const string TensorTDiagId = "SYSLIB5001";

<<<<<<< HEAD
        // System.Runtime.Intrinsics.Arm.Sve is experimental in .NET 9
        internal const string ArmSveDiagId = "SYSLIB5002";
=======
        // SystemColors alternate colors are marked as [Experimental] in .NET 9
        internal const string SystemColorsDiagId = "SYSLIB5002";
>>>>>>> 63cb7ec3

        // When adding a new diagnostic ID, add it to the table in docs\project\list-of-diagnostics.md as well.
        // Keep new const identifiers above this comment.
    }
}<|MERGE_RESOLUTION|>--- conflicted
+++ resolved
@@ -19,13 +19,11 @@
         // Tensor<T> and related APIs in System.Numerics.Tensors are experimental in .NET 9
         internal const string TensorTDiagId = "SYSLIB5001";
 
-<<<<<<< HEAD
-        // System.Runtime.Intrinsics.Arm.Sve is experimental in .NET 9
-        internal const string ArmSveDiagId = "SYSLIB5002";
-=======
         // SystemColors alternate colors are marked as [Experimental] in .NET 9
         internal const string SystemColorsDiagId = "SYSLIB5002";
->>>>>>> 63cb7ec3
+
+        // System.Runtime.Intrinsics.Arm.Sve is experimental in .NET 9
+        internal const string ArmSveDiagId = "SYSLIB5003";
 
         // When adding a new diagnostic ID, add it to the table in docs\project\list-of-diagnostics.md as well.
         // Keep new const identifiers above this comment.
