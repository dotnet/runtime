// Licensed to the .NET Foundation under one or more agreements.
// The .NET Foundation licenses this file to you under the MIT license.

using System.Diagnostics.CodeAnalysis;

namespace Microsoft.Extensions.Configuration.Xml
{
    /// <summary>
    /// An XML file based <see cref="FileConfigurationSource"/>.
    /// </summary>
<<<<<<< HEAD
    [RequiresUnreferencedCode(XmlDocumentDecryptor.RequiresUnreferencedCodeMessage)]
=======
    [RequiresDynamicCode(XmlDocumentDecryptor.RequiresDynamicCodeMessage)]
>>>>>>> 965a1bee
    public class XmlConfigurationSource : FileConfigurationSource
    {
        /// <summary>
        /// Builds the <see cref="XmlConfigurationProvider"/> for this source.
        /// </summary>
        /// <param name="builder">The <see cref="IConfigurationBuilder"/>.</param>
        /// <returns>A <see cref="XmlConfigurationProvider"/></returns>
        public override IConfigurationProvider Build(IConfigurationBuilder builder)
        {
            EnsureDefaults(builder);
            return new XmlConfigurationProvider(this);
        }
    }
}<|MERGE_RESOLUTION|>--- conflicted
+++ resolved
@@ -8,11 +8,8 @@
     /// <summary>
     /// An XML file based <see cref="FileConfigurationSource"/>.
     /// </summary>
-<<<<<<< HEAD
+    [RequiresDynamicCode(XmlDocumentDecryptor.RequiresDynamicCodeMessage)]
     [RequiresUnreferencedCode(XmlDocumentDecryptor.RequiresUnreferencedCodeMessage)]
-=======
-    [RequiresDynamicCode(XmlDocumentDecryptor.RequiresDynamicCodeMessage)]
->>>>>>> 965a1bee
     public class XmlConfigurationSource : FileConfigurationSource
     {
         /// <summary>
