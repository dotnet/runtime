<Project Sdk="Microsoft.NET.Sdk">

  <PropertyGroup>
    <TargetFrameworks>$(NetCoreAppCurrent);$(NetCoreAppPrevious);$(NetCoreAppMinimum);netstandard2.0;$(NetFrameworkMinimum)</TargetFrameworks>
    <EnableDefaultItems>true</EnableDefaultItems>
    <IsPackable>true</IsPackable>
    <PackageDescription>XML configuration provider implementation for Microsoft.Extensions.Configuration. This package enables you to read configuration parameters from XML files. You can use XmlConfigurationExtensions.AddXmlFile extension method on IConfigurationBuilder to add XML configuration provider to the configuration builder.</PackageDescription>
  </PropertyGroup>

  <ItemGroup>
    <ProjectReference Include="$(LibrariesProjectRoot)Microsoft.Extensions.Configuration\src\Microsoft.Extensions.Configuration.csproj" />
    <ProjectReference Include="$(LibrariesProjectRoot)Microsoft.Extensions.Configuration.Abstractions\src\Microsoft.Extensions.Configuration.Abstractions.csproj" />
    <ProjectReference Include="$(LibrariesProjectRoot)Microsoft.Extensions.Configuration.FileExtensions\src\Microsoft.Extensions.Configuration.FileExtensions.csproj" />
    <ProjectReference Include="$(LibrariesProjectRoot)Microsoft.Extensions.FileProviders.Abstractions\src\Microsoft.Extensions.FileProviders.Abstractions.csproj" />
    <ProjectReference Include="$(LibrariesProjectRoot)System.Security.Cryptography.Xml\src\System.Security.Cryptography.Xml.csproj" />
    <Compile Include="$(CommonPath)System\ThrowHelper.cs"
             Link="Common\System\ThrowHelper.cs" />
  </ItemGroup>

<<<<<<< HEAD
  <ItemGroup Condition="'$(TargetFrameworkIdentifier)' != '.NETCoreApp'">
    <Compile Include="$(CoreLibSharedDir)System\Diagnostics\CodeAnalysis\RequiresUnreferencedCodeAttribute.cs" />
  </ItemGroup>

=======
  <ItemGroup Condition="!$([MSBuild]::IsTargetFrameworkCompatible('$(TargetFramework)', 'net7.0'))">
    <Compile Include="$(CoreLibSharedDir)System\Diagnostics\CodeAnalysis\RequiresDynamicCodeAttribute.cs" />
  </ItemGroup>
  
>>>>>>> 965a1bee
  <ItemGroup Condition="'$(TargetFrameworkIdentifier)' == '.NETFramework'">
    <Reference Include="System.Security" />
  </ItemGroup>

</Project><|MERGE_RESOLUTION|>--- conflicted
+++ resolved
@@ -17,17 +17,14 @@
              Link="Common\System\ThrowHelper.cs" />
   </ItemGroup>
 
-<<<<<<< HEAD
   <ItemGroup Condition="'$(TargetFrameworkIdentifier)' != '.NETCoreApp'">
     <Compile Include="$(CoreLibSharedDir)System\Diagnostics\CodeAnalysis\RequiresUnreferencedCodeAttribute.cs" />
   </ItemGroup>
 
-=======
   <ItemGroup Condition="!$([MSBuild]::IsTargetFrameworkCompatible('$(TargetFramework)', 'net7.0'))">
     <Compile Include="$(CoreLibSharedDir)System\Diagnostics\CodeAnalysis\RequiresDynamicCodeAttribute.cs" />
   </ItemGroup>
   
->>>>>>> 965a1bee
   <ItemGroup Condition="'$(TargetFrameworkIdentifier)' == '.NETFramework'">
     <Reference Include="System.Security" />
   </ItemGroup>
