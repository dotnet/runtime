--- conflicted
+++ resolved
@@ -98,12 +98,9 @@
         /// <param name="document">The document.</param>
         /// <returns>An XmlReader which can read the document.</returns>
         [UnsupportedOSPlatform("browser")]
-<<<<<<< HEAD
         [UnsupportedOSPlatform("wasi")]
-=======
         [RequiresDynamicCode(RequiresDynamicCodeMessage)]
         [RequiresUnreferencedCode(RequiresUnreferencedCodeMessage)]
->>>>>>> 8290921b
         protected virtual XmlReader DecryptDocumentAndCreateXmlReader(XmlDocument document)
         {
             // Perform the actual decryption step, updating the XmlDocument in-place.
