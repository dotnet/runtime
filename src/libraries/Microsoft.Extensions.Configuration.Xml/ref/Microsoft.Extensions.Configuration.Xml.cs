--- conflicted
+++ resolved
@@ -51,14 +51,10 @@
         [System.Diagnostics.CodeAnalysis.RequiresDynamicCodeAttribute("Microsoft.Extensions.Configuration.Xml can use EncryptedXml which may contain XSLTs in the xml. XSLTs require dynamic code.")]
         [System.Diagnostics.CodeAnalysis.RequiresUnreferencedCodeAttribute("Microsoft.Extensions.Configuration.Xml can use EncryptedXml. If you use encrypted XML files, your application might not have the algorithm implementations it needs. To avoid this problem, one option you can use is a DynamicDependency attribute to keep the algorithm implementations in your application.")]
         public System.Xml.XmlReader CreateDecryptingXmlReader(System.IO.Stream input, System.Xml.XmlReaderSettings? settings) { throw null; }
-<<<<<<< HEAD
-        [System.Runtime.Versioning.UnsupportedOSPlatform("browser")]
-        [System.Runtime.Versioning.UnsupportedOSPlatform("wasi")]
-=======
         [System.Diagnostics.CodeAnalysis.RequiresDynamicCodeAttribute("Microsoft.Extensions.Configuration.Xml can use EncryptedXml which may contain XSLTs in the xml. XSLTs require dynamic code.")]
         [System.Diagnostics.CodeAnalysis.RequiresUnreferencedCodeAttribute("Microsoft.Extensions.Configuration.Xml can use EncryptedXml. If you use encrypted XML files, your application might not have the algorithm implementations it needs. To avoid this problem, one option you can use is a DynamicDependency attribute to keep the algorithm implementations in your application.")]
         [System.Runtime.Versioning.UnsupportedOSPlatformAttribute("browser")]
->>>>>>> 8290921b
+        [System.Runtime.Versioning.UnsupportedOSPlatform("wasi")]
         protected virtual System.Xml.XmlReader DecryptDocumentAndCreateXmlReader(System.Xml.XmlDocument document) { throw null; }
     }
     [System.Diagnostics.CodeAnalysis.RequiresDynamicCodeAttribute("Microsoft.Extensions.Configuration.Xml can use EncryptedXml which may contain XSLTs in the xml. XSLTs require dynamic code.")]
