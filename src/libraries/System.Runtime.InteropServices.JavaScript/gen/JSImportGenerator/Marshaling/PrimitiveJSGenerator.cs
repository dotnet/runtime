﻿// Licensed to the .NET Foundation under one or more agreements.
// The .NET Foundation licenses this file to you under the MIT license.

using System.Collections.Generic;
using System.Runtime.InteropServices.JavaScript;
using Microsoft.CodeAnalysis.CSharp;
using Microsoft.CodeAnalysis.CSharp.Syntax;
using static Microsoft.CodeAnalysis.CSharp.SyntaxFactory;

namespace Microsoft.Interop.JavaScript
{
    internal class PrimitiveJSGenerator : BaseJSGenerator
    {
        public PrimitiveJSGenerator(MarshalerType marshalerType, IMarshallingGenerator inner)
            : base(marshalerType, inner)
        {
        }

        public PrimitiveJSGenerator(MarshalerType marshalerType)
            : base(marshalerType, new Forwarder())
        {
        }

        public override IEnumerable<StatementSyntax> Generate(TypePositionInfo info, StubCodeContext context)
        {
            string argName = context.GetAdditionalIdentifier(info, "js_arg");
            var target = info.IsManagedReturnPosition
                ? Constants.ArgumentReturn
                : argName;

            var source = info.IsManagedReturnPosition
                ? Argument(IdentifierName(context.GetIdentifiers(info).native))
                : _inner.AsArgument(info, context);

<<<<<<< HEAD
            if (context.CurrentStage == StubCodeContext.Stage.Unmarshal && context.Direction == MarshalDirection.ManagedToUnmanaged && info.IsManagedReturnPosition)
=======
            if (context.CurrentStage == StubCodeContext.Stage.UnmarshalCapture && context.Direction == CustomTypeMarshallingDirection.In && info.IsManagedReturnPosition)
>>>>>>> cb1343da
            {
                yield return ToManagedMethod(target, source);
            }

            if (context.CurrentStage == StubCodeContext.Stage.Marshal && context.Direction == MarshalDirection.UnmanagedToManaged && info.IsManagedReturnPosition)
            {
                yield return ToJSMethod(target, source);
            }

            foreach (var x in base.Generate(info, context))
            {
                yield return x;
            }

<<<<<<< HEAD
            if (context.CurrentStage == StubCodeContext.Stage.Invoke && context.Direction == MarshalDirection.ManagedToUnmanaged && !info.IsManagedReturnPosition)
=======
            if (context.CurrentStage == StubCodeContext.Stage.PinnedMarshal && context.Direction == CustomTypeMarshallingDirection.In && !info.IsManagedReturnPosition)
>>>>>>> cb1343da
            {
                yield return ToJSMethod(target, source);
            }

            if (context.CurrentStage == StubCodeContext.Stage.Unmarshal && context.Direction == MarshalDirection.UnmanagedToManaged && !info.IsManagedReturnPosition)
            {
                yield return ToManagedMethod(target, source);
            }
        }

        protected virtual ArgumentSyntax ToManagedMethodRefOrOut(ArgumentSyntax argument)
        {
            return argument.WithRefOrOutKeyword(Token(SyntaxKind.OutKeyword));
        }

        protected virtual ArgumentSyntax ToJSMethodRefOrOut(ArgumentSyntax argument)
        {
            return argument;
        }

        private StatementSyntax ToManagedMethod(string target, ArgumentSyntax source)
        {
            return ExpressionStatement(InvocationExpression(MemberAccessExpression(SyntaxKind.SimpleMemberAccessExpression,
                    IdentifierName(target), GetToManagedMethod(Type)))
                    .WithArgumentList(ArgumentList(SingletonSeparatedList(ToManagedMethodRefOrOut(source)))));
        }

        private StatementSyntax ToJSMethod(string target, ArgumentSyntax source)
        {
            return ExpressionStatement(InvocationExpression(MemberAccessExpression(SyntaxKind.SimpleMemberAccessExpression,
                    IdentifierName(target), GetToJSMethod(Type)))
                    .WithArgumentList(ArgumentList(SingletonSeparatedList(ToJSMethodRefOrOut(source)))));
        }
    }
}<|MERGE_RESOLUTION|>--- conflicted
+++ resolved
@@ -32,11 +32,7 @@
                 ? Argument(IdentifierName(context.GetIdentifiers(info).native))
                 : _inner.AsArgument(info, context);
 
-<<<<<<< HEAD
-            if (context.CurrentStage == StubCodeContext.Stage.Unmarshal && context.Direction == MarshalDirection.ManagedToUnmanaged && info.IsManagedReturnPosition)
-=======
-            if (context.CurrentStage == StubCodeContext.Stage.UnmarshalCapture && context.Direction == CustomTypeMarshallingDirection.In && info.IsManagedReturnPosition)
->>>>>>> cb1343da
+            if (context.CurrentStage == StubCodeContext.Stage.UnmarshalCapture && context.Direction == MarshalDirection.ManagedToUnmanaged && info.IsManagedReturnPosition)
             {
                 yield return ToManagedMethod(target, source);
             }
@@ -51,11 +47,7 @@
                 yield return x;
             }
 
-<<<<<<< HEAD
-            if (context.CurrentStage == StubCodeContext.Stage.Invoke && context.Direction == MarshalDirection.ManagedToUnmanaged && !info.IsManagedReturnPosition)
-=======
-            if (context.CurrentStage == StubCodeContext.Stage.PinnedMarshal && context.Direction == CustomTypeMarshallingDirection.In && !info.IsManagedReturnPosition)
->>>>>>> cb1343da
+            if (context.CurrentStage == StubCodeContext.Stage.PinnedMarshal && context.Direction == MarshalDirection.ManagedToUnmanaged && !info.IsManagedReturnPosition)
             {
                 yield return ToJSMethod(target, source);
             }
