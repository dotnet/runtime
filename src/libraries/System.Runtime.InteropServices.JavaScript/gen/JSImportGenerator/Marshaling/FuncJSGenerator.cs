﻿// Licensed to the .NET Foundation under one or more agreements.
// The .NET Foundation licenses this file to you under the MIT license.

using System;
using System.Collections.Generic;
using System.Linq;
using System.Runtime.InteropServices.JavaScript;
using Microsoft.CodeAnalysis.CSharp;
using Microsoft.CodeAnalysis.CSharp.Syntax;
using static Microsoft.CodeAnalysis.CSharp.SyntaxFactory;

namespace Microsoft.Interop.JavaScript
{
    internal sealed class FuncJSGenerator : BaseJSGenerator
    {
        private bool _isAction;
        private MarshalerType[] _argumentMarshalerTypes;
        public FuncJSGenerator(bool isAction, MarshalerType[] argumentMarshalerTypes)
            : base(isAction ? MarshalerType.Action : MarshalerType.Function, new Forwarder())
        {
            _isAction = isAction;
            _argumentMarshalerTypes = argumentMarshalerTypes;
        }

        public override IEnumerable<ExpressionSyntax> GenerateBind(TypePositionInfo info, StubCodeContext context)
        {
            var args = _argumentMarshalerTypes.Select(x => Argument(MarshalerTypeName(x))).ToList();
            yield return InvocationExpression(MarshalerTypeName(Type), ArgumentList(SeparatedList(args)));
        }

        public override IEnumerable<StatementSyntax> Generate(TypePositionInfo info, StubCodeContext context)
        {
            var maxArgs = _isAction ? 3 : 4;
            if (_argumentMarshalerTypes.Length > maxArgs)
            {
                throw new MarshallingNotSupportedException(info, context)
                {
                    NotSupportedDetails = SR.FuncTooManyArgs
                };
            }

            string argName = context.GetAdditionalIdentifier(info, "js_arg");
            var target = info.IsManagedReturnPosition
                ? Constants.ArgumentReturn
                : argName;

            var source = info.IsManagedReturnPosition
                ? Argument(IdentifierName(context.GetIdentifiers(info).native))
                : _inner.AsArgument(info, context);

            var jsty = (JSFunctionTypeInfo)((JSMarshallingInfo)info.MarshallingAttributeInfo).TypeInfo;
            var sourceTypes = jsty.ArgsTypeInfo
                .Select(a => a.Syntax)
                .ToArray();

<<<<<<< HEAD
            if (context.CurrentStage == StubCodeContext.Stage.Unmarshal && context.Direction == MarshalDirection.ManagedToUnmanaged && info.IsManagedReturnPosition)
=======
            if (context.CurrentStage == StubCodeContext.Stage.UnmarshalCapture && context.Direction == CustomTypeMarshallingDirection.In && info.IsManagedReturnPosition)
>>>>>>> cb1343da
            {
                yield return ToManagedMethod(target, source, jsty);
            }

            if (context.CurrentStage == StubCodeContext.Stage.Marshal && context.Direction == MarshalDirection.UnmanagedToManaged && info.IsManagedReturnPosition)
            {
                yield return ToJSMethod(target, source, jsty);
            }

            foreach (var x in base.Generate(info, context))
            {
                yield return x;
            }

<<<<<<< HEAD
            if (context.CurrentStage == StubCodeContext.Stage.Invoke && context.Direction == MarshalDirection.ManagedToUnmanaged && !info.IsManagedReturnPosition)
=======
            if (context.CurrentStage == StubCodeContext.Stage.PinnedMarshal && context.Direction == CustomTypeMarshallingDirection.In && !info.IsManagedReturnPosition)
>>>>>>> cb1343da
            {
                yield return ToJSMethod(target, source, jsty);
            }

            if (context.CurrentStage == StubCodeContext.Stage.Unmarshal && context.Direction == MarshalDirection.UnmanagedToManaged && !info.IsManagedReturnPosition)
            {
                yield return ToManagedMethod(target, source, jsty);
            }
        }

        private StatementSyntax ToManagedMethod(string target, ArgumentSyntax source, JSFunctionTypeInfo info)
        {
            List<ArgumentSyntax> arguments = new List<ArgumentSyntax>();
            arguments.Add(source.WithRefOrOutKeyword(Token(SyntaxKind.OutKeyword)));
            for (int i = 0; i < info.ArgsTypeInfo.Length; i++)
            {
                var sourceType = info.ArgsTypeInfo[i];
                if (!_isAction && i + 1 == info.ArgsTypeInfo.Length)
                {
                    arguments.Add(ArgToManaged(i, sourceType.Syntax, _argumentMarshalerTypes[i]));
                }
                else
                {
                    arguments.Add(ArgToJS(i, sourceType.Syntax, _argumentMarshalerTypes[i]));
                }
            }

            return ExpressionStatement(InvocationExpression(MemberAccessExpression(SyntaxKind.SimpleMemberAccessExpression,
                    IdentifierName(target), GetToManagedMethod(Type)))
                .WithArgumentList(ArgumentList(SeparatedList(arguments))));
        }

        private StatementSyntax ToJSMethod(string target, ArgumentSyntax source, JSFunctionTypeInfo info)
        {
            List<ArgumentSyntax> arguments = new List<ArgumentSyntax>();
            arguments.Add(source);
            for (int i = 0; i < info.ArgsTypeInfo.Length; i++)
            {
                var sourceType = info.ArgsTypeInfo[i];
                if (!_isAction && i + 1 == info.ArgsTypeInfo.Length)
                {
                    arguments.Add(ArgToJS(i, sourceType.Syntax, _argumentMarshalerTypes[i]));
                }
                else
                {
                    arguments.Add(ArgToManaged(i, sourceType.Syntax, _argumentMarshalerTypes[i]));
                }
            }

            return ExpressionStatement(InvocationExpression(MemberAccessExpression(SyntaxKind.SimpleMemberAccessExpression,
                    IdentifierName(target), GetToJSMethod(Type)))
                .WithArgumentList(ArgumentList(SeparatedList(arguments))));
        }


        private static ArgumentSyntax ArgToJS(int i, TypeSyntax sourceType, MarshalerType marshalerType) => Argument(ParenthesizedLambdaExpression()
                            .WithModifiers(TokenList(Token(SyntaxKind.StaticKeyword)))
                            .WithParameterList(ParameterList(SeparatedList(new[]{
                        Parameter(Identifier("__delegate_arg_arg"+(i+1)))
                        .WithModifiers(TokenList(Token(SyntaxKind.RefKeyword)))
                        .WithType(IdentifierName(Constants.JSMarshalerArgumentGlobal)),
                        Parameter(Identifier("__delegate_arg"+(i+1)))
                        .WithType(sourceType)})))
                            .WithBlock(Block(SingletonList<StatementSyntax>(ExpressionStatement(
                                InvocationExpression(MemberAccessExpression(SyntaxKind.SimpleMemberAccessExpression,
                                IdentifierName("__delegate_arg_arg" + (i + 1)), GetToJSMethod(marshalerType)))
                                .WithArgumentList(ArgumentList(SeparatedList(new[]{
                            Argument(IdentifierName("__delegate_arg"+(i+1))),
                                }))))))));

        private static ArgumentSyntax ArgToManaged(int i, TypeSyntax sourceType, MarshalerType marshalerType) => Argument(ParenthesizedLambdaExpression()
                            .WithModifiers(TokenList(Token(SyntaxKind.StaticKeyword)))
                            .WithParameterList(ParameterList(SeparatedList(new[]{
                        Parameter(Identifier("__delegate_arg_arg"+(i+1)))
                        .WithModifiers(TokenList(Token(SyntaxKind.RefKeyword)))
                        .WithType(IdentifierName(Constants.JSMarshalerArgumentGlobal)),
                        Parameter(Identifier("__delegate_arg"+(i+1)))
                        .WithModifiers(TokenList(Token(SyntaxKind.OutKeyword)))
                        .WithType(sourceType)})))
                            .WithBlock(Block(SingletonList<StatementSyntax>(ExpressionStatement(
                                InvocationExpression(MemberAccessExpression(SyntaxKind.SimpleMemberAccessExpression,
                                IdentifierName("__delegate_arg_arg" + (i + 1)), GetToManagedMethod(marshalerType)))
                                .WithArgumentList(ArgumentList(SeparatedList(new[]{
                            Argument(IdentifierName("__delegate_arg"+(i+1))).WithRefOrOutKeyword(Token(SyntaxKind.OutKeyword)),
                                }))))))));
    }
}<|MERGE_RESOLUTION|>--- conflicted
+++ resolved
@@ -53,11 +53,7 @@
                 .Select(a => a.Syntax)
                 .ToArray();
 
-<<<<<<< HEAD
-            if (context.CurrentStage == StubCodeContext.Stage.Unmarshal && context.Direction == MarshalDirection.ManagedToUnmanaged && info.IsManagedReturnPosition)
-=======
-            if (context.CurrentStage == StubCodeContext.Stage.UnmarshalCapture && context.Direction == CustomTypeMarshallingDirection.In && info.IsManagedReturnPosition)
->>>>>>> cb1343da
+            if (context.CurrentStage == StubCodeContext.Stage.UnmarshalCapture && context.Direction == MarshalDirection.ManagedToUnmanaged && info.IsManagedReturnPosition)
             {
                 yield return ToManagedMethod(target, source, jsty);
             }
@@ -72,11 +68,7 @@
                 yield return x;
             }
 
-<<<<<<< HEAD
-            if (context.CurrentStage == StubCodeContext.Stage.Invoke && context.Direction == MarshalDirection.ManagedToUnmanaged && !info.IsManagedReturnPosition)
-=======
-            if (context.CurrentStage == StubCodeContext.Stage.PinnedMarshal && context.Direction == CustomTypeMarshallingDirection.In && !info.IsManagedReturnPosition)
->>>>>>> cb1343da
+            if (context.CurrentStage == StubCodeContext.Stage.PinnedMarshal && context.Direction == MarshalDirection.ManagedToUnmanaged && !info.IsManagedReturnPosition)
             {
                 yield return ToJSMethod(target, source, jsty);
             }
