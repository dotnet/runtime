﻿// Licensed to the .NET Foundation under one or more agreements.
// The .NET Foundation licenses this file to you under the MIT license.

using System.Collections.Generic;
using System.Runtime.InteropServices.JavaScript;
using Microsoft.CodeAnalysis.CSharp;
using Microsoft.CodeAnalysis.CSharp.Syntax;
using static Microsoft.CodeAnalysis.CSharp.SyntaxFactory;

namespace Microsoft.Interop.JavaScript
{
    internal sealed class TaskJSGenerator : BaseJSGenerator
    {
        private MarshalerType _resultMarshalerType;
        public TaskJSGenerator(MarshalerType resultMarshalerType)
            : base(MarshalerType.Task, new Forwarder())
        {
            _resultMarshalerType = resultMarshalerType;
        }

        public override IEnumerable<ExpressionSyntax> GenerateBind(TypePositionInfo info, StubCodeContext context)
        {
            var jsty = (JSTaskTypeInfo)((JSMarshallingInfo)info.MarshallingAttributeInfo).TypeInfo;
            if (jsty.ResultTypeInfo is JSSimpleTypeInfo(KnownManagedType.Void))
            {
                yield return InvocationExpression(MarshalerTypeName(MarshalerType.Task), ArgumentList());
            }
            else
            {
                yield return InvocationExpression(MarshalerTypeName(MarshalerType.Task),
                    ArgumentList(SingletonSeparatedList(Argument(MarshalerTypeName(_resultMarshalerType)))));
            }
        }

        public override IEnumerable<StatementSyntax> Generate(TypePositionInfo info, StubCodeContext context)
        {
            var jsty = (JSTaskTypeInfo)((JSMarshallingInfo)info.MarshallingAttributeInfo).TypeInfo;

            string argName = context.GetAdditionalIdentifier(info, "js_arg");
            var target = info.IsManagedReturnPosition
                ? Constants.ArgumentReturn
                : argName;

            var source = info.IsManagedReturnPosition
                ? Argument(IdentifierName(context.GetIdentifiers(info).native))
                : _inner.AsArgument(info, context);

<<<<<<< HEAD
            if (context.CurrentStage == StubCodeContext.Stage.Unmarshal && context.Direction == MarshalDirection.ManagedToUnmanaged && info.IsManagedReturnPosition)
=======
            if (context.CurrentStage == StubCodeContext.Stage.UnmarshalCapture && context.Direction == CustomTypeMarshallingDirection.In && info.IsManagedReturnPosition)
>>>>>>> cb1343da
            {
                yield return jsty.ResultTypeInfo is JSSimpleTypeInfo(KnownManagedType.Void)
                    ? ToManagedMethodVoid(target, source)
                    : ToManagedMethod(target, source, jsty.ResultTypeInfo.Syntax);
            }

            if (context.CurrentStage == StubCodeContext.Stage.Marshal && context.Direction == MarshalDirection.UnmanagedToManaged && info.IsManagedReturnPosition)
            {
                yield return jsty.ResultTypeInfo is JSSimpleTypeInfo(KnownManagedType.Void)
                    ? ToJSMethodVoid(target, source)
                    : ToJSMethod(target, source, jsty.ResultTypeInfo.Syntax);
            }

            foreach (var x in base.Generate(info, context))
            {
                yield return x;
            }

<<<<<<< HEAD
            if (context.CurrentStage == StubCodeContext.Stage.Invoke && context.Direction == MarshalDirection.ManagedToUnmanaged && !info.IsManagedReturnPosition)
=======
            if (context.CurrentStage == StubCodeContext.Stage.PinnedMarshal && context.Direction == CustomTypeMarshallingDirection.In && !info.IsManagedReturnPosition)
>>>>>>> cb1343da
            {
                yield return jsty.ResultTypeInfo is JSSimpleTypeInfo(KnownManagedType.Void)
                    ? ToJSMethodVoid(target, source)
                    : ToJSMethod(target, source, jsty.ResultTypeInfo.Syntax);
            }

            if (context.CurrentStage == StubCodeContext.Stage.Unmarshal && context.Direction == MarshalDirection.UnmanagedToManaged && !info.IsManagedReturnPosition)
            {
                yield return jsty.ResultTypeInfo is JSSimpleTypeInfo(KnownManagedType.Void)
                    ? ToManagedMethodVoid(target, source)
                    : ToManagedMethod(target, source, jsty.ResultTypeInfo.Syntax);
            }
        }

        private StatementSyntax ToManagedMethodVoid(string target, ArgumentSyntax source)
        {
            return ExpressionStatement(InvocationExpression(MemberAccessExpression(SyntaxKind.SimpleMemberAccessExpression,
                    IdentifierName(target), GetToManagedMethod(Type)))
                    .WithArgumentList(ArgumentList(SingletonSeparatedList(source.WithRefOrOutKeyword(Token(SyntaxKind.OutKeyword))))));
        }

        private StatementSyntax ToJSMethodVoid(string target, ArgumentSyntax source)
        {
            return ExpressionStatement(InvocationExpression(MemberAccessExpression(SyntaxKind.SimpleMemberAccessExpression,
                    IdentifierName(target), GetToJSMethod(Type)))
                    .WithArgumentList(ArgumentList(SingletonSeparatedList(source))));
        }

        private StatementSyntax ToManagedMethod(string target, ArgumentSyntax source, TypeSyntax sourceType)
        {
            return ExpressionStatement(InvocationExpression(MemberAccessExpression(SyntaxKind.SimpleMemberAccessExpression,
                    IdentifierName(target), GetToManagedMethod(Type)))
                .WithArgumentList(ArgumentList(SeparatedList(new[]{
                    source.WithRefOrOutKeyword(Token(SyntaxKind.OutKeyword)),
                    Argument(ParenthesizedLambdaExpression()
                    .WithModifiers(TokenList(Token(SyntaxKind.StaticKeyword)))
                    .WithParameterList(ParameterList(SeparatedList(new[]{
                        Parameter(Identifier("__task_result_arg"))
                        .WithModifiers(TokenList(Token(SyntaxKind.RefKeyword)))
                        .WithType(IdentifierName(Constants.JSMarshalerArgumentGlobal)),
                        Parameter(Identifier("__task_result"))
                        .WithModifiers(TokenList(Token(SyntaxKind.OutKeyword)))
                        .WithType(sourceType)})))
                    .WithBlock(Block(SingletonList<StatementSyntax>(ExpressionStatement(
                        InvocationExpression(MemberAccessExpression(SyntaxKind.SimpleMemberAccessExpression,
                        IdentifierName("__task_result_arg"), GetToManagedMethod(_resultMarshalerType)))
                        .WithArgumentList(ArgumentList(SeparatedList(new[]{
                            Argument(IdentifierName("__task_result")).WithRefOrOutKeyword(Token(SyntaxKind.OutKeyword)),
                        }))))))))}))));
        }

        private StatementSyntax ToJSMethod(string target, ArgumentSyntax source, TypeSyntax sourceType)
        {
            return ExpressionStatement(InvocationExpression(MemberAccessExpression(SyntaxKind.SimpleMemberAccessExpression,
                    IdentifierName(target), GetToJSMethod(Type)))
                .WithArgumentList(ArgumentList(SeparatedList(new[]{
                    source,
                    Argument(ParenthesizedLambdaExpression()
                    .WithModifiers(TokenList(Token(SyntaxKind.StaticKeyword)))
                    .WithParameterList(ParameterList(SeparatedList(new[]{
                        Parameter(Identifier("__task_result_arg"))
                        .WithModifiers(TokenList(Token(SyntaxKind.RefKeyword)))
                        .WithType(IdentifierName(Constants.JSMarshalerArgumentGlobal)),
                        Parameter(Identifier("__task_result"))
                        .WithType(sourceType)})))
                    .WithBlock(Block(SingletonList<StatementSyntax>(ExpressionStatement(
                        InvocationExpression(MemberAccessExpression(SyntaxKind.SimpleMemberAccessExpression,
                        IdentifierName("__task_result_arg"), GetToJSMethod(_resultMarshalerType)))
                        .WithArgumentList(ArgumentList(SeparatedList(new[]{
                            Argument(IdentifierName("__task_result")),
                        }))))))))}))));
        }
    }
}<|MERGE_RESOLUTION|>--- conflicted
+++ resolved
@@ -45,11 +45,7 @@
                 ? Argument(IdentifierName(context.GetIdentifiers(info).native))
                 : _inner.AsArgument(info, context);
 
-<<<<<<< HEAD
-            if (context.CurrentStage == StubCodeContext.Stage.Unmarshal && context.Direction == MarshalDirection.ManagedToUnmanaged && info.IsManagedReturnPosition)
-=======
-            if (context.CurrentStage == StubCodeContext.Stage.UnmarshalCapture && context.Direction == CustomTypeMarshallingDirection.In && info.IsManagedReturnPosition)
->>>>>>> cb1343da
+            if (context.CurrentStage == StubCodeContext.Stage.UnmarshalCapture && context.Direction == MarshalDirection.ManagedToUnmanaged && info.IsManagedReturnPosition)
             {
                 yield return jsty.ResultTypeInfo is JSSimpleTypeInfo(KnownManagedType.Void)
                     ? ToManagedMethodVoid(target, source)
@@ -68,11 +64,7 @@
                 yield return x;
             }
 
-<<<<<<< HEAD
-            if (context.CurrentStage == StubCodeContext.Stage.Invoke && context.Direction == MarshalDirection.ManagedToUnmanaged && !info.IsManagedReturnPosition)
-=======
-            if (context.CurrentStage == StubCodeContext.Stage.PinnedMarshal && context.Direction == CustomTypeMarshallingDirection.In && !info.IsManagedReturnPosition)
->>>>>>> cb1343da
+            if (context.CurrentStage == StubCodeContext.Stage.PinnedMarshal && context.Direction == MarshalDirection.ManagedToUnmanaged && !info.IsManagedReturnPosition)
             {
                 yield return jsty.ResultTypeInfo is JSSimpleTypeInfo(KnownManagedType.Void)
                     ? ToJSMethodVoid(target, source)
