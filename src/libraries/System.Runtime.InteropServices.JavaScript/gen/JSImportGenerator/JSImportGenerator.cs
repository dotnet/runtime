// Licensed to the .NET Foundation under one or more agreements.
// The .NET Foundation licenses this file to you under the MIT license.

using System;
using System.Collections.Immutable;
using System.Diagnostics;
using System.Linq;
using System.Threading;
using Microsoft.CodeAnalysis;
using Microsoft.CodeAnalysis.CSharp;
using Microsoft.CodeAnalysis.CSharp.Syntax;
using static Microsoft.CodeAnalysis.CSharp.SyntaxFactory;

[assembly: System.Resources.NeutralResourcesLanguage("en-US")]

namespace Microsoft.Interop.JavaScript
{
    [Generator]
    public sealed class JSImportGenerator : IIncrementalGenerator
    {
        internal sealed record IncrementalStubGenerationContext(
            JSSignatureContext SignatureContext,
            ContainingSyntaxContext ContainingSyntaxContext,
            ContainingSyntax StubMethodSyntaxTemplate,
            MethodSignatureDiagnosticLocations DiagnosticLocation,
            JSImportData JSImportData,
            SequenceEqualImmutableArray<DiagnosticInfo> Diagnostics);

        public static class StepNames
        {
            public const string CalculateStubInformation = nameof(CalculateStubInformation);
            public const string GenerateSingleStub = nameof(GenerateSingleStub);
        }

        public void Initialize(IncrementalGeneratorInitializationContext context)
        {
            // Collect all methods adorned with JSImportAttribute
            var attributedMethods = context.SyntaxProvider
                .ForAttributeWithMetadataName(Constants.JSImportAttribute,
                   static (node, ct) => node is MethodDeclarationSyntax,
                   static (context, ct) => new { Syntax = (MethodDeclarationSyntax)context.TargetNode, Symbol = (IMethodSymbol)context.TargetSymbol });

            // Validate if attributed methods can have source generated
            var methodsWithDiagnostics = attributedMethods.Select(static (data, ct) =>
            {
                Diagnostic? diagnostic = GetDiagnosticIfInvalidMethodForGeneration(data.Syntax, data.Symbol);
                return new { Syntax = data.Syntax, Symbol = data.Symbol, Diagnostic = diagnostic };
            });

            var methodsToGenerate = methodsWithDiagnostics.Where(static data => data.Diagnostic is null);
            var invalidMethodDiagnostics = methodsWithDiagnostics.Where(static data => data.Diagnostic is not null);

            // Report diagnostics for invalid methods
            context.RegisterSourceOutput(invalidMethodDiagnostics, static (context, invalidMethod) =>
            {
                context.ReportDiagnostic(invalidMethod.Diagnostic);
            });

            IncrementalValueProvider<StubEnvironment> stubEnvironment = context.CreateStubEnvironmentProvider();

            // Validate environment that is being used to generate stubs.
            context.RegisterDiagnostics(stubEnvironment.Combine(attributedMethods.Collect()).SelectMany((data, ct) =>
            {
                if (data.Right.IsEmpty // no attributed methods
                    || data.Left.Compilation.Options is CSharpCompilationOptions { AllowUnsafe: true }) // Unsafe code enabled
                {
                    return ImmutableArray<DiagnosticInfo>.Empty;
                }

                return ImmutableArray.Create(DiagnosticInfo.Create(GeneratorDiagnostics.JSImportRequiresAllowUnsafeBlocks, null));
            }));

            IncrementalValuesProvider<(MemberDeclarationSyntax, ImmutableArray<DiagnosticInfo>)> generateSingleStub = methodsToGenerate
                .Combine(stubEnvironment)
                .Select(static (data, ct) => new
                {
                    data.Left.Syntax,
                    data.Left.Symbol,
                    Environment = data.Right,
                })
                .Select(
                    static (data, ct) => CalculateStubInformation(data.Syntax, data.Symbol, data.Environment, ct)
                )
                .WithTrackingName(StepNames.CalculateStubInformation)
                .Select(
                    static (data, ct) => GenerateSource(data)
                )
                .WithComparer(Comparers.GeneratedSyntax)
                .WithTrackingName(StepNames.GenerateSingleStub);

            context.RegisterDiagnostics(generateSingleStub.SelectMany((stubInfo, ct) => stubInfo.Item2));

            context.RegisterConcatenatedSyntaxOutputs(generateSingleStub.Select((data, ct) => data.Item1), "JSImports.g.cs");
        }

        private static SyntaxTokenList StripTriviaFromModifiers(SyntaxTokenList tokenList)
        {
            SyntaxToken[] strippedTokens = new SyntaxToken[tokenList.Count];
            for (int i = 0; i < tokenList.Count; i++)
            {
                strippedTokens[i] = tokenList[i].WithoutTrivia();
            }
            return new SyntaxTokenList(strippedTokens);
        }

        private static MemberDeclarationSyntax PrintGeneratedSource(
            ContainingSyntax userDeclaredMethod,
            JSSignatureContext stub,
            ContainingSyntaxContext containingSyntaxContext,
            BlockSyntax stubCode)
        {
            // Create stub function
            MethodDeclarationSyntax stubMethod = MethodDeclaration(stub.SignatureContext.StubReturnType, userDeclaredMethod.Identifier)
                .AddAttributeLists(stub.SignatureContext.AdditionalAttributes.ToArray())
                .WithAttributeLists(SingletonList(AttributeList(SingletonSeparatedList(
                    Attribute(IdentifierName(Constants.DebuggerNonUserCodeAttribute))))))
                .WithModifiers(StripTriviaFromModifiers(userDeclaredMethod.Modifiers))
                .WithParameterList(ParameterList(SeparatedList(stub.SignatureContext.StubParameters)))
                .WithBody(stubCode);

            FieldDeclarationSyntax sigField = FieldDeclaration(VariableDeclaration(IdentifierName(Constants.JSFunctionSignatureGlobal))
                .WithVariables(SingletonSeparatedList(VariableDeclarator(Identifier(stub.BindingName)))))
                .AddModifiers(Token(SyntaxKind.StaticKeyword));
<<<<<<< HEAD

            // TODO add API for this decision
            if (!stub.AssemblyName.StartsWith("System"))
            {
                sigField = sigField.WithAttributeLists(SingletonList(AttributeList(SingletonSeparatedList(
                    Attribute(IdentifierName(Constants.ThreadStaticGlobal))))));
            }
=======
>>>>>>> ee5629a5

            MemberDeclarationSyntax toPrint = containingSyntaxContext.WrapMembersInContainingSyntaxWithUnsafeModifier(stubMethod, sigField);
            return toPrint;
        }

        private static JSImportData? ProcessJSImportAttribute(AttributeData attrData)
        {
            // Found the JSImport, but it has an error so report the error.
            // This is most likely an issue with targeting an incorrect TFM.
            if (attrData.AttributeClass?.TypeKind is null or TypeKind.Error)
            {
                return null;
            }

            if (attrData.ConstructorArguments.Length == 1)
            {
                return new JSImportData(attrData.ConstructorArguments[0].Value!.ToString(), null);
            }
            if (attrData.ConstructorArguments.Length == 2)
            {
                return new JSImportData(attrData.ConstructorArguments[0].Value!.ToString(), attrData.ConstructorArguments[1].Value!.ToString());
            }
            return null;
        }

        private static IncrementalStubGenerationContext CalculateStubInformation(
            MethodDeclarationSyntax originalSyntax,
            IMethodSymbol symbol,
            StubEnvironment environment,
            CancellationToken ct)
        {
            ct.ThrowIfCancellationRequested();
            // Get any attributes of interest on the method
            AttributeData? jsImportAttr = null;
            foreach (AttributeData attr in symbol.GetAttributes())
            {
                if (attr.AttributeClass is not null
                    && attr.AttributeClass.ToDisplayString() == Constants.JSImportAttribute)
                {
                    jsImportAttr = attr;
                }
            }

            Debug.Assert(jsImportAttr is not null);

            var locations = new MethodSignatureDiagnosticLocations(originalSyntax);
            var generatorDiagnostics = new GeneratorDiagnosticsBag(new DescriptorProvider(), locations, SR.ResourceManager, typeof(FxResources.Microsoft.Interop.JavaScript.JSImportGenerator.SR));

            // Process the JSImport attribute
            JSImportData? jsImportData = ProcessJSImportAttribute(jsImportAttr!);

            if (jsImportData is null)
            {
                generatorDiagnostics.ReportConfigurationNotSupported(jsImportAttr!, "Invalid syntax");
                jsImportData = new JSImportData("INVALID_CSHARP_SYNTAX", null);
            }

            // Create the stub.
            var signatureContext = JSSignatureContext.Create(symbol, environment, generatorDiagnostics, ct);

            var containingTypeContext = new ContainingSyntaxContext(originalSyntax);

            var methodSyntaxTemplate = new ContainingSyntax(originalSyntax.Modifiers, SyntaxKind.MethodDeclaration, originalSyntax.Identifier, originalSyntax.TypeParameterList);
            return new IncrementalStubGenerationContext(
                signatureContext,
                containingTypeContext,
                methodSyntaxTemplate,
                locations,
                jsImportData,
                new SequenceEqualImmutableArray<DiagnosticInfo>(generatorDiagnostics.Diagnostics.ToImmutableArray()));
        }

        private static (MemberDeclarationSyntax, ImmutableArray<DiagnosticInfo>) GenerateSource(
            IncrementalStubGenerationContext incrementalContext)
        {
            var diagnostics = new GeneratorDiagnosticsBag(new DescriptorProvider(), incrementalContext.DiagnosticLocation, SR.ResourceManager, typeof(FxResources.Microsoft.Interop.JavaScript.JSImportGenerator.SR));

            // Generate stub code
            var stubGenerator = new JSImportCodeGenerator(
                incrementalContext.SignatureContext.SignatureContext.ElementTypeInformation,
                incrementalContext.JSImportData,
                incrementalContext.SignatureContext,
                diagnostics,
                new JSGeneratorFactory());

            BlockSyntax code = stubGenerator.GenerateJSImportBody();

            return (PrintGeneratedSource(incrementalContext.StubMethodSyntaxTemplate, incrementalContext.SignatureContext, incrementalContext.ContainingSyntaxContext, code), incrementalContext.Diagnostics.Array.AddRange(diagnostics.Diagnostics));
        }

        private static Diagnostic? GetDiagnosticIfInvalidMethodForGeneration(MethodDeclarationSyntax methodSyntax, IMethodSymbol method)
        {
            // Verify the method has no generic types or defined implementation
            // and is marked static and partial.
            if (methodSyntax.TypeParameterList is not null
                || methodSyntax.Body is not null
                || !methodSyntax.Modifiers.Any(SyntaxKind.StaticKeyword)
                || !methodSyntax.Modifiers.Any(SyntaxKind.PartialKeyword))
            {
                return Diagnostic.Create(GeneratorDiagnostics.InvalidImportAttributedMethodSignature, methodSyntax.Identifier.GetLocation(), method.Name);
            }

            // Verify that the types the method is declared in are marked partial.
            for (SyntaxNode? parentNode = methodSyntax.Parent; parentNode is TypeDeclarationSyntax typeDecl; parentNode = parentNode.Parent)
            {
                if (!typeDecl.Modifiers.Any(SyntaxKind.PartialKeyword))
                {
                    return Diagnostic.Create(GeneratorDiagnostics.InvalidImportAttributedMethodContainingTypeMissingModifiers, methodSyntax.Identifier.GetLocation(), method.Name, typeDecl.Identifier);
                }
            }

            // Verify the method does not have a ref return
            if (method.ReturnsByRef || method.ReturnsByRefReadonly)
            {
                return Diagnostic.Create(GeneratorDiagnostics.ReturnConfigurationNotSupported, methodSyntax.Identifier.GetLocation(), "ref return", method.ToDisplayString());
            }

            return null;
        }
    }
}<|MERGE_RESOLUTION|>--- conflicted
+++ resolved
@@ -121,16 +121,6 @@
             FieldDeclarationSyntax sigField = FieldDeclaration(VariableDeclaration(IdentifierName(Constants.JSFunctionSignatureGlobal))
                 .WithVariables(SingletonSeparatedList(VariableDeclarator(Identifier(stub.BindingName)))))
                 .AddModifiers(Token(SyntaxKind.StaticKeyword));
-<<<<<<< HEAD
-
-            // TODO add API for this decision
-            if (!stub.AssemblyName.StartsWith("System"))
-            {
-                sigField = sigField.WithAttributeLists(SingletonList(AttributeList(SingletonSeparatedList(
-                    Attribute(IdentifierName(Constants.ThreadStaticGlobal))))));
-            }
-=======
->>>>>>> ee5629a5
 
             MemberDeclarationSyntax toPrint = containingSyntaxContext.WrapMembersInContainingSyntaxWithUnsafeModifier(stubMethod, sigField);
             return toPrint;
