--- conflicted
+++ resolved
@@ -13,22 +13,20 @@
 {
     public static class Runtime
     {
-<<<<<<< HEAD
+
+        private static readonly Dictionary<int, WeakReference> _boundObjects = new Dictionary<int, WeakReference>();
+        private static readonly Dictionary<object, JSObject?> _rawToJS = new Dictionary<object, JSObject?>();
+        // _weakDelegateTable is a ConditionalWeakTable with the Delegate and associated JSObject:
+        // Key Lifetime:
+        //    Once the key dies, the dictionary automatically removes the key/value entry.
+        // No need to lock as it is thread safe.
+        private static readonly ConditionalWeakTable<Delegate, JSObject?> _weakDelegateTable = new ConditionalWeakTable<Delegate, JSObject?>();
+
         // <summary>
         // Execute the provided string in the JavaScript context
         // </summary>
         // <returns>The js.</returns>
         // <param name="str">String.</param>
-=======
-        private static readonly Dictionary<int, JSObject> _boundObjects = new Dictionary<int, JSObject>();
-        private static readonly Dictionary<object, JSObject> _rawToJS = new Dictionary<object, JSObject>();
-
-        // / <summary>
-        // / Execute the provided string in the JavaScript context
-        // / </summary>
-        // / <returns>The js.</returns>
-        // / <param name="str">String.</param>
->>>>>>> e2ed3631
         public static string InvokeJS(string str)
         {
             return Interop.Runtime.InvokeJS(str);
@@ -51,44 +49,19 @@
 
         public static void FreeObject(object obj)
         {
-<<<<<<< HEAD
             if (obj.GetType().IsSubclassOf(typeof(Delegate)))
             {
                 return;
             }
 
-=======
             JSObject? jsobj;
->>>>>>> e2ed3631
             lock (_rawToJS)
             {
                 if (!_rawToJS.Remove(obj, out jsobj))
                 {
-<<<<<<< HEAD
-                    _rawToJS.Remove(obj);
-                    if (jsobj != null)
-                    {
-                        int exception;
-                        Interop.Runtime.ReleaseObject(jsobj.JSHandle, out exception);
-                        if (exception != 0)
-                            throw new JSException($"Error releasing object on (raw-obj)");
-
-                        jsobj.SetHandleAsInvalid();
-                        jsobj.RawObject = null;
-                        jsobj.IsDisposed = true;
-                        jsobj.AnyRefHandle.Free();
-                    }
-                }
-                else
-                {
-                    throw new JSException($"Error releasing object on (obj)");
-=======
                     throw new JSException($"Error releasing object {obj}");
->>>>>>> e2ed3631
-                }
-            }
-
-            jsobj.ReleaseHandle();
+                }
+            }
         }
 
         public static object GetGlobalObject(string? str = null)
@@ -96,42 +69,18 @@
             return Interop.Runtime.GetGlobalObject(str);
         }
 
-<<<<<<< HEAD
-        private static readonly Dictionary<int, WeakReference> _boundObjects = new Dictionary<int, WeakReference>();
-
-        // weak_delegate_table is a ConditionalWeakTable with the Delegate and associated JSObject:
-        // Key Lifetime:
-        //    Once the key dies, the dictionary automatically removes the key/value entry.
-        // No need to lock as it is thread safe.
-        private static readonly ConditionalWeakTable<Delegate, JSObject?> _weakDelegateTable = new ConditionalWeakTable<Delegate, JSObject?>();
-
-        private static readonly Dictionary<object, JSObject?> _rawToJS = new Dictionary<object, JSObject?>();
-
         public static int BindJSObject(int jsId, bool ownsHandle, int mappedType)
-=======
-        public static int BindJSObject(int jsId, int mappedType)
->>>>>>> e2ed3631
         {
             lock (_boundObjects)
             {
                 if (!_boundObjects.TryGetValue(jsId, out WeakReference? obj))
                 {
                     IntPtr jsIntPtr = (IntPtr)jsId;
-<<<<<<< HEAD
                     obj = new WeakReference(mappedType > 0 ? BindJSType(jsIntPtr, ownsHandle, mappedType) : new JSObject(jsIntPtr, ownsHandle), true);
-=======
-                    obj = mappedType > 0 ? BindJSType(jsIntPtr, mappedType) : new JSObject(jsIntPtr);
->>>>>>> e2ed3631
                     _boundObjects.Add(jsId, obj);
                 }
-                JSObject? target = obj.Target as JSObject;
-                return target == null ? 0 : (int)(IntPtr)target.AnyRefHandle;
-            }
-<<<<<<< HEAD
-=======
-
-            return obj.Int32Handle;
->>>>>>> e2ed3631
+                return obj.Target is JSObject target ? target.Int32Handle : 0;
+            }
         }
 
         public static int BindCoreCLRObject(int jsId, int gcHandle)
@@ -143,171 +92,48 @@
             {
                 if (_boundObjects.TryGetValue(jsId, out WeakReference? existingObj))
                 {
-<<<<<<< HEAD
                     var instance = existingObj?.Target as JSObject;
                     if (instance?.AnyRefHandle != h && h.IsAllocated)
                         throw new JSException($"Multiple handles pointing at jsId: {jsId}");
-=======
-                    if (existingObj.Handle != h && h.IsAllocated)
-                        throw new JSException($"Multiple handles pointing at js_id: {jsId}");
->>>>>>> e2ed3631
 
                     obj = instance;
                 }
                 else
                 {
                     obj = h.Target as JSObject;
-                }
-<<<<<<< HEAD
-                if (obj == null)
-                    return 0;
-
-                _boundObjects[jsId] = new WeakReference(obj, true);
-                return (int)(IntPtr)obj.AnyRefHandle;
-=======
->>>>>>> e2ed3631
-            }
-
-            return obj?.Int32Handle ?? 0;
-        }
-
-<<<<<<< HEAD
-        private static JSObject BindJSType(IntPtr jsIntPtr, bool ownsHandle, int coreType)
-        {
-            CoreObject coreObject;
-            switch (coreType)
-            {
-                case 1:
-                    coreObject = new Array(jsIntPtr, ownsHandle);
-                    break;
-                case 2:
-                    coreObject = new ArrayBuffer(jsIntPtr, ownsHandle);
-                    break;
-                case 3:
-                    coreObject = new DataView(jsIntPtr, ownsHandle);
-                    break;
-                case 4:
-                    coreObject = new Function(jsIntPtr, ownsHandle);
-                    break;
-                case 5:
-                    coreObject = new Map(jsIntPtr, ownsHandle);
-                    break;
-                case 6:
-                    coreObject = new SharedArrayBuffer(jsIntPtr, ownsHandle);
-                    break;
-                case 10:
-                    coreObject = new Int8Array(jsIntPtr, ownsHandle);
-                    break;
-                case 11:
-                    coreObject = new Uint8Array(jsIntPtr, ownsHandle);
-                    break;
-                case 12:
-                    coreObject = new Uint8ClampedArray(jsIntPtr, ownsHandle);
-                    break;
-                case 13:
-                    coreObject = new Int16Array(jsIntPtr, ownsHandle);
-                    break;
-                case 14:
-                    coreObject = new Uint16Array(jsIntPtr, ownsHandle);
-                    break;
-                case 15:
-                    coreObject = new Int32Array(jsIntPtr, ownsHandle);
-                    break;
-                case 16:
-                    coreObject = new Uint32Array(jsIntPtr, ownsHandle);
-                    break;
-                case 17:
-                    coreObject = new Float32Array(jsIntPtr, ownsHandle);
-                    break;
-                case 18:
-                    coreObject = new Float64Array(jsIntPtr, ownsHandle);
-                    break;
-                default:
-                    throw new ArgumentOutOfRangeException(nameof(coreType));
-            }
-            return coreObject;
-        }
-=======
-        private static JSObject BindJSType(IntPtr jsIntPtr, int coreType) =>
+                    _boundObjects.Add(jsId, new WeakReference(obj, true));
+                }
+
+                return obj?.Int32Handle ?? 0;
+            }
+        }
+
+        private static JSObject BindJSType(IntPtr jsIntPtr, bool ownsHandle, int coreType) =>
             coreType switch
             {
-                1 => new Array(jsIntPtr),
-                2 => new ArrayBuffer(jsIntPtr),
-                3 => new DataView(jsIntPtr),
-                4 => new Function(jsIntPtr),
-                5 => new Map(jsIntPtr),
-                6 => new SharedArrayBuffer(jsIntPtr),
-                10 => new Int8Array(jsIntPtr),
-                11 => new Uint8Array(jsIntPtr),
-                12 => new Uint8ClampedArray(jsIntPtr),
-                13 => new Int16Array(jsIntPtr),
-                14 => new Uint16Array(jsIntPtr),
-                15 => new Int32Array(jsIntPtr),
-                16 => new Uint32Array(jsIntPtr),
-                17 => new Float32Array(jsIntPtr),
-                18 => new Float64Array(jsIntPtr),
+                1 => new Array(jsIntPtr, ownsHandle),
+                2 => new ArrayBuffer(jsIntPtr, ownsHandle),
+                3 => new DataView(jsIntPtr, ownsHandle),
+                4 => new Function(jsIntPtr, ownsHandle),
+                5 => new Map(jsIntPtr, ownsHandle),
+                6 => new SharedArrayBuffer(jsIntPtr, ownsHandle),
+                10 => new Int8Array(jsIntPtr, ownsHandle),
+                11 => new Uint8Array(jsIntPtr, ownsHandle),
+                12 => new Uint8ClampedArray(jsIntPtr, ownsHandle),
+                13 => new Int16Array(jsIntPtr, ownsHandle),
+                14 => new Uint16Array(jsIntPtr, ownsHandle),
+                15 => new Int32Array(jsIntPtr, ownsHandle),
+                16 => new Uint32Array(jsIntPtr, ownsHandle),
+                17 => new Float32Array(jsIntPtr, ownsHandle),
+                18 => new Float64Array(jsIntPtr, ownsHandle),
                 _ => throw new ArgumentOutOfRangeException(nameof(coreType))
             };
->>>>>>> e2ed3631
-
-        public static int UnBindJSObject(int jsId)
-        {
-            lock (_boundObjects)
-            {
-<<<<<<< HEAD
-                if (_boundObjects.TryGetValue(jsId, out WeakReference? reference))
-                {
-                    _boundObjects.Remove(jsId);
-                    JSObject? refTarget = reference?.Target as JSObject;
-                    return refTarget == null ? 0 : (int)(IntPtr)refTarget.AnyRefHandle;
-                }
-                return 0;
-=======
-                return _boundObjects.Remove(jsId, out JSObject? obj) ? obj.Int32Handle : 0;
->>>>>>> e2ed3631
-            }
-        }
-
-        public static void UnBindJSObjectAndFree(int jsId)
-        {
-            JSObject? obj;
-            lock (_boundObjects)
-            {
-<<<<<<< HEAD
-                if (_boundObjects.TryGetValue(jsId, out WeakReference? reference))
-                {
-                    object? instance = reference.Target;
-                    if (instance == null)
-                    {
-                        _boundObjects.Remove(jsId);
-                    }
-                    else
-                    {
-
-                        ((JSObject)instance).RawObject = null;
-                        ((JSObject)instance).WeakRawObject = null;
-                        _boundObjects.Remove(jsId);
-                        if (reference?.Target is JSObject instanceJS)
-                        {
-                            instanceJS.SetHandleAsInvalid();
-                            instanceJS.IsDisposed = true;
-                            instanceJS.RawObject = null;
-                            instanceJS.AnyRefHandle.Free();
-                        }
-                    }
-                }
-=======
-                _boundObjects.Remove(jsId, out obj);
->>>>>>> e2ed3631
-            }
-
-            obj?.ReleaseHandle();
-        }
+
         public static bool ReleaseJSObject(JSObject objToRelease)
         {
             Interop.Runtime.ReleaseHandle(objToRelease.JSHandle, out int exception);
             if (exception != 0)
-                throw new JSException($"Error releasing handle on (js-obj js '{objToRelease.JSHandle}' mono '{(IntPtr)objToRelease.AnyRefHandle} raw '{objToRelease.RawObject != null}' weak raw '{objToRelease.WeakRawObject?.Target != null}'   )");
+                throw new JSException($"Error releasing handle on (js-obj js '{objToRelease.JSHandle}' mono '{objToRelease.Int32Handle} raw '{objToRelease.RawObject != null}' weak raw '{objToRelease.WeakRawObject?.Target != null}'   )");
 
             lock (_boundObjects)
             {
@@ -331,10 +157,9 @@
                 {
                     _rawToJS.Remove(obj.RawObject);
 
-<<<<<<< HEAD
                     Interop.Runtime.ReleaseHandle(obj.JSHandle, out int exception);
                     if (exception != 0)
-                        throw new JSException($"Error releasing handle on (js-obj js '{obj.JSHandle}' mono '{(IntPtr)obj.AnyRefHandle} raw '{obj.RawObject != null})");
+                        throw new JSException($"Error releasing handle on (js-obj js '{obj.JSHandle}' mono '{obj.Int32Handle} raw '{obj.RawObject != null})");
 
                     // Calling Release Handle above only removes the reference from the JavaScript side but does not
                     // release the bridged JSObject associated with the raw object so we have to do that ourselves.
@@ -342,9 +167,6 @@
                     obj.IsDisposed = true;
                     obj.RawObject = null;
                     obj.AnyRefHandle.Free();
-=======
-                    obj.ReleaseHandle();
->>>>>>> e2ed3631
                 }
             }
         }
@@ -371,13 +193,9 @@
 
         public static int BindExistingObject(object rawObj, int jsId)
         {
-            var obj = rawObj as JSObject;
-            if (obj != null)
-                return obj.Int32Handle;
-
+            JSObject? obj = rawObj as JSObject;
             lock (_rawToJS)
             {
-<<<<<<< HEAD
                 if (rawObj.GetType().IsSubclassOf(typeof(Delegate)))
                 {
                     Delegate? dele = rawObj as Delegate;
@@ -396,26 +214,16 @@
                         _rawToJS[rawObj] = obj = new JSObject(jsId, rawObj);
                     }
                 }
-                return obj == null ? 0 : (int)(IntPtr)obj.AnyRefHandle;
-=======
-                if (!_rawToJS.TryGetValue(rawObj, out obj)) {
-                    obj = new JSObject(jsId, rawObj);
-                    _rawToJS.Add(rawObj, obj);
-                }
->>>>>>> e2ed3631
-            }
-
-            return obj.Int32Handle;
+                return obj == null ? 0 : obj.Int32Handle;
+            }
         }
 
         public static int GetJSObjectId(object rawObj)
         {
-            if (rawObj is JSObject js)
-                return js.JSHandle;
-
+            JSObject? obj = rawObj as JSObject;
+            Console.WriteLine($"GetJSObjectId {rawObj.GetType()}");
             lock (_rawToJS)
             {
-<<<<<<< HEAD
                 if (obj is null && rawObj.GetType().IsSubclassOf(typeof(Delegate)))
                 {
                     Delegate? dele = rawObj as Delegate;
@@ -425,39 +233,19 @@
                             _weakDelegateTable.TryGetValue(dele, out obj);
                     }
                 }
-                if (obj is null && !_rawToJS.TryGetValue(rawObj, out obj))
-                    return -1;
-
-                return obj?.JSHandle ?? -1;
-=======
                 if (_rawToJS.TryGetValue(rawObj, out JSObject? ojs))
-                    return ojs.JSHandle;
->>>>>>> e2ed3631
-            }
-
+                    return ojs?.JSHandle ?? -1;
+            }
             return -1;
         }
 
         public static object? GetDotNetObject(int gcHandle)
         {
             GCHandle h = (GCHandle)(IntPtr)gcHandle;
-<<<<<<< HEAD
-            JSObject? o = h.Target as JSObject;
-
-            if (o != null && o.WeakRawObject != null)
-            {
-                var target = o.WeakRawObject.Target;
-                if (target != null)
-                {
-                    return target;
-                }
-            }
-            if (o != null && o.RawObject != null)
-                return o.RawObject;
-            return o;
-=======
-            return h.Target is JSObject js ? js.RawObject : null;
->>>>>>> e2ed3631
+
+            return h.Target is JSObject js ?
+                (js.WeakRawObject is WeakReference weakRawObject ? weakRawObject.Target :
+                    js.RawObject ?? h.Target) : h.Target;
         }
 
         public static object BoxInt(int i)
