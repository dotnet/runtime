--- conflicted
+++ resolved
@@ -26,16 +26,7 @@
 
             public PromiseHolder(nint gcvHandle)
             {
-<<<<<<< HEAD
-                this.GCVHandle = gcvHandle;
-#if FEATURE_WASM_THREADS
-                this.OwnerThreadId = Thread.CurrentThread.ManagedThreadId;
-                // TODO what should happen when called from thread pool thread (no JSSynchronizationContext) ?
-                this.SynchronizationContext = SynchronizationContext.Current ?? new SynchronizationContext();
-#endif
-=======
                 GCHandle = gcvHandle;
->>>>>>> ee5629a5
             }
         }
 
