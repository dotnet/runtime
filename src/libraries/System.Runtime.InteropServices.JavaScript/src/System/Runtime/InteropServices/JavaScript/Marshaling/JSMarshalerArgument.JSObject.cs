﻿// Licensed to the .NET Foundation under one or more agreements.
// The .NET Foundation licenses this file to you under the MIT license.

using System.Runtime.CompilerServices;

namespace System.Runtime.InteropServices.JavaScript
{
    public partial struct JSMarshalerArgument
    {
        /// <summary>
        /// Implementation of the argument marshaling.
        /// It's used by JSImport code generator and should not be used by developers in source code.
        /// </summary>
        /// <param name="value">The value to be marshaled.</param>
        [MethodImpl(MethodImplOptions.AggressiveInlining)]
        public unsafe void ToManaged(out JSObject? value)
        {
            if (slot.Type == MarshalerType.None)
            {
                value = null;
                return;
            }
            value = JSHostImplementation.CreateCSOwnedProxy(slot.JSHandle);
        }

        /// <summary>
        /// Implementation of the argument marshaling.
        /// It's used by JSImport code generator and should not be used by developers in source code.
        /// </summary>
        /// <param name="value">The value to be marshaled.</param>
        [MethodImpl(MethodImplOptions.AggressiveInlining)]
        public void ToJS(JSObject? value)
        {
            if (value == null)
            {
                slot.Type = MarshalerType.None;
            }
            else
            {
                ObjectDisposedException.ThrowIf(value.IsDisposed, value);
                slot.Type = MarshalerType.JSObject;
                slot.JSHandle = value.JSHandle;
#if FEATURE_WASM_THREADS
<<<<<<< HEAD
                slot.TargetThreadId = value.OwnerTID;
=======
                slot.TargetTID = value.OwnerTID;
>>>>>>> ee5629a5
                JSFunctionBinding.CurrentCallTargetContext = (JSSynchronizationContext)value.SynchronizationContext;
#endif
            }
        }

        /// <summary>
        /// Implementation of the argument marshaling.
        /// It's used by JSImport code generator and should not be used by developers in source code.
        /// </summary>
        /// <param name="value">The value to be marshaled.</param>
        [MethodImpl(MethodImplOptions.AggressiveInlining)]
        public unsafe void ToManaged(out JSObject?[]? value)
        {
            if (slot.Type == MarshalerType.None)
            {
                value = null;
                return;
            }

            value = new JSObject?[slot.Length];
            JSMarshalerArgument* payload = (JSMarshalerArgument*)slot.IntPtrValue;
            for (int i = 0; i < slot.Length; i++)
            {
                ref JSMarshalerArgument arg = ref payload[i];
                JSObject? val;
                arg.ToManaged(out val);
                value[i] = val;
            }
            Marshal.FreeHGlobal(slot.IntPtrValue);
        }

        /// <summary>
        /// Implementation of the argument marshaling.
        /// It's used by JSImport code generator and should not be used by developers in source code.
        /// </summary>
        /// <param name="value">The value to be marshaled.</param>
        [MethodImpl(MethodImplOptions.AggressiveInlining)]
        public unsafe void ToJS(JSObject?[] value)
        {
            if (value == null)
            {
                slot.Type = MarshalerType.None;
                return;
            }
            slot.Length = value.Length;
            int bytes = value.Length * Marshal.SizeOf(typeof(JSMarshalerArgument));
            slot.Type = MarshalerType.Array;
            slot.ElementType = MarshalerType.JSObject;
            JSMarshalerArgument* payload = (JSMarshalerArgument*)Marshal.AllocHGlobal(bytes);
            Unsafe.InitBlock(payload, 0, (uint)bytes);
            for (int i = 0; i < slot.Length; i++)
            {
                ref JSMarshalerArgument arg = ref payload[i];
                JSObject? val = value[i];
                arg.ToJS(val);
                value[i] = val;
            }
            slot.IntPtrValue = (IntPtr)payload;
        }
    }
}<|MERGE_RESOLUTION|>--- conflicted
+++ resolved
@@ -41,11 +41,7 @@
                 slot.Type = MarshalerType.JSObject;
                 slot.JSHandle = value.JSHandle;
 #if FEATURE_WASM_THREADS
-<<<<<<< HEAD
-                slot.TargetThreadId = value.OwnerTID;
-=======
                 slot.TargetTID = value.OwnerTID;
->>>>>>> ee5629a5
                 JSFunctionBinding.CurrentCallTargetContext = (JSSynchronizationContext)value.SynchronizationContext;
 #endif
             }
