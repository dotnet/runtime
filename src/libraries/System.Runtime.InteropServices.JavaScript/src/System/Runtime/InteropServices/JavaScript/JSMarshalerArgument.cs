--- conflicted
+++ resolved
@@ -48,11 +48,7 @@
             [FieldOffset(8)]
             internal int Length;
             [FieldOffset(8)]
-<<<<<<< HEAD
-            internal IntPtr TargetThreadId;
-=======
             internal IntPtr TargetTID;
->>>>>>> ee5629a5
 
             /// <summary>
             /// Discriminators
@@ -71,7 +67,7 @@
         {
             slot.Type = MarshalerType.None;
 #if FEATURE_WASM_THREADS
-            
+            JSFunctionBinding.CurrentCallTargetContext = null;
 #endif
         }
     }
