--- conflicted
+++ resolved
@@ -70,11 +70,7 @@
                     slot.Type = MarshalerType.JSException;
                     slot.JSHandle = jse.jsException.JSHandle;
 #if FEATURE_WASM_THREADS
-<<<<<<< HEAD
-                    slot.TargetThreadId = jse.jsException.OwnerTID;
-=======
                     slot.TargetTID = jse.jsException.OwnerTID;
->>>>>>> ee5629a5
                     JSFunctionBinding.CurrentCallTargetContext = (JSSynchronizationContext)jse.jsException.SynchronizationContext;
 #endif
                 }
