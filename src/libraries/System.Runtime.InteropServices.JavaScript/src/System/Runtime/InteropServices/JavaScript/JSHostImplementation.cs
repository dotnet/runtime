--- conflicted
+++ resolved
@@ -8,11 +8,7 @@
 using System.Runtime.CompilerServices;
 using System.Runtime.Loader;
 using System.Threading;
-<<<<<<< HEAD
-using System.Diagnostics;
-=======
 using System.Threading.Tasks;
->>>>>>> d361507d
 
 namespace System.Runtime.InteropServices.JavaScript
 {
@@ -85,14 +81,14 @@
             if (obj == null)
                 return IntPtr.Zero;
 
-            IntPtr gcHandle;
+                IntPtr gcHandle;
             if (ThreadJsOwnedObjects.TryGetValue(obj, out gcHandle))
-                return gcHandle;
+                    return gcHandle;
 
             IntPtr result = (IntPtr)GCHandle.Alloc(obj, handleType);
             ThreadJsOwnedObjects[obj] = result;
-            return result;
-        }
+                return result;
+            }
 
         [MethodImpl(MethodImplOptions.AggressiveInlining)]
         public static RuntimeMethodHandle GetMethodHandleFromIntPtr(IntPtr ptr)
