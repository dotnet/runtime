﻿// Licensed to the .NET Foundation under one or more agreements.
// The .NET Foundation licenses this file to you under the MIT license.

using System.Threading.Tasks;

namespace System.Runtime.InteropServices.JavaScript
{
    public static partial class CancelablePromise
    {
        public static void CancelPromise(Task promise)
        {
            // this check makes sure that promiseGCHandle is still valid handle
            if (promise.IsCompleted)
            {
                return;
            }
            JSHostImplementation.PromiseHolder? holder = promise.AsyncState as JSHostImplementation.PromiseHolder;
            if (holder == null) throw new InvalidOperationException("Expected Task converted from JS Promise");


#if FEATURE_WASM_THREADS
<<<<<<< HEAD
            // TODO replace with emscripten dispatch
            holder.SynchronizationContext!.Send(static (JSHostImplementation.PromiseHolder holder) =>
            {
#endif
            _CancelPromise(holder.GCVHandle);
#if FEATURE_WASM_THREADS
            }, holder);
=======
            Interop.Runtime.CancelPromise(holder.OwnerTID, holder.GCHandle);
#else
            Interop.Runtime.CancelPromise(holder.GCHandle);
>>>>>>> ee5629a5
#endif
        }

        public static void CancelPromise<T>(Task promise, Action<T> callback, T state)
        {
            // this check makes sure that promiseGCHandle is still valid handle
            if (promise.IsCompleted)
            {
                return;
            }
            JSHostImplementation.PromiseHolder? holder = promise.AsyncState as JSHostImplementation.PromiseHolder;
            if (holder == null) throw new InvalidOperationException("Expected Task converted from JS Promise");

<<<<<<< HEAD

#if FEATURE_WASM_THREADS
            // TODO replace with emscripten dispatch
            holder.SynchronizationContext!.Send((JSHostImplementation.PromiseHolder holder) =>
            {
#endif
                _CancelPromise(holder.GCVHandle);
                callback.Invoke(state);
=======
>>>>>>> ee5629a5
#if FEATURE_WASM_THREADS
            Interop.Runtime.CancelPromise(holder.OwnerTID, holder.GCHandle);
#else
            Interop.Runtime.CancelPromise(holder.GCHandle);
#endif
        }
    }
}<|MERGE_RESOLUTION|>--- conflicted
+++ resolved
@@ -19,19 +19,9 @@
 
 
 #if FEATURE_WASM_THREADS
-<<<<<<< HEAD
-            // TODO replace with emscripten dispatch
-            holder.SynchronizationContext!.Send(static (JSHostImplementation.PromiseHolder holder) =>
-            {
-#endif
-            _CancelPromise(holder.GCVHandle);
-#if FEATURE_WASM_THREADS
-            }, holder);
-=======
             Interop.Runtime.CancelPromise(holder.OwnerTID, holder.GCHandle);
 #else
             Interop.Runtime.CancelPromise(holder.GCHandle);
->>>>>>> ee5629a5
 #endif
         }
 
@@ -45,17 +35,6 @@
             JSHostImplementation.PromiseHolder? holder = promise.AsyncState as JSHostImplementation.PromiseHolder;
             if (holder == null) throw new InvalidOperationException("Expected Task converted from JS Promise");
 
-<<<<<<< HEAD
-
-#if FEATURE_WASM_THREADS
-            // TODO replace with emscripten dispatch
-            holder.SynchronizationContext!.Send((JSHostImplementation.PromiseHolder holder) =>
-            {
-#endif
-                _CancelPromise(holder.GCVHandle);
-                callback.Invoke(state);
-=======
->>>>>>> ee5629a5
 #if FEATURE_WASM_THREADS
             Interop.Runtime.CancelPromise(holder.OwnerTID, holder.GCHandle);
 #else
