--- conflicted
+++ resolved
@@ -171,11 +171,7 @@
             var taskHolder = new JSObject(slot.JSHandle);
 
 #if FEATURE_WASM_THREADS
-<<<<<<< HEAD
-            slot.TargetThreadId = taskHolder.OwnerTID;
-=======
             slot.TargetTID = taskHolder.OwnerTID;
->>>>>>> ee5629a5
             task.ContinueWith(Complete, taskHolder, TaskScheduler.FromCurrentSynchronizationContext());
 #else
             task.ContinueWith(Complete, taskHolder, TaskScheduler.Current);
@@ -246,11 +242,7 @@
             var taskHolder = new JSObject(slot.JSHandle);
 
 #if FEATURE_WASM_THREADS
-<<<<<<< HEAD
-            slot.TargetThreadId = taskHolder.OwnerTID;
-=======
             slot.TargetTID = taskHolder.OwnerTID;
->>>>>>> ee5629a5
             task.ContinueWith(Complete, taskHolder, TaskScheduler.FromCurrentSynchronizationContext());
 #else
             task.ContinueWith(Complete, taskHolder, TaskScheduler.Current);
@@ -313,11 +305,7 @@
             var taskHolder = new JSObject(slot.JSHandle);
 
 #if FEATURE_WASM_THREADS
-<<<<<<< HEAD
-            slot.TargetThreadId = taskHolder.OwnerTID;
-=======
             slot.TargetTID = taskHolder.OwnerTID;
->>>>>>> ee5629a5
             task.ContinueWith(Complete, new HolderAndMarshaler<T>(taskHolder, marshaler), TaskScheduler.FromCurrentSynchronizationContext());
 #else
             task.ContinueWith(Complete, new HolderAndMarshaler<T>(taskHolder, marshaler), TaskScheduler.Current);
@@ -357,11 +345,7 @@
             arg_handle.slot.Type = MarshalerType.TaskRejected;
             arg_handle.slot.JSHandle = holder.JSHandle;
 #if FEATURE_WASM_THREADS
-<<<<<<< HEAD
-            arg_handle.slot.TargetThreadId = holder.OwnerTID;
-=======
             arg_handle.slot.TargetTID = holder.OwnerTID;
->>>>>>> ee5629a5
 #endif
 
             // should fail it with exception
@@ -389,11 +373,7 @@
             arg_handle.slot.Type = MarshalerType.TaskResolved;
             arg_handle.slot.JSHandle = holder.JSHandle;
 #if FEATURE_WASM_THREADS
-<<<<<<< HEAD
-            arg_handle.slot.TargetThreadId = holder.OwnerTID;
-=======
             arg_handle.slot.TargetTID = holder.OwnerTID;
->>>>>>> ee5629a5
 #endif
 
             arg_value.slot.Type = MarshalerType.Void;
@@ -420,11 +400,7 @@
             arg_handle.slot.Type = MarshalerType.TaskResolved;
             arg_handle.slot.JSHandle = holder.JSHandle;
 #if FEATURE_WASM_THREADS
-<<<<<<< HEAD
-            arg_handle.slot.TargetThreadId = holder.OwnerTID;
-=======
             arg_handle.slot.TargetTID = holder.OwnerTID;
->>>>>>> ee5629a5
 #endif
 
             // and resolve it with value
