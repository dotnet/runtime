﻿// Licensed to the .NET Foundation under one or more agreements.
// The .NET Foundation licenses this file to you under the MIT license.

using System.Reflection;
using System.Runtime.CompilerServices;
using System.Threading.Tasks;

namespace System.Runtime.InteropServices.JavaScript
{
    // this maps to src\mono\wasm\runtime\corebindings.ts
    // the public methods are protected from trimming by DynamicDependency on JSFunctionBinding.BindJSFunction
    internal static unsafe partial class JavaScriptExports
    {
        // the marshaled signature is:
        // Task<int>? CallEntrypoint(MonoMethod* entrypointPtr, string[] args)
        public static void CallEntrypoint(JSMarshalerArgument* arguments_buffer)
        {
            ref JSMarshalerArgument arg_exc = ref arguments_buffer[0]; // initialized by caller in alloc_stack_frame()
            ref JSMarshalerArgument arg_result = ref arguments_buffer[1]; // initialized by caller in alloc_stack_frame()
            ref JSMarshalerArgument arg_1 = ref arguments_buffer[2]; // initialized and set by caller
            ref JSMarshalerArgument arg_2 = ref arguments_buffer[3]; // initialized and set by caller
            try
            {
                arg_1.ToManaged(out IntPtr entrypointPtr);
                if (entrypointPtr == IntPtr.Zero)
                {
<<<<<<< HEAD
                    throw new MissingMethodException(SR.Format(SR.MissingEntrypoint));
=======
                    throw new MissingMethodException(SR.MissingManagedEntrypointHandle);
>>>>>>> a650a391
                }

                RuntimeMethodHandle methodHandle = JSHostImplementation.GetMethodHandleFromIntPtr(entrypointPtr);
                // this would not work for generic types. But Main() could not be generic, so we are fine.
                MethodInfo? method = MethodBase.GetMethodFromHandle(methodHandle) as MethodInfo;
                if (method == null)
                {
<<<<<<< HEAD
                    throw new InvalidProgramException(SR.Format(SR.EntrypointHandle));
=======
                    throw new InvalidOperationException(SR.CannotResolveManagedEntrypointHandle);
>>>>>>> a650a391
                }

                arg_2.ToManaged(out string?[]? args);
                object[] argsToPass = System.Array.Empty<object>();
                Task<int>? result = null;
                var parameterInfos = method.GetParameters();
                if (parameterInfos.Length > 0 && parameterInfos[0].ParameterType == typeof(string[]))
                {
                    argsToPass = new object[] { args ?? System.Array.Empty<string>() };
                }
                if (method.ReturnType == typeof(void))
                {
                    method.Invoke(null, argsToPass);
                }
                else if (method.ReturnType == typeof(int))
                {
                    int intResult = (int)method.Invoke(null, argsToPass)!;
                    result = Task.FromResult(intResult);
                }
                else if (method.ReturnType == typeof(Task))
                {
                    Task methodResult = (Task)method.Invoke(null, argsToPass)!;
                    TaskCompletionSource<int> tcs = new TaskCompletionSource<int>();
                    result = tcs.Task;
                    methodResult.ContinueWith((t) =>
                    {
                        if (t.IsFaulted)
                        {
                            tcs.SetException(t.Exception!);
                        }
                        else
                        {
                            tcs.SetResult(0);
                        }
                    }, TaskScheduler.Default);
                }
                else if (method.ReturnType == typeof(Task<int>))
                {
                    result = (Task<int>)method.Invoke(null, argsToPass)!;
                }
                else
                {
<<<<<<< HEAD
                    throw new InvalidProgramException(SR.Format(SR.ReturnTypeNotSupportedForMain, method.ReturnType.FullName));
=======
                    throw new InvalidOperationException(SR.Format(SR.ReturnTypeNotSupportedForMain, method.ReturnType.FullName));
>>>>>>> a650a391
                }
                arg_result.ToJS(result, (ref JSMarshalerArgument arg, int value) =>
                {
                    arg.ToJS(value);
                });
            }
            catch (Exception ex)
            {
                if (ex is TargetInvocationException refEx && refEx.InnerException != null)
                    ex = refEx.InnerException;

                arg_exc.ToJS(ex);
            }
        }


        // The JS layer invokes this method when the JS wrapper for a JS owned object
        //  has been collected by the JS garbage collector
        // the marshaled signature is:
        // void ReleaseJSOwnedObjectByGCHandle(GCHandle gcHandle)
        public static void ReleaseJSOwnedObjectByGCHandle(JSMarshalerArgument* arguments_buffer)
        {
            ref JSMarshalerArgument arg_exc = ref arguments_buffer[0]; // initialized by caller in alloc_stack_frame()
            ref JSMarshalerArgument arg_1 = ref arguments_buffer[2]; // initialized and set by caller
            try
            {
                GCHandle handle = (GCHandle)arg_1.slot.GCHandle;

                lock (JSHostImplementation.s_gcHandleFromJSOwnedObject)
                {
                    JSHostImplementation.s_gcHandleFromJSOwnedObject.Remove(handle.Target!);
                    handle.Free();
                }
            }
            catch (Exception ex)
            {
                arg_exc.ToJS(ex);
            }
        }

        // the marshaled signature is:
        // GCHandle CreateTaskCallback()
        public static void CreateTaskCallback(JSMarshalerArgument* arguments_buffer)
        {
            ref JSMarshalerArgument arg_exc = ref arguments_buffer[0]; // initialized by caller in alloc_stack_frame()
            ref JSMarshalerArgument arg_return = ref arguments_buffer[1]; // used as return value
            try
            {
                JSHostImplementation.TaskCallback holder = new JSHostImplementation.TaskCallback();
                arg_return.slot.Type = MarshalerType.Object;
                arg_return.slot.GCHandle = JSHostImplementation.GetJSOwnedObjectGCHandle(holder);
            }
            catch (Exception ex)
            {
                arg_exc.ToJS(ex);
            }
        }

        // the marshaled signature is:
        // TRes? CallDelegate<T1,T2,T3TRes>(GCHandle callback, T1? arg1, T2? arg2, T3? arg3)
        public static void CallDelegate(JSMarshalerArgument* arguments_buffer)
        {
            ref JSMarshalerArgument arg_exc = ref arguments_buffer[0]; // initialized by JS caller in alloc_stack_frame()
            // arg_res is initialized by JS caller
            ref JSMarshalerArgument arg_1 = ref arguments_buffer[2];// initialized and set by JS caller
            // arg_2 set by JS caller when there are arguments
            // arg_3 set by JS caller when there are arguments
            // arg_4 set by JS caller when there are arguments
            try
            {
                GCHandle callback_gc_handle = (GCHandle)arg_1.slot.GCHandle;
                if (callback_gc_handle.Target is JSHostImplementation.ToManagedCallback callback)
                {
                    // arg_2, arg_3, arg_4, arg_res are processed by the callback
                    callback(arguments_buffer);
                }
                else
                {
<<<<<<< HEAD
                    throw new InvalidOperationException(SR.Format(SR.NullToManagedCallback));
=======
                    throw new InvalidOperationException(SR.NullToManagedCallback);
>>>>>>> a650a391
                }
            }
            catch (Exception ex)
            {
                arg_exc.ToJS(ex);
            }
        }

        // the marshaled signature is:
        // void CompleteTask<T>(GCHandle holder, Exception? exceptionResult, T? result)
        public static void CompleteTask(JSMarshalerArgument* arguments_buffer)
        {
            ref JSMarshalerArgument arg_exc = ref arguments_buffer[0]; // initialized by caller in alloc_stack_frame()
            ref JSMarshalerArgument arg_1 = ref arguments_buffer[2];// initialized and set by caller
            // arg_2 set by caller when this is SetException call
            // arg_3 set by caller when this is SetResult call
            try
            {
                GCHandle callback_gc_handle = (GCHandle)arg_1.slot.GCHandle;
                if (callback_gc_handle.Target is JSHostImplementation.TaskCallback holder && holder.Callback is not null)
                {
                    // arg_2, arg_3 are processed by the callback
                    holder.Callback(arguments_buffer);
                }
                else
                {
<<<<<<< HEAD
                    throw new InvalidOperationException(SR.Format(SR.NullTaskCallback));
=======
                    throw new InvalidOperationException(SR.NullTaskCallback);
>>>>>>> a650a391
                }
            }
            catch (Exception ex)
            {
                arg_exc.ToJS(ex);
            }
        }

        // the marshaled signature is:
        // string GetManagedStackTrace(GCHandle exception)
        public static void GetManagedStackTrace(JSMarshalerArgument* arguments_buffer)
        {
            ref JSMarshalerArgument arg_exc = ref arguments_buffer[0]; // initialized by caller in alloc_stack_frame()
            ref JSMarshalerArgument arg_return = ref arguments_buffer[1]; // used as return value
            ref JSMarshalerArgument arg_1 = ref arguments_buffer[2];// initialized and set by caller
            try
            {
                GCHandle exception_gc_handle = (GCHandle)arg_1.slot.GCHandle;
                if (exception_gc_handle.Target is Exception exception)
                {
                    arg_return.ToJS(exception.StackTrace);
                }
                else
                {
                    throw new InvalidOperationException(SR.UnableToResolveHandleAsException);
                }
            }
            catch (Exception ex)
            {
                arg_exc.ToJS(ex);
            }
        }

#if FEATURE_WASM_THREADS

        // the marshaled signature is:
        // void InstallSynchronizationContext()
        public static void InstallSynchronizationContext (JSMarshalerArgument* arguments_buffer) {
            ref JSMarshalerArgument arg_exc = ref arguments_buffer[0]; // initialized by caller in alloc_stack_frame()
            try
            {
                JSSynchronizationContext.Install();
            }
            catch (Exception ex)
            {
                arg_exc.ToJS(ex);
            }
        }

#endif

        [MethodImpl(MethodImplOptions.NoInlining)] // profiler needs to find it executed under this name
        public static void StopProfile()
        {
        }

        // Called by the AOT profiler to save profile data into INTERNAL.aotProfileData
        [MethodImpl(MethodImplOptions.NoInlining)] // profiler needs to find it executed under this name
        public static unsafe void DumpAotProfileData(ref byte buf, int len, string extraArg)
        {
            if (len == 0)
                throw new InvalidOperationException(SR.EmptyProfileData);

            var arr = new byte[len];
            fixed (void* p = &buf)
            {
                var span = new ReadOnlySpan<byte>(p, len);
                // Send it to JS
                var module = JSHost.DotnetInstance.GetPropertyAsJSObject("INTERNAL");
                if (module == null)
                    throw new InvalidOperationException();

                module.SetProperty("aotProfileData", span.ToArray());
            }
        }
    }
}<|MERGE_RESOLUTION|>--- conflicted
+++ resolved
@@ -24,11 +24,7 @@
                 arg_1.ToManaged(out IntPtr entrypointPtr);
                 if (entrypointPtr == IntPtr.Zero)
                 {
-<<<<<<< HEAD
-                    throw new MissingMethodException(SR.Format(SR.MissingEntrypoint));
-=======
                     throw new MissingMethodException(SR.MissingManagedEntrypointHandle);
->>>>>>> a650a391
                 }
 
                 RuntimeMethodHandle methodHandle = JSHostImplementation.GetMethodHandleFromIntPtr(entrypointPtr);
@@ -36,11 +32,7 @@
                 MethodInfo? method = MethodBase.GetMethodFromHandle(methodHandle) as MethodInfo;
                 if (method == null)
                 {
-<<<<<<< HEAD
-                    throw new InvalidProgramException(SR.Format(SR.EntrypointHandle));
-=======
                     throw new InvalidOperationException(SR.CannotResolveManagedEntrypointHandle);
->>>>>>> a650a391
                 }
 
                 arg_2.ToManaged(out string?[]? args);
@@ -83,11 +75,7 @@
                 }
                 else
                 {
-<<<<<<< HEAD
-                    throw new InvalidProgramException(SR.Format(SR.ReturnTypeNotSupportedForMain, method.ReturnType.FullName));
-=======
                     throw new InvalidOperationException(SR.Format(SR.ReturnTypeNotSupportedForMain, method.ReturnType.FullName));
->>>>>>> a650a391
                 }
                 arg_result.ToJS(result, (ref JSMarshalerArgument arg, int value) =>
                 {
@@ -166,11 +154,7 @@
                 }
                 else
                 {
-<<<<<<< HEAD
-                    throw new InvalidOperationException(SR.Format(SR.NullToManagedCallback));
-=======
                     throw new InvalidOperationException(SR.NullToManagedCallback);
->>>>>>> a650a391
                 }
             }
             catch (Exception ex)
@@ -197,11 +181,7 @@
                 }
                 else
                 {
-<<<<<<< HEAD
-                    throw new InvalidOperationException(SR.Format(SR.NullTaskCallback));
-=======
                     throw new InvalidOperationException(SR.NullTaskCallback);
->>>>>>> a650a391
                 }
             }
             catch (Exception ex)
