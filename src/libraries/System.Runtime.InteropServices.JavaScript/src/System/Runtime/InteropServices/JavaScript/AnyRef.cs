﻿// Licensed to the .NET Foundation under one or more agreements.
// The .NET Foundation licenses this file to you under the MIT license.
// See the LICENSE file in the project root for more information.

<<<<<<< HEAD
using System;
using System.Diagnostics;
using System.Runtime.InteropServices;
using System.Threading;
using Microsoft.Win32.SafeHandles;

=======
>>>>>>> e2ed3631
namespace System.Runtime.InteropServices.JavaScript
{
    public abstract class AnyRef : SafeHandleMinusOneIsInvalid
    {
<<<<<<< HEAD
        public int JSHandle
        {
            get => (int)handle;
        }

        private AnyRef() : base(true) { }

        internal GCHandle AnyRefHandle;
=======
        public int JSHandle { get; protected private set; }
        internal GCHandle Handle;
>>>>>>> e2ed3631

        internal AnyRef(int js_handle, bool ownsHandle) : base(ownsHandle)
        {
            SetHandle((IntPtr)js_handle);
            this.AnyRefHandle = GCHandle.Alloc(this, ownsHandle ? GCHandleType.Weak : GCHandleType.Normal);
        }

        internal AnyRef(IntPtr js_handle, bool ownsHandle) : base(ownsHandle)
        {
            SetHandle(js_handle);
            this.AnyRefHandle = GCHandle.Alloc(this, ownsHandle ? GCHandleType.Weak : GCHandleType.Normal);
        }

<<<<<<< HEAD
        // We should not provide a finalizer - SafeHandle's critical finalizer will call ReleaseHandle inside a CER for us.
        protected override bool ReleaseHandle() => throw new NotImplementedException();

#if DEBUG_HANDLE
        private int _refCount = 0;

        public void AddRef()
        {
            Interlocked.Increment(ref _refCount);
        }

        public void Release()
        {
            Interlocked.MemoryBarrier();
            Debug.Assert(_refCount > 0, "AnyRefSafeHandle: Release() called more times than AddRef");
            Interlocked.Decrement(ref _refCount);
        }

        public int RefCount => _refCount;
#endif
=======
        internal int Int32Handle => (int)(IntPtr)Handle;
>>>>>>> e2ed3631
    }
}<|MERGE_RESOLUTION|>--- conflicted
+++ resolved
@@ -2,20 +2,16 @@
 // The .NET Foundation licenses this file to you under the MIT license.
 // See the LICENSE file in the project root for more information.
 
-<<<<<<< HEAD
 using System;
 using System.Diagnostics;
 using System.Runtime.InteropServices;
 using System.Threading;
 using Microsoft.Win32.SafeHandles;
 
-=======
->>>>>>> e2ed3631
 namespace System.Runtime.InteropServices.JavaScript
 {
     public abstract class AnyRef : SafeHandleMinusOneIsInvalid
     {
-<<<<<<< HEAD
         public int JSHandle
         {
             get => (int)handle;
@@ -24,46 +20,35 @@
         private AnyRef() : base(true) { }
 
         internal GCHandle AnyRefHandle;
-=======
-        public int JSHandle { get; protected private set; }
-        internal GCHandle Handle;
->>>>>>> e2ed3631
 
         internal AnyRef(int js_handle, bool ownsHandle) : base(ownsHandle)
         {
             SetHandle((IntPtr)js_handle);
-            this.AnyRefHandle = GCHandle.Alloc(this, ownsHandle ? GCHandleType.Weak : GCHandleType.Normal);
+            AnyRefHandle = GCHandle.Alloc(this, ownsHandle ? GCHandleType.Weak : GCHandleType.Normal);
         }
 
         internal AnyRef(IntPtr js_handle, bool ownsHandle) : base(ownsHandle)
         {
             SetHandle(js_handle);
-            this.AnyRefHandle = GCHandle.Alloc(this, ownsHandle ? GCHandleType.Weak : GCHandleType.Normal);
+            AnyRefHandle = GCHandle.Alloc(this, ownsHandle ? GCHandleType.Weak : GCHandleType.Normal);
         }
-
-<<<<<<< HEAD
-        // We should not provide a finalizer - SafeHandle's critical finalizer will call ReleaseHandle inside a CER for us.
-        protected override bool ReleaseHandle() => throw new NotImplementedException();
+        internal int Int32Handle => (int)(IntPtr)AnyRefHandle;
 
 #if DEBUG_HANDLE
         private int _refCount = 0;
 
-        public void AddRef()
+        internal void AddRef()
         {
             Interlocked.Increment(ref _refCount);
         }
 
-        public void Release()
+        internal void Release()
         {
-            Interlocked.MemoryBarrier();
             Debug.Assert(_refCount > 0, "AnyRefSafeHandle: Release() called more times than AddRef");
             Interlocked.Decrement(ref _refCount);
         }
 
-        public int RefCount => _refCount;
+        internal int RefCount => _refCount;
 #endif
-=======
-        internal int Int32Handle => (int)(IntPtr)Handle;
->>>>>>> e2ed3631
     }
 }