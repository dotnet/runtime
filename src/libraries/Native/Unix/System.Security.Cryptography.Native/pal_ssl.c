--- conflicted
+++ resolved
@@ -43,17 +43,7 @@
 
 static void DetectCiphersuiteConfiguration()
 {
-<<<<<<< HEAD
-    // This routine will always produce g_config_specified_ciphersuites = 1 on OpenSSL 1.0.x,
-    // so if we're building direct for 1.0.x (the only time NEED_OPENSSL_1_1 is undefined) then
-    // just omit all the code here.
-    //
-    // The method uses OpenSSL 1.0.x API, except for the fallback function SSL_CTX_config, to
-    // make the portable version easier.
-#ifdef NEED_OPENSSL_1_1
-=======
 #ifdef FEATURE_DISTRO_AGNOSTIC_SSL
->>>>>>> 1c9e2009
 
     if (API_EXISTS(SSL_state))
     {
@@ -62,11 +52,8 @@
         g_config_specified_ciphersuites = 1;
         return;
     }
-<<<<<<< HEAD
-=======
-
-#endif
->>>>>>> 1c9e2009
+
+#endif
 
     // This routine will always produce g_config_specified_ciphersuites = 1 on OpenSSL 1.0.x,
     // so if we're building direct for 1.0.x (the only time NEED_OPENSSL_1_1 is undefined) then
@@ -130,12 +117,7 @@
 
 #else
 
-<<<<<<< HEAD
-    // The Fedora, RHEL, and CentOS builds replace the normal defaults (with a configuration model).
-    // Consider their non-portable builds to always have specified ciphersuites in config.
-=======
     // OpenSSL 1.0 does not support CipherSuites so there is no way for caller to override default
->>>>>>> 1c9e2009
     g_config_specified_ciphersuites = 1;
 
 #endif
