project(System.Native C)

if (NOT CLR_CMAKE_TARGET_MACCATALYST AND NOT CLR_CMAKE_TARGET_IOS AND NOT CLR_CMAKE_TARGET_TVOS)
    add_definitions(-DHAS_CONSOLE_SIGNALS)
endif ()

include_directories("${CLR_SRC_NATIVE_DIR}/common")

set(NATIVE_SOURCES
    pal_errno.c
    pal_interfaceaddresses.c
    pal_io.c
    pal_maphardwaretype.c
    pal_memory.c
    pal_mount.c
    pal_networking.c
    pal_networkstatistics.c
    pal_process.c
    pal_random.c
    pal_runtimeinformation.c
    pal_runtimeextensions.c
    pal_signal.c
    pal_string.c
    pal_tcpstate.c
    pal_threading.c
    pal_time.c
    pal_uid.c
    pal_datetime.c
    pal_sysctl.c
)

<<<<<<< HEAD
if (CLR_CMAKE_TARGET_OSX OR CLR_CMAKE_TARGET_IOS OR CLR_CMAKE_TARGET_TVOS)
    list (APPEND NATIVE_SOURCES pal_autoreleasepool.m)
    set_source_files_properties(pal_autoreleasepool.m PROPERTIES COMPILE_FLAGS -fno-objc-arc)
else()
    list (APPEND NATIVE_SOURCES pal_autoreleasepool.c)
endif()

if (CLR_CMAKE_TARGET_IOS OR CLR_CMAKE_TARGET_TVOS)
    list (APPEND NATIVE_SOURCES
=======
if (CLR_CMAKE_TARGET_MACCATALYST OR CLR_CMAKE_TARGET_IOS OR CLR_CMAKE_TARGET_TVOS)
    set(NATIVE_SOURCES ${NATIVE_SOURCES}
>>>>>>> 8dd3543e
        pal_log.m
        pal_searchpath.m)
else ()
    list (APPEND NATIVE_SOURCES
        pal_searchpath.c
        pal_console.c
        pal_log.c)
endif ()

if (NOT CLR_CMAKE_TARGET_BROWSER)
    list (APPEND NATIVE_SOURCES pal_networkchange.c)
endif ()

include(${CMAKE_CURRENT_LIST_DIR}/extra_libs.cmake)

set(NATIVE_LIBS_EXTRA)
append_extra_system_libs(NATIVE_LIBS_EXTRA)

if (GEN_SHARED_LIB)
    add_library(System.Native
        SHARED
        ${NATIVE_SOURCES}
        ${VERSION_FILE_PATH}
    )

    target_link_libraries(System.Native
        ${NATIVE_LIBS_EXTRA}
    )

    if (NOT CLR_CMAKE_TARGET_MACCATALYST AND NOT CLR_CMAKE_TARGET_IOS AND NOT CLR_CMAKE_TARGET_TVOS AND NOT CLR_CMAKE_TARGET_ANDROID AND NOT CLR_CMAKE_TARGET_BROWSER)
        add_custom_command(TARGET System.Native POST_BUILD
            COMMENT "Verifying System.Native entry points against entrypoints.c "
            COMMAND ${CMAKE_CURRENT_SOURCE_DIR}/../verify-entrypoints.sh
                $<TARGET_FILE:System.Native>
                ${CMAKE_CURRENT_SOURCE_DIR}/entrypoints.c
                ${CMAKE_NM}
            VERBATIM
        )
    endif()

    install_with_stripped_symbols (System.Native PROGRAMS .)
endif ()

if (NOT GEN_SHARED_LIB AND NOT CLR_CMAKE_TARGET_MACCATALYST AND NOT CLR_CMAKE_TARGET_IOS AND NOT CLR_CMAKE_TARGET_TVOS AND NOT CLR_CMAKE_TARGET_ANDROID AND NOT CLR_CMAKE_TARGET_BROWSER)
    set(NATIVE_SOURCES ${NATIVE_SOURCES} entrypoints.c)
endif()

add_library(System.Native-Static
    STATIC
    ${NATIVE_SOURCES}
)

set_target_properties(System.Native-Static PROPERTIES OUTPUT_NAME System.Native CLEAN_DIRECT_OUTPUT 1)

install (TARGETS System.Native-Static DESTINATION ${STATIC_LIB_DESTINATION})<|MERGE_RESOLUTION|>--- conflicted
+++ resolved
@@ -29,20 +29,15 @@
     pal_sysctl.c
 )
 
-<<<<<<< HEAD
-if (CLR_CMAKE_TARGET_OSX OR CLR_CMAKE_TARGET_IOS OR CLR_CMAKE_TARGET_TVOS)
+if (CLR_CMAKE_TARGET_OSX OR CLR_CMAKE_TARGET_MACCATALYST OR CLR_CMAKE_TARGET_IOS OR CLR_CMAKE_TARGET_TVOS)
     list (APPEND NATIVE_SOURCES pal_autoreleasepool.m)
     set_source_files_properties(pal_autoreleasepool.m PROPERTIES COMPILE_FLAGS -fno-objc-arc)
 else()
     list (APPEND NATIVE_SOURCES pal_autoreleasepool.c)
 endif()
 
-if (CLR_CMAKE_TARGET_IOS OR CLR_CMAKE_TARGET_TVOS)
-    list (APPEND NATIVE_SOURCES
-=======
 if (CLR_CMAKE_TARGET_MACCATALYST OR CLR_CMAKE_TARGET_IOS OR CLR_CMAKE_TARGET_TVOS)
     set(NATIVE_SOURCES ${NATIVE_SOURCES}
->>>>>>> 8dd3543e
         pal_log.m
         pal_searchpath.m)
 else ()
