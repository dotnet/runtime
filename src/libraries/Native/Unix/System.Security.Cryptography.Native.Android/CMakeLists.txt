project(System.Security.Cryptography.Native.Android C)

add_compile_options(-Wno-gnu-zero-variadic-macro-arguments)
add_compile_options(-Wno-unused-parameter)
add_compile_options(-Wno-unused-function)

set(NATIVECRYPTO_SOURCES
    pal_bignum.c
    pal_err.c
    pal_evp.c
    pal_evp_cipher.c
    pal_hmac.c
    pal_jni.c
    pal_lifetime.c
    pal_misc.c
    pal_rsa.c
<<<<<<< HEAD
    pal_err.c
    pal_ecdsa.c
    pal_ecc_import_export.c
    pal_eckey.c
    pal_ecdh.c
=======
    pal_ssl.c
>>>>>>> afa7e276
    pal_sslstream.c
    pal_x509.c
)

add_library(System.Security.Cryptography.Native.Android
    SHARED
    ${NATIVECRYPTO_SOURCES}
    ${VERSION_FILE_PATH}
)

add_library(System.Security.Cryptography.Native.Android-Static
    STATIC
    ${NATIVECRYPTO_SOURCES}
)

set_target_properties(System.Security.Cryptography.Native.Android-Static PROPERTIES OUTPUT_NAME System.Security.Cryptography.Native.Android CLEAN_DIRECT_OUTPUT 1)

target_link_libraries(System.Security.Cryptography.Native.Android
    -llog
)

# TODO: Use "System.Security.Cryptography.Native.Android" name (will require a lot of csproj changes here and there)
set_target_properties(System.Security.Cryptography.Native.Android PROPERTIES OUTPUT_NAME "System.Security.Cryptography.Native.OpenSsl")
set_target_properties(System.Security.Cryptography.Native.Android-Static PROPERTIES OUTPUT_NAME "System.Security.Cryptography.Native.OpenSsl")

install_with_stripped_symbols (System.Security.Cryptography.Native.Android PROGRAMS .)
install (TARGETS System.Security.Cryptography.Native.Android-Static DESTINATION .)<|MERGE_RESOLUTION|>--- conflicted
+++ resolved
@@ -6,6 +6,10 @@
 
 set(NATIVECRYPTO_SOURCES
     pal_bignum.c
+    pal_ecdsa.c
+    pal_ecc_import_export.c
+    pal_eckey.c
+    pal_ecdh.c
     pal_err.c
     pal_evp.c
     pal_evp_cipher.c
@@ -14,15 +18,7 @@
     pal_lifetime.c
     pal_misc.c
     pal_rsa.c
-<<<<<<< HEAD
-    pal_err.c
-    pal_ecdsa.c
-    pal_ecc_import_export.c
-    pal_eckey.c
-    pal_ecdh.c
-=======
     pal_ssl.c
->>>>>>> afa7e276
     pal_sslstream.c
     pal_x509.c
 )
