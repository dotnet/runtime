--- conflicted
+++ resolved
@@ -14,12 +14,9 @@
     pal_ssl.c
     pal_rsa.c
     pal_err.c
-<<<<<<< HEAD
     pal_ecc_import_export.c
     pal_eckey.c
-=======
     pal_sslstream.c
->>>>>>> 7ec683c2
 )
 
 add_library(System.Security.Cryptography.Native.Android
