--- conflicted
+++ resolved
@@ -487,21 +487,6 @@
     return false;
 }
 
-<<<<<<< HEAD
-bool TryGetJNIException(JNIEnv* env, jthrowable *ex, bool printException)
-{
-    if (!(*env)->ExceptionCheck(env))
-        return false;
-
-    if (printException)
-    {
-        (*env)->ExceptionDescribe(env);
-    }
-
-    *ex = (*env)->ExceptionOccurred(env);
-    (*env)->ExceptionClear(env);
-    return true;
-=======
 bool TryClearJNIExceptions(JNIEnv* env)
 {
     if ((*env)->ExceptionCheck(env))
@@ -511,7 +496,21 @@
     }
 
     return false;
->>>>>>> 5da6ba34
+}
+
+bool TryGetJNIException(JNIEnv* env, jthrowable *ex, bool printException)
+{
+    if (!(*env)->ExceptionCheck(env))
+        return false;
+
+    if (printException)
+    {
+        (*env)->ExceptionDescribe(env);
+    }
+
+    *ex = (*env)->ExceptionOccurred(env);
+    (*env)->ExceptionClear(env);
+    return true;
 }
 
 void AssertOnJNIExceptions(JNIEnv* env)
