--- conflicted
+++ resolved
@@ -230,16 +230,14 @@
 jclass    g_X509EncodedKeySpecClass;
 jmethodID g_X509EncodedKeySpecCtor;
 
-<<<<<<< HEAD
 // javax/security/auth
 jclass    g_DestroyableClass;
 jmethodID g_destroy;
-=======
+
 // java/util/Collection
 jclass    g_CollectionClass;
 jmethodID g_CollectionIterator;
 jmethodID g_CollectionSize;
->>>>>>> afa7e276
 
 // java/util/Date
 jclass    g_DateClass;
@@ -630,14 +628,12 @@
     g_X509EncodedKeySpecClass =        GetClassGRef(env, "java/security/spec/X509EncodedKeySpec");
     g_X509EncodedKeySpecCtor =         GetMethod(env, false, g_X509EncodedKeySpecClass, "<init>", "([B)V");
 
-<<<<<<< HEAD
     g_DestroyableClass =               GetClassGRef(env, "javax/security/auth/Destroyable");
     g_destroy =                        GetMethod(env, false, g_DestroyableClass, "destroy", "()V");
-=======
+
     g_CollectionClass =     GetClassGRef(env, "java/util/Collection");
     g_CollectionIterator =  GetMethod(env, false, g_CollectionClass, "iterator", "()Ljava/util/Iterator;");
     g_CollectionSize =      GetMethod(env, false, g_CollectionClass, "size", "()I");
->>>>>>> afa7e276
 
     g_DateClass =   GetClassGRef(env, "java/util/Date");
     g_DateGetTime = GetMethod(env, false, g_DateClass, "getTime", "()J");
