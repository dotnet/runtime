// Licensed to the .NET Foundation under one or more agreements.
// The .NET Foundation licenses this file to you under the MIT license.

#include "pal_jni.h"

JavaVM* gJvm;

// java/lang/Enum
jclass    g_Enum;
jmethodID g_EnumOrdinal;

// java/security/SecureRandom
jclass    g_randClass;
jmethodID g_randCtor;
jmethodID g_randNextBytesMethod;

// java/security/MessageDigest
jclass    g_mdClass;
jmethodID g_mdGetInstanceMethod;
jmethodID g_mdDigestMethod;
jmethodID g_mdDigestCurrentMethodId;
jmethodID g_mdResetMethod;
jmethodID g_mdUpdateMethod;

// javax/crypto/Mac
jclass    g_macClass;
jmethodID g_macGetInstanceMethod;
jmethodID g_macDoFinalMethod;
jmethodID g_macUpdateMethod;
jmethodID g_macInitMethod;
jmethodID g_macResetMethod;

// javax/crypto/spec/SecretKeySpec
jclass    g_sksClass;
jmethodID g_sksCtor;

// javax/crypto/Cipher
jclass    g_cipherClass;
jmethodID g_cipherGetInstanceMethod;
jmethodID g_cipherDoFinalMethod;
jmethodID g_cipherDoFinal2Method;
jmethodID g_cipherUpdateMethod;
jmethodID g_cipherUpdateAADMethod;
jmethodID g_cipherInitMethod;
jmethodID g_cipherInit2Method;
jmethodID g_getBlockSizeMethod;

// javax/crypto/spec/IvParameterSpec
jclass    g_ivPsClass;
jmethodID g_ivPsCtor;

// java/math/BigInteger
jclass    g_bigNumClass;
jmethodID g_bigNumCtor;
jmethodID g_toByteArrayMethod;
jmethodID g_valueOfMethod;
jmethodID g_intValueMethod;
jmethodID g_compareToMethod;

// javax/net/ssl/SSLParameters
jclass    g_sslParamsClass;
jmethodID g_sslParamsGetProtocolsMethod;

// javax/net/ssl/SSLContext
jclass    g_sslCtxClass;
jmethodID g_sslCtxGetDefaultMethod;
jmethodID g_sslCtxGetDefaultSslParamsMethod;

// javax/crypto/spec/GCMParameterSpec
jclass    g_GCMParameterSpecClass;
jmethodID g_GCMParameterSpecCtor;

// java/security/interfaces/RSAKey
jclass    g_RSAKeyClass;
jmethodID g_RSAKeyGetModulus;

// java/security/interfaces/RSAPublicKey
jclass    g_RSAPublicKeyClass;
jmethodID g_RSAPublicKeyGetPubExpMethod;

// java/security/KeyPair
jclass    g_keyPairClass;
jmethodID g_keyPairCtor;
jmethodID g_keyPairGetPrivateMethod;
jmethodID g_keyPairGetPublicMethod;

// java/security/KeyPairGenerator
jclass    g_keyPairGenClass;
jmethodID g_keyPairGenGetInstanceMethod;
jmethodID g_keyPairGenInitializeWithParamsMethod;
jmethodID g_keyPairGenInitializeMethod;
jmethodID g_keyPairGenGenKeyPairMethod;

// java/security/Signature
jclass    g_SignatureClass;
jmethodID g_SignatureGetInstance;
jmethodID g_SignatureInitSign;
jmethodID g_SignatureInitVerify;
jmethodID g_SignatureUpdate;
jmethodID g_SignatureSign;
jmethodID g_SignatureVerify;

// java/security/interfaces/RSAPrivateCrtKey
jclass    g_RSAPrivateCrtKeyClass;
jmethodID g_RSAPrivateCrtKeyPubExpField;
jmethodID g_RSAPrivateCrtKeyPrimePField;
jmethodID g_RSAPrivateCrtKeyPrimeQField;
jmethodID g_RSAPrivateCrtKeyPrimeExpPField;
jmethodID g_RSAPrivateCrtKeyPrimeExpQField;
jmethodID g_RSAPrivateCrtKeyCrtCoefField;
jmethodID g_RSAPrivateCrtKeyModulusField;
jmethodID g_RSAPrivateCrtKeyPrivExpField;

// java/security/spec/RSAPrivateCrtKeySpec
jclass    g_RSAPrivateCrtKeySpecClass;
jmethodID g_RSAPrivateCrtKeySpecCtor;

// java/security/spec/RSAPublicKeySpec
jclass    g_RSAPublicCrtKeySpecClass;
jmethodID g_RSAPublicCrtKeySpecCtor;

// java/security/KeyFactory
jclass    g_KeyFactoryClass;
jmethodID g_KeyFactoryGetInstanceMethod;
jmethodID g_KeyFactoryGenPrivateMethod;
jmethodID g_KeyFactoryGenPublicMethod;
jmethodID g_KeyFactoryGetKeySpecMethod;

// java/security/spec/ECParameterSpec
jclass    g_ECParameterSpecClass;
jmethodID g_ECParameterSpecCtor;
jmethodID g_ECParameterSpecGetCurve;
jmethodID g_ECParameterSpecGetGenerator;
jmethodID g_ECParameterSpecGetCofactor;
jmethodID g_ECParameterSpecGetOrder;

// java/security/spec/ECField
jclass    g_ECFieldClass;
jmethodID g_ECFieldGetFieldSize;

// java/security/spec/ECFieldFp
jclass    g_ECFieldFpClass;
jmethodID g_ECFieldFpCtor;
jmethodID g_ECFieldFpGetP;

// java/security/spec/ECFieldF2m
jclass    g_ECFieldF2mClass;
jmethodID g_ECFieldF2mCtorWithCoefficientBigInteger;
jmethodID g_ECFieldF2mGetReductionPolynomial;

// java/security/spec/ECGenParameterSpecClass
jclass    g_ECGenParameterSpecClass;
jmethodID g_ECGenParameterSpecCtor;

// java/security/spec/ECPoint
jclass    g_ECPointClass;
jmethodID g_ECPointCtor;
jmethodID g_ECPointGetAffineX;
jmethodID g_ECPointGetAffineY;

// java/security/interfaces/ECPrivateKey
jclass    g_ECPrivateKeyClass;
jmethodID g_ECPrivateKeyGetS;

// java/security/spec/ECPrivateKeySpec
jclass    g_ECPrivateKeySpecClass;
jmethodID g_ECPrivateKeySpecCtor;

// java/security/interfaces/ECPublicKey
jclass    g_ECPublicKeyClass;
jmethodID g_ECPublicKeyGetW;

// java/security/spec/ECPublicKeySpec
jclass    g_ECPublicKeySpecClass;
jmethodID g_ECPublicKeySpecCtor;
jmethodID g_ECPublicKeySpecGetParams;

// java/security/spec/EllipticCurve
jclass    g_EllipticCurveClass;
jmethodID g_EllipticCurveCtor;
jmethodID g_EllipticCurveCtorWithSeed;
jmethodID g_EllipticCurveGetA;
jmethodID g_EllipticCurveGetB;
jmethodID g_EllipticCurveGetField;
jmethodID g_EllipticCurveGetSeed;

// java/security/spec/X509EncodedKeySpec
jclass    g_X509EncodedKeySpecClass;
jmethodID g_X509EncodedKeySpecCtor;

// javax/security/auth
jclass    g_DestroyableClass;
jmethodID g_destroy;

// com/android/org/conscrypt/NativeCrypto
jclass    g_NativeCryptoClass;

// javax/net/ssl/SSLEngine
jclass    g_SSLEngine;
jmethodID g_SSLEngineSetUseClientModeMethod;
jmethodID g_SSLEngineGetSessionMethod;
jmethodID g_SSLEngineBeginHandshakeMethod;
jmethodID g_SSLEngineWrapMethod;
jmethodID g_SSLEngineUnwrapMethod;
jmethodID g_SSLEngineCloseInboundMethod;
jmethodID g_SSLEngineCloseOutboundMethod;
jmethodID g_SSLEngineGetHandshakeStatusMethod;

// java/nio/ByteBuffer
jclass    g_ByteBuffer;
jmethodID g_ByteBufferAllocateMethod;
jmethodID g_ByteBufferPutMethod;
jmethodID g_ByteBufferPut2Method;
jmethodID g_ByteBufferPut3Method;
jmethodID g_ByteBufferFlipMethod;
jmethodID g_ByteBufferGetMethod;
jmethodID g_ByteBufferPutBufferMethod;
jmethodID g_ByteBufferLimitMethod;
jmethodID g_ByteBufferRemainingMethod;
jmethodID g_ByteBufferCompactMethod;
jmethodID g_ByteBufferPositionMethod;

// javax/net/ssl/SSLContext
jclass    g_SSLContext;
jmethodID g_SSLContextGetInstanceMethod;
jmethodID g_SSLContextInitMethod;
jmethodID g_SSLContextCreateSSLEngineMethod;

// javax/net/ssl/SSLSession
jclass    g_SSLSession;
jmethodID g_SSLSessionGetApplicationBufferSizeMethod;
jmethodID g_SSLSessionGetPacketBufferSizeMethod;

// javax/net/ssl/SSLEngineResult
jclass    g_SSLEngineResult;
jmethodID g_SSLEngineResultGetStatusMethod;
jmethodID g_SSLEngineResultGetHandshakeStatusMethod;

// javax/net/ssl/TrustManager
jclass    g_TrustManager;

jobject ToGRef(JNIEnv *env, jobject lref)
{
<<<<<<< HEAD
    if (!lref)
        return NULL;
    jobject gref = (*env)->NewGlobalRef(env, lref);
    (*env)->DeleteLocalRef(env, lref);
    return gref;
=======
    if (lref)
    {
        jobject gref = (*env)->NewGlobalRef(env, lref);
        (*env)->DeleteLocalRef(env, lref);
        return gref;
    }
    return lref;
>>>>>>> 3464c888
}

jobject AddGRef(JNIEnv *env, jobject gref)
{
    if (!gref)
        return NULL;
    return (*env)->NewGlobalRef(env, gref);
}

void ReleaseGRef(JNIEnv *env, jobject gref)
{
    if (gref)
        (*env)->DeleteGlobalRef(env, gref);
}

void ReleaseLRef(JNIEnv *env, jobject lref)
{
    if (lref)
        (*env)->DeleteLocalRef(env, lref);
}

jclass GetClassGRef(JNIEnv *env, const char* name)
{
    LOG_DEBUG("Finding %s class", name);
    jclass klass = ToGRef(env, (*env)->FindClass (env, name));
    if (!klass) {
        LOG_ERROR("class %s was not found", name);
        assert(klass);
    }
    return klass;
}

bool CheckJNIExceptions(JNIEnv* env)
{
    if ((*env)->ExceptionCheck(env))
    {
        (*env)->ExceptionDescribe(env);
        (*env)->ExceptionClear(env);
        return true;
    }
    return false;
}

void AssertOnJNIExceptions(JNIEnv* env)
{
    assert(!CheckJNIExceptions(env));
}

void SaveTo(uint8_t* src, uint8_t** dst, size_t len, bool overwrite)
{
    assert(overwrite || !(*dst));
    if (overwrite)
    {
        free(*dst);
    }
    *dst = (uint8_t*)malloc(len * sizeof(uint8_t));
    memcpy(*dst, src, len);
}

jmethodID GetMethod(JNIEnv *env, bool isStatic, jclass klass, const char* name, const char* sig)
{
    LOG_DEBUG("Finding %s method", name);
    jmethodID mid = isStatic ? (*env)->GetStaticMethodID(env, klass, name, sig) : (*env)->GetMethodID(env, klass, name, sig);
    if (!mid) {
        LOG_ERROR("method %s %s was not found", name, sig);
        assert(mid);
    }
    return mid;
}

jfieldID GetField(JNIEnv *env, bool isStatic, jclass klass, const char* name, const char* sig)
{
    LOG_DEBUG("Finding %s field", name);
    jfieldID fid = isStatic ? (*env)->GetStaticFieldID(env, klass, name, sig) : (*env)->GetFieldID(env, klass, name, sig);
    if (!fid) {
        LOG_ERROR("field %s %s was not found", name, sig);
        assert(fid);
    }
    return fid;
}

JNIEnv* GetJNIEnv()
{
    JNIEnv *env;
    (*gJvm)->GetEnv(gJvm, (void**)&env, JNI_VERSION_1_6);
    if (env)
        return env;
    jint ret = (*gJvm)->AttachCurrentThreadAsDaemon(gJvm, &env, NULL);
    assert(ret == JNI_OK && "Unable to attach thread to JVM");
    (void)ret;
    return env;
}

int GetEnumAsInt(JNIEnv *env, jobject enumObj)
{
    int value = (*env)->CallIntMethod(env, enumObj, g_EnumOrdinal);
    (*env)->DeleteLocalRef(env, enumObj);
    return value;
}

JNIEXPORT jint JNICALL
JNI_OnLoad(JavaVM *vm, void *reserved)
{
    (void)reserved;
    LOG_INFO("JNI_OnLoad in pal_jni.c");
    gJvm = vm;

    JNIEnv* env = GetJNIEnv();

    // cache some classes and methods while we're in the thread-safe JNI_OnLoad

    g_Enum =                    GetClassGRef(env, "java/lang/Enum");
    g_EnumOrdinal =             GetMethod(env, false, g_Enum, "ordinal", "()I");

    g_randClass =               GetClassGRef(env, "java/security/SecureRandom");
    g_randCtor =                GetMethod(env, false, g_randClass, "<init>", "()V");
    g_randNextBytesMethod =     GetMethod(env, false, g_randClass, "nextBytes", "([B)V");

    g_mdClass =                 GetClassGRef(env, "java/security/MessageDigest");
    g_mdGetInstanceMethod =     GetMethod(env, true,  g_mdClass, "getInstance", "(Ljava/lang/String;)Ljava/security/MessageDigest;");
    g_mdResetMethod =           GetMethod(env, false, g_mdClass, "reset", "()V");
    g_mdDigestMethod =          GetMethod(env, false, g_mdClass, "digest", "([B)[B");
    g_mdDigestCurrentMethodId = GetMethod(env, false, g_mdClass, "digest", "()[B");
    g_mdUpdateMethod =          GetMethod(env, false, g_mdClass, "update", "([B)V");

    g_macClass =                GetClassGRef(env, "javax/crypto/Mac");
    g_macGetInstanceMethod =    GetMethod(env, true,  g_macClass, "getInstance", "(Ljava/lang/String;)Ljavax/crypto/Mac;");
    g_macDoFinalMethod =        GetMethod(env, false, g_macClass, "doFinal", "()[B");
    g_macUpdateMethod =         GetMethod(env, false, g_macClass, "update", "([B)V");
    g_macInitMethod =           GetMethod(env, false, g_macClass, "init", "(Ljava/security/Key;)V");
    g_macResetMethod =          GetMethod(env, false, g_macClass, "reset", "()V");

    g_sksClass =                GetClassGRef(env, "javax/crypto/spec/SecretKeySpec");
    g_sksCtor =                 GetMethod(env, false, g_sksClass, "<init>", "([BLjava/lang/String;)V");

    g_cipherClass =             GetClassGRef(env, "javax/crypto/Cipher");
    g_cipherGetInstanceMethod = GetMethod(env, true,  g_cipherClass, "getInstance", "(Ljava/lang/String;)Ljavax/crypto/Cipher;");
    g_getBlockSizeMethod =      GetMethod(env, false, g_cipherClass, "getBlockSize", "()I");
    g_cipherDoFinalMethod =     GetMethod(env, false, g_cipherClass, "doFinal", "()[B");
    g_cipherDoFinal2Method =    GetMethod(env, false, g_cipherClass, "doFinal", "([B)[B");
    g_cipherUpdateMethod =      GetMethod(env, false, g_cipherClass, "update", "([B)[B");
    g_cipherUpdateAADMethod =   GetMethod(env, false, g_cipherClass, "updateAAD", "([B)V");
    g_cipherInitMethod =        GetMethod(env, false, g_cipherClass, "init", "(ILjava/security/Key;Ljava/security/spec/AlgorithmParameterSpec;)V");
    g_cipherInit2Method =       GetMethod(env, false, g_cipherClass, "init", "(ILjava/security/Key;)V");

    g_ivPsClass =               GetClassGRef(env, "javax/crypto/spec/IvParameterSpec");
    g_ivPsCtor =                GetMethod(env, false, g_ivPsClass, "<init>", "([B)V");

    g_GCMParameterSpecClass =   GetClassGRef(env, "javax/crypto/spec/GCMParameterSpec");
    g_GCMParameterSpecCtor =    GetMethod(env, false, g_GCMParameterSpecClass, "<init>", "(I[B)V");

    g_bigNumClass =             GetClassGRef(env, "java/math/BigInteger");
    g_bigNumCtor =              GetMethod(env, false, g_bigNumClass, "<init>", "([B)V");
    g_toByteArrayMethod =       GetMethod(env, false, g_bigNumClass, "toByteArray", "()[B");
    g_valueOfMethod =           GetMethod(env, true, g_bigNumClass, "valueOf", "(J)Ljava/math/BigInteger;");
    g_intValueMethod =          GetMethod(env, false, g_bigNumClass, "intValue", "()I");
    g_compareToMethod =         GetMethod(env, false, g_bigNumClass, "compareTo", "(Ljava/math/BigInteger;)I");

    g_sslParamsClass =              GetClassGRef(env, "javax/net/ssl/SSLParameters");
    g_sslParamsGetProtocolsMethod = GetMethod(env, false,  g_sslParamsClass, "getProtocols", "()[Ljava/lang/String;");

    g_sslCtxClass =                     GetClassGRef(env, "javax/net/ssl/SSLContext");
    g_sslCtxGetDefaultMethod =          GetMethod(env, true,  g_sslCtxClass, "getDefault", "()Ljavax/net/ssl/SSLContext;");
    g_sslCtxGetDefaultSslParamsMethod = GetMethod(env, false, g_sslCtxClass, "getDefaultSSLParameters", "()Ljavax/net/ssl/SSLParameters;");

    g_RSAKeyClass =                    GetClassGRef(env, "java/security/interfaces/RSAKey");
    g_RSAKeyGetModulus =               GetMethod(env, false, g_RSAKeyClass, "getModulus", "()Ljava/math/BigInteger;");

    g_RSAPublicKeyClass =              GetClassGRef(env, "java/security/interfaces/RSAPublicKey");
    g_RSAPublicKeyGetPubExpMethod =    GetMethod(env, false, g_RSAPublicKeyClass, "getPublicExponent", "()Ljava/math/BigInteger;");

    g_keyPairClass =                   GetClassGRef(env, "java/security/KeyPair");
    g_keyPairCtor =                    GetMethod(env, false, g_keyPairClass, "<init>", "(Ljava/security/PublicKey;Ljava/security/PrivateKey;)V");
    g_keyPairGetPrivateMethod =        GetMethod(env, false, g_keyPairClass, "getPrivate", "()Ljava/security/PrivateKey;");
    g_keyPairGetPublicMethod =         GetMethod(env, false, g_keyPairClass, "getPublic", "()Ljava/security/PublicKey;");

    g_keyPairGenClass =                      GetClassGRef(env, "java/security/KeyPairGenerator");
    g_keyPairGenGetInstanceMethod =          GetMethod(env, true,  g_keyPairGenClass, "getInstance", "(Ljava/lang/String;)Ljava/security/KeyPairGenerator;");
    g_keyPairGenInitializeMethod =           GetMethod(env, false, g_keyPairGenClass, "initialize", "(I)V");
    g_keyPairGenInitializeWithParamsMethod = GetMethod(env, false, g_keyPairGenClass, "initialize", "(Ljava/security/spec/AlgorithmParameterSpec;)V");
    g_keyPairGenGenKeyPairMethod =           GetMethod(env, false, g_keyPairGenClass, "genKeyPair", "()Ljava/security/KeyPair;");

    g_SignatureClass =                 GetClassGRef(env, "java/security/Signature");
    g_SignatureGetInstance =           GetMethod(env, true, g_SignatureClass, "getInstance", "(Ljava/lang/String;)Ljava/security/Signature;");
    g_SignatureInitSign =              GetMethod(env, false, g_SignatureClass, "initSign", "(Ljava/security/PrivateKey;)V");
    g_SignatureInitVerify =            GetMethod(env, false, g_SignatureClass, "initVerify", "(Ljava/security/PublicKey;)V");
    g_SignatureUpdate =                GetMethod(env, false, g_SignatureClass, "update", "([B)V");
    g_SignatureSign =                  GetMethod(env, false, g_SignatureClass, "sign", "()[B");
    g_SignatureVerify =                GetMethod(env, false, g_SignatureClass, "verify", "([B)Z");

    g_RSAPrivateCrtKeyClass =          GetClassGRef(env, "java/security/interfaces/RSAPrivateCrtKey");
    g_RSAPrivateCrtKeyPubExpField =    GetMethod(env, false, g_RSAPrivateCrtKeyClass, "getPublicExponent", "()Ljava/math/BigInteger;");
    g_RSAPrivateCrtKeyPrimePField =    GetMethod(env, false, g_RSAPrivateCrtKeyClass, "getPrimeP", "()Ljava/math/BigInteger;");
    g_RSAPrivateCrtKeyPrimeQField =    GetMethod(env, false, g_RSAPrivateCrtKeyClass, "getPrimeQ", "()Ljava/math/BigInteger;");
    g_RSAPrivateCrtKeyPrimeExpPField = GetMethod(env, false, g_RSAPrivateCrtKeyClass, "getPrimeExponentP", "()Ljava/math/BigInteger;");
    g_RSAPrivateCrtKeyPrimeExpQField = GetMethod(env, false, g_RSAPrivateCrtKeyClass, "getPrimeExponentQ", "()Ljava/math/BigInteger;");
    g_RSAPrivateCrtKeyCrtCoefField =   GetMethod(env, false, g_RSAPrivateCrtKeyClass, "getCrtCoefficient", "()Ljava/math/BigInteger;");
    g_RSAPrivateCrtKeyModulusField =   GetMethod(env, false, g_RSAPrivateCrtKeyClass, "getModulus", "()Ljava/math/BigInteger;");
    g_RSAPrivateCrtKeyPrivExpField =   GetMethod(env, false, g_RSAPrivateCrtKeyClass, "getPrivateExponent", "()Ljava/math/BigInteger;");

    g_RSAPrivateCrtKeySpecClass =      GetClassGRef(env, "java/security/spec/RSAPrivateCrtKeySpec");
    g_RSAPrivateCrtKeySpecCtor =       GetMethod(env, false, g_RSAPrivateCrtKeySpecClass, "<init>", "(Ljava/math/BigInteger;Ljava/math/BigInteger;Ljava/math/BigInteger;Ljava/math/BigInteger;Ljava/math/BigInteger;Ljava/math/BigInteger;Ljava/math/BigInteger;Ljava/math/BigInteger;)V");

    g_RSAPublicCrtKeySpecClass =       GetClassGRef(env, "java/security/spec/RSAPublicKeySpec");
    g_RSAPublicCrtKeySpecCtor =        GetMethod(env, false, g_RSAPublicCrtKeySpecClass, "<init>", "(Ljava/math/BigInteger;Ljava/math/BigInteger;)V");

    g_KeyFactoryClass =                GetClassGRef(env, "java/security/KeyFactory");
    g_KeyFactoryGetInstanceMethod =    GetMethod(env, true, g_KeyFactoryClass, "getInstance", "(Ljava/lang/String;)Ljava/security/KeyFactory;");
    g_KeyFactoryGenPrivateMethod =     GetMethod(env, false, g_KeyFactoryClass, "generatePrivate", "(Ljava/security/spec/KeySpec;)Ljava/security/PrivateKey;");
    g_KeyFactoryGenPublicMethod =      GetMethod(env, false, g_KeyFactoryClass, "generatePublic", "(Ljava/security/spec/KeySpec;)Ljava/security/PublicKey;");
    g_KeyFactoryGetKeySpecMethod =     GetMethod(env, false, g_KeyFactoryClass, "getKeySpec", "(Ljava/security/Key;Ljava/lang/Class;)Ljava/security/spec/KeySpec;");

    g_ECGenParameterSpecClass =        GetClassGRef(env, "java/security/spec/ECGenParameterSpec");
    g_ECGenParameterSpecCtor =         GetMethod(env, false, g_ECGenParameterSpecClass, "<init>", "(Ljava/lang/String;)V");

    g_ECFieldClass =                   GetClassGRef(env, "java/security/spec/ECField");
    g_ECFieldGetFieldSize =            GetMethod(env, false, g_ECFieldClass, "getFieldSize", "()I");

    g_ECFieldFpClass =                 GetClassGRef(env, "java/security/spec/ECFieldFp");
    g_ECFieldFpCtor =                  GetMethod(env, false, g_ECFieldFpClass, "<init>", "(Ljava/math/BigInteger;)V");
    g_ECFieldFpGetP =                  GetMethod(env, false, g_ECFieldFpClass, "getP", "()Ljava/math/BigInteger;");

    g_ECFieldF2mClass =                         GetClassGRef(env, "java/security/spec/ECFieldF2m");
    g_ECFieldF2mCtorWithCoefficientBigInteger = GetMethod(env, false, g_ECFieldF2mClass, "<init>", "(ILjava/math/BigInteger;)V");
    g_ECFieldF2mGetReductionPolynomial =        GetMethod(env, false, g_ECFieldF2mClass, "getReductionPolynomial", "()Ljava/math/BigInteger;");

    g_ECParameterSpecClass =           GetClassGRef(env, "java/security/spec/ECParameterSpec");
    g_ECParameterSpecCtor =            GetMethod(env, false, g_ECParameterSpecClass, "<init>", "(Ljava/security/spec/EllipticCurve;Ljava/security/spec/ECPoint;Ljava/math/BigInteger;I)V");
    g_ECParameterSpecGetCurve =        GetMethod(env, false, g_ECParameterSpecClass, "getCurve", "()Ljava/security/spec/EllipticCurve;");
    g_ECParameterSpecGetGenerator =    GetMethod(env, false, g_ECParameterSpecClass, "getGenerator", "()Ljava/security/spec/ECPoint;");
    g_ECParameterSpecGetCofactor =     GetMethod(env, false, g_ECParameterSpecClass, "getCofactor", "()I");
    g_ECParameterSpecGetOrder =        GetMethod(env, false, g_ECParameterSpecClass, "getOrder", "()Ljava/math/BigInteger;");

    g_ECPointClass =                   GetClassGRef(env, "java/security/spec/ECPoint");
    g_ECPointCtor =                    GetMethod(env, false, g_ECPointClass, "<init>", "(Ljava/math/BigInteger;Ljava/math/BigInteger;)V");
    g_ECPointGetAffineX =              GetMethod(env, false, g_ECPointClass, "getAffineX", "()Ljava/math/BigInteger;");
    g_ECPointGetAffineY =              GetMethod(env, false, g_ECPointClass, "getAffineY", "()Ljava/math/BigInteger;");

    g_ECPrivateKeyClass =              GetClassGRef(env, "java/security/interfaces/ECPrivateKey");
    g_ECPrivateKeyGetS =               GetMethod(env, false, g_ECPrivateKeyClass, "getS", "()Ljava/math/BigInteger;");

    g_ECPrivateKeySpecClass =          GetClassGRef(env, "java/security/spec/ECPrivateKeySpec");
    g_ECPrivateKeySpecCtor =           GetMethod(env, false, g_ECPrivateKeySpecClass, "<init>", "(Ljava/math/BigInteger;Ljava/security/spec/ECParameterSpec;)V");

    g_ECPublicKeyClass =               GetClassGRef(env, "java/security/interfaces/ECPublicKey");
    g_ECPublicKeyGetW =                GetMethod(env, false, g_ECPublicKeyClass, "getW", "()Ljava/security/spec/ECPoint;");

    g_ECPublicKeySpecClass =           GetClassGRef(env, "java/security/spec/ECPublicKeySpec");
    g_ECPublicKeySpecCtor =            GetMethod(env, false, g_ECPublicKeySpecClass, "<init>", "(Ljava/security/spec/ECPoint;Ljava/security/spec/ECParameterSpec;)V");
    g_ECPublicKeySpecGetParams =       GetMethod(env, false, g_ECPublicKeySpecClass, "getParams", "()Ljava/security/spec/ECParameterSpec;");

    g_EllipticCurveClass =             GetClassGRef(env, "java/security/spec/EllipticCurve");
    g_EllipticCurveCtor =              GetMethod(env, false, g_EllipticCurveClass, "<init>", "(Ljava/security/spec/ECField;Ljava/math/BigInteger;Ljava/math/BigInteger;)V");
    g_EllipticCurveCtorWithSeed =      GetMethod(env, false, g_EllipticCurveClass, "<init>", "(Ljava/security/spec/ECField;Ljava/math/BigInteger;Ljava/math/BigInteger;[B)V");
    g_EllipticCurveGetA =              GetMethod(env, false, g_EllipticCurveClass, "getA", "()Ljava/math/BigInteger;");
    g_EllipticCurveGetB =              GetMethod(env, false, g_EllipticCurveClass, "getB", "()Ljava/math/BigInteger;");
    g_EllipticCurveGetField =          GetMethod(env, false, g_EllipticCurveClass, "getField", "()Ljava/security/spec/ECField;");
    g_EllipticCurveGetSeed =           GetMethod(env, false, g_EllipticCurveClass, "getSeed", "()[B");

    g_X509EncodedKeySpecClass =        GetClassGRef(env, "java/security/spec/X509EncodedKeySpec");
    g_X509EncodedKeySpecCtor =         GetMethod(env, false, g_X509EncodedKeySpecClass, "<init>", "([B)V");

    g_DestroyableClass =               GetClassGRef(env, "javax/security/auth/Destroyable");
    g_destroy =                        GetMethod(env, false, g_DestroyableClass, "destroy", "()V");

    g_NativeCryptoClass =              GetClassGRef(env, "com/android/org/conscrypt/NativeCrypto");

    g_SSLEngine =                         GetClassGRef(env, "javax/net/ssl/SSLEngine");
    g_SSLEngineSetUseClientModeMethod =   GetMethod(env, false, g_SSLEngine, "setUseClientMode", "(Z)V");
    g_SSLEngineGetSessionMethod =         GetMethod(env, false, g_SSLEngine, "getSession", "()Ljavax/net/ssl/SSLSession;");
    g_SSLEngineBeginHandshakeMethod =     GetMethod(env, false, g_SSLEngine, "beginHandshake", "()V");
    g_SSLEngineWrapMethod =               GetMethod(env, false, g_SSLEngine, "wrap", "(Ljava/nio/ByteBuffer;Ljava/nio/ByteBuffer;)Ljavax/net/ssl/SSLEngineResult;");
    g_SSLEngineUnwrapMethod =             GetMethod(env, false, g_SSLEngine, "unwrap", "(Ljava/nio/ByteBuffer;Ljava/nio/ByteBuffer;)Ljavax/net/ssl/SSLEngineResult;");
    g_SSLEngineGetHandshakeStatusMethod = GetMethod(env, false, g_SSLEngine, "getHandshakeStatus", "()Ljavax/net/ssl/SSLEngineResult$HandshakeStatus;");
    g_SSLEngineCloseInboundMethod =       GetMethod(env, false, g_SSLEngine, "closeInbound", "()V");
    g_SSLEngineCloseOutboundMethod =      GetMethod(env, false, g_SSLEngine, "closeOutbound", "()V");

    g_ByteBuffer =                        GetClassGRef(env, "java/nio/ByteBuffer");
    g_ByteBufferAllocateMethod =          GetMethod(env, true,  g_ByteBuffer, "allocate", "(I)Ljava/nio/ByteBuffer;");
    g_ByteBufferPutMethod =               GetMethod(env, false, g_ByteBuffer, "put", "(Ljava/nio/ByteBuffer;)Ljava/nio/ByteBuffer;");
    g_ByteBufferPut2Method =              GetMethod(env, false, g_ByteBuffer, "put", "([B)Ljava/nio/ByteBuffer;");
    g_ByteBufferPut3Method =              GetMethod(env, false, g_ByteBuffer, "put", "([BII)Ljava/nio/ByteBuffer;");
    g_ByteBufferFlipMethod =              GetMethod(env, false, g_ByteBuffer, "flip", "()Ljava/nio/Buffer;");
    g_ByteBufferLimitMethod =             GetMethod(env, false, g_ByteBuffer, "limit", "()I");
    g_ByteBufferGetMethod =               GetMethod(env, false, g_ByteBuffer, "get", "([B)Ljava/nio/ByteBuffer;");
    g_ByteBufferPutBufferMethod =         GetMethod(env, false, g_ByteBuffer, "put", "(Ljava/nio/ByteBuffer;)Ljava/nio/ByteBuffer;");
    g_ByteBufferRemainingMethod =         GetMethod(env, false, g_ByteBuffer, "remaining", "()I");
    g_ByteBufferCompactMethod =           GetMethod(env, false, g_ByteBuffer, "compact", "()Ljava/nio/ByteBuffer;");
    g_ByteBufferPositionMethod =          GetMethod(env, false, g_ByteBuffer, "position", "()I");

    g_SSLContext =                        GetClassGRef(env, "javax/net/ssl/SSLContext");
    g_SSLContextGetInstanceMethod =       GetMethod(env, true,  g_SSLContext, "getInstance", "(Ljava/lang/String;)Ljavax/net/ssl/SSLContext;");
    g_SSLContextInitMethod =              GetMethod(env, false, g_SSLContext, "init", "([Ljavax/net/ssl/KeyManager;[Ljavax/net/ssl/TrustManager;Ljava/security/SecureRandom;)V");
    g_SSLContextCreateSSLEngineMethod =   GetMethod(env, false, g_SSLContext, "createSSLEngine", "()Ljavax/net/ssl/SSLEngine;");

    g_SSLSession =                               GetClassGRef(env, "javax/net/ssl/SSLSession");
    g_SSLSessionGetApplicationBufferSizeMethod = GetMethod(env, false, g_SSLSession, "getApplicationBufferSize", "()I");
    g_SSLSessionGetPacketBufferSizeMethod =      GetMethod(env, false, g_SSLSession, "getPacketBufferSize", "()I");

    g_SSLEngineResult =                          GetClassGRef(env, "javax/net/ssl/SSLEngineResult");
    g_SSLEngineResultGetStatusMethod =           GetMethod(env, false, g_SSLEngineResult, "getStatus", "()Ljavax/net/ssl/SSLEngineResult$Status;");
    g_SSLEngineResultGetHandshakeStatusMethod =  GetMethod(env, false, g_SSLEngineResult, "getHandshakeStatus", "()Ljavax/net/ssl/SSLEngineResult$HandshakeStatus;");

    g_TrustManager =                             GetClassGRef(env, "javax/net/ssl/TrustManager");

    return JNI_VERSION_1_6;
}<|MERGE_RESOLUTION|>--- conflicted
+++ resolved
@@ -241,13 +241,6 @@
 
 jobject ToGRef(JNIEnv *env, jobject lref)
 {
-<<<<<<< HEAD
-    if (!lref)
-        return NULL;
-    jobject gref = (*env)->NewGlobalRef(env, lref);
-    (*env)->DeleteLocalRef(env, lref);
-    return gref;
-=======
     if (lref)
     {
         jobject gref = (*env)->NewGlobalRef(env, lref);
@@ -255,7 +248,6 @@
         return gref;
     }
     return lref;
->>>>>>> 3464c888
 }
 
 jobject AddGRef(JNIEnv *env, jobject gref)
