// Licensed to the .NET Foundation under one or more agreements.
// The .NET Foundation licenses this file to you under the MIT license.

#pragma once

#include <jni.h>
#include <android/log.h>
#include <assert.h>
#include <stdlib.h>
#include "pal_safecrt.h"

#define FAIL 0
#define SUCCESS 1

extern JavaVM* gJvm;

// java/io/ByteArrayInputStream
extern jclass    g_ByteArrayInputStreamClass;
extern jmethodID g_ByteArrayInputStreamCtor;
extern jmethodID g_ByteArrayInputStreamReset;

// java/lang/Enum
extern jclass    g_Enum;
extern jmethodID g_EnumOrdinal;

// java/security/Key
extern jclass    g_KeyClass;
extern jmethodID g_KeyGetAlgorithm;
extern jmethodID g_KeyGetEncoded;

// java/security/SecureRandom
extern jclass    g_randClass;
extern jmethodID g_randCtor;
extern jmethodID g_randNextBytesMethod;

// java/security/MessageDigest
extern jclass    g_mdClass;
extern jmethodID g_mdGetInstanceMethod;
extern jmethodID g_mdDigestMethod;
extern jmethodID g_mdDigestCurrentMethodId;
extern jmethodID g_mdResetMethod;
extern jmethodID g_mdUpdateMethod;

// javax/crypto/Mac
extern jclass    g_macClass;
extern jmethodID g_macGetInstanceMethod;
extern jmethodID g_macDoFinalMethod;
extern jmethodID g_macUpdateMethod;
extern jmethodID g_macInitMethod;
extern jmethodID g_macResetMethod;

// javax/crypto/spec/SecretKeySpec
extern jclass    g_sksClass;
extern jmethodID g_sksCtor;

// javax/crypto/Cipher
extern jclass    g_cipherClass;
extern jmethodID g_cipherGetInstanceMethod;
extern jmethodID g_cipherDoFinalMethod;
extern jmethodID g_cipherDoFinal2Method;
extern jmethodID g_cipherUpdateMethod;
extern jmethodID g_cipherUpdateAADMethod;
extern jmethodID g_cipherInitMethod;
extern jmethodID g_cipherInit2Method;
extern jmethodID g_getBlockSizeMethod;

// javax/crypto/spec/IvParameterSpec
extern jclass    g_ivPsClass;
extern jmethodID g_ivPsCtor;

// java/math/BigInteger
extern jclass    g_bigNumClass;
extern jmethodID g_bigNumCtor;
extern jmethodID g_bigNumCtorWithSign;
extern jmethodID g_toByteArrayMethod;
extern jmethodID g_valueOfMethod;
extern jmethodID g_compareToMethod;
extern jmethodID g_intValueMethod;
extern jmethodID g_bitLengthMethod;
extern jmethodID g_sigNumMethod;

// javax/net/ssl/SSLParameters
extern jclass    g_sslParamsClass;
extern jmethodID g_sslParamsGetProtocolsMethod;

// javax/net/ssl/SSLContext
extern jclass    g_sslCtxClass;
extern jmethodID g_sslCtxGetDefaultMethod;
extern jmethodID g_sslCtxGetDefaultSslParamsMethod;

// javax/crypto/spec/GCMParameterSpec
extern jclass    g_GCMParameterSpecClass;
extern jmethodID g_GCMParameterSpecCtor;

// java/security/cert/CertificateFactory
extern jclass    g_CertFactoryClass;
extern jmethodID g_CertFactoryGetInstance;
extern jmethodID g_CertFactoryGenerateCertificate;
extern jmethodID g_CertFactoryGenerateCertificates;
extern jmethodID g_CertFactoryGenerateCertPath;
extern jmethodID g_CertFactoryGenerateCRL;

// java/security/cert/X509Certificate
extern jclass    g_X509CertClass;
extern jmethodID g_X509CertGetEncoded;
extern jmethodID g_X509CertGetIssuerX500Principal;
extern jmethodID g_X509CertGetNotAfter;
extern jmethodID g_X509CertGetNotBefore;
extern jmethodID g_X509CertGetPublicKey;
extern jmethodID g_X509CertGetSerialNumber;
extern jmethodID g_X509CertGetSigAlgOID;
extern jmethodID g_X509CertGetSubjectX500Principal;
extern jmethodID g_X509CertGetVersion;

// java/security/cert/X509Certificate implements java/security/cert/X509Extension
extern jmethodID g_X509CertGetCriticalExtensionOIDs;
extern jmethodID g_X509CertGetExtensionValue;
extern jmethodID g_X509CertGetNonCriticalExtensionOIDs;

// java/security/cert/X509CRL
extern jclass    g_X509CRLClass;
extern jmethodID g_X509CRLGetNextUpdate;

// java/security/interfaces/RSAKey
extern jclass    g_RSAKeyClass;
extern jmethodID g_RSAKeyGetModulus;

// java/security/interfaces/RSAPublicKey
extern jclass    g_RSAPublicKeyClass;
extern jmethodID g_RSAPublicKeyGetPubExpMethod;

// java/security/KeyPair
extern jclass    g_keyPairClass;
extern jmethodID g_keyPairCtor;
extern jmethodID g_keyPairGetPrivateMethod;
extern jmethodID g_keyPairGetPublicMethod;

// java/security/KeyPairGenerator
extern jclass    g_keyPairGenClass;
extern jmethodID g_keyPairGenGetInstanceMethod;
extern jmethodID g_keyPairGenInitializeMethod;
extern jmethodID g_keyPairGenInitializeWithParamsMethod;
extern jmethodID g_keyPairGenGenKeyPairMethod;

// java/security/Signature
extern jclass    g_SignatureClass;
extern jmethodID g_SignatureGetInstance;
extern jmethodID g_SignatureInitSign;
extern jmethodID g_SignatureInitVerify;
extern jmethodID g_SignatureUpdate;
extern jmethodID g_SignatureSign;
extern jmethodID g_SignatureVerify;

// com/android/org/conscrypt/RSAPrivateCrtKey
extern jclass    g_RSAPrivateCrtKeyClass;
extern jmethodID g_RSAPrivateCrtKeyPubExpField;
extern jmethodID g_RSAPrivateCrtKeyPrimePField;
extern jmethodID g_RSAPrivateCrtKeyPrimeQField;
extern jmethodID g_RSAPrivateCrtKeyPrimeExpPField;
extern jmethodID g_RSAPrivateCrtKeyPrimeExpQField;
extern jmethodID g_RSAPrivateCrtKeyCrtCoefField;
extern jmethodID g_RSAPrivateCrtKeyModulusField;
extern jmethodID g_RSAPrivateCrtKeyPrivExpField;

// java/security/spec/RSAPrivateCrtKeySpec
extern jclass    g_RSAPrivateCrtKeySpecClass;
extern jmethodID g_RSAPrivateCrtKeySpecCtor;

// java/security/spec/RSAPublicKeySpec
extern jclass    g_RSAPublicCrtKeySpecClass;
extern jmethodID g_RSAPublicCrtKeySpecCtor;

// java/security/KeyFactory
extern jclass    g_KeyFactoryClass;
extern jmethodID g_KeyFactoryGetInstanceMethod;
extern jmethodID g_KeyFactoryGenPrivateMethod;
extern jmethodID g_KeyFactoryGenPublicMethod;
extern jmethodID g_KeyFactoryGetKeySpecMethod;

// java/security/spec/ECField
extern jclass    g_ECFieldClass;
extern jmethodID g_ECFieldGetFieldSize;

// java/security/spec/ECFieldFp
extern jclass    g_ECFieldFpClass;
extern jmethodID g_ECFieldFpCtor;
extern jmethodID g_ECFieldFpGetP;

// java/security/spec/ECFieldF2m
extern jclass    g_ECFieldF2mClass;
extern jmethodID g_ECFieldF2mCtorWithCoefficientBigInteger;
extern jmethodID g_ECFieldF2mGetReductionPolynomial;

// java/security/spec/ECGenParameterSpec
extern jclass    g_ECGenParameterSpecClass;
extern jmethodID g_ECGenParameterSpecCtor;

// java/security/spec/ECParameterSpec
extern jclass    g_ECParameterSpecClass;
extern jmethodID g_ECParameterSpecCtor;
extern jmethodID g_ECParameterSpecGetCurve;
extern jmethodID g_ECParameterSpecGetGenerator;
extern jmethodID g_ECParameterSpecGetCofactor;
extern jmethodID g_ECParameterSpecGetOrder;
extern jmethodID g_ECParameterSpecGetCurveName;

// java/security/spec/ECPoint
extern jclass    g_ECPointClass;
extern jmethodID g_ECPointCtor;
extern jmethodID g_ECPointGetAffineX;
extern jmethodID g_ECPointGetAffineY;

// java/security/interfaces/ECPrivateKey
extern jclass    g_ECPrivateKeyClass;
extern jmethodID g_ECPrivateKeyGetS;

// java/security/spec/ECPrivateKeySpec
extern jclass    g_ECPrivateKeySpecClass;
extern jmethodID g_ECPrivateKeySpecCtor;

// java/security/interfaces/ECPublicKey
extern jclass    g_ECPublicKeyClass;
extern jmethodID g_ECPublicKeyGetW;

// java/security/spec/ECPublicKeySpec
extern jclass    g_ECPublicKeySpecClass;
extern jmethodID g_ECPublicKeySpecCtor;
extern jmethodID g_ECPublicKeySpecGetParams;

// java/security/spec/EllipticCurve
extern jclass    g_EllipticCurveClass;
extern jmethodID g_EllipticCurveCtor;
extern jmethodID g_EllipticCurveCtorWithSeed;
extern jmethodID g_EllipticCurveGetA;
extern jmethodID g_EllipticCurveGetB;
extern jmethodID g_EllipticCurveGetField;
extern jmethodID g_EllipticCurveGetSeed;

// java/security/spec/X509EncodedKeySpec
extern jclass    g_X509EncodedKeySpecClass;
extern jmethodID g_X509EncodedKeySpecCtor;

<<<<<<< HEAD
// javax/security/auth
extern jclass    g_DestroyableClass;
extern jmethodID g_destroy;
=======
// java/util/Collection
extern jclass    g_CollectionClass;
extern jmethodID g_CollectionIterator;
extern jmethodID g_CollectionSize;
>>>>>>> afa7e276

// java/util/Date
extern jclass    g_DateClass;
extern jmethodID g_DateGetTime;

// java/util/Iterator
extern jclass    g_IteratorClass;
extern jmethodID g_IteratorHasNext;
extern jmethodID g_IteratorNext;

// java/util/Set
extern jclass    g_SetClass;
extern jmethodID g_SetIterator;

// com/android/org/conscrypt/NativeCrypto
extern jclass    g_NativeCryptoClass;

// javax/net/ssl/SSLEngine
extern jclass    g_SSLEngine;
extern jmethodID g_SSLEngineSetUseClientModeMethod;
extern jmethodID g_SSLEngineGetSessionMethod;
extern jmethodID g_SSLEngineBeginHandshakeMethod;
extern jmethodID g_SSLEngineWrapMethod;
extern jmethodID g_SSLEngineUnwrapMethod;
extern jmethodID g_SSLEngineCloseInboundMethod;
extern jmethodID g_SSLEngineCloseOutboundMethod;
extern jmethodID g_SSLEngineGetHandshakeStatusMethod;

// java/nio/ByteBuffer
extern jclass    g_ByteBuffer;
extern jmethodID g_ByteBufferAllocateMethod;
extern jmethodID g_ByteBufferPutMethod;
extern jmethodID g_ByteBufferPut2Method;
extern jmethodID g_ByteBufferPut3Method;
extern jmethodID g_ByteBufferFlipMethod;
extern jmethodID g_ByteBufferGetMethod;
extern jmethodID g_ByteBufferLimitMethod;
extern jmethodID g_ByteBufferRemainingMethod;
extern jmethodID g_ByteBufferPutBufferMethod;
extern jmethodID g_ByteBufferCompactMethod;
extern jmethodID g_ByteBufferPositionMethod;

// javax/net/ssl/SSLContext
extern jclass    g_SSLContext;
extern jmethodID g_SSLContextGetInstanceMethod;
extern jmethodID g_SSLContextInitMethod;
extern jmethodID g_SSLContextCreateSSLEngineMethod;

// javax/net/ssl/SSLSession
extern jclass    g_SSLSession;
extern jmethodID g_SSLSessionGetApplicationBufferSizeMethod;
extern jmethodID g_SSLSessionGetPacketBufferSizeMethod;

// javax/net/ssl/SSLEngineResult
extern jclass    g_SSLEngineResult;
extern jmethodID g_SSLEngineResultGetStatusMethod;
extern jmethodID g_SSLEngineResultGetHandshakeStatusMethod;

// javax/net/ssl/TrustManager
extern jclass    g_TrustManager;

// javax/security/auth/x500/X500Principal
extern jclass    g_X500PrincipalClass;
extern jmethodID g_X500PrincipalGetEncoded;
extern jmethodID g_X500PrincipalHashCode;

// javax/crypto/KeyAgreement
extern jclass    g_KeyAgreementClass;
extern jmethodID g_KeyAgreementGetInstance;
extern jmethodID g_KeyAgreementInit;
extern jmethodID g_KeyAgreementDoPhase;
extern jmethodID g_KeyAgreementGenerateSecret;

// JNI helpers
#define LOG_DEBUG(fmt, ...) ((void)__android_log_print(ANDROID_LOG_DEBUG, "DOTNET", "%s: " fmt, __FUNCTION__, ## __VA_ARGS__))
#define LOG_INFO(fmt, ...) ((void)__android_log_print(ANDROID_LOG_INFO, "DOTNET", "%s: " fmt, __FUNCTION__, ## __VA_ARGS__))
#define LOG_ERROR(fmt, ...) ((void)__android_log_print(ANDROID_LOG_ERROR, "DOTNET", "%s: " fmt, __FUNCTION__, ## __VA_ARGS__))
#define JSTRING(str) ((jstring)(*env)->NewStringUTF(env, str))
#define ON_EXCEPTION_PRINT_AND_GOTO(label) if (CheckJNIExceptions(env)) goto label

void SaveTo(uint8_t* src, uint8_t** dst, size_t len, bool overwrite);
jobject ToGRef(JNIEnv *env, jobject lref);
jobject AddGRef(JNIEnv *env, jobject gref);
void ReleaseGRef(JNIEnv *env, jobject gref);
void ReleaseLRef(JNIEnv *env, jobject lref);
jclass GetClassGRef(JNIEnv *env, const char* name);
bool CheckJNIExceptions(JNIEnv* env);
void AssertOnJNIExceptions(JNIEnv* env);
jmethodID GetMethod(JNIEnv *env, bool isStatic, jclass klass, const char* name, const char* sig);
jmethodID GetOptionalMethod(JNIEnv *env, bool isStatic, jclass klass, const char* name, const char* sig);
jfieldID GetField(JNIEnv *env, bool isStatic, jclass klass, const char* name, const char* sig);
JNIEnv* GetJNIEnv(void);
int GetEnumAsInt(JNIEnv *env, jobject enumObj);<|MERGE_RESOLUTION|>--- conflicted
+++ resolved
@@ -240,16 +240,14 @@
 extern jclass    g_X509EncodedKeySpecClass;
 extern jmethodID g_X509EncodedKeySpecCtor;
 
-<<<<<<< HEAD
 // javax/security/auth
 extern jclass    g_DestroyableClass;
 extern jmethodID g_destroy;
-=======
+
 // java/util/Collection
 extern jclass    g_CollectionClass;
 extern jmethodID g_CollectionIterator;
 extern jmethodID g_CollectionSize;
->>>>>>> afa7e276
 
 // java/util/Date
 extern jclass    g_DateClass;
