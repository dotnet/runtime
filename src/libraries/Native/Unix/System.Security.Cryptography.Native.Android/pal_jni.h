--- conflicted
+++ resolved
@@ -179,18 +179,16 @@
 extern jmethodID g_X509CertGetEncoded;
 extern jmethodID g_X509CertGetPublicKey;
 
-<<<<<<< HEAD
 // java/security/cert/X509CertSelector
 extern jclass    g_X509CertSelectorClass;
 extern jmethodID g_X509CertSelectorCtor;
 extern jmethodID g_X509CertSelectorSetCertificate;
-=======
+
 // java/security/interfaces/DSAKey
 extern jclass    g_DSAKeyClass;
 
 // java/security/interfaces/ECKey
 extern jclass    g_ECKeyClass;
->>>>>>> 026b71db
 
 // java/security/interfaces/RSAKey
 extern jclass    g_RSAKeyClass;
@@ -216,13 +214,6 @@
 // java/security/KeyStore
 extern jclass    g_KeyStoreClass;
 extern jmethodID g_KeyStoreGetInstance;
-<<<<<<< HEAD
-extern jmethodID g_KeyStoreLoad;
-
-// java/security/Security
-extern jclass    g_Security;
-extern jmethodID g_SecuritySetProperty;
-=======
 extern jmethodID g_KeyStoreAliases;
 extern jmethodID g_KeyStoreContainsAlias;
 extern jmethodID g_KeyStoreDeleteEntry;
@@ -240,7 +231,6 @@
 // java/security/KeyStore$TrustedCertificateEntry
 extern jclass    g_TrustedCertificateEntryClass;
 extern jmethodID g_TrustedCertificateEntryGetTrustedCertificate;
->>>>>>> 026b71db
 
 // java/security/Signature
 extern jclass    g_SignatureClass;
@@ -375,17 +365,15 @@
 extern jmethodID g_DateCtor;
 extern jmethodID g_DateGetTime;
 
-<<<<<<< HEAD
+// java/util/Enumeration
+extern jclass    g_Enumeration;
+extern jmethodID g_EnumerationHasMoreElements;
+extern jmethodID g_EnumerationNextElement;
+
 // java/util/HashSet
 extern jclass    g_HashSetClass;
 extern jmethodID g_HashSetCtorWithCapacity;
 extern jmethodID g_HashSetAdd;
-=======
-// java/util/Enumeration
-extern jclass    g_Enumeration;
-extern jmethodID g_EnumerationHasMoreElements;
-extern jmethodID g_EnumerationNextElement;
->>>>>>> 026b71db
 
 // java/util/Iterator
 extern jclass    g_IteratorClass;
