cmake_minimum_required(VERSION 3.14.2)
cmake_policy(SET CMP0042 NEW)

project(CoreFX C)

include(${CLR_ENG_NATIVE_DIR}/configuretools.cmake)

if(CLR_CMAKE_TARGET_IOS)
    # CMake 3.14.5 contains bug fixes for iOS
    cmake_minimum_required(VERSION 3.14.5)
endif()

if(NOT CLR_CMAKE_TARGET_ARCH_WASM)
    cmake_policy(SET CMP0083 NEW)
endif(NOT CLR_CMAKE_TARGET_ARCH_WASM)

set(CMAKE_MACOSX_RPATH ON)
set(CMAKE_INSTALL_PREFIX $ENV{__CMakeBinDir})
set(CMAKE_INCLUDE_CURRENT_DIR ON)
set(CMAKE_C_FLAGS "${CMAKE_C_FLAGS} -std=gnu99")
set(VERSION_FILE_PATH "${CMAKE_BINARY_DIR}/version.c")

# We mark the function which needs exporting with PALEXPORT
add_compile_options(-fvisibility=hidden)

add_compile_options(-Wno-format-nonliteral)
add_compile_options(-Wno-disabled-macro-expansion)
add_compile_options(-Wno-padded)
add_compile_options(-Wno-empty-translation-unit)
add_compile_options(-Wno-cast-align)
add_compile_options(-Wno-typedef-redefinition)
add_compile_options(-Wno-c11-extensions)
add_compile_options(-I${CMAKE_CURRENT_SOURCE_DIR}/Common)
add_compile_options(-I${CMAKE_CURRENT_BINARY_DIR}/Common)
add_compile_options(-g)
if(CMAKE_C_COMPILER_ID STREQUAL Clang)
    add_compile_options(-Wthread-safety)
    add_compile_options(-Wno-thread-safety-analysis)
endif()

# Suppress warnings-as-errors in release branches to reduce servicing churn
if (PRERELEASE)
    add_compile_options(-Werror)
endif()

if(CLR_CMAKE_TARGET_ARCH_WASM)
    add_definitions(-D_WASM_)
    # The emscripten build has additional warnings so -Werror breaks
    add_compile_options(-Wno-unused-parameter)
    add_compile_options(-Wno-unused-function)
    add_compile_options(-Wno-alloca)
    add_compile_options(-Wno-implicit-int-float-conversion)
else()
  set(GEN_SHARED_LIB 1)
endif(CLR_CMAKE_TARGET_ARCH_WASM)

if (CLR_CMAKE_TARGET_ARCH_AMD64)
    add_definitions(-DTARGET_64BIT=1)
    add_definitions(-DTARGET_AMD64)
elseif (CLR_CMAKE_TARGET_ARCH_I386)
    add_definitions(-DTARGET_32BIT=1)
    add_definitions(-DTARGET_X86)
    add_definitions(-D_FILE_OFFSET_BITS=64)
elseif (CLR_CMAKE_TARGET_ARCH_ARM64)
    add_definitions(-DTARGET_64BIT=1)
    add_definitions(-DTARGET_ARM64)
elseif (CLR_CMAKE_TARGET_ARCH_ARM)
    add_definitions(-DTARGET_32BIT=1)
    add_definitions(-DTARGET_ARM)
    add_definitions(-D_FILE_OFFSET_BITS=64)

    if (CLR_CMAKE_TARGET_ARCH_ARMV7L)
        if(ARM_SOFTFP)
            add_compile_options(-mfloat-abi=softfp)
        endif ()

        add_compile_options(-mthumb)
        if (NOT DEFINED CLR_ARM_FPU_TYPE)
            set(CLR_ARM_FPU_TYPE vfpv3)
        endif(NOT DEFINED CLR_ARM_FPU_TYPE)

        add_compile_options(-mfpu=${CLR_ARM_FPU_TYPE})
        if (NOT DEFINED CLR_ARM_FPU_CAPABILITY)
            set(CLR_ARM_FPU_CAPABILITY 0x7)
        endif(NOT DEFINED CLR_ARM_FPU_CAPABILITY)

        add_definitions(-DCLR_ARM_FPU_CAPABILITY=${CLR_ARM_FPU_CAPABILITY})
        add_compile_options(-march=armv7-a)
    endif()
endif ()

if(CLR_CMAKE_TARGET_ANDROID)
    add_definitions(-DTARGET_ANDROID)
    if(CROSS_ROOTFS)
        include_directories(SYSTEM "${CROSS_ROOTFS}/usr/include")
    endif()
endif()

string(TOUPPER ${CMAKE_BUILD_TYPE} UPPERCASE_CMAKE_BUILD_TYPE)
if (UPPERCASE_CMAKE_BUILD_TYPE STREQUAL DEBUG)
    add_compile_options(-O0)
    add_definitions(-DDEBUG)

    # obtain settings from running coreclr\enablesanitizers.sh
    string(FIND "$ENV{DEBUG_SANITIZERS}" "asan" __ASAN_POS)
    string(FIND "$ENV{DEBUG_SANITIZERS}" "ubsan" __UBSAN_POS)
    if ((${__ASAN_POS} GREATER -1) OR (${__UBSAN_POS} GREATER -1))
      set(CLR_SANITIZE_LINK_FLAGS "${CLR_SANITIZE_LINK_FLAGS} -fsanitize=")
      if (${__ASAN_POS} GREATER -1)
        set(CLR_SANITIZE_LINK_FLAGS "${CLR_SANITIZE_LINK_FLAGS}address,")
        message("Address Sanitizer (asan) enabled")
      endif ()
      if (${__UBSAN_POS} GREATER -1)
        set(CLR_SANITIZE_LINK_FLAGS "${CLR_SANITIZE_LINK_FLAGS}undefined")
        message("Undefined Behavior Sanitizer (ubsan) enabled")
      endif ()

      set(CMAKE_EXE_LINKER_FLAGS_DEBUG "${CMAKE_EXE_LINKER_FLAGS_DEBUG} ${CLR_SANITIZE_LINK_FLAGS}")

      # -Wl and --gc-sections: drop unused sections\functions (similar to Windows /Gy function-level-linking)
      set(CMAKE_SHARED_LINKER_FLAGS_DEBUG "${CMAKE_SHARED_LINKER_FLAGS_DEBUG} ${CLR_SANITIZE_LINK_FLAGS} -Wl,--gc-sections")
    endif ()
elseif (UPPERCASE_CMAKE_BUILD_TYPE STREQUAL RELEASE)
    # Use O1 option when the clang version is smaller than 3.9
    # Otherwise use O3 option in release build
    if (CLR_CMAKE_TARGET_ARCH_ARMV7L AND DEFINED ENV{CROSSCOMPILE} AND CMAKE_C_COMPILER_VERSION VERSION_LESS 3.9)
        add_compile_options (-O1)
    else()
        add_compile_options (-O3)
    endif()
    add_definitions(-DNDEBUG)
else ()
    message(FATAL_ERROR "Unknown build type. Set CMAKE_BUILD_TYPE to DEBUG or RELEASE.")
endif ()

if(CLR_CMAKE_TARGET_ARCH_WASM)
elseif (CLR_CMAKE_TARGET_OSX OR CLR_CMAKE_TARGET_IOS)
    add_definitions(-D__APPLE_USE_RFC_3542)

   # We cannot enable "stack-protector-strong" on OS X due to a bug in clang compiler (current version 7.0.2)
   add_compile_options(-fstack-protector)
else ()
   add_compile_options(-fstack-protector-strong)
endif ()

if (CLR_CMAKE_TARGET_LINUX)
   set(CMAKE_C_FLAGS "${CMAKE_C_FLAGS} -D_GNU_SOURCE")
endif ()

if(CLR_CMAKE_TARGET_FREEBSD)
    add_definitions(-D_BSD_SOURCE) # required for getline
    add_link_options(-fuse-ld=lld)
endif(CLR_CMAKE_TARGET_FREEBSD)

# CLR_ADDITIONAL_LINKER_FLAGS - used for passing additional arguments to linker
# CLR_ADDITIONAL_COMPILER_OPTIONS - used for passing additional arguments to compiler
#
# For example:
#       ./build-native.sh cmakeargs -DCLR_ADDITIONAL_COMPILER_OPTIONS=<...> cmakeargs -DCLR_ADDITIONAL_LINKER_FLAGS=<...>
#
if(CLR_CMAKE_TARGET_UNIX)
    if(NOT CLR_CMAKE_TARGET_ARCH_WASM AND NOT CLR_CMAKE_TARGET_IOS)
        if(CLR_CMAKE_TARGET_OSX)
            add_definitions(-DTARGET_OSX)
            add_link_options(-Wl,-bind_at_load)
        else()
            add_compile_options($<$<COMPILE_LANGUAGE:ASM>:-Wa,--noexecstack>)
            add_link_options(-Wl,--build-id=sha1 -Wl,-z,relro,-z,now)
        endif()
    endif()

    set(CMAKE_SHARED_LINKER_FLAGS "${CMAKE_SHARED_LINKER_FLAGS} ${CLR_ADDITIONAL_LINKER_FLAGS}")
    set(CMAKE_EXE_LINKER_FLAGS "${CMAKE_EXE_LINKER_FLAGS} ${CLR_ADDITIONAL_LINKER_FLAGS}" )
    add_compile_options(${CLR_ADDITIONAL_COMPILER_OPTIONS})
    add_definitions(-DTARGET_UNIX)
endif(CLR_CMAKE_TARGET_UNIX)

function(install_library_and_symbols targetName)
    install_symbols(${targetName} .)
    set(install_source_file $<TARGET_FILE:${targetName}>)
    install(PROGRAMS ${install_source_file} DESTINATION .)
endfunction()

include(configure.cmake)

add_subdirectory(System.IO.Compression.Native)

if (NOT CLR_CMAKE_TARGET_ARCH_WASM)
if (NOT CLR_CMAKE_TARGET_IOS)  # TODO: reenable
    add_subdirectory(System.IO.Ports.Native)
endif()
endif()

if(CMAKE_C_COMPILER_ID STREQUAL Clang)
    add_compile_options(-Weverything)
endif()

add_subdirectory(System.Native)

<<<<<<< HEAD
if (NOT CLR_CMAKE_TARGET_ARCH_WASM AND NOT CLR_CMAKE_TARGET_IOS)  # TODO: reenable for iOS
    add_subdirectory(System.Globalization.Native)
if (NOT CLR_CMAKE_TARGET_ANDROID OR CROSS_ROOTFS)  # TODO: reenable for Android
    add_subdirectory(System.Net.Security.Native)
=======
if (NOT CLR_CMAKE_TARGET_ARCH_WASM)
    add_subdirectory(System.Net.Security.Native)

if (NOT CLR_CMAKE_TARGET_IOS)
    # TODO: reenable for iOS
    add_subdirectory(System.Globalization.Native)

>>>>>>> 26eb70b5
    # disable System.Security.Cryptography.Native build on iOS,
    # only used for interacting with OpenSSL which isn't useful there
    add_subdirectory(System.Security.Cryptography.Native)
endif()
endif()

if(CLR_CMAKE_TARGET_OSX OR CLR_CMAKE_TARGET_IOS)
    add_subdirectory(System.Security.Cryptography.Native.Apple)
endif()<|MERGE_RESOLUTION|>--- conflicted
+++ resolved
@@ -197,24 +197,21 @@
 
 add_subdirectory(System.Native)
 
-<<<<<<< HEAD
-if (NOT CLR_CMAKE_TARGET_ARCH_WASM AND NOT CLR_CMAKE_TARGET_IOS)  # TODO: reenable for iOS
+if(CLR_CMAKE_TARGET_ARCH_WASM)
+    # skip for now
+elseif(CLR_CMAKE_TARGET_IOS)
+    add_subdirectory(System.Net.Security.Native)
+    #add_subdirectory(System.Globalization.Native) # TODO: reenable
+    # System.Security.Cryptography.Native is intentionally disabled on iOS
+    # it is only used for interacting with OpenSSL which isn't useful there
+elseif(CLR_CMAKE_TARGET_ANDROID AND NOT CROSS_ROOTFS)
     add_subdirectory(System.Globalization.Native)
-if (NOT CLR_CMAKE_TARGET_ANDROID OR CROSS_ROOTFS)  # TODO: reenable for Android
+    #add_subdirectory(System.Net.Security.Native) # TODO: reenable
+    #add_subdirectory(System.Security.Cryptography.Native) # TODO: reenable
+else()
+    add_subdirectory(System.Globalization.Native)
     add_subdirectory(System.Net.Security.Native)
-=======
-if (NOT CLR_CMAKE_TARGET_ARCH_WASM)
-    add_subdirectory(System.Net.Security.Native)
-
-if (NOT CLR_CMAKE_TARGET_IOS)
-    # TODO: reenable for iOS
-    add_subdirectory(System.Globalization.Native)
-
->>>>>>> 26eb70b5
-    # disable System.Security.Cryptography.Native build on iOS,
-    # only used for interacting with OpenSSL which isn't useful there
     add_subdirectory(System.Security.Cryptography.Native)
-endif()
 endif()
 
 if(CLR_CMAKE_TARGET_OSX OR CLR_CMAKE_TARGET_IOS)
