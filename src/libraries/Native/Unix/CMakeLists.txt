--- conflicted
+++ resolved
@@ -5,16 +5,7 @@
 
 include(${CLR_ENG_NATIVE_DIR}/configuretools.cmake)
 
-<<<<<<< HEAD
-if(NOT CLR_CMAKE_TARGET_ARCH_WASM)
-=======
-if(CLR_CMAKE_TARGET_IOS OR CLR_CMAKE_TARGET_TVOS)
-    # CMake 3.14.5 contains bug fixes for iOS
-    cmake_minimum_required(VERSION 3.14.5)
-endif()
-
 if(NOT CLR_CMAKE_TARGET_BROWSER)
->>>>>>> 7493302c
     cmake_policy(SET CMP0083 NEW)
 endif(NOT CLR_CMAKE_TARGET_BROWSER)
 
