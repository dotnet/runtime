project(System.Globalization.Native C)

add_compile_options(-Wno-switch-enum)
add_compile_options(-Wno-covered-switch-default)

# Workaround for warnings produced by ICU headers
add_compile_options(-Wno-reserved-id-macro)
add_compile_options(-Wno-documentation)
add_compile_options(-Wno-documentation-unknown-command)

# Workaround for https://unicode-org.atlassian.net/browse/ICU-20601
add_compile_options(-Wno-extra-semi-stmt)
add_compile_options(-Wno-unknown-warning-option)

set(ICU_HOMEBREW_INC_PATH "/usr/local/opt/icu4c/include")

find_path(UTYPES_H "unicode/utypes.h" PATHS ${ICU_HOMEBREW_INC_PATH})
if(UTYPES_H STREQUAL UTYPES_H-NOTFOUND)
    message(FATAL_ERROR "Cannot find utypes.h, try installing libicu-dev (or the appropriate package for your platform)")
    return()
endif()

if(CLR_CMAKE_TARGET_DARWIN)
    find_library(ICUCORE icucore)
    if(ICUCORE STREQUAL ICUCORE-NOTFOUND)
        message(FATAL_ERROR "Cannot find libicucore, skipping build for System.Globalization.Native. .NET globalization is not expected to function.")
        return()
    endif()
    add_definitions(-DOSX_ICU_LIBRARY_PATH=\"${ICUCORE}\")
    add_definitions(-DU_DISABLE_RENAMING)
else()
    find_library(ICUUC icuuc)
    if(ICUUC STREQUAL ICUUC-NOTFOUND)
        message(FATAL_ERROR "Cannot find libicuuc, try installing libicu-dev (or the appropriate package for your platform)")
        return()
    endif()

    find_library(ICUI18N icui18n)
    if(ICUI18N STREQUAL ICUI18N-NOTFOUND)
        message(FATAL_ERROR "Cannot find libicui18n, try installing libicu-dev (or the appropriate package for your platform)")
        return()
    endif()
endif()

include(configure.cmake)

set(NATIVEGLOBALIZATION_SOURCES
    pal_calendarData.c
    pal_casing.c
    pal_collation.c
    pal_idna.c
    pal_locale.c
    pal_localeNumberData.c
    pal_localeStringData.c
    pal_normalization.c
    pal_timeZoneInfo.c
    pal_icushim.c
)

include_directories(${UTYPES_H})
include_directories("../Common")

if (GEN_SHARED_LIB)
    add_library(System.Globalization.Native
        SHARED
        ${NATIVEGLOBALIZATION_SOURCES}
        ${VERSION_FILE_PATH}
    )

    target_link_libraries(System.Globalization.Native
        dl
    )

    install_library_and_symbols (System.Globalization.Native)
endif()

add_library(System.Globalization.Native-Static
    STATIC
    ${NATIVEGLOBALIZATION_SOURCES}
)

# Disable the "lib" prefix and override default name
set_target_properties(System.Globalization.Native-Static PROPERTIES PREFIX "")
set_target_properties(System.Globalization.Native-Static PROPERTIES OUTPUT_NAME System.Globalization.Native  CLEAN_DIRECT_OUTPUT 1)

install (TARGETS System.Globalization.Native-Static DESTINATION .)

<<<<<<< HEAD
if(NOT CLR_CMAKE_TARGET_DARWIN)
    add_custom_command(TARGET System.Globalization.Native POST_BUILD
        COMMENT "Verifying System.Globalization.Native.so dependencies"
        COMMAND ${CMAKE_CURRENT_SOURCE_DIR}/../verify-so.sh
            $<TARGET_FILE:System.Globalization.Native>
            "Verification failed. System.Globalization.Native.so has undefined dependencies. These are likely ICU APIs that need to be added to icushim.h."
        VERBATIM
    )
=======
if(NOT CMAKE_SYSTEM_NAME STREQUAL Darwin)
    if (GEN_SHARED_LIB)
        add_custom_command(TARGET System.Globalization.Native POST_BUILD
            COMMENT "Verifying System.Globalization.Native.so dependencies"
            COMMAND ${CMAKE_CURRENT_SOURCE_DIR}/../verify-so.sh
                $<TARGET_FILE:System.Globalization.Native>
                "Verification failed. System.Globalization.Native.so has undefined dependencies. These are likely ICU APIs that need to be added to icushim.h."
            VERBATIM
        )
    endif()
>>>>>>> be3ebf6d
endif()<|MERGE_RESOLUTION|>--- conflicted
+++ resolved
@@ -85,17 +85,7 @@
 
 install (TARGETS System.Globalization.Native-Static DESTINATION .)
 
-<<<<<<< HEAD
 if(NOT CLR_CMAKE_TARGET_DARWIN)
-    add_custom_command(TARGET System.Globalization.Native POST_BUILD
-        COMMENT "Verifying System.Globalization.Native.so dependencies"
-        COMMAND ${CMAKE_CURRENT_SOURCE_DIR}/../verify-so.sh
-            $<TARGET_FILE:System.Globalization.Native>
-            "Verification failed. System.Globalization.Native.so has undefined dependencies. These are likely ICU APIs that need to be added to icushim.h."
-        VERBATIM
-    )
-=======
-if(NOT CMAKE_SYSTEM_NAME STREQUAL Darwin)
     if (GEN_SHARED_LIB)
         add_custom_command(TARGET System.Globalization.Native POST_BUILD
             COMMENT "Verifying System.Globalization.Native.so dependencies"
@@ -105,5 +95,4 @@
             VERBATIM
         )
     endif()
->>>>>>> be3ebf6d
 endif()