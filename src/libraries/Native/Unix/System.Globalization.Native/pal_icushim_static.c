--- conflicted
+++ resolved
@@ -51,6 +51,16 @@
 {
     return GlobalizationNative_LoadICUData(pData);
 }
+
+/*
+ * driver.c calls this to make sure this file is linked, otherwise
+ * its not, meaning the EMSCRIPTEN_KEEPALIVE functions above
+ * are not kept.
+ */
+void mono_wasm_link_icu_shim(void)
+{
+}
+
 #endif
 
 int32_t GlobalizationNative_LoadICUData(void * pData)
@@ -101,40 +111,6 @@
     return "icudt_no_CJK.dat";
 }
 
-<<<<<<< HEAD
-=======
-EMSCRIPTEN_KEEPALIVE int32_t mono_wasm_load_icu_data(void * pData);
-
-EMSCRIPTEN_KEEPALIVE int32_t mono_wasm_load_icu_data(void * pData)
-{
-    UErrorCode status = 0;
-    udata_setCommonData(pData, &status);
-
-    if (U_FAILURE(status)) {
-        log_icu_error("udata_setCommonData", status);
-        return 0;
-    } else {
-        //// Uncomment to enable ICU tracing,
-        //// see https://github.com/unicode-org/icu/blob/master/docs/userguide/icu_data/tracing.md
-        // utrace_setFunctions(0, 0, 0, icu_trace_data);
-        // utrace_setLevel(UTRACE_VERBOSE);
-        isDataSet = 1;
-        return 1;
-    }
-}
-
-/*
- * driver.c calls this to make sure this file is linked, otherwise
- * its not, meaning the EMSCRIPTEN_KEEPALIVE functions above
- * are not kept.
- */
-void mono_wasm_link_icu_shim(void)
-{
-}
-
-#endif
-
->>>>>>> 2efa7757
 int32_t GlobalizationNative_LoadICU(void)
 {
     if (!isDataSet) {
