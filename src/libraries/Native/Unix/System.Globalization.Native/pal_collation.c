// Licensed to the .NET Foundation under one or more agreements.
// The .NET Foundation licenses this file to you under the MIT license.

#include <assert.h>
#include <stdbool.h>
#include <stdlib.h>
#include <stdint.h>
#include <search.h>
#include <string.h>

#include "pal_errors_internal.h"
#include "pal_collation.h"
#include "pal_atomic.h"

c_static_assert_msg(UCOL_EQUAL == 0, "managed side requires 0 for equal strings");
c_static_assert_msg(UCOL_LESS < 0, "managed side requires less than zero for a < b");
c_static_assert_msg(UCOL_GREATER > 0, "managed side requires greater than zero for a > b");
c_static_assert_msg(USEARCH_DONE == -1, "managed side requires -1 for not found");

#define UCOL_IGNORABLE 0
#define UCOL_PRIMARYORDERMASK ((int32_t)0xFFFF0000)
#define UCOL_SECONDARYORDERMASK 0x0000FF00
#define UCOL_TERTIARYORDERMASK 0x000000FF

#define CompareOptionsIgnoreCase 0x1
#define CompareOptionsIgnoreNonSpace 0x2
#define CompareOptionsIgnoreSymbols 0x4
#define CompareOptionsIgnoreKanaType 0x8
#define CompareOptionsIgnoreWidth 0x10
#define CompareOptionsMask 0x1f
// #define CompareOptionsStringSort 0x20000000
// ICU's default is to use "StringSort", i.e. nonalphanumeric symbols come before alphanumeric.
// When StringSort is not specified (.NET's default), the sort order will be different between
// Windows and Unix platforms. The nonalphanumeric symbols will come after alphanumeric
// characters on Windows, but before on Unix.
// Since locale - specific string sort order can change from one version of Windows to the next,
// there is no reason to guarantee string sort order between Windows and ICU. Thus trying to
// change ICU's default behavior here isn't really justified unless someone has a strong reason
// for !StringSort to behave differently.

#define USED_STRING_SEARCH ((UStringSearch*) (-1))

typedef struct { int32_t key; UCollator* UCollator; } TCollatorMap;

typedef struct SearchIteratorNode
{
    UStringSearch* searchIterator;
    struct SearchIteratorNode* next;
} SearchIteratorNode;

/*
 * For increased performance, we cache the UCollator objects for a locale and
 * share them across threads. This is safe (and supported in ICU) if we ensure
 * multiple threads are only ever dealing with const UCollators.
 */
struct SortHandle
{
    UCollator* collatorsPerOption[CompareOptionsMask + 1];
    SearchIteratorNode searchIteratorList[CompareOptionsMask + 1];
};

// Hiragana character range
static const UChar hiraganaStart = 0x3041;
static const UChar hiraganaEnd = 0x309e;
static const UChar hiraganaToKatakanaOffset = 0x30a1 - 0x3041;
// Length of the fullwidth characters from 'A' to 'Z'
// We'll use it to map the casing of the full width 'A' to 'Z' characters
static const int32_t FullWidthAlphabetRangeLength = 0xFF3A - 0xFF21 + 1;

// Mapping between half- and fullwidth characters.
// LowerChars are the characters that should sort lower than HigherChars
static const UChar g_HalfFullLowerChars[] = {
    // halfwidth characters
    0x0021, 0x0022, 0x0023, 0x0024, 0x0025, 0x0026, 0x0027, 0x0028, 0x0029, 0x002a, 0x002b, 0x002c, 0x002d, 0x002e, 0x002f,
    0x0030, 0x0031, 0x0032, 0x0033, 0x0034, 0x0035, 0x0036, 0x0037, 0x0038, 0x0039, 0x003a, 0x003b, 0x003c, 0x003d, 0x003e,
    0x003f, 0x0040, 0x0041, 0x0042, 0x0043, 0x0044, 0x0045, 0x0046, 0x0047, 0x0048, 0x0049, 0x004a, 0x004b, 0x004c, 0x004d,
    0x004e, 0x004f, 0x0050, 0x0051, 0x0052, 0x0053, 0x0054, 0x0055, 0x0056, 0x0057, 0x0058, 0x0059, 0x005a, 0x005b, 0x005d,
    0x005e, 0x005f, 0x0060, 0x0061, 0x0062, 0x0063, 0x0064, 0x0065, 0x0066, 0x0067, 0x0068, 0x0069, 0x006a, 0x006b, 0x006c,
    0x006d, 0x006e, 0x006f, 0x0070, 0x0071, 0x0072, 0x0073, 0x0074, 0x0075, 0x0076, 0x0077, 0x0078, 0x0079, 0x007a, 0x007b,
    0x007c, 0x007d, 0x007e, 0x00a2, 0x00a3, 0x00ac, 0x00af, 0x00a6, 0x00a5, 0x20a9,

    // fullwidth characters
    0x3002, 0x300c, 0x300d, 0x3001, 0x30fb, 0x30f2, 0x30a1, 0x30a3, 0x30a5, 0x30a7, 0x30a9, 0x30e3, 0x30e5, 0x30e7, 0x30c3,
    0x30a2, 0x30a4, 0x30a6, 0x30a8, 0x30aa, 0x30ab, 0x30ad, 0x30af, 0x30b1, 0x30b3, 0x30b5, 0x30b7, 0x30b9, 0x30bb, 0x30bd,
    0x30bf, 0x30c1, 0x30c4, 0x30c6, 0x30c8, 0x30ca, 0x30cb, 0x30cc, 0x30cd, 0x30ce, 0x30cf, 0x30d2, 0x30d5, 0x30d8, 0x30db,
    0x30de, 0x30df, 0x30e0, 0x30e1, 0x30e2, 0x30e4, 0x30e6, 0x30e8, 0x30e9, 0x30ea, 0x30eb, 0x30ec, 0x30ed, 0x30ef, 0x30f3,
    0x3164, 0x3131, 0x3132, 0x3133, 0x3134, 0x3135, 0x3136, 0x3137, 0x3138, 0x3139, 0x313a, 0x313b, 0x313c, 0x313d, 0x313e,
    0x313f, 0x3140, 0x3141, 0x3142, 0x3143, 0x3144, 0x3145, 0x3146, 0x3147, 0x3148, 0x3149, 0x314a, 0x314b, 0x314c, 0x314d,
    0x314e, 0x314f, 0x3150, 0x3151, 0x3152, 0x3153, 0x3154, 0x3155, 0x3156, 0x3157, 0x3158, 0x3159, 0x315a, 0x315b, 0x315c,
    0x315d, 0x315e, 0x315f, 0x3160, 0x3161, 0x3162, 0x3163

};
static const UChar g_HalfFullHigherChars[] = {
    // fullwidth characters
    0xff01, 0xff02, 0xff03, 0xff04, 0xff05, 0xff06, 0xff07, 0xff08, 0xff09, 0xff0a, 0xff0b, 0xff0c, 0xff0d, 0xff0e, 0xff0f,
    0xff10, 0xff11, 0xff12, 0xff13, 0xff14, 0xff15, 0xff16, 0xff17, 0xff18, 0xff19, 0xff1a, 0xff1b, 0xff1c, 0xff1d, 0xff1e,
    0xff1f, 0xff20, 0xff21, 0xff22, 0xff23, 0xff24, 0xff25, 0xff26, 0xff27, 0xff28, 0xff29, 0xff2a, 0xff2b, 0xff2c, 0xff2d,
    0xff2e, 0xff2f, 0xff30, 0xff31, 0xff32, 0xff33, 0xff34, 0xff35, 0xff36, 0xff37, 0xff38, 0xff39, 0xff3a, 0xff3b, 0xff3d,
    0xff3e, 0xff3f, 0xff40, 0xff41, 0xff42, 0xff43, 0xff44, 0xff45, 0xff46, 0xff47, 0xff48, 0xff49, 0xff4a, 0xff4b, 0xff4c,
    0xff4d, 0xff4e, 0xff4f, 0xff50, 0xff51, 0xff52, 0xff53, 0xff54, 0xff55, 0xff56, 0xff57, 0xff58, 0xff59, 0xff5a, 0xff5b,
    0xff5c, 0xff5d, 0xff5e, 0xffe0, 0xffe1, 0xffe2, 0xffe3, 0xffe4, 0xffe5, 0xffe6,

    // halfwidth characters
    0xff61, 0xff62, 0xff63, 0xff64, 0xff65, 0xff66, 0xff67, 0xff68, 0xff69, 0xff6a, 0xff6b, 0xff6c, 0xff6d, 0xff6e, 0xff6f,
    0xff71, 0xff72, 0xff73, 0xff74, 0xff75, 0xff76, 0xff77, 0xff78, 0xff79, 0xff7a, 0xff7b, 0xff7c, 0xff7d, 0xff7e, 0xff7f,
    0xff80, 0xff81, 0xff82, 0xff83, 0xff84, 0xff85, 0xff86, 0xff87, 0xff88, 0xff89, 0xff8a, 0xff8b, 0xff8c, 0xff8d, 0xff8e,
    0xff8f, 0xff90, 0xff91, 0xff92, 0xff93, 0xff94, 0xff95, 0xff96, 0xff97, 0xff98, 0xff99, 0xff9a, 0xff9b, 0xff9c, 0xff9d,
    0xffa0, 0xffa1, 0xffa2, 0xffa3, 0xffa4, 0xffa5, 0xffa6, 0xffa7, 0xffa8, 0xffa9, 0xffaa, 0xffab, 0xffac, 0xffad, 0xffae,
    0xffaf, 0xffb0, 0xffb1, 0xffb2, 0xffb3, 0xffb4, 0xffb5, 0xffb6, 0xffb7, 0xffb8, 0xffb9, 0xffba, 0xffbb, 0xffbc, 0xffbd,
    0xffbe, 0xffc2, 0xffc3, 0xffc4, 0xffc5, 0xffc6, 0xffc7, 0xffca, 0xffcb, 0xffcc, 0xffcd, 0xffce, 0xffcf, 0xffd2, 0xffd3,
    0xffd4, 0xffd5, 0xffd6, 0xffd7, 0xffda, 0xffdb, 0xffdc
};
static const int32_t g_HalfFullCharsLength = (sizeof(g_HalfFullHigherChars) / sizeof(UChar));

// Hiragana without [semi-]voiced sound mark for custom collation rules
// If Hiragana with [semi-]voiced sound mark is added to custom collation rules, there is a conflict
// between the custom rule and some default rule.
static const UChar g_HiraganaWithoutVoicedSoundMarkChars[] = {
    0x3041, 0x3042, 0x3043, 0x3044, 0x3045, 0x3046, 0x3047, 0x3048, 0x3049, 0x304A, 0x304B, 0x304D, 0x304F, 0x3051, 0x3053,
    0x3055, 0x3057, 0x3059, 0x305B, 0x305D, 0x305F, 0x3061, 0x3063, 0x3064, 0x3066, 0x3068, 0x306A, 0x306B, 0x306C, 0x306D,
    0x306E, 0x306F, 0x3072, 0x3075, 0x3078, 0x307B, 0x307E, 0x307F, 0x3080, 0x3081, 0x3082, 0x3083, 0x3084, 0x3085, 0x3086,
    0x3087, 0x3088, 0x3089, 0x308A, 0x308B, 0x308C, 0x308D, 0x308E, 0x308F, 0x3090, 0x3091, 0x3092, 0x3093, 0x3095, 0x3096, 0x309D,
};
static const int32_t g_HiraganaWithoutVoicedSoundMarkCharsLength = (sizeof(g_HiraganaWithoutVoicedSoundMarkChars) / sizeof(UChar));

/*
ICU collation rules reserve any punctuation and whitespace characters for use in the syntax.
Thus, to use these characters in a rule, they need to be escaped.

This rule was taken from http://www.unicode.org/reports/tr35/tr35-collation.html#Rules.
*/
static int NeedsEscape(UChar character)
{
    return ((0x21 <= character && character <= 0x2f)
        || (0x3a <= character && character <= 0x40)
        || (0x5b <= character && character <= 0x60)
        || (0x7b <= character && character <= 0x7e));
}

/*
Gets a value indicating whether the HalfFullHigher character is considered a symbol character.

The ranges specified here are only checking for characters in the g_HalfFullHigherChars list and needs
to be combined with NeedsEscape above with the g_HalfFullLowerChars for all the IgnoreSymbols characters.
This is done so we can use range checks instead of comparing individual characters.

These ranges were obtained by running the above characters through .NET CompareInfo.Compare
with CompareOptions.IgnoreSymbols on Windows.
*/
static int IsHalfFullHigherSymbol(UChar character)
{
    return (0xffe0 <= character && character <= 0xffe6)
        || (0xff61 <= character && character <= 0xff65);
}

/*
Fill custom collation rules for ignoreKana cases.

Since the CompareOptions flags don't map 1:1 with ICU default functionality, we need to fall back to using
custom rules in order to support IgnoreKanaType and IgnoreWidth CompareOptions correctly.
*/
static void FillIgnoreKanaRules(UChar* completeRules, int32_t* fillIndex, int32_t completeRulesLength, int32_t isIgnoreKanaType)
{
    assert((*fillIndex) + (4 * (hiraganaEnd - hiraganaStart + 1)) <= completeRulesLength);
    if ((*fillIndex) + (4 * (hiraganaEnd - hiraganaStart + 1)) > completeRulesLength) // check the allocated the size
    {
        return;
    }

    if (isIgnoreKanaType)
    {
        for (UChar hiraganaChar = hiraganaStart; hiraganaChar <= hiraganaEnd; hiraganaChar++)
        {
            // Hiragana is the range 3041 to 3096 & 309D & 309E
            if (hiraganaChar <= 0x3096 || hiraganaChar >= 0x309D) // characters between 3096 and 309D are not mapped to katakana
            {
                completeRules[*fillIndex] = '&';
                completeRules[(*fillIndex) + 1] = hiraganaChar;
                completeRules[(*fillIndex) + 2] = '=';
                completeRules[(*fillIndex) + 3] = hiraganaChar + hiraganaToKatakanaOffset;
                (*fillIndex) += 4;
            }
        }
    }
    else
    {
        // Avoid conflicts between default [semi-]voiced sound mark rules and custom rules
        for (int i = 0; i < g_HiraganaWithoutVoicedSoundMarkCharsLength; i++)
        {
            UChar hiraganaChar = g_HiraganaWithoutVoicedSoundMarkChars[i];
            completeRules[*fillIndex] = '&';
            completeRules[(*fillIndex) + 1] = hiraganaChar;
            completeRules[(*fillIndex) + 2] = '<';
            completeRules[(*fillIndex) + 3] = hiraganaChar + hiraganaToKatakanaOffset;
            (*fillIndex) += 4;
        }
    }
}

/*
Fill custom collation rules for ignoreWidth cases.

Since the CompareOptions flags don't map 1:1 with ICU default functionality, we need to fall back to using
custom rules in order to support IgnoreKanaType and IgnoreWidth CompareOptions correctly.
*/
static void FillIgnoreWidthRules(UChar* completeRules, int32_t* fillIndex, int32_t completeRulesLength, int32_t isIgnoreWidth, int32_t isIgnoreCase, int32_t isIgnoreSymbols)
{
    UChar compareChar = isIgnoreWidth ? '=' : '<';

    UChar lowerChar;
    UChar higherChar;
    int needsEscape;

    assert((*fillIndex) + (5 * g_HalfFullCharsLength) <= completeRulesLength);
    if ((*fillIndex) + (5 * g_HalfFullCharsLength) > completeRulesLength)
    {
        return;
    }

    for (int i = 0; i < g_HalfFullCharsLength; i++)
    {
        lowerChar = g_HalfFullLowerChars[i];
        higherChar = g_HalfFullHigherChars[i];
        // the lower chars need to be checked for escaping since they contain ASCII punctuation
        needsEscape = NeedsEscape(lowerChar);

        // when isIgnoreSymbols is true and we are not ignoring width, check to see if
        // this character is a symbol, and if so skip it
        if (!(isIgnoreSymbols && (!isIgnoreWidth) && (needsEscape || IsHalfFullHigherSymbol(higherChar))))
        {
            completeRules[*fillIndex] = '&';
            (*fillIndex)++;

            if (needsEscape)
            {
                completeRules[*fillIndex] = '\\';
                (*fillIndex)++;
            }

            completeRules[*fillIndex]       = lowerChar;
            completeRules[(*fillIndex) + 1] = compareChar;
            completeRules[(*fillIndex) + 2] = higherChar;
            (*fillIndex) += 3;
        }
    }

    // When we have isIgnoreWidth is false, we sort the normal width latin alphabet characters before the full width latin alphabet characters
    //              e.g. `a` < `ａ` (\uFF41)
    // This break the casing of the full width latin alphabet characters.
    //              e.g. `ａ` (\uFF41) == `Ａ` (\uFF21).
    // we are fixing back this case mapping here.
    if (isIgnoreCase && (!isIgnoreWidth))
    {
        assert((*fillIndex) + (FullWidthAlphabetRangeLength * 4) <= completeRulesLength);
        const int UpperCaseToLowerCaseOffset = 0xFF41 - 0xFF21;

        for (UChar ch = 0xFF21; ch <= 0xFF3A; ch++)
        {
            completeRules[*fillIndex] = '&';
            completeRules[(*fillIndex) + 1] = ch + UpperCaseToLowerCaseOffset;
            completeRules[(*fillIndex) + 2] = '=';
            completeRules[(*fillIndex) + 3] = ch;
            (*fillIndex) += 4;
        }
    }
}

/*
 * The collator returned by this function is owned by the callee and must be
 * closed when this method returns with a U_SUCCESS UErrorCode.
 *
 * On error, the return value is undefined.
 */
static UCollator* CloneCollatorWithOptions(const UCollator* pCollator, int32_t options, UErrorCode* pErr)
{
    UColAttributeValue strength = ucol_getStrength(pCollator);

    int32_t isIgnoreCase        = (options & CompareOptionsIgnoreCase)     == CompareOptionsIgnoreCase;
    int32_t isIgnoreNonSpace    = (options & CompareOptionsIgnoreNonSpace) == CompareOptionsIgnoreNonSpace;
    int32_t isIgnoreSymbols     = (options & CompareOptionsIgnoreSymbols)  == CompareOptionsIgnoreSymbols;
    int32_t isIgnoreKanaType    = (options & CompareOptionsIgnoreKanaType) == CompareOptionsIgnoreKanaType;
    int32_t isIgnoreWidth       = (options & CompareOptionsIgnoreWidth)    == CompareOptionsIgnoreWidth;

    if (isIgnoreCase)
    {
        strength = UCOL_SECONDARY;
    }

    if (isIgnoreNonSpace)
    {
        strength = UCOL_PRIMARY;
    }

    UCollator* pClonedCollator;

    // IgnoreWidth - it would be easy to IgnoreWidth by just setting Strength <= Secondary.
    // For any strength under that, the width of the characters will be ignored.
    // For strength above that, the width of the characters will be used in differentiation.
    //      a.	However, this doesn’t play nice with IgnoreCase, since these Strength levels are overloaded.
    //      b.	So the plan to support IgnoreWidth is to use customized rules.
    //          i.	Since the character width is differentiated at “Tertiary” strength, we only need to use custom rules in specific cases.
    //          ii.	If (IgnoreWidth == true && Strength > “Secondary”)
    //              1.	Build up a custom rule set for each half-width character and say that it is equal to the corresponding full-width character.
    //                  a.	ex:  “0x30F2 = 0xFF66 & 0x30F3 = 0xFF9D & …”
    //          iii.	If (IgnoreWidth == false && Strength <= “Secondary”)
    //              1.	Build up a custom rule set saying that the half-width and full-width characters have a primary level difference (which will cause it always to be unequal)
    //                  a.	Ex. “0x30F2 < 0xFF66 & 0x30F3 < 0xFF9D & …”
    //  IgnoreKanaType – this works the same way as IgnoreWidth, it uses the set of Hiragana and Katakana characters instead of half-width vs full-width characters to build the rules.
    int32_t applyIgnoreKanaTypeCustomRule  = isIgnoreKanaType ^ (strength < UCOL_TERTIARY); // kana differs at the tertiary level
    int32_t applyIgnoreWidthTypeCustomRule = isIgnoreWidth    ^ (strength < UCOL_TERTIARY); // character width differs at the tertiary level

    int32_t customRuleLength = 0;
    if (applyIgnoreKanaTypeCustomRule || applyIgnoreWidthTypeCustomRule)
    {
        // If we need to create customRules, the KanaType custom rule will be 88 kana characters * 4 = 352 chars long
        // and the Width custom rule will be at most 212 halfwidth characters * 5 = 1060 chars long.
        customRuleLength = (applyIgnoreKanaTypeCustomRule ? 4 * (hiraganaEnd - hiraganaStart + 1) : 0) +
                            (applyIgnoreWidthTypeCustomRule ? ((5 * g_HalfFullCharsLength) + (isIgnoreCase ? 4 * FullWidthAlphabetRangeLength : 0)) : 0) +
                            1; // Adding extra terminator rule at the end to force ICU apply last actual entered rule, otherwise last actual rule get ignored.
    }

    if (customRuleLength == 0)
    {
        pClonedCollator = ucol_safeClone(pCollator, NULL, NULL, pErr);
    }
    else
    {
        int32_t rulesLength;
        const UChar* localeRules = ucol_getRules(pCollator, &rulesLength);
        int32_t completeRulesLength = rulesLength + customRuleLength + 1;

        UChar* completeRules = (UChar*)calloc((size_t)completeRulesLength, sizeof(UChar));

        for (int i = 0; i < rulesLength; i++)
        {
            completeRules[i] = localeRules[i];
        }

        if (applyIgnoreKanaTypeCustomRule)
        {
            FillIgnoreKanaRules(completeRules, &rulesLength, completeRulesLength, isIgnoreKanaType);
        }

        assert(rulesLength <= completeRulesLength);

        if (applyIgnoreWidthTypeCustomRule)
        {
            FillIgnoreWidthRules(completeRules, &rulesLength, completeRulesLength, isIgnoreWidth, isIgnoreCase, isIgnoreSymbols);
        }

        assert(rulesLength + 4 <= completeRulesLength);

        // Adding extra terminator rule at the end to force ICU apply last actual entered rule, otherwise last actual rule get ignored.
        completeRules[rulesLength] = '&';
        completeRules[rulesLength + 1] = 'a';
        completeRules[rulesLength + 2] = '=';
        completeRules[rulesLength + 3] = 'a';
        rulesLength += 4;

        pClonedCollator = ucol_openRules(completeRules, rulesLength, UCOL_DEFAULT, strength, NULL, pErr);
        free(completeRules);
    }

    if (isIgnoreSymbols)
    {
        ucol_setAttribute(pClonedCollator, UCOL_ALTERNATE_HANDLING, UCOL_SHIFTED, pErr);

        // by default, ICU alternate shifted handling only ignores punctuation, but
        // IgnoreSymbols needs symbols and currency as well, so change the "variable top"
        // to include all symbols and currency
#if HAVE_SET_MAX_VARIABLE
        ucol_setMaxVariable(pClonedCollator, UCOL_REORDER_CODE_CURRENCY, pErr);
#else
        // 0xfdfc is the last currency character before the first digit character
        // in http://source.icu-project.org/repos/icu/icu/tags/release-52-1/source/data/unidata/FractionalUCA.txt
        const UChar ignoreSymbolsVariableTop[] = { 0xfdfc };
        ucol_setVariableTop(pClonedCollator, ignoreSymbolsVariableTop, 1, pErr);
#endif
    }

    ucol_setAttribute(pClonedCollator, UCOL_STRENGTH, strength, pErr);

    // casing differs at the tertiary level.
    // if strength is less than tertiary, but we are not ignoring case, then we need to flip CASE_LEVEL On
    if (strength < UCOL_TERTIARY && !isIgnoreCase)
    {
        ucol_setAttribute(pClonedCollator, UCOL_CASE_LEVEL, UCOL_ON, pErr);
    }

    return pClonedCollator;
}

// Returns TRUE if all the collation elements in str are completely ignorable
static int CanIgnoreAllCollationElements(const UCollator* pColl, const UChar* lpStr, int32_t length)
{
    int result = true;
    UErrorCode err = U_ZERO_ERROR;
    UCollationElements* pCollElem = ucol_openElements(pColl, lpStr, length, &err);

    if (U_SUCCESS(err))
    {
        int32_t curCollElem = UCOL_NULLORDER;
        while ((curCollElem = ucol_next(pCollElem, &err)) != UCOL_NULLORDER)
        {
            if (curCollElem != UCOL_IGNORABLE)
            {
                result = false;
                break;
            }
        }

        ucol_closeElements(pCollElem);
    }

    return U_SUCCESS(err) ? result : false;
}

static void CreateSortHandle(SortHandle** ppSortHandle)
{
    *ppSortHandle = (SortHandle*)calloc(1, sizeof(SortHandle));
    if ((*ppSortHandle) == NULL)
    {
        return;
    }

    memset(*ppSortHandle, 0, sizeof(SortHandle));
}

ResultCode GlobalizationNative_GetSortHandle(const char* lpLocaleName, SortHandle** ppSortHandle)
{
    assert(ppSortHandle != NULL);

    CreateSortHandle(ppSortHandle);
    if ((*ppSortHandle) == NULL)
    {
        return GetResultCode(U_MEMORY_ALLOCATION_ERROR);
    }

    UErrorCode err = U_ZERO_ERROR;

    (*ppSortHandle)->collatorsPerOption[0] = ucol_open(lpLocaleName, &err);

    if (U_FAILURE(err))
    {
        free(*ppSortHandle);
        (*ppSortHandle) = NULL;
    }

    return GetResultCode(err);
}

static const char* BreakIteratorRuleOld =  // supported on ICU like versions 52
                        "$CR          = [\\p{Grapheme_Cluster_Break = CR}]; \n" \
                        "$LF          = [\\p{Grapheme_Cluster_Break = LF}]; \n" \
                        "$Control     = [\\p{Grapheme_Cluster_Break = Control}]; \n" \
                        "$Extend      = [\\p{Grapheme_Cluster_Break = Extend}]; \n" \
                        "$SpacingMark = [\\p{Grapheme_Cluster_Break = SpacingMark}]; \n" \
                        "$Regional_Indicator = [\\p{Grapheme_Cluster_Break = Regional_Indicator}]; \n" \
                        "$L       = [\\p{Grapheme_Cluster_Break = L}]; \n" \
                        "$V       = [\\p{Grapheme_Cluster_Break = V}]; \n" \
                        "$T       = [\\p{Grapheme_Cluster_Break = T}]; \n" \
                        "$LV      = [\\p{Grapheme_Cluster_Break = LV}]; \n" \
                        "$LVT     = [\\p{Grapheme_Cluster_Break = LVT}]; \n" \
                        "!!chain; \n" \
                        "!!forward; \n" \
                        "$L ($L | $V | $LV | $LVT); \n" \
                        "($LV | $V) ($V | $T); \n" \
                        "($LVT | $T) $T; \n" \
                        "$Regional_Indicator $Regional_Indicator; \n" \
                        "[^$Control $CR $LF] $Extend; \n" \
                        "[^$Control $CR $LF] $SpacingMark; \n" \
                        "!!reverse; \n" \
                        "($L | $V | $LV | $LVT) $L; \n" \
                        "($V | $T) ($LV | $V); \n" \
                        "$T ($LVT | $T); \n" \
                        "$Regional_Indicator $Regional_Indicator; \n" \
                        "$Extend      [^$Control $CR $LF]; \n" \
                        "$SpacingMark [^$Control $CR $LF]; \n" \
                        "!!safe_reverse; \n" \
                        "!!safe_forward; \n";

static const char* BreakIteratorRuleNew =  // supported on newer ICU versions like 62 and up
                        "!!quoted_literals_only; \n" \
                        "$CR          = [\\p{Grapheme_Cluster_Break = CR}]; \n" \
                        "$LF          = [\\p{Grapheme_Cluster_Break = LF}]; \n" \
                        "$Control     = [[\\p{Grapheme_Cluster_Break = Control}]]; \n" \
                        "$Extend      = [[\\p{Grapheme_Cluster_Break = Extend}]]; \n" \
                        "$ZWJ         = [\\p{Grapheme_Cluster_Break = ZWJ}]; \n" \
                        "$Regional_Indicator = [\\p{Grapheme_Cluster_Break = Regional_Indicator}]; \n" \
                        "$Prepend     = [\\p{Grapheme_Cluster_Break = Prepend}]; \n" \
                        "$SpacingMark = [\\p{Grapheme_Cluster_Break = SpacingMark}]; \n" \
                        "$Virama      = [\\p{Gujr}\\p{sc=Telu}\\p{sc=Mlym}\\p{sc=Orya}\\p{sc=Beng}\\p{sc=Deva}&\\p{Indic_Syllabic_Category=Virama}]; \n" \
                        "$LinkingConsonant = [\\p{Gujr}\\p{sc=Telu}\\p{sc=Mlym}\\p{sc=Orya}\\p{sc=Beng}\\p{sc=Deva}&\\p{Indic_Syllabic_Category=Consonant}]; \n" \
                        "$ExtCccZwj   = [[\\p{gcb=Extend}-\\p{ccc=0}] \\p{gcb=ZWJ}]; \n" \
                        "$L           = [\\p{Grapheme_Cluster_Break = L}]; \n" \
                        "$V           = [\\p{Grapheme_Cluster_Break = V}]; \n" \
                        "$T           = [\\p{Grapheme_Cluster_Break = T}]; \n" \
                        "$LV          = [\\p{Grapheme_Cluster_Break = LV}]; \n" \
                        "$LVT         = [\\p{Grapheme_Cluster_Break = LVT}]; \n" \
                        "$Extended_Pict = [:ExtPict:]; \n" \
                        "!!chain; \n" \
                        "!!lookAheadHardBreak; \n" \
                        "$L ($L | $V | $LV | $LVT); \n" \
                        "($LV | $V) ($V | $T); \n" \
                        "($LVT | $T) $T; \n" \
                        "[^$Control $CR $LF] ($Extend | $ZWJ); \n" \
                        "[^$Control $CR $LF] $SpacingMark; \n" \
                        "$Prepend [^$Control $CR $LF]; \n" \
                        "$LinkingConsonant $ExtCccZwj* $Virama $ExtCccZwj* $LinkingConsonant; \n" \
                        "$Extended_Pict $Extend* $ZWJ $Extended_Pict; \n" \
                        "^$Prepend* $Regional_Indicator $Regional_Indicator / $Regional_Indicator; \n" \
                        "^$Prepend* $Regional_Indicator $Regional_Indicator; \n" \
                        ".;";

static UChar* s_breakIteratorRules = NULL;

// When doing string search operations using ICU, it is internally using a break iterator which doesn't allow breaking between some characters according to
// the Grapheme Cluster Boundary Rules specified in http://www.unicode.org/reports/tr29/#Grapheme_Cluster_Boundary_Rules.
// Unfortunately, not all rules will have the desired behavior we need to get in .NET. For example, the rules don't allow breaking between CR '\r' and LF '\n' characters.
// When searching for "\n" in a string like "\r\n", will get not found result.
// We are customizing the break iterator to exclude the CRxLF rule which don't allow breaking between CR and LF.
// The general rules syntax explained in the doc https://unicode-org.github.io/icu/userguide/boundaryanalysis/break-rules.html.
// The ICU latest rules definition exist here https://github.com/unicode-org/icu/blob/main/icu4c/source/data/brkitr/rules/char.txt.
static UBreakIterator* CreateCustomizedBreakIterator()
{
    static UChar emptyString[1];
    UBreakIterator* breaker;

    UErrorCode status = U_ZERO_ERROR;
    if (s_breakIteratorRules != NULL)
    {
        breaker = ubrk_openRules(s_breakIteratorRules, -1, emptyString, 0, NULL, &status);
        return U_FAILURE(status) ? NULL : breaker;
    }

    int32_t oldRulesLength = (int32_t)strlen(BreakIteratorRuleOld);
    int32_t newRulesLength = (int32_t)strlen(BreakIteratorRuleNew);

    int32_t breakIteratorRulesLength = newRulesLength > oldRulesLength ? newRulesLength : oldRulesLength;

<<<<<<< HEAD
    UChar* rules = (UChar*)calloc((breakIteratorRulesLength + 1), sizeof(UChar));
=======
    UChar* rules = (UChar*)malloc(((size_t)breakIteratorRulesLength + 1) * sizeof(UChar));
>>>>>>> a12e5c53
    if (rules == NULL)
    {
        return NULL;
    }

    u_uastrncpy(rules, BreakIteratorRuleNew, newRulesLength);
    rules[newRulesLength] = '\0';

    breaker = ubrk_openRules(rules, newRulesLength, emptyString, 0, NULL, &status);
    if (U_FAILURE(status))
    {
        status = U_ZERO_ERROR;
        u_uastrncpy(rules, BreakIteratorRuleOld, oldRulesLength);
        rules[oldRulesLength] = '\0';
        breaker = ubrk_openRules(rules, oldRulesLength, emptyString, 0, NULL, &status);
    }

    if (U_FAILURE(status))
    {
        free(rules);
        return NULL;
    }

    UChar* pNull = NULL;
    if (!pal_atomic_cas_ptr((void* volatile*)&s_breakIteratorRules, rules, pNull))
    {
        free(rules);
        assert(s_breakIteratorRules != NULL);
    }

    return breaker;
}

static void CloseSearchIterator(UStringSearch* pSearch)
{
    assert(pSearch != NULL);

#if !defined(TARGET_WINDOWS)
#pragma GCC diagnostic push
#pragma GCC diagnostic ignored "-Wcast-qual"
#endif
    UBreakIterator* breakIterator = (UBreakIterator*)usearch_getBreakIterator(pSearch);
#if !defined(TARGET_WINDOWS)
#pragma GCC diagnostic pop
#endif

    usearch_close(pSearch);

    if (breakIterator != NULL)
    {
        ubrk_close(breakIterator);
    }
}

void GlobalizationNative_CloseSortHandle(SortHandle* pSortHandle)
{
    for (int i = 0; i <= CompareOptionsMask; i++)
    {
        if (pSortHandle->collatorsPerOption[i] != NULL)
        {
            UStringSearch* pSearch = pSortHandle->searchIteratorList[i].searchIterator;
            if (pSearch != NULL)
            {
                if (pSearch != USED_STRING_SEARCH)
                {
                    CloseSearchIterator(pSearch);
                }
                pSortHandle->searchIteratorList[i].searchIterator = NULL;
                SearchIteratorNode* pNext = pSortHandle->searchIteratorList[i].next;
                pSortHandle->searchIteratorList[i].next = NULL;

                while (pNext != NULL)
                {
                    if (pNext->searchIterator != NULL && pNext->searchIterator != USED_STRING_SEARCH)
                    {
                        CloseSearchIterator(pNext->searchIterator);
                    }
                    SearchIteratorNode* pCurrent = pNext;
                    pNext = pCurrent->next;
                    free(pCurrent);
                }
            }

            ucol_close(pSortHandle->collatorsPerOption[i]);
            pSortHandle->collatorsPerOption[i] = NULL;
        }
    }

    free(pSortHandle);
}

static const UCollator* GetCollatorFromSortHandle(SortHandle* pSortHandle, int32_t options, UErrorCode* pErr)
{
    if (options == 0)
    {
        return pSortHandle->collatorsPerOption[0];
    }
    else
    {
        options &= CompareOptionsMask;
        UCollator* pCollator = pSortHandle->collatorsPerOption[options];
        if (pCollator != NULL)
        {
            return pCollator;
        }

        pCollator = CloneCollatorWithOptions(pSortHandle->collatorsPerOption[0], options, pErr);
        UCollator* pNull = NULL;

        if (!pal_atomic_cas_ptr((void* volatile*)&pSortHandle->collatorsPerOption[options], pCollator, pNull))
        {
            ucol_close(pCollator);
            pCollator = pSortHandle->collatorsPerOption[options];
            assert(pCollator != NULL && "pCollator not expected to be null here.");
        }

        return pCollator;
    }
}

// CreateNewSearchNode will create a new node in the linked list and mark this node search handle as borrowed handle.
static inline int32_t CreateNewSearchNode(SortHandle* pSortHandle, int32_t options)
{
    SearchIteratorNode* node = (SearchIteratorNode*)calloc(1, sizeof(SearchIteratorNode));
    if (node == NULL)
    {
        return false;
    }

    node->searchIterator = USED_STRING_SEARCH; // Mark the new node search handle as borrowed.
    node->next = NULL;

    SearchIteratorNode* pCurrent = &pSortHandle->searchIteratorList[options];
    assert(pCurrent->searchIterator != NULL && "Search iterator not expected to be NULL at this stage.");

    SearchIteratorNode* pNull = NULL;
    do
    {
        if (pCurrent->next == NULL && pal_atomic_cas_ptr((void* volatile*)&(pCurrent->next), node, pNull))
        {
            break;
        }

        assert(pCurrent->next != NULL && "next pointer shouldn't be null.");

        pCurrent = pCurrent->next;

    } while (true);

    return true;
}

// Restore previously borrowed search handle to the linked list.
static inline int32_t RestoreSearchHandle(SortHandle* pSortHandle, UStringSearch* pSearchIterator, int32_t options)
{
    SearchIteratorNode* pCurrent = &pSortHandle->searchIteratorList[options];

    while (pCurrent != NULL)
    {
        if (pCurrent->searchIterator == USED_STRING_SEARCH && pal_atomic_cas_ptr((void* volatile*)&(pCurrent->searchIterator), pSearchIterator, USED_STRING_SEARCH))
        {
            return true;
        }
        pCurrent = pCurrent->next;
    }

    return false;
}

// return -1 if couldn't borrow search handle from the SortHandle cache, otherwise, it return the slot number of the cache.
static int32_t GetSearchIteratorUsingCollator(
                        SortHandle* pSortHandle,
                        const UCollator* pColl,
                        const UChar* lpTarget,
                        int32_t cwTargetLength,
                        const UChar* lpSource,
                        int32_t cwSourceLength,
                        int32_t options,
                        UStringSearch** pSearchIterator)
{
    options &= CompareOptionsMask;
    *pSearchIterator = pSortHandle->searchIteratorList[options].searchIterator;
    UErrorCode err = U_ZERO_ERROR;

    if (*pSearchIterator == NULL)
    {
        UBreakIterator* breakIterator = CreateCustomizedBreakIterator();
        *pSearchIterator = usearch_openFromCollator(lpTarget, cwTargetLength, lpSource, cwSourceLength, pColl, breakIterator, &err);
        if (!U_SUCCESS(err))
        {
            if (breakIterator != NULL)
            {
                ubrk_close(breakIterator);
            }
            assert(false && "Couldn't open the search iterator.");
            return -1;
        }

        UStringSearch* pNull = NULL;
        if (!pal_atomic_cas_ptr((void* volatile*)&(pSortHandle->searchIteratorList[options].searchIterator), USED_STRING_SEARCH, pNull))
        {
            if (!CreateNewSearchNode(pSortHandle, options))
            {
                CloseSearchIterator(*pSearchIterator);
                return -1;
            }
        }

        return options;
    }

    assert(*pSearchIterator != NULL && "Should having a valid search handle at this stage.");

    SearchIteratorNode* pCurrent = &pSortHandle->searchIteratorList[options];

    while (*pSearchIterator == USED_STRING_SEARCH || !pal_atomic_cas_ptr((void* volatile*)&(pCurrent->searchIterator), USED_STRING_SEARCH, *pSearchIterator))
    {
        pCurrent = pCurrent->next;
        if (pCurrent == NULL)
        {
            *pSearchIterator = NULL;
            break;
        }

        *pSearchIterator = pCurrent->searchIterator;
    }

    if (*pSearchIterator == NULL) // Couldn't find any available handle to borrow then create a new one.
    {
        UBreakIterator* breakIterator = CreateCustomizedBreakIterator();
        *pSearchIterator = usearch_openFromCollator(lpTarget, cwTargetLength, lpSource, cwSourceLength, pColl, breakIterator, &err);
        if (!U_SUCCESS(err))
        {
            if (breakIterator != NULL)
            {
                ubrk_close(breakIterator);
            }

            assert(false && "Couldn't open a new search iterator.");
            return -1;
        }

        if (!CreateNewSearchNode(pSortHandle, options))
        {
            CloseSearchIterator(*pSearchIterator);
            return -1;
        }

        return options;
    }

    usearch_setText(*pSearchIterator, lpSource, cwSourceLength, &err);
    if (!U_SUCCESS(err))
    {
        int32_t r;
        r = RestoreSearchHandle(pSortHandle, *pSearchIterator, options);
        assert(r && "restoring search handle shouldn't fail.");
        return -1;
    }

    usearch_setPattern(*pSearchIterator, lpTarget, cwTargetLength, &err);
    if (!U_SUCCESS(err))
    {
        int32_t r;
        r = RestoreSearchHandle(pSortHandle, *pSearchIterator, options);
        assert(r && "restoring search handle shouldn't fail.");
        return -1;
    }

    return options;
}

// return -1 if couldn't borrow search handle from the SortHandle cache, otherwise, it return the slot number of the cache.
static inline int32_t GetSearchIterator(
                        SortHandle* pSortHandle,
                        const UChar* lpTarget,
                        int32_t cwTargetLength,
                        const UChar* lpSource,
                        int32_t cwSourceLength,
                        int32_t options,
                        UStringSearch** pSearchIterator)
{
    UErrorCode err = U_ZERO_ERROR;
    const UCollator* pColl = GetCollatorFromSortHandle(pSortHandle, options, &err);
    if (!U_SUCCESS(err))
    {
        assert(false && "Couldn't get the collator.");
        return -1;
    }

    return GetSearchIteratorUsingCollator(
                        pSortHandle,
                        pColl,
                        lpTarget,
                        cwTargetLength,
                        lpSource,
                        cwSourceLength,
                        options,
                        pSearchIterator);
}

int32_t GlobalizationNative_GetSortVersion(SortHandle* pSortHandle)
{
    UErrorCode err = U_ZERO_ERROR;
    const UCollator* pColl = GetCollatorFromSortHandle(pSortHandle, 0, &err);
    int32_t result = -1;

    if (U_SUCCESS(err))
    {
        ucol_getVersion(pColl, (uint8_t *) &result);
    }
    else
    {
        assert(false && "Unexpected ucol_getVersion to fail.");
    }
    return result;
}

/*
Function:
CompareString
*/
int32_t GlobalizationNative_CompareString(
    SortHandle* pSortHandle, const UChar* lpStr1, int32_t cwStr1Length, const UChar* lpStr2, int32_t cwStr2Length, int32_t options)
{
    UCollationResult result = UCOL_EQUAL;
    UErrorCode err = U_ZERO_ERROR;
    const UCollator* pColl = GetCollatorFromSortHandle(pSortHandle, options, &err);

    if (U_SUCCESS(err))
    {
        // Workaround for https://unicode-org.atlassian.net/projects/ICU/issues/ICU-9396
        // The ucol_strcoll routine on some older versions of ICU doesn't correctly
        // handle nullptr inputs. We'll play defensively and always flow a non-nullptr.

        UChar dummyChar = 0;
        if (lpStr1 == NULL)
        {
            lpStr1 = &dummyChar;
        }
        if (lpStr2 == NULL)
        {
            lpStr2 = &dummyChar;
        }

        result = ucol_strcoll(pColl, lpStr1, cwStr1Length, lpStr2, cwStr2Length);
    }

    return result;
}

/*
Function:
IndexOf
*/
int32_t GlobalizationNative_IndexOf(
                        SortHandle* pSortHandle,
                        const UChar* lpTarget,
                        int32_t cwTargetLength,
                        const UChar* lpSource,
                        int32_t cwSourceLength,
                        int32_t options,
                        int32_t* pMatchedLength)
{
    assert(cwTargetLength > 0);

    int32_t result = USEARCH_DONE;

    // It's possible somebody passed us (source = <empty>, target = <non-empty>).
    // ICU's usearch_* APIs don't handle empty source inputs properly. However,
    // if this occurs the user really just wanted us to perform an equality check.
    // We can't short-circuit the operation because depending on the collation in
    // use, certain code points may have zero weight, which means that empty
    // strings may compare as equal to non-empty strings.

    if (cwSourceLength == 0)
    {
        result = GlobalizationNative_CompareString(pSortHandle, lpTarget, cwTargetLength, lpSource, cwSourceLength, options);
        if (result == UCOL_EQUAL && pMatchedLength != NULL)
        {
            *pMatchedLength = cwSourceLength;
        }

        return (result == UCOL_EQUAL) ? 0 : -1;
    }

    UErrorCode err = U_ZERO_ERROR;

    UStringSearch* pSearch;
    int32_t searchCacheSlot = GetSearchIterator(pSortHandle, lpTarget, cwTargetLength, lpSource, cwSourceLength, options, &pSearch);
    if (searchCacheSlot < 0)
    {
        return result;
    }

    result = usearch_first(pSearch, &err);

    // if the search was successful,
    // we'll try to get the matched string length.
    if (result != USEARCH_DONE && pMatchedLength != NULL)
    {
        *pMatchedLength = usearch_getMatchedLength(pSearch);
    }

    RestoreSearchHandle(pSortHandle, pSearch, searchCacheSlot);

    return result;
}

/*
Function:
LastIndexOf
*/
int32_t GlobalizationNative_LastIndexOf(
                        SortHandle* pSortHandle,
                        const UChar* lpTarget,
                        int32_t cwTargetLength,
                        const UChar* lpSource,
                        int32_t cwSourceLength,
                        int32_t options,
                        int32_t* pMatchedLength)
{
    assert(cwTargetLength > 0);

    int32_t result = USEARCH_DONE;

    // It's possible somebody passed us (source = <empty>, target = <non-empty>).
    // ICU's usearch_* APIs don't handle empty source inputs properly. However,
    // if this occurs the user really just wanted us to perform an equality check.
    // We can't short-circuit the operation because depending on the collation in
    // use, certain code points may have zero weight, which means that empty
    // strings may compare as equal to non-empty strings.

    if (cwSourceLength == 0)
    {
        result = GlobalizationNative_CompareString(pSortHandle, lpTarget, cwTargetLength, lpSource, cwSourceLength, options);
        if (result == UCOL_EQUAL && pMatchedLength != NULL)
        {
            *pMatchedLength = cwSourceLength;
        }

        return (result == UCOL_EQUAL) ? 0 : -1;
    }

    UErrorCode err = U_ZERO_ERROR;
    UStringSearch* pSearch;

    int32_t searchCacheSlot = GetSearchIterator(pSortHandle, lpTarget, cwTargetLength, lpSource, cwSourceLength, options, &pSearch);
    if (searchCacheSlot < 0)
    {
        return result;
    }

    result = usearch_last(pSearch, &err);

    // if the search was successful, we'll try to get the matched string length.
    if (result != USEARCH_DONE)
    {
        int32_t matchLength = -1;

        if (pMatchedLength != NULL)
        {
            matchLength = usearch_getMatchedLength(pSearch);
            *pMatchedLength = matchLength;
        }

        // In case the search result is pointing at the last character (including Surrogate case) of the source string, we need to check if the target string
        // was constructed with characters which have no sort weights. The way we do that is to check that the matched length is 0.
        // We need to update the returned index to have consistent behavior with Ordinal and NLS operations, and satisfy the condition:
        //      index = source.LastIndexOf(value, comparisonType);
        //      originalString.Substring(index).StartsWith(value, comparisonType) == true.
        // https://github.com/dotnet/runtime/issues/13383
        if (result >= cwSourceLength - 2)
        {
            if (pMatchedLength == NULL)
            {
                matchLength = usearch_getMatchedLength(pSearch);
            }

            if (matchLength == 0)
            {
                result = cwSourceLength;
            }
        }
    }

    RestoreSearchHandle(pSortHandle, pSearch, searchCacheSlot);

    return result;
}

/*
 collation element is an int used for sorting. It consists of 3 components:
    * primary - first 16 bits, representing the base letter
    * secondary - next 8 bits, typically an accent
    * tertiary - last 8 bits, typically the case

An example (the numbers are made up to keep it simple)
    a: 1 0 0
    ą: 1 1 0
    A: 1 0 1
    Ą: 1 1 1

    this method returns a mask that allows for characters comparison using specified Collator Strength
*/
static int32_t GetCollationElementMask(UColAttributeValue strength)
{
    assert(strength >= UCOL_SECONDARY);

    switch (strength)
    {
        case UCOL_PRIMARY:
            return UCOL_PRIMARYORDERMASK;
        case UCOL_SECONDARY:
            return UCOL_PRIMARYORDERMASK | UCOL_SECONDARYORDERMASK;
        default:
            return UCOL_PRIMARYORDERMASK | UCOL_SECONDARYORDERMASK | UCOL_TERTIARYORDERMASK;
    }
}

static int32_t inline SimpleAffix_Iterators(UCollationElements* pPatternIterator, UCollationElements* pSourceIterator, UColAttributeValue strength, int32_t forwardSearch, int32_t* pCapturedOffset)
{
    assert(strength >= UCOL_SECONDARY);

    UErrorCode errorCode = U_ZERO_ERROR;
    int32_t movePattern = true, moveSource = true;
    int32_t patternElement = UCOL_IGNORABLE, sourceElement = UCOL_IGNORABLE;
    int32_t capturedOffset = 0;

    int32_t collationElementMask = GetCollationElementMask(strength);

    while (true)
    {
        if (movePattern)
        {
            patternElement = forwardSearch ? ucol_next(pPatternIterator, &errorCode) : ucol_previous(pPatternIterator, &errorCode);
        }
        if (moveSource)
        {
            if (pCapturedOffset != NULL)
            {
                capturedOffset = ucol_getOffset(pSourceIterator); // need to capture offset before advancing iterator
            }
            sourceElement = forwardSearch ? ucol_next(pSourceIterator, &errorCode) : ucol_previous(pSourceIterator, &errorCode);
        }
        movePattern = true; moveSource = true;

        if (patternElement == UCOL_NULLORDER)
        {
            if (sourceElement == UCOL_NULLORDER)
            {
                goto ReturnTrue; // source is equal to pattern, we have reached both ends|beginnings at the same time
            }
            else if (sourceElement == UCOL_IGNORABLE)
            {
                goto ReturnTrue; // the next|previous character in source is an ignorable character, an example: "o\u0000".StartsWith("o")
            }
            else if (forwardSearch && ((sourceElement & UCOL_PRIMARYORDERMASK) == 0) && (sourceElement & UCOL_SECONDARYORDERMASK) != 0)
            {
                return false; // the next character in source text is a combining character, an example: "o\u0308".StartsWith("o")
            }
            else
            {
                goto ReturnTrue;
            }
        }
        else if (patternElement == UCOL_IGNORABLE)
        {
            moveSource = false;
        }
        else if (sourceElement == UCOL_IGNORABLE)
        {
            movePattern = false;
        }
        else if ((patternElement & collationElementMask) != (sourceElement & collationElementMask))
        {
            return false;
        }
    }

ReturnTrue:
    if (pCapturedOffset != NULL)
    {
        *pCapturedOffset = capturedOffset;
    }
    return true;
}

static int32_t SimpleAffix(const UCollator* pCollator, UErrorCode* pErrorCode, const UChar* pPattern, int32_t patternLength, const UChar* pText, int32_t textLength, int32_t forwardSearch, int32_t* pMatchedLength)
{
    int32_t result = false;

    UCollationElements* pPatternIterator = ucol_openElements(pCollator, pPattern, patternLength, pErrorCode);
    if (U_SUCCESS(*pErrorCode))
    {
        UCollationElements* pSourceIterator = ucol_openElements(pCollator, pText, textLength, pErrorCode);
        if (U_SUCCESS(*pErrorCode))
        {
            UColAttributeValue strength = ucol_getStrength(pCollator);

            int32_t capturedOffset = 0;
            result = SimpleAffix_Iterators(pPatternIterator, pSourceIterator, strength, forwardSearch, (pMatchedLength != NULL) ? &capturedOffset : NULL);

            if (result && pMatchedLength != NULL)
            {
                // depending on whether we're searching forward or backward, the matching substring
                // is [start of source string .. curIdx] or [curIdx .. end of source string]
                *pMatchedLength = (forwardSearch) ? capturedOffset : (textLength - capturedOffset);
            }

            ucol_closeElements(pSourceIterator);
        }

        ucol_closeElements(pPatternIterator);
    }

    return result;
}

static int32_t ComplexStartsWith(SortHandle* pSortHandle, const UChar* pPattern, int32_t patternLength, const UChar* pText, int32_t textLength, int32_t options, int32_t* pMatchedLength)
{
    int32_t result = false;
    UErrorCode err = U_ZERO_ERROR;

    const UCollator* pCollator = GetCollatorFromSortHandle(pSortHandle, options, &err);
    if (!U_SUCCESS(err))
    {
        return result;
    }

    UStringSearch* pSearch;
    int32_t searchCacheSlot = GetSearchIteratorUsingCollator(pSortHandle, pCollator, pPattern, patternLength, pText, textLength, options, &pSearch);
    if (searchCacheSlot < 0)
    {
        return result;
    }

    int32_t idx = usearch_first(pSearch, &err);
    if (idx != USEARCH_DONE)
    {
        if (idx == 0)
        {
            result = true;
        }
        else
        {
            result = CanIgnoreAllCollationElements(pCollator, pText, idx);
        }

        if (result && pMatchedLength != NULL)
        {
            // adjust matched length to account for all the elements we implicitly consumed at beginning of string
            *pMatchedLength = idx + usearch_getMatchedLength(pSearch);
        }
    }

    RestoreSearchHandle(pSortHandle, pSearch, searchCacheSlot);

    return result;
}

/*
 Return value is a "Win32 BOOL" (1 = true, 0 = false)
 */
int32_t GlobalizationNative_StartsWith(
                        SortHandle* pSortHandle,
                        const UChar* lpTarget,
                        int32_t cwTargetLength,
                        const UChar* lpSource,
                        int32_t cwSourceLength,
                        int32_t options,
                        int32_t* pMatchedLength)
{
    if (options > CompareOptionsIgnoreCase)
    {
        return ComplexStartsWith(pSortHandle, lpTarget, cwTargetLength, lpSource, cwSourceLength, options, pMatchedLength);
    }

    UErrorCode err = U_ZERO_ERROR;
    const UCollator* pCollator = GetCollatorFromSortHandle(pSortHandle, options, &err);
    if (!U_SUCCESS(err))
    {
        return false;
    }

    return SimpleAffix(pCollator, &err, lpTarget, cwTargetLength, lpSource, cwSourceLength, true, pMatchedLength);
}

static int32_t ComplexEndsWith(SortHandle* pSortHandle, const UChar* pPattern, int32_t patternLength, const UChar* pText, int32_t textLength, int32_t options, int32_t* pMatchedLength)
{
    int32_t result = false;

    UErrorCode err = U_ZERO_ERROR;
    const UCollator* pCollator = GetCollatorFromSortHandle(pSortHandle, options, &err);
    if (!U_SUCCESS(err))
    {
        return result;
    }

    UStringSearch* pSearch;
    int32_t searchCacheSlot = GetSearchIteratorUsingCollator(pSortHandle, pCollator, pPattern, patternLength, pText, textLength, options, &pSearch);
    if (searchCacheSlot < 0)
    {
        return result;
    }

    int32_t idx = usearch_last(pSearch, &err);
    if (idx != USEARCH_DONE)
    {
        int32_t matchEnd = idx + usearch_getMatchedLength(pSearch);
        assert(matchEnd <= textLength);

        if (matchEnd == textLength)
        {
            result = true;
        }
        else
        {
            int32_t remainingStringLength = textLength - matchEnd;

            result = CanIgnoreAllCollationElements(pCollator, pText + matchEnd, remainingStringLength);
        }

        if (result && pMatchedLength != NULL)
        {
            // adjust matched length to account for all the elements we implicitly consumed at end of string
            *pMatchedLength = textLength - idx;
        }
    }

    RestoreSearchHandle(pSortHandle, pSearch, searchCacheSlot);

    return result;
}

/*
 Return value is a "Win32 BOOL" (1 = true, 0 = false)
 */
int32_t GlobalizationNative_EndsWith(
                        SortHandle* pSortHandle,
                        const UChar* lpTarget,
                        int32_t cwTargetLength,
                        const UChar* lpSource,
                        int32_t cwSourceLength,
                        int32_t options,
                        int32_t* pMatchedLength)
{
    if (options > CompareOptionsIgnoreCase)
    {
        return ComplexEndsWith(pSortHandle, lpTarget, cwTargetLength, lpSource, cwSourceLength, options, pMatchedLength);
    }

    UErrorCode err = U_ZERO_ERROR;
    const UCollator* pCollator = GetCollatorFromSortHandle(pSortHandle, options, &err);

    if (!U_SUCCESS(err))
    {
        return false;
    }
    return SimpleAffix(pCollator, &err, lpTarget, cwTargetLength, lpSource, cwSourceLength, false, pMatchedLength);
}

int32_t GlobalizationNative_GetSortKey(
                        SortHandle* pSortHandle,
                        const UChar* lpStr,
                        int32_t cwStrLength,
                        uint8_t* sortKey,
                        int32_t cbSortKeyLength,
                        int32_t options)
{
    UErrorCode err = U_ZERO_ERROR;
    const UCollator* pColl = GetCollatorFromSortHandle(pSortHandle, options, &err);
    int32_t result = 0;

    if (U_SUCCESS(err))
    {
        result = ucol_getSortKey(pColl, lpStr, cwStrLength, sortKey, cbSortKeyLength);
    }

    return result;
}<|MERGE_RESOLUTION|>--- conflicted
+++ resolved
@@ -538,11 +538,7 @@
 
     int32_t breakIteratorRulesLength = newRulesLength > oldRulesLength ? newRulesLength : oldRulesLength;
 
-<<<<<<< HEAD
-    UChar* rules = (UChar*)calloc((breakIteratorRulesLength + 1), sizeof(UChar));
-=======
-    UChar* rules = (UChar*)malloc(((size_t)breakIteratorRulesLength + 1) * sizeof(UChar));
->>>>>>> a12e5c53
+    UChar* rules = (UChar*)calloc((size_t)breakIteratorRulesLength + 1, sizeof(UChar));
     if (rules == NULL)
     {
         return NULL;
