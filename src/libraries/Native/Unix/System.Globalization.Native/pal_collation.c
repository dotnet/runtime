--- conflicted
+++ resolved
@@ -137,8 +137,8 @@
 */
 static int IsHalfFullHigherSymbol(UChar character)
 {
-    return 0xffe0 <= character && character <= 0xffe6
-        || 0xff61 <= character && character <= 0xff65;
+    return (0xffe0 <= character && character <= 0xffe6)
+        || (0xff61 <= character && character <= 0xff65);
 }
 
 /*
@@ -149,16 +149,16 @@
 */
 static UCharList* GetCustomRules(int32_t options, UColAttributeValue strength, int isIgnoreSymbols)
 {
-    const int isIgnoreKanaType = (options & CompareOptionsIgnoreKanaType) == CompareOptionsIgnoreKanaType;
-    const int isIgnoreWidth = (options & CompareOptionsIgnoreWidth) == CompareOptionsIgnoreWidth;
+    int isIgnoreKanaType = (options & CompareOptionsIgnoreKanaType) == CompareOptionsIgnoreKanaType;
+    int isIgnoreWidth = (options & CompareOptionsIgnoreWidth) == CompareOptionsIgnoreWidth;
 
     // kana differs at the tertiary level
-    const int needsIgnoreKanaTypeCustomRule = isIgnoreKanaType && strength >= UCOL_TERTIARY;
-    const int needsNotIgnoreKanaTypeCustomRule = !isIgnoreKanaType && strength < UCOL_TERTIARY;
+    int needsIgnoreKanaTypeCustomRule = isIgnoreKanaType && strength >= UCOL_TERTIARY;
+    int needsNotIgnoreKanaTypeCustomRule = !isIgnoreKanaType && strength < UCOL_TERTIARY;
 
     // character width differs at the tertiary level
-    const int needsIgnoreWidthCustomRule = isIgnoreWidth && strength >= UCOL_TERTIARY;
-    const int needsNotIgnoreWidthCustomRule = !isIgnoreWidth && strength < UCOL_TERTIARY;
+    int needsIgnoreWidthCustomRule = isIgnoreWidth && strength >= UCOL_TERTIARY;
+    int needsNotIgnoreWidthCustomRule = !isIgnoreWidth && strength < UCOL_TERTIARY;
 
     if (!(needsIgnoreKanaTypeCustomRule || needsNotIgnoreKanaTypeCustomRule || needsIgnoreWidthCustomRule || needsNotIgnoreWidthCustomRule))
         return NULL;
@@ -171,9 +171,9 @@
 
     // If we need to create customRules, the KanaType custom rule will be 88 kana characters * 4 = 352 chars long
     // and the Width custom rule will be at most 212 halfwidth characters * 5 = 1060 chars long.
-    const int capacity =
-        (needsIgnoreKanaTypeCustomRule || needsNotIgnoreKanaTypeCustomRule ? 4 * (hiraganaEnd - hiraganaStart + 1) : 0) +
-        (needsIgnoreWidthCustomRule || needsNotIgnoreWidthCustomRule ? 5 * g_HalfFullCharsLength : 0);
+    int capacity =
+        ((needsIgnoreKanaTypeCustomRule || needsNotIgnoreKanaTypeCustomRule) ? 4 * (hiraganaEnd - hiraganaStart + 1) : 0) +
+        ((needsIgnoreWidthCustomRule || needsNotIgnoreWidthCustomRule) ? 5 * g_HalfFullCharsLength : 0);
 
     UChar* items;
     customRules->items = items = (UChar*)malloc((size_t)capacity * sizeof(UChar));
@@ -185,7 +185,7 @@
 
     if (needsIgnoreKanaTypeCustomRule || needsNotIgnoreKanaTypeCustomRule)
     {
-        const UChar compareChar = needsIgnoreKanaTypeCustomRule ? '=' : '<';
+        UChar compareChar = needsIgnoreKanaTypeCustomRule ? '=' : '<';
 
         for (UChar hiraganaChar = hiraganaStart; hiraganaChar <= hiraganaEnd; hiraganaChar++)
         {
@@ -193,17 +193,17 @@
             if (hiraganaChar <= 0x3096 || hiraganaChar >= 0x309D) // characters between 3096 and 309D are not mapped to katakana
             {
                 assert(items - customRules->items <= capacity - 4);
-                *items++ = '&';
-                *items++ = hiraganaChar;
-                *items++ = compareChar;
-                *items++ = hiraganaChar + hiraganaToKatakanaOffset;
+                *(items++) = '&';
+                *(items++) = hiraganaChar;
+                *(items++) = compareChar;
+                *(items++) = hiraganaChar + hiraganaToKatakanaOffset;
             }
         }
     }
 
     if (needsIgnoreWidthCustomRule || needsNotIgnoreWidthCustomRule)
     {
-        const UChar compareChar = needsIgnoreWidthCustomRule ? '=' : '<';
+        UChar compareChar = needsIgnoreWidthCustomRule ? '=' : '<';
 
         UChar lowerChar;
         UChar higherChar;
@@ -220,14 +220,14 @@
             if (!(isIgnoreSymbols && needsNotIgnoreWidthCustomRule && (needsEscape || IsHalfFullHigherSymbol(higherChar))))
             {
                 assert(items - customRules->items <= capacity - 5);
-                *items++ = '&';
+                *(items++) = '&';
                 if (needsEscape)
                 {
-                    *items++ = '\\';
+                    *(items++) = '\\';
                 }
-                *items++ = lowerChar;
-                *items++ = compareChar;
-                *items++ = higherChar;
+                *(items++) = lowerChar;
+                *(items++) = compareChar;
+                *(items++) = higherChar;
             }
         }
     }
@@ -247,9 +247,9 @@
 {
     UColAttributeValue strength = ucol_getStrength(pCollator);
 
-    const int isIgnoreCase = (options & CompareOptionsIgnoreCase) == CompareOptionsIgnoreCase;
-    const int isIgnoreNonSpace = (options & CompareOptionsIgnoreNonSpace) == CompareOptionsIgnoreNonSpace;
-    const int isIgnoreSymbols = (options & CompareOptionsIgnoreSymbols) == CompareOptionsIgnoreSymbols;
+    int isIgnoreCase = (options & CompareOptionsIgnoreCase) == CompareOptionsIgnoreCase;
+    int isIgnoreNonSpace = (options & CompareOptionsIgnoreNonSpace) == CompareOptionsIgnoreNonSpace;
+    int isIgnoreSymbols = (options & CompareOptionsIgnoreSymbols) == CompareOptionsIgnoreSymbols;
 
     if (isIgnoreCase)
     {
@@ -273,7 +273,7 @@
 
         int32_t localeRulesLength;
         const UChar* localeRules = ucol_getRules(pCollator, &localeRulesLength);
-        const int32_t completeRulesLength = localeRulesLength + customRuleLength + 1;
+        int32_t completeRulesLength = localeRulesLength + customRuleLength + 1;
 
         UChar* completeRules = (UChar*)calloc((size_t)completeRulesLength, sizeof(UChar));
 
@@ -329,7 +329,7 @@
 
     if (U_SUCCESS(err))
     {
-        int32_t curCollElem;
+        int32_t curCollElem = UCOL_NULLORDER;
         while ((curCollElem = ucol_next(pCollElem, &err)) != UCOL_NULLORDER)
         {
             if (curCollElem != UCOL_IGNORABLE)
@@ -422,25 +422,27 @@
     {
         return pSortHandle->collatorsPerOption[0];
     }
-
-    options &= CompareOptionsMask;
-    UCollator* pCollator = pSortHandle->collatorsPerOption[options];
-    if (pCollator != NULL)
-    {
+    else
+    {
+        options &= CompareOptionsMask;
+        UCollator* pCollator = pSortHandle->collatorsPerOption[options];
+        if (pCollator != NULL)
+        {
+            return pCollator;
+        }
+
+        pCollator = CloneCollatorWithOptions(pSortHandle->collatorsPerOption[0], options, pErr);
+        UCollator* pNull = NULL;
+
+        if (!pal_atomic_cas_ptr((void* volatile*)&pSortHandle->collatorsPerOption[options], pCollator, pNull))
+        {
+            ucol_close(pCollator);
+            pCollator = pSortHandle->collatorsPerOption[options];
+            assert(pCollator != NULL && "pCollator not expected to be null here.");
+        }
+
         return pCollator;
     }
-
-    pCollator = CloneCollatorWithOptions(pSortHandle->collatorsPerOption[0], options, pErr);
-    UCollator* pNull = NULL;
-
-    if (!pal_atomic_cas_ptr((void* volatile*)&pSortHandle->collatorsPerOption[options], pCollator, pNull))
-    {
-        ucol_close(pCollator);
-        pCollator = pSortHandle->collatorsPerOption[options];
-        assert(pCollator != NULL && "pCollator not expected to be null here.");
-    }
-
-    return pCollator;
 }
 
 // CreateNewSearchNode will create a new node in the linked list and mark this node search handle as borrowed handle.
@@ -693,7 +695,7 @@
             *pMatchedLength = cwSourceLength;
         }
 
-        return result == UCOL_EQUAL ? 0 : -1;
+        return (result == UCOL_EQUAL) ? 0 : -1;
     }
 
     UErrorCode err = U_ZERO_ERROR;
@@ -751,7 +753,7 @@
             *pMatchedLength = cwSourceLength;
         }
 
-        return result == UCOL_EQUAL ? 0 : -1;
+        return (result == UCOL_EQUAL) ? 0 : -1;
     }
 
     UErrorCode err = U_ZERO_ERROR;
@@ -815,7 +817,7 @@
     int32_t patternElement = UCOL_IGNORABLE, sourceElement = UCOL_IGNORABLE;
     int32_t capturedOffset = 0;
 
-    const int32_t collationElementMask = GetCollationElementMask(strength);
+    int32_t collationElementMask = GetCollationElementMask(strength);
 
     while (TRUE)
     {
@@ -839,18 +841,20 @@
             {
                 goto ReturnTrue; // source is equal to pattern, we have reached both ends|beginnings at the same time
             }
-            if (sourceElement == UCOL_IGNORABLE)
+            else if (sourceElement == UCOL_IGNORABLE)
             {
                 goto ReturnTrue; // the next|previous character in source is an ignorable character, an example: "o\u0000".StartsWith("o")
             }
-            if (forwardSearch && (sourceElement & UCOL_PRIMARYORDERMASK) == 0 && (sourceElement & UCOL_SECONDARYORDERMASK) != 0)
+            else if (forwardSearch && ((sourceElement & UCOL_PRIMARYORDERMASK) == 0) && (sourceElement & UCOL_SECONDARYORDERMASK) != 0)
             {
                 return FALSE; // the next character in source text is a combining character, an example: "o\u0308".StartsWith("o")
             }
-
-            goto ReturnTrue;
-        }
-        if (patternElement == UCOL_IGNORABLE)
+            else
+            {
+                goto ReturnTrue;
+            }
+        }
+        else if (patternElement == UCOL_IGNORABLE)
         {
             moveSource = FALSE;
         }
@@ -882,7 +886,7 @@
         UCollationElements* pSourceIterator = ucol_openElements(pCollator, pText, textLength, pErrorCode);
         if (U_SUCCESS(*pErrorCode))
         {
-            const UColAttributeValue strength = ucol_getStrength(pCollator);
+            UColAttributeValue strength = ucol_getStrength(pCollator);
 
             int32_t capturedOffset = 0;
             result = SimpleAffix_Iterators(pPatternIterator, pSourceIterator, strength, forwardSearch, (pMatchedLength != NULL) ? &capturedOffset : NULL);
@@ -891,7 +895,7 @@
             {
                 // depending on whether we're searching forward or backward, the matching substring
                 // is [start of source string .. curIdx] or [curIdx .. end of source string]
-                *pMatchedLength = forwardSearch ? capturedOffset : textLength - capturedOffset;
+                *pMatchedLength = (forwardSearch) ? capturedOffset : (textLength - capturedOffset);
             }
 
             ucol_closeElements(pSourceIterator);
@@ -911,22 +915,8 @@
     const UCollator* pCollator = GetCollatorFromSortHandle(pSortHandle, options, &err);
     if (!U_SUCCESS(err))
     {
-<<<<<<< HEAD
-        const int32_t idx = usearch_first(pSearch, pErrorCode);
-        if (idx != USEARCH_DONE)
-        {
-            if (idx == 0)
-            {
-                result = TRUE;
-            }
-            else
-            {
-                result = CanIgnoreAllCollationElements(pCollator, pText, idx);
-            }
-=======
         return result;
     }
->>>>>>> 88abe673
 
     UStringSearch* pSearch;
     int32_t searchCacheSlot = GetSearchIteratorUsingCollator(pSortHandle, pCollator, pPattern, patternLength, pText, textLength, options, &pSearch);
@@ -982,13 +972,6 @@
     {
         return FALSE;
     }
-<<<<<<< HEAD
-    if (options > CompareOptionsIgnoreCase)
-    {
-        return ComplexStartsWith(pCollator, &err, lpTarget, cwTargetLength, lpSource, cwSourceLength, pMatchedLength);
-    }
-=======
->>>>>>> 88abe673
 
     return SimpleAffix(pCollator, &err, lpTarget, cwTargetLength, lpSource, cwSourceLength, TRUE, pMatchedLength);
 }
@@ -1001,21 +984,6 @@
     const UCollator* pCollator = GetCollatorFromSortHandle(pSortHandle, options, &err);
     if (!U_SUCCESS(err))
     {
-<<<<<<< HEAD
-        const int32_t idx = usearch_last(pSearch, pErrorCode);
-        if (idx != USEARCH_DONE)
-        {
-            const int32_t matchEnd = idx + usearch_getMatchedLength(pSearch);
-            assert(matchEnd <= textLength);
-
-            if (matchEnd == textLength)
-            {
-                result = TRUE;
-            }
-            else
-            {
-                const int32_t remainingStringLength = textLength - matchEnd;
-=======
         return result;
     }
 
@@ -1025,7 +993,6 @@
     {
         return result;
     }
->>>>>>> 88abe673
 
     int32_t idx = usearch_last(pSearch, &err);
     if (idx != USEARCH_DONE)
