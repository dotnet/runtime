--- conflicted
+++ resolved
@@ -5,58 +5,33 @@
     include(CheckCSourceCompiles)
     include(CheckSymbolExists)
 
-<<<<<<< HEAD
-    set(CMAKE_REQUIRED_INCLUDES ${UTYPES_H} ${ICU_HOMEBREW_INC_PATH})
-
     if(CLR_CMAKE_TARGET_ANDROID)
         string(REPLACE ";" ":" ANDROID_RPATHS "${CMAKE_C_IMPLICIT_LINK_DIRECTORIES}:${CMAKE_SYSTEM_LIBRARY_PATH}")
         set(CMAKE_EXE_LINKER_FLAGS "${CMAKE_EXE_LINKER_FLAGS} -rpath ${ANDROID_RPATHS}")
     endif()
 
-    CHECK_C_SOURCE_COMPILES("
-        #include <unicode/udat.h>
-        int main(void) { enum UDateFormatSymbolType e = UDAT_STANDALONE_SHORTER_WEEKDAYS; }
-    " HAVE_UDAT_STANDALONE_SHORTER_WEEKDAYS)
+    if (CLR_CMAKE_TARGET_UNIX)
+        set(CMAKE_REQUIRED_INCLUDES ${UTYPES_H} ${ICU_HOMEBREW_INC_PATH})
 
-    if(CLR_CMAKE_TARGET_DARWIN)
-        set(CMAKE_REQUIRED_LIBRARIES ${ICUCORE})
-    else()
-        set(CMAKE_REQUIRED_LIBRARIES ${ICUUC} ${ICUI18N})
+        CHECK_C_SOURCE_COMPILES("
+            #include <unicode/udat.h>
+            int main(void) { enum UDateFormatSymbolType e = UDAT_STANDALONE_SHORTER_WEEKDAYS; }
+        " HAVE_UDAT_STANDALONE_SHORTER_WEEKDAYS)
+
+        if(CLR_CMAKE_TARGET_OSX)
+            set(CMAKE_REQUIRED_LIBRARIES ${ICUCORE})
+        else()
+            set(CMAKE_REQUIRED_LIBRARIES ${ICUUC} ${ICUI18N})
+        endif()
+
+        check_symbol_exists(
+            ucol_setMaxVariable
+            "unicode/ucol.h"
+            HAVE_SET_MAX_VARIABLE)
+
+        unset(CMAKE_REQUIRED_LIBRARIES)
+        unset(CMAKE_REQUIRED_INCLUDES)
     endif()
-
-    check_symbol_exists(
-        ucol_setMaxVariable
-        "unicode/ucol.h"
-        HAVE_SET_MAX_VARIABLE)
-
-=======
-if(CLR_CMAKE_TARGET_ANDROID)
-    string(REPLACE ";" ":" ANDROID_RPATHS "${CMAKE_C_IMPLICIT_LINK_DIRECTORIES}:${CMAKE_SYSTEM_LIBRARY_PATH}")
-    set(CMAKE_EXE_LINKER_FLAGS "${CMAKE_EXE_LINKER_FLAGS} -rpath ${ANDROID_RPATHS}")
-endif()
-
-if (CLR_CMAKE_TARGET_UNIX)
-    set(CMAKE_REQUIRED_INCLUDES ${UTYPES_H} ${ICU_HOMEBREW_INC_PATH})
-
-    CHECK_C_SOURCE_COMPILES("
-        #include <unicode/udat.h>
-        int main(void) { enum UDateFormatSymbolType e = UDAT_STANDALONE_SHORTER_WEEKDAYS; }
-    " HAVE_UDAT_STANDALONE_SHORTER_WEEKDAYS)
-
-    if(CLR_CMAKE_TARGET_OSX)
-        set(CMAKE_REQUIRED_LIBRARIES ${ICUCORE})
-    else()
-        set(CMAKE_REQUIRED_LIBRARIES ${ICUUC} ${ICUI18N})
-    endif()
-
-    check_symbol_exists(
-        ucol_setMaxVariable
-        "unicode/ucol.h"
-        HAVE_SET_MAX_VARIABLE)
-
->>>>>>> 3d8073da
-    unset(CMAKE_REQUIRED_LIBRARIES)
-    unset(CMAKE_REQUIRED_INCLUDES)
 endif()
 
 configure_file(
