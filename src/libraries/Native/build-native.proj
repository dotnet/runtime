<Project Sdk="Microsoft.Build.Traversal">
  <PropertyGroup>
    <!-- Hardcode version paths in a global location. -->
    <NativeVersionFile Condition="'$(TargetOS)' == 'windows'">$(ArtifactsObjDir)_version.h</NativeVersionFile>
    <NativeVersionFile Condition="'$(TargetOS)' != 'windows'">$(ArtifactsObjDir)_version.c</NativeVersionFile>
    <TargetFramework>$(BuildTargetFramework)</TargetFramework>
    <TargetFramework Condition="'$(TargetFramework)' == ''">$(NetCoreAppCurrent)</TargetFramework>
    <_BuildNativeArgs>$(TargetArchitecture) $(Configuration) outconfig $(TargetFramework)-$(TargetOS)-$(Configuration)-$(TargetArchitecture) -os $(TargetOS)</_BuildNativeArgs>
    <_BuildNativeArgs Condition="'$(Ninja)' == 'true'">$(_BuildNativeArgs) ninja</_BuildNativeArgs>
  </PropertyGroup>

  <ItemGroup>
    <ProjectReference Include="native-binplace.proj"
                      Condition="'$(BuildingNETCoreAppVertical)' == 'true'" />
  </ItemGroup>

  <Target Name="BuildNativeUnix"
          BeforeTargets="Build"
<<<<<<< HEAD
          Condition="'$(TargetOS)' != 'windows'">
=======
          Condition="!$([MSBuild]::IsOsPlatform(Windows))">
>>>>>>> 598426c8
    <PropertyGroup>
      <!--
        MSBuildNodeCount should a good approximation for how many procs to use for native build, if we find that doesn't work
        then we should consider calling Environment.ProcessorCount
      -->
      <_ProcessorCountArg> -numproc $(MSBuildNodeCount)</_ProcessorCountArg>
      <_PortableBuildArg Condition="'$(PortableBuild)' != 'true'"> -portablebuild=false</_PortableBuildArg>
      <_CrossBuildArg Condition="'$(CrossBuild)' == 'true'"> -cross</_CrossBuildArg>
      <_KeepNativeSymbolsBuildArg Condition="'$(KeepNativeSymbols)' != 'false'"> -keepnativesymbols</_KeepNativeSymbolsBuildArg>
      <_CMakeArgs Condition="'$(CMakeArgs)' != ''"> $(CMakeArgs)</_CMakeArgs>

      <!--
        BuildNativeCompiler is a pass-through argument, to pass an argument to build-native.sh. It is intended to be
        used to force a specific compiler toolset.
      -->
      <_BuildNativeCompilerArg Condition="'$(BuildNativeCompiler)' != ''"> $(BuildNativeCompiler)</_BuildNativeCompilerArg>
      <_BuildNativeUnixArgs>$(_BuildNativeArgs)$(_ProcessCountArg)$(_PortableBuildArg)$(_CrossBuildArg)$(_BuildNativeCompilerArg)$(_KeepNativeSymbolsBuildArg)$(_CMakeArgs) $(Compiler)</_BuildNativeUnixArgs>
    </PropertyGroup>

    <Message Text="$(MSBuildThisFileDirectory)build-native.sh $(_BuildNativeUnixArgs)" Importance="High"/>
    <Exec Command="&quot;$(MSBuildThisFileDirectory)build-native.sh&quot; $(_BuildNativeUnixArgs)" />
  </Target>

  <Target Name="BuildNativeWindows"
          BeforeTargets="Build"
<<<<<<< HEAD
          Condition="'$(TargetOS)' == 'windows' and
=======
          Condition="$([MSBuild]::IsOsPlatform(Windows)) and
>>>>>>> 598426c8
                     '$(TargetFramework)' == '$(NetCoreAppCurrent)'">
    <!-- Run script that invokes Cmake to create VS files, and then calls msbuild to compile them -->
    <Message Text="&quot;$(MSBuildThisFileDirectory)build-native.cmd&quot; $(_BuildNativeArgs)" Importance="High"/>
    <Exec Command="&quot;$(MSBuildThisFileDirectory)build-native.cmd&quot; $(_BuildNativeArgs)" />
  </Target>
</Project><|MERGE_RESOLUTION|>--- conflicted
+++ resolved
@@ -16,11 +16,7 @@
 
   <Target Name="BuildNativeUnix"
           BeforeTargets="Build"
-<<<<<<< HEAD
-          Condition="'$(TargetOS)' != 'windows'">
-=======
           Condition="!$([MSBuild]::IsOsPlatform(Windows))">
->>>>>>> 598426c8
     <PropertyGroup>
       <!--
         MSBuildNodeCount should a good approximation for how many procs to use for native build, if we find that doesn't work
@@ -46,11 +42,7 @@
 
   <Target Name="BuildNativeWindows"
           BeforeTargets="Build"
-<<<<<<< HEAD
-          Condition="'$(TargetOS)' == 'windows' and
-=======
           Condition="$([MSBuild]::IsOsPlatform(Windows)) and
->>>>>>> 598426c8
                      '$(TargetFramework)' == '$(NetCoreAppCurrent)'">
     <!-- Run script that invokes Cmake to create VS files, and then calls msbuild to compile them -->
     <Message Text="&quot;$(MSBuildThisFileDirectory)build-native.cmd&quot; $(_BuildNativeArgs)" Importance="High"/>
