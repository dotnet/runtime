#!/usr/bin/env bash

usage_list=("-outconfig: Configuration, typically a quadruplet such as 'netcoreapp5.0-linux-Release-x64', used to name output directory.")
usage_list+=("-staticLibLink: Optional argument to statically link any native library.")

__scriptpath="$(cd "$(dirname "$0")"; pwd -P)"
__nativeroot="$__scriptpath"/Unix
__RepoRootDir="$(cd "$__scriptpath"/../../..; pwd -P)"
__artifactsDir="$__RepoRootDir/artifacts"

handle_arguments() {

    case "$1" in
        outconfig|-outconfig)
            __outConfig="$2"
            __ShiftArgs=1
            ;;

        staticliblink|-staticliblink)
            __StaticLibLink=1
            ;;

        *)
            __UnprocessedBuildArgs="$__UnprocessedBuildArgs $1"
    esac
}

# Set the various build properties here so that CMake and MSBuild can pick them up
__BuildArch=x64
__TargetOS=linux
__BuildType=Debug
__CMakeArgs=""
__Compiler=clang
__CompilerMajorVersion=
__CompilerMinorVersion=
__CrossBuild=0
__IsMSBuildOnNETCoreSupported=0
__PortableBuild=1
__RootBinDir="$__RepoRootDir/artifacts"
__SkipConfigure=0
__SkipGenerateVersion=0
__StaticLibLink=0
__UnprocessedBuildArgs=
__VerboseBuild=false

source "$__RepoRootDir"/eng/native/build-commons.sh

# Set cross build

if [[ "$__BuildArch" == wasm ]]; then
    if [[ -z "$EMSDK_PATH" ]]; then
        echo "Error: Should set EMSDK_PATH environment variable pointing to emsdk root."
        exit 1
    fi
    source "$EMSDK_PATH"/emsdk_env.sh
elif [[ "$__TargetOS" == iOS ]]; then
    # nothing to do here
    true
else
    __CMakeArgs="-DFEATURE_DISTRO_AGNOSTIC_SSL=$__PortableBuild $__CMakeArgs"
    __CMakeArgs="-DCMAKE_STATIC_LIB_LINK=$__StaticLibLink $__CMakeArgs"

    if [[ "$__BuildArch" != x86 && "$__BuildArch" != x64 ]]; then
        __CrossBuild=1
        echo "Set CrossBuild for $__BuildArch build"
    fi
fi

<<<<<<< HEAD
# set default OSX deployment target
if [[ "$__TargetOS" == osx ]]; then
=======
if [[ "$__TargetOS" == OSX ]]; then
    # set default OSX deployment target
>>>>>>> 3567519a
    __CMakeArgs="-DCMAKE_OSX_DEPLOYMENT_TARGET=10.13 $__CMakeArgs"
elif [[ "$__TargetOS" == iOS ]]; then
    __CMakeArgs="-DCMAKE_SYSTEM_NAME=iOS $__CMakeArgs"
    if [[ "$__BuildArch" == x64 ]]; then
        # set default iOS simulator deployment target (8.0 is the minimum supported by Xcode 11)
        # keep in sync with src/mono/Directory.Build.props
        __CMakeArgs="-DCMAKE_OSX_SYSROOT=iphonesimulator -DCMAKE_OSX_DEPLOYMENT_TARGET=8.0 -DCMAKE_OSX_ARCHITECTURES=\"x86_64\" $__CMakeArgs"
    elif [[ "$__BuildArch" == arm64 ]]; then
        # set default iOS device deployment target (7.0 is the minimum supported by Xcode 11)
        # keep in sync with src/mono/Directory.Build.props
        __CMakeArgs="-DCMAKE_OSX_SYSROOT=iphoneos -DCMAKE_OSX_DEPLOYMENT_TARGET=7.0 -DCMAKE_OSX_ARCHITECTURES=\"arm64\" $__CMakeArgs"
    elif [[ "$__BuildArch" == arm ]]; then
        # set default iOS device deployment target (7.0 is the minimum supported by Xcode 11)
        # keep in sync with src/mono/Directory.Build.props
        __CMakeArgs="-DCMAKE_OSX_SYSROOT=iphoneos -DCMAKE_OSX_DEPLOYMENT_TARGET=7.0 -DCMAKE_OSX_ARCHITECTURES=\"armv7;armv7s\" $__CMakeArgs"
    else
        echo "Error: Unknown iOS architecture $__BuildArch."
        exit 1
    fi
fi

# Set the remaining variables based upon the determined build configuration
__outConfig="${__outConfig:-"$__TargetOS-$__BuildArch-$__BuildType"}"
__IntermediatesDir="$__RootBinDir/obj/native/$__outConfig"
__BinDir="$__RootBinDir/bin/native/$__outConfig"

# Specify path to be set for CMAKE_INSTALL_PREFIX.
# This is where all built CoreClr libraries will copied to.
__CMakeBinDir="$__BinDir"
export __CMakeBinDir

# Make the directories necessary for build if they don't exist
setup_dirs

# Check prereqs.
check_prereqs

# Build the corefx native components.
build_native "$__BuildArch" "$__nativeroot" "$__nativeroot" "$__IntermediatesDir" "native libraries component"<|MERGE_RESOLUTION|>--- conflicted
+++ resolved
@@ -66,13 +66,8 @@
     fi
 fi
 
-<<<<<<< HEAD
-# set default OSX deployment target
 if [[ "$__TargetOS" == osx ]]; then
-=======
-if [[ "$__TargetOS" == OSX ]]; then
     # set default OSX deployment target
->>>>>>> 3567519a
     __CMakeArgs="-DCMAKE_OSX_DEPLOYMENT_TARGET=10.13 $__CMakeArgs"
 elif [[ "$__TargetOS" == iOS ]]; then
     __CMakeArgs="-DCMAKE_SYSTEM_NAME=iOS $__CMakeArgs"
