--- conflicted
+++ resolved
@@ -968,11 +968,6 @@
 
             OleDbDataReader? reader = null;
 
-<<<<<<< HEAD
-            OleDbDataReader? reader = null;
-            // TODO: Not sure if GetReferenceRowset above actually returns null, calling code seems to assume it doesn't
-=======
->>>>>>> 1c1757c0
             if (null != result)
             {
                 // only when the first datareader is closed will the connection close
@@ -1029,14 +1024,9 @@
         {
             if (null != _metadata)
             {
-<<<<<<< HEAD
-                // TODO-NULLABLE: Should throw if null (empty), though it probably doesn't happen
-                return _metadata[index].type.dataType!;
-=======
                 Type? fieldType = _metadata[index].type.dataType;
                 Debug.Assert(fieldType != null);
                 return fieldType;
->>>>>>> 1c1757c0
             }
             throw ADP.DataReaderNoData();
         }
@@ -2286,10 +2276,6 @@
             using (OleDbDataReader dataReader = new OleDbDataReader(_connection, _command, int.MinValue, 0))
             {
                 dataReader.InitializeIRowset(rowset, ChapterHandle.DB_NULL_HCHAPTER, IntPtr.Zero);
-<<<<<<< HEAD
-                // TODO-NULLABLE: BuildSchemaTableInfo asserts that rowset isn't null, but doesn't do anything with it
-=======
->>>>>>> 1c1757c0
                 dataReader.BuildSchemaTableInfo(rowset!, true, false);
 
                 hiddenColumns = GetPropertyValue(ODB.DBPROP_HIDDENCOLUMNS);
