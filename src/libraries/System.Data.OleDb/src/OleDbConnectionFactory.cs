--- conflicted
+++ resolved
@@ -33,12 +33,7 @@
 
         protected override DbConnectionInternal CreateConnection(DbConnectionOptions options, DbConnectionPoolKey poolKey, object poolGroupProviderInfo, DbConnectionPool? pool, DbConnection? owningObject)
         {
-<<<<<<< HEAD
-            // TODO-NULLABLE: owningObject may actually be null (see DbConnectionPool.CreateObject), in which case this will throw...
-            DbConnectionInternal result = new OleDbConnectionInternal((OleDbConnectionString)options, (OleDbConnection)owningObject!);
-=======
             DbConnectionInternal result = new OleDbConnectionInternal((OleDbConnectionString)options, (OleDbConnection?)owningObject);
->>>>>>> 1c1757c0
             return result;
         }
 
