// Licensed to the .NET Foundation under one or more agreements.
// The .NET Foundation licenses this file to you under the MIT license.

using System.Collections.Generic;
using System.Diagnostics;
using System.Globalization;
using System.Net.Internals;
using System.Net.Sockets;
using System.Threading;
using System.Threading.Tasks;
using Microsoft.Extensions.Internal;

namespace System.Net
{
    /// <summary>Provides simple domain name resolution functionality.</summary>
    public static class Dns
    {
        /// <summary>Gets the host name of the local machine.</summary>
        public static string GetHostName()
        {
            ValueStopwatch stopwatch = NameResolutionTelemetry.Log.BeforeResolution(string.Empty);

            string name;
            try
            {
                name = NameResolutionPal.GetHostName();
            }
            catch when (LogFailure(stopwatch))
            {
                Debug.Fail("LogFailure should return false");
                throw;
            }

            if (NameResolutionTelemetry.Log.IsEnabled())
                NameResolutionTelemetry.Log.AfterResolution(stopwatch, successful: true);

            if (NetEventSource.Log.IsEnabled()) NetEventSource.Info(null, name);
            return name;
        }

        public static IPHostEntry GetHostEntry(IPAddress address)
        {
            if (address is null)
            {
                throw new ArgumentNullException(nameof(address));
            }

            if (address.Equals(IPAddress.Any) || address.Equals(IPAddress.IPv6Any))
            {
                if (NetEventSource.Log.IsEnabled()) NetEventSource.Error(address, $"Invalid address '{address}'");
                throw new ArgumentException(SR.Format(SR.net_invalid_ip_addr, nameof(address)));
            }

            IPHostEntry ipHostEntry = GetHostEntryCore(address, AddressFamily.Unspecified);

            if (NetEventSource.Log.IsEnabled()) NetEventSource.Info(address, $"{ipHostEntry} with {ipHostEntry.AddressList.Length} entries");
            return ipHostEntry;
        }

        public static IPHostEntry GetHostEntry(string hostNameOrAddress) =>
            GetHostEntry(hostNameOrAddress, AddressFamily.Unspecified);

        /// <summary>
        /// Resolves a host name or IP address to an <see cref="IPHostEntry"/> instance.
        /// </summary>
        /// <param name="hostNameOrAddress">The host name or IP address to resolve.</param>
        /// <param name="family">The address family for which IPs should be retrieved. If <see cref="AddressFamily.Unspecified"/>, retrieve all IPs regardless of address family.</param>
        /// <returns>
        /// An <see cref="IPHostEntry"/> instance that contains the address information about the host specified in <paramref name="hostNameOrAddress"/>.
        /// </returns>
        public static IPHostEntry GetHostEntry(string hostNameOrAddress, AddressFamily family)
        {
            if (hostNameOrAddress is null)
            {
                throw new ArgumentNullException(nameof(hostNameOrAddress));
            }

            // See if it's an IP Address.
            IPHostEntry ipHostEntry;
            if (IPAddress.TryParse(hostNameOrAddress, out IPAddress? address))
            {
                if (address.Equals(IPAddress.Any) || address.Equals(IPAddress.IPv6Any))
                {
                    if (NetEventSource.Log.IsEnabled()) NetEventSource.Error(address, $"Invalid address '{address}'");
                    throw new ArgumentException(SR.Format(SR.net_invalid_ip_addr, nameof(hostNameOrAddress)));
                }

                ipHostEntry = GetHostEntryCore(address, family);
            }
            else
            {
                ipHostEntry = GetHostEntryCore(hostNameOrAddress, family);
            }

            if (NetEventSource.Log.IsEnabled()) NetEventSource.Info(hostNameOrAddress, $"{ipHostEntry} with {ipHostEntry.AddressList.Length} entries");
            return ipHostEntry;
        }

        public static Task<IPHostEntry> GetHostEntryAsync(string hostNameOrAddress) =>
            GetHostEntryAsync(hostNameOrAddress, AddressFamily.Unspecified, CancellationToken.None);

        /// <summary>
        /// Resolves a host name or IP address to an <see cref="IPHostEntry"/> instance as an asynchronous operation.
        /// </summary>
        /// <param name="hostNameOrAddress">The host name or IP address to resolve.</param>
        /// <param name="cancellationToken">A cancellation token that can be used to signal the asynchronous operation should be canceled.</param>
        /// <returns>
        /// The task object representing the asynchronous operation. The <see cref="Task{TResult}.Result"/> property on the task object returns
        /// an <see cref="IPHostEntry"/> instance that contains the address information about the host specified in <paramref name="hostNameOrAddress"/>.
        /// </returns>
        public static Task<IPHostEntry> GetHostEntryAsync(string hostNameOrAddress, CancellationToken cancellationToken) =>
            GetHostEntryAsync(hostNameOrAddress, AddressFamily.Unspecified, cancellationToken);

        /// <summary>
        /// Resolves a host name or IP address to an <see cref="IPHostEntry"/> instance as an asynchronous operation.
        /// </summary>
        /// <param name="hostNameOrAddress">The host name or IP address to resolve.</param>
        /// <param name="family">The address family for which IPs should be retrieved. If <see cref="AddressFamily.Unspecified"/>, retrieve all IPs regardless of address family.</param>
        /// <param name="cancellationToken">A cancellation token that can be used to signal the asynchronous operation should be canceled.</param>
        /// <returns>
        /// The task object representing the asynchronous operation. The <see cref="Task{TResult}.Result"/> property on the task object returns
        /// an <see cref="IPHostEntry"/> instance that contains the address information about the host specified in <paramref name="hostNameOrAddress"/>.
        /// </returns>
        public static Task<IPHostEntry> GetHostEntryAsync(string hostNameOrAddress, AddressFamily family, CancellationToken cancellationToken = default)
        {
            if (NetEventSource.Log.IsEnabled())
            {
                Task<IPHostEntry> t = GetHostEntryCoreAsync(hostNameOrAddress, justReturnParsedIp: false, throwOnIIPAny: true, family, cancellationToken);
                t.ContinueWith(static (t, s) =>
                {
                    string hostNameOrAddress = (string)s!;

                    if (t.Status == TaskStatus.RanToCompletion)
                    {
                        NetEventSource.Info(hostNameOrAddress, $"{t.Result} with {t.Result.AddressList.Length} entries");
                    }

                    Exception? ex = t.Exception?.InnerException;

                    if (ex is SocketException soex)
                    {
                        NetEventSource.Error(hostNameOrAddress, $"{hostNameOrAddress} DNS lookup failed with {soex.ErrorCode}");
                    }
                    else if (ex is OperationCanceledException)
                    {
                        NetEventSource.Error(hostNameOrAddress, $"{hostNameOrAddress} DNS lookup was canceled");
                    }
                }, hostNameOrAddress, CancellationToken.None, TaskContinuationOptions.ExecuteSynchronously, TaskScheduler.Default);
                return t;
            }
            else
            {
                return GetHostEntryCoreAsync(hostNameOrAddress, justReturnParsedIp: false, throwOnIIPAny: true, family, cancellationToken);
            }
        }

        public static Task<IPHostEntry> GetHostEntryAsync(IPAddress address)
        {
            if (address is null)
            {
                throw new ArgumentNullException(nameof(address));
            }

            if (address.Equals(IPAddress.Any) || address.Equals(IPAddress.IPv6Any))
            {
                if (NetEventSource.Log.IsEnabled()) NetEventSource.Error(address, $"Invalid address '{address}'");
                throw new ArgumentException(SR.net_invalid_ip_addr, nameof(address));
            }

            return RunAsync(s => {
                    IPHostEntry ipHostEntry = GetHostEntryCore((IPAddress)s, AddressFamily.Unspecified);
                if (NetEventSource.Log.IsEnabled()) NetEventSource.Info((IPAddress)s, $"{ipHostEntry} with {ipHostEntry.AddressList.Length} entries");
                return ipHostEntry;
            }, address);
        }

        public static IAsyncResult BeginGetHostEntry(IPAddress address, AsyncCallback? requestCallback, object? stateObject) =>
            TaskToApm.Begin(GetHostEntryAsync(address), requestCallback, stateObject);

        public static IAsyncResult BeginGetHostEntry(string hostNameOrAddress, AsyncCallback? requestCallback, object? stateObject) =>
            TaskToApm.Begin(GetHostEntryAsync(hostNameOrAddress), requestCallback, stateObject);

        public static IPHostEntry EndGetHostEntry(IAsyncResult asyncResult) =>
            TaskToApm.End<IPHostEntry>(asyncResult ?? throw new ArgumentNullException(nameof(asyncResult)));

        public static IPAddress[] GetHostAddresses(string hostNameOrAddress)
            => GetHostAddresses(hostNameOrAddress, AddressFamily.Unspecified);

        /// <summary>
        /// Returns the Internet Protocol (IP) addresses for the specified host.
        /// </summary>
        /// <param name="hostNameOrAddress">The host name or IP address to resolve.</param>
        /// <param name="family">The address family for which IPs should be retrieved. If <see cref="AddressFamily.Unspecified"/>, retrieve all IPs regardless of address family.</param>
        /// <returns>
        /// An array of type <see cref="IPAddress"/> that holds the IP addresses for the host that is specified by the <paramref name="hostNameOrAddress"/> parameter.
        /// </returns>
        public static IPAddress[] GetHostAddresses(string hostNameOrAddress, AddressFamily family)
        {
            if (hostNameOrAddress is null)
            {
                throw new ArgumentNullException(nameof(hostNameOrAddress));
            }

            // See if it's an IP Address.
            IPAddress[] addresses;
            if (IPAddress.TryParse(hostNameOrAddress, out IPAddress? address))
            {
                if (address.Equals(IPAddress.Any) || address.Equals(IPAddress.IPv6Any))
                {
                    if (NetEventSource.Log.IsEnabled()) NetEventSource.Error(address, $"Invalid address '{address}'");
                    throw new ArgumentException(SR.Format(SR.net_invalid_ip_addr, nameof(hostNameOrAddress)));
                }

                addresses = (family == AddressFamily.Unspecified || address.AddressFamily == family) ? new IPAddress[] { address } : Array.Empty<IPAddress>();
            }
            else
            {
                addresses = GetHostAddressesCore(hostNameOrAddress, family);
            }

            if (NetEventSource.Log.IsEnabled()) NetEventSource.Info(hostNameOrAddress, addresses);
            return addresses;
        }

        public static Task<IPAddress[]> GetHostAddressesAsync(string hostNameOrAddress) =>
            (Task<IPAddress[]>)GetHostEntryOrAddressesCoreAsync(hostNameOrAddress, justReturnParsedIp: true, throwOnIIPAny: true, justAddresses: true, AddressFamily.Unspecified, CancellationToken.None);

        /// <summary>
        /// Returns the Internet Protocol (IP) addresses for the specified host as an asynchronous operation.
        /// </summary>
        /// <param name="hostNameOrAddress">The host name or IP address to resolve.</param>
        /// <param name="cancellationToken">A cancellation token that can be used to signal the asynchronous operation should be canceled.</param>
        /// <returns>
        /// The task object representing the asynchronous operation. The <see cref="Task{TResult}.Result"/> property on the task object returns an array of
        /// type <see cref="IPAddress"/> that holds the IP addresses for the host that is specified by the <paramref name="hostNameOrAddress"/> parameter.
        /// </returns>
        public static Task<IPAddress[]> GetHostAddressesAsync(string hostNameOrAddress, CancellationToken cancellationToken) =>
            (Task<IPAddress[]>)GetHostEntryOrAddressesCoreAsync(hostNameOrAddress, justReturnParsedIp: true, throwOnIIPAny: true, justAddresses: true, AddressFamily.Unspecified, cancellationToken);

        /// <summary>
        /// Returns the Internet Protocol (IP) addresses for the specified host as an asynchronous operation.
        /// </summary>
        /// <param name="hostNameOrAddress">The host name or IP address to resolve.</param>
        /// <param name="family">The address family for which IPs should be retrieved. If <see cref="AddressFamily.Unspecified"/>, retrieve all IPs regardless of address family.</param>
        /// <param name="cancellationToken">A cancellation token that can be used to signal the asynchronous operation should be canceled.</param>
        /// <returns>
        /// The task object representing the asynchronous operation. The <see cref="Task{TResult}.Result"/> property on the task object returns an array of
        /// type <see cref="IPAddress"/> that holds the IP addresses for the host that is specified by the <paramref name="hostNameOrAddress"/> parameter.
        /// </returns>
        public static Task<IPAddress[]> GetHostAddressesAsync(string hostNameOrAddress, AddressFamily family, CancellationToken cancellationToken = default) =>
            (Task<IPAddress[]>)GetHostEntryOrAddressesCoreAsync(hostNameOrAddress, justReturnParsedIp: true, throwOnIIPAny: true, justAddresses: true, family, cancellationToken);

        public static IAsyncResult BeginGetHostAddresses(string hostNameOrAddress, AsyncCallback? requestCallback, object? state) =>
            TaskToApm.Begin(GetHostAddressesAsync(hostNameOrAddress), requestCallback, state);

        public static IPAddress[] EndGetHostAddresses(IAsyncResult asyncResult) =>
            TaskToApm.End<IPAddress[]>(asyncResult ?? throw new ArgumentNullException(nameof(asyncResult)));

        [Obsolete("GetHostByName is obsoleted for this type, please use GetHostEntry instead. https://go.microsoft.com/fwlink/?linkid=14202")]
        public static IPHostEntry GetHostByName(string hostName)
        {
            if (hostName is null)
            {
                throw new ArgumentNullException(nameof(hostName));
            }

            if (IPAddress.TryParse(hostName, out IPAddress? address))
            {
                return CreateHostEntryForAddress(address);
            }

            return GetHostEntryCore(hostName, AddressFamily.Unspecified);
        }

        [Obsolete("BeginGetHostByName is obsoleted for this type, please use BeginGetHostEntry instead. https://go.microsoft.com/fwlink/?linkid=14202")]
        public static IAsyncResult BeginGetHostByName(string hostName, AsyncCallback? requestCallback, object? stateObject) =>
            TaskToApm.Begin(GetHostEntryCoreAsync(hostName, justReturnParsedIp: true, throwOnIIPAny: true, AddressFamily.Unspecified, CancellationToken.None), requestCallback, stateObject);

        [Obsolete("EndGetHostByName is obsoleted for this type, please use EndGetHostEntry instead. https://go.microsoft.com/fwlink/?linkid=14202")]
        public static IPHostEntry EndGetHostByName(IAsyncResult asyncResult) =>
            TaskToApm.End<IPHostEntry>(asyncResult ?? throw new ArgumentNullException(nameof(asyncResult)));

        [Obsolete("GetHostByAddress is obsoleted for this type, please use GetHostEntry instead. https://go.microsoft.com/fwlink/?linkid=14202")]
        public static IPHostEntry GetHostByAddress(string address)
        {
            if (address is null)
            {
                throw new ArgumentNullException(nameof(address));
            }

            IPHostEntry ipHostEntry = GetHostEntryCore(IPAddress.Parse(address), AddressFamily.Unspecified);

            if (NetEventSource.Log.IsEnabled()) NetEventSource.Info(address, ipHostEntry);
            return ipHostEntry;
        }

        [Obsolete("GetHostByAddress is obsoleted for this type, please use GetHostEntry instead. https://go.microsoft.com/fwlink/?linkid=14202")]
        public static IPHostEntry GetHostByAddress(IPAddress address)
        {
            if (address is null)
            {
                throw new ArgumentNullException(nameof(address));
            }

            IPHostEntry ipHostEntry = GetHostEntryCore(address, AddressFamily.Unspecified);

            if (NetEventSource.Log.IsEnabled()) NetEventSource.Info(address, ipHostEntry);
            return ipHostEntry;
        }

        [Obsolete("Resolve is obsoleted for this type, please use GetHostEntry instead. https://go.microsoft.com/fwlink/?linkid=14202")]
        public static IPHostEntry Resolve(string hostName)
        {
            if (hostName is null)
            {
                throw new ArgumentNullException(nameof(hostName));
            }

            // See if it's an IP Address.
            IPHostEntry ipHostEntry;
            if (IPAddress.TryParse(hostName, out IPAddress? address) &&
                (address.AddressFamily != AddressFamily.InterNetworkV6 || SocketProtocolSupportPal.OSSupportsIPv6))
            {
                try
                {
                    ipHostEntry = GetHostEntryCore(address, AddressFamily.Unspecified);
                }
                catch (SocketException ex)
                {
                    if (NetEventSource.Log.IsEnabled()) NetEventSource.Error(hostName, ex);
                    ipHostEntry = CreateHostEntryForAddress(address);
                }
            }
            else
            {
                ipHostEntry = GetHostEntryCore(hostName, AddressFamily.Unspecified);
            }

            if (NetEventSource.Log.IsEnabled()) NetEventSource.Info(hostName, ipHostEntry);
            return ipHostEntry;
        }

        [Obsolete("BeginResolve is obsoleted for this type, please use BeginGetHostEntry instead. https://go.microsoft.com/fwlink/?linkid=14202")]
        public static IAsyncResult BeginResolve(string hostName, AsyncCallback? requestCallback, object? stateObject) =>
            TaskToApm.Begin(GetHostEntryCoreAsync(hostName, justReturnParsedIp: false, throwOnIIPAny: false, AddressFamily.Unspecified, CancellationToken.None), requestCallback, stateObject);

        [Obsolete("EndResolve is obsoleted for this type, please use EndGetHostEntry instead. https://go.microsoft.com/fwlink/?linkid=14202")]
        public static IPHostEntry EndResolve(IAsyncResult asyncResult)
        {
            IPHostEntry ipHostEntry;

            try
            {
                ipHostEntry = TaskToApm.End<IPHostEntry>(asyncResult);
            }
            catch (SocketException ex)
            {
                object? asyncState = asyncResult switch
                {
                    Task t => t.AsyncState,
                    TaskToApm.TaskAsyncResult twar => twar._task.AsyncState,
                    _ => null
                };

                IPAddress? address = asyncState switch
                {
                    IPAddress a => a,
                    KeyValuePair<IPAddress, AddressFamily> t => t.Key,
                    _ => null
                };

                if (address is null)
                    throw; // BeginResolve was called with a HostName, not an IPAddress

                if (NetEventSource.Log.IsEnabled()) NetEventSource.Error(null, ex);

                ipHostEntry = CreateHostEntryForAddress(address);
            }

            if (NetEventSource.Log.IsEnabled()) NetEventSource.Info(null, ipHostEntry);
            return ipHostEntry;
        }

        private static IPHostEntry GetHostEntryCore(string hostName, AddressFamily addressFamily) =>
            (IPHostEntry)GetHostEntryOrAddressesCore(hostName, justAddresses: false, addressFamily);

        private static IPAddress[] GetHostAddressesCore(string hostName, AddressFamily addressFamily) =>
            (IPAddress[])GetHostEntryOrAddressesCore(hostName, justAddresses: true, addressFamily);

        private static object GetHostEntryOrAddressesCore(string hostName, bool justAddresses, AddressFamily addressFamily)
        {
            ValidateHostName(hostName);

            ValueStopwatch stopwatch = NameResolutionTelemetry.Log.BeforeResolution(hostName);

            object result;
            try
            {
                SocketError errorCode = NameResolutionPal.TryGetAddrInfo(hostName, justAddresses, addressFamily, out string? newHostName, out string[] aliases, out IPAddress[] addresses, out int nativeErrorCode);

                if (errorCode != SocketError.Success)
                {
                    if (NetEventSource.Log.IsEnabled()) NetEventSource.Error(hostName, $"{hostName} DNS lookup failed with {errorCode}");
                    throw SocketExceptionFactory.CreateSocketException(errorCode, nativeErrorCode);
                }

                result = justAddresses ? (object)
                    addresses :
                    new IPHostEntry
                    {
                        AddressList = addresses,
                        HostName = newHostName!,
                        Aliases = aliases
                    };
            }
            catch when (LogFailure(stopwatch))
            {
                Debug.Fail("LogFailure should return false");
                throw;
            }

            if (NameResolutionTelemetry.Log.IsEnabled())
                NameResolutionTelemetry.Log.AfterResolution(stopwatch, successful: true);

            return result;
        }

        private static IPHostEntry GetHostEntryCore(IPAddress address, AddressFamily addressFamily) =>
            (IPHostEntry)GetHostEntryOrAddressesCore(address, justAddresses: false, addressFamily);

        private static IPAddress[] GetHostAddressesCore(IPAddress address, AddressFamily addressFamily) =>
            (IPAddress[])GetHostEntryOrAddressesCore(address, justAddresses: true, addressFamily);

        // Does internal IPAddress reverse and then forward lookups (for Legacy and current public methods).
        private static object GetHostEntryOrAddressesCore(IPAddress address, bool justAddresses, AddressFamily addressFamily)
        {
            // Try to get the data for the host from its address.
            // We need to call getnameinfo first, because getaddrinfo w/ the ipaddress string
            // will only return that address and not the full list.

            // Do a reverse lookup to get the host name.
            ValueStopwatch stopwatch = NameResolutionTelemetry.Log.BeforeResolution(address);

            SocketError errorCode;
            string? name;
            try
            {
                name = NameResolutionPal.TryGetNameInfo(address, out errorCode, out int nativeErrorCode);
                if (errorCode != SocketError.Success)
                {
                    if (NetEventSource.Log.IsEnabled()) NetEventSource.Error(address, $"{address} DNS lookup failed with {errorCode}");
                    throw SocketExceptionFactory.CreateSocketException(errorCode, nativeErrorCode);
                }
                Debug.Assert(name != null);
            }
            catch when (LogFailure(stopwatch))
            {
                Debug.Fail("LogFailure should return false");
                throw;
            }

            if (NameResolutionTelemetry.Log.IsEnabled())
            {
                NameResolutionTelemetry.Log.AfterResolution(stopwatch, successful: true);

                // Do the forward lookup to get the IPs for that host name
                stopwatch = NameResolutionTelemetry.Log.BeforeResolution(name);
            }

            object result;
            try
            {
                errorCode = NameResolutionPal.TryGetAddrInfo(name, justAddresses, addressFamily, out string? hostName, out string[] aliases, out IPAddress[] addresses, out int nativeErrorCode);

                if (errorCode != SocketError.Success)
                {
                    if (NetEventSource.Log.IsEnabled()) NetEventSource.Error(address, $"forward lookup for '{name}' failed with {errorCode}");
                }

                result = justAddresses ?
                    (object)addresses :
                    new IPHostEntry
                    {
                        HostName = hostName!,
                        Aliases = aliases,
                        AddressList = addresses
                    };
            }
            catch when (LogFailure(stopwatch))
            {
                Debug.Fail("LogFailure should return false");
                throw;
            }

            if (NameResolutionTelemetry.Log.IsEnabled())
                NameResolutionTelemetry.Log.AfterResolution(stopwatch, successful: true);

            // One of three things happened:
            // 1. Success.
            // 2. There was a ptr record in dns, but not a corollary A/AAA record.
            // 3. The IP was a local (non-loopback) IP that resolved to a connection specific dns suffix.
            //    - Workaround, Check "Use this connection's dns suffix in dns registration" on that network
            //      adapter's advanced dns settings.
            // Return whatever we got.
            return result;
        }

        private static Task<IPHostEntry> GetHostEntryCoreAsync(string hostName, bool justReturnParsedIp, bool throwOnIIPAny, AddressFamily family, CancellationToken cancellationToken) =>
            (Task<IPHostEntry>)GetHostEntryOrAddressesCoreAsync(hostName, justReturnParsedIp, throwOnIIPAny, justAddresses: false, family, cancellationToken);

        // If hostName is an IPString and justReturnParsedIP==true then no reverse lookup will be attempted, but the original address is returned.
        private static Task GetHostEntryOrAddressesCoreAsync(string hostName, bool justReturnParsedIp, bool throwOnIIPAny, bool justAddresses, AddressFamily family, CancellationToken cancellationToken)
        {
            if (hostName is null)
            {
                throw new ArgumentNullException(nameof(hostName));
            }

            if (cancellationToken.IsCancellationRequested)
            {
                return justAddresses ? (Task)
                    Task.FromCanceled<IPAddress[]>(cancellationToken) :
                    Task.FromCanceled<IPHostEntry>(cancellationToken);
            }

            object asyncState;

            // See if it's an IP Address.
            if (IPAddress.TryParse(hostName, out IPAddress? ipAddress))
            {
                if (throwOnIIPAny && (ipAddress.Equals(IPAddress.Any) || ipAddress.Equals(IPAddress.IPv6Any)))
                {
                    if (NetEventSource.Log.IsEnabled()) NetEventSource.Error(hostName, $"Invalid address '{ipAddress}'");
                    throw new ArgumentException(SR.net_invalid_ip_addr, nameof(hostName));
                }

                if (justReturnParsedIp)
                {
                    return justAddresses ? (Task)
                        Task.FromResult(family == AddressFamily.Unspecified || ipAddress.AddressFamily == family ? new[] { ipAddress } : Array.Empty<IPAddress>()) :
                        Task.FromResult(CreateHostEntryForAddress(ipAddress));
                }

                asyncState = family == AddressFamily.Unspecified ? (object)ipAddress : new KeyValuePair<IPAddress, AddressFamily>(ipAddress, family);
            }
            else
            {
<<<<<<< HEAD
                // If the OS supports it and 'hostName' is not an IP Address, resolve the name asynchronously
                // instead of calling the synchronous version in the ThreadPool.
=======
                if (NameResolutionPal.SupportsGetAddrInfoAsync)
                {
#pragma warning disable CS0162 // Unreachable code detected -- SupportsGetAddrInfoAsync is a constant on *nix.

                    // If the OS supports it and 'hostName' is not an IP Address, resolve the name asynchronously
                    // instead of calling the synchronous version in the ThreadPool.
                    // If it fails, we will fall back to ThreadPool as well.
>>>>>>> ef73cd93

                    ValidateHostName(hostName);

                    Task? t;
                    if (NameResolutionTelemetry.Log.IsEnabled())
                    {
                        t = justAddresses
                            ? GetAddrInfoWithTelemetryAsync<IPAddress[]>(hostName, justAddresses, family, cancellationToken)
                            : GetAddrInfoWithTelemetryAsync<IPHostEntry>(hostName, justAddresses, family, cancellationToken);

                    }
                    else
                    {
                        t = NameResolutionPal.GetAddrInfoAsync(hostName, justAddresses, family, cancellationToken);
                    }

                    // If async resolution started, return task to user. otherwise fall back to sync API on threadpool.
                    if (t != null)
                    {
                        return t;
                    }
                }

                asyncState = family == AddressFamily.Unspecified ? (object)hostName : new KeyValuePair<string, AddressFamily>(hostName, family);
            }

            if (justAddresses)
            {
                return RunAsync(s => s switch
                {
                    string h => GetHostAddressesCore(h, AddressFamily.Unspecified),
                    KeyValuePair<string, AddressFamily> t => GetHostAddressesCore(t.Key, t.Value),
                    IPAddress a => GetHostAddressesCore(a, AddressFamily.Unspecified),
                    KeyValuePair<IPAddress, AddressFamily> t => GetHostAddressesCore(t.Key, t.Value),
                    _ => null
                }, asyncState);
            }
            else
            {
                return RunAsync(s => s switch
                {
                    string h => GetHostEntryCore(h, AddressFamily.Unspecified),
                    KeyValuePair<string, AddressFamily> t => GetHostEntryCore(t.Key, t.Value),
                    IPAddress a => GetHostEntryCore(a, AddressFamily.Unspecified),
                    KeyValuePair<IPAddress, AddressFamily> t => GetHostEntryCore(t.Key, t.Value),
                    _ => null
                }, asyncState);
            }
        }

        private static Task<T>? GetAddrInfoWithTelemetryAsync<T>(string hostName, bool justAddresses, AddressFamily addressFamily, CancellationToken cancellationToken)
             where T : class
        {
            ValueStopwatch stopwatch = ValueStopwatch.StartNew();
            Task? task = NameResolutionPal.GetAddrInfoAsync(hostName, justAddresses, addressFamily, cancellationToken);

            if (task != null)
            {
                return CompleteAsync(task, hostName, stopwatch);
            }

            // If resolution even did not start don't bother with telemetry.
            // We will retry on thread-pool.
            return null;

            static async Task<T> CompleteAsync(Task task, string hostName, ValueStopwatch stopwatch)
            {
                _  = NameResolutionTelemetry.Log.BeforeResolution(hostName);
                T? result = null;
                try
                {
                    result = await ((Task<T>)task).ConfigureAwait(false);
                    return result;
                }
                finally
                {
                    NameResolutionTelemetry.Log.AfterResolution(stopwatch, successful: result is not null);
                }
            }
        }

        private static Task<TResult> RunAsync<TResult>(Func<object, TResult> func, object arg) =>
            Task.Factory.StartNew(func!, arg, CancellationToken.None, TaskCreationOptions.DenyChildAttach, TaskScheduler.Default);

        private static IPHostEntry CreateHostEntryForAddress(IPAddress address) =>
            new IPHostEntry
            {
                HostName = address.ToString(),
                Aliases = Array.Empty<string>(),
                AddressList = new IPAddress[] { address }
            };

        private static void ValidateHostName(string hostName)
        {
            const int MaxHostName = 255;

            if (hostName.Length > MaxHostName ||
               (hostName.Length == MaxHostName && hostName[MaxHostName - 1] != '.')) // If 255 chars, the last one must be a dot.
            {
                throw new ArgumentOutOfRangeException(nameof(hostName),
                    SR.Format(SR.net_toolong, nameof(hostName), MaxHostName.ToString(NumberFormatInfo.CurrentInfo)));
            }
        }


        private static bool LogFailure(ValueStopwatch stopwatch)
        {
            if (NameResolutionTelemetry.Log.IsEnabled())
                NameResolutionTelemetry.Log.AfterResolution(stopwatch, successful: false);

            return false;
        }
    }
}<|MERGE_RESOLUTION|>--- conflicted
+++ resolved
@@ -545,18 +545,11 @@
             }
             else
             {
-<<<<<<< HEAD
-                // If the OS supports it and 'hostName' is not an IP Address, resolve the name asynchronously
-                // instead of calling the synchronous version in the ThreadPool.
-=======
                 if (NameResolutionPal.SupportsGetAddrInfoAsync)
                 {
-#pragma warning disable CS0162 // Unreachable code detected -- SupportsGetAddrInfoAsync is a constant on *nix.
-
                     // If the OS supports it and 'hostName' is not an IP Address, resolve the name asynchronously
                     // instead of calling the synchronous version in the ThreadPool.
                     // If it fails, we will fall back to ThreadPool as well.
->>>>>>> ef73cd93
 
                     ValidateHostName(hostName);
 
@@ -573,7 +566,7 @@
                         t = NameResolutionPal.GetAddrInfoAsync(hostName, justAddresses, family, cancellationToken);
                     }
 
-                    // If async resolution started, return task to user. otherwise fall back to sync API on threadpool.
+                    // If async resolution started, return task to user, otherwise fall back to sync API on threadpool.
                     if (t != null)
                     {
                         return t;
