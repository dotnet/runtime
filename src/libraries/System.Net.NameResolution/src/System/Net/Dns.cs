--- conflicted
+++ resolved
@@ -29,11 +29,7 @@
                 throw;
             }
 
-<<<<<<< HEAD
-            NameResolutionTelemetry.Log.AfterResolution(string.Empty, activity);
-=======
             NameResolutionTelemetry.Log.AfterResolution(string.Empty, activity, answer: name);
->>>>>>> fd608202
 
             if (NetEventSource.Log.IsEnabled()) NetEventSource.Info(null, name);
             return name;
@@ -404,11 +400,7 @@
                 throw;
             }
 
-<<<<<<< HEAD
-            NameResolutionTelemetry.Log.AfterResolution(hostName, activity);
-=======
             NameResolutionTelemetry.Log.AfterResolution(hostName, activity, answer: result);
->>>>>>> fd608202
 
             return result;
         }
@@ -448,11 +440,7 @@
                 throw;
             }
 
-<<<<<<< HEAD
-            NameResolutionTelemetry.Log.AfterResolution(address, activity);
-=======
             NameResolutionTelemetry.Log.AfterResolution(address, activity, answer: name);
->>>>>>> fd608202
 
             // Do the forward lookup to get the IPs for that host name
             activity = NameResolutionTelemetry.Log.BeforeResolution(name);
@@ -482,11 +470,7 @@
                 throw;
             }
 
-<<<<<<< HEAD
-            NameResolutionTelemetry.Log.AfterResolution(name, activity);
-=======
             NameResolutionTelemetry.Log.AfterResolution(name, activity, answer: result);
->>>>>>> fd608202
 
             // One of three things happened:
             // 1. Success.
@@ -624,11 +608,7 @@
                 }
                 finally
                 {
-<<<<<<< HEAD
-                    NameResolutionTelemetry.Log.AfterResolution(hostName, activity, exception);
-=======
                     NameResolutionTelemetry.Log.AfterResolution(hostName, activity, answer: result, exception: exception);
->>>>>>> fd608202
                 }
             }
         }
@@ -655,11 +635,7 @@
 
         private static bool LogFailure(object hostNameOrAddress, in NameResolutionActivity activity, Exception exception)
         {
-<<<<<<< HEAD
-            NameResolutionTelemetry.Log.AfterResolution(hostNameOrAddress, activity, exception);
-=======
             NameResolutionTelemetry.Log.AfterResolution(hostNameOrAddress, activity, answer: null, exception: exception);
->>>>>>> fd608202
             return false;
         }
 
