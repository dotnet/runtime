--- conflicted
+++ resolved
@@ -15,7 +15,6 @@
     {
         public static bool SupportsGetAddrInfoAsync { get; } = Interop.Sys.PlatformSupportsGetAddrInfoAsync();
 
-<<<<<<< HEAD
         public static unsafe SocketError TryGetAddrInfo(string name, bool justAddresses, AddressFamily addressFamily, out string? hostName, out string[] aliases, out IPAddress[] addresses, out int nativeErrorCode)
         {
             Debug.Assert(name is not null);
@@ -80,7 +79,7 @@
 
         public static string GetHostName() => Interop.Sys.GetHostName();
 
-        public static unsafe Task GetAddrInfoAsync(string hostName, bool justAddresses, AddressFamily addressFamily, CancellationToken _)
+        public static unsafe Task? GetAddrInfoAsync(string hostName, bool justAddresses, AddressFamily addressFamily, CancellationToken _)
         {
             Debug.Assert(hostName is not null);
 
@@ -153,10 +152,6 @@
                 GetHostEntryForNameContext.FreeContext(context);
             }
         }
-=======
-        internal static Task? GetAddrInfoAsync(string hostName, bool justAddresses, AddressFamily family, CancellationToken cancellationToken) =>
-            throw new NotSupportedException();
->>>>>>> ef73cd93
 
         private static SocketError GetSocketErrorForNativeError(int error)
         {
