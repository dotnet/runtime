// Licensed to the .NET Foundation under one or more agreements.
// The .NET Foundation licenses this file to you under the MIT license.

using System.Diagnostics;
using System.Net.Sockets;
using System.Runtime.CompilerServices;
using System.Runtime.ExceptionServices;
using System.Runtime.InteropServices;
<<<<<<< HEAD
=======
using System.Text;
>>>>>>> e29b8393
using System.Threading;
using System.Threading.Tasks;

namespace System.Net
{
    internal static partial class NameResolutionPal
    {
        private static readonly unsafe Interop.Sys.GetHostEntryForNameCallback s_getHostEntryForNameCallback = GetHostEntryForNameCallback;

        public static bool SupportsGetAddrInfoAsync { get; } = Interop.Sys.PlatformSupportsGetAddrInfoAsync();

<<<<<<< HEAD
        public static void EnsureSocketsAreInitialized() { } // No-op for Unix

        public static unsafe SocketError TryGetAddrInfo(string name, bool justAddresses, out string? hostName, out string[] aliases, out IPAddress[] addresses, out int nativeErrorCode)
        {
            if (name == "")
            {
                // To match documented behavior on Windows, if an empty string is passed in, use the local host's name.
                name = Dns.GetHostName();
            }

            Interop.Sys.HostEntry entry;
            int result = Interop.Sys.GetHostEntryForName(name, &entry);
            if (result != 0)
            {
                nativeErrorCode = result;
                hostName = name;
                aliases = Array.Empty<string>();
                addresses = Array.Empty<IPAddress>();
                return GetSocketErrorForNativeError(result);
            }

            ParseHostEntry(entry, justAddresses, out hostName, out aliases, out addresses);
            nativeErrorCode = 0;
            return SocketError.Success;
        }

        public static unsafe string? TryGetNameInfo(IPAddress addr, out SocketError socketError, out int nativeErrorCode)
        {
            byte* buffer = stackalloc byte[Interop.Sys.NI_MAXHOST + 1 /*for null*/];

            byte isIPv6;
            int rawAddressLength;
            if (addr.AddressFamily == AddressFamily.InterNetwork)
            {
                isIPv6 = 0;
                rawAddressLength = IPAddressParserStatics.IPv4AddressBytes;
            }
            else
            {
                isIPv6 = 1;
                rawAddressLength = IPAddressParserStatics.IPv6AddressBytes;
            }

            byte* rawAddress = stackalloc byte[rawAddressLength];
            addr.TryWriteBytes(new Span<byte>(rawAddress, rawAddressLength), out int bytesWritten);
            Debug.Assert(bytesWritten == rawAddressLength);

            int error = Interop.Sys.GetNameInfo(
                rawAddress,
                (uint)rawAddressLength,
                isIPv6,
                buffer,
                Interop.Sys.NI_MAXHOST,
                null,
                0,
                Interop.Sys.GetNameInfoFlags.NI_NAMEREQD);

            socketError = GetSocketErrorForNativeError(error);
            nativeErrorCode = error;
            return socketError == SocketError.Success ? Marshal.PtrToStringAnsi((IntPtr)buffer) : null;
        }

        public static unsafe string GetHostName() => Interop.Sys.GetHostName();

        public static unsafe Task GetAddrInfoAsync(string hostName, bool justAddresses)
        {
            if (hostName == "")
            {
                // To match documented behavior on Windows, if an empty string is passed in, use the local host's name.
                hostName = Dns.GetHostName();
            }

            GetHostEntryForNameContext* context = GetHostEntryForNameContext.AllocateContext();

            GetHostEntryForNameState state;
            try
            {
                state = new GetHostEntryForNameState(hostName, justAddresses);
                context->State = state.CreateHandle();
            }
            catch
            {
                GetHostEntryForNameContext.FreeContext(context);
                throw;
            }

            int errorCode = Interop.Sys.GetHostEntryForNameAsync(hostName, &context->Result, s_getHostEntryForNameCallback);

            if (errorCode != 0)
            {
                ProcessResult(GetSocketErrorForNativeError(errorCode), context);
            }

            return state.Task;
        }

        private static unsafe void GetHostEntryForNameCallback(Interop.Sys.HostEntry* entry, int error)
        {
            // Can be casted directly to GetHostEntryForNameContext* because the HostEntry is its first field
            GetHostEntryForNameContext* context = (GetHostEntryForNameContext*)entry;

            ProcessResult(GetSocketErrorForNativeError(error), context);
        }

        private static unsafe void ProcessResult(SocketError errorCode, GetHostEntryForNameContext* context)
        {
            try
            {
                GetHostEntryForNameState state = GetHostEntryForNameState.FromHandleAndFree(context->State);

                if (errorCode == SocketError.Success)
                {
                    ParseHostEntry(context->Result, state.JustAddresses, out string? hostName, out string[] aliases, out IPAddress[] addresses);

                    state.SetResult(state.JustAddresses
                        ? (object)addresses
                        : new IPHostEntry
                        {
                            HostName = hostName ?? state.HostName,
                            Aliases = aliases,
                            AddressList = addresses
                        });
                }
                else
                {
                    state.SetResult(ExceptionDispatchInfo.SetCurrentStackTrace(new SocketException((int)errorCode)));
                }
            }
            finally
            {
                GetHostEntryForNameContext.FreeContext(context);
            }
        }
=======
        internal static Task GetAddrInfoAsync(string hostName, bool justAddresses, AddressFamily family, CancellationToken cancellationToken) =>
            throw new NotSupportedException();
>>>>>>> e29b8393

        private static SocketError GetSocketErrorForNativeError(int error)
        {
            switch (error)
            {
                case 0:
                    return SocketError.Success;
                case (int)Interop.Sys.GetAddrInfoErrorFlags.EAI_AGAIN:
                    return SocketError.TryAgain;
                case (int)Interop.Sys.GetAddrInfoErrorFlags.EAI_BADFLAGS:
                case (int)Interop.Sys.GetAddrInfoErrorFlags.EAI_BADARG:
                    return SocketError.InvalidArgument;
                case (int)Interop.Sys.GetAddrInfoErrorFlags.EAI_FAIL:
                    return SocketError.NoRecovery;
                case (int)Interop.Sys.GetAddrInfoErrorFlags.EAI_FAMILY:
                    return SocketError.AddressFamilyNotSupported;
                case (int)Interop.Sys.GetAddrInfoErrorFlags.EAI_NONAME:
                    return SocketError.HostNotFound;
                case (int)Interop.Sys.GetAddrInfoErrorFlags.EAI_MEMORY:
                    throw new OutOfMemoryException();
                default:
                    Debug.Fail("Unexpected error: " + error.ToString());
                    return SocketError.SocketError;
            }
        }

        private static unsafe void ParseHostEntry(Interop.Sys.HostEntry hostEntry, bool justAddresses, out string? hostName, out string[] aliases, out IPAddress[] addresses)
        {
            try
            {
                hostName = !justAddresses && hostEntry.CanonicalName != null
                    ? new string((sbyte*)hostEntry.CanonicalName)
                    : null;

                IPAddress[] localAddresses;
                if (hostEntry.IPAddressCount == 0)
                {
                    localAddresses = Array.Empty<IPAddress>();
                }
                else
                {
                    // getaddrinfo returns multiple entries per address, for each socket type (datagram, stream, etc.).
                    // Our callers expect just one entry for each address. So we need to deduplicate the results.
                    // It's important to keep the addresses in order, since they are returned in the order in which
                    // connections should be attempted.
                    //
                    // We assume that the list returned by getaddrinfo is relatively short; after all, the intent is that
                    // the caller may need to attempt to contact every address in the list before giving up on a connection
                    // attempt. So an O(N^2) algorithm should be fine here. Keep in mind that any "better" algorithm
                    // is likely to involve extra allocations, hashing, etc., and so will probably be more expensive than
                    // this one in the typical (short list) case.

                    var nativeAddresses = new Interop.Sys.IPAddress[hostEntry.IPAddressCount];
                    int nativeAddressCount = 0;

                    Interop.Sys.IPAddress* addressHandle = hostEntry.IPAddressList;
                    for (int i = 0; i < hostEntry.IPAddressCount; i++)
                    {
                        if (Array.IndexOf(nativeAddresses, addressHandle[i], 0, nativeAddressCount) == -1)
                        {
                            nativeAddresses[nativeAddressCount++] = addressHandle[i];
                        }
                    }

                    localAddresses = new IPAddress[nativeAddressCount];
                    for (int i = 0; i < nativeAddressCount; i++)
                    {
                        localAddresses[i] = nativeAddresses[i].GetIPAddress();
                    }
                }

                string[] localAliases = Array.Empty<string>();
                if (!justAddresses && hostEntry.Aliases != null)
                {
                    int numAliases = 0;
                    while (hostEntry.Aliases[numAliases] != null)
                    {
                        numAliases++;
                    }

                    if (numAliases > 0)
                    {
                        localAliases = new string[numAliases];
                        for (int i = 0; i < localAliases.Length; i++)
                        {
                            localAliases[i] = new string((sbyte*)hostEntry.Aliases[i]);
                        }
                    }
                }

                aliases = localAliases;
                addresses = localAddresses;
            }
            finally
            {
                Interop.Sys.FreeHostEntry(&hostEntry);
            }
        }

<<<<<<< HEAD
        private sealed class GetHostEntryForNameState : IThreadPoolWorkItem
=======
        public static unsafe SocketError TryGetAddrInfo(string name, bool justAddresses, AddressFamily addressFamily, out string? hostName, out string[] aliases, out IPAddress[] addresses, out int nativeErrorCode)
>>>>>>> e29b8393
        {
            private AsyncTaskMethodBuilder<IPAddress[]> _ipAddressArrayBuilder;
            private AsyncTaskMethodBuilder<IPHostEntry> _ipHostEntryBuilder;
            private object? _result;

<<<<<<< HEAD
            public GetHostEntryForNameState(string hostName, bool justAddresses)
=======
            Interop.Sys.HostEntry entry;
            int result = Interop.Sys.GetHostEntryForName(name, addressFamily, &entry);
            if (result != 0)
>>>>>>> e29b8393
            {
                HostName = hostName;
                JustAddresses = justAddresses;

                if (justAddresses)
                {
                    _ipAddressArrayBuilder = AsyncTaskMethodBuilder<IPAddress[]>.Create();
                    _ = _ipAddressArrayBuilder.Task;     // force initialization
                }
                else
                {
                    _ipHostEntryBuilder = AsyncTaskMethodBuilder<IPHostEntry>.Create();
                    _ = _ipHostEntryBuilder.Task;       // force initialization
                }
            }

            public string HostName { get; }
            public bool JustAddresses { get; }

            public Task Task => JustAddresses ? (Task)_ipAddressArrayBuilder.Task : _ipHostEntryBuilder.Task;

            public void SetResult(object result)
            {
                // Store the result and then queue this object to the thread pool to actually complete the Tasks, as we
                // want to avoid invoking continuations on the OS callback thread. Effectively we're manually
                // implementing TaskCreationOptions.RunContinuationsAsynchronously, which we can't use because we're
                // using AsyncTaskMethodBuilder, which we're using in order to create either a strongly-typed Task<IPHostEntry>
                // or Task<IPAddress[]> without allocating additional objects.
                Debug.Assert(result is Exception || result is IPAddress[] || result is IPHostEntry);
                _result = result;
                ThreadPool.UnsafeQueueUserWorkItem(this, preferLocal: false);
            }

            void IThreadPoolWorkItem.Execute()
            {
                if (JustAddresses)
                {
                    if (_result is Exception e)
                    {
                        _ipAddressArrayBuilder.SetException(e);
                    }
                    else
                    {
                        _ipAddressArrayBuilder.SetResult((IPAddress[])_result!);
                    }
                }
                else
                {
                    if (_result is Exception e)
                    {
                        _ipHostEntryBuilder.SetException(e);
                    }
                    else
                    {
                        _ipHostEntryBuilder.SetResult((IPHostEntry)_result!);
                    }
                }
            }

            public IntPtr CreateHandle() => GCHandle.ToIntPtr(GCHandle.Alloc(this, GCHandleType.Normal));

            public static GetHostEntryForNameState FromHandleAndFree(IntPtr handle)
            {
                GCHandle gCHandle = GCHandle.FromIntPtr(handle);
                var state = (GetHostEntryForNameState)gCHandle.Target!;
                gCHandle.Free();
                return state;
            }
        }

        [StructLayout(LayoutKind.Sequential)]
        private unsafe struct GetHostEntryForNameContext
        {
            public Interop.Sys.HostEntry Result;
            public IntPtr State;

            public static GetHostEntryForNameContext* AllocateContext()
            {
                var context = (GetHostEntryForNameContext*)Marshal.AllocHGlobal(sizeof(GetHostEntryForNameContext));
                *context = default;
                return context;
            }

            public static void FreeContext(GetHostEntryForNameContext* context) => Marshal.FreeHGlobal((IntPtr)context);
        }
    }
}<|MERGE_RESOLUTION|>--- conflicted
+++ resolved
@@ -1,15 +1,12 @@
 // Licensed to the .NET Foundation under one or more agreements.
 // The .NET Foundation licenses this file to you under the MIT license.
 
+using System.Collections.Generic;
 using System.Diagnostics;
+using System.Net.Internals;
 using System.Net.Sockets;
-using System.Runtime.CompilerServices;
-using System.Runtime.ExceptionServices;
 using System.Runtime.InteropServices;
-<<<<<<< HEAD
-=======
 using System.Text;
->>>>>>> e29b8393
 using System.Threading;
 using System.Threading.Tasks;
 
@@ -17,14 +14,110 @@
 {
     internal static partial class NameResolutionPal
     {
-        private static readonly unsafe Interop.Sys.GetHostEntryForNameCallback s_getHostEntryForNameCallback = GetHostEntryForNameCallback;
+        public const bool SupportsGetAddrInfoAsync = false;
 
-        public static bool SupportsGetAddrInfoAsync { get; } = Interop.Sys.PlatformSupportsGetAddrInfoAsync();
+        internal static Task GetAddrInfoAsync(string hostName, bool justAddresses, AddressFamily family, CancellationToken cancellationToken) =>
+            throw new NotSupportedException();
 
-<<<<<<< HEAD
-        public static void EnsureSocketsAreInitialized() { } // No-op for Unix
+        private static SocketError GetSocketErrorForNativeError(int error)
+        {
+            switch (error)
+            {
+                case 0:
+                    return SocketError.Success;
+                case (int)Interop.Sys.GetAddrInfoErrorFlags.EAI_AGAIN:
+                    return SocketError.TryAgain;
+                case (int)Interop.Sys.GetAddrInfoErrorFlags.EAI_BADFLAGS:
+                case (int)Interop.Sys.GetAddrInfoErrorFlags.EAI_BADARG:
+                    return SocketError.InvalidArgument;
+                case (int)Interop.Sys.GetAddrInfoErrorFlags.EAI_FAIL:
+                    return SocketError.NoRecovery;
+                case (int)Interop.Sys.GetAddrInfoErrorFlags.EAI_FAMILY:
+                    return SocketError.AddressFamilyNotSupported;
+                case (int)Interop.Sys.GetAddrInfoErrorFlags.EAI_NONAME:
+                    return SocketError.HostNotFound;
+                case (int)Interop.Sys.GetAddrInfoErrorFlags.EAI_MEMORY:
+                    throw new OutOfMemoryException();
+                default:
+                    Debug.Fail("Unexpected error: " + error.ToString());
+                    return SocketError.SocketError;
+            }
+        }
 
-        public static unsafe SocketError TryGetAddrInfo(string name, bool justAddresses, out string? hostName, out string[] aliases, out IPAddress[] addresses, out int nativeErrorCode)
+        private static unsafe void ParseHostEntry(Interop.Sys.HostEntry hostEntry, bool justAddresses, out string? hostName, out string[] aliases, out IPAddress[] addresses)
+        {
+            try
+            {
+                hostName = !justAddresses && hostEntry.CanonicalName != null ?
+                    Marshal.PtrToStringAnsi((IntPtr)hostEntry.CanonicalName) :
+                    null;
+
+                IPAddress[] localAddresses;
+                if (hostEntry.IPAddressCount == 0)
+                {
+                    localAddresses = Array.Empty<IPAddress>();
+                }
+                else
+                {
+                    // getaddrinfo returns multiple entries per address, for each socket type (datagram, stream, etc.).
+                    // Our callers expect just one entry for each address.  So we need to deduplicate the results.
+                    // It's important to keep the addresses in order, since they are returned in the order in which
+                    // connections should be attempted.
+                    //
+                    // We assume that the list returned by getaddrinfo is relatively short; after all, the intent is that
+                    // the caller may need to attempt to contact every address in the list before giving up on a connection
+                    // attempt.  So an O(N^2) algorithm should be fine here.  Keep in mind that any "better" algorithm
+                    // is likely to involve extra allocations, hashing, etc., and so will probably be more expensive than
+                    // this one in the typical (short list) case.
+
+                    var nativeAddresses = new Interop.Sys.IPAddress[hostEntry.IPAddressCount];
+                    int nativeAddressCount = 0;
+
+                    Interop.Sys.IPAddress* addressHandle = hostEntry.IPAddressList;
+                    for (int i = 0; i < hostEntry.IPAddressCount; i++)
+                    {
+                        if (Array.IndexOf(nativeAddresses, addressHandle[i], 0, nativeAddressCount) == -1)
+                        {
+                            nativeAddresses[nativeAddressCount++] = addressHandle[i];
+                        }
+                    }
+
+                    localAddresses = new IPAddress[nativeAddressCount];
+                    for (int i = 0; i < nativeAddressCount; i++)
+                    {
+                        localAddresses[i] = nativeAddresses[i].GetIPAddress();
+                    }
+                }
+
+                string[] localAliases = Array.Empty<string>();
+                if (!justAddresses && hostEntry.Aliases != null)
+                {
+                    int numAliases = 0;
+                    while (hostEntry.Aliases[numAliases] != null)
+                    {
+                        numAliases++;
+                    }
+
+                    if (numAliases > 0)
+                    {
+                        localAliases = new string[numAliases];
+                        for (int i = 0; i < localAliases.Length; i++)
+                        {
+                            localAliases[i] = Marshal.PtrToStringAnsi((IntPtr)hostEntry.Aliases[i])!;
+                        }
+                    }
+                }
+
+                aliases = localAliases;
+                addresses = localAddresses;
+            }
+            finally
+            {
+                Interop.Sys.FreeHostEntry(&hostEntry);
+            }
+        }
+
+        public static unsafe SocketError TryGetAddrInfo(string name, bool justAddresses, AddressFamily addressFamily, out string? hostName, out string[] aliases, out IPAddress[] addresses, out int nativeErrorCode)
         {
             if (name == "")
             {
@@ -33,7 +126,7 @@
             }
 
             Interop.Sys.HostEntry entry;
-            int result = Interop.Sys.GetHostEntryForName(name, &entry);
+            int result = Interop.Sys.GetHostEntryForName(name, addressFamily, &entry);
             if (result != 0)
             {
                 nativeErrorCode = result;
@@ -84,281 +177,6 @@
             return socketError == SocketError.Success ? Marshal.PtrToStringAnsi((IntPtr)buffer) : null;
         }
 
-        public static unsafe string GetHostName() => Interop.Sys.GetHostName();
-
-        public static unsafe Task GetAddrInfoAsync(string hostName, bool justAddresses)
-        {
-            if (hostName == "")
-            {
-                // To match documented behavior on Windows, if an empty string is passed in, use the local host's name.
-                hostName = Dns.GetHostName();
-            }
-
-            GetHostEntryForNameContext* context = GetHostEntryForNameContext.AllocateContext();
-
-            GetHostEntryForNameState state;
-            try
-            {
-                state = new GetHostEntryForNameState(hostName, justAddresses);
-                context->State = state.CreateHandle();
-            }
-            catch
-            {
-                GetHostEntryForNameContext.FreeContext(context);
-                throw;
-            }
-
-            int errorCode = Interop.Sys.GetHostEntryForNameAsync(hostName, &context->Result, s_getHostEntryForNameCallback);
-
-            if (errorCode != 0)
-            {
-                ProcessResult(GetSocketErrorForNativeError(errorCode), context);
-            }
-
-            return state.Task;
-        }
-
-        private static unsafe void GetHostEntryForNameCallback(Interop.Sys.HostEntry* entry, int error)
-        {
-            // Can be casted directly to GetHostEntryForNameContext* because the HostEntry is its first field
-            GetHostEntryForNameContext* context = (GetHostEntryForNameContext*)entry;
-
-            ProcessResult(GetSocketErrorForNativeError(error), context);
-        }
-
-        private static unsafe void ProcessResult(SocketError errorCode, GetHostEntryForNameContext* context)
-        {
-            try
-            {
-                GetHostEntryForNameState state = GetHostEntryForNameState.FromHandleAndFree(context->State);
-
-                if (errorCode == SocketError.Success)
-                {
-                    ParseHostEntry(context->Result, state.JustAddresses, out string? hostName, out string[] aliases, out IPAddress[] addresses);
-
-                    state.SetResult(state.JustAddresses
-                        ? (object)addresses
-                        : new IPHostEntry
-                        {
-                            HostName = hostName ?? state.HostName,
-                            Aliases = aliases,
-                            AddressList = addresses
-                        });
-                }
-                else
-                {
-                    state.SetResult(ExceptionDispatchInfo.SetCurrentStackTrace(new SocketException((int)errorCode)));
-                }
-            }
-            finally
-            {
-                GetHostEntryForNameContext.FreeContext(context);
-            }
-        }
-=======
-        internal static Task GetAddrInfoAsync(string hostName, bool justAddresses, AddressFamily family, CancellationToken cancellationToken) =>
-            throw new NotSupportedException();
->>>>>>> e29b8393
-
-        private static SocketError GetSocketErrorForNativeError(int error)
-        {
-            switch (error)
-            {
-                case 0:
-                    return SocketError.Success;
-                case (int)Interop.Sys.GetAddrInfoErrorFlags.EAI_AGAIN:
-                    return SocketError.TryAgain;
-                case (int)Interop.Sys.GetAddrInfoErrorFlags.EAI_BADFLAGS:
-                case (int)Interop.Sys.GetAddrInfoErrorFlags.EAI_BADARG:
-                    return SocketError.InvalidArgument;
-                case (int)Interop.Sys.GetAddrInfoErrorFlags.EAI_FAIL:
-                    return SocketError.NoRecovery;
-                case (int)Interop.Sys.GetAddrInfoErrorFlags.EAI_FAMILY:
-                    return SocketError.AddressFamilyNotSupported;
-                case (int)Interop.Sys.GetAddrInfoErrorFlags.EAI_NONAME:
-                    return SocketError.HostNotFound;
-                case (int)Interop.Sys.GetAddrInfoErrorFlags.EAI_MEMORY:
-                    throw new OutOfMemoryException();
-                default:
-                    Debug.Fail("Unexpected error: " + error.ToString());
-                    return SocketError.SocketError;
-            }
-        }
-
-        private static unsafe void ParseHostEntry(Interop.Sys.HostEntry hostEntry, bool justAddresses, out string? hostName, out string[] aliases, out IPAddress[] addresses)
-        {
-            try
-            {
-                hostName = !justAddresses && hostEntry.CanonicalName != null
-                    ? new string((sbyte*)hostEntry.CanonicalName)
-                    : null;
-
-                IPAddress[] localAddresses;
-                if (hostEntry.IPAddressCount == 0)
-                {
-                    localAddresses = Array.Empty<IPAddress>();
-                }
-                else
-                {
-                    // getaddrinfo returns multiple entries per address, for each socket type (datagram, stream, etc.).
-                    // Our callers expect just one entry for each address. So we need to deduplicate the results.
-                    // It's important to keep the addresses in order, since they are returned in the order in which
-                    // connections should be attempted.
-                    //
-                    // We assume that the list returned by getaddrinfo is relatively short; after all, the intent is that
-                    // the caller may need to attempt to contact every address in the list before giving up on a connection
-                    // attempt. So an O(N^2) algorithm should be fine here. Keep in mind that any "better" algorithm
-                    // is likely to involve extra allocations, hashing, etc., and so will probably be more expensive than
-                    // this one in the typical (short list) case.
-
-                    var nativeAddresses = new Interop.Sys.IPAddress[hostEntry.IPAddressCount];
-                    int nativeAddressCount = 0;
-
-                    Interop.Sys.IPAddress* addressHandle = hostEntry.IPAddressList;
-                    for (int i = 0; i < hostEntry.IPAddressCount; i++)
-                    {
-                        if (Array.IndexOf(nativeAddresses, addressHandle[i], 0, nativeAddressCount) == -1)
-                        {
-                            nativeAddresses[nativeAddressCount++] = addressHandle[i];
-                        }
-                    }
-
-                    localAddresses = new IPAddress[nativeAddressCount];
-                    for (int i = 0; i < nativeAddressCount; i++)
-                    {
-                        localAddresses[i] = nativeAddresses[i].GetIPAddress();
-                    }
-                }
-
-                string[] localAliases = Array.Empty<string>();
-                if (!justAddresses && hostEntry.Aliases != null)
-                {
-                    int numAliases = 0;
-                    while (hostEntry.Aliases[numAliases] != null)
-                    {
-                        numAliases++;
-                    }
-
-                    if (numAliases > 0)
-                    {
-                        localAliases = new string[numAliases];
-                        for (int i = 0; i < localAliases.Length; i++)
-                        {
-                            localAliases[i] = new string((sbyte*)hostEntry.Aliases[i]);
-                        }
-                    }
-                }
-
-                aliases = localAliases;
-                addresses = localAddresses;
-            }
-            finally
-            {
-                Interop.Sys.FreeHostEntry(&hostEntry);
-            }
-        }
-
-<<<<<<< HEAD
-        private sealed class GetHostEntryForNameState : IThreadPoolWorkItem
-=======
-        public static unsafe SocketError TryGetAddrInfo(string name, bool justAddresses, AddressFamily addressFamily, out string? hostName, out string[] aliases, out IPAddress[] addresses, out int nativeErrorCode)
->>>>>>> e29b8393
-        {
-            private AsyncTaskMethodBuilder<IPAddress[]> _ipAddressArrayBuilder;
-            private AsyncTaskMethodBuilder<IPHostEntry> _ipHostEntryBuilder;
-            private object? _result;
-
-<<<<<<< HEAD
-            public GetHostEntryForNameState(string hostName, bool justAddresses)
-=======
-            Interop.Sys.HostEntry entry;
-            int result = Interop.Sys.GetHostEntryForName(name, addressFamily, &entry);
-            if (result != 0)
->>>>>>> e29b8393
-            {
-                HostName = hostName;
-                JustAddresses = justAddresses;
-
-                if (justAddresses)
-                {
-                    _ipAddressArrayBuilder = AsyncTaskMethodBuilder<IPAddress[]>.Create();
-                    _ = _ipAddressArrayBuilder.Task;     // force initialization
-                }
-                else
-                {
-                    _ipHostEntryBuilder = AsyncTaskMethodBuilder<IPHostEntry>.Create();
-                    _ = _ipHostEntryBuilder.Task;       // force initialization
-                }
-            }
-
-            public string HostName { get; }
-            public bool JustAddresses { get; }
-
-            public Task Task => JustAddresses ? (Task)_ipAddressArrayBuilder.Task : _ipHostEntryBuilder.Task;
-
-            public void SetResult(object result)
-            {
-                // Store the result and then queue this object to the thread pool to actually complete the Tasks, as we
-                // want to avoid invoking continuations on the OS callback thread. Effectively we're manually
-                // implementing TaskCreationOptions.RunContinuationsAsynchronously, which we can't use because we're
-                // using AsyncTaskMethodBuilder, which we're using in order to create either a strongly-typed Task<IPHostEntry>
-                // or Task<IPAddress[]> without allocating additional objects.
-                Debug.Assert(result is Exception || result is IPAddress[] || result is IPHostEntry);
-                _result = result;
-                ThreadPool.UnsafeQueueUserWorkItem(this, preferLocal: false);
-            }
-
-            void IThreadPoolWorkItem.Execute()
-            {
-                if (JustAddresses)
-                {
-                    if (_result is Exception e)
-                    {
-                        _ipAddressArrayBuilder.SetException(e);
-                    }
-                    else
-                    {
-                        _ipAddressArrayBuilder.SetResult((IPAddress[])_result!);
-                    }
-                }
-                else
-                {
-                    if (_result is Exception e)
-                    {
-                        _ipHostEntryBuilder.SetException(e);
-                    }
-                    else
-                    {
-                        _ipHostEntryBuilder.SetResult((IPHostEntry)_result!);
-                    }
-                }
-            }
-
-            public IntPtr CreateHandle() => GCHandle.ToIntPtr(GCHandle.Alloc(this, GCHandleType.Normal));
-
-            public static GetHostEntryForNameState FromHandleAndFree(IntPtr handle)
-            {
-                GCHandle gCHandle = GCHandle.FromIntPtr(handle);
-                var state = (GetHostEntryForNameState)gCHandle.Target!;
-                gCHandle.Free();
-                return state;
-            }
-        }
-
-        [StructLayout(LayoutKind.Sequential)]
-        private unsafe struct GetHostEntryForNameContext
-        {
-            public Interop.Sys.HostEntry Result;
-            public IntPtr State;
-
-            public static GetHostEntryForNameContext* AllocateContext()
-            {
-                var context = (GetHostEntryForNameContext*)Marshal.AllocHGlobal(sizeof(GetHostEntryForNameContext));
-                *context = default;
-                return context;
-            }
-
-            public static void FreeContext(GetHostEntryForNameContext* context) => Marshal.FreeHGlobal((IntPtr)context);
-        }
+        public static string GetHostName() => Interop.Sys.GetHostName();
     }
 }