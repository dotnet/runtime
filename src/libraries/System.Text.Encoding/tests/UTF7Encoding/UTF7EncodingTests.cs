--- conflicted
+++ resolved
@@ -55,10 +55,7 @@
         [Theory]
         [MemberData(nameof(Encodings_TestData))]
         [ActiveIssue("https://github.com/dotnet/runtime/issues/50573", TestPlatforms.Android)]
-<<<<<<< HEAD
-=======
         [ActiveIssue("https://github.com/dotnet/runtime/issues/51394", TestPlatforms.iOS | TestPlatforms.tvOS | TestPlatforms.MacCatalyst)]
->>>>>>> d49bcbe0
         public void WebName(UTF7Encoding encoding)
         {
             Assert.Equal("utf-7", encoding.WebName);
@@ -67,10 +64,7 @@
         [Theory]
         [MemberData(nameof(Encodings_TestData))]
         [ActiveIssue("https://github.com/dotnet/runtime/issues/50573", TestPlatforms.Android)]
-<<<<<<< HEAD
-=======
         [ActiveIssue("https://github.com/dotnet/runtime/issues/51394", TestPlatforms.iOS | TestPlatforms.tvOS | TestPlatforms.MacCatalyst)]
->>>>>>> d49bcbe0
         public void CodePage(UTF7Encoding encoding)
         {
             Assert.Equal(65000, encoding.CodePage);
@@ -79,10 +73,7 @@
         [Theory]
         [MemberData(nameof(Encodings_TestData))]
         [ActiveIssue("https://github.com/dotnet/runtime/issues/50573", TestPlatforms.Android)]
-<<<<<<< HEAD
-=======
         [ActiveIssue("https://github.com/dotnet/runtime/issues/51394", TestPlatforms.iOS | TestPlatforms.tvOS | TestPlatforms.MacCatalyst)]
->>>>>>> d49bcbe0
         public void EncodingName(UTF7Encoding encoding)
         {
             Assert.NotEmpty(encoding.EncodingName); // Unicode (UTF-7) in en-US
@@ -91,10 +82,7 @@
         [Theory]
         [MemberData(nameof(Encodings_TestData))]
         [ActiveIssue("https://github.com/dotnet/runtime/issues/50573", TestPlatforms.Android)]
-<<<<<<< HEAD
-=======
         [ActiveIssue("https://github.com/dotnet/runtime/issues/51394", TestPlatforms.iOS | TestPlatforms.tvOS | TestPlatforms.MacCatalyst)]
->>>>>>> d49bcbe0
         public void IsSingleByte(UTF7Encoding encoding)
         {
             Assert.False(encoding.IsSingleByte);
@@ -103,10 +91,7 @@
         [Theory]
         [MemberData(nameof(Encodings_TestData))]
         [ActiveIssue("https://github.com/dotnet/runtime/issues/50573", TestPlatforms.Android)]
-<<<<<<< HEAD
-=======
         [ActiveIssue("https://github.com/dotnet/runtime/issues/51394", TestPlatforms.iOS | TestPlatforms.tvOS | TestPlatforms.MacCatalyst)]
->>>>>>> d49bcbe0
         public void Clone(UTF7Encoding encoding)
         {
             UTF7Encoding clone = (UTF7Encoding)encoding.Clone();
@@ -141,10 +126,7 @@
         [Theory]
         [MemberData(nameof(Equals_TestData))]
         [ActiveIssue("https://github.com/dotnet/runtime/issues/50573", TestPlatforms.Android)]
-<<<<<<< HEAD
-=======
         [ActiveIssue("https://github.com/dotnet/runtime/issues/51394", TestPlatforms.iOS | TestPlatforms.tvOS | TestPlatforms.MacCatalyst)]
->>>>>>> d49bcbe0
         public void EqualsTest(UTF7Encoding encoding, object value, bool expected)
         {
             Assert.Equal(expected, encoding.Equals(value));
