--- conflicted
+++ resolved
@@ -62,10 +62,7 @@
         [Theory]
         [MemberData(nameof(Encode_Basic_TestData))]
         [ActiveIssue("https://github.com/dotnet/runtime/issues/50573", TestPlatforms.Android)]
-<<<<<<< HEAD
-=======
         [ActiveIssue("https://github.com/dotnet/runtime/issues/51394", TestPlatforms.iOS | TestPlatforms.tvOS | TestPlatforms.MacCatalyst)]
->>>>>>> d49bcbe0
         public void Encode_Basic(string source, int index, int count, byte[] expected)
         {
             Encode_Advanced(true, source, index, count, expected);
