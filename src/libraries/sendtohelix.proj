--- conflicted
+++ resolved
@@ -78,11 +78,7 @@
   </Target>
 
   <PropertyGroup>
-<<<<<<< HEAD
-    <TargetsWindows Condition="'$(TargetOS)' == 'Windows_NT'">true</TargetsWindows>
-=======
     <TargetsWindows Condition="'$(TargetOS)' == 'windows'">true</TargetsWindows>
->>>>>>> 1c1757c0
     <BuildTargetFramework Condition="'$(TestPackages)' != 'true'">$([MSBuild]::ValueOrDefault('$(BuildTargetFramework)', '$(NetCoreAppCurrent)'))</BuildTargetFramework>
 
     <!-- The Helix correlation payload file -->
