<!-- This project constructs the Helix "correlation payload", the set of files needed to run a set of tests,
     and then invokes sendtohelixhelp.proj for each test assembly and scenario combination to get Helix to
     invoke the tests.

     In the simple case, no scenarios are specified and the default CoreCLR optimization configuration
     is used to run the tests. If a set of comma-separated scenarios are specified in the `_Scenarios`
     property, then each test is run for each of the specified CoreCLR scenarios (e.g., COMPlus_JitStress=1;
     COMPlus_JitStressRegs=4; COMPlus_JitStress=2 + COMPlus_JitStressRegs=0x1000). The set of acceptable
     scenario names is defined and interpreted by src\coreclr\tests\testenvironment.proj.

    "RunInParallelForEachScenario" is the "root" target for this Project. It first creates the
    "correlation payload", which is the set of files used by all Helix submissions
    (which we compress into a single file).
-->

<Project DefaultTargets="RunInParallelForEachScenario">

  <!-- Helix auto-magically imports local *.props files. We're not going to import the Helix Sdk,
       so we need to import those files manually so we can reference the properties defined there.
  -->
  <Import Project="$(MSBuildThisFileDirectory)/*.props" />

  <Target Name="RunInParallelForEachScenario">

    <PropertyGroup>
      <!-- This specifies what properties are needed to be passed down as global properties to a child project invocation. -->

      <_PropertiesToPass>
        RuntimeFlavor=$(RuntimeFlavor);
        TargetArchitecture=$(TargetArchitecture);
        Configuration=$(Configuration);
        TargetOS=$(TargetOS);
        TestRunNamePrefixSuffix=$(TestRunNamePrefixSuffix);
        Creator=$(Creator);
        HelixAccessToken=$(HelixAccessToken);
        HelixTargetQueues=$(HelixTargetQueues);
        BuildTargetFramework=$(BuildTargetFramework);
        BuildSettings=$(BuildSettings)
      </_PropertiesToPass>
    </PropertyGroup>

    <Message Condition="'$(_Scenarios)' != ''" Importance="High" Text="Using _Scenarios: $(_Scenarios)" />
    <Message Importance="High" Text="Using Queues: $(HelixTargetQueues)" />
    <Message Importance="High" Text="BuildSettings: $(BuildSettings)" />
    <Message Importance="High" Text="BuildTargetFramework: $(BuildTargetFramework)" />
    <Message Importance="High" Text="TestArchiveTestsRoot: $(TestArchiveTestsRoot)" />
    <Message Importance="High" Text="TestHostRootPath: $(TestHostRootPath)" />
    <Message Importance="High" Text="TestArchiveRoot: $(TestArchiveRoot)" />
    <Message Importance="High" Text="TestArchiveRuntimeRoot: $(TestArchiveRuntimeRoot)" />
    <Message Importance="High" Text="TestArchiveRuntimeFile: $(TestArchiveRuntimeFile)" />

    <!-- Re-invoke MSBuild on this project to create the correlation payload -->
    <MSBuild Projects="$(MSBuildProjectFile)" Targets="PrepareCorrelationPayloadDirectory" Properties="Scenarios=$(_Scenarios)" />

    <PropertyGroup>
      <PerScenarioProjectFile>$(MSBuildProjectDirectory)\sendtohelixhelp.proj</PerScenarioProjectFile>
    </PropertyGroup>

<<<<<<< HEAD
  <PropertyGroup Condition="'$(TargetOS)' == 'iOS' or '$(TargetOS)' == 'tvOS' or '$(TargetOS)' == 'Android'">
    <IncludeDotNetCli>true</IncludeDotNetCli>
  </PropertyGroup>

  <PropertyGroup Condition="'$(HelixType)' == ''">
    <!-- For PRs we want helixtype to be the same for all frameworks except package testing-->
    <TestScope Condition="'$(TestScope)' == ''">innerloop</TestScope>
    <HelixType>test/functional/cli/$(TestScope)/</HelixType>
    <HelixType Condition="'$(BuildAllConfigurations)' == 'true'">test/functional/packaging/</HelixType>
  </PropertyGroup>

  <PropertyGroup Condition="'$(TargetOS)' == 'Browser'">
    <IncludeDotNetCli>true</IncludeDotNetCli>
    <DotNetCliPackageType>sdk</DotNetCliPackageType>
    <DotNetCliVersion>3.1.201</DotNetCliVersion>
    <HelixPreCommands>$(HelixPreCommands) "$HELIX_CORRELATION_PAYLOAD"/dotnet/dotnet tool install --tool-path "$HELIX_WORKITEM_PAYLOAD"/xharness-cli --version $(MicrosoftDotNetXHarnessCLIVersion) --add-source https://dnceng.pkgs.visualstudio.com/public/_packaging/dotnet-eng/nuget/v3/index.json Microsoft.DotNet.XHarness.CLI;</HelixPreCommands>
    <HelixPreCommands>$(HelixPreCommands) export DOTNET_ROOT="$HELIX_CORRELATION_PAYLOAD"/dotnet;</HelixPreCommands>
    <HelixPreCommands>$(HelixPreCommands) export PATH="$HELIX_WORKITEM_PAYLOAD"/xharness-cli:$PATH;</HelixPreCommands>
  </PropertyGroup>

  <PropertyGroup Condition="'$(HelixCommand)' == '' and '$(BuildAllConfigurations)' == 'true'">
    <HelixPreCommands>set DOTNET_CLI_TELEMETRY_OPTOUT=1;set DOTNET_SKIP_FIRST_TIME_EXPERIENCE=1;set DOTNET_MULTILEVEL_LOOKUP=0</HelixPreCommands>
=======
    <ItemGroup>
      <_Scenarios Include="$(_Scenarios.Split(','))" />

      <!-- MSBuild creates a new instance of the project for each %(_Scenarios.Identity) and can build them in parallel. -->
      <_ProjectsToBuild Include="$(PerScenarioProjectFile)">
        <AdditionalProperties>$(_PropertiesToPass);Scenario=%(_Scenarios.Identity);TestArchiveRuntimeFile=$(TestArchiveRuntimeFile)</AdditionalProperties>
      </_ProjectsToBuild>
    </ItemGroup>

    <PropertyGroup>
      <_BuildInParallel>false</_BuildInParallel>
      <_BuildInParallel Condition=" '@(_ProjectsToBuild->Count())' &gt; '1' ">true</_BuildInParallel>
    </PropertyGroup>

    <!-- Invoke MSBuild once for each Scenario (because of the "batching" defined in "_ProjectsToBuild").
         Create the Helix work items and start the jobs. This is done by invoking the "Test" Helix target.
    -->
    <MSBuild Projects="@(_ProjectsToBuild)" Targets="Test" BuildInParallel="$(_BuildInParallel)" StopOnFirstFailure="false" />
  </Target>

  <PropertyGroup>
    <TargetsWindows Condition="'$(TargetOS)' == 'Windows_NT'">true</TargetsWindows>
>>>>>>> ecdb7f36

    <!-- The Helix correlation payload file -->
    <TestArchiveRuntimeFile Condition="'$(BuildAllConfigurations)' != 'true'">$(TestArchiveRuntimeRoot)test-runtime-$(BuildSettings).zip</TestArchiveRuntimeFile>
    <TestArchiveRuntimeFile Condition="'$(BuildAllConfigurations)' == 'true'">$(TestArchiveRuntimeRoot)packages-testPayload-$(Configuration).zip</TestArchiveRuntimeFile>
  </PropertyGroup>

<<<<<<< HEAD
  <PropertyGroup Condition="'$(HelixCommand)' == '' and '$(TargetOS)' != 'iOS' and '$(TargetOS)' != 'tvOS' and '$(TargetOS)' != 'Android'">
    <HelixPreCommands Condition="'$(MonoEnvOptions)' != '' and '$(OSGroup)' == 'Windows_NT'">set MONO_ENV_OPTIONS='$(MonoEnvOptions)'</HelixPreCommands>
    <HelixPreCommands Condition="'$(MonoEnvOptions)' != '' and '$(OSGroup)' != 'Windows_NT'">export MONO_ENV_OPTIONS='$(MonoEnvOptions)'</HelixPreCommands>
    
    <!--
      For windows we need to use call, since the command is going to be called from a bat script created by Helix
      and we exit /b at the end of RunTests.cmd, Helix runs some other commands after ours within the bat script,
      if we don't use call, then we cause the parent script to exit, and anything after will not be executed.
=======
  <PropertyGroup>
    <!-- Set the name of the scenario file. Note that this is only used in invocations where $(Scenario) is set
         (which is when this project is invoked to call the "CreateOneScenarioTestEnvFile" target).
>>>>>>> ecdb7f36
    -->
    <TestEnvFileName Condition=" '$(TargetsWindows)' == 'true' ">SetStressModes_$(Scenario).cmd</TestEnvFileName>
    <TestEnvFileName Condition=" '$(TargetsWindows)' != 'true' ">SetStressModes_$(Scenario).sh</TestEnvFileName>
  </PropertyGroup>

  <Target Name="CreateOneScenarioTestEnvFile">
    <!-- This target creates one __TestEnv file for the single $(Scenario). -->

    <Error Condition="'$(Scenario)' == ''" Text="No Scenario specified" />

    <PropertyGroup>
      <TestEnvFilePath>$(TestHostRootPath)$(TestEnvFileName)</TestEnvFilePath>
    </PropertyGroup>

    <ItemGroup>
      <_ProjectsToBuild Include="$(RepoRoot)\src\coreclr\tests\testenvironment.proj">
        <Properties>Scenario=$(Scenario);TestEnvFileName=$(TestEnvFilePath);TargetsWindows=$(TargetsWindows)</Properties>
      </_ProjectsToBuild>
    </ItemGroup>

    <Message Importance="High" Text="Creating $(TestEnvFilePath) for scenario $(Scenario)" />

    <MSBuild Projects="@(_ProjectsToBuild)" Targets="CreateTestEnvFile" StopOnFirstFailure="true" />

    <Error Condition="!Exists('$(TestEnvFilePath)')" Text="File $(TestEnvFilePath) not found!" />
  </Target>

  <Target Condition="'$(Scenarios)' != ''" Name="CreateAllScenarioTestEnvFiles">
    <!-- This target creates one __TestEnv file for each of the scenarios in the $(Scenarios) comma-separated list. -->

    <Message Importance="High" Text="Creating per-scenario TestEnv files for scenarios $(Scenarios)" />

    <ItemGroup>
      <_Scenario Include="$(Scenarios.Split(','))" />
      <_ProjectsToBuild Include="$(MSBuildProjectFile)">
        <AdditionalProperties>Scenario=%(_Scenario.Identity)</AdditionalProperties>
      </_ProjectsToBuild>
    </ItemGroup>

    <MSBuild Projects="@(_ProjectsToBuild)" Targets="CreateOneScenarioTestEnvFile" StopOnFirstFailure="true" />
  </Target>

  <!--
    We need to include all dlls in the runtime path as inputs to make it really incremental. If we use the root folder,
    if a dll is updated, the folder's timestamp is not updated, therefore skipped.
  -->
  <ItemGroup>
    <_RuntimeInputs Include="$(TestHostRootPath)**/*.dll" />

    <!-- Add the scenario TestEnv batch files -->
    <_RuntimeInputs Condition=" '$(Scenarios)' != '' and '$(TargetsWindows)' == 'true' " Include="$(TestHostRootPath)**/*.cmd" />
    <_RuntimeInputs Condition=" '$(Scenarios)' != '' and '$(TargetsWindows)' != 'true' " Include="$(TestHostRootPath)**/*.sh" />
  </ItemGroup>

  <Target Name="CompressRuntimeDirectory"
          Inputs="@(_RuntimeInputs);@(TestArchiveRuntimeDependency)"
          Outputs="$(TestArchiveRuntimeFile)"
          Condition="'$(BuildAllConfigurations)' != 'true' and '$(TargetOS)' != 'iOS' and '$(TargetOS)' != 'tvOS' and '$(TargetOS)' != 'Android'">

    <!-- Compress the test files, testhost, and per-scenario scripts into a single ZIP file for sending to the Helix machines. -->

    <Message Importance="High" Text="Compressing runtime directory" />

    <Message Importance="High" Text="Creating directory $(TestArchiveRuntimeRoot)" />
    <MakeDir Directories="$(TestArchiveRuntimeRoot)" />

    <Message Importance="High" Text="ZIP directory $(TestHostRootPath) to $(TestArchiveRuntimeFile)" />
    <ZipDirectory SourceDirectory="$(TestHostRootPath)"
                  DestinationFile="$(TestArchiveRuntimeFile)"
                  Overwrite="true" />

  </Target>

<<<<<<< HEAD
  <Target Name="BuildHelixWorkItems"
          DependsOnTargets="CompressRuntimeDirectory">

    <ItemGroup Condition="'$(TargetOS)' == 'iOS' or '$(TargetOS)' == 'tvOS'">
      <!-- Find all directories named *.app -->
      <XHarnessAppFolderToTest Include="$([System.IO.Directory]::GetDirectories('$(TestArchiveTestsRoot)', '*.app', System.IO.SearchOption.AllDirectories))">
        <Targets Condition="'$(TargetArchitecture)' == 'arm'">ios-device</Targets>
        <Targets Condition="'$(TargetArchitecture)' == 'arm64'">ios-device</Targets>
        <Targets Condition="'$(TargetArchitecture)' == 'x64'">ios-simulator-64</Targets>
        <Targets Condition="'$(TargetArchitecture)' == 'x86'">ios-simulator-32</Targets>
      </XHarnessAppFolderToTest>
    </ItemGroup>

    <ItemGroup Condition="'$(TargetOS)' != 'iOS' and '$(TargetOS)' != 'tvOS' and '$(TargetOS)' != 'Android'">
      <HelixCorrelationPayload Condition="'$(TargetOS)' != 'Browser'" Include="$(HelixCorrelationPayload)" />

      <_WorkItem Include="$(WorkItemArchiveWildCard)" Exclude="$(HelixCorrelationPayload)" />

      <HelixWorkItem Include="@(_WorkItem -> '%(FileName)')">
        <PayloadArchive>%(Identity)</PayloadArchive>
        <Command>$(HelixCommand)</Command>
        <Timeout>$(_timeoutSpan)</Timeout>
      </HelixWorkItem>
    </ItemGroup>

  </Target>

  <Target Name="PrintHelixQueues">
    <Message Importance="High" Text="Using Queues: $(HelixTargetQueues)" />
=======
  <!--
    Collect all the tasks needed to be run once, to prepare the Helix correlation payload directory.
    There's no actual work here; this target just causes its dependent targets to be run.
  -->
  <Target Name="PrepareCorrelationPayloadDirectory"
          DependsOnTargets="CreateAllScenarioTestEnvFiles;CompressRuntimeDirectory" >
    <Message Importance="High" Text="Correlation directory prepared" />
>>>>>>> ecdb7f36
  </Target>

</Project><|MERGE_RESOLUTION|>--- conflicted
+++ resolved
@@ -56,30 +56,6 @@
       <PerScenarioProjectFile>$(MSBuildProjectDirectory)\sendtohelixhelp.proj</PerScenarioProjectFile>
     </PropertyGroup>
 
-<<<<<<< HEAD
-  <PropertyGroup Condition="'$(TargetOS)' == 'iOS' or '$(TargetOS)' == 'tvOS' or '$(TargetOS)' == 'Android'">
-    <IncludeDotNetCli>true</IncludeDotNetCli>
-  </PropertyGroup>
-
-  <PropertyGroup Condition="'$(HelixType)' == ''">
-    <!-- For PRs we want helixtype to be the same for all frameworks except package testing-->
-    <TestScope Condition="'$(TestScope)' == ''">innerloop</TestScope>
-    <HelixType>test/functional/cli/$(TestScope)/</HelixType>
-    <HelixType Condition="'$(BuildAllConfigurations)' == 'true'">test/functional/packaging/</HelixType>
-  </PropertyGroup>
-
-  <PropertyGroup Condition="'$(TargetOS)' == 'Browser'">
-    <IncludeDotNetCli>true</IncludeDotNetCli>
-    <DotNetCliPackageType>sdk</DotNetCliPackageType>
-    <DotNetCliVersion>3.1.201</DotNetCliVersion>
-    <HelixPreCommands>$(HelixPreCommands) "$HELIX_CORRELATION_PAYLOAD"/dotnet/dotnet tool install --tool-path "$HELIX_WORKITEM_PAYLOAD"/xharness-cli --version $(MicrosoftDotNetXHarnessCLIVersion) --add-source https://dnceng.pkgs.visualstudio.com/public/_packaging/dotnet-eng/nuget/v3/index.json Microsoft.DotNet.XHarness.CLI;</HelixPreCommands>
-    <HelixPreCommands>$(HelixPreCommands) export DOTNET_ROOT="$HELIX_CORRELATION_PAYLOAD"/dotnet;</HelixPreCommands>
-    <HelixPreCommands>$(HelixPreCommands) export PATH="$HELIX_WORKITEM_PAYLOAD"/xharness-cli:$PATH;</HelixPreCommands>
-  </PropertyGroup>
-
-  <PropertyGroup Condition="'$(HelixCommand)' == '' and '$(BuildAllConfigurations)' == 'true'">
-    <HelixPreCommands>set DOTNET_CLI_TELEMETRY_OPTOUT=1;set DOTNET_SKIP_FIRST_TIME_EXPERIENCE=1;set DOTNET_MULTILEVEL_LOOKUP=0</HelixPreCommands>
-=======
     <ItemGroup>
       <_Scenarios Include="$(_Scenarios.Split(','))" />
 
@@ -102,27 +78,15 @@
 
   <PropertyGroup>
     <TargetsWindows Condition="'$(TargetOS)' == 'Windows_NT'">true</TargetsWindows>
->>>>>>> ecdb7f36
 
     <!-- The Helix correlation payload file -->
     <TestArchiveRuntimeFile Condition="'$(BuildAllConfigurations)' != 'true'">$(TestArchiveRuntimeRoot)test-runtime-$(BuildSettings).zip</TestArchiveRuntimeFile>
     <TestArchiveRuntimeFile Condition="'$(BuildAllConfigurations)' == 'true'">$(TestArchiveRuntimeRoot)packages-testPayload-$(Configuration).zip</TestArchiveRuntimeFile>
   </PropertyGroup>
 
-<<<<<<< HEAD
-  <PropertyGroup Condition="'$(HelixCommand)' == '' and '$(TargetOS)' != 'iOS' and '$(TargetOS)' != 'tvOS' and '$(TargetOS)' != 'Android'">
-    <HelixPreCommands Condition="'$(MonoEnvOptions)' != '' and '$(OSGroup)' == 'Windows_NT'">set MONO_ENV_OPTIONS='$(MonoEnvOptions)'</HelixPreCommands>
-    <HelixPreCommands Condition="'$(MonoEnvOptions)' != '' and '$(OSGroup)' != 'Windows_NT'">export MONO_ENV_OPTIONS='$(MonoEnvOptions)'</HelixPreCommands>
-    
-    <!--
-      For windows we need to use call, since the command is going to be called from a bat script created by Helix
-      and we exit /b at the end of RunTests.cmd, Helix runs some other commands after ours within the bat script,
-      if we don't use call, then we cause the parent script to exit, and anything after will not be executed.
-=======
   <PropertyGroup>
     <!-- Set the name of the scenario file. Note that this is only used in invocations where $(Scenario) is set
          (which is when this project is invoked to call the "CreateOneScenarioTestEnvFile" target).
->>>>>>> ecdb7f36
     -->
     <TestEnvFileName Condition=" '$(TargetsWindows)' == 'true' ">SetStressModes_$(Scenario).cmd</TestEnvFileName>
     <TestEnvFileName Condition=" '$(TargetsWindows)' != 'true' ">SetStressModes_$(Scenario).sh</TestEnvFileName>
@@ -196,37 +160,6 @@
 
   </Target>
 
-<<<<<<< HEAD
-  <Target Name="BuildHelixWorkItems"
-          DependsOnTargets="CompressRuntimeDirectory">
-
-    <ItemGroup Condition="'$(TargetOS)' == 'iOS' or '$(TargetOS)' == 'tvOS'">
-      <!-- Find all directories named *.app -->
-      <XHarnessAppFolderToTest Include="$([System.IO.Directory]::GetDirectories('$(TestArchiveTestsRoot)', '*.app', System.IO.SearchOption.AllDirectories))">
-        <Targets Condition="'$(TargetArchitecture)' == 'arm'">ios-device</Targets>
-        <Targets Condition="'$(TargetArchitecture)' == 'arm64'">ios-device</Targets>
-        <Targets Condition="'$(TargetArchitecture)' == 'x64'">ios-simulator-64</Targets>
-        <Targets Condition="'$(TargetArchitecture)' == 'x86'">ios-simulator-32</Targets>
-      </XHarnessAppFolderToTest>
-    </ItemGroup>
-
-    <ItemGroup Condition="'$(TargetOS)' != 'iOS' and '$(TargetOS)' != 'tvOS' and '$(TargetOS)' != 'Android'">
-      <HelixCorrelationPayload Condition="'$(TargetOS)' != 'Browser'" Include="$(HelixCorrelationPayload)" />
-
-      <_WorkItem Include="$(WorkItemArchiveWildCard)" Exclude="$(HelixCorrelationPayload)" />
-
-      <HelixWorkItem Include="@(_WorkItem -> '%(FileName)')">
-        <PayloadArchive>%(Identity)</PayloadArchive>
-        <Command>$(HelixCommand)</Command>
-        <Timeout>$(_timeoutSpan)</Timeout>
-      </HelixWorkItem>
-    </ItemGroup>
-
-  </Target>
-
-  <Target Name="PrintHelixQueues">
-    <Message Importance="High" Text="Using Queues: $(HelixTargetQueues)" />
-=======
   <!--
     Collect all the tasks needed to be run once, to prepare the Helix correlation payload directory.
     There's no actual work here; this target just causes its dependent targets to be run.
@@ -234,7 +167,6 @@
   <Target Name="PrepareCorrelationPayloadDirectory"
           DependsOnTargets="CreateAllScenarioTestEnvFiles;CompressRuntimeDirectory" >
     <Message Importance="High" Text="Correlation directory prepared" />
->>>>>>> ecdb7f36
   </Target>
 
 </Project>