﻿<root>
  <xsd:schema id="root" xmlns="" xmlns:xsd="http://www.w3.org/2001/XMLSchema" xmlns:msdata="urn:schemas-microsoft-com:xml-msdata">
    <xsd:import namespace="http://www.w3.org/XML/1998/namespace" />
    <xsd:element name="root" msdata:IsDataSet="true">
      <xsd:complexType>
        <xsd:choice maxOccurs="unbounded">
          <xsd:element name="metadata">
            <xsd:complexType>
              <xsd:sequence>
                <xsd:element name="value" type="xsd:string" minOccurs="0" />
              </xsd:sequence>
              <xsd:attribute name="name" use="required" type="xsd:string" />
              <xsd:attribute name="type" type="xsd:string" />
              <xsd:attribute name="mimetype" type="xsd:string" />
              <xsd:attribute ref="xml:space" />
            </xsd:complexType>
          </xsd:element>
          <xsd:element name="assembly">
            <xsd:complexType>
              <xsd:attribute name="alias" type="xsd:string" />
              <xsd:attribute name="name" type="xsd:string" />
            </xsd:complexType>
          </xsd:element>
          <xsd:element name="data">
            <xsd:complexType>
              <xsd:sequence>
                <xsd:element name="value" type="xsd:string" minOccurs="0" msdata:Ordinal="1" />
                <xsd:element name="comment" type="xsd:string" minOccurs="0" msdata:Ordinal="2" />
              </xsd:sequence>
              <xsd:attribute name="name" type="xsd:string" use="required" msdata:Ordinal="1" />
              <xsd:attribute name="type" type="xsd:string" msdata:Ordinal="3" />
              <xsd:attribute name="mimetype" type="xsd:string" msdata:Ordinal="4" />
              <xsd:attribute ref="xml:space" />
            </xsd:complexType>
          </xsd:element>
          <xsd:element name="resheader">
            <xsd:complexType>
              <xsd:sequence>
                <xsd:element name="value" type="xsd:string" minOccurs="0" msdata:Ordinal="1" />
              </xsd:sequence>
              <xsd:attribute name="name" type="xsd:string" use="required" />
            </xsd:complexType>
          </xsd:element>
        </xsd:choice>
      </xsd:complexType>
    </xsd:element>
  </xsd:schema>
  <resheader name="resmimetype">
    <value>text/microsoft-resx</value>
  </resheader>
  <resheader name="version">
    <value>2.0</value>
  </resheader>
  <resheader name="reader">
    <value>System.Resources.ResXResourceReader, System.Windows.Forms, Version=4.0.0.0, Culture=neutral, PublicKeyToken=b77a5c561934e089</value>
  </resheader>
  <resheader name="writer">
    <value>System.Resources.ResXResourceWriter, System.Windows.Forms, Version=4.0.0.0, Culture=neutral, PublicKeyToken=b77a5c561934e089</value>
  </resheader>
  <data name="net_WebSockets_InvalidState" xml:space="preserve">
    <value>The WebSocket is in an invalid state ('{0}') for this operation. Valid states are: '{1}'</value>
  </data>
  <data name="net_WebSockets_Generic" xml:space="preserve">
    <value>An internal WebSocket error occurred. Please see the innerException, if present, for more details. </value>
  </data>
  <data name="net_WebSockets_InvalidMessageType_Generic" xml:space="preserve">
    <value>The received  message type is invalid after calling {0}. {0} should only be used if no more data is expected from the remote endpoint. Use '{1}' instead to keep being able to receive data but close the output channel.</value>
  </data>
  <data name="net_Websockets_WebSocketBaseFaulted" xml:space="preserve">
    <value>An exception caused the WebSocket to enter the Aborted state. Please see the InnerException, if present, for more details.</value>
  </data>
  <data name="net_WebSockets_NotAWebSocket_Generic" xml:space="preserve">
    <value>A WebSocket operation was called on a request or response that is not a WebSocket.</value>
  </data>
  <data name="net_WebSockets_UnsupportedWebSocketVersion_Generic" xml:space="preserve">
    <value>Unsupported WebSocket version.</value>
  </data>
  <data name="net_WebSockets_UnsupportedProtocol_Generic" xml:space="preserve">
    <value>The WebSocket request or response operation was called with unsupported protocol(s). </value>
  </data>
  <data name="net_WebSockets_HeaderError_Generic" xml:space="preserve">
    <value>The WebSocket request or response contained unsupported header(s). </value>
  </data>
  <data name="net_WebSockets_ConnectionClosedPrematurely_Generic" xml:space="preserve">
    <value>The remote party closed the WebSocket connection without completing the close handshake.</value>
  </data>
  <data name="net_WebSockets_InvalidState_Generic" xml:space="preserve">
    <value>The WebSocket instance cannot be used for communication because it has been transitioned into an invalid state.</value>
  </data>
  <data name="net_WebSockets_ArgumentOutOfRange_TooSmall" xml:space="preserve">
    <value>The argument must be a value greater than {0}.</value>
  </data>
  <data name="net_WebSockets_InvalidEmptySubProtocol" xml:space="preserve">
    <value>Empty string is not a valid subprotocol value. Please use \"null\" to specify no value.</value>
  </data>
  <data name="net_WebSockets_InvalidCharInProtocolString" xml:space="preserve">
    <value>The WebSocket protocol '{0}' is invalid because it contains the invalid character '{1}'.</value>
  </data>
  <data name="net_WebSockets_ReasonNotNull" xml:space="preserve">
    <value>The close status description '{0}' is invalid. When using close status code '{1}' the description must be null.</value>
  </data>
  <data name="net_WebSockets_InvalidCloseStatusCode" xml:space="preserve">
    <value>The close status code '{0}' is reserved for system use only and cannot be specified when calling this method.</value>
  </data>
  <data name="net_WebSockets_InvalidCloseStatusDescription" xml:space="preserve">
    <value>The close status description '{0}' is too long. The UTF8-representation of the status description must not be longer than {1} bytes.</value>
  </data>
  <data name="net_WebSockets_UnsupportedPlatform" xml:space="preserve">
    <value>The WebSocket protocol is not supported on this platform.</value>
  </data>
  <data name="net_WebSockets_Argument_InvalidMessageType" xml:space="preserve">
    <value>The message type '{0}' is not allowed for the '{1}' operation. Valid message types are: '{2}, {3}'. To close the WebSocket, use the '{4}' operation instead. </value>
  </data>
  <data name="net_Websockets_AlreadyOneOutstandingOperation" xml:space="preserve">
    <value>There is already one outstanding '{0}' call for this WebSocket instance. ReceiveAsync and SendAsync can be called simultaneously, but at most one outstanding operation for each of them is allowed at the same time.</value>
  </data>
  <data name="net_Websockets_ReservedBitsSet" xml:space="preserve">
    <value>The WebSocket received a frame with one or more reserved bits set.</value>
  </data>
  <data name="net_Websockets_ClientReceivedMaskedFrame" xml:space="preserve">
    <value>The WebSocket server sent a masked frame.</value>
  </data>
  <data name="net_Websockets_ContinuationFromFinalFrame" xml:space="preserve">
    <value>The WebSocket received a continuation frame from a previous final message.</value>
  </data>
  <data name="net_Websockets_NonContinuationAfterNonFinalFrame" xml:space="preserve">
    <value>The WebSocket expected a continuation frame after having received a previous non-final frame.</value>
  </data>
  <data name="net_Websockets_InvalidControlMessage" xml:space="preserve">
    <value>The WebSocket received an invalid control message.</value>
  </data>
  <data name="net_Websockets_UnknownOpcode" xml:space="preserve">
    <value>The WebSocket received a frame with an unknown opcode: '0x{0}'.</value>
  </data>
  <data name="NotReadableStream" xml:space="preserve">
    <value>The base stream is not readable.</value>
  </data>
  <data name="NotWriteableStream" xml:space="preserve">
    <value>The base stream is not writeable.</value>
  </data>
  <data name="net_WebSockets_ArgumentOutOfRange" xml:space="preserve">
    <value>The argument must be a value between {0} and {1}.</value>
  </data>
  <data name="net_Websockets_PerMessageCompressedFlagInContinuation" xml:space="preserve">
    <value>The WebSocket received a continuation frame with Per-Message Compressed flag set.</value>
  </data>
  <data name="net_Websockets_PerMessageCompressedFlagWhenNotEnabled" xml:space="preserve">
    <value>The WebSocket received compressed frame when compression is not enabled.</value>
  </data>
  <data name="ZLibErrorDLLLoadError" xml:space="preserve">
    <value>The underlying compression routine could not be loaded correctly.</value>
  </data>
  <data name="ZLibErrorInconsistentStream" xml:space="preserve">
    <value>The stream state of the underlying compression routine is inconsistent.</value>
  </data>
  <data name="ZLibErrorNotEnoughMemory" xml:space="preserve">
    <value>The underlying compression routine could not reserve sufficient memory.</value>
  </data>
  <data name="ZLibErrorUnexpected" xml:space="preserve">
    <value>The underlying compression routine returned an unexpected error code {0}.</value>
  </data>
  <data name="ZLibUnsupportedCompression" xml:space="preserve">
    <value>The message was compressed using an unsupported compression method.</value>
  </data>
  <data name="net_WebSockets_Argument_MessageFlagsHasDifferentCompressionOptions" xml:space="preserve">
    <value>The compression options for a continuation cannot be different than the options used to send the first fragment of the message.</value>
  </data>
  <data name="net_Websockets_InvalidPayloadLength" xml:space="preserve">
    <value>The WebSocket received a frame with an invalid payload length.</value>
  </data>
<<<<<<< HEAD
=======
  <data name="PlatformNotSupported_WebSockets" xml:space="preserve">
    <value>WebSockets is not supported on this platform.</value>
  </data>
>>>>>>> eb51b02b
</root><|MERGE_RESOLUTION|>--- conflicted
+++ resolved
@@ -168,10 +168,7 @@
   <data name="net_Websockets_InvalidPayloadLength" xml:space="preserve">
     <value>The WebSocket received a frame with an invalid payload length.</value>
   </data>
-<<<<<<< HEAD
-=======
   <data name="PlatformNotSupported_WebSockets" xml:space="preserve">
     <value>WebSockets is not supported on this platform.</value>
   </data>
->>>>>>> eb51b02b
 </root>