--- conflicted
+++ resolved
@@ -8,11 +8,6 @@
 using System.Runtime.CompilerServices;
 using System.Runtime.ExceptionServices;
 using System.Runtime.InteropServices;
-<<<<<<< HEAD
-using System.Runtime.Versioning;
-=======
-using System.Security.Cryptography;
->>>>>>> 94e163a9
 using System.Text;
 using System.Threading;
 using System.Threading.Tasks;
@@ -29,12 +24,7 @@
     ///   a send operation while another is in progress or a receive operation while another is in progress will
     ///   result in an exception.
     /// </remarks>
-<<<<<<< HEAD
-    [UnsupportedOSPlatform("browser")]
     internal sealed partial class ManagedWebSocket : WebSocket, IValueTaskSource<WebSocketReceiveResult>, IValueTaskSource<ValueWebSocketReceiveResult>
-=======
-    internal sealed partial class ManagedWebSocket : WebSocket
->>>>>>> 94e163a9
     {
         /// <summary>Creates a <see cref="ManagedWebSocket"/> from a <see cref="Stream"/> connected to a websocket endpoint.</summary>
         /// <param name="stream">The connected Stream.</param>
@@ -373,13 +363,7 @@
             // pass around (the CancellationTokenRegistration), so if it is cancelable, just immediately go to the fallback path.
             // Similarly, it should be rare that there are multiple outstanding calls to SendFrameAsync, but if there are, again
             // fall back to the fallback path.
-<<<<<<< HEAD
             return cancellationToken.CanBeCanceled || !_sendFrameAsyncLock.TryWait() ?
-=======
-#pragma warning disable CA1416 // Validate platform compatibility, will not wait because timeout equals 0
-            return cancellationToken.CanBeCanceled || !_sendFrameAsyncLock.Wait(0, default) ?
-#pragma warning restore CA1416
->>>>>>> 94e163a9
                 SendFrameFallbackAsync(opcode, endOfMessage, payloadBuffer, cancellationToken) :
                 SendFrameLockAcquiredNonCancelableAsync(opcode, endOfMessage, payloadBuffer);
         }
@@ -470,14 +454,7 @@
 
         private void SendKeepAliveFrameAsync()
         {
-<<<<<<< HEAD
             if (_sendFrameAsyncLock.TryWait())
-=======
-#pragma warning disable CA1416 // Validate platform compatibility, will not wait because timeout equals 0
-            bool acquiredLock = _sendFrameAsyncLock.Wait(0);
-#pragma warning restore CA1416
-            if (acquiredLock)
->>>>>>> 94e163a9
             {
                 // This exists purely to keep the connection alive; don't wait for the result, and ignore any failures.
                 // The call will handle releasing the lock.  We send a pong rather than ping, since it's allowed by
