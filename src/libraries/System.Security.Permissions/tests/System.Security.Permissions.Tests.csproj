--- conflicted
+++ resolved
@@ -1,10 +1,6 @@
 <Project Sdk="Microsoft.NET.Sdk">
   <PropertyGroup>
-<<<<<<< HEAD
-    <TargetFrameworks>$(NetCoreAppCurrent)-Windows_NT</TargetFrameworks>
-=======
     <TargetFrameworks>$(NetCoreAppCurrent)-windows</TargetFrameworks>
->>>>>>> 1c1757c0
     <!-- SYSLIB0003 is the obsoletion of CAS, but we still have unit tests for it -->
     <NoWarn>$(NoWarn);SYSLIB0003</NoWarn>
   </PropertyGroup>
