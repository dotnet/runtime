// Licensed to the .NET Foundation under one or more agreements.
// The .NET Foundation licenses this file to you under the MIT license.

using Microsoft.Win32.SafeHandles;
using System.Threading;
using System.Threading.Tasks;
using System.Runtime.Versioning;

namespace System.IO.IsolatedStorage
{
    public class IsolatedStorageFileStream : FileStream
    {
        private const string BackSlash = "\\";
        private const int DefaultBufferSize = 1024;

        private readonly FileStream _fs;
        private readonly IsolatedStorageFile _isf;
        private readonly string _givenPath;
        private readonly string _fullPath;

        public IsolatedStorageFileStream(string path, FileMode mode)
            : this(path, mode, (mode == FileMode.Append ? FileAccess.Write : FileAccess.ReadWrite), FileShare.None, null)
        {
        }

        public IsolatedStorageFileStream(string path, FileMode mode, IsolatedStorageFile? isf)
            : this(path, mode, (mode == FileMode.Append ? FileAccess.Write : FileAccess.ReadWrite), FileShare.None, isf)
        {
        }

        public IsolatedStorageFileStream(string path, FileMode mode, FileAccess access)
            : this(path, mode, access, access == FileAccess.Read ? FileShare.Read : FileShare.None, DefaultBufferSize, null)
        {
        }

        public IsolatedStorageFileStream(string path, FileMode mode, FileAccess access, IsolatedStorageFile? isf)
            : this(path, mode, access, access == FileAccess.Read ? FileShare.Read : FileShare.None, DefaultBufferSize, isf)
        {
        }

        public IsolatedStorageFileStream(string path, FileMode mode, FileAccess access, FileShare share)
            : this(path, mode, access, share, DefaultBufferSize, null)
        {
        }

        public IsolatedStorageFileStream(string path, FileMode mode, FileAccess access, FileShare share, IsolatedStorageFile? isf)
            : this(path, mode, access, share, DefaultBufferSize, isf)
        {
        }

        public IsolatedStorageFileStream(string path, FileMode mode, FileAccess access, FileShare share, int bufferSize)
            : this(path, mode, access, share, bufferSize, null)
        {
        }

        public IsolatedStorageFileStream(string path, FileMode mode, FileAccess access, FileShare share, int bufferSize, IsolatedStorageFile? isf)
            : this(path, access, bufferSize, InitializeFileStream(path, mode, access, share, bufferSize, isf))
        {
        }

        // On .NET Framework FileStream has an internal no arg constructor that we utilize to provide the facade. We don't have access
        // to internals in .NET Core so we'll do the next best thing and contort ourselves into the SafeFileHandle constructor.
        // (A path constructor would try and create the requested file and give us two open handles.)
        //
        // We only expose our own nested FileStream so the base class having a handle doesn't matter. Passing a new SafeFileHandle
        // with ownsHandle: false avoids the parent class closing without our knowledge.
<<<<<<< HEAD
        private IsolatedStorageFileStream(string path, FileAccess access, int bufferSize, InitialiationData initializationData)
=======
        private IsolatedStorageFileStream(string path, FileMode mode, FileAccess access, FileShare share, int bufferSize, InitializationData initializationData)
>>>>>>> ee4e8904
            : base(new SafeFileHandle(initializationData.NestedStream.SafeFileHandle.DangerousGetHandle(), ownsHandle: false), access, bufferSize)
        {
            _isf = initializationData.StorageFile;
            _givenPath = path;
            _fullPath = initializationData.FullPath;
            _fs = initializationData.NestedStream;
        }

        private struct InitializationData
        {
            public FileStream NestedStream;
            public IsolatedStorageFile StorageFile;
            public string FullPath;
        }

        // If IsolatedStorageFile is null, then we default to using a file that is scoped by user, appdomain, and assembly.
        private static InitializationData InitializeFileStream(string path, FileMode mode, FileAccess access, FileShare share, int bufferSize, IsolatedStorageFile? isf)
        {
            ArgumentNullException.ThrowIfNull(path);

            if ((path.Length == 0) || path.Equals(BackSlash))
                throw new ArgumentException(
                   SR.IsolatedStorage_Path);

            bool createdStore = false;
            if (isf == null)
            {
                isf = IsolatedStorageFile.GetUserStoreForDomain();
                createdStore = true;
            }

            if (isf.Disposed)
                throw new ObjectDisposedException(null, SR.IsolatedStorage_StoreNotOpen);

            switch (mode)
            {
                case FileMode.CreateNew:        // Assume new file
                case FileMode.Create:           // Check for New file & Unreserve
                case FileMode.OpenOrCreate:     // Check for new file
                case FileMode.Truncate:         // Unreserve old file size
                case FileMode.Append:           // Check for new file
                case FileMode.Open:             // Open existing, else exception
                    break;

                default:
                    throw new ArgumentException(SR.IsolatedStorage_FileOpenMode);
            }

            InitializationData data = new InitializationData
            {
                FullPath = isf.GetFullPath(path),
                StorageFile = isf
            };

            try
            {
                data.NestedStream = new FileStream(data.FullPath, mode, access, share, bufferSize, FileOptions.None);
            }
            catch (Exception e)
            {
                // Make an attempt to clean up the StorageFile if we created it
                try
                {
                    if (createdStore)
                    {
                        data.StorageFile?.Dispose();
                    }
                }
                catch
                {
                }

                // Exception message might leak the IsolatedStorage path. The .NET Framework prevented this by calling an
                // internal API which made sure that the exception message was scrubbed. However since the innerException
                // is never returned to the user(GetIsolatedStorageException() does not populate the innerexception
                // in retail bits we leak the path only under the debugger via IsolatedStorageException._underlyingException which
                // they can any way look at via IsolatedStorageFile instance as well.
                throw IsolatedStorageFile.GetIsolatedStorageException(SR.IsolatedStorage_Operation_ISFS, e);
            }

            return data;
        }

        public override bool CanRead
        {
            get
            {
                return _fs.CanRead;
            }
        }

        public override bool CanWrite
        {
            get
            {
                return _fs.CanWrite;
            }
        }

        public override bool CanSeek
        {
            get
            {
                return _fs.CanSeek;
            }
        }

        public override long Length
        {
            get
            {
                return _fs.Length;
            }
        }

        public override long Position
        {
            get
            {
                return _fs.Position;
            }
            set
            {
                _fs.Position = value;
            }
        }

        public override bool IsAsync
        {
            get
            {
                return _fs.IsAsync;
            }
        }

        protected override void Dispose(bool disposing)
        {
            try
            {
                if (disposing)
                {
                    _fs?.Dispose();
                }
            }
            finally
            {
                base.Dispose(disposing);
            }
        }

        public override ValueTask DisposeAsync()
        {
            return
                GetType() != typeof(IsolatedStorageFileStream) ? base.DisposeAsync() :
                _fs != null ? _fs.DisposeAsync() :
                default;
        }

        public override void Flush()
        {
            _fs.Flush();
        }

        public override void Flush(bool flushToDisk)
        {
            _fs.Flush(flushToDisk);
        }

        public override Task FlushAsync(CancellationToken cancellationToken)
        {
            return _fs.FlushAsync(cancellationToken);
        }

        public override void SetLength(long value)
        {
            _fs.SetLength(value);
        }

        public override int Read(byte[] buffer, int offset, int count)
        {
            return _fs.Read(buffer, offset, count);
        }

        public override int Read(System.Span<byte> buffer)
        {
            return _fs.Read(buffer);
        }

        public override Task<int> ReadAsync(byte[] buffer, int offset, int count, Threading.CancellationToken cancellationToken)
        {
            return _fs.ReadAsync(buffer, offset, count, cancellationToken);
        }

        public override ValueTask<int> ReadAsync(Memory<byte> buffer, CancellationToken cancellationToken)
        {
            return _fs.ReadAsync(buffer, cancellationToken);
        }

        public override int ReadByte()
        {
            return _fs.ReadByte();
        }

        public override long Seek(long offset, SeekOrigin origin)
        {
            // Desktop implementation of IsolatedStorage ensures that in case the size is increased the new memory is zero'ed out.
            // However in this implementation we simply call the FileStream.Seek APIs which have an undefined behavior.
            return _fs.Seek(offset, origin);
        }

        public override void Write(byte[] buffer, int offset, int count)
        {
            _fs.Write(buffer, offset, count);
        }

        public override void Write(System.ReadOnlySpan<byte> buffer)
        {
            _fs.Write(buffer);
        }

        public override Task WriteAsync(byte[] buffer, int offset, int count, CancellationToken cancellationToken)
        {
            return _fs.WriteAsync(buffer, offset, count, cancellationToken);
        }

        public override ValueTask WriteAsync(ReadOnlyMemory<byte> buffer, CancellationToken cancellationToken)
        {
            return _fs.WriteAsync(buffer, cancellationToken);
        }

        public override void WriteByte(byte value)
        {
            _fs.WriteByte(value);
        }

        public override IAsyncResult BeginRead(byte[] array, int offset, int numBytes, AsyncCallback? userCallback, object? stateObject)
        {
            return _fs.BeginRead(array, offset, numBytes, userCallback, stateObject);
        }

        public override IAsyncResult BeginWrite(byte[] array, int offset, int numBytes, AsyncCallback? userCallback, object? stateObject)
        {
            return _fs.BeginWrite(array, offset, numBytes, userCallback, stateObject);
        }

        public override int EndRead(IAsyncResult asyncResult)
        {
            return _fs.EndRead(asyncResult);
        }

        public override void EndWrite(IAsyncResult asyncResult)
        {
            _fs.EndWrite(asyncResult);
        }

        [Obsolete("IsolatedStorageFileStream.Handle has been deprecated. Use IsolatedStorageFileStream's SafeFileHandle property instead.")]
        public override IntPtr Handle
        {
            get { return _fs.Handle; }
        }

        [UnsupportedOSPlatform("macos")]
        public override void Unlock(long position, long length)
        {
            _fs.Unlock(position, length);
        }

        [UnsupportedOSPlatform("macos")]
        public override void Lock(long position, long length)
        {
            _fs.Lock(position, length);
        }

        public override SafeFileHandle SafeFileHandle
        {
            get
            {
                throw new IsolatedStorageException(SR.IsolatedStorage_Operation_ISFS);
            }
        }
    }
}<|MERGE_RESOLUTION|>--- conflicted
+++ resolved
@@ -64,11 +64,7 @@
         //
         // We only expose our own nested FileStream so the base class having a handle doesn't matter. Passing a new SafeFileHandle
         // with ownsHandle: false avoids the parent class closing without our knowledge.
-<<<<<<< HEAD
-        private IsolatedStorageFileStream(string path, FileAccess access, int bufferSize, InitialiationData initializationData)
-=======
         private IsolatedStorageFileStream(string path, FileMode mode, FileAccess access, FileShare share, int bufferSize, InitializationData initializationData)
->>>>>>> ee4e8904
             : base(new SafeFileHandle(initializationData.NestedStream.SafeFileHandle.DangerousGetHandle(), ownsHandle: false), access, bufferSize)
         {
             _isf = initializationData.StorageFile;
