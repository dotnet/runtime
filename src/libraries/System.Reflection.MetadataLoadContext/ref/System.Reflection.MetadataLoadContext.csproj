--- conflicted
+++ resolved
@@ -1,11 +1,7 @@
 <Project Sdk="Microsoft.NET.Sdk">
   <PropertyGroup>
-<<<<<<< HEAD
     <TargetFrameworks>netstandard2.0</TargetFrameworks>
-=======
-    <Configurations>netstandard2.0-Debug;netstandard2.0-Release</Configurations>
     <Nullable>enable</Nullable>
->>>>>>> fc06054a
   </PropertyGroup>
   <ItemGroup>
     <Compile Include="System.Reflection.MetadataLoadContext.cs" />
