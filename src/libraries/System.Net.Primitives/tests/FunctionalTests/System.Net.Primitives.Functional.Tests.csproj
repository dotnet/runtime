<Project Sdk="Microsoft.NET.Sdk">
  <PropertyGroup>
    <IncludeRemoteExecutor>true</IncludeRemoteExecutor>
    <Configurations>$(NetCoreAppCurrent)-Unix-Debug;$(NetCoreAppCurrent)-Unix-Release;$(NetCoreAppCurrent)-Windows_NT-Debug;$(NetCoreAppCurrent)-Windows_NT-Release</Configurations>
  </PropertyGroup>
  <ItemGroup>
    <Compile Include="CookieTest.cs" />
    <Compile Include="CookieCollectionTest.cs" />
    <Compile Include="CookieContainerTest.cs" />
    <Compile Include="CookieTest\CookieContainerTest.cs" />
    <Compile Include="CookieTest\CookiePortTest.cs" />
    <Compile Include="CredentialCacheTest.cs" />
    <Compile Include="DnsEndPointTest.cs" />
    <Compile Include="EndPointTest.cs" />
    <Compile Include="IPAddressMappingTest.cs" />
    <Compile Include="IPAddressParsing.cs" />
    <Compile Include="IPAddressParsingSpan.cs" />
    <Compile Include="IPAddressSpanTest.cs" />
    <Compile Include="IPAddressTest.cs" />
    <Compile Include="IPEndPointParsing.cs" />
    <Compile Include="IPEndPointTest.cs" />
    <Compile Include="NetworkCredentialTest.cs" />
    <Compile Include="SocketAddressTest.cs" />
    <Compile Include="LoggingTest.cs" />
    <Compile Include="RequestCachePolicyTest.cs" />
    <Compile Include="CookieContainerAddTest.cs" />
    <Compile Include="$(CommonTestPath)System\Diagnostics\Tracing\TestEventListener.cs">
      <Link>Common\System\Diagnostics\Tracing\TestEventListener.cs</Link>
    </Compile>
  </ItemGroup>
<<<<<<< HEAD
  <ItemGroup Condition="'$(TargetGroup)' == '$(NetCoreAppCurrent)'">
    <Compile Include="CookieCollectionTest.netcoreapp.cs" />
    <Compile Include="IPAddressSpanTest.cs" />
    <Compile Include="IPAddressParsingSpan.cs" />
    <Compile Include="IPEndPointParsing.cs" />
  </ItemGroup>
=======
>>>>>>> d2685d5c
  <ItemGroup>
    <Reference Include="System.Memory" />
  </ItemGroup>
</Project><|MERGE_RESOLUTION|>--- conflicted
+++ resolved
@@ -28,15 +28,6 @@
       <Link>Common\System\Diagnostics\Tracing\TestEventListener.cs</Link>
     </Compile>
   </ItemGroup>
-<<<<<<< HEAD
-  <ItemGroup Condition="'$(TargetGroup)' == '$(NetCoreAppCurrent)'">
-    <Compile Include="CookieCollectionTest.netcoreapp.cs" />
-    <Compile Include="IPAddressSpanTest.cs" />
-    <Compile Include="IPAddressParsingSpan.cs" />
-    <Compile Include="IPEndPointParsing.cs" />
-  </ItemGroup>
-=======
->>>>>>> d2685d5c
   <ItemGroup>
     <Reference Include="System.Memory" />
   </ItemGroup>
