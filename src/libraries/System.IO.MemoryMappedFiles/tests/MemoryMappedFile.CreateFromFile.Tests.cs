// Licensed to the .NET Foundation under one or more agreements.
// The .NET Foundation licenses this file to you under the MIT license.

using Microsoft.Win32.SafeHandles;
using System.Collections.Generic;
using Microsoft.DotNet.XUnitExtensions;
using Xunit;
using System.IO.Pipes;
using System.Threading.Tasks;

namespace System.IO.MemoryMappedFiles.Tests
{
    /// <summary>
    /// Tests for MemoryMappedFile.CreateFromFile.
    /// </summary>
    public class MemoryMappedFileTests_CreateFromFile : MemoryMappedFilesTestBase
    {
        /// <summary>
        /// Tests invalid arguments to the CreateFromFile path parameter.
        /// </summary>
        [Fact]
        public void InvalidArguments_Path()
        {
            // null is an invalid path
            AssertExtensions.Throws<ArgumentNullException>("path", () => MemoryMappedFile.CreateFromFile(null));
            AssertExtensions.Throws<ArgumentNullException>("path", () => MemoryMappedFile.CreateFromFile(null, FileMode.Open));
            AssertExtensions.Throws<ArgumentNullException>("path", () => MemoryMappedFile.CreateFromFile(null, FileMode.Open, CreateUniqueMapName()));
            AssertExtensions.Throws<ArgumentNullException>("path", () => MemoryMappedFile.CreateFromFile(null, FileMode.Open, CreateUniqueMapName(), 4096));
            AssertExtensions.Throws<ArgumentNullException>("path", () => MemoryMappedFile.CreateFromFile(null, FileMode.Open, CreateUniqueMapName(), 4096, MemoryMappedFileAccess.Read));
        }

        /// <summary>
        /// Tests invalid arguments to the CreateFromFile fileStream parameter.
        /// </summary>
        [Fact]
        public void InvalidArguments_FileStream()
        {
            // null is an invalid stream
            AssertExtensions.Throws<ArgumentNullException>("fileStream", () => MemoryMappedFile.CreateFromFile((FileStream)null, CreateUniqueMapName(), 4096, MemoryMappedFileAccess.Read, HandleInheritability.None, true));
        }

        /// <summary>
        /// Tests invalid arguments to the CreateFromFile fileHandle parameter
        /// </summary>
        [Fact]
        public void InvalidArguments_SafeFileHandle()
        {
<<<<<<< HEAD
            // null is an invalid handle
=======
            // null is an invalid stream
>>>>>>> 9eabb996
            AssertExtensions.Throws<ArgumentNullException>("fileHandle", () => MemoryMappedFile.CreateFromFile((SafeFileHandle)null, CreateUniqueMapName(), 4096, MemoryMappedFileAccess.Read, HandleInheritability.None, true));
        }

        /// <summary>
        /// Tests invalid arguments to the CreateFromFile mode parameter.
        /// </summary>
        [Fact]
        public void InvalidArguments_Mode()
        {
            // FileMode out of range
            AssertExtensions.Throws<ArgumentOutOfRangeException>("mode", () => MemoryMappedFile.CreateFromFile(GetTestFilePath(), (FileMode)42));
            AssertExtensions.Throws<ArgumentOutOfRangeException>("mode", () => MemoryMappedFile.CreateFromFile(GetTestFilePath(), (FileMode)42, null));
            AssertExtensions.Throws<ArgumentOutOfRangeException>("mode", () => MemoryMappedFile.CreateFromFile(GetTestFilePath(), (FileMode)42, null, 4096));
            AssertExtensions.Throws<ArgumentOutOfRangeException>("mode", () => MemoryMappedFile.CreateFromFile(GetTestFilePath(), (FileMode)42, null, 4096, MemoryMappedFileAccess.ReadWrite));

            // FileMode.Append never allowed
            AssertExtensions.Throws<ArgumentException>("mode", () => MemoryMappedFile.CreateFromFile(GetTestFilePath(), FileMode.Append));
            AssertExtensions.Throws<ArgumentException>("mode", () => MemoryMappedFile.CreateFromFile(GetTestFilePath(), FileMode.Append, null));
            AssertExtensions.Throws<ArgumentException>("mode", () => MemoryMappedFile.CreateFromFile(GetTestFilePath(), FileMode.Append, null, 4096));
            AssertExtensions.Throws<ArgumentException>("mode", () => MemoryMappedFile.CreateFromFile(GetTestFilePath(), FileMode.Append, null, 4096, MemoryMappedFileAccess.ReadWrite));

            // FileMode.CreateNew/Create/OpenOrCreate can't be used with default capacity, as the file will be empty
            AssertExtensions.Throws<ArgumentException>(null, () => MemoryMappedFile.CreateFromFile(GetTestFilePath(), FileMode.CreateNew));
            AssertExtensions.Throws<ArgumentException>(null, () => MemoryMappedFile.CreateFromFile(GetTestFilePath(), FileMode.Create));
            AssertExtensions.Throws<ArgumentException>(null, () => MemoryMappedFile.CreateFromFile(GetTestFilePath(), FileMode.OpenOrCreate));

            // FileMode.Truncate can't be used with default capacity, as resulting file will be empty
            using (TempFile file = new TempFile(GetTestFilePath()))
            {
                AssertExtensions.Throws<ArgumentException>("mode", null, () => MemoryMappedFile.CreateFromFile(file.Path, FileMode.Truncate));
            }
        }

        [Fact]
        public void InvalidArguments_Mode_Truncate()
        {
            // FileMode.Truncate never allowed
            AssertExtensions.Throws<ArgumentException>("mode", null, () => MemoryMappedFile.CreateFromFile(GetTestFilePath(), FileMode.Truncate));
            AssertExtensions.Throws<ArgumentException>("mode", null, () => MemoryMappedFile.CreateFromFile(GetTestFilePath(), FileMode.Truncate, null));
            AssertExtensions.Throws<ArgumentException>("mode", null, () => MemoryMappedFile.CreateFromFile(GetTestFilePath(), FileMode.Truncate, null, 4096));
            AssertExtensions.Throws<ArgumentException>("mode", null, () => MemoryMappedFile.CreateFromFile(GetTestFilePath(), FileMode.Truncate, null, 4096, MemoryMappedFileAccess.ReadWrite));
        }

        /// <summary>
        /// Tests invalid arguments to the CreateFromFile access parameter.
        /// </summary>
        [Fact]
        public void InvalidArguments_Access()
        {
            // Out of range access values with a path
            AssertExtensions.Throws<ArgumentOutOfRangeException>("access", () => MemoryMappedFile.CreateFromFile(GetTestFilePath(), FileMode.Open, CreateUniqueMapName(), 4096, (MemoryMappedFileAccess)(-2)));
            AssertExtensions.Throws<ArgumentOutOfRangeException>("access", () => MemoryMappedFile.CreateFromFile(GetTestFilePath(), FileMode.Open, CreateUniqueMapName(), 4096, (MemoryMappedFileAccess)(42)));

            //  Write-only access is not allowed on maps (only on views)
            AssertExtensions.Throws<ArgumentException>("access", () => MemoryMappedFile.CreateFromFile(GetTestFilePath(), FileMode.Open, CreateUniqueMapName(), 4096, MemoryMappedFileAccess.Write));

            // Test the same things, but with a FileStream instead of a path
            using (TempFile file = new TempFile(GetTestFilePath()))
            using (FileStream fs = File.Open(file.Path, FileMode.Open))
            {
                // Out of range values with a stream
                AssertExtensions.Throws<ArgumentOutOfRangeException>("access", () => MemoryMappedFile.CreateFromFile(fs, CreateUniqueMapName(), 4096, (MemoryMappedFileAccess)(-2), HandleInheritability.None, true));
                AssertExtensions.Throws<ArgumentOutOfRangeException>("access", () => MemoryMappedFile.CreateFromFile(fs, CreateUniqueMapName(), 4096, (MemoryMappedFileAccess)(42), HandleInheritability.None, true));

                // Write-only access is not allowed
                AssertExtensions.Throws<ArgumentException>("access", () => MemoryMappedFile.CreateFromFile(fs, CreateUniqueMapName(), 4096, MemoryMappedFileAccess.Write, HandleInheritability.None, true));
            }

            // Test the same things, but with a SafeFileHandle
            using (TempFile file = new TempFile(GetTestFilePath()))
<<<<<<< HEAD
            using (SafeFileHandle fileHandle = File.OpenHandle(file.Path, FileMode.Open, FileAccess.ReadWrite))
            {
=======
            using (FileStream fs = File.Open(file.Path, FileMode.Open))
            {
                SafeFileHandle fileHandle = fs.SafeFileHandle;
>>>>>>> 9eabb996
                // Out of range values with a fileHandle
                AssertExtensions.Throws<ArgumentOutOfRangeException>("access", () => MemoryMappedFile.CreateFromFile(fileHandle, CreateUniqueMapName(), 4096, (MemoryMappedFileAccess)(-2), HandleInheritability.None, true));
                AssertExtensions.Throws<ArgumentOutOfRangeException>("access", () => MemoryMappedFile.CreateFromFile(fileHandle, CreateUniqueMapName(), 4096, (MemoryMappedFileAccess)(42), HandleInheritability.None, true));

                // Write-only access is not allowed
                AssertExtensions.Throws<ArgumentException>("access", () => MemoryMappedFile.CreateFromFile(fileHandle, CreateUniqueMapName(), 4096, MemoryMappedFileAccess.Write, HandleInheritability.None, true));
            }
        }

        /// <summary>
        /// Tests various values of FileAccess used to construct a FileStream and MemoryMappedFileAccess used
        /// to construct a map over that stream.  The combinations should all be valid.
        /// </summary>
        [Theory]
        [InlineData(FileAccess.ReadWrite, MemoryMappedFileAccess.Read)]
        [InlineData(FileAccess.ReadWrite, MemoryMappedFileAccess.ReadWrite)]
        [InlineData(FileAccess.ReadWrite, MemoryMappedFileAccess.CopyOnWrite)]
        [InlineData(FileAccess.Read, MemoryMappedFileAccess.Read)]
        [InlineData(FileAccess.Read, MemoryMappedFileAccess.CopyOnWrite)]
        public void FileAccessAndMapAccessCombinationsWithFileStream_Valid(FileAccess fileAccess, MemoryMappedFileAccess mmfAccess)
        {
            const int Capacity = 4096;
            using (TempFile file = new TempFile(GetTestFilePath(), Capacity))
            using (FileStream fs = new FileStream(file.Path, FileMode.Open, fileAccess))
            using (MemoryMappedFile mmf = MemoryMappedFile.CreateFromFile(fs, null, Capacity, mmfAccess, HandleInheritability.None, true))
            {
                ValidateMemoryMappedFile(mmf, Capacity, mmfAccess);
            }
        }

        /// <summary>
        /// Tests various values of FileAccess used to construct a SafeFileHandle and MemoryMappedFileAccess used
        /// to construct a map over that file handle.  The combinations should all be valid.
        /// </summary>
        [Theory]
        [InlineData(FileAccess.ReadWrite, MemoryMappedFileAccess.Read)]
        [InlineData(FileAccess.ReadWrite, MemoryMappedFileAccess.ReadWrite)]
        [InlineData(FileAccess.ReadWrite, MemoryMappedFileAccess.CopyOnWrite)]
        [InlineData(FileAccess.Read, MemoryMappedFileAccess.Read)]
        [InlineData(FileAccess.Read, MemoryMappedFileAccess.CopyOnWrite)]
        public void FileAccessAndMapAccessCombinationsWithSafeFileHandle_Valid(FileAccess fileAccess, MemoryMappedFileAccess mmfAccess)
        {
            const int Capacity = 4096;
            using (TempFile file = new TempFile(GetTestFilePath(), Capacity))
<<<<<<< HEAD
            using (SafeFileHandle fileHandle = File.OpenHandle(file.Path, FileMode.Open, fileAccess))
            using (MemoryMappedFile mmf = MemoryMappedFile.CreateFromFile(fileHandle, null, Capacity, mmfAccess, HandleInheritability.None, true))
=======
            using (FileStream fs = new FileStream(file.Path, FileMode.Open, fileAccess))
            using (MemoryMappedFile mmf = MemoryMappedFile.CreateFromFile(fs.SafeFileHandle, null, Capacity, mmfAccess, HandleInheritability.None, true))
>>>>>>> 9eabb996
            {
                ValidateMemoryMappedFile(mmf, Capacity, mmfAccess);
            }
        }

        /// <summary>
        /// Tests various values of FileAccess used to construct a FileStream and MemoryMappedFileAccess used
        /// to construct a map over that stream on Windows.  The combinations should all be invalid, resulting in exception.
        /// </summary>
        [PlatformSpecific(TestPlatforms.Windows)]  // On Windows, permission errors come from CreateFromFile
        [Theory]
        [InlineData(FileAccess.Read, MemoryMappedFileAccess.ReadWrite)]
        [InlineData(FileAccess.Read, MemoryMappedFileAccess.ReadExecute)]
        [InlineData(FileAccess.Read, MemoryMappedFileAccess.ReadWriteExecute)]
        [InlineData(FileAccess.Write, MemoryMappedFileAccess.Read)]
        [InlineData(FileAccess.Write, MemoryMappedFileAccess.ReadWrite)]
        [InlineData(FileAccess.Write, MemoryMappedFileAccess.CopyOnWrite)]
        [InlineData(FileAccess.Write, MemoryMappedFileAccess.ReadExecute)]
        [InlineData(FileAccess.Write, MemoryMappedFileAccess.ReadWriteExecute)]
        [InlineData(FileAccess.ReadWrite, MemoryMappedFileAccess.ReadExecute)] // this and the next are explicitly left off of the Unix test due to differences in Unix permissions
        [InlineData(FileAccess.ReadWrite, MemoryMappedFileAccess.ReadWriteExecute)]
        public void FileAccessAndMapAccessCombinations_Invalid_Windows(FileAccess fileAccess, MemoryMappedFileAccess mmfAccess)
        {
            // On Windows, creating the file mapping does the permissions checks, so the exception comes from CreateFromFile.
            const int Capacity = 4096;
            using (TempFile file = new TempFile(GetTestFilePath(), Capacity))
            using (FileStream fs = new FileStream(file.Path, FileMode.Open, fileAccess))
            {
                Assert.Throws<UnauthorizedAccessException>(() => MemoryMappedFile.CreateFromFile(fs, null, Capacity, mmfAccess, HandleInheritability.None, true));
            }
        }

        /// <summary>
        /// Tests various values of FileAccess used to construct a FileStream and MemoryMappedFileAccess used
        /// to construct a map over that stream on Unix.  The combinations should all be invalid, resulting in exception.
        /// </summary>
        [PlatformSpecific(TestPlatforms.AnyUnix)]  // On Unix, permission errors come from CreateView*
        [Theory]
        [InlineData(FileAccess.Read, MemoryMappedFileAccess.ReadWrite)]
        [InlineData(FileAccess.Read, MemoryMappedFileAccess.ReadExecute)]
        [InlineData(FileAccess.Read, MemoryMappedFileAccess.ReadWriteExecute)]
        [InlineData(FileAccess.Write, MemoryMappedFileAccess.Read)]
        [InlineData(FileAccess.Write, MemoryMappedFileAccess.ReadWrite)]
        [InlineData(FileAccess.Write, MemoryMappedFileAccess.CopyOnWrite)]
        [InlineData(FileAccess.Write, MemoryMappedFileAccess.ReadExecute)]
        [InlineData(FileAccess.Write, MemoryMappedFileAccess.ReadWriteExecute)]
        public void FileAccessAndMapAccessCombinations_Invalid_Unix(FileAccess fileAccess, MemoryMappedFileAccess mmfAccess)
        {
            // On Unix we don't actually create the OS map until the view is created; this results in the permissions
            // error being thrown from CreateView* instead of from CreateFromFile.
            const int Capacity = 4096;
            using (TempFile file = new TempFile(GetTestFilePath(), Capacity))
            using (FileStream fs = new FileStream(file.Path, FileMode.Open, fileAccess))
            using (MemoryMappedFile mmf = MemoryMappedFile.CreateFromFile(fs, null, Capacity, mmfAccess, HandleInheritability.None, true))
            {
                Assert.Throws<UnauthorizedAccessException>(() => mmf.CreateViewAccessor());
            }
        }

        /// <summary>
        /// Tests invalid arguments to the CreateFromFile mapName parameter.
        /// </summary>
        [Fact]
        public void InvalidArguments_MapName()
        {
            using (TempFile file = new TempFile(GetTestFilePath()))
            {
                // Empty string is an invalid map name
                AssertExtensions.Throws<ArgumentException>(null, () => MemoryMappedFile.CreateFromFile(file.Path, FileMode.Open, string.Empty));
                AssertExtensions.Throws<ArgumentException>(null, () => MemoryMappedFile.CreateFromFile(file.Path, FileMode.Open, string.Empty, 4096));
                AssertExtensions.Throws<ArgumentException>(null, () => MemoryMappedFile.CreateFromFile(file.Path, FileMode.Open, string.Empty, 4096, MemoryMappedFileAccess.Read));
                AssertExtensions.Throws<ArgumentException>(null, () => MemoryMappedFile.CreateFromFile(file.Path, FileMode.Open, string.Empty, 4096, MemoryMappedFileAccess.Read));
                using (FileStream fs = File.Open(file.Path, FileMode.Open))
                {
                    AssertExtensions.Throws<ArgumentException>(null, () => MemoryMappedFile.CreateFromFile(fs, string.Empty, 4096, MemoryMappedFileAccess.ReadWrite, HandleInheritability.None, true));
                    AssertExtensions.Throws<ArgumentException>(null, () => MemoryMappedFile.CreateFromFile(fs.SafeFileHandle, string.Empty, 4096, MemoryMappedFileAccess.ReadWrite, HandleInheritability.None, true));
                }

                using (SafeFileHandle fileHandle = File.OpenHandle(file.Path, FileMode.Open, FileAccess.ReadWrite))
                {
                    AssertExtensions.Throws<ArgumentException>(null, () => MemoryMappedFile.CreateFromFile(fileHandle, string.Empty, 4096, MemoryMappedFileAccess.ReadWrite, HandleInheritability.None, true));
                }
            }
        }

        /// <summary>
        /// Test to verify that map names are left unsupported on Unix.
        /// </summary>
        [PlatformSpecific(TestPlatforms.AnyUnix)]  // Check map names are unsupported on Unix
        [Theory]
        [MemberData(nameof(CreateValidMapNames))]
        public void MapNamesNotSupported_Unix(string mapName)
        {
            const int Capacity = 4096;
            using (TempFile file = new TempFile(GetTestFilePath(), Capacity))
            {
                Assert.Throws<PlatformNotSupportedException>(() => MemoryMappedFile.CreateFromFile(file.Path, FileMode.Open, mapName));
                Assert.Throws<PlatformNotSupportedException>(() => MemoryMappedFile.CreateFromFile(file.Path, FileMode.Open, mapName, Capacity));
                Assert.Throws<PlatformNotSupportedException>(() => MemoryMappedFile.CreateFromFile(file.Path, FileMode.Open, mapName, Capacity, MemoryMappedFileAccess.ReadWrite));
                Assert.Throws<PlatformNotSupportedException>(() => MemoryMappedFile.CreateFromFile(file.Path, FileMode.Open, mapName, Capacity, MemoryMappedFileAccess.ReadWrite));
                using (FileStream fs = File.Open(file.Path, FileMode.Open))
                {
                    Assert.Throws<PlatformNotSupportedException>(() => MemoryMappedFile.CreateFromFile(fs, mapName, 4096, MemoryMappedFileAccess.ReadWrite, HandleInheritability.None, true));
                }
            }
        }

        /// <summary>
        /// Tests invalid arguments to the CreateFromFile capacity parameter.
        /// </summary>
        [Fact]
        public void InvalidArguments_Capacity()
        {
            using (TempFile file = new TempFile(GetTestFilePath()))
            {
                // Out of range values for capacity
                Assert.Throws<ArgumentOutOfRangeException>(() => MemoryMappedFile.CreateFromFile(file.Path, FileMode.Open, CreateUniqueMapName(), -1));
                Assert.Throws<ArgumentOutOfRangeException>(() => MemoryMappedFile.CreateFromFile(file.Path, FileMode.Open, CreateUniqueMapName(), -1, MemoryMappedFileAccess.Read));

                // Positive capacity required when creating a map from an empty file
                AssertExtensions.Throws<ArgumentException>(null, () => MemoryMappedFile.CreateFromFile(file.Path, FileMode.Open, null, 0, MemoryMappedFileAccess.Read));
                AssertExtensions.Throws<ArgumentException>(null, () => MemoryMappedFile.CreateFromFile(file.Path, FileMode.Open, CreateUniqueMapName(), 0, MemoryMappedFileAccess.Read));

                // With Read, the capacity can't be larger than the backing file's size.
                AssertExtensions.Throws<ArgumentException>(null, () => MemoryMappedFile.CreateFromFile(file.Path, FileMode.Open, CreateUniqueMapName(), 1, MemoryMappedFileAccess.Read));

                // Now with a FileStream...
                using (FileStream fs = File.Open(file.Path, FileMode.Open))
                {
                    // The subsequent tests are only valid we if we start with an empty FileStream, which we should have.
                    // This also verifies the previous failed tests didn't change the length of the file.
                    Assert.Equal(0, fs.Length);

                    // Out of range values for capacity
                    Assert.Throws<ArgumentOutOfRangeException>(() => MemoryMappedFile.CreateFromFile(fs, null, -1, MemoryMappedFileAccess.Read, HandleInheritability.None, true));

                    // Default (0) capacity with an empty file
                    AssertExtensions.Throws<ArgumentException>(null, () => MemoryMappedFile.CreateFromFile(fs, null, 0, MemoryMappedFileAccess.Read, HandleInheritability.None, true));
                    AssertExtensions.Throws<ArgumentException>(null, () => MemoryMappedFile.CreateFromFile(fs, CreateUniqueMapName(), 0, MemoryMappedFileAccess.Read, HandleInheritability.None, true));

                    // Larger capacity than the underlying file, but read-only such that we can't expand the file
                    fs.SetLength(4096);
                    AssertExtensions.Throws<ArgumentException>(null, () => MemoryMappedFile.CreateFromFile(fs, null, 8192, MemoryMappedFileAccess.Read, HandleInheritability.None, true));
                    AssertExtensions.Throws<ArgumentException>(null, () => MemoryMappedFile.CreateFromFile(fs, CreateUniqueMapName(), 8192, MemoryMappedFileAccess.Read, HandleInheritability.None, true));

                    // Capacity can't be less than the file size (for such cases a view can be created with the smaller size)
                    AssertExtensions.Throws<ArgumentOutOfRangeException>("capacity", () => MemoryMappedFile.CreateFromFile(fs, null, 1, MemoryMappedFileAccess.ReadWrite, HandleInheritability.None, true));
                }

                // Capacity can't be less than the file size
                AssertExtensions.Throws<ArgumentOutOfRangeException>("capacity", () => MemoryMappedFile.CreateFromFile(file.Path, FileMode.Open, CreateUniqueMapName(), 1, MemoryMappedFileAccess.Read));
            }
        }

        /// <summary>
        /// Tests invalid arguments to the CreateFromFile capacity parameter
        /// when used with SafeFileHandle parameter.
        /// </summary>
        [Fact]
        public void InvalidArguments_CapacityWithFileHandle()
        {
            using (TempFile file = new TempFile(GetTestFilePath()))
            {
<<<<<<< HEAD
                using (SafeFileHandle fileHandle = File.OpenHandle(file.Path, FileMode.Open, FileAccess.ReadWrite))
                {
=======
                using (FileStream fs = File.Open(file.Path, FileMode.Open))
                {
                    SafeFileHandle fileHandle = fs.SafeFileHandle;
>>>>>>> 9eabb996
                    // Out of range values for capacity
                    Assert.Throws<ArgumentOutOfRangeException>(() => MemoryMappedFile.CreateFromFile(fileHandle, null, -1, MemoryMappedFileAccess.Read, HandleInheritability.None, true));

                    // Default (0) capacity with an empty file
                    AssertExtensions.Throws<ArgumentException>(null, () => MemoryMappedFile.CreateFromFile(fileHandle, null, 0, MemoryMappedFileAccess.Read, HandleInheritability.None, true));
                    AssertExtensions.Throws<ArgumentException>(null, () => MemoryMappedFile.CreateFromFile(fileHandle, CreateUniqueMapName(), 0, MemoryMappedFileAccess.Read, HandleInheritability.None, true));

                    // Larger capacity than the underlying file, but read-only such that we can't expand the file
<<<<<<< HEAD
                    RandomAccess.SetLength(fileHandle, 4096);
=======
                    fs.SetLength(4096);
>>>>>>> 9eabb996
                    AssertExtensions.Throws<ArgumentException>(null, () => MemoryMappedFile.CreateFromFile(fileHandle, null, 8192, MemoryMappedFileAccess.Read, HandleInheritability.None, true));
                    AssertExtensions.Throws<ArgumentException>(null, () => MemoryMappedFile.CreateFromFile(fileHandle, CreateUniqueMapName(), 8192, MemoryMappedFileAccess.Read, HandleInheritability.None, true));

                    // Capacity can't be less than the file size (for such cases a view can be created with the smaller size)
                    AssertExtensions.Throws<ArgumentOutOfRangeException>("capacity", () => MemoryMappedFile.CreateFromFile(fileHandle, null, 1, MemoryMappedFileAccess.ReadWrite, HandleInheritability.None, true));
                }
            }
        }

        /// <summary>
        /// Tests invalid arguments to the CreateFromFile inheritability parameter.
        /// </summary>
        [Theory]
        [InlineData((HandleInheritability)(-1))]
        [InlineData((HandleInheritability)(42))]
        public void InvalidArguments_Inheritability(HandleInheritability inheritability)
        {
            // Out of range values for inheritability
            using (TempFile file = new TempFile(GetTestFilePath()))
            {
<<<<<<< HEAD
                using (FileStream fs = File.Open(file.Path, FileMode.Open))
                {
                    AssertExtensions.Throws<ArgumentOutOfRangeException>("inheritability", () => MemoryMappedFile.CreateFromFile(fs, CreateUniqueMapName(), 4096, MemoryMappedFileAccess.ReadWrite, inheritability, true));
                }

                using (SafeFileHandle fileHandle = File.OpenHandle(file.Path, FileMode.Open, FileAccess.ReadWrite))
                {
                    AssertExtensions.Throws<ArgumentOutOfRangeException>("inheritability", () => MemoryMappedFile.CreateFromFile(fileHandle, CreateUniqueMapName(), 4096, MemoryMappedFileAccess.ReadWrite, inheritability, true));
                }
            }    
=======
                AssertExtensions.Throws<ArgumentOutOfRangeException>("inheritability", () => MemoryMappedFile.CreateFromFile(fs, CreateUniqueMapName(), 4096, MemoryMappedFileAccess.ReadWrite, inheritability, true));
                AssertExtensions.Throws<ArgumentOutOfRangeException>("inheritability", () => MemoryMappedFile.CreateFromFile(fs.SafeFileHandle, CreateUniqueMapName(), 4096, MemoryMappedFileAccess.ReadWrite, inheritability, true));
            }
>>>>>>> 9eabb996
        }

        /// <summary>
        /// Test various combinations of arguments to CreateFromFile, focusing on the Open and OpenOrCreate modes,
        /// and validating the creating maps each time they're created.
        /// </summary>
        [Theory]
        [MemberData(nameof(MemberData_ValidArgumentCombinationsWithPath),
            new FileMode[] { FileMode.Open, FileMode.OpenOrCreate },
            new string[] { null, "CreateUniqueMapName()" },
            new long[] { 1, 256, -1 /*pagesize*/, 10000 },
            new MemoryMappedFileAccess[] { MemoryMappedFileAccess.ReadWrite })]
        [ActiveIssue("https://github.com/dotnet/runtime/issues/51375", TestPlatforms.iOS | TestPlatforms.tvOS | TestPlatforms.MacCatalyst)]
        public void ValidArgumentCombinationsWithPath_ModesOpenOrCreate(
            FileMode mode, string mapName, long capacity, MemoryMappedFileAccess access)
        {
            _ = access;

            // Test each of the four path-based CreateFromFile overloads

            using (TempFile file = new TempFile(GetTestFilePath(), capacity))
            using (MemoryMappedFile mmf = MemoryMappedFile.CreateFromFile(file.Path))
            {
                ValidateMemoryMappedFile(mmf, capacity);
            }

            using (TempFile file = new TempFile(GetTestFilePath(), capacity))
            using (MemoryMappedFile mmf = MemoryMappedFile.CreateFromFile(file.Path, mode))
            {
                ValidateMemoryMappedFile(mmf, capacity);
            }

            using (TempFile file = new TempFile(GetTestFilePath(), capacity))
            using (MemoryMappedFile mmf = MemoryMappedFile.CreateFromFile(file.Path, mode, mapName))
            {
                ValidateMemoryMappedFile(mmf, capacity);
            }

            using (TempFile file = new TempFile(GetTestFilePath(), capacity))
            using (MemoryMappedFile mmf = MemoryMappedFile.CreateFromFile(file.Path, mode, mapName, capacity))
            {
                ValidateMemoryMappedFile(mmf, capacity);
            }

            // Finally, re-test the last overload, this time with an empty file to start

            using (TempFile file = new TempFile(GetTestFilePath()))
            using (MemoryMappedFile mmf = MemoryMappedFile.CreateFromFile(file.Path, mode, mapName, capacity))
            {
                ValidateMemoryMappedFile(mmf, capacity);
            }
        }

        /// <summary>
        /// Test various combinations of arguments to CreateFromFile, focusing on the CreateNew mode,
        /// and validating the creating maps each time they're created.
        /// </summary>
        [Theory]
        [MemberData(nameof(MemberData_ValidArgumentCombinationsWithPath),
            new FileMode[] { FileMode.CreateNew },
            new string[] { null, "CreateUniqueMapName()" },
            new long[] { 1, 256, -1 /*pagesize*/, 10000 },
            new MemoryMappedFileAccess[] { MemoryMappedFileAccess.Read, MemoryMappedFileAccess.ReadWrite, MemoryMappedFileAccess.CopyOnWrite })]
        [ActiveIssue("https://github.com/dotnet/runtime/issues/51375", TestPlatforms.iOS | TestPlatforms.tvOS | TestPlatforms.MacCatalyst)]
        public void ValidArgumentCombinationsWithPath_ModeCreateNew(
            FileMode mode, string mapName, long capacity, MemoryMappedFileAccess access)
        {
            // For FileMode.CreateNew, the file will be created new and thus be empty, so we can only use the overloads
            // that take a capacity, since the default capacity doesn't work with an empty file.

            using (MemoryMappedFile mmf = MemoryMappedFile.CreateFromFile(GetTestFilePath(), mode, mapName, capacity))
            {
                ValidateMemoryMappedFile(mmf, capacity);
            }
            using (MemoryMappedFile mmf = MemoryMappedFile.CreateFromFile(GetTestFilePath(), mode, mapName, capacity, access))
            {
                ValidateMemoryMappedFile(mmf, capacity, access);
            }
        }

        /// <summary>
        /// Test various combinations of arguments to CreateFromFile, focusing on the Create mode,
        /// and validating the creating maps each time they're created.
        /// </summary>
        [Theory]
        [MemberData(nameof(MemberData_ValidNameCapacityCombinationsWithPath),
            new string[] { null, "CreateUniqueMapName()" },
            new long[] { 1, 256, -1 /*pagesize*/, 10000 })]
        [ActiveIssue("https://github.com/dotnet/runtime/issues/51375", TestPlatforms.iOS | TestPlatforms.tvOS | TestPlatforms.MacCatalyst)]
        public void ValidArgumentCombinationsWithPath_ModeCreate(string mapName, long capacity)
        {
            using (TempFile file = new TempFile(GetTestFilePath(), capacity))
            using (MemoryMappedFile mmf = MemoryMappedFile.CreateFromFile(file.Path, FileMode.Create, mapName, capacity))
            {
                ValidateMemoryMappedFile(mmf, capacity);
            }

            using (TempFile file = new TempFile(GetTestFilePath(), capacity))
            using (MemoryMappedFile mmf = MemoryMappedFile.CreateFromFile(file.Path, FileMode.Create, mapName, capacity, MemoryMappedFileAccess.ReadWrite))
            {
                ValidateMemoryMappedFile(mmf, capacity, MemoryMappedFileAccess.ReadWrite);
            }

            using (MemoryMappedFile mmf = MemoryMappedFile.CreateFromFile(GetTestFilePath(), FileMode.Create, mapName, capacity))
            {
                ValidateMemoryMappedFile(mmf, capacity);
            }
        }

        /// <summary>
        /// Provides input data to the ValidArgumentCombinationsWithPath tests, yielding the full matrix
        /// of combinations of input values provided, except for those that are known to be unsupported
        /// (e.g. non-null map names on Unix), and with appropriate values substituted in for placeholders
        /// listed in the MemberData attribute (e.g. actual system page size instead of -1).
        /// </summary>
        /// <param name="modes">The modes to yield.</param>
        /// <param name="mapNames">
        /// The names to yield.
        /// non-null may be excluded based on platform.
        /// "CreateUniqueMapName()" will be translated to an invocation of that method.
        /// </param>
        /// <param name="capacities">The capacities to yield.  -1 will be translated to system page size.</param>
        /// <param name="accesses">
        /// The accesses to yield.  Non-writable accesses will be skipped if the current mode doesn't support it.
        /// </param>
        public static IEnumerable<object[]> MemberData_ValidArgumentCombinationsWithPath(
            FileMode[] modes, string[] mapNames, long[] capacities, MemoryMappedFileAccess[] accesses)
        {
            foreach (object[] namesCaps in MemberData_ValidNameCapacityCombinationsWithPath(mapNames, capacities))
            {
                foreach (FileMode mode in modes)
                {
                    foreach (MemoryMappedFileAccess access in accesses)
                    {
                        if ((mode == FileMode.Create || mode == FileMode.CreateNew || mode == FileMode.Truncate) &&
                            !IsWritable(access))
                        {
                            continue;
                        }

                        yield return new object[] { mode, namesCaps[0], namesCaps[1], access };
                    }
                }
            }
        }

        public static IEnumerable<object[]> MemberData_ValidNameCapacityCombinationsWithPath(
            string[] mapNames, long[] capacities)
        {
            foreach (string tmpMapName in mapNames)
            {
                if (tmpMapName != null && !MapNamesSupported)
                {
                    continue;
                }

                foreach (long tmpCapacity in capacities)
                {
                    long capacity = tmpCapacity == -1 ? s_pageSize.Value : tmpCapacity;
                    string mapName = tmpMapName == "CreateUniqueMapName()" ? CreateUniqueMapName() : tmpMapName;
                    yield return new object[] { mapName, capacity, };
                }
            }
        }

        /// <summary>
        /// Test various combinations of arguments to CreateFromFile that accepts a SafeFileHandle.
        /// </summary>
        [Theory]
        [MemberData(nameof(ValidArgumentCombinationsWithStreamOrHandle),
            new string[] { null, "CreateUniqueMapName()" },
            new long[] { 1, 256, -1 /*pagesize*/, 10000 },
            new MemoryMappedFileAccess[] { MemoryMappedFileAccess.Read, MemoryMappedFileAccess.ReadWrite, MemoryMappedFileAccess.CopyOnWrite },
            new HandleInheritability[] { HandleInheritability.None, HandleInheritability.Inheritable },
            new bool[] { false, true })]
        [ActiveIssue("https://github.com/dotnet/runtime/issues/51375", TestPlatforms.iOS | TestPlatforms.tvOS | TestPlatforms.MacCatalyst)]
        public void ValidArgumentCombinationsWithHandle(
            string mapName, long capacity, MemoryMappedFileAccess access, HandleInheritability inheritability, bool leaveOpen)
        {
            // Create a file of the right size, then create the map for it.
            using (TempFile file = new TempFile(GetTestFilePath(), capacity))
<<<<<<< HEAD
            using (SafeFileHandle fileHandle = File.OpenHandle(file.Path, FileMode.Open, FileAccess.ReadWrite))
            using (MemoryMappedFile mmf = MemoryMappedFile.CreateFromFile(fileHandle, mapName, capacity, access, inheritability, leaveOpen))
=======
            using (FileStream fs = File.Open(file.Path, FileMode.Open))
            using (MemoryMappedFile mmf = MemoryMappedFile.CreateFromFile(fs.SafeFileHandle, mapName, capacity, access, inheritability, leaveOpen))
>>>>>>> 9eabb996
            {
                ValidateMemoryMappedFile(mmf, capacity, access, inheritability);
            }

            // Start with an empty file and let the map grow it to the right size.  This requires write access.
            if (IsWritable(access))
            {
<<<<<<< HEAD
                using (SafeFileHandle fileHandle = File.OpenHandle(GetTestFilePath(), FileMode.Create, FileAccess.ReadWrite))
                using (MemoryMappedFile mmf = MemoryMappedFile.CreateFromFile(fileHandle, mapName, capacity, access, inheritability, leaveOpen))
=======
                using (FileStream fs = File.Create(GetTestFilePath()))
                using (MemoryMappedFile mmf = MemoryMappedFile.CreateFromFile(fs.SafeFileHandle, mapName, capacity, access, inheritability, leaveOpen))
>>>>>>> 9eabb996
                {
                    ValidateMemoryMappedFile(mmf, capacity, access, inheritability);
                }
            }
        }

        /// <summary>
        /// Test various combinations of arguments to CreateFromFile that accepts a FileStream.
        /// </summary>
        [Theory]
        [MemberData(nameof(ValidArgumentCombinationsWithStreamOrHandle),
            new string[] { null, "CreateUniqueMapName()" },
            new long[] { 1, 256, -1 /*pagesize*/, 10000 },
            new MemoryMappedFileAccess[] { MemoryMappedFileAccess.Read, MemoryMappedFileAccess.ReadWrite, MemoryMappedFileAccess.CopyOnWrite },
            new HandleInheritability[] { HandleInheritability.None, HandleInheritability.Inheritable },
            new bool[] { false, true })]
        [ActiveIssue("https://github.com/dotnet/runtime/issues/51375", TestPlatforms.iOS | TestPlatforms.tvOS | TestPlatforms.MacCatalyst)]
        public void ValidArgumentCombinationsWithStream(
            string mapName, long capacity, MemoryMappedFileAccess access, HandleInheritability inheritability, bool leaveOpen)
        {
            // Create a file of the right size, then create the map for it.
            using (TempFile file = new TempFile(GetTestFilePath(), capacity))
            using (FileStream fs = File.Open(file.Path, FileMode.Open))
            using (MemoryMappedFile mmf = MemoryMappedFile.CreateFromFile(fs, mapName, capacity, access, inheritability, leaveOpen))
            {
                ValidateMemoryMappedFile(mmf, capacity, access, inheritability);
            }

            // Start with an empty file and let the map grow it to the right size.  This requires write access.
            if (IsWritable(access))
            {
                using (FileStream fs = File.Create(GetTestFilePath()))
                using (MemoryMappedFile mmf = MemoryMappedFile.CreateFromFile(fs, mapName, capacity, access, inheritability, leaveOpen))
                {
                    ValidateMemoryMappedFile(mmf, capacity, access, inheritability);
                }
            }
        }

        /// <summary>
        /// Provides input data to the ValidArgumentCombinationsWithStream or ValidArgumentCombinationsWithHandle
        /// tests, yielding the full matrix of combinations of input values provided, except for those that are
        /// known to be unsupported (e.g. non-null map names on Unix), and with appropriate values substituted
        /// in for placeholders listed in the MemberData attribute (e.g. actual system page size instead of -1).
        /// </summary>
        /// <param name="mapNames">
        /// The names to yield.
        /// non-null may be excluded based on platform.
        /// "CreateUniqueMapName()" will be translated to an invocation of that method.
        /// </param>
        /// <param name="capacities">The capacities to yield.  -1 will be translated to system page size.</param>
        /// <param name="accesses">
        /// The accesses to yield.  Non-writable accesses will be skipped if the current mode doesn't support it.
        /// </param>
        /// <param name="inheritabilities">The inheritabilities to yield.</param>
        /// <param name="inheritabilities">The leaveOpen values to yield.</param>
        public static IEnumerable<object[]> ValidArgumentCombinationsWithStreamOrHandle(
            string[] mapNames, long[] capacities, MemoryMappedFileAccess[] accesses, HandleInheritability[] inheritabilities, bool[] leaveOpens)
        {
            foreach (string tmpMapName in mapNames)
            {
                if (tmpMapName != null && !MapNamesSupported)
                {
                    continue;
                }

                foreach (long tmpCapacity in capacities)
                {
                    long capacity = tmpCapacity == -1 ?
                        s_pageSize.Value :
                        tmpCapacity;

                    foreach (MemoryMappedFileAccess access in accesses)
                    {
                        foreach (HandleInheritability inheritability in inheritabilities)
                        {
                            foreach (bool leaveOpen in leaveOpens)
                            {
                                string mapName = tmpMapName == "CreateUniqueMapName()" ? CreateUniqueMapName() : tmpMapName;
                                yield return new object[] { mapName, capacity, access, inheritability, leaveOpen };
                            }
                        }
                    }
                }
            }
        }

        /// <summary>
        /// Test that a map using the default capacity (0) grows to the size of the underlying file.
        /// </summary>
        [Fact]
        public void DefaultCapacityIsFileLength()
        {
            const int DesiredCapacity = 8192;
            const int DefaultCapacity = 0;

            // With path
            using (TempFile file = new TempFile(GetTestFilePath(), DesiredCapacity))
            using (MemoryMappedFile mmf = MemoryMappedFile.CreateFromFile(file.Path, FileMode.Open, null, DefaultCapacity))
            {
                ValidateMemoryMappedFile(mmf, DesiredCapacity);
            }

            // With stream
            using (TempFile file = new TempFile(GetTestFilePath(), DesiredCapacity))
            using (FileStream fs = File.Open(file.Path, FileMode.Open))
            using (MemoryMappedFile mmf = MemoryMappedFile.CreateFromFile(fs, null, DefaultCapacity, MemoryMappedFileAccess.ReadWrite, HandleInheritability.None, true))
            {
                ValidateMemoryMappedFile(mmf, DesiredCapacity);
            }

            // With file handle
            using (TempFile file = new TempFile(GetTestFilePath(), DesiredCapacity))
<<<<<<< HEAD
            using (SafeFileHandle fileHandle = File.OpenHandle(file.Path, FileMode.Open, FileAccess.ReadWrite))
            using (MemoryMappedFile mmf = MemoryMappedFile.CreateFromFile(fileHandle, null, DefaultCapacity, MemoryMappedFileAccess.ReadWrite, HandleInheritability.None, true))
=======
            using (FileStream fs = File.Open(file.Path, FileMode.Open))
            using (MemoryMappedFile mmf = MemoryMappedFile.CreateFromFile(fs.SafeFileHandle, null, DefaultCapacity, MemoryMappedFileAccess.ReadWrite, HandleInheritability.None, true))
>>>>>>> 9eabb996
            {
                ValidateMemoryMappedFile(mmf, DesiredCapacity);
            }
        }

        /// <summary>
        /// Test that appropriate exceptions are thrown creating a map with a non-existent file and a mode
        /// that requires the file to exist.
        /// </summary>
        [Fact]
        public void FileDoesNotExist_OpenFileMode()
        {
            Assert.Throws<FileNotFoundException>(() => MemoryMappedFile.CreateFromFile(GetTestFilePath()));
            Assert.Throws<FileNotFoundException>(() => MemoryMappedFile.CreateFromFile(GetTestFilePath(), FileMode.Open));
            Assert.Throws<FileNotFoundException>(() => MemoryMappedFile.CreateFromFile(GetTestFilePath(), FileMode.Open, null));
            Assert.Throws<FileNotFoundException>(() => MemoryMappedFile.CreateFromFile(GetTestFilePath(), FileMode.Open, null, 4096));
            Assert.Throws<FileNotFoundException>(() => MemoryMappedFile.CreateFromFile(GetTestFilePath(), FileMode.Open, null, 4096, MemoryMappedFileAccess.ReadWrite));
        }

        /// <summary>
        /// Test that appropriate exceptions are thrown creating a map with an existing file and a mode
        /// that requires the file to not exist.
        /// </summary>
        [Fact]
        public void FileAlreadyExists()
        {
            using (TempFile file = new TempFile(GetTestFilePath()))
            {
                // FileMode.CreateNew invalid when the file already exists
                Assert.Throws<IOException>(() => MemoryMappedFile.CreateFromFile(file.Path, FileMode.CreateNew));
                Assert.Throws<IOException>(() => MemoryMappedFile.CreateFromFile(file.Path, FileMode.CreateNew, CreateUniqueMapName()));
                Assert.Throws<IOException>(() => MemoryMappedFile.CreateFromFile(file.Path, FileMode.CreateNew, CreateUniqueMapName(), 4096));
                Assert.Throws<IOException>(() => MemoryMappedFile.CreateFromFile(file.Path, FileMode.CreateNew, CreateUniqueMapName(), 4096, MemoryMappedFileAccess.ReadWrite));
            }
        }

        /// <summary>
        /// Test exceptional behavior when trying to create a map for a read-write file that's currently in use.
        /// </summary>
        [Fact]
        [PlatformSpecific(TestPlatforms.Windows)] // FileShare is limited on Unix, with None == exclusive, everything else == concurrent
        public void FileInUse_CreateFromFile_FailsWithExistingReadWriteFile()
        {
            // Already opened with a FileStream
            using (TempFile file = new TempFile(GetTestFilePath(), 4096))
            using (FileStream fs = File.Open(file.Path, FileMode.Open))
            {
                Assert.Throws<IOException>(() => MemoryMappedFile.CreateFromFile(file.Path));
            }
        }

        /// <summary>
        /// Test exceptional behavior when trying to create a map for a non-shared file that's currently in use.
        /// </summary>
        [Fact]
        [PlatformSpecific(TestPlatforms.Windows)] // FileShare is limited on Unix, with None == exclusive, everything else == concurrent
        public void FileInUse_CreateFromFile_FailsWithExistingReadWriteMap()
        {
            // Already opened with another read-write map
            using (TempFile file = new TempFile(GetTestFilePath(), 4096))
            using (MemoryMappedFile mmf = MemoryMappedFile.CreateFromFile(file.Path))
            {
                Assert.Throws<IOException>(() => MemoryMappedFile.CreateFromFile(file.Path));
            }
        }

        /// <summary>
        /// Test exceptional behavior when trying to create a map for a non-shared file that's currently in use.
        /// </summary>
        [Fact]
        [SkipOnPlatform(TestPlatforms.Browser, "the emscripten implementation ignores FileShare.None")]
        public void FileInUse_CreateFromFile_FailsWithExistingNoShareFile()
        {
            // Already opened with a FileStream
            using (TempFile file = new TempFile(GetTestFilePath(), 4096))
            using (FileStream fs = File.Open(file.Path, FileMode.Open, FileAccess.ReadWrite, FileShare.None))
            {
                Assert.Throws<IOException>(() => MemoryMappedFile.CreateFromFile(file.Path));
            }
        }

        /// <summary>
        /// Test to validate we can create multiple concurrent read-only maps from the same file path.
        /// </summary>
        [Fact]
        public void FileInUse_CreateFromFile_SucceedsWithReadOnly()
        {
            const int Capacity = 4096;
            using (TempFile file = new TempFile(GetTestFilePath(), Capacity))
            using (MemoryMappedFile mmf1 = MemoryMappedFile.CreateFromFile(file.Path, FileMode.Open, null, Capacity, MemoryMappedFileAccess.Read))
            using (MemoryMappedFile mmf2 = MemoryMappedFile.CreateFromFile(file.Path, FileMode.Open, null, Capacity, MemoryMappedFileAccess.Read))
            using (MemoryMappedViewAccessor acc1 = mmf1.CreateViewAccessor(0, Capacity, MemoryMappedFileAccess.Read))
            using (MemoryMappedViewAccessor acc2 = mmf2.CreateViewAccessor(0, Capacity, MemoryMappedFileAccess.Read))
            {
                Assert.Equal(acc1.Capacity, acc2.Capacity);
            }
        }

        /// <summary>
        /// Test the exceptional behavior of *Execute access levels.
        /// </summary>
        [PlatformSpecific(TestPlatforms.Windows)] // Unix model for executable differs from Windows
        [Theory]
        [InlineData(MemoryMappedFileAccess.ReadExecute)]
        [InlineData(MemoryMappedFileAccess.ReadWriteExecute)]
        public void FileNotOpenedForExecute(MemoryMappedFileAccess access)
        {
            using (TempFile file = new TempFile(GetTestFilePath(), 4096))
            {
                // The FileStream created by the map doesn't have GENERIC_EXECUTE set
                Assert.Throws<UnauthorizedAccessException>(() => MemoryMappedFile.CreateFromFile(file.Path, FileMode.Open, null, 4096, access));

                // The FileStream opened explicitly doesn't have GENERIC_EXECUTE set
                using (FileStream fs = File.Open(file.Path, FileMode.Open))
                {
                    Assert.Throws<UnauthorizedAccessException>(() => MemoryMappedFile.CreateFromFile(fs, null, 4096, access, HandleInheritability.None, true));
                }
            }
        }

        /// <summary>
        /// On Unix, modifying a file that is ReadOnly will fail under normal permissions.
        /// If the test is being run under the superuser, however, modification of a ReadOnly
        /// file is allowed. On Windows, modifying a file that is ReadOnly will always fail.
        /// </summary>
        [Theory]
        [InlineData(MemoryMappedFileAccess.Read, true)]
        [InlineData(MemoryMappedFileAccess.ReadWrite, false)]
        [InlineData(MemoryMappedFileAccess.CopyOnWrite, false)]
        public void WriteToReadOnlyFile(MemoryMappedFileAccess access, bool shouldSucceedWithoutPrivilege)
        {
            const int Capacity = 4096;
            using (TempFile file = new TempFile(GetTestFilePath(), Capacity))
            {
                FileAttributes original = File.GetAttributes(file.Path);
                File.SetAttributes(file.Path, FileAttributes.ReadOnly);
                try
                {
                    if (shouldSucceedWithoutPrivilege || (PlatformDetection.IsNotWindows && PlatformDetection.IsPrivilegedProcess))
                    {
                        using (MemoryMappedFile mmf = MemoryMappedFile.CreateFromFile(file.Path, FileMode.Open, null, Capacity, access))
                            ValidateMemoryMappedFile(mmf, Capacity, MemoryMappedFileAccess.Read);
                    }
                    else
                    {
                        Assert.Throws<UnauthorizedAccessException>(() => MemoryMappedFile.CreateFromFile(file.Path, FileMode.Open, null, Capacity, access));
                    }
                }
                finally
                {
                    File.SetAttributes(file.Path, original);
                }
            }
        }

        /// <summary>
        /// Test to ensure that leaveOpen is appropriately respected, either leaving the FileStream open
        /// or closing it on disposal.
        /// </summary>
        [Theory]
        [InlineData(true)]
        [InlineData(false)]
        public void LeaveOpenRespectedWithFileStream_Basic(bool leaveOpen)
        {
            const int Capacity = 4096;

            using (TempFile file = new TempFile(GetTestFilePath()))
            using (FileStream fs = File.Open(file.Path, FileMode.Open))
            {
                // Handle should still be open
                SafeFileHandle handle = fs.SafeFileHandle;
                Assert.False(handle.IsClosed);

                // Create and close the map
                MemoryMappedFile.CreateFromFile(fs, null, Capacity, MemoryMappedFileAccess.ReadWrite, HandleInheritability.None, leaveOpen).Dispose();

                // The handle should now be open iff leaveOpen
                Assert.NotEqual(leaveOpen, handle.IsClosed);
            }
        }

        /// <summary>
        /// Test to ensure that leaveOpen is appropriately respected, either leaving the SafeFileHandle open
        /// or closing it on disposal.
        /// </summary>
        [Theory]
        [InlineData(true)]
        [InlineData(false)]
        public void LeaveOpenRespectedWithSafeFileHandle_Basic(bool leaveOpen)
        {
            const int Capacity = 4096;

            using (TempFile file = new TempFile(GetTestFilePath()))
<<<<<<< HEAD
            using (SafeFileHandle fileHandle = File.OpenHandle(file.Path, FileMode.Open, FileAccess.ReadWrite))
            {
                // Handle should still be open
                Assert.False(fileHandle.IsClosed);

                // Create and close the map
                MemoryMappedFile.CreateFromFile(fileHandle, null, Capacity, MemoryMappedFileAccess.ReadWrite, HandleInheritability.None, leaveOpen).Dispose();

                // The handle should now be open if leaveOpen
                Assert.NotEqual(leaveOpen, fileHandle.IsClosed);
=======
            using (FileStream fs = File.Open(file.Path, FileMode.Open))
            {
                // Handle should still be open
                SafeFileHandle handle = fs.SafeFileHandle;
                Assert.False(handle.IsClosed);

                // Create and close the map
                MemoryMappedFile.CreateFromFile(handle, null, Capacity, MemoryMappedFileAccess.ReadWrite, HandleInheritability.None, leaveOpen).Dispose();

                // The handle should now be open if leaveOpen
                Assert.NotEqual(leaveOpen, handle.IsClosed);
>>>>>>> 9eabb996
            }
        }

        /// <summary>
        /// Test to ensure that leaveOpen is appropriately respected, either leaving the FileStream open
        /// or closing it on disposal.
        /// </summary>
        [Theory]
        [InlineData(true)]
        [InlineData(false)]
        [ActiveIssue("https://github.com/dotnet/runtime/issues/83197", TestPlatforms.Browser)]
        public void LeaveOpenRespectedWithFileStream_OutstandingViews(bool leaveOpen)
        {
            const int Capacity = 4096;
            using (TempFile file = new TempFile(GetTestFilePath()))
            using (FileStream fs = File.Open(file.Path, FileMode.Open))
            {
                // Handle should still be open
                SafeFileHandle handle = fs.SafeFileHandle;
                Assert.False(handle.IsClosed);

                // Create the map, create each of the views, then close the map
                using (MemoryMappedFile mmf = MemoryMappedFile.CreateFromFile(fs, null, Capacity, MemoryMappedFileAccess.ReadWrite, HandleInheritability.None, leaveOpen))
                using (MemoryMappedViewAccessor acc = mmf.CreateViewAccessor(0, Capacity))
                using (MemoryMappedViewStream s = mmf.CreateViewStream(0, Capacity))
                {
                    // Explicitly close the map. The handle should now be open iff leaveOpen.
                    mmf.Dispose();
                    Assert.NotEqual(leaveOpen, handle.IsClosed);

                    // But the views should still be usable.
                    ValidateMemoryMappedViewAccessor(acc, Capacity, MemoryMappedFileAccess.ReadWrite);
                    ValidateMemoryMappedViewStream(s, Capacity, MemoryMappedFileAccess.ReadWrite);
                }
            }
        }

        /// <summary>
        /// Test to ensure that leaveOpen is appropriately respected, either leaving the SafeFileHandle open
        /// or closing it on disposal.
        /// </summary>
        [Theory]
        [InlineData(true)]
        [InlineData(false)]
<<<<<<< HEAD
=======
        [ActiveIssue("https://github.com/dotnet/runtime/issues/83197", TestPlatforms.Browser)]
>>>>>>> 9eabb996
        public void LeaveOpenRespectedWithSafeFileHandle_OutstandingViews(bool leaveOpen)
        {
            const int Capacity = 4096;
            using (TempFile file = new TempFile(GetTestFilePath()))
<<<<<<< HEAD
            using (SafeFileHandle fileHandle = File.OpenHandle(file.Path, FileMode.Open, FileAccess.ReadWrite))
            {
                // Handle should still be open
                Assert.False(fileHandle.IsClosed);

                // Create the map, create each of the views, then close the map
                using (MemoryMappedFile mmf = MemoryMappedFile.CreateFromFile(fileHandle, null, Capacity, MemoryMappedFileAccess.ReadWrite, HandleInheritability.None, leaveOpen))
=======
            using (FileStream fs = File.Open(file.Path, FileMode.Open))
            {
                // Handle should still be open
                SafeFileHandle handle = fs.SafeFileHandle;
                Assert.False(handle.IsClosed);

                // Create the map, create each of the views, then close the map
                using (MemoryMappedFile mmf = MemoryMappedFile.CreateFromFile(handle, null, Capacity, MemoryMappedFileAccess.ReadWrite, HandleInheritability.None, leaveOpen))
>>>>>>> 9eabb996
                using (MemoryMappedViewAccessor acc = mmf.CreateViewAccessor(0, Capacity))
                using (MemoryMappedViewStream s = mmf.CreateViewStream(0, Capacity))
                {
                    // Explicitly close the map. The handle should now be open iff leaveOpen.
                    mmf.Dispose();
<<<<<<< HEAD
                    Assert.NotEqual(leaveOpen, fileHandle.IsClosed);
=======
                    Assert.NotEqual(leaveOpen, handle.IsClosed);
>>>>>>> 9eabb996

                    // But the views should still be usable.
                    ValidateMemoryMappedViewAccessor(acc, Capacity, MemoryMappedFileAccess.ReadWrite);
                    ValidateMemoryMappedViewStream(s, Capacity, MemoryMappedFileAccess.ReadWrite);
                }
            }
        }

        /// <summary>
        /// Test to validate we can create multiple maps from the same FileStream.
        /// </summary>
        [Fact]
        [SkipOnPlatform(TestPlatforms.Browser, "the emscripten implementation doesn't share data")]
        public void MultipleMapsForTheSameFileStream()
        {
            const int Capacity = 4096;
            using (TempFile file = new TempFile(GetTestFilePath(), Capacity))
            using (FileStream fs = new FileStream(file.Path, FileMode.Open))
            using (MemoryMappedFile mmf1 = MemoryMappedFile.CreateFromFile(fs, null, Capacity, MemoryMappedFileAccess.ReadWrite, HandleInheritability.None, true))
            using (MemoryMappedFile mmf2 = MemoryMappedFile.CreateFromFile(fs, null, Capacity, MemoryMappedFileAccess.ReadWrite, HandleInheritability.None, true))
            using (MemoryMappedViewAccessor acc1 = mmf1.CreateViewAccessor())
            using (MemoryMappedViewAccessor acc2 = mmf2.CreateViewAccessor())
            {
                // The capacity of the two maps should be equal
                Assert.Equal(acc1.Capacity, acc2.Capacity);

                var rand = new Random();
                for (int i = 1; i <= 10; i++)
                {
                    // Write a value to one map, then read it from the other,
                    // ping-ponging between the two.
                    int pos = rand.Next((int)acc1.Capacity - 1);
                    MemoryMappedViewAccessor reader = acc1, writer = acc2;
                    if (i % 2 == 0)
                    {
                        reader = acc2;
                        writer = acc1;
                    }
                    writer.Write(pos, (byte)i);
                    writer.Flush();
                    Assert.Equal(i, reader.ReadByte(pos));
                }
            }
        }

        /// <summary>
        /// Test to validate we can create multiple maps from the same SafeFileHandle.
        /// </summary>
        [Fact]
        [SkipOnPlatform(TestPlatforms.Browser, "the emscripten implementation doesn't share data")]
        public void MultipleMapsForTheSameSafeFileHandle()
        {
            const int Capacity = 4096;
            using (TempFile file = new TempFile(GetTestFilePath(), Capacity))
<<<<<<< HEAD
            using (SafeFileHandle fileHandle = File.OpenHandle(file.Path, FileMode.Open, FileAccess.ReadWrite))
            using (MemoryMappedFile mmf1 = MemoryMappedFile.CreateFromFile(fileHandle, null, Capacity, MemoryMappedFileAccess.ReadWrite, HandleInheritability.None, true))
            using (MemoryMappedFile mmf2 = MemoryMappedFile.CreateFromFile(fileHandle, null, Capacity, MemoryMappedFileAccess.ReadWrite, HandleInheritability.None, true))
=======
            using (FileStream fs = new FileStream(file.Path, FileMode.Open))
            using (MemoryMappedFile mmf1 = MemoryMappedFile.CreateFromFile(fs.SafeFileHandle, null, Capacity, MemoryMappedFileAccess.ReadWrite, HandleInheritability.None, true))
            using (MemoryMappedFile mmf2 = MemoryMappedFile.CreateFromFile(fs.SafeFileHandle, null, Capacity, MemoryMappedFileAccess.ReadWrite, HandleInheritability.None, true))
>>>>>>> 9eabb996
            using (MemoryMappedViewAccessor acc1 = mmf1.CreateViewAccessor())
            using (MemoryMappedViewAccessor acc2 = mmf2.CreateViewAccessor())
            {
                // The capacity of the two maps should be equal
                Assert.Equal(acc1.Capacity, acc2.Capacity);

                var rand = new Random();
                for (int i = 1; i <= 10; i++)
                {
                    // Write a value to one map, then read it from the other,
                    // ping-ponging between the two.
                    int pos = rand.Next((int)acc1.Capacity - 1);
                    MemoryMappedViewAccessor reader = acc1, writer = acc2;
                    if (i % 2 == 0)
                    {
                        reader = acc2;
                        writer = acc1;
                    }
                    writer.Write(pos, (byte)i);
                    writer.Flush();
                    Assert.Equal(i, reader.ReadByte(pos));
                }
            }
        }

        /// <summary>
        /// Test to verify that the map's size increases the underlying file size if the map's capacity is larger.
        /// </summary>
        [Fact]
        public void FileSizeExpandsToCapacity()
        {
            const int InitialCapacity = 256;
            using (TempFile file = new TempFile(GetTestFilePath(), InitialCapacity))
            {
                // Create a map with a larger capacity, and verify the file has expanded.
                MemoryMappedFile.CreateFromFile(file.Path, FileMode.Open, null, InitialCapacity * 2).Dispose();
                using (FileStream fs = File.OpenRead(file.Path))
                {
                    Assert.Equal(InitialCapacity * 2, fs.Length);
                }

                // Do the same thing again but with a FileStream.
                using (FileStream fs = File.Open(file.Path, FileMode.Open))
                {
                    MemoryMappedFile.CreateFromFile(fs, null, InitialCapacity  * 4, MemoryMappedFileAccess.ReadWrite, HandleInheritability.None, true).Dispose();
                    Assert.Equal(InitialCapacity * 4, fs.Length);
                }
            }
        }

        /// <summary>
        /// Test the exceptional behavior when attempting to create a map so large it's not supported.
        /// </summary>
        [ActiveIssue("https://github.com/dotnet/runtime/issues/51375", TestPlatforms.Browser)]
        [SkipOnPlatform(TestPlatforms.OSX, "Because of the file-based backing, OS X pops up a warning dialog about being out-of-space (even though we clean up immediately)")]
        [Fact]
        public void TooLargeCapacity()
        {
            using (FileStream fs = new FileStream(GetTestFilePath(), FileMode.CreateNew))
            {
                try
                {
                    long length = long.MaxValue;
                    MemoryMappedFile.CreateFromFile(fs, null, length, MemoryMappedFileAccess.ReadWrite, HandleInheritability.None, true).Dispose();
                    Assert.Equal(length, fs.Length); // if it didn't fail to create the file, the length should be what was requested.
                }
                catch (IOException)
                {
                    // Expected exception for too large a capacity
                }
            }
        }

        /// <summary>
        /// Test to verify map names are handled appropriately, causing a conflict when they're active but
        /// reusable in a sequential manner.
        /// </summary>
        [PlatformSpecific(TestPlatforms.Windows)]  // Tests reusability of map names on Windows
        [Theory]
        [MemberData(nameof(CreateValidMapNames))]
        public void ReusingNames_Windows(string name)
        {
            const int Capacity = 4096;
            using (MemoryMappedFile mmf = MemoryMappedFile.CreateFromFile(GetTestFilePath(), FileMode.CreateNew, name, Capacity))
            {
                ValidateMemoryMappedFile(mmf, Capacity);
                Assert.Throws<IOException>(() => MemoryMappedFile.CreateFromFile(GetTestFilePath(), FileMode.CreateNew, name, Capacity));
            }
            using (MemoryMappedFile mmf = MemoryMappedFile.CreateFromFile(GetTestFilePath(), FileMode.CreateNew, name, Capacity))
            {
                ValidateMemoryMappedFile(mmf, Capacity);
            }
        }

        private void ValidateDeviceAccess(MemoryMappedFile memMap, long viewCapacity, MemoryMappedFileAccess access)
        {
            using (MemoryMappedViewAccessor view = memMap.CreateViewAccessor(0, viewCapacity, access))
            {
                if (access != MemoryMappedFileAccess.Write)
                {
                    byte b = view.ReadByte(0);
                    // /dev/zero return zeroes.
                    Assert.Equal(0, b);
                }

                if (access != MemoryMappedFileAccess.Read)
                {
                    view.Write(0, (byte)1);
                }
            }
        }

        /// <summary>
        /// Test that we can map special character devices on Unix using FileStream.
        /// </summary>
        [ConditionalTheory]
        [InlineData(MemoryMappedFileAccess.Read)]
        [InlineData(MemoryMappedFileAccess.ReadWrite)]
        [PlatformSpecific(TestPlatforms.AnyUnix)]
        public void OpenCharacterDeviceAsStream(MemoryMappedFileAccess access)
        {
            const string device = "/dev/zero";
            if (!File.Exists(device))
            {
                throw new SkipTestException($"'{device}' is not available.");
            }

            long viewCapacity = 0xFF;

            try
            {
                using (FileStream fs = new FileStream(device, FileMode.Open, FileAccess.ReadWrite, FileShare.ReadWrite))
                using (MemoryMappedFile memMap = MemoryMappedFile.CreateFromFile(fs, null, viewCapacity, access, HandleInheritability.None, false))
                {
                    ValidateDeviceAccess(memMap, viewCapacity, access);
                }
            }
            catch (UnauthorizedAccessException) { }
            // ENODEV Operation not supported by device.
            catch (IOException ex) when (ex.HResult == 19) { };
        }

        /// <summary>
        /// Test that we can map special character devices on Unix using file name.
        /// </summary>
        [ConditionalTheory]
        [InlineData(MemoryMappedFileAccess.Read)]
        [InlineData(MemoryMappedFileAccess.ReadWrite)]
        [PlatformSpecific(TestPlatforms.AnyUnix)]
        public void OpenCharacterDeviceAsFile(MemoryMappedFileAccess access)
        {
            const string device = "/dev/zero";
            if (!File.Exists(device))
            {
                throw new SkipTestException($"'{device}' is not available.");
            }

            long viewCapacity = 0xFF;

            try
            {
                using (MemoryMappedFile memMap = MemoryMappedFile.CreateFromFile(device, FileMode.Open, null, viewCapacity, access))
                {
                    ValidateDeviceAccess(memMap, viewCapacity, access);
                }
            }
            catch (UnauthorizedAccessException) { }
            // ENODEV Operation not supported by device.
            catch (IOException ex) when (ex.HResult == 19) { };
        }

        /// <summary>
        /// Test to verify that the MemoryMappedFile has the same underlying handle as the FileStream it's created from
        /// </summary>
        [PlatformSpecific(TestPlatforms.AnyUnix)]
        [Fact]
        public void MapHandleMatchesFileStreamHandle()
        {
            using (FileStream fs = File.OpenWrite(GetTestFilePath()))
            {
                using (MemoryMappedFile mmf = MemoryMappedFile.CreateFromFile(fs, null, 4096, MemoryMappedFileAccess.ReadWrite, HandleInheritability.None, false))
                {
                    SafeMemoryMappedFileHandle handle = mmf.SafeMemoryMappedFileHandle;
                    Assert.Equal(fs.SafeFileHandle.DangerousGetHandle(), handle.DangerousGetHandle());
                }
            }
        }

        /// <summary>
        /// Test to verify that the MemoryMappedFile has the same underlying handle as the SafeFileHandle it's created from
        /// </summary>
        [PlatformSpecific(TestPlatforms.AnyUnix)]
        [Fact]
        public void MapHandleMatchesSafeFileHandle()
        {
<<<<<<< HEAD
            using (SafeFileHandle fileHandle = File.OpenHandle(GetTestFilePath(), FileMode.OpenOrCreate, FileAccess.ReadWrite))
            {
=======
            using (FileStream fs = File.OpenWrite(GetTestFilePath()))
            {
                SafeFileHandle fileHandle = fs.SafeFileHandle;
>>>>>>> 9eabb996
                using (MemoryMappedFile mmf = MemoryMappedFile.CreateFromFile(fileHandle, null, 4096, MemoryMappedFileAccess.ReadWrite, HandleInheritability.None, false))
                {
                    SafeMemoryMappedFileHandle handle = mmf.SafeMemoryMappedFileHandle;
                    Assert.Equal(fileHandle.DangerousGetHandle(), handle.DangerousGetHandle());
                }
            }
        }

        [Theory]
        [InlineData(0)]
        [InlineData(1)]
        [SkipOnPlatform(TestPlatforms.Browser, "mkfifo is not supported on WASM")]
        [SkipOnPlatform(TestPlatforms.LinuxBionic, "SElinux blocks fifo")]
        public async Task OpeningMemoryMappedFileFromFileStreamThatWrapsPipeThrowsNotSupportedException(long capacity)
        {
            (string pipePath, NamedPipeServerStream? serverStream) = CreatePipe();
            using FileStream clientStream = new (pipePath, FileMode.Open, FileAccess.ReadWrite, FileShare.None);

            if (serverStream is not null)
            {
                await serverStream.WaitForConnectionAsync();
            }

            Assert.Throws<NotSupportedException>(() => MemoryMappedFile.CreateFromFile(clientStream, null, capacity, MemoryMappedFileAccess.ReadWrite, HandleInheritability.None, false));

            serverStream?.Dispose();
        }

        [Theory]
        [InlineData(0)]
        [InlineData(1)]
        [SkipOnPlatform(TestPlatforms.Browser, "mkfifo is not supported on WASM")]
        [SkipOnPlatform(TestPlatforms.LinuxBionic, "SElinux blocks fifo")]
        public void OpeningMemoryMappedFileFromPipePathThrowsNotSupportedException(long capacity)
        {
            (string pipePath, NamedPipeServerStream? serverStream) = CreatePipe();

            Assert.Throws<NotSupportedException>(() => MemoryMappedFile.CreateFromFile(pipePath, FileMode.Open, null, capacity, MemoryMappedFileAccess.ReadWrite));

            serverStream?.Dispose();
        }

        private (string pipePath, NamedPipeServerStream? serverStream) CreatePipe()
        {
            if (OperatingSystem.IsWindows())
            {
                string pipeName = GetNamedPipeServerStreamName();
                string pipePath = Path.GetFullPath($@"\\.\pipe\{pipeName}");

                return (pipePath, new NamedPipeServerStream(pipeName, PipeDirection.InOut));
            }
            else
            {
                string fifoPath = GetTestFilePath();
                Assert.Equal(0, mkfifo(fifoPath, 438 /* 666 in octal */ ));

                return (fifoPath, null);
            }
        }
    }
}<|MERGE_RESOLUTION|>--- conflicted
+++ resolved
@@ -45,11 +45,7 @@
         [Fact]
         public void InvalidArguments_SafeFileHandle()
         {
-<<<<<<< HEAD
             // null is an invalid handle
-=======
-            // null is an invalid stream
->>>>>>> 9eabb996
             AssertExtensions.Throws<ArgumentNullException>("fileHandle", () => MemoryMappedFile.CreateFromFile((SafeFileHandle)null, CreateUniqueMapName(), 4096, MemoryMappedFileAccess.Read, HandleInheritability.None, true));
         }
 
@@ -120,14 +116,8 @@
 
             // Test the same things, but with a SafeFileHandle
             using (TempFile file = new TempFile(GetTestFilePath()))
-<<<<<<< HEAD
             using (SafeFileHandle fileHandle = File.OpenHandle(file.Path, FileMode.Open, FileAccess.ReadWrite))
             {
-=======
-            using (FileStream fs = File.Open(file.Path, FileMode.Open))
-            {
-                SafeFileHandle fileHandle = fs.SafeFileHandle;
->>>>>>> 9eabb996
                 // Out of range values with a fileHandle
                 AssertExtensions.Throws<ArgumentOutOfRangeException>("access", () => MemoryMappedFile.CreateFromFile(fileHandle, CreateUniqueMapName(), 4096, (MemoryMappedFileAccess)(-2), HandleInheritability.None, true));
                 AssertExtensions.Throws<ArgumentOutOfRangeException>("access", () => MemoryMappedFile.CreateFromFile(fileHandle, CreateUniqueMapName(), 4096, (MemoryMappedFileAccess)(42), HandleInheritability.None, true));
@@ -172,13 +162,8 @@
         {
             const int Capacity = 4096;
             using (TempFile file = new TempFile(GetTestFilePath(), Capacity))
-<<<<<<< HEAD
             using (SafeFileHandle fileHandle = File.OpenHandle(file.Path, FileMode.Open, fileAccess))
             using (MemoryMappedFile mmf = MemoryMappedFile.CreateFromFile(fileHandle, null, Capacity, mmfAccess, HandleInheritability.None, true))
-=======
-            using (FileStream fs = new FileStream(file.Path, FileMode.Open, fileAccess))
-            using (MemoryMappedFile mmf = MemoryMappedFile.CreateFromFile(fs.SafeFileHandle, null, Capacity, mmfAccess, HandleInheritability.None, true))
->>>>>>> 9eabb996
             {
                 ValidateMemoryMappedFile(mmf, Capacity, mmfAccess);
             }
@@ -254,7 +239,6 @@
                 using (FileStream fs = File.Open(file.Path, FileMode.Open))
                 {
                     AssertExtensions.Throws<ArgumentException>(null, () => MemoryMappedFile.CreateFromFile(fs, string.Empty, 4096, MemoryMappedFileAccess.ReadWrite, HandleInheritability.None, true));
-                    AssertExtensions.Throws<ArgumentException>(null, () => MemoryMappedFile.CreateFromFile(fs.SafeFileHandle, string.Empty, 4096, MemoryMappedFileAccess.ReadWrite, HandleInheritability.None, true));
                 }
 
                 using (SafeFileHandle fileHandle = File.OpenHandle(file.Path, FileMode.Open, FileAccess.ReadWrite))
@@ -342,14 +326,8 @@
         {
             using (TempFile file = new TempFile(GetTestFilePath()))
             {
-<<<<<<< HEAD
                 using (SafeFileHandle fileHandle = File.OpenHandle(file.Path, FileMode.Open, FileAccess.ReadWrite))
                 {
-=======
-                using (FileStream fs = File.Open(file.Path, FileMode.Open))
-                {
-                    SafeFileHandle fileHandle = fs.SafeFileHandle;
->>>>>>> 9eabb996
                     // Out of range values for capacity
                     Assert.Throws<ArgumentOutOfRangeException>(() => MemoryMappedFile.CreateFromFile(fileHandle, null, -1, MemoryMappedFileAccess.Read, HandleInheritability.None, true));
 
@@ -358,11 +336,7 @@
                     AssertExtensions.Throws<ArgumentException>(null, () => MemoryMappedFile.CreateFromFile(fileHandle, CreateUniqueMapName(), 0, MemoryMappedFileAccess.Read, HandleInheritability.None, true));
 
                     // Larger capacity than the underlying file, but read-only such that we can't expand the file
-<<<<<<< HEAD
                     RandomAccess.SetLength(fileHandle, 4096);
-=======
-                    fs.SetLength(4096);
->>>>>>> 9eabb996
                     AssertExtensions.Throws<ArgumentException>(null, () => MemoryMappedFile.CreateFromFile(fileHandle, null, 8192, MemoryMappedFileAccess.Read, HandleInheritability.None, true));
                     AssertExtensions.Throws<ArgumentException>(null, () => MemoryMappedFile.CreateFromFile(fileHandle, CreateUniqueMapName(), 8192, MemoryMappedFileAccess.Read, HandleInheritability.None, true));
 
@@ -383,7 +357,6 @@
             // Out of range values for inheritability
             using (TempFile file = new TempFile(GetTestFilePath()))
             {
-<<<<<<< HEAD
                 using (FileStream fs = File.Open(file.Path, FileMode.Open))
                 {
                     AssertExtensions.Throws<ArgumentOutOfRangeException>("inheritability", () => MemoryMappedFile.CreateFromFile(fs, CreateUniqueMapName(), 4096, MemoryMappedFileAccess.ReadWrite, inheritability, true));
@@ -394,11 +367,6 @@
                     AssertExtensions.Throws<ArgumentOutOfRangeException>("inheritability", () => MemoryMappedFile.CreateFromFile(fileHandle, CreateUniqueMapName(), 4096, MemoryMappedFileAccess.ReadWrite, inheritability, true));
                 }
             }    
-=======
-                AssertExtensions.Throws<ArgumentOutOfRangeException>("inheritability", () => MemoryMappedFile.CreateFromFile(fs, CreateUniqueMapName(), 4096, MemoryMappedFileAccess.ReadWrite, inheritability, true));
-                AssertExtensions.Throws<ArgumentOutOfRangeException>("inheritability", () => MemoryMappedFile.CreateFromFile(fs.SafeFileHandle, CreateUniqueMapName(), 4096, MemoryMappedFileAccess.ReadWrite, inheritability, true));
-            }
->>>>>>> 9eabb996
         }
 
         /// <summary>
@@ -580,13 +548,8 @@
         {
             // Create a file of the right size, then create the map for it.
             using (TempFile file = new TempFile(GetTestFilePath(), capacity))
-<<<<<<< HEAD
             using (SafeFileHandle fileHandle = File.OpenHandle(file.Path, FileMode.Open, FileAccess.ReadWrite))
             using (MemoryMappedFile mmf = MemoryMappedFile.CreateFromFile(fileHandle, mapName, capacity, access, inheritability, leaveOpen))
-=======
-            using (FileStream fs = File.Open(file.Path, FileMode.Open))
-            using (MemoryMappedFile mmf = MemoryMappedFile.CreateFromFile(fs.SafeFileHandle, mapName, capacity, access, inheritability, leaveOpen))
->>>>>>> 9eabb996
             {
                 ValidateMemoryMappedFile(mmf, capacity, access, inheritability);
             }
@@ -594,13 +557,8 @@
             // Start with an empty file and let the map grow it to the right size.  This requires write access.
             if (IsWritable(access))
             {
-<<<<<<< HEAD
                 using (SafeFileHandle fileHandle = File.OpenHandle(GetTestFilePath(), FileMode.Create, FileAccess.ReadWrite))
                 using (MemoryMappedFile mmf = MemoryMappedFile.CreateFromFile(fileHandle, mapName, capacity, access, inheritability, leaveOpen))
-=======
-                using (FileStream fs = File.Create(GetTestFilePath()))
-                using (MemoryMappedFile mmf = MemoryMappedFile.CreateFromFile(fs.SafeFileHandle, mapName, capacity, access, inheritability, leaveOpen))
->>>>>>> 9eabb996
                 {
                     ValidateMemoryMappedFile(mmf, capacity, access, inheritability);
                 }
@@ -714,13 +672,8 @@
 
             // With file handle
             using (TempFile file = new TempFile(GetTestFilePath(), DesiredCapacity))
-<<<<<<< HEAD
             using (SafeFileHandle fileHandle = File.OpenHandle(file.Path, FileMode.Open, FileAccess.ReadWrite))
             using (MemoryMappedFile mmf = MemoryMappedFile.CreateFromFile(fileHandle, null, DefaultCapacity, MemoryMappedFileAccess.ReadWrite, HandleInheritability.None, true))
-=======
-            using (FileStream fs = File.Open(file.Path, FileMode.Open))
-            using (MemoryMappedFile mmf = MemoryMappedFile.CreateFromFile(fs.SafeFileHandle, null, DefaultCapacity, MemoryMappedFileAccess.ReadWrite, HandleInheritability.None, true))
->>>>>>> 9eabb996
             {
                 ValidateMemoryMappedFile(mmf, DesiredCapacity);
             }
@@ -914,7 +867,6 @@
             const int Capacity = 4096;
 
             using (TempFile file = new TempFile(GetTestFilePath()))
-<<<<<<< HEAD
             using (SafeFileHandle fileHandle = File.OpenHandle(file.Path, FileMode.Open, FileAccess.ReadWrite))
             {
                 // Handle should still be open
@@ -925,19 +877,6 @@
 
                 // The handle should now be open if leaveOpen
                 Assert.NotEqual(leaveOpen, fileHandle.IsClosed);
-=======
-            using (FileStream fs = File.Open(file.Path, FileMode.Open))
-            {
-                // Handle should still be open
-                SafeFileHandle handle = fs.SafeFileHandle;
-                Assert.False(handle.IsClosed);
-
-                // Create and close the map
-                MemoryMappedFile.CreateFromFile(handle, null, Capacity, MemoryMappedFileAccess.ReadWrite, HandleInheritability.None, leaveOpen).Dispose();
-
-                // The handle should now be open if leaveOpen
-                Assert.NotEqual(leaveOpen, handle.IsClosed);
->>>>>>> 9eabb996
             }
         }
 
@@ -982,15 +921,11 @@
         [Theory]
         [InlineData(true)]
         [InlineData(false)]
-<<<<<<< HEAD
-=======
         [ActiveIssue("https://github.com/dotnet/runtime/issues/83197", TestPlatforms.Browser)]
->>>>>>> 9eabb996
         public void LeaveOpenRespectedWithSafeFileHandle_OutstandingViews(bool leaveOpen)
         {
             const int Capacity = 4096;
             using (TempFile file = new TempFile(GetTestFilePath()))
-<<<<<<< HEAD
             using (SafeFileHandle fileHandle = File.OpenHandle(file.Path, FileMode.Open, FileAccess.ReadWrite))
             {
                 // Handle should still be open
@@ -998,26 +933,12 @@
 
                 // Create the map, create each of the views, then close the map
                 using (MemoryMappedFile mmf = MemoryMappedFile.CreateFromFile(fileHandle, null, Capacity, MemoryMappedFileAccess.ReadWrite, HandleInheritability.None, leaveOpen))
-=======
-            using (FileStream fs = File.Open(file.Path, FileMode.Open))
-            {
-                // Handle should still be open
-                SafeFileHandle handle = fs.SafeFileHandle;
-                Assert.False(handle.IsClosed);
-
-                // Create the map, create each of the views, then close the map
-                using (MemoryMappedFile mmf = MemoryMappedFile.CreateFromFile(handle, null, Capacity, MemoryMappedFileAccess.ReadWrite, HandleInheritability.None, leaveOpen))
->>>>>>> 9eabb996
                 using (MemoryMappedViewAccessor acc = mmf.CreateViewAccessor(0, Capacity))
                 using (MemoryMappedViewStream s = mmf.CreateViewStream(0, Capacity))
                 {
                     // Explicitly close the map. The handle should now be open iff leaveOpen.
                     mmf.Dispose();
-<<<<<<< HEAD
                     Assert.NotEqual(leaveOpen, fileHandle.IsClosed);
-=======
-                    Assert.NotEqual(leaveOpen, handle.IsClosed);
->>>>>>> 9eabb996
 
                     // But the views should still be usable.
                     ValidateMemoryMappedViewAccessor(acc, Capacity, MemoryMappedFileAccess.ReadWrite);
@@ -1072,15 +993,9 @@
         {
             const int Capacity = 4096;
             using (TempFile file = new TempFile(GetTestFilePath(), Capacity))
-<<<<<<< HEAD
             using (SafeFileHandle fileHandle = File.OpenHandle(file.Path, FileMode.Open, FileAccess.ReadWrite))
             using (MemoryMappedFile mmf1 = MemoryMappedFile.CreateFromFile(fileHandle, null, Capacity, MemoryMappedFileAccess.ReadWrite, HandleInheritability.None, true))
             using (MemoryMappedFile mmf2 = MemoryMappedFile.CreateFromFile(fileHandle, null, Capacity, MemoryMappedFileAccess.ReadWrite, HandleInheritability.None, true))
-=======
-            using (FileStream fs = new FileStream(file.Path, FileMode.Open))
-            using (MemoryMappedFile mmf1 = MemoryMappedFile.CreateFromFile(fs.SafeFileHandle, null, Capacity, MemoryMappedFileAccess.ReadWrite, HandleInheritability.None, true))
-            using (MemoryMappedFile mmf2 = MemoryMappedFile.CreateFromFile(fs.SafeFileHandle, null, Capacity, MemoryMappedFileAccess.ReadWrite, HandleInheritability.None, true))
->>>>>>> 9eabb996
             using (MemoryMappedViewAccessor acc1 = mmf1.CreateViewAccessor())
             using (MemoryMappedViewAccessor acc2 = mmf2.CreateViewAccessor())
             {
@@ -1276,14 +1191,8 @@
         [Fact]
         public void MapHandleMatchesSafeFileHandle()
         {
-<<<<<<< HEAD
             using (SafeFileHandle fileHandle = File.OpenHandle(GetTestFilePath(), FileMode.OpenOrCreate, FileAccess.ReadWrite))
             {
-=======
-            using (FileStream fs = File.OpenWrite(GetTestFilePath()))
-            {
-                SafeFileHandle fileHandle = fs.SafeFileHandle;
->>>>>>> 9eabb996
                 using (MemoryMappedFile mmf = MemoryMappedFile.CreateFromFile(fileHandle, null, 4096, MemoryMappedFileAccess.ReadWrite, HandleInheritability.None, false))
                 {
                     SafeMemoryMappedFileHandle handle = mmf.SafeMemoryMappedFileHandle;
