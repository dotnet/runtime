--- conflicted
+++ resolved
@@ -35,15 +35,14 @@
         [InlineData(3)]
         public void File_Move_Multiple_From_Watched_To_Unwatched(int filesCount)
         {
-            using var testDirectory = new TempDirectory(GetTestFilePath());
-            using var watchedTestDirectory = new TempDirectory(Path.Combine(testDirectory.Path, "dir_watched"));
-            using var unwatchedTestDirectory = new TempDirectory(Path.Combine(testDirectory.Path, "dir_unwatched"));
+            string watchedTestDirectory = CreateTestDirectory(TestDirectory, "dir_watched");
+            string unwatchedTestDirectory = CreateTestDirectory(TestDirectory, "dir_unwatched");
 
             var files = Enumerable.Range(0, filesCount)
                 .Select(i => new
                 {
-                    FileInWatchedDir = Path.Combine(watchedTestDirectory.Path, $"file{i}"),
-                    FileInUnwatchedDir = Path.Combine(unwatchedTestDirectory.Path, $"file{i}")
+                    FileInWatchedDir = Path.Combine(watchedTestDirectory, $"file{i}"),
+                    FileInUnwatchedDir = Path.Combine(unwatchedTestDirectory, $"file{i}")
                 }).ToArray();
 
             Array.ForEach(files, (file) => File.Create(file.FileInWatchedDir).Dispose());
@@ -60,7 +59,7 @@
                 Array.ForEach(files, (file) => File.Create(file.FileInWatchedDir).Dispose());
             };
 
-            using var watcher = new FileSystemWatcher(watchedTestDirectory.Path, "*");
+            using var watcher = new FileSystemWatcher(watchedTestDirectory, "*");
 
             int expectedEventCount = filesCount;
             if (PlatformDetection.IsOSXLike) // On macOS, for each file we receive three events as described in comment below.
@@ -87,15 +86,14 @@
         [InlineData(3)]
         public void File_Move_Multiple_From_Unwatched_To_Watched(int filesCount)
         {
-            using var testDirectory = new TempDirectory(GetTestFilePath());
-            using var watchedTestDirectory = new TempDirectory(Path.Combine(testDirectory.Path, "dir_watched"));
-            using var unwatchedTestDirectory = new TempDirectory(Path.Combine(testDirectory.Path, "dir_unwatched"));
+            string watchedTestDirectory = CreateTestDirectory(TestDirectory, "dir_watched");
+            string unwatchedTestDirectory = CreateTestDirectory(TestDirectory, "dir_unwatched");
 
             var files = Enumerable.Range(0, filesCount)
                 .Select(i => new
                 {
-                    FileInWatchedDir = Path.Combine(watchedTestDirectory.Path, $"file{i}"),
-                    FileInUnwatchedDir = Path.Combine(unwatchedTestDirectory.Path, $"file{i}")
+                    FileInWatchedDir = Path.Combine(watchedTestDirectory, $"file{i}"),
+                    FileInUnwatchedDir = Path.Combine(unwatchedTestDirectory, $"file{i}")
                 }).ToArray();
 
             Array.ForEach(files, (file) => File.Create(file.FileInUnwatchedDir).Dispose());
@@ -112,7 +110,7 @@
                 Array.ForEach(files, (file) => File.Create(file.FileInUnwatchedDir).Dispose());
             };
 
-            using var watcher = new FileSystemWatcher(watchedTestDirectory.Path, "*");
+            using var watcher = new FileSystemWatcher(watchedTestDirectory, "*");
             IEnumerable<FiredEvent> expectedEvents = files.Select(file => new FiredEvent(WatcherChangeTypes.Created, file.FileInWatchedDir));
 
             ExpectEvents(watcher, action, cleanup, expectedEvents, filesCount, eventTypesToIgnore: 0);
@@ -254,75 +252,6 @@
             }
         }
 
-<<<<<<< HEAD
-=======
-        private void FileMove_Multiple_FromWatchedToUnwatched(int filesCount, bool skipOldEvents)
-        {
-            Assert.InRange(filesCount, 0, int.MaxValue);
-
-            string watchedTestDirectory = CreateTestDirectory(TestDirectory, "dir_watched");
-            string unwatchedTestDirectory = CreateTestDirectory(TestDirectory, "dir_unwatched");
-
-            var files = Enumerable.Range(0, filesCount)
-                            .Select(i => new
-                            {
-                                FileInWatchedDir = Path.Combine(watchedTestDirectory, $"file{i}"),
-                                FileInUnwatchedDir = Path.Combine(unwatchedTestDirectory, $"file{i}")
-                            }).ToArray();
-
-            Array.ForEach(files, (file) => File.Create(file.FileInWatchedDir).Dispose());
-
-            using var watcher = new FileSystemWatcher(watchedTestDirectory, "*");
-
-            Action action = () => Array.ForEach(files, file => File.Move(file.FileInWatchedDir, file.FileInUnwatchedDir));
-
-            // On macOS, for each file we receive two events as describe in comment below.
-            int expectEvents = filesCount;
-            if (skipOldEvents)
-            {
-                expectEvents = expectEvents * 3;
-            }
-
-            IEnumerable<FiredEvent> events = ExpectEvents(watcher, expectEvents, action);
-
-            // Remove Created and Changed events as there is racecondition when create file and then observe parent folder. It receives Create and Changed event altought Watcher is not registered yet.
-            if (skipOldEvents)
-            {
-                events = events.Where(x => (x.EventType & (WatcherChangeTypes.Created | WatcherChangeTypes.Changed)) == 0);
-            }
-
-            var expectedEvents = files.Select(file => new FiredEvent(WatcherChangeTypes.Deleted, file.FileInWatchedDir));
-
-            Assert.Equal(expectedEvents, events);
-        }
-
-        private void FileMove_Multiple_FromUnwatchedToWatched(int filesCount)
-        {
-            Assert.InRange(filesCount, 0, int.MaxValue);
-
-            string watchedTestDirectory = CreateTestDirectory(TestDirectory, "dir_watched");
-            string unwatchedTestDirectory = CreateTestDirectory(TestDirectory, "dir_unwatched");
-
-            var files = Enumerable.Range(0, filesCount)
-                            .Select(i => new
-                            {
-                                FileInWatchedDir = Path.Combine(watchedTestDirectory, $"file{i}"),
-                                FileInUnwatchedDir = Path.Combine(unwatchedTestDirectory, $"file{i}")
-                            }).ToArray();
-
-            Array.ForEach(files, (file) => File.Create(file.FileInUnwatchedDir).Dispose());
-
-            using var watcher = new FileSystemWatcher(watchedTestDirectory, "*");
-
-            Action action = () => Array.ForEach(files, file => File.Move(file.FileInUnwatchedDir, file.FileInWatchedDir));
-
-            List<FiredEvent> events = ExpectEvents(watcher, filesCount, action);
-            var expectedEvents = files.Select(file => new FiredEvent(WatcherChangeTypes.Created, file.FileInWatchedDir));
-
-            Assert.Equal(expectedEvents, events);
-        }
-
->>>>>>> 7ae227a5
         private void FileMove_FromUnwatchedToWatched(WatcherChangeTypes eventType)
         {
             string dir_watched = CreateTestDirectory(TestDirectory, "dir_watched");
