--- conflicted
+++ resolved
@@ -1,10 +1,7 @@
 <Project Sdk="Microsoft.NET.Sdk">
   <PropertyGroup>
     <TargetFrameworks>$(NetCoreAppToolCurrent);$(NetFrameworkToolCurrent)</TargetFrameworks>
-<<<<<<< HEAD
-=======
     <EnableBinPlacing>false</EnableBinPlacing>
->>>>>>> eb51b02b
     <!-- This project should not build against the live built .NETCoreApp targeting pack as it contributes to the build itself. -->
     <UseLocalTargetingRuntimePack>false</UseLocalTargetingRuntimePack>
     <!-- Use targeting pack references instead of granular ones in the project file. -->
@@ -28,7 +25,6 @@
     <_generateRuntimeGraphTask>$([MSBuild]::NormalizePath('$(BaseOutputPath)', $(Configuration), '$(_generateRuntimeGraphTargetFramework)', '$(AssemblyName).dll'))</_generateRuntimeGraphTask>
     <!-- When building from source, ensure the RID we're building for is part of the RID graph -->
     <AdditionalRuntimeIdentifiers Condition="'$(DotNetBuildFromSource)' == 'true'">$(AdditionalRuntimeIdentifiers);$(OutputRID)</AdditionalRuntimeIdentifiers>
-    <ServicingVersion>1</ServicingVersion>
   </PropertyGroup>
 
   <ItemGroup Condition="'$(TargetFrameworkIdentifier)' == '.NETFramework'">
@@ -56,10 +52,7 @@
   <ItemGroup>
     <PackageReference Include="Microsoft.Build.Tasks.Core" Version="$(MicrosoftBuildTasksCoreVersion)" />
     <PackageReference Include="NuGet.ProjectModel" Version="$(NugetProjectModelVersion)" />
-<<<<<<< HEAD
-=======
     <PackageReference Include="Newtonsoft.Json" Version="$(NewtonsoftJsonVersion)" />
->>>>>>> eb51b02b
   </ItemGroup>
   
   <Import Project="runtimeGroups.props" />
