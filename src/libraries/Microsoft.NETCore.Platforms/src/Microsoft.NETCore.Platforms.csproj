--- conflicted
+++ resolved
@@ -19,10 +19,6 @@
     
     <!-- When building from source, ensure the RID we're building for is part of the RID graph -->
     <AdditionalRuntimeIdentifiers Condition="'$(DotNetBuildFromSource)' == 'true'">$(AdditionalRuntimeIdentifiers);$(OutputRID)</AdditionalRuntimeIdentifiers>
-<<<<<<< HEAD
-    <ServicingVersion>1</ServicingVersion>
-=======
->>>>>>> 2ab2de48
   </PropertyGroup>
 
   <ItemGroup Condition="'$(TargetFrameworkIdentifier)' == '.NETFramework'">
