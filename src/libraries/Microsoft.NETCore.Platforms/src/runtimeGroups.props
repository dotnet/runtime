<Project>

  <ItemGroup>
    <RuntimeGroup Include="unix">
      <Parent>any</Parent>
<<<<<<< HEAD
      <Architectures>x64;x86;arm;armv6;armel;arm64;mips64;s390x</Architectures>
    </RuntimeGroup>
    <RuntimeGroup Include="linux">
      <Parent>unix</Parent>
      <Architectures>x64;x86;arm;armv6;armel;arm64;mips64;s390x</Architectures>
=======
      <Architectures>x64;x86;arm;armel;arm64;loongarch64;mips64;s390x</Architectures>
    </RuntimeGroup>
    <RuntimeGroup Include="linux">
      <Parent>unix</Parent>
      <Architectures>x64;x86;arm;armel;arm64;loongarch64;mips64;s390x</Architectures>
>>>>>>> e210a60c
    </RuntimeGroup>
    <RuntimeGroup Include="linux-musl">
      <Parent>linux</Parent>
      <Architectures>x64;x86;arm;armel;arm64;s390x</Architectures>
    </RuntimeGroup>

    <RuntimeGroup Include="alpine">
      <Parent>linux-musl</Parent>
      <Architectures>x64;arm;arm64</Architectures>
      <Versions>3.6;3.7;3.8;3.9;3.10;3.11;3.12;3.13;3.14</Versions>
    </RuntimeGroup>

    <RuntimeGroup Include="android">
      <Parent>linux</Parent>
      <Architectures>x64;x86;arm;arm64</Architectures>
      <Versions>21;22;23;24;25;26;27;28;29;30;31</Versions>
    </RuntimeGroup>

    <RuntimeGroup Include="arch">
      <Parent>linux</Parent>
      <Architectures>x64</Architectures>
    </RuntimeGroup>

    <RuntimeGroup Include="browser">
      <Parent>any</Parent>
      <Architectures>wasm</Architectures>
    </RuntimeGroup>

    <RuntimeGroup Include="maccatalyst">
      <Parent>ios</Parent>
      <Architectures>x64;arm64</Architectures>
      <Versions>13;14;15</Versions>
    </RuntimeGroup>

    <RuntimeGroup Include="centos">
      <Parent>rhel</Parent>
      <Architectures>x64</Architectures>
      <Versions>7</Versions>
      <ApplyVersionsToParent>true</ApplyVersionsToParent>
      <TreatVersionsAsCompatible>false</TreatVersionsAsCompatible>
    </RuntimeGroup>
    <RuntimeGroup Include="centos">
      <Parent>rhel</Parent>
      <Architectures>x64;arm64</Architectures>
      <Versions>8;9</Versions>
      <ApplyVersionsToParent>true</ApplyVersionsToParent>
      <TreatVersionsAsCompatible>false</TreatVersionsAsCompatible>
    </RuntimeGroup>

    <RuntimeGroup Include="debian">
      <Parent>linux</Parent>
      <Architectures>x64;x86;arm;armel;arm64</Architectures>
      <Versions>8;9;10;11</Versions>
      <TreatVersionsAsCompatible>false</TreatVersionsAsCompatible>
    </RuntimeGroup>

    <RuntimeGroup Include="exherbo">
      <Parent>linux</Parent>
      <Architectures>x64</Architectures>
    </RuntimeGroup>

    <RuntimeGroup Include="fedora">
      <Parent>linux</Parent>
      <Architectures>x64;arm64</Architectures>
      <Versions>23;24;25;26;27;28;29;30;31;32;33;34;35;36</Versions>
      <TreatVersionsAsCompatible>false</TreatVersionsAsCompatible>
    </RuntimeGroup>

    <RuntimeGroup Include="gentoo">
      <Parent>linux</Parent>
      <Architectures>x64</Architectures>
    </RuntimeGroup>

    <RuntimeGroup Include="ios">
      <Parent>unix</Parent>
      <Architectures>arm;x86</Architectures>
      <Versions>10</Versions>
    </RuntimeGroup>
    <RuntimeGroup Include="ios">
      <Parent>unix</Parent>
      <Architectures>arm64;x64</Architectures>
      <Versions>10;11;12;13;14;15</Versions>
    </RuntimeGroup>

    <RuntimeGroup Include="iossimulator">
      <Parent>ios</Parent>
      <Architectures>x86</Architectures>
      <Versions>10</Versions>
    </RuntimeGroup>
    <RuntimeGroup Include="iossimulator">
      <Parent>ios</Parent>
      <Architectures>arm64;x64</Architectures>
      <Versions>10;11;12;13;14;15</Versions>
    </RuntimeGroup>

    <RuntimeGroup Include="tvos">
      <Parent>unix</Parent>
      <Architectures>arm64;x64</Architectures>
      <Versions>10;11;12;13;14;15</Versions>
    </RuntimeGroup>

    <RuntimeGroup Include="tvossimulator">
      <Parent>tvos</Parent>
      <Architectures>arm64;x64</Architectures>
      <Versions>10;11;12;13;14;15</Versions>
    </RuntimeGroup>

    <!-- linux mint includes major version in Include because Parent is different for each major -->
    <RuntimeGroup Include="linuxmint.17">
      <Parent>ubuntu.14.04</Parent>
      <Architectures>x64</Architectures>
      <Versions>1;2;3</Versions>
    </RuntimeGroup>
    <RuntimeGroup Include="linuxmint.18">
      <Parent>ubuntu.16.04</Parent>
      <Architectures>x64</Architectures>
      <Versions>1;2;3</Versions>
    </RuntimeGroup>
    <RuntimeGroup Include="linuxmint.19">
      <Parent>ubuntu.18.04</Parent>
      <Architectures>x64</Architectures>
      <Versions>1;2</Versions>
    </RuntimeGroup>

    <RuntimeGroup Include="ol">
      <Parent>rhel</Parent>
      <Architectures>x64</Architectures>
      <Versions>7;7.0;7.1;7.2;7.3;7.4;7.5;7.6</Versions>
      <ApplyVersionsToParent>true</ApplyVersionsToParent>
    </RuntimeGroup>
    <RuntimeGroup Include="ol">
      <Parent>rhel</Parent>
      <Architectures>x64</Architectures>
      <Versions>8;8.0</Versions>
      <ApplyVersionsToParent>true</ApplyVersionsToParent>
    </RuntimeGroup>

    <!-- all opensuse releases are independent -->
    <RuntimeGroup Include="opensuse">
      <Parent>linux</Parent>
      <Architectures>x64</Architectures>
      <Versions>13.2;15.0;15.1;42.1;42.2;42.3</Versions>
      <TreatVersionsAsCompatible>false</TreatVersionsAsCompatible>
    </RuntimeGroup>

    <RuntimeGroup Include="osx">
      <Parent>unix</Parent>
      <Architectures>x64;arm64</Architectures>
      <Versions>10.10;10.11;10.12;10.13;10.14;10.15;10.16;11.0;12</Versions>
    </RuntimeGroup>

    <RuntimeGroup Include="freebsd">
      <Parent>unix</Parent>
      <Architectures>x64</Architectures>
      <Versions>12;13</Versions>
    </RuntimeGroup>

    <RuntimeGroup Include="solaris">
      <Parent>unix</Parent>
      <Architectures>x64</Architectures>
      <Versions>11</Versions>
    </RuntimeGroup>

    <RuntimeGroup Include="illumos">
      <Parent>unix</Parent>
      <Architectures>x64</Architectures>
    </RuntimeGroup>

    <RuntimeGroup Include="omnios">
      <Parent>illumos</Parent>
      <Architectures>x64</Architectures>
      <Versions>15</Versions>
    </RuntimeGroup>

    <RuntimeGroup Include="openindiana">
      <Parent>illumos</Parent>
      <Architectures>x64</Architectures>
    </RuntimeGroup>

    <RuntimeGroup Include="smartos">
      <Parent>illumos</Parent>
      <Architectures>x64</Architectures>
      <Versions>2020;2021</Versions>
    </RuntimeGroup>

    <!-- rhel 6 is independent -->
    <RuntimeGroup Include="rhel">
      <Parent>linux</Parent>
      <Architectures>x64</Architectures>
      <Versions>6</Versions>
    </RuntimeGroup>

    <RuntimeGroup Include="rhel">
      <Parent>linux</Parent>
      <Architectures>x64</Architectures>
      <Versions>7;7.0;7.1;7.2;7.3;7.4;7.5;7.6</Versions>
    </RuntimeGroup>
    <RuntimeGroup Include="rhel">
      <Parent>linux</Parent>
      <Architectures>x64;arm64</Architectures>
      <Versions>8;8.0;8.1</Versions>
    </RuntimeGroup>
    <RuntimeGroup Include="rhel">
      <Parent>linux</Parent>
      <Architectures>x64;arm64</Architectures>
      <Versions>9</Versions>
    </RuntimeGroup>

    <RuntimeGroup Include="rocky">
      <Parent>rhel</Parent>
      <Architectures>x64;arm64</Architectures>
      <Versions>8;9</Versions>
      <ApplyVersionsToParent>true</ApplyVersionsToParent>
      <TreatVersionsAsCompatible>false</TreatVersionsAsCompatible>
    </RuntimeGroup>

    <RuntimeGroup Include="sles">
      <Parent>linux</Parent>
      <Architectures>x64</Architectures>
      <Versions>12;12.1;12.2;12.3;12.4;15;15.1</Versions>
    </RuntimeGroup>

    <RuntimeGroup Include="tizen">
      <Parent>linux</Parent>
      <Architectures>x86;armel;arm64</Architectures>
      <Versions>4.0.0;5.0.0;5.5.0;6.0.0;6.5.0</Versions>
    </RuntimeGroup>

    <RuntimeGroup Include="ubuntu">
      <Parent>debian</Parent>
      <Architectures>x64;x86;arm</Architectures>
      <Versions>14.04;14.10;15.04;15.10</Versions>
      <TreatVersionsAsCompatible>false</TreatVersionsAsCompatible>
    </RuntimeGroup>
    <RuntimeGroup Include="ubuntu">
      <Parent>debian</Parent>
      <Architectures>x64;x86;arm;arm64</Architectures>
      <Versions>16.04;16.10;17.04;17.10;18.04;18.10;19.04;19.10;20.04;20.10;21.04;21.10</Versions>
      <TreatVersionsAsCompatible>false</TreatVersionsAsCompatible>
    </RuntimeGroup>

    <RuntimeGroup Include="win">
      <Parent>any</Parent>
      <OmitVersionDelimiter>true</OmitVersionDelimiter>
      <AdditionalQualifiers>aot</AdditionalQualifiers>
      <Architectures>x64;x86;arm;arm64</Architectures>
      <Versions>7;8;81;10</Versions>
    </RuntimeGroup>
    <!-- add corert to all RIDs -->
    <RuntimeGroupWithQualifiers Include="@(RuntimeGroup)" />

    <!-- root RIDs -->
    <RuntimeGroupWithQualifiers Include="base" />
    <RuntimeGroupWithQualifiers Include="any">
      <Parent>base</Parent>
    </RuntimeGroupWithQualifiers>

    <!-- qualifier RIDs -->
    <RuntimeGroupWithQualifiers Include="aot">
      <Parent>any</Parent>
    </RuntimeGroupWithQualifiers>
  </ItemGroup>

</Project><|MERGE_RESOLUTION|>--- conflicted
+++ resolved
@@ -3,19 +3,11 @@
   <ItemGroup>
     <RuntimeGroup Include="unix">
       <Parent>any</Parent>
-<<<<<<< HEAD
-      <Architectures>x64;x86;arm;armv6;armel;arm64;mips64;s390x</Architectures>
+      <Architectures>x64;x86;arm;armv6;armel;arm64;loongarch64;mips64;s390x</Architectures>
     </RuntimeGroup>
     <RuntimeGroup Include="linux">
       <Parent>unix</Parent>
-      <Architectures>x64;x86;arm;armv6;armel;arm64;mips64;s390x</Architectures>
-=======
-      <Architectures>x64;x86;arm;armel;arm64;loongarch64;mips64;s390x</Architectures>
-    </RuntimeGroup>
-    <RuntimeGroup Include="linux">
-      <Parent>unix</Parent>
-      <Architectures>x64;x86;arm;armel;arm64;loongarch64;mips64;s390x</Architectures>
->>>>>>> e210a60c
+      <Architectures>x64;x86;arm;armv6;armel;arm64;loongarch64;mips64;s390x</Architectures>
     </RuntimeGroup>
     <RuntimeGroup Include="linux-musl">
       <Parent>linux</Parent>
