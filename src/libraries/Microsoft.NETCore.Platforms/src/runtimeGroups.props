--- conflicted
+++ resolved
@@ -3,19 +3,11 @@
   <ItemGroup>
     <RuntimeGroup Include="unix">
       <Parent>any</Parent>
-<<<<<<< HEAD
-      <Architectures>x64;x86;arm;armel;arm64;mips64;s390x;ppc64le</Architectures>
+      <Architectures>x64;x86;arm;armv6;armel;arm64;loongarch64;mips64;s390x;ppc64le</Architectures>
     </RuntimeGroup>
     <RuntimeGroup Include="linux">
       <Parent>unix</Parent>
-      <Architectures>x64;x86;arm;armel;arm64;mips64;s390x;ppc64le</Architectures>
-=======
-      <Architectures>x64;x86;arm;armv6;armel;arm64;loongarch64;mips64;s390x</Architectures>
-    </RuntimeGroup>
-    <RuntimeGroup Include="linux">
-      <Parent>unix</Parent>
-      <Architectures>x64;x86;arm;armv6;armel;arm64;loongarch64;mips64;s390x</Architectures>
->>>>>>> eb51b02b
+      <Architectures>x64;x86;arm;armv6;armel;arm64;loongarch64;mips64;s390x;ppc64le</Architectures>
     </RuntimeGroup>
     <RuntimeGroup Include="linux-musl">
       <Parent>linux</Parent>
