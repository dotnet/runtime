--- conflicted
+++ resolved
@@ -1475,17 +1475,16 @@
         "unix-armel"
       ]
     },
-<<<<<<< HEAD
+    "linux-loongarch64": {
+      "#import": [
+        "linux",
+        "unix-loongarch64"
+      ]
+    },
     "linux-armv6": {
       "#import": [
         "linux",
         "unix-armv6"
-=======
-    "linux-loongarch64": {
-      "#import": [
-        "linux",
-        "unix-loongarch64"
->>>>>>> e210a60c
       ]
     },
     "linux-mips64": {
@@ -3412,11 +3411,12 @@
         "unix"
       ]
     },
-<<<<<<< HEAD
+    "unix-loongarch64": {
+      "#import": [
+        "unix"
+      ]
+    },
     "unix-armv6": {
-=======
-    "unix-loongarch64": {
->>>>>>> e210a60c
       "#import": [
         "unix"
       ]
