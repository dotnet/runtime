{
  "runtimes": {
    "alpine": {
      "#import": [
        "linux-musl"
      ]
    },
    "alpine-arm": {
      "#import": [
        "alpine",
        "linux-musl-arm"
      ]
    },
    "alpine-arm64": {
      "#import": [
        "alpine",
        "linux-musl-arm64"
      ]
    },
    "alpine-armv6": {
      "#import": [
        "alpine",
        "linux-musl-armv6"
      ]
    },
    "alpine-ppc64le": {
      "#import": [
        "alpine",
        "linux-musl-ppc64le"
      ]
    },
    "alpine-s390x": {
      "#import": [
        "alpine",
        "linux-musl-s390x"
      ]
    },
    "alpine-x64": {
      "#import": [
        "alpine",
        "linux-musl-x64"
      ]
    },
    "alpine-x86": {
      "#import": [
        "alpine",
        "linux-musl-x86"
      ]
    },
    "alpine.3.10": {
      "#import": [
        "alpine.3.9"
      ]
    },
    "alpine.3.10-arm": {
      "#import": [
        "alpine.3.10",
        "alpine.3.9-arm"
      ]
    },
    "alpine.3.10-arm64": {
      "#import": [
        "alpine.3.10",
        "alpine.3.9-arm64"
      ]
    },
    "alpine.3.10-armv6": {
      "#import": [
        "alpine.3.10",
        "alpine.3.9-armv6"
      ]
    },
    "alpine.3.10-ppc64le": {
      "#import": [
        "alpine.3.10",
        "alpine.3.9-ppc64le"
      ]
    },
    "alpine.3.10-s390x": {
      "#import": [
        "alpine.3.10",
        "alpine.3.9-s390x"
      ]
    },
    "alpine.3.10-x64": {
      "#import": [
        "alpine.3.10",
        "alpine.3.9-x64"
      ]
    },
    "alpine.3.10-x86": {
      "#import": [
        "alpine.3.10",
        "alpine.3.9-x86"
      ]
    },
    "alpine.3.11": {
      "#import": [
        "alpine.3.10"
      ]
    },
    "alpine.3.11-arm": {
      "#import": [
        "alpine.3.11",
        "alpine.3.10-arm"
      ]
    },
    "alpine.3.11-arm64": {
      "#import": [
        "alpine.3.11",
        "alpine.3.10-arm64"
      ]
    },
    "alpine.3.11-armv6": {
      "#import": [
        "alpine.3.11",
        "alpine.3.10-armv6"
      ]
    },
    "alpine.3.11-ppc64le": {
      "#import": [
        "alpine.3.11",
        "alpine.3.10-ppc64le"
      ]
    },
    "alpine.3.11-s390x": {
      "#import": [
        "alpine.3.11",
        "alpine.3.10-s390x"
      ]
    },
    "alpine.3.11-x64": {
      "#import": [
        "alpine.3.11",
        "alpine.3.10-x64"
      ]
    },
    "alpine.3.11-x86": {
      "#import": [
        "alpine.3.11",
        "alpine.3.10-x86"
      ]
    },
    "alpine.3.12": {
      "#import": [
        "alpine.3.11"
      ]
    },
    "alpine.3.12-arm": {
      "#import": [
        "alpine.3.12",
        "alpine.3.11-arm"
      ]
    },
    "alpine.3.12-arm64": {
      "#import": [
        "alpine.3.12",
        "alpine.3.11-arm64"
      ]
    },
    "alpine.3.12-armv6": {
      "#import": [
        "alpine.3.12",
        "alpine.3.11-armv6"
      ]
    },
    "alpine.3.12-ppc64le": {
      "#import": [
        "alpine.3.12",
        "alpine.3.11-ppc64le"
      ]
    },
    "alpine.3.12-s390x": {
      "#import": [
        "alpine.3.12",
        "alpine.3.11-s390x"
      ]
    },
    "alpine.3.12-x64": {
      "#import": [
        "alpine.3.12",
        "alpine.3.11-x64"
      ]
    },
    "alpine.3.12-x86": {
      "#import": [
        "alpine.3.12",
        "alpine.3.11-x86"
      ]
    },
    "alpine.3.13": {
      "#import": [
        "alpine.3.12"
      ]
    },
    "alpine.3.13-arm": {
      "#import": [
        "alpine.3.13",
        "alpine.3.12-arm"
      ]
    },
    "alpine.3.13-arm64": {
      "#import": [
        "alpine.3.13",
        "alpine.3.12-arm64"
      ]
    },
    "alpine.3.13-armv6": {
      "#import": [
        "alpine.3.13",
        "alpine.3.12-armv6"
      ]
    },
    "alpine.3.13-ppc64le": {
      "#import": [
        "alpine.3.13",
        "alpine.3.12-ppc64le"
      ]
    },
    "alpine.3.13-s390x": {
      "#import": [
        "alpine.3.13",
        "alpine.3.12-s390x"
      ]
    },
    "alpine.3.13-x64": {
      "#import": [
        "alpine.3.13",
        "alpine.3.12-x64"
      ]
    },
    "alpine.3.13-x86": {
      "#import": [
        "alpine.3.13",
        "alpine.3.12-x86"
      ]
    },
    "alpine.3.14": {
      "#import": [
        "alpine.3.13"
      ]
    },
    "alpine.3.14-arm": {
      "#import": [
        "alpine.3.14",
        "alpine.3.13-arm"
      ]
    },
    "alpine.3.14-arm64": {
      "#import": [
        "alpine.3.14",
        "alpine.3.13-arm64"
      ]
    },
    "alpine.3.14-armv6": {
      "#import": [
        "alpine.3.14",
        "alpine.3.13-armv6"
      ]
    },
    "alpine.3.14-ppc64le": {
      "#import": [
        "alpine.3.14",
        "alpine.3.13-ppc64le"
      ]
    },
    "alpine.3.14-s390x": {
      "#import": [
        "alpine.3.14",
        "alpine.3.13-s390x"
      ]
    },
    "alpine.3.14-x64": {
      "#import": [
        "alpine.3.14",
        "alpine.3.13-x64"
      ]
    },
    "alpine.3.14-x86": {
      "#import": [
        "alpine.3.14",
        "alpine.3.13-x86"
      ]
    },
    "alpine.3.15": {
      "#import": [
        "alpine.3.14"
      ]
    },
    "alpine.3.15-arm": {
      "#import": [
        "alpine.3.15",
        "alpine.3.14-arm"
      ]
    },
    "alpine.3.15-arm64": {
      "#import": [
        "alpine.3.15",
        "alpine.3.14-arm64"
      ]
    },
    "alpine.3.15-armv6": {
      "#import": [
        "alpine.3.15",
        "alpine.3.14-armv6"
      ]
    },
    "alpine.3.15-ppc64le": {
      "#import": [
        "alpine.3.15",
        "alpine.3.14-ppc64le"
      ]
    },
    "alpine.3.15-s390x": {
      "#import": [
        "alpine.3.15",
        "alpine.3.14-s390x"
      ]
    },
    "alpine.3.15-x64": {
      "#import": [
        "alpine.3.15",
        "alpine.3.14-x64"
      ]
    },
    "alpine.3.15-x86": {
      "#import": [
        "alpine.3.15",
        "alpine.3.14-x86"
      ]
    },
    "alpine.3.16": {
      "#import": [
        "alpine.3.15"
      ]
    },
    "alpine.3.16-arm": {
      "#import": [
        "alpine.3.16",
        "alpine.3.15-arm"
      ]
    },
    "alpine.3.16-arm64": {
      "#import": [
        "alpine.3.16",
        "alpine.3.15-arm64"
      ]
    },
    "alpine.3.16-armv6": {
      "#import": [
        "alpine.3.16",
        "alpine.3.15-armv6"
      ]
    },
    "alpine.3.16-ppc64le": {
      "#import": [
        "alpine.3.16",
        "alpine.3.15-ppc64le"
      ]
    },
    "alpine.3.16-s390x": {
      "#import": [
        "alpine.3.16",
        "alpine.3.15-s390x"
      ]
    },
    "alpine.3.16-x64": {
      "#import": [
        "alpine.3.16",
        "alpine.3.15-x64"
      ]
    },
    "alpine.3.16-x86": {
      "#import": [
        "alpine.3.16",
        "alpine.3.15-x86"
      ]
    },
    "alpine.3.17": {
      "#import": [
        "alpine.3.16"
      ]
    },
    "alpine.3.17-arm": {
      "#import": [
        "alpine.3.17",
        "alpine.3.16-arm"
      ]
    },
    "alpine.3.17-arm64": {
      "#import": [
        "alpine.3.17",
        "alpine.3.16-arm64"
      ]
    },
    "alpine.3.17-armv6": {
      "#import": [
        "alpine.3.17",
        "alpine.3.16-armv6"
      ]
    },
    "alpine.3.17-ppc64le": {
      "#import": [
        "alpine.3.17",
        "alpine.3.16-ppc64le"
      ]
    },
    "alpine.3.17-s390x": {
      "#import": [
        "alpine.3.17",
        "alpine.3.16-s390x"
      ]
    },
    "alpine.3.17-x64": {
      "#import": [
        "alpine.3.17",
        "alpine.3.16-x64"
      ]
    },
    "alpine.3.17-x86": {
      "#import": [
        "alpine.3.17",
        "alpine.3.16-x86"
      ]
    },
    "alpine.3.6": {
      "#import": [
        "alpine"
      ]
    },
    "alpine.3.6-arm": {
      "#import": [
        "alpine.3.6",
        "alpine-arm"
      ]
    },
    "alpine.3.6-arm64": {
      "#import": [
        "alpine.3.6",
        "alpine-arm64"
      ]
    },
    "alpine.3.6-armv6": {
      "#import": [
        "alpine.3.6",
        "alpine-armv6"
      ]
    },
    "alpine.3.6-ppc64le": {
      "#import": [
        "alpine.3.6",
        "alpine-ppc64le"
      ]
    },
    "alpine.3.6-s390x": {
      "#import": [
        "alpine.3.6",
        "alpine-s390x"
      ]
    },
    "alpine.3.6-x64": {
      "#import": [
        "alpine.3.6",
        "alpine-x64"
      ]
    },
    "alpine.3.6-x86": {
      "#import": [
        "alpine.3.6",
        "alpine-x86"
      ]
    },
    "alpine.3.7": {
      "#import": [
        "alpine.3.6"
      ]
    },
    "alpine.3.7-arm": {
      "#import": [
        "alpine.3.7",
        "alpine.3.6-arm"
      ]
    },
    "alpine.3.7-arm64": {
      "#import": [
        "alpine.3.7",
        "alpine.3.6-arm64"
      ]
    },
    "alpine.3.7-armv6": {
      "#import": [
        "alpine.3.7",
        "alpine.3.6-armv6"
      ]
    },
    "alpine.3.7-ppc64le": {
      "#import": [
        "alpine.3.7",
        "alpine.3.6-ppc64le"
      ]
    },
    "alpine.3.7-s390x": {
      "#import": [
        "alpine.3.7",
        "alpine.3.6-s390x"
      ]
    },
    "alpine.3.7-x64": {
      "#import": [
        "alpine.3.7",
        "alpine.3.6-x64"
      ]
    },
    "alpine.3.7-x86": {
      "#import": [
        "alpine.3.7",
        "alpine.3.6-x86"
      ]
    },
    "alpine.3.8": {
      "#import": [
        "alpine.3.7"
      ]
    },
    "alpine.3.8-arm": {
      "#import": [
        "alpine.3.8",
        "alpine.3.7-arm"
      ]
    },
    "alpine.3.8-arm64": {
      "#import": [
        "alpine.3.8",
        "alpine.3.7-arm64"
      ]
    },
    "alpine.3.8-armv6": {
      "#import": [
        "alpine.3.8",
        "alpine.3.7-armv6"
      ]
    },
    "alpine.3.8-ppc64le": {
      "#import": [
        "alpine.3.8",
        "alpine.3.7-ppc64le"
      ]
    },
    "alpine.3.8-s390x": {
      "#import": [
        "alpine.3.8",
        "alpine.3.7-s390x"
      ]
    },
    "alpine.3.8-x64": {
      "#import": [
        "alpine.3.8",
        "alpine.3.7-x64"
      ]
    },
    "alpine.3.8-x86": {
      "#import": [
        "alpine.3.8",
        "alpine.3.7-x86"
      ]
    },
    "alpine.3.9": {
      "#import": [
        "alpine.3.8"
      ]
    },
    "alpine.3.9-arm": {
      "#import": [
        "alpine.3.9",
        "alpine.3.8-arm"
      ]
    },
    "alpine.3.9-arm64": {
      "#import": [
        "alpine.3.9",
        "alpine.3.8-arm64"
      ]
    },
    "alpine.3.9-armv6": {
      "#import": [
        "alpine.3.9",
        "alpine.3.8-armv6"
      ]
    },
    "alpine.3.9-ppc64le": {
      "#import": [
        "alpine.3.9",
        "alpine.3.8-ppc64le"
      ]
    },
    "alpine.3.9-s390x": {
      "#import": [
        "alpine.3.9",
        "alpine.3.8-s390x"
      ]
    },
    "alpine.3.9-x64": {
      "#import": [
        "alpine.3.9",
        "alpine.3.8-x64"
      ]
    },
    "alpine.3.9-x86": {
      "#import": [
        "alpine.3.9",
        "alpine.3.8-x86"
      ]
    },
    "android": {
      "#import": [
        "linux-bionic"
      ]
    },
    "android-arm": {
      "#import": [
        "android",
        "linux-bionic-arm"
      ]
    },
    "android-arm64": {
      "#import": [
        "android",
        "linux-bionic-arm64"
      ]
    },
    "android-x64": {
      "#import": [
        "android",
        "linux-bionic-x64"
      ]
    },
    "android-x86": {
      "#import": [
        "android",
        "linux-bionic-x86"
      ]
    },
    "android.21": {
      "#import": [
        "android"
      ]
    },
    "android.21-arm": {
      "#import": [
        "android.21",
        "android-arm"
      ]
    },
    "android.21-arm64": {
      "#import": [
        "android.21",
        "android-arm64"
      ]
    },
    "android.21-x64": {
      "#import": [
        "android.21",
        "android-x64"
      ]
    },
    "android.21-x86": {
      "#import": [
        "android.21",
        "android-x86"
      ]
    },
    "android.22": {
      "#import": [
        "android.21"
      ]
    },
    "android.22-arm": {
      "#import": [
        "android.22",
        "android.21-arm"
      ]
    },
    "android.22-arm64": {
      "#import": [
        "android.22",
        "android.21-arm64"
      ]
    },
    "android.22-x64": {
      "#import": [
        "android.22",
        "android.21-x64"
      ]
    },
    "android.22-x86": {
      "#import": [
        "android.22",
        "android.21-x86"
      ]
    },
    "android.23": {
      "#import": [
        "android.22"
      ]
    },
    "android.23-arm": {
      "#import": [
        "android.23",
        "android.22-arm"
      ]
    },
    "android.23-arm64": {
      "#import": [
        "android.23",
        "android.22-arm64"
      ]
    },
    "android.23-x64": {
      "#import": [
        "android.23",
        "android.22-x64"
      ]
    },
    "android.23-x86": {
      "#import": [
        "android.23",
        "android.22-x86"
      ]
    },
    "android.24": {
      "#import": [
        "android.23"
      ]
    },
    "android.24-arm": {
      "#import": [
        "android.24",
        "android.23-arm"
      ]
    },
    "android.24-arm64": {
      "#import": [
        "android.24",
        "android.23-arm64"
      ]
    },
    "android.24-x64": {
      "#import": [
        "android.24",
        "android.23-x64"
      ]
    },
    "android.24-x86": {
      "#import": [
        "android.24",
        "android.23-x86"
      ]
    },
    "android.25": {
      "#import": [
        "android.24"
      ]
    },
    "android.25-arm": {
      "#import": [
        "android.25",
        "android.24-arm"
      ]
    },
    "android.25-arm64": {
      "#import": [
        "android.25",
        "android.24-arm64"
      ]
    },
    "android.25-x64": {
      "#import": [
        "android.25",
        "android.24-x64"
      ]
    },
    "android.25-x86": {
      "#import": [
        "android.25",
        "android.24-x86"
      ]
    },
    "android.26": {
      "#import": [
        "android.25"
      ]
    },
    "android.26-arm": {
      "#import": [
        "android.26",
        "android.25-arm"
      ]
    },
    "android.26-arm64": {
      "#import": [
        "android.26",
        "android.25-arm64"
      ]
    },
    "android.26-x64": {
      "#import": [
        "android.26",
        "android.25-x64"
      ]
    },
    "android.26-x86": {
      "#import": [
        "android.26",
        "android.25-x86"
      ]
    },
    "android.27": {
      "#import": [
        "android.26"
      ]
    },
    "android.27-arm": {
      "#import": [
        "android.27",
        "android.26-arm"
      ]
    },
    "android.27-arm64": {
      "#import": [
        "android.27",
        "android.26-arm64"
      ]
    },
    "android.27-x64": {
      "#import": [
        "android.27",
        "android.26-x64"
      ]
    },
    "android.27-x86": {
      "#import": [
        "android.27",
        "android.26-x86"
      ]
    },
    "android.28": {
      "#import": [
        "android.27"
      ]
    },
    "android.28-arm": {
      "#import": [
        "android.28",
        "android.27-arm"
      ]
    },
    "android.28-arm64": {
      "#import": [
        "android.28",
        "android.27-arm64"
      ]
    },
    "android.28-x64": {
      "#import": [
        "android.28",
        "android.27-x64"
      ]
    },
    "android.28-x86": {
      "#import": [
        "android.28",
        "android.27-x86"
      ]
    },
    "android.29": {
      "#import": [
        "android.28"
      ]
    },
    "android.29-arm": {
      "#import": [
        "android.29",
        "android.28-arm"
      ]
    },
    "android.29-arm64": {
      "#import": [
        "android.29",
        "android.28-arm64"
      ]
    },
    "android.29-x64": {
      "#import": [
        "android.29",
        "android.28-x64"
      ]
    },
    "android.29-x86": {
      "#import": [
        "android.29",
        "android.28-x86"
      ]
    },
    "android.30": {
      "#import": [
        "android.29"
      ]
    },
    "android.30-arm": {
      "#import": [
        "android.30",
        "android.29-arm"
      ]
    },
    "android.30-arm64": {
      "#import": [
        "android.30",
        "android.29-arm64"
      ]
    },
    "android.30-x64": {
      "#import": [
        "android.30",
        "android.29-x64"
      ]
    },
    "android.30-x86": {
      "#import": [
        "android.30",
        "android.29-x86"
      ]
    },
    "android.31": {
      "#import": [
        "android.30"
      ]
    },
    "android.31-arm": {
      "#import": [
        "android.31",
        "android.30-arm"
      ]
    },
    "android.31-arm64": {
      "#import": [
        "android.31",
        "android.30-arm64"
      ]
    },
    "android.31-x64": {
      "#import": [
        "android.31",
        "android.30-x64"
      ]
    },
    "android.31-x86": {
      "#import": [
        "android.31",
        "android.30-x86"
      ]
    },
    "android.32": {
      "#import": [
        "android.31"
      ]
    },
    "android.32-arm": {
      "#import": [
        "android.32",
        "android.31-arm"
      ]
    },
    "android.32-arm64": {
      "#import": [
        "android.32",
        "android.31-arm64"
      ]
    },
    "android.32-x64": {
      "#import": [
        "android.32",
        "android.31-x64"
      ]
    },
    "android.32-x86": {
      "#import": [
        "android.32",
        "android.31-x86"
      ]
    },
    "any": {
      "#import": [
        "base"
      ]
    },
    "aot": {
      "#import": [
        "any"
      ]
    },
    "arch": {
      "#import": [
        "linux"
      ]
    },
    "arch-x64": {
      "#import": [
        "arch",
        "linux-x64"
      ]
    },
    "base": {
      "#import": []
    },
    "browser": {
      "#import": [
        "any"
      ]
    },
    "browser-wasm": {
      "#import": [
        "browser"
      ]
    },
    "centos": {
      "#import": [
        "rhel"
      ]
    },
    "centos-arm64": {
      "#import": [
        "centos",
        "rhel-arm64"
      ]
    },
    "centos-x64": {
      "#import": [
        "centos",
        "rhel-x64"
      ]
    },
    "centos.7": {
      "#import": [
        "centos",
        "rhel.7"
      ]
    },
    "centos.7-x64": {
      "#import": [
        "centos.7",
        "centos-x64",
        "rhel.7-x64"
      ]
    },
    "centos.8": {
      "#import": [
        "centos",
        "rhel.8"
      ]
    },
    "centos.8-arm64": {
      "#import": [
        "centos.8",
        "centos-arm64",
        "rhel.8-arm64"
      ]
    },
    "centos.8-x64": {
      "#import": [
        "centos.8",
        "centos-x64",
        "rhel.8-x64"
      ]
    },
    "centos.9": {
      "#import": [
        "centos",
        "rhel.9"
      ]
    },
    "centos.9-arm64": {
      "#import": [
        "centos.9",
        "centos-arm64",
        "rhel.9-arm64"
      ]
    },
    "centos.9-x64": {
      "#import": [
        "centos.9",
        "centos-x64",
        "rhel.9-x64"
      ]
    },
    "debian": {
      "#import": [
        "linux"
      ]
    },
    "debian-arm": {
      "#import": [
        "debian",
        "linux-arm"
      ]
    },
    "debian-arm64": {
      "#import": [
        "debian",
        "linux-arm64"
      ]
    },
    "debian-armel": {
      "#import": [
        "debian",
        "linux-armel"
      ]
    },
    "debian-x64": {
      "#import": [
        "debian",
        "linux-x64"
      ]
    },
    "debian-x86": {
      "#import": [
        "debian",
        "linux-x86"
      ]
    },
    "debian.10": {
      "#import": [
        "debian"
      ]
    },
    "debian.10-arm": {
      "#import": [
        "debian.10",
        "debian-arm"
      ]
    },
    "debian.10-arm64": {
      "#import": [
        "debian.10",
        "debian-arm64"
      ]
    },
    "debian.10-armel": {
      "#import": [
        "debian.10",
        "debian-armel"
      ]
    },
    "debian.10-x64": {
      "#import": [
        "debian.10",
        "debian-x64"
      ]
    },
    "debian.10-x86": {
      "#import": [
        "debian.10",
        "debian-x86"
      ]
    },
    "debian.11": {
      "#import": [
        "debian"
      ]
    },
    "debian.11-arm": {
      "#import": [
        "debian.11",
        "debian-arm"
      ]
    },
    "debian.11-arm64": {
      "#import": [
        "debian.11",
        "debian-arm64"
      ]
    },
    "debian.11-armel": {
      "#import": [
        "debian.11",
        "debian-armel"
      ]
    },
    "debian.11-x64": {
      "#import": [
        "debian.11",
        "debian-x64"
      ]
    },
    "debian.11-x86": {
      "#import": [
        "debian.11",
        "debian-x86"
      ]
    },
    "debian.8": {
      "#import": [
        "debian"
      ]
    },
    "debian.8-arm": {
      "#import": [
        "debian.8",
        "debian-arm"
      ]
    },
    "debian.8-arm64": {
      "#import": [
        "debian.8",
        "debian-arm64"
      ]
    },
    "debian.8-armel": {
      "#import": [
        "debian.8",
        "debian-armel"
      ]
    },
    "debian.8-x64": {
      "#import": [
        "debian.8",
        "debian-x64"
      ]
    },
    "debian.8-x86": {
      "#import": [
        "debian.8",
        "debian-x86"
      ]
    },
    "debian.9": {
      "#import": [
        "debian"
      ]
    },
    "debian.9-arm": {
      "#import": [
        "debian.9",
        "debian-arm"
      ]
    },
    "debian.9-arm64": {
      "#import": [
        "debian.9",
        "debian-arm64"
      ]
    },
    "debian.9-armel": {
      "#import": [
        "debian.9",
        "debian-armel"
      ]
    },
    "debian.9-x64": {
      "#import": [
        "debian.9",
        "debian-x64"
      ]
    },
    "debian.9-x86": {
      "#import": [
        "debian.9",
        "debian-x86"
      ]
    },
    "exherbo": {
      "#import": [
        "linux"
      ]
    },
    "exherbo-x64": {
      "#import": [
        "exherbo",
        "linux-x64"
      ]
    },
    "fedora": {
      "#import": [
        "linux"
      ]
    },
    "fedora-arm64": {
      "#import": [
        "fedora",
        "linux-arm64"
      ]
    },
    "fedora-x64": {
      "#import": [
        "fedora",
        "linux-x64"
      ]
    },
    "fedora.23": {
      "#import": [
        "fedora"
      ]
    },
    "fedora.23-arm64": {
      "#import": [
        "fedora.23",
        "fedora-arm64"
      ]
    },
    "fedora.23-x64": {
      "#import": [
        "fedora.23",
        "fedora-x64"
      ]
    },
    "fedora.24": {
      "#import": [
        "fedora"
      ]
    },
    "fedora.24-arm64": {
      "#import": [
        "fedora.24",
        "fedora-arm64"
      ]
    },
    "fedora.24-x64": {
      "#import": [
        "fedora.24",
        "fedora-x64"
      ]
    },
    "fedora.25": {
      "#import": [
        "fedora"
      ]
    },
    "fedora.25-arm64": {
      "#import": [
        "fedora.25",
        "fedora-arm64"
      ]
    },
    "fedora.25-x64": {
      "#import": [
        "fedora.25",
        "fedora-x64"
      ]
    },
    "fedora.26": {
      "#import": [
        "fedora"
      ]
    },
    "fedora.26-arm64": {
      "#import": [
        "fedora.26",
        "fedora-arm64"
      ]
    },
    "fedora.26-x64": {
      "#import": [
        "fedora.26",
        "fedora-x64"
      ]
    },
    "fedora.27": {
      "#import": [
        "fedora"
      ]
    },
    "fedora.27-arm64": {
      "#import": [
        "fedora.27",
        "fedora-arm64"
      ]
    },
    "fedora.27-x64": {
      "#import": [
        "fedora.27",
        "fedora-x64"
      ]
    },
    "fedora.28": {
      "#import": [
        "fedora"
      ]
    },
    "fedora.28-arm64": {
      "#import": [
        "fedora.28",
        "fedora-arm64"
      ]
    },
    "fedora.28-x64": {
      "#import": [
        "fedora.28",
        "fedora-x64"
      ]
    },
    "fedora.29": {
      "#import": [
        "fedora"
      ]
    },
    "fedora.29-arm64": {
      "#import": [
        "fedora.29",
        "fedora-arm64"
      ]
    },
    "fedora.29-x64": {
      "#import": [
        "fedora.29",
        "fedora-x64"
      ]
    },
    "fedora.30": {
      "#import": [
        "fedora"
      ]
    },
    "fedora.30-arm64": {
      "#import": [
        "fedora.30",
        "fedora-arm64"
      ]
    },
    "fedora.30-x64": {
      "#import": [
        "fedora.30",
        "fedora-x64"
      ]
    },
    "fedora.31": {
      "#import": [
        "fedora"
      ]
    },
    "fedora.31-arm64": {
      "#import": [
        "fedora.31",
        "fedora-arm64"
      ]
    },
    "fedora.31-x64": {
      "#import": [
        "fedora.31",
        "fedora-x64"
      ]
    },
    "fedora.32": {
      "#import": [
        "fedora"
      ]
    },
    "fedora.32-arm64": {
      "#import": [
        "fedora.32",
        "fedora-arm64"
      ]
    },
    "fedora.32-x64": {
      "#import": [
        "fedora.32",
        "fedora-x64"
      ]
    },
    "fedora.33": {
      "#import": [
        "fedora"
      ]
    },
    "fedora.33-arm64": {
      "#import": [
        "fedora.33",
        "fedora-arm64"
      ]
    },
    "fedora.33-x64": {
      "#import": [
        "fedora.33",
        "fedora-x64"
      ]
    },
    "fedora.34": {
      "#import": [
        "fedora"
      ]
    },
    "fedora.34-arm64": {
      "#import": [
        "fedora.34",
        "fedora-arm64"
      ]
    },
    "fedora.34-x64": {
      "#import": [
        "fedora.34",
        "fedora-x64"
      ]
    },
    "fedora.35": {
      "#import": [
        "fedora"
      ]
    },
    "fedora.35-arm64": {
      "#import": [
        "fedora.35",
        "fedora-arm64"
      ]
    },
    "fedora.35-x64": {
      "#import": [
        "fedora.35",
        "fedora-x64"
      ]
    },
    "fedora.36": {
      "#import": [
        "fedora"
      ]
    },
    "fedora.36-arm64": {
      "#import": [
        "fedora.36",
        "fedora-arm64"
      ]
    },
    "fedora.36-x64": {
      "#import": [
        "fedora.36",
        "fedora-x64"
      ]
    },
    "fedora.37": {
      "#import": [
        "fedora"
      ]
    },
    "fedora.37-arm64": {
      "#import": [
        "fedora.37",
        "fedora-arm64"
      ]
    },
    "fedora.37-x64": {
      "#import": [
        "fedora.37",
        "fedora-x64"
      ]
    },
    "fedora.38": {
      "#import": [
        "fedora"
      ]
    },
    "fedora.38-arm64": {
      "#import": [
        "fedora.38",
        "fedora-arm64"
      ]
    },
    "fedora.38-x64": {
      "#import": [
        "fedora.38",
        "fedora-x64"
      ]
    },
    "freebsd": {
      "#import": [
        "unix"
      ]
    },
    "freebsd-arm64": {
      "#import": [
        "freebsd",
        "unix-arm64"
      ]
    },
    "freebsd-x64": {
      "#import": [
        "freebsd",
        "unix-x64"
      ]
    },
    "freebsd.12": {
      "#import": [
        "freebsd"
      ]
    },
    "freebsd.12-arm64": {
      "#import": [
        "freebsd.12",
        "freebsd-arm64"
      ]
    },
    "freebsd.12-x64": {
      "#import": [
        "freebsd.12",
        "freebsd-x64"
      ]
    },
    "freebsd.13": {
      "#import": [
        "freebsd.12"
      ]
    },
    "freebsd.13-arm64": {
      "#import": [
        "freebsd.13",
        "freebsd.12-arm64"
      ]
    },
    "freebsd.13-x64": {
      "#import": [
        "freebsd.13",
        "freebsd.12-x64"
      ]
    },
    "gentoo": {
      "#import": [
        "linux"
      ]
    },
    "gentoo-x64": {
      "#import": [
        "gentoo",
        "linux-x64"
      ]
    },
    "illumos": {
      "#import": [
        "unix"
      ]
    },
    "illumos-x64": {
      "#import": [
        "illumos",
        "unix-x64"
      ]
    },
    "ios": {
      "#import": [
        "unix"
      ]
    },
    "ios-arm": {
      "#import": [
        "ios",
        "unix-arm"
      ]
    },
    "ios-arm64": {
      "#import": [
        "ios",
        "unix-arm64"
      ]
    },
    "ios-x64": {
      "#import": [
        "ios",
        "unix-x64"
      ]
    },
    "ios-x86": {
      "#import": [
        "ios",
        "unix-x86"
      ]
    },
    "ios.10": {
      "#import": [
        "ios"
      ]
    },
    "ios.10-arm": {
      "#import": [
        "ios.10",
        "ios-arm"
      ]
    },
    "ios.10-arm64": {
      "#import": [
        "ios.10",
        "ios-arm64"
      ]
    },
    "ios.10-x64": {
      "#import": [
        "ios.10",
        "ios-x64"
      ]
    },
    "ios.10-x86": {
      "#import": [
        "ios.10",
        "ios-x86"
      ]
    },
    "ios.11": {
      "#import": [
        "ios.10"
      ]
    },
    "ios.11-arm64": {
      "#import": [
        "ios.11",
        "ios.10-arm64"
      ]
    },
    "ios.11-x64": {
      "#import": [
        "ios.11",
        "ios.10-x64"
      ]
    },
    "ios.12": {
      "#import": [
        "ios.11"
      ]
    },
    "ios.12-arm64": {
      "#import": [
        "ios.12",
        "ios.11-arm64"
      ]
    },
    "ios.12-x64": {
      "#import": [
        "ios.12",
        "ios.11-x64"
      ]
    },
    "ios.13": {
      "#import": [
        "ios.12"
      ]
    },
    "ios.13-arm64": {
      "#import": [
        "ios.13",
        "ios.12-arm64"
      ]
    },
    "ios.13-x64": {
      "#import": [
        "ios.13",
        "ios.12-x64"
      ]
    },
    "ios.14": {
      "#import": [
        "ios.13"
      ]
    },
    "ios.14-arm64": {
      "#import": [
        "ios.14",
        "ios.13-arm64"
      ]
    },
    "ios.14-x64": {
      "#import": [
        "ios.14",
        "ios.13-x64"
      ]
    },
    "ios.15": {
      "#import": [
        "ios.14"
      ]
    },
    "ios.15-arm64": {
      "#import": [
        "ios.15",
        "ios.14-arm64"
      ]
    },
    "ios.15-x64": {
      "#import": [
        "ios.15",
        "ios.14-x64"
      ]
    },
    "iossimulator": {
      "#import": [
        "ios"
      ]
    },
    "iossimulator-arm64": {
      "#import": [
        "iossimulator",
        "ios-arm64"
      ]
    },
    "iossimulator-x64": {
      "#import": [
        "iossimulator",
        "ios-x64"
      ]
    },
    "iossimulator-x86": {
      "#import": [
        "iossimulator",
        "ios-x86"
      ]
    },
    "iossimulator.10": {
      "#import": [
        "iossimulator"
      ]
    },
    "iossimulator.10-arm64": {
      "#import": [
        "iossimulator.10",
        "iossimulator-arm64"
      ]
    },
    "iossimulator.10-x64": {
      "#import": [
        "iossimulator.10",
        "iossimulator-x64"
      ]
    },
    "iossimulator.10-x86": {
      "#import": [
        "iossimulator.10",
        "iossimulator-x86"
      ]
    },
    "iossimulator.11": {
      "#import": [
        "iossimulator.10"
      ]
    },
    "iossimulator.11-arm64": {
      "#import": [
        "iossimulator.11",
        "iossimulator.10-arm64"
      ]
    },
    "iossimulator.11-x64": {
      "#import": [
        "iossimulator.11",
        "iossimulator.10-x64"
      ]
    },
    "iossimulator.12": {
      "#import": [
        "iossimulator.11"
      ]
    },
    "iossimulator.12-arm64": {
      "#import": [
        "iossimulator.12",
        "iossimulator.11-arm64"
      ]
    },
    "iossimulator.12-x64": {
      "#import": [
        "iossimulator.12",
        "iossimulator.11-x64"
      ]
    },
    "iossimulator.13": {
      "#import": [
        "iossimulator.12"
      ]
    },
    "iossimulator.13-arm64": {
      "#import": [
        "iossimulator.13",
        "iossimulator.12-arm64"
      ]
    },
    "iossimulator.13-x64": {
      "#import": [
        "iossimulator.13",
        "iossimulator.12-x64"
      ]
    },
    "iossimulator.14": {
      "#import": [
        "iossimulator.13"
      ]
    },
    "iossimulator.14-arm64": {
      "#import": [
        "iossimulator.14",
        "iossimulator.13-arm64"
      ]
    },
    "iossimulator.14-x64": {
      "#import": [
        "iossimulator.14",
        "iossimulator.13-x64"
      ]
    },
    "iossimulator.15": {
      "#import": [
        "iossimulator.14"
      ]
    },
    "iossimulator.15-arm64": {
      "#import": [
        "iossimulator.15",
        "iossimulator.14-arm64"
      ]
    },
    "iossimulator.15-x64": {
      "#import": [
        "iossimulator.15",
        "iossimulator.14-x64"
      ]
    },
    "linux": {
      "#import": [
        "unix"
      ]
    },
    "linux-arm": {
      "#import": [
        "linux",
        "unix-arm"
      ]
    },
    "linux-arm64": {
      "#import": [
        "linux",
        "unix-arm64"
      ]
    },
    "linux-armel": {
      "#import": [
        "linux",
        "unix-armel"
      ]
    },
    "linux-armv6": {
      "#import": [
        "linux",
        "unix-armv6"
      ]
    },
    "linux-bionic": {
      "#import": [
        "linux"
      ]
    },
    "linux-bionic-arm": {
      "#import": [
        "linux-bionic",
        "linux-arm"
      ]
    },
    "linux-bionic-arm64": {
      "#import": [
        "linux-bionic",
        "linux-arm64"
      ]
    },
    "linux-bionic-x64": {
      "#import": [
        "linux-bionic",
        "linux-x64"
      ]
    },
    "linux-bionic-x86": {
      "#import": [
        "linux-bionic",
        "linux-x86"
      ]
    },
    "linux-loongarch64": {
      "#import": [
        "linux",
        "unix-loongarch64"
      ]
    },
    "linux-mips64": {
      "#import": [
        "linux",
        "unix-mips64"
      ]
    },
    "linux-riscv64": {
      "#import": [
        "linux",
        "unix-riscv64"
      ]
    },
    "linux-musl": {
      "#import": [
        "linux"
      ]
    },
    "linux-musl-arm": {
      "#import": [
        "linux-musl",
        "linux-arm"
      ]
    },
    "linux-musl-arm64": {
      "#import": [
        "linux-musl",
        "linux-arm64"
      ]
    },
    "linux-musl-armel": {
      "#import": [
        "linux-musl",
        "linux-armel"
      ]
    },
    "linux-musl-armv6": {
      "#import": [
        "linux-musl",
        "linux-armv6"
      ]
    },
    "linux-musl-ppc64le": {
      "#import": [
        "linux-musl",
        "linux-ppc64le"
      ]
    },
    "linux-musl-s390x": {
      "#import": [
        "linux-musl",
        "linux-s390x"
      ]
    },
    "linux-musl-x64": {
      "#import": [
        "linux-musl",
        "linux-x64"
      ]
    },
    "linux-musl-x86": {
      "#import": [
        "linux-musl",
        "linux-x86"
      ]
    },
    "linux-ppc64le": {
      "#import": [
        "linux",
        "unix-ppc64le"
      ]
    },
    "linux-s390x": {
      "#import": [
        "linux",
        "unix-s390x"
      ]
    },
    "linux-x64": {
      "#import": [
        "linux",
        "unix-x64"
      ]
    },
    "linux-x86": {
      "#import": [
        "linux",
        "unix-x86"
      ]
    },
    "linuxmint.17": {
      "#import": [
        "ubuntu.14.04"
      ]
    },
    "linuxmint.17-x64": {
      "#import": [
        "linuxmint.17",
        "ubuntu.14.04-x64"
      ]
    },
    "linuxmint.17.1": {
      "#import": [
        "linuxmint.17"
      ]
    },
    "linuxmint.17.1-x64": {
      "#import": [
        "linuxmint.17.1",
        "linuxmint.17-x64"
      ]
    },
    "linuxmint.17.2": {
      "#import": [
        "linuxmint.17.1"
      ]
    },
    "linuxmint.17.2-x64": {
      "#import": [
        "linuxmint.17.2",
        "linuxmint.17.1-x64"
      ]
    },
    "linuxmint.17.3": {
      "#import": [
        "linuxmint.17.2"
      ]
    },
    "linuxmint.17.3-x64": {
      "#import": [
        "linuxmint.17.3",
        "linuxmint.17.2-x64"
      ]
    },
    "linuxmint.18": {
      "#import": [
        "ubuntu.16.04"
      ]
    },
    "linuxmint.18-x64": {
      "#import": [
        "linuxmint.18",
        "ubuntu.16.04-x64"
      ]
    },
    "linuxmint.18.1": {
      "#import": [
        "linuxmint.18"
      ]
    },
    "linuxmint.18.1-x64": {
      "#import": [
        "linuxmint.18.1",
        "linuxmint.18-x64"
      ]
    },
    "linuxmint.18.2": {
      "#import": [
        "linuxmint.18.1"
      ]
    },
    "linuxmint.18.2-x64": {
      "#import": [
        "linuxmint.18.2",
        "linuxmint.18.1-x64"
      ]
    },
    "linuxmint.18.3": {
      "#import": [
        "linuxmint.18.2"
      ]
    },
    "linuxmint.18.3-x64": {
      "#import": [
        "linuxmint.18.3",
        "linuxmint.18.2-x64"
      ]
    },
    "linuxmint.19": {
      "#import": [
        "ubuntu.18.04"
      ]
    },
    "linuxmint.19-x64": {
      "#import": [
        "linuxmint.19",
        "ubuntu.18.04-x64"
      ]
    },
    "linuxmint.19.1": {
      "#import": [
        "linuxmint.19"
      ]
    },
    "linuxmint.19.1-x64": {
      "#import": [
        "linuxmint.19.1",
        "linuxmint.19-x64"
      ]
    },
    "linuxmint.19.2": {
      "#import": [
        "linuxmint.19.1"
      ]
    },
    "linuxmint.19.2-x64": {
      "#import": [
        "linuxmint.19.2",
        "linuxmint.19.1-x64"
      ]
    },
    "maccatalyst": {
      "#import": [
        "ios"
      ]
    },
    "maccatalyst-arm64": {
      "#import": [
        "maccatalyst",
        "ios-arm64"
      ]
    },
    "maccatalyst-x64": {
      "#import": [
        "maccatalyst",
        "ios-x64"
      ]
    },
    "maccatalyst.13": {
      "#import": [
        "maccatalyst"
      ]
    },
    "maccatalyst.13-arm64": {
      "#import": [
        "maccatalyst.13",
        "maccatalyst-arm64"
      ]
    },
    "maccatalyst.13-x64": {
      "#import": [
        "maccatalyst.13",
        "maccatalyst-x64"
      ]
    },
    "maccatalyst.14": {
      "#import": [
        "maccatalyst.13"
      ]
    },
    "maccatalyst.14-arm64": {
      "#import": [
        "maccatalyst.14",
        "maccatalyst.13-arm64"
      ]
    },
    "maccatalyst.14-x64": {
      "#import": [
        "maccatalyst.14",
        "maccatalyst.13-x64"
      ]
    },
    "maccatalyst.15": {
      "#import": [
        "maccatalyst.14"
      ]
    },
    "maccatalyst.15-arm64": {
      "#import": [
        "maccatalyst.15",
        "maccatalyst.14-arm64"
      ]
    },
    "maccatalyst.15-x64": {
      "#import": [
        "maccatalyst.15",
        "maccatalyst.14-x64"
      ]
    },
    "manjaro": {
      "#import": [
        "arch"
      ]
    },
    "manjaro-x64": {
      "#import": [
        "manjaro",
        "arch-x64"
      ]
    },
    "miraclelinux": {
      "#import": [
        "rhel"
      ]
    },
    "miraclelinux-x64": {
      "#import": [
        "miraclelinux",
        "rhel-x64"
      ]
    },
    "miraclelinux.8": {
      "#import": [
        "miraclelinux",
        "rhel.8"
      ]
    },
    "miraclelinux.8-x64": {
      "#import": [
        "miraclelinux.8",
        "miraclelinux-x64",
        "rhel.8-x64"
      ]
    },
    "miraclelinux.9": {
      "#import": [
        "miraclelinux",
        "rhel.9"
      ]
    },
    "miraclelinux.9-x64": {
      "#import": [
        "miraclelinux.9",
        "miraclelinux-x64",
        "rhel.9-x64"
      ]
    },
    "ol": {
      "#import": [
        "rhel"
      ]
    },
    "ol-x64": {
      "#import": [
        "ol",
        "rhel-x64"
      ]
    },
    "ol.7": {
      "#import": [
        "ol",
        "rhel.7"
      ]
    },
    "ol.7-x64": {
      "#import": [
        "ol.7",
        "ol-x64",
        "rhel.7-x64"
      ]
    },
    "ol.7.0": {
      "#import": [
        "ol.7",
        "rhel.7.0"
      ]
    },
    "ol.7.0-x64": {
      "#import": [
        "ol.7.0",
        "ol.7-x64",
        "rhel.7.0-x64"
      ]
    },
    "ol.7.1": {
      "#import": [
        "ol.7.0",
        "rhel.7.1"
      ]
    },
    "ol.7.1-x64": {
      "#import": [
        "ol.7.1",
        "ol.7.0-x64",
        "rhel.7.1-x64"
      ]
    },
    "ol.7.2": {
      "#import": [
        "ol.7.1",
        "rhel.7.2"
      ]
    },
    "ol.7.2-x64": {
      "#import": [
        "ol.7.2",
        "ol.7.1-x64",
        "rhel.7.2-x64"
      ]
    },
    "ol.7.3": {
      "#import": [
        "ol.7.2",
        "rhel.7.3"
      ]
    },
    "ol.7.3-x64": {
      "#import": [
        "ol.7.3",
        "ol.7.2-x64",
        "rhel.7.3-x64"
      ]
    },
    "ol.7.4": {
      "#import": [
        "ol.7.3",
        "rhel.7.4"
      ]
    },
    "ol.7.4-x64": {
      "#import": [
        "ol.7.4",
        "ol.7.3-x64",
        "rhel.7.4-x64"
      ]
    },
    "ol.7.5": {
      "#import": [
        "ol.7.4",
        "rhel.7.5"
      ]
    },
    "ol.7.5-x64": {
      "#import": [
        "ol.7.5",
        "ol.7.4-x64",
        "rhel.7.5-x64"
      ]
    },
    "ol.7.6": {
      "#import": [
        "ol.7.5",
        "rhel.7.6"
      ]
    },
    "ol.7.6-x64": {
      "#import": [
        "ol.7.6",
        "ol.7.5-x64",
        "rhel.7.6-x64"
      ]
    },
    "ol.8": {
      "#import": [
        "ol",
        "rhel.8"
      ]
    },
    "ol.8-x64": {
      "#import": [
        "ol.8",
        "ol-x64",
        "rhel.8-x64"
      ]
    },
    "ol.8.0": {
      "#import": [
        "ol.8",
        "rhel.8.0"
      ]
    },
    "ol.8.0-x64": {
      "#import": [
        "ol.8.0",
        "ol.8-x64",
        "rhel.8.0-x64"
      ]
    },
    "omnios": {
      "#import": [
        "illumos"
      ]
    },
    "omnios-x64": {
      "#import": [
        "omnios",
        "illumos-x64"
      ]
    },
    "omnios.15": {
      "#import": [
        "omnios"
      ]
    },
    "omnios.15-x64": {
      "#import": [
        "omnios.15",
        "omnios-x64"
      ]
    },
    "openindiana": {
      "#import": [
        "illumos"
      ]
    },
    "openindiana-x64": {
      "#import": [
        "openindiana",
        "illumos-x64"
      ]
    },
    "opensuse": {
      "#import": [
        "linux"
      ]
    },
    "opensuse-x64": {
      "#import": [
        "opensuse",
        "linux-x64"
      ]
    },
    "opensuse.13.2": {
      "#import": [
        "opensuse"
      ]
    },
    "opensuse.13.2-x64": {
      "#import": [
        "opensuse.13.2",
        "opensuse-x64"
      ]
    },
    "opensuse.15.0": {
      "#import": [
        "opensuse"
      ]
    },
    "opensuse.15.0-x64": {
      "#import": [
        "opensuse.15.0",
        "opensuse-x64"
      ]
    },
    "opensuse.15.1": {
      "#import": [
        "opensuse"
      ]
    },
    "opensuse.15.1-x64": {
      "#import": [
        "opensuse.15.1",
        "opensuse-x64"
      ]
    },
    "opensuse.42.1": {
      "#import": [
        "opensuse"
      ]
    },
    "opensuse.42.1-x64": {
      "#import": [
        "opensuse.42.1",
        "opensuse-x64"
      ]
    },
    "opensuse.42.2": {
      "#import": [
        "opensuse"
      ]
    },
    "opensuse.42.2-x64": {
      "#import": [
        "opensuse.42.2",
        "opensuse-x64"
      ]
    },
    "opensuse.42.3": {
      "#import": [
        "opensuse"
      ]
    },
    "opensuse.42.3-x64": {
      "#import": [
        "opensuse.42.3",
        "opensuse-x64"
      ]
    },
    "osx": {
      "#import": [
        "unix"
      ]
    },
    "osx-arm64": {
      "#import": [
        "osx",
        "unix-arm64"
      ]
    },
    "osx-x64": {
      "#import": [
        "osx",
        "unix-x64"
      ]
    },
    "osx.10.10": {
      "#import": [
        "osx"
      ]
    },
    "osx.10.10-arm64": {
      "#import": [
        "osx.10.10",
        "osx-arm64"
      ]
    },
    "osx.10.10-x64": {
      "#import": [
        "osx.10.10",
        "osx-x64"
      ]
    },
    "osx.10.11": {
      "#import": [
        "osx.10.10"
      ]
    },
    "osx.10.11-arm64": {
      "#import": [
        "osx.10.11",
        "osx.10.10-arm64"
      ]
    },
    "osx.10.11-x64": {
      "#import": [
        "osx.10.11",
        "osx.10.10-x64"
      ]
    },
    "osx.10.12": {
      "#import": [
        "osx.10.11"
      ]
    },
    "osx.10.12-arm64": {
      "#import": [
        "osx.10.12",
        "osx.10.11-arm64"
      ]
    },
    "osx.10.12-x64": {
      "#import": [
        "osx.10.12",
        "osx.10.11-x64"
      ]
    },
    "osx.10.13": {
      "#import": [
        "osx.10.12"
      ]
    },
    "osx.10.13-arm64": {
      "#import": [
        "osx.10.13",
        "osx.10.12-arm64"
      ]
    },
    "osx.10.13-x64": {
      "#import": [
        "osx.10.13",
        "osx.10.12-x64"
      ]
    },
    "osx.10.14": {
      "#import": [
        "osx.10.13"
      ]
    },
    "osx.10.14-arm64": {
      "#import": [
        "osx.10.14",
        "osx.10.13-arm64"
      ]
    },
    "osx.10.14-x64": {
      "#import": [
        "osx.10.14",
        "osx.10.13-x64"
      ]
    },
    "osx.10.15": {
      "#import": [
        "osx.10.14"
      ]
    },
    "osx.10.15-arm64": {
      "#import": [
        "osx.10.15",
        "osx.10.14-arm64"
      ]
    },
    "osx.10.15-x64": {
      "#import": [
        "osx.10.15",
        "osx.10.14-x64"
      ]
    },
    "osx.10.16": {
      "#import": [
        "osx.10.15"
      ]
    },
    "osx.10.16-arm64": {
      "#import": [
        "osx.10.16",
        "osx.10.15-arm64"
      ]
    },
    "osx.10.16-x64": {
      "#import": [
        "osx.10.16",
        "osx.10.15-x64"
      ]
    },
    "osx.11.0": {
      "#import": [
        "osx.10.16"
      ]
    },
    "osx.11.0-arm64": {
      "#import": [
        "osx.11.0",
        "osx.10.16-arm64"
      ]
    },
    "osx.11.0-x64": {
      "#import": [
        "osx.11.0",
        "osx.10.16-x64"
      ]
    },
    "osx.12": {
      "#import": [
        "osx.11.0"
      ]
    },
    "osx.12-arm64": {
      "#import": [
        "osx.12",
        "osx.11.0-arm64"
      ]
    },
    "osx.12-x64": {
      "#import": [
        "osx.12",
        "osx.11.0-x64"
      ]
    },
    "osx.13": {
      "#import": [
        "osx.12"
      ]
    },
    "osx.13-arm64": {
      "#import": [
        "osx.13",
        "osx.12-arm64"
      ]
    },
    "osx.13-x64": {
      "#import": [
        "osx.13",
        "osx.12-x64"
      ]
    },
    "rhel": {
      "#import": [
        "linux"
      ]
    },
    "rhel-arm64": {
      "#import": [
        "rhel",
        "linux-arm64"
      ]
    },
    "rhel-x64": {
      "#import": [
        "rhel",
        "linux-x64"
      ]
    },
    "rhel.6": {
      "#import": [
        "rhel"
      ]
    },
    "rhel.6-x64": {
      "#import": [
        "rhel.6",
        "rhel-x64"
      ]
    },
    "rhel.7": {
      "#import": [
        "rhel"
      ]
    },
    "rhel.7-x64": {
      "#import": [
        "rhel.7",
        "rhel-x64"
      ]
    },
    "rhel.7.0": {
      "#import": [
        "rhel.7"
      ]
    },
    "rhel.7.0-x64": {
      "#import": [
        "rhel.7.0",
        "rhel.7-x64"
      ]
    },
    "rhel.7.1": {
      "#import": [
        "rhel.7.0"
      ]
    },
    "rhel.7.1-x64": {
      "#import": [
        "rhel.7.1",
        "rhel.7.0-x64"
      ]
    },
    "rhel.7.2": {
      "#import": [
        "rhel.7.1"
      ]
    },
    "rhel.7.2-x64": {
      "#import": [
        "rhel.7.2",
        "rhel.7.1-x64"
      ]
    },
    "rhel.7.3": {
      "#import": [
        "rhel.7.2"
      ]
    },
    "rhel.7.3-x64": {
      "#import": [
        "rhel.7.3",
        "rhel.7.2-x64"
      ]
    },
    "rhel.7.4": {
      "#import": [
        "rhel.7.3"
      ]
    },
    "rhel.7.4-x64": {
      "#import": [
        "rhel.7.4",
        "rhel.7.3-x64"
      ]
    },
    "rhel.7.5": {
      "#import": [
        "rhel.7.4"
      ]
    },
    "rhel.7.5-x64": {
      "#import": [
        "rhel.7.5",
        "rhel.7.4-x64"
      ]
    },
    "rhel.7.6": {
      "#import": [
        "rhel.7.5"
      ]
    },
    "rhel.7.6-x64": {
      "#import": [
        "rhel.7.6",
        "rhel.7.5-x64"
      ]
    },
    "rhel.8": {
      "#import": [
        "rhel"
      ]
    },
    "rhel.8-arm64": {
      "#import": [
        "rhel.8",
        "rhel-arm64"
      ]
    },
    "rhel.8-x64": {
      "#import": [
        "rhel.8",
        "rhel-x64"
      ]
    },
    "rhel.8.0": {
      "#import": [
        "rhel.8"
      ]
    },
    "rhel.8.0-arm64": {
      "#import": [
        "rhel.8.0",
        "rhel.8-arm64"
      ]
    },
    "rhel.8.0-x64": {
      "#import": [
        "rhel.8.0",
        "rhel.8-x64"
      ]
    },
    "rhel.8.1": {
      "#import": [
        "rhel.8.0"
      ]
    },
    "rhel.8.1-arm64": {
      "#import": [
        "rhel.8.1",
        "rhel.8.0-arm64"
      ]
    },
    "rhel.8.1-x64": {
      "#import": [
        "rhel.8.1",
        "rhel.8.0-x64"
      ]
    },
    "rhel.9": {
      "#import": [
        "rhel"
      ]
    },
    "rhel.9-arm64": {
      "#import": [
        "rhel.9",
        "rhel-arm64"
      ]
    },
    "rhel.9-x64": {
      "#import": [
        "rhel.9",
        "rhel-x64"
      ]
    },
    "rocky": {
      "#import": [
        "rhel"
      ]
    },
    "rocky-arm64": {
      "#import": [
        "rocky",
        "rhel-arm64"
      ]
    },
    "rocky-x64": {
      "#import": [
        "rocky",
        "rhel-x64"
      ]
    },
    "rocky.8": {
      "#import": [
        "rocky",
        "rhel.8"
      ]
    },
    "rocky.8-arm64": {
      "#import": [
        "rocky.8",
        "rocky-arm64",
        "rhel.8-arm64"
      ]
    },
    "rocky.8-x64": {
      "#import": [
        "rocky.8",
        "rocky-x64",
        "rhel.8-x64"
      ]
    },
    "rocky.9": {
      "#import": [
        "rocky",
        "rhel.9"
      ]
    },
    "rocky.9-arm64": {
      "#import": [
        "rocky.9",
        "rocky-arm64",
        "rhel.9-arm64"
      ]
    },
    "rocky.9-x64": {
      "#import": [
        "rocky.9",
        "rocky-x64",
        "rhel.9-x64"
      ]
    },
    "sles": {
      "#import": [
        "linux"
      ]
    },
    "sles-x64": {
      "#import": [
        "sles",
        "linux-x64"
      ]
    },
    "sles.12": {
      "#import": [
        "sles"
      ]
    },
    "sles.12-x64": {
      "#import": [
        "sles.12",
        "sles-x64"
      ]
    },
    "sles.12.1": {
      "#import": [
        "sles.12"
      ]
    },
    "sles.12.1-x64": {
      "#import": [
        "sles.12.1",
        "sles.12-x64"
      ]
    },
    "sles.12.2": {
      "#import": [
        "sles.12.1"
      ]
    },
    "sles.12.2-x64": {
      "#import": [
        "sles.12.2",
        "sles.12.1-x64"
      ]
    },
    "sles.12.3": {
      "#import": [
        "sles.12.2"
      ]
    },
    "sles.12.3-x64": {
      "#import": [
        "sles.12.3",
        "sles.12.2-x64"
      ]
    },
    "sles.12.4": {
      "#import": [
        "sles.12.3"
      ]
    },
    "sles.12.4-x64": {
      "#import": [
        "sles.12.4",
        "sles.12.3-x64"
      ]
    },
    "sles.15": {
      "#import": [
        "sles.12.4"
      ]
    },
    "sles.15-x64": {
      "#import": [
        "sles.15",
        "sles.12.4-x64"
      ]
    },
    "sles.15.1": {
      "#import": [
        "sles.15"
      ]
    },
    "sles.15.1-x64": {
      "#import": [
        "sles.15.1",
        "sles.15-x64"
      ]
    },
    "smartos": {
      "#import": [
        "illumos"
      ]
    },
    "smartos-x64": {
      "#import": [
        "smartos",
        "illumos-x64"
      ]
    },
    "smartos.2020": {
      "#import": [
        "smartos"
      ]
    },
    "smartos.2020-x64": {
      "#import": [
        "smartos.2020",
        "smartos-x64"
      ]
    },
    "smartos.2021": {
      "#import": [
        "smartos.2020"
      ]
    },
    "smartos.2021-x64": {
      "#import": [
        "smartos.2021",
        "smartos.2020-x64"
      ]
    },
    "solaris": {
      "#import": [
        "unix"
      ]
    },
    "solaris-x64": {
      "#import": [
        "solaris",
        "unix-x64"
      ]
    },
    "solaris.11": {
      "#import": [
        "solaris"
      ]
    },
    "solaris.11-x64": {
      "#import": [
        "solaris.11",
        "solaris-x64"
      ]
    },
    "tizen": {
      "#import": [
        "linux"
      ]
    },
    "tizen-arm64": {
      "#import": [
        "tizen",
        "linux-arm64"
      ]
    },
    "tizen-armel": {
      "#import": [
        "tizen",
        "linux-armel"
      ]
    },
    "tizen-x86": {
      "#import": [
        "tizen",
        "linux-x86"
      ]
    },
    "tizen.4.0.0": {
      "#import": [
        "tizen"
      ]
    },
    "tizen.4.0.0-arm64": {
      "#import": [
        "tizen.4.0.0",
        "tizen-arm64"
      ]
    },
    "tizen.4.0.0-armel": {
      "#import": [
        "tizen.4.0.0",
        "tizen-armel"
      ]
    },
    "tizen.4.0.0-x86": {
      "#import": [
        "tizen.4.0.0",
        "tizen-x86"
      ]
    },
    "tizen.5.0.0": {
      "#import": [
        "tizen.4.0.0"
      ]
    },
    "tizen.5.0.0-arm64": {
      "#import": [
        "tizen.5.0.0",
        "tizen.4.0.0-arm64"
      ]
    },
    "tizen.5.0.0-armel": {
      "#import": [
        "tizen.5.0.0",
        "tizen.4.0.0-armel"
      ]
    },
    "tizen.5.0.0-x86": {
      "#import": [
        "tizen.5.0.0",
        "tizen.4.0.0-x86"
      ]
    },
    "tizen.5.5.0": {
      "#import": [
        "tizen.5.0.0"
      ]
    },
    "tizen.5.5.0-arm64": {
      "#import": [
        "tizen.5.5.0",
        "tizen.5.0.0-arm64"
      ]
    },
    "tizen.5.5.0-armel": {
      "#import": [
        "tizen.5.5.0",
        "tizen.5.0.0-armel"
      ]
    },
    "tizen.5.5.0-x86": {
      "#import": [
        "tizen.5.5.0",
        "tizen.5.0.0-x86"
      ]
    },
    "tizen.6.0.0": {
      "#import": [
        "tizen.5.5.0"
      ]
    },
    "tizen.6.0.0-arm64": {
      "#import": [
        "tizen.6.0.0",
        "tizen.5.5.0-arm64"
      ]
    },
    "tizen.6.0.0-armel": {
      "#import": [
        "tizen.6.0.0",
        "tizen.5.5.0-armel"
      ]
    },
    "tizen.6.0.0-x86": {
      "#import": [
        "tizen.6.0.0",
        "tizen.5.5.0-x86"
      ]
    },
    "tizen.6.5.0": {
      "#import": [
        "tizen.6.0.0"
      ]
    },
    "tizen.6.5.0-arm64": {
      "#import": [
        "tizen.6.5.0",
        "tizen.6.0.0-arm64"
      ]
    },
    "tizen.6.5.0-armel": {
      "#import": [
        "tizen.6.5.0",
        "tizen.6.0.0-armel"
      ]
    },
    "tizen.6.5.0-x86": {
      "#import": [
        "tizen.6.5.0",
        "tizen.6.0.0-x86"
      ]
    },
    "tizen.7.0.0": {
      "#import": [
        "tizen.6.5.0"
      ]
    },
    "tizen.7.0.0-arm64": {
      "#import": [
        "tizen.7.0.0",
        "tizen.6.5.0-arm64"
      ]
    },
    "tizen.7.0.0-armel": {
      "#import": [
        "tizen.7.0.0",
        "tizen.6.5.0-armel"
      ]
    },
    "tizen.7.0.0-x86": {
      "#import": [
        "tizen.7.0.0",
        "tizen.6.5.0-x86"
      ]
    },
    "tvos": {
      "#import": [
        "unix"
      ]
    },
    "tvos-arm64": {
      "#import": [
        "tvos",
        "unix-arm64"
      ]
    },
    "tvos-x64": {
      "#import": [
        "tvos",
        "unix-x64"
      ]
    },
    "tvos.10": {
      "#import": [
        "tvos"
      ]
    },
    "tvos.10-arm64": {
      "#import": [
        "tvos.10",
        "tvos-arm64"
      ]
    },
    "tvos.10-x64": {
      "#import": [
        "tvos.10",
        "tvos-x64"
      ]
    },
    "tvos.11": {
      "#import": [
        "tvos.10"
      ]
    },
    "tvos.11-arm64": {
      "#import": [
        "tvos.11",
        "tvos.10-arm64"
      ]
    },
    "tvos.11-x64": {
      "#import": [
        "tvos.11",
        "tvos.10-x64"
      ]
    },
    "tvos.12": {
      "#import": [
        "tvos.11"
      ]
    },
    "tvos.12-arm64": {
      "#import": [
        "tvos.12",
        "tvos.11-arm64"
      ]
    },
    "tvos.12-x64": {
      "#import": [
        "tvos.12",
        "tvos.11-x64"
      ]
    },
    "tvos.13": {
      "#import": [
        "tvos.12"
      ]
    },
    "tvos.13-arm64": {
      "#import": [
        "tvos.13",
        "tvos.12-arm64"
      ]
    },
    "tvos.13-x64": {
      "#import": [
        "tvos.13",
        "tvos.12-x64"
      ]
    },
    "tvos.14": {
      "#import": [
        "tvos.13"
      ]
    },
    "tvos.14-arm64": {
      "#import": [
        "tvos.14",
        "tvos.13-arm64"
      ]
    },
    "tvos.14-x64": {
      "#import": [
        "tvos.14",
        "tvos.13-x64"
      ]
    },
    "tvos.15": {
      "#import": [
        "tvos.14"
      ]
    },
    "tvos.15-arm64": {
      "#import": [
        "tvos.15",
        "tvos.14-arm64"
      ]
    },
    "tvos.15-x64": {
      "#import": [
        "tvos.15",
        "tvos.14-x64"
      ]
    },
    "tvossimulator": {
      "#import": [
        "tvos"
      ]
    },
    "tvossimulator-arm64": {
      "#import": [
        "tvossimulator",
        "tvos-arm64"
      ]
    },
    "tvossimulator-x64": {
      "#import": [
        "tvossimulator",
        "tvos-x64"
      ]
    },
    "tvossimulator.10": {
      "#import": [
        "tvossimulator"
      ]
    },
    "tvossimulator.10-arm64": {
      "#import": [
        "tvossimulator.10",
        "tvossimulator-arm64"
      ]
    },
    "tvossimulator.10-x64": {
      "#import": [
        "tvossimulator.10",
        "tvossimulator-x64"
      ]
    },
    "tvossimulator.11": {
      "#import": [
        "tvossimulator.10"
      ]
    },
    "tvossimulator.11-arm64": {
      "#import": [
        "tvossimulator.11",
        "tvossimulator.10-arm64"
      ]
    },
    "tvossimulator.11-x64": {
      "#import": [
        "tvossimulator.11",
        "tvossimulator.10-x64"
      ]
    },
    "tvossimulator.12": {
      "#import": [
        "tvossimulator.11"
      ]
    },
    "tvossimulator.12-arm64": {
      "#import": [
        "tvossimulator.12",
        "tvossimulator.11-arm64"
      ]
    },
    "tvossimulator.12-x64": {
      "#import": [
        "tvossimulator.12",
        "tvossimulator.11-x64"
      ]
    },
    "tvossimulator.13": {
      "#import": [
        "tvossimulator.12"
      ]
    },
    "tvossimulator.13-arm64": {
      "#import": [
        "tvossimulator.13",
        "tvossimulator.12-arm64"
      ]
    },
    "tvossimulator.13-x64": {
      "#import": [
        "tvossimulator.13",
        "tvossimulator.12-x64"
      ]
    },
    "tvossimulator.14": {
      "#import": [
        "tvossimulator.13"
      ]
    },
    "tvossimulator.14-arm64": {
      "#import": [
        "tvossimulator.14",
        "tvossimulator.13-arm64"
      ]
    },
    "tvossimulator.14-x64": {
      "#import": [
        "tvossimulator.14",
        "tvossimulator.13-x64"
      ]
    },
    "tvossimulator.15": {
      "#import": [
        "tvossimulator.14"
      ]
    },
    "tvossimulator.15-arm64": {
      "#import": [
        "tvossimulator.15",
        "tvossimulator.14-arm64"
      ]
    },
    "tvossimulator.15-x64": {
      "#import": [
        "tvossimulator.15",
        "tvossimulator.14-x64"
      ]
    },
    "ubuntu": {
      "#import": [
        "debian"
      ]
    },
    "ubuntu-arm": {
      "#import": [
        "ubuntu",
        "debian-arm"
      ]
    },
    "ubuntu-arm64": {
      "#import": [
        "ubuntu",
        "debian-arm64"
      ]
    },
    "ubuntu-x64": {
      "#import": [
        "ubuntu",
        "debian-x64"
      ]
    },
    "ubuntu-x86": {
      "#import": [
        "ubuntu",
        "debian-x86"
      ]
    },
    "ubuntu.14.04": {
      "#import": [
        "ubuntu"
      ]
    },
    "ubuntu.14.04-arm": {
      "#import": [
        "ubuntu.14.04",
        "ubuntu-arm"
      ]
    },
    "ubuntu.14.04-x64": {
      "#import": [
        "ubuntu.14.04",
        "ubuntu-x64"
      ]
    },
    "ubuntu.14.04-x86": {
      "#import": [
        "ubuntu.14.04",
        "ubuntu-x86"
      ]
    },
    "ubuntu.14.10": {
      "#import": [
        "ubuntu"
      ]
    },
    "ubuntu.14.10-arm": {
      "#import": [
        "ubuntu.14.10",
        "ubuntu-arm"
      ]
    },
    "ubuntu.14.10-x64": {
      "#import": [
        "ubuntu.14.10",
        "ubuntu-x64"
      ]
    },
    "ubuntu.14.10-x86": {
      "#import": [
        "ubuntu.14.10",
        "ubuntu-x86"
      ]
    },
    "ubuntu.15.04": {
      "#import": [
        "ubuntu"
      ]
    },
    "ubuntu.15.04-arm": {
      "#import": [
        "ubuntu.15.04",
        "ubuntu-arm"
      ]
    },
    "ubuntu.15.04-x64": {
      "#import": [
        "ubuntu.15.04",
        "ubuntu-x64"
      ]
    },
    "ubuntu.15.04-x86": {
      "#import": [
        "ubuntu.15.04",
        "ubuntu-x86"
      ]
    },
    "ubuntu.15.10": {
      "#import": [
        "ubuntu"
      ]
    },
    "ubuntu.15.10-arm": {
      "#import": [
        "ubuntu.15.10",
        "ubuntu-arm"
      ]
    },
    "ubuntu.15.10-x64": {
      "#import": [
        "ubuntu.15.10",
        "ubuntu-x64"
      ]
    },
    "ubuntu.15.10-x86": {
      "#import": [
        "ubuntu.15.10",
        "ubuntu-x86"
      ]
    },
    "ubuntu.16.04": {
      "#import": [
        "ubuntu"
      ]
    },
    "ubuntu.16.04-arm": {
      "#import": [
        "ubuntu.16.04",
        "ubuntu-arm"
      ]
    },
    "ubuntu.16.04-arm64": {
      "#import": [
        "ubuntu.16.04",
        "ubuntu-arm64"
      ]
    },
    "ubuntu.16.04-x64": {
      "#import": [
        "ubuntu.16.04",
        "ubuntu-x64"
      ]
    },
    "ubuntu.16.04-x86": {
      "#import": [
        "ubuntu.16.04",
        "ubuntu-x86"
      ]
    },
    "ubuntu.16.10": {
      "#import": [
        "ubuntu"
      ]
    },
    "ubuntu.16.10-arm": {
      "#import": [
        "ubuntu.16.10",
        "ubuntu-arm"
      ]
    },
    "ubuntu.16.10-arm64": {
      "#import": [
        "ubuntu.16.10",
        "ubuntu-arm64"
      ]
    },
    "ubuntu.16.10-x64": {
      "#import": [
        "ubuntu.16.10",
        "ubuntu-x64"
      ]
    },
    "ubuntu.16.10-x86": {
      "#import": [
        "ubuntu.16.10",
        "ubuntu-x86"
      ]
    },
    "ubuntu.17.04": {
      "#import": [
        "ubuntu"
      ]
    },
    "ubuntu.17.04-arm": {
      "#import": [
        "ubuntu.17.04",
        "ubuntu-arm"
      ]
    },
    "ubuntu.17.04-arm64": {
      "#import": [
        "ubuntu.17.04",
        "ubuntu-arm64"
      ]
    },
    "ubuntu.17.04-x64": {
      "#import": [
        "ubuntu.17.04",
        "ubuntu-x64"
      ]
    },
    "ubuntu.17.04-x86": {
      "#import": [
        "ubuntu.17.04",
        "ubuntu-x86"
      ]
    },
    "ubuntu.17.10": {
      "#import": [
        "ubuntu"
      ]
    },
    "ubuntu.17.10-arm": {
      "#import": [
        "ubuntu.17.10",
        "ubuntu-arm"
      ]
    },
    "ubuntu.17.10-arm64": {
      "#import": [
        "ubuntu.17.10",
        "ubuntu-arm64"
      ]
    },
    "ubuntu.17.10-x64": {
      "#import": [
        "ubuntu.17.10",
        "ubuntu-x64"
      ]
    },
    "ubuntu.17.10-x86": {
      "#import": [
        "ubuntu.17.10",
        "ubuntu-x86"
      ]
    },
    "ubuntu.18.04": {
      "#import": [
        "ubuntu"
      ]
    },
    "ubuntu.18.04-arm": {
      "#import": [
        "ubuntu.18.04",
        "ubuntu-arm"
      ]
    },
    "ubuntu.18.04-arm64": {
      "#import": [
        "ubuntu.18.04",
        "ubuntu-arm64"
      ]
    },
    "ubuntu.18.04-x64": {
      "#import": [
        "ubuntu.18.04",
        "ubuntu-x64"
      ]
    },
    "ubuntu.18.04-x86": {
      "#import": [
        "ubuntu.18.04",
        "ubuntu-x86"
      ]
    },
    "ubuntu.18.10": {
      "#import": [
        "ubuntu"
      ]
    },
    "ubuntu.18.10-arm": {
      "#import": [
        "ubuntu.18.10",
        "ubuntu-arm"
      ]
    },
    "ubuntu.18.10-arm64": {
      "#import": [
        "ubuntu.18.10",
        "ubuntu-arm64"
      ]
    },
    "ubuntu.18.10-x64": {
      "#import": [
        "ubuntu.18.10",
        "ubuntu-x64"
      ]
    },
    "ubuntu.18.10-x86": {
      "#import": [
        "ubuntu.18.10",
        "ubuntu-x86"
      ]
    },
    "ubuntu.19.04": {
      "#import": [
        "ubuntu"
      ]
    },
    "ubuntu.19.04-arm": {
      "#import": [
        "ubuntu.19.04",
        "ubuntu-arm"
      ]
    },
    "ubuntu.19.04-arm64": {
      "#import": [
        "ubuntu.19.04",
        "ubuntu-arm64"
      ]
    },
    "ubuntu.19.04-x64": {
      "#import": [
        "ubuntu.19.04",
        "ubuntu-x64"
      ]
    },
    "ubuntu.19.04-x86": {
      "#import": [
        "ubuntu.19.04",
        "ubuntu-x86"
      ]
    },
    "ubuntu.19.10": {
      "#import": [
        "ubuntu"
      ]
    },
    "ubuntu.19.10-arm": {
      "#import": [
        "ubuntu.19.10",
        "ubuntu-arm"
      ]
    },
    "ubuntu.19.10-arm64": {
      "#import": [
        "ubuntu.19.10",
        "ubuntu-arm64"
      ]
    },
    "ubuntu.19.10-x64": {
      "#import": [
        "ubuntu.19.10",
        "ubuntu-x64"
      ]
    },
    "ubuntu.19.10-x86": {
      "#import": [
        "ubuntu.19.10",
        "ubuntu-x86"
      ]
    },
    "ubuntu.20.04": {
      "#import": [
        "ubuntu"
      ]
    },
    "ubuntu.20.04-arm": {
      "#import": [
        "ubuntu.20.04",
        "ubuntu-arm"
      ]
    },
    "ubuntu.20.04-arm64": {
      "#import": [
        "ubuntu.20.04",
        "ubuntu-arm64"
      ]
    },
    "ubuntu.20.04-x64": {
      "#import": [
        "ubuntu.20.04",
        "ubuntu-x64"
      ]
    },
    "ubuntu.20.04-x86": {
      "#import": [
        "ubuntu.20.04",
        "ubuntu-x86"
      ]
    },
    "ubuntu.20.10": {
      "#import": [
        "ubuntu"
      ]
    },
    "ubuntu.20.10-arm": {
      "#import": [
        "ubuntu.20.10",
        "ubuntu-arm"
      ]
    },
    "ubuntu.20.10-arm64": {
      "#import": [
        "ubuntu.20.10",
        "ubuntu-arm64"
      ]
    },
    "ubuntu.20.10-x64": {
      "#import": [
        "ubuntu.20.10",
        "ubuntu-x64"
      ]
    },
    "ubuntu.20.10-x86": {
      "#import": [
        "ubuntu.20.10",
        "ubuntu-x86"
      ]
    },
    "ubuntu.21.04": {
      "#import": [
        "ubuntu"
      ]
    },
    "ubuntu.21.04-arm": {
      "#import": [
        "ubuntu.21.04",
        "ubuntu-arm"
      ]
    },
    "ubuntu.21.04-arm64": {
      "#import": [
        "ubuntu.21.04",
        "ubuntu-arm64"
      ]
    },
    "ubuntu.21.04-x64": {
      "#import": [
        "ubuntu.21.04",
        "ubuntu-x64"
      ]
    },
    "ubuntu.21.04-x86": {
      "#import": [
        "ubuntu.21.04",
        "ubuntu-x86"
      ]
    },
    "ubuntu.21.10": {
      "#import": [
        "ubuntu"
      ]
    },
    "ubuntu.21.10-arm": {
      "#import": [
        "ubuntu.21.10",
        "ubuntu-arm"
      ]
    },
    "ubuntu.21.10-arm64": {
      "#import": [
        "ubuntu.21.10",
        "ubuntu-arm64"
      ]
    },
    "ubuntu.21.10-x64": {
      "#import": [
        "ubuntu.21.10",
        "ubuntu-x64"
      ]
    },
    "ubuntu.21.10-x86": {
      "#import": [
        "ubuntu.21.10",
        "ubuntu-x86"
      ]
    },
    "ubuntu.22.04": {
      "#import": [
        "ubuntu"
      ]
    },
    "ubuntu.22.04-arm": {
      "#import": [
        "ubuntu.22.04",
        "ubuntu-arm"
      ]
    },
    "ubuntu.22.04-arm64": {
      "#import": [
        "ubuntu.22.04",
        "ubuntu-arm64"
      ]
    },
    "ubuntu.22.04-x64": {
      "#import": [
        "ubuntu.22.04",
        "ubuntu-x64"
      ]
    },
    "ubuntu.22.04-x86": {
      "#import": [
        "ubuntu.22.04",
        "ubuntu-x86"
      ]
    },
    "ubuntu.23.04": {
      "#import": [
        "ubuntu"
      ]
    },
    "ubuntu.23.04-arm": {
      "#import": [
        "ubuntu.23.04",
        "ubuntu-arm"
      ]
    },
    "ubuntu.23.04-arm64": {
      "#import": [
        "ubuntu.23.04",
        "ubuntu-arm64"
      ]
    },
    "ubuntu.23.04-x64": {
      "#import": [
        "ubuntu.23.04",
        "ubuntu-x64"
      ]
    },
    "ubuntu.23.04-x86": {
      "#import": [
        "ubuntu.23.04",
        "ubuntu-x86"
      ]
    },
    "unix": {
      "#import": [
        "any"
      ]
    },
    "unix-arm": {
      "#import": [
        "unix"
      ]
    },
    "unix-arm64": {
      "#import": [
        "unix"
      ]
    },
    "unix-armel": {
      "#import": [
        "unix"
      ]
    },
    "unix-armv6": {
      "#import": [
        "unix"
      ]
    },
    "unix-loongarch64": {
      "#import": [
        "unix"
      ]
    },
    "unix-mips64": {
      "#import": [
        "unix"
      ]
    },
    "unix-ppc64le": {
      "#import": [
        "unix"
      ]
    },
    "unix-s390x": {
      "#import": [
        "unix"
      ]
    },
    "unix-x64": {
      "#import": [
        "unix"
      ]
    },
    "unix-x86": {
      "#import": [
        "unix"
      ]
    },
<<<<<<< HEAD
    "wasi": {
      "#import": [
        "any"
      ]
    },
    "wasi-wasm": {
      "#import": [
        "wasi"
=======
    "unix-riscv64": {
      "#import": [
        "unix"
>>>>>>> c7ca00b0
      ]
    },
    "win": {
      "#import": [
        "any"
      ]
    },
    "win-aot": {
      "#import": [
        "win",
        "aot"
      ]
    },
    "win-arm": {
      "#import": [
        "win"
      ]
    },
    "win-arm-aot": {
      "#import": [
        "win-aot",
        "win-arm"
      ]
    },
    "win-arm64": {
      "#import": [
        "win"
      ]
    },
    "win-arm64-aot": {
      "#import": [
        "win-aot",
        "win-arm64"
      ]
    },
    "win-x64": {
      "#import": [
        "win"
      ]
    },
    "win-x64-aot": {
      "#import": [
        "win-aot",
        "win-x64"
      ]
    },
    "win-x86": {
      "#import": [
        "win"
      ]
    },
    "win-x86-aot": {
      "#import": [
        "win-aot",
        "win-x86"
      ]
    },
    "win10": {
      "#import": [
        "win81"
      ]
    },
    "win10-aot": {
      "#import": [
        "win10",
        "win81-aot"
      ]
    },
    "win10-arm": {
      "#import": [
        "win10",
        "win81-arm"
      ]
    },
    "win10-arm-aot": {
      "#import": [
        "win10-aot",
        "win10-arm",
        "win10",
        "win81-arm-aot"
      ]
    },
    "win10-arm64": {
      "#import": [
        "win10",
        "win81-arm64"
      ]
    },
    "win10-arm64-aot": {
      "#import": [
        "win10-aot",
        "win10-arm64",
        "win10",
        "win81-arm64-aot"
      ]
    },
    "win10-x64": {
      "#import": [
        "win10",
        "win81-x64"
      ]
    },
    "win10-x64-aot": {
      "#import": [
        "win10-aot",
        "win10-x64",
        "win10",
        "win81-x64-aot"
      ]
    },
    "win10-x86": {
      "#import": [
        "win10",
        "win81-x86"
      ]
    },
    "win10-x86-aot": {
      "#import": [
        "win10-aot",
        "win10-x86",
        "win10",
        "win81-x86-aot"
      ]
    },
    "win7": {
      "#import": [
        "win"
      ]
    },
    "win7-aot": {
      "#import": [
        "win7",
        "win-aot"
      ]
    },
    "win7-arm": {
      "#import": [
        "win7",
        "win-arm"
      ]
    },
    "win7-arm-aot": {
      "#import": [
        "win7-aot",
        "win7-arm",
        "win7",
        "win-arm-aot"
      ]
    },
    "win7-arm64": {
      "#import": [
        "win7",
        "win-arm64"
      ]
    },
    "win7-arm64-aot": {
      "#import": [
        "win7-aot",
        "win7-arm64",
        "win7",
        "win-arm64-aot"
      ]
    },
    "win7-x64": {
      "#import": [
        "win7",
        "win-x64"
      ]
    },
    "win7-x64-aot": {
      "#import": [
        "win7-aot",
        "win7-x64",
        "win7",
        "win-x64-aot"
      ]
    },
    "win7-x86": {
      "#import": [
        "win7",
        "win-x86"
      ]
    },
    "win7-x86-aot": {
      "#import": [
        "win7-aot",
        "win7-x86",
        "win7",
        "win-x86-aot"
      ]
    },
    "win8": {
      "#import": [
        "win7"
      ]
    },
    "win8-aot": {
      "#import": [
        "win8",
        "win7-aot"
      ]
    },
    "win8-arm": {
      "#import": [
        "win8",
        "win7-arm"
      ]
    },
    "win8-arm-aot": {
      "#import": [
        "win8-aot",
        "win8-arm",
        "win8",
        "win7-arm-aot"
      ]
    },
    "win8-arm64": {
      "#import": [
        "win8",
        "win7-arm64"
      ]
    },
    "win8-arm64-aot": {
      "#import": [
        "win8-aot",
        "win8-arm64",
        "win8",
        "win7-arm64-aot"
      ]
    },
    "win8-x64": {
      "#import": [
        "win8",
        "win7-x64"
      ]
    },
    "win8-x64-aot": {
      "#import": [
        "win8-aot",
        "win8-x64",
        "win8",
        "win7-x64-aot"
      ]
    },
    "win8-x86": {
      "#import": [
        "win8",
        "win7-x86"
      ]
    },
    "win8-x86-aot": {
      "#import": [
        "win8-aot",
        "win8-x86",
        "win8",
        "win7-x86-aot"
      ]
    },
    "win81": {
      "#import": [
        "win8"
      ]
    },
    "win81-aot": {
      "#import": [
        "win81",
        "win8-aot"
      ]
    },
    "win81-arm": {
      "#import": [
        "win81",
        "win8-arm"
      ]
    },
    "win81-arm-aot": {
      "#import": [
        "win81-aot",
        "win81-arm",
        "win81",
        "win8-arm-aot"
      ]
    },
    "win81-arm64": {
      "#import": [
        "win81",
        "win8-arm64"
      ]
    },
    "win81-arm64-aot": {
      "#import": [
        "win81-aot",
        "win81-arm64",
        "win81",
        "win8-arm64-aot"
      ]
    },
    "win81-x64": {
      "#import": [
        "win81",
        "win8-x64"
      ]
    },
    "win81-x64-aot": {
      "#import": [
        "win81-aot",
        "win81-x64",
        "win81",
        "win8-x64-aot"
      ]
    },
    "win81-x86": {
      "#import": [
        "win81",
        "win8-x86"
      ]
    },
    "win81-x86-aot": {
      "#import": [
        "win81-aot",
        "win81-x86",
        "win81",
        "win8-x86-aot"
      ]
    }
  }
}<|MERGE_RESOLUTION|>--- conflicted
+++ resolved
@@ -4107,7 +4107,6 @@
         "unix"
       ]
     },
-<<<<<<< HEAD
     "wasi": {
       "#import": [
         "any"
@@ -4116,11 +4115,9 @@
     "wasi-wasm": {
       "#import": [
         "wasi"
-=======
     "unix-riscv64": {
       "#import": [
         "unix"
->>>>>>> c7ca00b0
       ]
     },
     "win": {
