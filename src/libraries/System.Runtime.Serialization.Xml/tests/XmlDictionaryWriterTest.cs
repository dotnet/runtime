--- conflicted
+++ resolved
@@ -345,23 +345,6 @@
         AssertBytesWritten(x => x.WriteValue((long)0x12345678), XmlBinaryNodeType.Int32Text, new byte[] { 0x78, 0x56, 0x34, 0x12 });
         AssertBytesWritten(x => x.WriteValue(unchecked((long)0xfffffffff2345678)), XmlBinaryNodeType.Int32Text, new byte[] { 0x78, 0x56, 0x34, 0xf2 });
 
-<<<<<<< HEAD
-        decimal decMax = decimal.MaxValue;
-        float f = 1.23f;
-        double d = 1.0 / 3.0;
-        Guid guid = Guid.NewGuid();
-
-        // Remarks: Of these types only timespan handles BigEndian/LittleEndian so for other types compare against bare bytes
-        AssertBytesWritten(x => x.WriteValue(decimal.MaxValue), XmlBinaryNodeType.DecimalText, MemoryMarshal.AsBytes(new ReadOnlySpan<decimal>(in decMax)));
-        AssertBytesWritten(x => x.WriteValue(f), XmlBinaryNodeType.FloatText, MemoryMarshal.AsBytes(new ReadOnlySpan<float>(in f)));
-        AssertBytesWritten(x => x.WriteValue(guid), XmlBinaryNodeType.GuidText, guid.ToByteArray());
-        AssertBytesWritten(x => x.WriteValue(new TimeSpan(0x0807060504030201)), XmlBinaryNodeType.TimeSpanText, new byte[] { 01, 02, 03, 04, 05, 06, 07, 08 });
-
-        // Double can be represented as float or inte as long as no detail is lost
-        AssertBytesWritten(x => x.WriteValue((double)f), XmlBinaryNodeType.FloatText, MemoryMarshal.AsBytes(new ReadOnlySpan<float>(in f)));
-        AssertBytesWritten(x => x.WriteValue((double)0x0100), XmlBinaryNodeType.Int16Text, new byte[] { 0x00, 0x01 });
-        AssertBytesWritten(x => x.WriteValue(d), XmlBinaryNodeType.DoubleText, MemoryMarshal.AsBytes(new ReadOnlySpan<double>(in d)));
-=======
         float f = 1.23456788f;
         ReadOnlySpan<byte> floatBytes = new byte[] { 0x52, 0x06, 0x9e, 0x3f };
         double d = 1.0 / 3.0;
@@ -382,7 +365,6 @@
         AssertBytesWritten(x => x.WriteValue((double)f), XmlBinaryNodeType.FloatText, floatBytes);
         AssertBytesWritten(x => x.WriteValue((double)0x0100), XmlBinaryNodeType.Int16Text, new byte[] { 0x00, 0x01 });
         AssertBytesWritten(x => x.WriteValue(d), XmlBinaryNodeType.DoubleText, doubleBytes);
->>>>>>> c6cc2016
 
 
         void AssertBytesWritten(Action<XmlDictionaryWriter> action, XmlBinaryNodeType nodeType, ReadOnlySpan<byte> expected)
@@ -414,10 +396,6 @@
         int offset = 1;
         int count = 2;
 
-<<<<<<< HEAD
-        int[] ints = new int[] { -1, 0x01020304, 0x11223344, -1 };
-        AssertBytesWritten(x => x.WriteArray(null, "a", null, ints, offset, count), XmlBinaryNodeType.Int32TextWithEndElement, count, new byte[] { 4, 3, 2, 1, 0x44, 0x33, 0x22, 0x11 });
-=======
         bool[] bools = new bool[] { false, true, false, true };
         AssertBytesWritten(x => x.WriteArray(null, "a", null, bools, offset, count), XmlBinaryNodeType.BoolTextWithEndElement,
                            count, new byte[] { 1, 0 });
@@ -469,21 +447,12 @@
         AssertBytesWritten(x => x.WriteArray(null, "a", null, timespans, 0, timespans.Length), XmlBinaryNodeType.TimeSpanTextWithEndElement,
                            timespans.Length, new byte[] { 0x01, 0x02, 0x03, 0x04, 0x05, 0x06, 0x07, 0x08,
                                                           0x11, 0x12, 0x13, 0x14, 0x15, 0x16, 0x17, 0x18 });
->>>>>>> c6cc2016
 
         Guid[] guids = new Guid[]
         {
             new Guid(new ReadOnlySpan<byte>(new byte[] { 1, 2, 3, 4, 5, 6, 7, 8, 9, 10, 11, 12, 13, 14, 15, 16 })),
             new Guid(new ReadOnlySpan<byte>(new byte[] { 10, 20, 30, 40, 50, 60, 70, 80, 90, 100, 110, 120, 130, 140, 150, 160 }))
         };
-<<<<<<< HEAD
-        AssertBytesWritten(x => x.WriteArray(null, "a", null, guids, 0, guids.Length), XmlBinaryNodeType.GuidTextWithEndElement, guids.Length
-            , new byte[] { 1, 2, 3, 4, 5, 6, 7, 8, 9, 10, 11, 12, 13, 14, 15, 16, 10, 20, 30, 40, 50, 60, 70, 80, 90, 100, 110, 120, 130, 140, 150, 160 });
-
-        // Write more than 512 bytes in a single call to trigger different writing logic in XmlStreamNodeWriter.WriteBytes
-        long[] longs = Enumerable.Range(0x01020304, 127).Select(i => (long)i | (long)(~i << 32)).ToArray();
-        AssertBytesWritten(x => x.WriteArray(null, "a", null, longs, 0, longs.Length), XmlBinaryNodeType.Int64TextWithEndElement, longs.Length, MemoryMarshal.AsBytes(longs.AsSpan()));
-=======
         AssertBytesWritten(x => x.WriteArray(null, "a", null, guids, 0, guids.Length), XmlBinaryNodeType.GuidTextWithEndElement,
                            guids.Length, new byte[] { 1, 2, 3, 4, 5, 6, 7, 8, 9, 10, 11, 12, 13, 14, 15, 16,
                                                       10, 20, 30, 40, 50, 60, 70, 80, 90, 100, 110, 120, 130, 140, 150, 160 });
@@ -497,7 +466,6 @@
         }
         AssertBytesWritten(x => x.WriteArray(null, "a", null, many_longs, 0, many_longs.Length), XmlBinaryNodeType.Int64TextWithEndElement,
                            many_longs.Length, many_longBytes);
->>>>>>> c6cc2016
 
         void AssertBytesWritten(Action<XmlDictionaryWriter> action, XmlBinaryNodeType nodeType, int count, ReadOnlySpan<byte> expected)
         {
@@ -514,19 +482,11 @@
             var actual = segement.AsSpan();
             Assert.Equal(XmlBinaryNodeType.Array, (XmlBinaryNodeType)actual[0]);
             Assert.Equal(XmlBinaryNodeType.ShortElement, (XmlBinaryNodeType)actual[1]);
-<<<<<<< HEAD
-            int elementLenght = actual[2];
-            Assert.InRange(elementLenght, 0, 0x8f); // verify count is single byte
-            Assert.Equal(XmlBinaryNodeType.EndElement, (XmlBinaryNodeType)actual[3 + elementLenght]);
-
-            actual = actual.Slice(4 + elementLenght);
-=======
             int elementLength = actual[2];
             Assert.InRange(elementLength, 0, 0x8f); // verify count is single byte
             Assert.Equal(XmlBinaryNodeType.EndElement, (XmlBinaryNodeType)actual[3 + elementLength]);
 
             actual = actual.Slice(4 + elementLength);
->>>>>>> c6cc2016
             // nodetype and count
             Assert.Equal(nodeType, (XmlBinaryNodeType)actual[0]);
             Assert.Equal(checked((sbyte)count), (sbyte)actual[1]);
