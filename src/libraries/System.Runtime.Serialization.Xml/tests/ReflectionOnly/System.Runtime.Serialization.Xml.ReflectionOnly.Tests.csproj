--- conflicted
+++ resolved
@@ -43,14 +43,9 @@
     <Compile Include="$(TestSourceFolder)..\SerializationTestTypes\SampleTypes.cs"
              Link="SerializationTestTypes\SampleTypes.cs" />
     <Compile Include="$(TestSourceFolder)..\SerializationTestTypes\SelfRefAndCycles.cs"
-             Link="SerializationTestTypes\SelfRefAndCycles.cs" />
-<<<<<<< HEAD
-    <Compile Include="$(TestSourceFolder)..\Xml\XmlBinaryNodeType.cs"
-             Link="Xml\XmlBinaryNodeType.cs" />
-=======
+             Link="SerializationTestTypes\SelfRefAndCycles.cs" />    
     <Compile Include="$(TestSourceFolder)..\System.Xml\XmlBinaryNodeType.cs"
              Link="System.Xml\XmlBinaryNodeType.cs" />
->>>>>>> e85a6721
     <TrimmerRootDescriptor Include="$(ILLinkDescriptorsPath)ILLink.Descriptors.Serialization.xml" />
   </ItemGroup>
   <ItemGroup>
