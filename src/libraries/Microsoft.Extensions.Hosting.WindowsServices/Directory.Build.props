<Project>
  <Import Project="..\Directory.Build.props" />
  <PropertyGroup>
    <PackageTags>hosting</PackageTags>
<<<<<<< HEAD
=======
    <IncludePlatformAttributes>true</IncludePlatformAttributes>
>>>>>>> eb51b02b
  </PropertyGroup>
</Project><|MERGE_RESOLUTION|>--- conflicted
+++ resolved
@@ -2,9 +2,6 @@
   <Import Project="..\Directory.Build.props" />
   <PropertyGroup>
     <PackageTags>hosting</PackageTags>
-<<<<<<< HEAD
-=======
     <IncludePlatformAttributes>true</IncludePlatformAttributes>
->>>>>>> eb51b02b
   </PropertyGroup>
 </Project>