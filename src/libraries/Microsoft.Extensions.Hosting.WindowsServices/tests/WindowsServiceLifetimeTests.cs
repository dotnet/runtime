// Licensed to the .NET Foundation under one or more agreements.
// The .NET Foundation licenses this file to you under the MIT license.

using System;
using System.Diagnostics;
using System.IO;
using System.ServiceProcess;
using System.Threading;
using System.Threading.Tasks;
using Microsoft.DotNet.RemoteExecutor;
using Microsoft.Extensions.DependencyInjection;
using Microsoft.Extensions.Hosting.Internal;
using Microsoft.Extensions.Hosting.WindowsServices;
using Microsoft.Extensions.Logging;
using Microsoft.Extensions.Logging.Abstractions;
using Microsoft.Extensions.Options;
using Xunit;

namespace Microsoft.Extensions.Hosting
{
    public class WindowsServiceLifetimeTests
    {
        private static bool IsRemoteExecutorSupportedAndPrivilegedProcess => RemoteExecutor.IsSupported && PlatformDetection.IsPrivilegedProcess;

        [ConditionalFact(nameof(IsRemoteExecutorSupportedAndPrivilegedProcess))]
        public void ServiceStops()
        {
            using var serviceTester = WindowsServiceTester.Create(async () =>
            {
                var applicationLifetime = new ApplicationLifetime(NullLogger<ApplicationLifetime>.Instance);
                using var lifetime = new WindowsServiceLifetime(
                    new HostingEnvironment(),
                    applicationLifetime,
                    NullLoggerFactory.Instance,
                    new OptionsWrapper<HostOptions>(new HostOptions()));

                await lifetime.WaitForStartAsync(CancellationToken.None);

                // would normally occur here, but WindowsServiceLifetime does not depend on it.
                // applicationLifetime.NotifyStarted();

                // will be signaled by WindowsServiceLifetime when SCM stops the service.
                applicationLifetime.ApplicationStopping.WaitHandle.WaitOne();

                // required by WindowsServiceLifetime to identify that app has stopped.
                applicationLifetime.NotifyStopped();

                await lifetime.StopAsync(CancellationToken.None);
            });

            serviceTester.Start();
            serviceTester.WaitForStatus(ServiceControllerStatus.Running);

            var statusEx = serviceTester.QueryServiceStatusEx();
            var serviceProcess = Process.GetProcessById(statusEx.dwProcessId);

            serviceTester.Stop();
            serviceTester.WaitForStatus(ServiceControllerStatus.Stopped);

            serviceProcess.WaitForExit();

            var status = serviceTester.QueryServiceStatus();
            Assert.Equal(0, status.win32ExitCode);
        }

<<<<<<< HEAD
        [ActiveIssue("https://github.com/dotnet/runtime/issues/84562")]
        [ConditionalFact(typeof(PlatformDetection), nameof(PlatformDetection.IsPrivilegedProcess))]
=======
        [ConditionalFact(nameof(IsRemoteExecutorSupportedAndPrivilegedProcess))]
>>>>>>> 0214c6d5
        [SkipOnTargetFramework(TargetFrameworkMonikers.NetFramework, ".NET Framework is missing the fix from https://github.com/dotnet/corefx/commit/3e68d791066ad0fdc6e0b81828afbd9df00dd7f8")]
        public void ExceptionOnStartIsPropagated()
        {
            using var serviceTester = WindowsServiceTester.Create(async () =>
            {
                using (var lifetime = ThrowingWindowsServiceLifetime.Create(throwOnStart: new Exception("Should be thrown")))
                {
                    Assert.Equal(lifetime.ThrowOnStart,
                            await Assert.ThrowsAsync<Exception>(async () =>
                                await lifetime.WaitForStartAsync(CancellationToken.None)));
                }
            });

            serviceTester.Start();

            serviceTester.WaitForStatus(ServiceControllerStatus.Stopped);
            var status = serviceTester.QueryServiceStatus();
            Assert.Equal(Interop.Errors.ERROR_EXCEPTION_IN_SERVICE, status.win32ExitCode);
        }

        [ConditionalFact(nameof(IsRemoteExecutorSupportedAndPrivilegedProcess))]
        public void ExceptionOnStopIsPropagated()
        {
            using var serviceTester = WindowsServiceTester.Create(async () =>
            {
                using (var lifetime = ThrowingWindowsServiceLifetime.Create(throwOnStop: new Exception("Should be thrown")))
                {
                    await lifetime.WaitForStartAsync(CancellationToken.None);
                    lifetime.ApplicationLifetime.NotifyStopped();
                    Assert.Equal(lifetime.ThrowOnStop,
                            await Assert.ThrowsAsync<Exception>(async () =>
                                await lifetime.StopAsync(CancellationToken.None)));
                }
            });

            serviceTester.Start();

            serviceTester.WaitForStatus(ServiceControllerStatus.Stopped);
            var status = serviceTester.QueryServiceStatus();
            Assert.Equal(Interop.Errors.ERROR_PROCESS_ABORTED, status.win32ExitCode);
        }

        [ConditionalFact(nameof(IsRemoteExecutorSupportedAndPrivilegedProcess))]
        public void CancelStopAsync()
        {
            using var serviceTester = WindowsServiceTester.Create(async () =>
            {
                var applicationLifetime = new ApplicationLifetime(NullLogger<ApplicationLifetime>.Instance);
                using var lifetime = new WindowsServiceLifetime(
                    new HostingEnvironment(),
                    applicationLifetime,
                    NullLoggerFactory.Instance,
                    new OptionsWrapper<HostOptions>(new HostOptions()));
                await lifetime.WaitForStartAsync(CancellationToken.None);

                await Assert.ThrowsAsync<OperationCanceledException>(async () => await lifetime.StopAsync(new CancellationToken(true)));
            });

            serviceTester.Start();

            serviceTester.WaitForStatus(ServiceControllerStatus.Stopped);
            var status = serviceTester.QueryServiceStatus();
            Assert.Equal(Interop.Errors.ERROR_PROCESS_ABORTED, status.win32ExitCode);
        }

        [ConditionalFact(nameof(IsRemoteExecutorSupportedAndPrivilegedProcess))]
        public void ServiceCanStopItself()
        {
            using (var serviceTester = WindowsServiceTester.Create(async () =>
            {
                FileLogger.InitializeForTestCase(nameof(ServiceCanStopItself));
                using IHost host = new HostBuilder()
                    .ConfigureServices(services =>
                    {
                        services.AddHostedService<LoggingBackgroundService>();
                        services.AddSingleton<IHostLifetime, LoggingWindowsServiceLifetime>();
                    })
                    .Build();

                var applicationLifetime = host.Services.GetRequiredService<IHostApplicationLifetime>();
                applicationLifetime.ApplicationStarted.Register(() => FileLogger.Log($"lifetime started"));
                applicationLifetime.ApplicationStopping.Register(() => FileLogger.Log($"lifetime stopping"));
                applicationLifetime.ApplicationStopped.Register(() => FileLogger.Log($"lifetime stopped"));

                FileLogger.Log("host.Start()");
                host.Start();

                using (ServiceController selfController = new(nameof(ServiceCanStopItself)))
                {
                    selfController.WaitForStatus(ServiceControllerStatus.Running, WindowsServiceTester.WaitForStatusTimeout);
                    Assert.Equal(ServiceControllerStatus.Running, selfController.Status);

                    FileLogger.Log("host.Stop()");
                    await host.StopAsync();
                    FileLogger.Log("host.Stop() complete");

                    selfController.WaitForStatus(ServiceControllerStatus.Stopped, WindowsServiceTester.WaitForStatusTimeout);
                    Assert.Equal(ServiceControllerStatus.Stopped, selfController.Status);
                }
            }))
            {
                FileLogger.DeleteLog(nameof(ServiceCanStopItself));

                // service should start cleanly
                serviceTester.Start();

                // service will proceed to stopped without any error
                serviceTester.WaitForStatus(ServiceControllerStatus.Stopped);

                var status = serviceTester.QueryServiceStatus();
                Assert.Equal(0, status.win32ExitCode);

            }

            var logText = FileLogger.ReadLog(nameof(ServiceCanStopItself));
            Assert.Equal("""
                host.Start()
                WindowsServiceLifetime.OnStart
                BackgroundService.StartAsync
                lifetime started
                host.Stop()
                lifetime stopping
                BackgroundService.StopAsync
                lifetime stopped
                WindowsServiceLifetime.OnStop
                host.Stop() complete

                """, logText);
        }

        [ConditionalFact(nameof(IsRemoteExecutorSupportedAndPrivilegedProcess))]
        public void ServiceSequenceIsCorrect()
        {
            using (var serviceTester = WindowsServiceTester.Create(() =>
            {
                FileLogger.InitializeForTestCase(nameof(ServiceSequenceIsCorrect));
                using IHost host = new HostBuilder()
                    .ConfigureServices(services =>
                    {
                        services.AddHostedService<LoggingBackgroundService>();
                        services.AddSingleton<IHostLifetime, LoggingWindowsServiceLifetime>();
                    })
                    .Build();

                var applicationLifetime = host.Services.GetRequiredService<IHostApplicationLifetime>();
                applicationLifetime.ApplicationStarted.Register(() => FileLogger.Log($"lifetime started"));
                applicationLifetime.ApplicationStopping.Register(() => FileLogger.Log($"lifetime stopping"));
                applicationLifetime.ApplicationStopped.Register(() => FileLogger.Log($"lifetime stopped"));

                FileLogger.Log("host.Run()");
                host.Run();
                FileLogger.Log("host.Run() complete");
            }))
            {

                FileLogger.DeleteLog(nameof(ServiceSequenceIsCorrect));

                serviceTester.Start();
                serviceTester.WaitForStatus(ServiceControllerStatus.Running);

                var statusEx = serviceTester.QueryServiceStatusEx();
                var serviceProcess = Process.GetProcessById(statusEx.dwProcessId);

                // Give a chance for all asynchronous "started" events to be raised, these happen after the service status changes to started 
                Thread.Sleep(1000);

                serviceTester.Stop();
                serviceTester.WaitForStatus(ServiceControllerStatus.Stopped);

                var status = serviceTester.QueryServiceStatus();
                Assert.Equal(0, status.win32ExitCode);

            }

            var logText = FileLogger.ReadLog(nameof(ServiceSequenceIsCorrect));
            Assert.Equal("""
                host.Run()
                WindowsServiceLifetime.OnStart
                BackgroundService.StartAsync
                lifetime started
                WindowsServiceLifetime.OnStop
                lifetime stopping
                BackgroundService.StopAsync
                lifetime stopped
                host.Run() complete

                """, logText);

        }

        public class LoggingWindowsServiceLifetime : WindowsServiceLifetime
        {
            public LoggingWindowsServiceLifetime(IHostEnvironment environment, IHostApplicationLifetime applicationLifetime, ILoggerFactory loggerFactory, IOptions<HostOptions> optionsAccessor) :
                base(environment, applicationLifetime, loggerFactory, optionsAccessor)
            { }

            protected override void OnStart(string[] args)
            {
                FileLogger.Log("WindowsServiceLifetime.OnStart");
                base.OnStart(args);
            }

            protected override void OnStop()
            {
                FileLogger.Log("WindowsServiceLifetime.OnStop");
                base.OnStop();
            }
        }

        public class ThrowingWindowsServiceLifetime : WindowsServiceLifetime
        {
            public static ThrowingWindowsServiceLifetime Create(Exception throwOnStart = null, Exception throwOnStop = null) =>
                    new ThrowingWindowsServiceLifetime(
                        new HostingEnvironment(),
                        new ApplicationLifetime(NullLogger<ApplicationLifetime>.Instance),
                        NullLoggerFactory.Instance,
                        new OptionsWrapper<HostOptions>(new HostOptions()))
                    {
                        ThrowOnStart = throwOnStart,
                        ThrowOnStop = throwOnStop
                    };

            public ThrowingWindowsServiceLifetime(IHostEnvironment environment, ApplicationLifetime applicationLifetime, ILoggerFactory loggerFactory, IOptions<HostOptions> optionsAccessor) :
                base(environment, applicationLifetime, loggerFactory, optionsAccessor)
            {
                ApplicationLifetime = applicationLifetime;
            }

            public ApplicationLifetime ApplicationLifetime { get; }

            public Exception ThrowOnStart { get; set; }
            protected override void OnStart(string[] args)
            {
                if (ThrowOnStart != null)
                {
                    throw ThrowOnStart;
                }
                base.OnStart(args);
            }

            public Exception ThrowOnStop { get; set; }
            protected override void OnStop()
            {
                if (ThrowOnStop != null)
                {
                    throw ThrowOnStop;
                }
                base.OnStop();
            }
        }

        public class LoggingBackgroundService : BackgroundService
        {
#pragma warning disable CS1998 // Async method lacks 'await' operators and will run synchronously
            protected override async Task ExecuteAsync(CancellationToken stoppingToken) => FileLogger.Log("BackgroundService.ExecuteAsync");
            public override async Task StartAsync(CancellationToken stoppingToken) => FileLogger.Log("BackgroundService.StartAsync");
            public override async Task StopAsync(CancellationToken stoppingToken) => FileLogger.Log("BackgroundService.StopAsync");
#pragma warning restore CS1998 // Async method lacks 'await' operators and will run synchronously
        }

        static class FileLogger
        {
            static string _fileName;

            public static void InitializeForTestCase(string testCaseName)
            {
                Assert.Null(_fileName);
                _fileName = GetLogForTestCase(testCaseName);
            }

            private static string GetLogForTestCase(string testCaseName) => Path.Combine(AppContext.BaseDirectory, $"{testCaseName}.log");
            public static void DeleteLog(string testCaseName) => File.Delete(GetLogForTestCase(testCaseName));
            public static string ReadLog(string testCaseName) => File.ReadAllText(GetLogForTestCase(testCaseName));
            public static void Log(string message)
            {
                Assert.NotNull(_fileName);
                lock (_fileName)
                {
                    File.AppendAllText(_fileName, message + Environment.NewLine);
                }
            }
        }
    }
}<|MERGE_RESOLUTION|>--- conflicted
+++ resolved
@@ -63,12 +63,9 @@
             Assert.Equal(0, status.win32ExitCode);
         }
 
-<<<<<<< HEAD
+
         [ActiveIssue("https://github.com/dotnet/runtime/issues/84562")]
-        [ConditionalFact(typeof(PlatformDetection), nameof(PlatformDetection.IsPrivilegedProcess))]
-=======
-        [ConditionalFact(nameof(IsRemoteExecutorSupportedAndPrivilegedProcess))]
->>>>>>> 0214c6d5
+        [ConditionalFact(nameof(IsRemoteExecutorSupportedAndPrivilegedProcess))]
         [SkipOnTargetFramework(TargetFrameworkMonikers.NetFramework, ".NET Framework is missing the fix from https://github.com/dotnet/corefx/commit/3e68d791066ad0fdc6e0b81828afbd9df00dd7f8")]
         public void ExceptionOnStartIsPropagated()
         {
