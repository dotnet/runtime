// Licensed to the .NET Foundation under one or more agreements.
// The .NET Foundation licenses this file to you under the MIT license.
// ------------------------------------------------------------------------------
// Changes to this file must follow the https://aka.ms/api-review process.
// ------------------------------------------------------------------------------

namespace System.ComponentModel.DataAnnotations
{
    // TODO-NULLABLE: Enable after System.ComponentModel.TypeDescriptionProvider is annotated
#nullable disable
    public partial class AssociatedMetadataTypeTypeDescriptionProvider : System.ComponentModel.TypeDescriptionProvider
    {
        public AssociatedMetadataTypeTypeDescriptionProvider(System.Type type) { }
        public AssociatedMetadataTypeTypeDescriptionProvider(System.Type type, [System.Diagnostics.CodeAnalysis.DynamicallyAccessedMembersAttribute(System.Diagnostics.CodeAnalysis.DynamicallyAccessedMemberTypes.All)] System.Type associatedMetadataType) { }
        public override System.ComponentModel.ICustomTypeDescriptor GetTypeDescriptor([System.Diagnostics.CodeAnalysis.DynamicallyAccessedMembersAttribute(System.Diagnostics.CodeAnalysis.DynamicallyAccessedMemberTypes.All)] System.Type objectType, object instance) { throw null; }
    }
#nullable enable
    [System.AttributeUsageAttribute(System.AttributeTargets.Field | System.AttributeTargets.Property, AllowMultiple=false, Inherited=true)]
    [System.ObsoleteAttribute("This attribute is no longer in use and will be ignored if applied.")]
    public sealed partial class AssociationAttribute : System.Attribute
    {
        public AssociationAttribute(string name, string thisKey, string otherKey) { }
        public bool IsForeignKey { get { throw null; } set { } }
        public string Name { get { throw null; } }
        public string OtherKey { get { throw null; } }
        public System.Collections.Generic.IEnumerable<string> OtherKeyMembers { get { throw null; } }
        public string ThisKey { get { throw null; } }
        public System.Collections.Generic.IEnumerable<string> ThisKeyMembers { get { throw null; } }
    }
    [System.AttributeUsageAttribute(System.AttributeTargets.Property, AllowMultiple=false)]
    public partial class CompareAttribute : System.ComponentModel.DataAnnotations.ValidationAttribute
    {
        [System.Diagnostics.CodeAnalysis.RequiresUnreferencedCodeAttribute("The property referenced by 'otherProperty' may be trimmed. Ensure it is preserved.")]
        public CompareAttribute(string otherProperty) { }
        public string OtherProperty { get { throw null; } }
        public string? OtherPropertyDisplayName { get { throw null; } }
        public override bool RequiresValidationContext { get { throw null; } }
        public override string FormatErrorMessage(string name) { throw null; }
        protected override System.ComponentModel.DataAnnotations.ValidationResult? IsValid(object? value, System.ComponentModel.DataAnnotations.ValidationContext validationContext) { throw null; }
    }
    [System.AttributeUsageAttribute(System.AttributeTargets.Field | System.AttributeTargets.Property, AllowMultiple=false, Inherited=true)]
    public sealed partial class ConcurrencyCheckAttribute : System.Attribute
    {
        public ConcurrencyCheckAttribute() { }
    }
    [System.AttributeUsageAttribute(System.AttributeTargets.Field | System.AttributeTargets.Parameter | System.AttributeTargets.Property, AllowMultiple=false)]
    public sealed partial class CreditCardAttribute : System.ComponentModel.DataAnnotations.DataTypeAttribute
    {
        public CreditCardAttribute() : base (default(System.ComponentModel.DataAnnotations.DataType)) { }
        public override bool IsValid(object? value) { throw null; }
    }
    [System.AttributeUsageAttribute(System.AttributeTargets.Class | System.AttributeTargets.Field | System.AttributeTargets.Method | System.AttributeTargets.Parameter | System.AttributeTargets.Property, AllowMultiple=true)]
    public sealed partial class CustomValidationAttribute : System.ComponentModel.DataAnnotations.ValidationAttribute
    {
        public CustomValidationAttribute([System.Diagnostics.CodeAnalysis.DynamicallyAccessedMembersAttribute(System.Diagnostics.CodeAnalysis.DynamicallyAccessedMemberTypes.PublicMethods)] System.Type validatorType, string method) { }
        public string Method { get { throw null; } }
        [System.Diagnostics.CodeAnalysis.DynamicallyAccessedMembersAttribute(System.Diagnostics.CodeAnalysis.DynamicallyAccessedMemberTypes.PublicMethods)]
        public System.Type ValidatorType { get { throw null; } }
        public override string FormatErrorMessage(string name) { throw null; }
        protected override System.ComponentModel.DataAnnotations.ValidationResult? IsValid(object? value, System.ComponentModel.DataAnnotations.ValidationContext validationContext) { throw null; }
    }
    public enum DataType
    {
        Custom = 0,
        DateTime = 1,
        Date = 2,
        Time = 3,
        Duration = 4,
        PhoneNumber = 5,
        Currency = 6,
        Text = 7,
        Html = 8,
        MultilineText = 9,
        EmailAddress = 10,
        Password = 11,
        Url = 12,
        ImageUrl = 13,
        CreditCard = 14,
        PostalCode = 15,
        Upload = 16,
    }
    [System.AttributeUsageAttribute(System.AttributeTargets.Field | System.AttributeTargets.Method | System.AttributeTargets.Parameter | System.AttributeTargets.Property, AllowMultiple=false)]
    public partial class DataTypeAttribute : System.ComponentModel.DataAnnotations.ValidationAttribute
    {
        public DataTypeAttribute(System.ComponentModel.DataAnnotations.DataType dataType) { }
        public DataTypeAttribute(string customDataType) { }
        public string? CustomDataType { get { throw null; } }
        public System.ComponentModel.DataAnnotations.DataType DataType { get { throw null; } }
        public System.ComponentModel.DataAnnotations.DisplayFormatAttribute? DisplayFormat { get { throw null; } protected set { } }
        public virtual string GetDataTypeName() { throw null; }
        public override bool IsValid(object? value) { throw null; }
    }
    [System.AttributeUsageAttribute(System.AttributeTargets.Class | System.AttributeTargets.Field | System.AttributeTargets.Method | System.AttributeTargets.Parameter | System.AttributeTargets.Property, AllowMultiple=false)]
    public sealed partial class DisplayAttribute : System.Attribute
    {
        public DisplayAttribute() { }
        public bool AutoGenerateField { get { throw null; } set { } }
        public bool AutoGenerateFilter { get { throw null; } set { } }
        public string? Description { get { throw null; } set { } }
        public string? GroupName { get { throw null; } set { } }
        public string? Name { get { throw null; } set { } }
        public int Order { get { throw null; } set { } }
        public string? Prompt { get { throw null; } set { } }
        [System.Diagnostics.CodeAnalysis.DynamicallyAccessedMembersAttribute(System.Diagnostics.CodeAnalysis.DynamicallyAccessedMemberTypes.PublicProperties)]
        public System.Type? ResourceType { get { throw null; } set { } }
        public string? ShortName { get { throw null; } set { } }
        public bool? GetAutoGenerateField() { throw null; }
        public bool? GetAutoGenerateFilter() { throw null; }
        public string? GetDescription() { throw null; }
        public string? GetGroupName() { throw null; }
        public string? GetName() { throw null; }
        public int? GetOrder() { throw null; }
        public string? GetPrompt() { throw null; }
        public string? GetShortName() { throw null; }
    }
    [System.AttributeUsageAttribute(System.AttributeTargets.Class, Inherited=true, AllowMultiple=false)]
    public partial class DisplayColumnAttribute : System.Attribute
    {
        public DisplayColumnAttribute(string displayColumn) { }
        public DisplayColumnAttribute(string displayColumn, string? sortColumn) { }
        public DisplayColumnAttribute(string displayColumn, string? sortColumn, bool sortDescending) { }
        public string DisplayColumn { get { throw null; } }
        public string? SortColumn { get { throw null; } }
        public bool SortDescending { get { throw null; } }
    }
    [System.AttributeUsageAttribute(System.AttributeTargets.Field | System.AttributeTargets.Property, AllowMultiple=false)]
    public partial class DisplayFormatAttribute : System.Attribute
    {
        public DisplayFormatAttribute() { }
        public bool ApplyFormatInEditMode { get { throw null; } set { } }
        public bool ConvertEmptyStringToNull { get { throw null; } set { } }
        public string? DataFormatString { get { throw null; } set { } }
        public bool HtmlEncode { get { throw null; } set { } }
        public string? NullDisplayText { get { throw null; } set { } }
        [System.Diagnostics.CodeAnalysis.DynamicallyAccessedMembersAttribute(System.Diagnostics.CodeAnalysis.DynamicallyAccessedMemberTypes.PublicProperties)]
        public System.Type? NullDisplayTextResourceType { get { throw null; } set { } }
        public string? GetNullDisplayText() { throw null; }
    }
    [System.AttributeUsageAttribute(System.AttributeTargets.Field | System.AttributeTargets.Property, AllowMultiple=false, Inherited=true)]
    public sealed partial class EditableAttribute : System.Attribute
    {
        public EditableAttribute(bool allowEdit) { }
        public bool AllowEdit { get { throw null; } }
        public bool AllowInitialValue { get { throw null; } set { } }
    }
    [System.AttributeUsageAttribute(System.AttributeTargets.Field | System.AttributeTargets.Parameter | System.AttributeTargets.Property, AllowMultiple=false)]
    public sealed partial class EmailAddressAttribute : System.ComponentModel.DataAnnotations.DataTypeAttribute
    {
        public EmailAddressAttribute() : base (default(System.ComponentModel.DataAnnotations.DataType)) { }
        public override bool IsValid(object? value) { throw null; }
    }
    [System.AttributeUsageAttribute(System.AttributeTargets.Field | System.AttributeTargets.Method | System.AttributeTargets.Parameter | System.AttributeTargets.Property, AllowMultiple=false)]
    public sealed partial class EnumDataTypeAttribute : System.ComponentModel.DataAnnotations.DataTypeAttribute
    {
        public EnumDataTypeAttribute(System.Type enumType) : base (default(System.ComponentModel.DataAnnotations.DataType)) { }
        public System.Type EnumType { get { throw null; } }
        public override bool IsValid(object? value) { throw null; }
    }
    [System.AttributeUsageAttribute(System.AttributeTargets.Field | System.AttributeTargets.Parameter | System.AttributeTargets.Property, AllowMultiple=false)]
    public sealed partial class FileExtensionsAttribute : System.ComponentModel.DataAnnotations.DataTypeAttribute
    {
        public FileExtensionsAttribute() : base (default(System.ComponentModel.DataAnnotations.DataType)) { }
        public string Extensions { get { throw null; } set { } }
        public override string FormatErrorMessage(string name) { throw null; }
        public override bool IsValid(object? value) { throw null; }
    }
    [System.AttributeUsageAttribute(System.AttributeTargets.Field | System.AttributeTargets.Property, AllowMultiple=false)]
    [System.ObsoleteAttribute("This attribute is no longer in use and will be ignored if applied.")]
    public sealed partial class FilterUIHintAttribute : System.Attribute
    {
        public FilterUIHintAttribute(string filterUIHint) { }
        public FilterUIHintAttribute(string filterUIHint, string? presentationLayer) { }
        public FilterUIHintAttribute(string filterUIHint, string? presentationLayer, params object?[] controlParameters) { }
        public System.Collections.Generic.IDictionary<string, object?> ControlParameters { get { throw null; } }
        public string FilterUIHint { get { throw null; } }
        public string? PresentationLayer { get { throw null; } }
        public override bool Equals(object? obj) { throw null; }
        public override int GetHashCode() { throw null; }
    }
    public partial interface IValidatableObject
    {
        System.Collections.Generic.IEnumerable<System.ComponentModel.DataAnnotations.ValidationResult> Validate(System.ComponentModel.DataAnnotations.ValidationContext validationContext);
    }
    [System.AttributeUsageAttribute(System.AttributeTargets.Field | System.AttributeTargets.Property, AllowMultiple=false, Inherited=true)]
    public sealed partial class KeyAttribute : System.Attribute
    {
        public KeyAttribute() { }
    }
    [System.AttributeUsageAttribute(System.AttributeTargets.Field | System.AttributeTargets.Parameter | System.AttributeTargets.Property, AllowMultiple=false)]
    public partial class MaxLengthAttribute : System.ComponentModel.DataAnnotations.ValidationAttribute
    {
        [System.Diagnostics.CodeAnalysis.RequiresUnreferencedCodeAttribute("Uses reflection to get the 'Count' property on types that don't implement ICollection. This 'Count' property may be trimmed.")]
        public MaxLengthAttribute() { }
        [System.Diagnostics.CodeAnalysis.RequiresUnreferencedCodeAttribute("Uses reflection to get the 'Count' property on types that don't implement ICollection. This 'Count' property may be trimmed.")]
        public MaxLengthAttribute(int length) { }
        public int Length { get { throw null; } }
        public override string FormatErrorMessage(string name) { throw null; }
        public override bool IsValid(object? value) { throw null; }
    }
    [System.AttributeUsageAttribute(System.AttributeTargets.Class, AllowMultiple=false)]
    public sealed partial class MetadataTypeAttribute : System.Attribute
    {
        public MetadataTypeAttribute([System.Diagnostics.CodeAnalysis.DynamicallyAccessedMembersAttribute(System.Diagnostics.CodeAnalysis.DynamicallyAccessedMemberTypes.All)] System.Type metadataClassType) { }
        [System.Diagnostics.CodeAnalysis.DynamicallyAccessedMembersAttribute(System.Diagnostics.CodeAnalysis.DynamicallyAccessedMemberTypes.All)]
        public System.Type MetadataClassType { get { throw null; } }
    }
    [System.AttributeUsageAttribute(System.AttributeTargets.Field | System.AttributeTargets.Parameter | System.AttributeTargets.Property, AllowMultiple=false)]
    public partial class MinLengthAttribute : System.ComponentModel.DataAnnotations.ValidationAttribute
    {
        [System.Diagnostics.CodeAnalysis.RequiresUnreferencedCodeAttribute("Uses reflection to get the 'Count' property on types that don't implement ICollection. This 'Count' property may be trimmed.")]
        public MinLengthAttribute(int length) { }
        public int Length { get { throw null; } }
        public override string FormatErrorMessage(string name) { throw null; }
        public override bool IsValid(object? value) { throw null; }
    }
    [System.AttributeUsageAttribute(System.AttributeTargets.Field | System.AttributeTargets.Parameter | System.AttributeTargets.Property, AllowMultiple=false)]
    public sealed partial class PhoneAttribute : System.ComponentModel.DataAnnotations.DataTypeAttribute
    {
        public PhoneAttribute() : base (default(System.ComponentModel.DataAnnotations.DataType)) { }
        public override bool IsValid(object? value) { throw null; }
    }
    [System.AttributeUsageAttribute(System.AttributeTargets.Field | System.AttributeTargets.Parameter | System.AttributeTargets.Property, AllowMultiple=false)]
    public partial class RangeAttribute : System.ComponentModel.DataAnnotations.ValidationAttribute
    {
        public RangeAttribute(double minimum, double maximum) { }
        public RangeAttribute(int minimum, int maximum) { }
<<<<<<< HEAD
=======
        [System.Diagnostics.CodeAnalysis.RequiresUnreferencedCodeAttribute("Generic TypeConverters may require the generic types to be annotated. For example, NullableConverter requires the underlying type to be DynamicallyAccessedMembers All.")]
>>>>>>> cbc6aa61
        public RangeAttribute([System.Diagnostics.CodeAnalysis.DynamicallyAccessedMembersAttribute(System.Diagnostics.CodeAnalysis.DynamicallyAccessedMemberTypes.All)] System.Type type, string minimum, string maximum) { }
        public bool ConvertValueInInvariantCulture { get { throw null; } set { } }
        public object Maximum { get { throw null; } }
        public object Minimum { get { throw null; } }
        [System.Diagnostics.CodeAnalysis.DynamicallyAccessedMembersAttribute(System.Diagnostics.CodeAnalysis.DynamicallyAccessedMemberTypes.All)]
        public System.Type OperandType { get { throw null; } }
        public bool ParseLimitsInInvariantCulture { get { throw null; } set { } }
        public override string FormatErrorMessage(string name) { throw null; }
        public override bool IsValid(object? value) { throw null; }
    }
    [System.AttributeUsageAttribute(System.AttributeTargets.Field | System.AttributeTargets.Parameter | System.AttributeTargets.Property, AllowMultiple=false)]
    public partial class RegularExpressionAttribute : System.ComponentModel.DataAnnotations.ValidationAttribute
    {
        public RegularExpressionAttribute(string pattern) { }
        public int MatchTimeoutInMilliseconds { get { throw null; } set { } }
        public string Pattern { get { throw null; } }
        public override string FormatErrorMessage(string name) { throw null; }
        public override bool IsValid(object? value) { throw null; }
    }
    [System.AttributeUsageAttribute(System.AttributeTargets.Field | System.AttributeTargets.Parameter | System.AttributeTargets.Property, AllowMultiple=false)]
    public partial class RequiredAttribute : System.ComponentModel.DataAnnotations.ValidationAttribute
    {
        public RequiredAttribute() { }
        public bool AllowEmptyStrings { get { throw null; } set { } }
        public override bool IsValid(object? value) { throw null; }
    }
    [System.AttributeUsageAttribute(System.AttributeTargets.Field | System.AttributeTargets.Property, AllowMultiple=false)]
    public partial class ScaffoldColumnAttribute : System.Attribute
    {
        public ScaffoldColumnAttribute(bool scaffold) { }
        public bool Scaffold { get { throw null; } }
    }
    [System.AttributeUsageAttribute(System.AttributeTargets.Field | System.AttributeTargets.Parameter | System.AttributeTargets.Property, AllowMultiple=false)]
    public partial class StringLengthAttribute : System.ComponentModel.DataAnnotations.ValidationAttribute
    {
        public StringLengthAttribute(int maximumLength) { }
        public int MaximumLength { get { throw null; } }
        public int MinimumLength { get { throw null; } set { } }
        public override string FormatErrorMessage(string name) { throw null; }
        public override bool IsValid(object? value) { throw null; }
    }
    [System.AttributeUsageAttribute(System.AttributeTargets.Field | System.AttributeTargets.Property, AllowMultiple=false, Inherited=true)]
    public sealed partial class TimestampAttribute : System.Attribute
    {
        public TimestampAttribute() { }
    }
    [System.AttributeUsageAttribute(System.AttributeTargets.Field | System.AttributeTargets.Property, AllowMultiple=true)]
    public partial class UIHintAttribute : System.Attribute
    {
        public UIHintAttribute(string uiHint) { }
        public UIHintAttribute(string uiHint, string? presentationLayer) { }
        public UIHintAttribute(string uiHint, string? presentationLayer, params object?[]? controlParameters) { }
        public System.Collections.Generic.IDictionary<string, object?> ControlParameters { get { throw null; } }
        public string? PresentationLayer { get { throw null; } }
        public string UIHint { get { throw null; } }
        public override bool Equals(object? obj) { throw null; }
        public override int GetHashCode() { throw null; }
    }
    [System.AttributeUsageAttribute(System.AttributeTargets.Field | System.AttributeTargets.Parameter | System.AttributeTargets.Property, AllowMultiple=false)]
    public sealed partial class UrlAttribute : System.ComponentModel.DataAnnotations.DataTypeAttribute
    {
        public UrlAttribute() : base (default(System.ComponentModel.DataAnnotations.DataType)) { }
        public override bool IsValid(object? value) { throw null; }
    }
    public abstract partial class ValidationAttribute : System.Attribute
    {
        protected ValidationAttribute() { }
        protected ValidationAttribute(System.Func<string> errorMessageAccessor) { }
        protected ValidationAttribute(string errorMessage) { }
        public string? ErrorMessage { get { throw null; } set { } }
        public string? ErrorMessageResourceName { get { throw null; } set { } }
        [System.Diagnostics.CodeAnalysis.DynamicallyAccessedMembersAttribute(System.Diagnostics.CodeAnalysis.DynamicallyAccessedMemberTypes.NonPublicProperties | System.Diagnostics.CodeAnalysis.DynamicallyAccessedMemberTypes.PublicProperties)]
        public System.Type? ErrorMessageResourceType { get { throw null; } set { } }
        protected string ErrorMessageString { get { throw null; } }
        public virtual bool RequiresValidationContext { get { throw null; } }
        public virtual string FormatErrorMessage(string name) { throw null; }
        public System.ComponentModel.DataAnnotations.ValidationResult? GetValidationResult(object? value, System.ComponentModel.DataAnnotations.ValidationContext validationContext) { throw null; }
        public virtual bool IsValid(object? value) { throw null; }
        protected virtual System.ComponentModel.DataAnnotations.ValidationResult? IsValid(object? value, System.ComponentModel.DataAnnotations.ValidationContext validationContext) { throw null; }
        public void Validate(object? value, System.ComponentModel.DataAnnotations.ValidationContext validationContext) { }
        public void Validate(object? value, string name) { }
    }
    public sealed partial class ValidationContext : System.IServiceProvider
    {
        [System.Diagnostics.CodeAnalysis.RequiresUnreferencedCodeAttribute("The Type of instance cannot be statically discovered.")]
        public ValidationContext(object instance) { }
        [System.Diagnostics.CodeAnalysis.RequiresUnreferencedCodeAttribute("The Type of instance cannot be statically discovered.")]
        public ValidationContext(object instance, System.Collections.Generic.IDictionary<object, object?>? items) { }
        [System.Diagnostics.CodeAnalysis.RequiresUnreferencedCodeAttribute("The Type of instance cannot be statically discovered.")]
        public ValidationContext(object instance, System.IServiceProvider? serviceProvider, System.Collections.Generic.IDictionary<object, object?>? items) { }
        public string DisplayName { get { throw null; } set { } }
        public System.Collections.Generic.IDictionary<object, object?> Items { get { throw null; } }
        public string? MemberName { get { throw null; } set { } }
        public object ObjectInstance { get { throw null; } }
        public System.Type ObjectType { get { throw null; } }
        public object? GetService(System.Type serviceType) { throw null; }
        public void InitializeServiceProvider(System.Func<System.Type, object?> serviceProvider) { }
    }
    public partial class ValidationException : System.Exception
    {
        public ValidationException() { }
        public ValidationException(System.ComponentModel.DataAnnotations.ValidationResult validationResult, System.ComponentModel.DataAnnotations.ValidationAttribute? validatingAttribute, object? value) { }
        protected ValidationException(System.Runtime.Serialization.SerializationInfo info, System.Runtime.Serialization.StreamingContext context) { }
        public ValidationException(string? message) { }
        public ValidationException(string? errorMessage, System.ComponentModel.DataAnnotations.ValidationAttribute? validatingAttribute, object? value) { }
        public ValidationException(string? message, System.Exception? innerException) { }
        public System.ComponentModel.DataAnnotations.ValidationAttribute? ValidationAttribute { get { throw null; } }
        public System.ComponentModel.DataAnnotations.ValidationResult ValidationResult { get { throw null; } }
        public object? Value { get { throw null; } }
    }
    public partial class ValidationResult
    {
        public static readonly System.ComponentModel.DataAnnotations.ValidationResult? Success;
        protected ValidationResult(System.ComponentModel.DataAnnotations.ValidationResult validationResult) { }
        public ValidationResult(string? errorMessage) { }
        public ValidationResult(string? errorMessage, System.Collections.Generic.IEnumerable<string>? memberNames) { }
        public string? ErrorMessage { get { throw null; } set { } }
        public System.Collections.Generic.IEnumerable<string> MemberNames { get { throw null; } }
        public override string ToString() { throw null; }
    }
    public static partial class Validator
    {
        [System.Diagnostics.CodeAnalysis.RequiresUnreferencedCodeAttribute("The Type of instance cannot be statically discovered.")]
        public static bool TryValidateObject(object instance, System.ComponentModel.DataAnnotations.ValidationContext validationContext, System.Collections.Generic.ICollection<System.ComponentModel.DataAnnotations.ValidationResult>? validationResults) { throw null; }
        [System.Diagnostics.CodeAnalysis.RequiresUnreferencedCodeAttribute("The Type of instance cannot be statically discovered.")]
        public static bool TryValidateObject(object instance, System.ComponentModel.DataAnnotations.ValidationContext validationContext, System.Collections.Generic.ICollection<System.ComponentModel.DataAnnotations.ValidationResult>? validationResults, bool validateAllProperties) { throw null; }
        [System.Diagnostics.CodeAnalysis.RequiresUnreferencedCodeAttribute("The Type of validationContext.ObjectType cannot be statically discovered.")]
        public static bool TryValidateProperty(object? value, System.ComponentModel.DataAnnotations.ValidationContext validationContext, System.Collections.Generic.ICollection<System.ComponentModel.DataAnnotations.ValidationResult>? validationResults) { throw null; }
        public static bool TryValidateValue(object value, System.ComponentModel.DataAnnotations.ValidationContext validationContext, System.Collections.Generic.ICollection<System.ComponentModel.DataAnnotations.ValidationResult>? validationResults, System.Collections.Generic.IEnumerable<System.ComponentModel.DataAnnotations.ValidationAttribute> validationAttributes) { throw null; }
        [System.Diagnostics.CodeAnalysis.RequiresUnreferencedCodeAttribute("The Type of instance cannot be statically discovered.")]
        public static void ValidateObject(object instance, System.ComponentModel.DataAnnotations.ValidationContext validationContext) { }
        [System.Diagnostics.CodeAnalysis.RequiresUnreferencedCodeAttribute("The Type of instance cannot be statically discovered.")]
        public static void ValidateObject(object instance, System.ComponentModel.DataAnnotations.ValidationContext validationContext, bool validateAllProperties) { }
        [System.Diagnostics.CodeAnalysis.RequiresUnreferencedCodeAttribute("The Type of validationContext.ObjectType cannot be statically discovered.")]
        public static void ValidateProperty(object? value, System.ComponentModel.DataAnnotations.ValidationContext validationContext) { }
        public static void ValidateValue(object value, System.ComponentModel.DataAnnotations.ValidationContext validationContext, System.Collections.Generic.IEnumerable<System.ComponentModel.DataAnnotations.ValidationAttribute> validationAttributes) { }
    }
}
namespace System.ComponentModel.DataAnnotations.Schema
{
    [System.AttributeUsageAttribute(System.AttributeTargets.Field | System.AttributeTargets.Property, AllowMultiple=false)]
    public partial class ColumnAttribute : System.Attribute
    {
        public ColumnAttribute() { }
        public ColumnAttribute(string name) { }
        public string? Name { get { throw null; } }
        public int Order { get { throw null; } set { } }
        [System.Diagnostics.CodeAnalysis.DisallowNullAttribute]
        public string? TypeName { get { throw null; } set { } }
    }
    [System.AttributeUsageAttribute(System.AttributeTargets.Class, AllowMultiple=false)]
    public partial class ComplexTypeAttribute : System.Attribute
    {
        public ComplexTypeAttribute() { }
    }
    [System.AttributeUsageAttribute(System.AttributeTargets.Field | System.AttributeTargets.Property, AllowMultiple=false)]
    public partial class DatabaseGeneratedAttribute : System.Attribute
    {
        public DatabaseGeneratedAttribute(System.ComponentModel.DataAnnotations.Schema.DatabaseGeneratedOption databaseGeneratedOption) { }
        public System.ComponentModel.DataAnnotations.Schema.DatabaseGeneratedOption DatabaseGeneratedOption { get { throw null; } }
    }
    public enum DatabaseGeneratedOption
    {
        None = 0,
        Identity = 1,
        Computed = 2,
    }
    [System.AttributeUsageAttribute(System.AttributeTargets.Field | System.AttributeTargets.Property, AllowMultiple=false)]
    public partial class ForeignKeyAttribute : System.Attribute
    {
        public ForeignKeyAttribute(string name) { }
        public string Name { get { throw null; } }
    }
    [System.AttributeUsageAttribute(System.AttributeTargets.Field | System.AttributeTargets.Property, AllowMultiple=false)]
    public partial class InversePropertyAttribute : System.Attribute
    {
        public InversePropertyAttribute(string property) { }
        public string Property { get { throw null; } }
    }
    [System.AttributeUsageAttribute(System.AttributeTargets.Class | System.AttributeTargets.Field | System.AttributeTargets.Property, AllowMultiple=false)]
    public partial class NotMappedAttribute : System.Attribute
    {
        public NotMappedAttribute() { }
    }
    [System.AttributeUsageAttribute(System.AttributeTargets.Class, AllowMultiple=false)]
    public partial class TableAttribute : System.Attribute
    {
        public TableAttribute(string name) { }
        public string Name { get { throw null; } }
        [System.Diagnostics.CodeAnalysis.DisallowNullAttribute]
        public string? Schema { get { throw null; } set { } }
    }
}<|MERGE_RESOLUTION|>--- conflicted
+++ resolved
@@ -224,10 +224,7 @@
     {
         public RangeAttribute(double minimum, double maximum) { }
         public RangeAttribute(int minimum, int maximum) { }
-<<<<<<< HEAD
-=======
         [System.Diagnostics.CodeAnalysis.RequiresUnreferencedCodeAttribute("Generic TypeConverters may require the generic types to be annotated. For example, NullableConverter requires the underlying type to be DynamicallyAccessedMembers All.")]
->>>>>>> cbc6aa61
         public RangeAttribute([System.Diagnostics.CodeAnalysis.DynamicallyAccessedMembersAttribute(System.Diagnostics.CodeAnalysis.DynamicallyAccessedMemberTypes.All)] System.Type type, string minimum, string maximum) { }
         public bool ConvertValueInInvariantCulture { get { throw null; } set { } }
         public object Maximum { get { throw null; } }
