// Licensed to the .NET Foundation under one or more agreements.
// The .NET Foundation licenses this file to you under the MIT license.

using System.Diagnostics;
using System.Globalization;
using System.Reflection;

namespace System.ComponentModel.DataAnnotations
{
    /// <summary>
    ///     Base class for all validation attributes.
    ///     <para>Override <see cref="IsValid(object, ValidationContext)" /> to implement validation logic.</para>
    /// </summary>
    /// <remarks>
    ///     The properties <see cref="ErrorMessageResourceType" /> and <see cref="ErrorMessageResourceName" /> are used to
    ///     provide
    ///     a localized error message, but they cannot be set if <see cref="ErrorMessage" /> is also used to provide a
    ///     non-localized
    ///     error message.
    /// </remarks>
    public abstract class ValidationAttribute : Attribute
    {
        #region Member Fields

        private string? _errorMessage;
        private Func<string>? _errorMessageResourceAccessor;
        private string? _errorMessageResourceName;
        private Type? _errorMessageResourceType;
        private volatile bool _hasBaseIsValid;
        private string? _defaultErrorMessage;
        #endregion

        #region All Constructors

        /// <summary>
        ///     Default constructor for any validation attribute.
        /// </summary>
        /// <remarks>
        ///     This constructor chooses a very generic validation error message.
        ///     Developers subclassing ValidationAttribute should use other constructors
        ///     or supply a better message.
        /// </remarks>
        protected ValidationAttribute()
            : this(() => SR.ValidationAttribute_ValidationError)
        {
        }

        /// <summary>
        ///     Constructor that accepts a fixed validation error message.
        /// </summary>
        /// <param name="errorMessage">A non-localized error message to use in <see cref="ErrorMessageString" />.</param>
        protected ValidationAttribute(string errorMessage)
            : this(() => errorMessage)
        {
        }

        /// <summary>
        ///     Allows for providing a resource accessor function that will be used by the <see cref="ErrorMessageString" />
        ///     property to retrieve the error message.  An example would be to have something like
        ///     CustomAttribute() : base( () =&gt; MyResources.MyErrorMessage ) {}.
        /// </summary>
        /// <param name="errorMessageAccessor">The <see cref="Func{T}" /> that will return an error message.</param>
        protected ValidationAttribute(Func<string> errorMessageAccessor)
        {
            // If null, will later be exposed as lack of error message to be able to construct accessor
            _errorMessageResourceAccessor = errorMessageAccessor;
        }

        #endregion

        #region Internal Properties
        /// <summary>
        /// Sets the default error message string.
        /// This message will be used if the user has not set <see cref="ErrorMessage"/>
        /// or the <see cref="ErrorMessageResourceType"/> and <see cref="ErrorMessageResourceName"/> pair.
        /// This property was added after the public contract for DataAnnotations was created.
        /// It is internal to avoid changing the DataAnnotations contract.
        /// </summary>
        internal string? DefaultErrorMessage
        {
            set
            {
                _defaultErrorMessage = value;
                _errorMessageResourceAccessor = null;
                CustomErrorMessageSet = true;
            }
        }

        #endregion

        #region Protected Properties

        /// <summary>
        ///     Gets the localized error message string, coming either from <see cref="ErrorMessage" />, or from evaluating the
        ///     <see cref="ErrorMessageResourceType" /> and <see cref="ErrorMessageResourceName" /> pair.
        /// </summary>
        protected string ErrorMessageString
        {
            get
            {
                SetupResourceAccessor();
                return _errorMessageResourceAccessor!();
            }
        }

        /// <summary>
        ///     A flag indicating whether a developer has customized the attribute's error message by setting any one of
        ///     ErrorMessage, ErrorMessageResourceName, ErrorMessageResourceType or DefaultErrorMessage.
        /// </summary>
        internal bool CustomErrorMessageSet { get; private set; }

        /// <summary>
        ///     A flag indicating that the attribute requires a non-null
        ///     <see cref="ValidationContext" /> to perform validation.
        ///     Base class returns false. Override in child classes as appropriate.
        /// </summary>
        public virtual bool RequiresValidationContext => false;

        #endregion

        #region Public Properties

        /// <summary>
        ///     Gets or sets the explicit error message string.
        /// </summary>
        /// <value>
        ///     This property is intended to be used for non-localizable error messages.  Use
        ///     <see cref="ErrorMessageResourceType" /> and <see cref="ErrorMessageResourceName" /> for localizable error messages.
        /// </value>
        public string? ErrorMessage
        {
            // If _errorMessage is not set, return the default. This is done to preserve
            // behavior prior to the fix where ErrorMessage showed the non-null message to use.
            get => _errorMessage ?? _defaultErrorMessage;
            set
            {
                _errorMessage = value;
                _errorMessageResourceAccessor = null;
                CustomErrorMessageSet = true;

                // Explicitly setting ErrorMessage also sets DefaultErrorMessage if null.
                // This prevents subsequent read of ErrorMessage from returning default.
                if (value == null)
                {
                    _defaultErrorMessage = null;
                }
            }
        }

        /// <summary>
        ///     Gets or sets the resource name (property name) to use as the key for lookups on the resource type.
        /// </summary>
        /// <value>
        ///     Use this property to set the name of the property within <see cref="ErrorMessageResourceType" />
        ///     that will provide a localized error message.  Use <see cref="ErrorMessage" /> for non-localized error messages.
        /// </value>
        public string? ErrorMessageResourceName
        {
            get => _errorMessageResourceName;
            set
            {
                _errorMessageResourceName = value;
                _errorMessageResourceAccessor = null;
                CustomErrorMessageSet = true;
            }
        }

        /// <summary>
        ///     Gets or sets the resource type to use for error message lookups.
        /// </summary>
        /// <value>
        ///     Use this property only in conjunction with <see cref="ErrorMessageResourceName" />.  They are
        ///     used together to retrieve localized error messages at runtime.
        ///     <para>
        ///         Use <see cref="ErrorMessage" /> instead of this pair if error messages are not localized.
        ///     </para>
        /// </value>
        public Type? ErrorMessageResourceType
        {
            get => _errorMessageResourceType;
            set
            {
                _errorMessageResourceType = value;
                _errorMessageResourceAccessor = null;
                CustomErrorMessageSet = true;
            }
        }

        #endregion

        #region Private Methods

        /// <summary>
        ///     Validates the configuration of this attribute and sets up the appropriate error string accessor.
        ///     This method bypasses all verification once the ResourceAccessor has been set.
        /// </summary>
        /// <exception cref="InvalidOperationException"> is thrown if the current attribute is malformed.</exception>
        private void SetupResourceAccessor()
        {
            if (_errorMessageResourceAccessor == null)
            {
                string? localErrorMessage = ErrorMessage;
                bool resourceNameSet = !string.IsNullOrEmpty(_errorMessageResourceName);
                bool errorMessageSet = !string.IsNullOrEmpty(_errorMessage);
                bool resourceTypeSet = _errorMessageResourceType != null;
                bool defaultMessageSet = !string.IsNullOrEmpty(_defaultErrorMessage);

                // The following combinations are illegal and throw InvalidOperationException:
                //   1) Both ErrorMessage and ErrorMessageResourceName are set, or
                //   2) None of ErrorMessage, ErrorMessageResourceName, and DefaultErrorMessage are set.
                if ((resourceNameSet && errorMessageSet) || !(resourceNameSet || errorMessageSet || defaultMessageSet))
                {
                    throw new InvalidOperationException(
                        SR.ValidationAttribute_Cannot_Set_ErrorMessage_And_Resource);
                }

                // Must set both or neither of ErrorMessageResourceType and ErrorMessageResourceName
                if (resourceTypeSet != resourceNameSet)
                {
                    throw new InvalidOperationException(
                        SR.ValidationAttribute_NeedBothResourceTypeAndResourceName);
                }

                // If set resource type (and we know resource name too), then go setup the accessor
                if (resourceNameSet)
                {
                    SetResourceAccessorByPropertyLookup();
                }
                else
                {
                    // Here if not using resource type/name -- the accessor is just the error message string,
                    // which we know is not empty to have gotten this far.
                    // We captured error message to local in case it changes before accessor runs
                    _errorMessageResourceAccessor = () => localErrorMessage!;
                }
            }
        }

        private void SetResourceAccessorByPropertyLookup()
        {
            Debug.Assert(_errorMessageResourceType != null);
            Debug.Assert(!string.IsNullOrEmpty(_errorMessageResourceName));
            var property = _errorMessageResourceType
                .GetTypeInfo().GetDeclaredProperty(_errorMessageResourceName);
            if (property != null && !ValidationAttributeStore.IsStatic(property))
            {
                property = null;
            }

            if (property != null)
            {
                var propertyGetter = property.GetMethod;

                // We only support internal and public properties
                if (propertyGetter == null || (!propertyGetter.IsAssembly && !propertyGetter.IsPublic))
                {
                    // Set the property to null so the exception is thrown as if the property wasn't found
                    property = null;
                }
            }

            if (property == null)
            {
                throw new InvalidOperationException(SR.Format(SR.ValidationAttribute_ResourceTypeDoesNotHaveProperty,
                                                    _errorMessageResourceType.FullName,
                                                    _errorMessageResourceName));
            }

            if (property.PropertyType != typeof(string))
            {
                throw new InvalidOperationException(SR.Format(SR.ValidationAttribute_ResourcePropertyNotStringType,
                                                    property.Name,
                                                    _errorMessageResourceType.FullName));
            }

<<<<<<< HEAD

            // TODO-NULLABLE: If the user-provided resource returns null, an ArgumentNullException is thrown - should probably throw a better exception
=======
>>>>>>> 1c1757c0
            _errorMessageResourceAccessor = () => (string)property.GetValue(null, null)!;
        }

        #endregion

        #region Protected & Public Methods

        /// <summary>
        ///     Formats the error message to present to the user.
        /// </summary>
        /// <remarks>
        ///     The error message will be re-evaluated every time this function is called.
        ///     It applies the <paramref name="name" /> (for example, the name of a field) to the formated error message, resulting
        ///     in something like "The field 'name' has an incorrect value".
        ///     <para>
        ///         Derived classes can override this method to customize how errors are generated.
        ///     </para>
        ///     <para>
        ///         The base class implementation will use <see cref="ErrorMessageString" /> to obtain a localized
        ///         error message from properties within the current attribute.  If those have not been set, a generic
        ///         error message will be provided.
        ///     </para>
        /// </remarks>
        /// <param name="name">The user-visible name to include in the formatted message.</param>
        /// <returns>The localized string describing the validation error</returns>
        /// <exception cref="InvalidOperationException"> is thrown if the current attribute is malformed.</exception>
        public virtual string FormatErrorMessage(string name) =>
            string.Format(CultureInfo.CurrentCulture, ErrorMessageString, name);

        /// <summary>
        ///     Gets the value indicating whether or not the specified <paramref name="value" /> is valid
        ///     with respect to the current validation attribute.
        ///     <para>
        ///         Derived classes should not override this method as it is only available for backwards compatibility.
        ///         Instead, implement <see cref="IsValid(object, ValidationContext)" />.
        ///     </para>
        /// </summary>
        /// <remarks>
        ///     The preferred public entry point for clients requesting validation is the <see cref="GetValidationResult" />
        ///     method.
        /// </remarks>
        /// <param name="value">The value to validate</param>
        /// <returns><c>true</c> if the <paramref name="value" /> is acceptable, <c>false</c> if it is not acceptable</returns>
        /// <exception cref="InvalidOperationException"> is thrown if the current attribute is malformed.</exception>
        /// <exception cref="NotImplementedException">
        ///     is thrown when neither overload of IsValid has been implemented
        ///     by a derived class.
        /// </exception>
        public virtual bool IsValid(object? value)
        {
            if (!_hasBaseIsValid)
            {
                // track that this method overload has not been overridden.
                _hasBaseIsValid = true;
            }

            // call overridden method.
            // The IsValid method without a validationContext predates the one accepting the context.
            // This is theoretically unreachable through normal use cases.
            // Instead, the overload using validationContext should be called.
            return IsValid(value, null!) == ValidationResult.Success;
        }

        /// <summary>
        ///     Protected virtual method to override and implement validation logic.
        ///     <para>
        ///         Derived classes should override this method instead of <see cref="IsValid(object)" />, which is deprecated.
        ///     </para>
        /// </summary>
        /// <param name="value">The value to validate.</param>
        /// <param name="validationContext">
        ///     A <see cref="ValidationContext" /> instance that provides
        ///     context about the validation operation, such as the object and member being validated.
        /// </param>
        /// <returns>
        ///     When validation is valid, <see cref="ValidationResult.Success" />.
        ///     <para>
        ///         When validation is invalid, an instance of <see cref="ValidationResult" />.
        ///     </para>
        /// </returns>
        /// <exception cref="InvalidOperationException"> is thrown if the current attribute is malformed.</exception>
        /// <exception cref="NotImplementedException">
        ///     is thrown when <see cref="IsValid(object, ValidationContext)" />
        ///     has not been implemented by a derived class.
        /// </exception>
        protected virtual ValidationResult? IsValid(object? value, ValidationContext validationContext)
        {
            if (_hasBaseIsValid)
            {
                // this means neither of the IsValid methods has been overridden, throw.
                throw NotImplemented.ByDesignWithMessage(
                    SR.ValidationAttribute_IsValid_NotImplemented);
            }

            var result = ValidationResult.Success;

            // call overridden method.
            if (!IsValid(value))
            {
                string[]? memberNames = validationContext.MemberName is { } memberName
                    ? new[] { memberName }
                    : null;
                result = new ValidationResult(FormatErrorMessage(validationContext.DisplayName), memberNames);
            }

            return result;
        }

        /// <summary>
        ///     Tests whether the given <paramref name="value" /> is valid with respect to the current
        ///     validation attribute without throwing a <see cref="ValidationException" />
        /// </summary>
        /// <remarks>
        ///     If this method returns <see cref="ValidationResult.Success" />, then validation was successful, otherwise
        ///     an instance of <see cref="ValidationResult" /> will be returned with a guaranteed non-null
        ///     <see cref="ValidationResult.ErrorMessage" />.
        /// </remarks>
        /// <param name="value">The value to validate</param>
        /// <param name="validationContext">
        ///     A <see cref="ValidationContext" /> instance that provides
        ///     context about the validation operation, such as the object and member being validated.
        /// </param>
        /// <returns>
        ///     When validation is valid, <see cref="ValidationResult.Success" />.
        ///     <para>
        ///         When validation is invalid, an instance of <see cref="ValidationResult" />.
        ///     </para>
        /// </returns>
        /// <exception cref="InvalidOperationException"> is thrown if the current attribute is malformed.</exception>
        /// <exception cref="ArgumentNullException">When <paramref name="validationContext" /> is null.</exception>
        /// <exception cref="NotImplementedException">
        ///     is thrown when <see cref="IsValid(object, ValidationContext)" />
        ///     has not been implemented by a derived class.
        /// </exception>
        public ValidationResult? GetValidationResult(object? value, ValidationContext validationContext)
        {
            if (validationContext == null)
            {
                throw new ArgumentNullException(nameof(validationContext));
            }

            var result = IsValid(value, validationContext);

            // If validation fails, we want to ensure we have a ValidationResult that guarantees it has an ErrorMessage
            if (result != null)
            {
                if (string.IsNullOrEmpty(result.ErrorMessage))
                {
                    var errorMessage = FormatErrorMessage(validationContext.DisplayName);
                    result = new ValidationResult(errorMessage, result.MemberNames);
                }
            }

            return result;
        }

        /// <summary>
        ///     Validates the specified <paramref name="value" /> and throws <see cref="ValidationException" /> if it is not.
        ///     <para>
        ///         The overloaded <see cref="Validate(object, ValidationContext)" /> is the recommended entry point as it
        ///         can provide additional context to the <see cref="ValidationAttribute" /> being validated.
        ///     </para>
        /// </summary>
        /// <remarks>
        ///     This base method invokes the <see cref="IsValid(object)" /> method to determine whether or not the
        ///     <paramref name="value" /> is acceptable.  If <see cref="IsValid(object)" /> returns <c>false</c>, this base
        ///     method will invoke the <see cref="FormatErrorMessage" /> to obtain a localized message describing
        ///     the problem, and it will throw a <see cref="ValidationException" />
        /// </remarks>
        /// <param name="value">The value to validate</param>
        /// <param name="name">The string to be included in the validation error message if <paramref name="value" /> is not valid</param>
        /// <exception cref="ValidationException">
        ///     is thrown if <see cref="IsValid(object)" /> returns <c>false</c>.
        /// </exception>
        /// <exception cref="InvalidOperationException"> is thrown if the current attribute is malformed.</exception>
        public void Validate(object? value, string name)
        {
            if (!IsValid(value))
            {
                throw new ValidationException(FormatErrorMessage(name), this, value);
            }
        }

        /// <summary>
        ///     Validates the specified <paramref name="value" /> and throws <see cref="ValidationException" /> if it is not.
        /// </summary>
        /// <remarks>
        ///     This method invokes the <see cref="IsValid(object, ValidationContext)" /> method
        ///     to determine whether or not the <paramref name="value" /> is acceptable given the
        ///     <paramref name="validationContext" />.
        ///     If that method doesn't return <see cref="ValidationResult.Success" />, this base method will throw
        ///     a <see cref="ValidationException" /> containing the <see cref="ValidationResult" /> describing the problem.
        /// </remarks>
        /// <param name="value">The value to validate</param>
        /// <param name="validationContext">Additional context that may be used for validation.  It cannot be null.</param>
        /// <exception cref="ValidationException">
        ///     is thrown if <see cref="IsValid(object, ValidationContext)" />
        ///     doesn't return <see cref="ValidationResult.Success" />.
        /// </exception>
        /// <exception cref="InvalidOperationException"> is thrown if the current attribute is malformed.</exception>
        /// <exception cref="NotImplementedException">
        ///     is thrown when <see cref="IsValid(object, ValidationContext)" />
        ///     has not been implemented by a derived class.
        /// </exception>
        public void Validate(object? value, ValidationContext validationContext)
        {
            if (validationContext == null)
            {
                throw new ArgumentNullException(nameof(validationContext));
            }

            ValidationResult? result = GetValidationResult(value, validationContext);

            if (result != null)
            {
                // Convenience -- if implementation did not fill in an error message,
                throw new ValidationException(result, this, value);
            }
        }
        #endregion
    }
}<|MERGE_RESOLUTION|>--- conflicted
+++ resolved
@@ -273,11 +273,6 @@
                                                     _errorMessageResourceType.FullName));
             }
 
-<<<<<<< HEAD
-
-            // TODO-NULLABLE: If the user-provided resource returns null, an ArgumentNullException is thrown - should probably throw a better exception
-=======
->>>>>>> 1c1757c0
             _errorMessageResourceAccessor = () => (string)property.GetValue(null, null)!;
         }
 
