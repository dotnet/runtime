--- conflicted
+++ resolved
@@ -311,14 +311,10 @@
         public static void ValidateValue(object value, ValidationContext validationContext,
             IEnumerable<ValidationAttribute> validationAttributes)
         {
-<<<<<<< HEAD
-            List<ValidationError> errors = GetValidationErrors(value, validationContext, validationAttributes, false, new Stack<Path>());
-=======
             ArgumentNullException.ThrowIfNull(validationContext);
             ArgumentNullException.ThrowIfNull(validationAttributes);
 
-            List<ValidationError> errors = GetValidationErrors(value, validationContext, validationAttributes, false);
->>>>>>> 9b1da975
+            List<ValidationError> errors = GetValidationErrors(value, validationContext, validationAttributes, false, new Stack<Path>());
             if (errors.Count > 0)
             {
                 errors[0].ThrowValidationException();
@@ -406,11 +402,7 @@
         /// </exception>
         [RequiresUnreferencedCode(ValidationContext.InstanceTypeNotStaticallyDiscovered)]
         private static List<ValidationError> GetObjectValidationErrors(object instance,
-<<<<<<< HEAD
-            ValidationContext validationContext!!, bool validateAllProperties, bool breakOnFirstError, Stack<Path> parentPaths)
-=======
-            ValidationContext validationContext, bool validateAllProperties, bool breakOnFirstError)
->>>>>>> 9b1da975
+            ValidationContext validationContext, bool validateAllProperties, bool breakOnFirstError, Stack<Path> parentPaths)
         {
             ArgumentNullException.ThrowIfNull(validationContext);
 
@@ -598,11 +590,7 @@
         /// <returns>The collection of validation errors.</returns>
         /// <exception cref="ArgumentNullException">When <paramref name="validationContext" /> is null.</exception>
         private static List<ValidationError> GetValidationErrors(object? value,
-<<<<<<< HEAD
-            ValidationContext validationContext!!, IEnumerable<ValidationAttribute> attributes, bool breakOnFirstError, Stack<Path> parentNames)
-=======
-            ValidationContext validationContext, IEnumerable<ValidationAttribute> attributes, bool breakOnFirstError)
->>>>>>> 9b1da975
+            ValidationContext validationContext, IEnumerable<ValidationAttribute> attributes, bool breakOnFirstError, Stack<Path> parentNames)
         {
             ArgumentNullException.ThrowIfNull(validationContext);
 
