--- conflicted
+++ resolved
@@ -2,11 +2,7 @@
   <PropertyGroup>
     <!-- SYSLIB0003: CAS is obsolete, but we still have tests referencing it -->
     <NoWarn>$(NoWarn);SYSLIB0003</NoWarn>
-<<<<<<< HEAD
-    <TargetFrameworks>$(NetCoreAppCurrent)-Windows_NT;net48</TargetFrameworks>
-=======
     <TargetFrameworks>$(NetCoreAppCurrent)-windows;net48</TargetFrameworks>
->>>>>>> 1c1757c0
   </PropertyGroup>
   <ItemGroup>
     <Compile Include="System\DirectoryServices\ActiveDirectorySecurityTests.cs" />
