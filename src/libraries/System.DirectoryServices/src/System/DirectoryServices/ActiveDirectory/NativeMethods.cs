// Licensed to the .NET Foundation under one or more agreements.
// The .NET Foundation licenses this file to you under the MIT license.

using System.Runtime.InteropServices;
using System.Security;

namespace System.DirectoryServices.ActiveDirectory
{

    /*typedef struct _DOMAIN_CONTROLLER_INFO {
        LPTSTR DomainControllerName;
        LPTSTR DomainControllerAddress;
        ULONG DomainControllerAddressType;
        GUID DomainGuid;
        LPTSTR DomainName;
        LPTSTR DnsForestName;
        ULONG Flags;
        LPTSTR DcSiteName;
        LPTSTR ClientSiteName;
    } DOMAIN_CONTROLLER_INFO, *PDOMAIN_CONTROLLER_INFO; */
    [StructLayout(LayoutKind.Sequential, CharSet = CharSet.Unicode)]
    internal sealed class DomainControllerInfo
    {
        public string DomainControllerName = null!;
        public string? DomainControllerAddress;
        public int DomainControllerAddressType;
        public Guid DomainGuid;
        public string? DomainName;
        public string? DnsForestName;
        public int Flags;
        public string? DcSiteName;
        public string? ClientSiteName;
    }

    /*typedef struct {
         LPTSTR NetbiosName;
        LPTSTR DnsHostName;
        LPTSTR SiteName;
        LPTSTR SiteObjectName;
        LPTSTR ComputerObjectName;
        LPTSTR ServerObjectName;
        LPTSTR NtdsaObjectName;
        BOOL fIsPdc;
        BOOL fDsEnabled;
        BOOL fIsGc;
        GUID SiteObjectGuid;
        GUID ComputerObjectGuid;
        GUID ServerObjectGuid;
        GUID NtdsDsaObjectGuid;
    } DS_DOMAIN_CONTROLLER_INFO_2, *PDS_DOMAIN_CONTROLLER_INFO_2;*/
    [StructLayout(LayoutKind.Sequential, CharSet = CharSet.Unicode)]
    internal sealed class DsDomainControllerInfo2
    {
        public string? netBiosName;
        public string? dnsHostName;
        public string? siteName;
        public string? siteObjectName;
        public string? computerObjectName;
        public string? serverObjectName;
        public string? ntdsaObjectName;
        public bool isPdc;
        public bool dsEnabled;
        public bool isGC;
        public Guid siteObjectGuid;
        public Guid computerObjectGuid;
        public Guid serverObjectGuid;
        public Guid ntdsDsaObjectGuid;
    }

    /*typedef struct {
        LPTSTR NetbiosName;
        LPTSTR DnsHostName;
        LPTSTR SiteName;
        LPTSTR SiteObjectName;
        LPTSTR ComputerObjectName;
        LPTSTR ServerObjectName;
        LPTSTR NtdsaObjectName;
        BOOL fIsPdc;
        BOOL fDsEnabled;
        BOOL fIsGc;
        BOOL fIsRodc;
        GUID SiteObjectGuid;
        GUID ComputerObjectGuid;
        GUID ServerObjectGuid;
        GUID NtdsDsaObjectGuid;
    } DS_DOMAIN_CONTROLLER_INFO_3, *PDS_DOMAIN_CONTROLLER_INFO_3;*/
    [StructLayout(LayoutKind.Sequential, CharSet = CharSet.Unicode)]
    internal sealed class DsDomainControllerInfo3
    {
        public string? netBiosName;
        public string? dnsHostName;
        public string? siteName;
        public string? siteObjectName;
        public string? computerObjectName;
        public string? serverObjectName;
        public string? ntdsaObjectName;
        public bool isPdc;
        public bool dsEnabled;
        public bool isGC;
        public bool isRodc;
        public Guid siteObjectGuid;
        public Guid computerObjectGuid;
        public Guid serverObjectGuid;
        public Guid ntdsDsaObjectGuid;
    }

    /*typedef struct {
        DWORD cItems;
        PDS_NAME_RESULT_ITEM rItems;
    } DS_NAME_RESULT, *PDS_NAME_RESULT;*/
    [StructLayout(LayoutKind.Sequential)]
    internal sealed class DsNameResult
    {
        public int itemCount;
        public IntPtr items;
    }

    /*typedef struct  {
        DWORD status;
        LPTSTR pDomain;
        LPTSTR pName;
    } DS_NAME_RESULT_ITEM, *PDS_NAME_RESULT_ITEM;*/
    [StructLayout(LayoutKind.Sequential, CharSet = CharSet.Unicode)]
    internal sealed class DsNameResultItem
    {
        public int status;
        public string? domain;
        public string? name;
    }

    /*typedef struct {
        LPTSTR      pNameTarget;
        WORD        wPriority;
        WORD        wWeight;
        WORD        wPort;
        WORD        Pad;            // keep ptrs DWORD aligned
    }DNS_SRV_DATA, *PDNS_SRV_DATA;*/
    [StructLayout(LayoutKind.Sequential, CharSet = CharSet.Unicode)]
    internal sealed class DnsSrvData
    {
        public string targetName = null!;
        public short priority;
        public short weight;
        public short port;
        public short pad;
    }

    /*typedef struct _OSVERSIONINFOEX {
        DWORD dwOSVersionInfoSize;
        DWORD dwMajorVersion;
        DWORD dwMinorVersion;
        DWORD dwBuildNumber;
        DWORD dwPlatformId;
        TCHAR szCSDVersion[ 128 ];
        WORD wServicePackMajor;
        WORD wServicePackMinor;
        WORD wSuiteMask;
        BYTE wProductType;
        BYTE wReserved;
        } OSVERSIONINFOEX, *POSVERSIONINFOEX, *LPOSVERSIONINFOEX;*/
    [StructLayout(LayoutKind.Sequential, CharSet = CharSet.Unicode)]
    internal sealed class OSVersionInfoEx
    {
        public OSVersionInfoEx()
        {
            osVersionInfoSize = (int)Marshal.SizeOf(this);
        }

        // The OSVersionInfoSize field must be set to Marshal.SizeOf(this)
        public int osVersionInfoSize;
        public int majorVersion;
        public int minorVersion;
        public int buildNumber;
        public int platformId;
        [MarshalAs(UnmanagedType.ByValTStr, SizeConst = 128)]
        public string? csdVersion = null;
        public short servicePackMajor;
        public short servicePackMinor;
        public short suiteMask;
        public byte productType;
        public byte reserved;
    }

    /*typedef struct _NEGOTIATE_CALLER_NAME_RESPONSE {
            ULONG       MessageType ;
            PWSTR       CallerName ;
        } NEGOTIATE_CALLER_NAME_RESPONSE, * PNEGOTIATE_CALLER_NAME_RESPONSE ;*/
    [StructLayout(LayoutKind.Sequential, CharSet = CharSet.Unicode)]
    internal sealed class NegotiateCallerNameResponse
    {
        public int messageType;
        public string? callerName;
    }

    internal sealed partial class NativeMethods
    {
        // disable public constructor
        private NativeMethods() { }

        internal const int VER_PLATFORM_WIN32_NT = 2;
        internal const int DS_NAME_NO_ERROR = 0;

        internal const int DS_NAME_FLAG_SYNTACTICAL_ONLY = 1;
        internal const int DS_FQDN_1779_NAME = 1;
        internal const int DS_CANONICAL_NAME = 7;
        internal const int DS_NAME_ERROR_NO_SYNTACTICAL_MAPPING = 6;

        internal const int DsDomainControllerInfoLevel2 = 2;
        internal const int DsDomainControllerInfoLevel3 = 3;

        internal const int NegGetCallerName = 1;
<<<<<<< HEAD
=======

        /*NTSTATUS LsaCallAuthenticationPackage(
              HANDLE LsaHandle,
              ULONG AuthenticationPackage,
              PVOID ProtocolSubmitBuffer,
              ULONG SubmitBufferLength,
              PVOID* ProtocolReturnBuffer,
              PULONG ReturnBufferLength,
              PNTSTATUS ProtocolStatus
            );*/
        [LibraryImport(global::Interop.Libraries.Secur32)]
        internal static partial uint LsaCallAuthenticationPackage(
            LsaLogonProcessSafeHandle lsaHandle,
            int authenticationPackage,
            in NegotiateCallerNameRequest protocolSubmitBuffer,
            int submitBufferLength,
            out IntPtr protocolReturnBuffer,
            out int returnBufferLength,
            out uint protocolStatus);

        /*NTSTATUS LsaFreeReturnBuffer(
              PVOID Buffer
            );*/
        [LibraryImport(global::Interop.Libraries.Secur32)]
        internal static partial uint LsaFreeReturnBuffer(
            IntPtr buffer);

        /*NTSTATUS LsaDeregisterLogonProcess(
              HANDLE LsaHandle
            );*/
        [LibraryImport(global::Interop.Libraries.Secur32)]
        internal static partial int LsaDeregisterLogonProcess(
            IntPtr lsaHandle);

        /*int CompareString(LCID Locale,
            DWORD dwCmpFlags,
            DWORD lpString1,
            DWORD cchCount1,
            DWORD lpString2,
            DWORD cchCount2
            );*/
        [LibraryImport(global::Interop.Libraries.Kernel32, EntryPoint = "CompareStringW", SetLastError = true, StringMarshalling = StringMarshalling.Utf16)]
        internal static partial int CompareString(
            uint locale,
            uint dwCmpFlags,
            IntPtr lpString1,
            int cchCount1,
            IntPtr lpString2,
            int cchCount2);
>>>>>>> 3f3af5ee
    }

    internal sealed class NativeComInterfaces
    {
        /*typedef enum {
           ADS_SETTYPE_FULL=1,
           ADS_SETTYPE_PROVIDER=2,
           ADS_SETTYPE_SERVER=3,
           ADS_SETTYPE_DN=4
        } ADS_SETTYPE_ENUM;

        typedef enum {
           ADS_FORMAT_WINDOWS=1,
           ADS_FORMAT_WINDOWS_NO_SERVER=2,
           ADS_FORMAT_WINDOWS_DN=3,
           ADS_FORMAT_WINDOWS_PARENT=4,
           ADS_FORMAT_X500=5,
           ADS_FORMAT_X500_NO_SERVER=6,
           ADS_FORMAT_X500_DN=7,
           ADS_FORMAT_X500_PARENT=8,
           ADS_FORMAT_SERVER=9,
           ADS_FORMAT_PROVIDER=10,
           ADS_FORMAT_LEAF=11
        } ADS_FORMAT_ENUM;

        typedef enum {
           ADS_ESCAPEDMODE_DEFAULT=1,
           ADS_ESCAPEDMODE_ON=2,
           ADS_ESCAPEDMODE_OFF=3,
           ADS_ESCAPEDMODE_OFF_EX=4
        } ADS_ESCAPE_MODE_ENUM;*/

        internal const int ADS_SETTYPE_DN = 4;
        internal const int ADS_FORMAT_X500_DN = 7;
        internal const int ADS_ESCAPEDMODE_ON = 2;
        internal const int ADS_ESCAPEDMODE_OFF_EX = 4;
        internal const int ADS_FORMAT_LEAF = 11;

        //
        // Pathname as a co-class that implements the IAdsPathname interface
        //
        [ComImport, Guid("080d0d78-f421-11d0-a36e-00c04fb950dc")]
        internal class Pathname
        {
        }

        [ComImport, Guid("D592AED4-F420-11D0-A36E-00C04FB950DC")]
        internal interface IAdsPathname
        {
            // HRESULT Set([in] BSTR bstrADsPath,  [in] long lnSetType);
            int Set([In, MarshalAs(UnmanagedType.BStr)] string bstrADsPath, [In, MarshalAs(UnmanagedType.U4)] int lnSetType);

            // HRESULT SetDisplayType([in] long lnDisplayType);
            int SetDisplayType([In, MarshalAs(UnmanagedType.U4)] int lnDisplayType);

            // HRESULT Retrieve([in] long lnFormatType,  [out, retval] BSTR* pbstrADsPath);
            [return: MarshalAs(UnmanagedType.BStr)]
            string Retrieve([In, MarshalAs(UnmanagedType.U4)] int lnFormatType);

            // HRESULT GetNumElements([out, retval] long* plnNumPathElements);
            [return: MarshalAs(UnmanagedType.U4)]
            int GetNumElements();

            // HRESULT GetElement([in]  long lnElementIndex,  [out, retval] BSTR* pbstrElement);
            [return: MarshalAs(UnmanagedType.BStr)]
            string GetElement([In, MarshalAs(UnmanagedType.U4)] int lnElementIndex);

            // HRESULT AddLeafElement([in] BSTR bstrLeafElement);
            void AddLeafElement([In, MarshalAs(UnmanagedType.BStr)] string bstrLeafElement);

            // HRESULT RemoveLeafElement();
            void RemoveLeafElement();

            // HRESULT CopyPath([out, retval] IDispatch** ppAdsPath);
            [return: MarshalAs(UnmanagedType.Interface)]
            object CopyPath();

            // HRESULT GetEscapedElement([in] long lnReserved, [in] BSTR bstrInStr, [out, retval] BSTR*  pbstrOutStr );
            [return: MarshalAs(UnmanagedType.BStr)]
            string GetEscapedElement([In, MarshalAs(UnmanagedType.U4)] int lnReserved, [In, MarshalAs(UnmanagedType.BStr)] string bstrInStr);

            int EscapedMode
            {
                get;
                set;
            }
        }

        [ComImport, Guid("C8F93DD3-4AE0-11CF-9E73-00AA004A5691")]
        internal interface IAdsProperty
        {
            //
            // Need to also include the IAds interface definition here
            //

            string Name
            {
                [return: MarshalAs(UnmanagedType.BStr)]
                get;
            }

            string Class
            {
                [return: MarshalAs(UnmanagedType.BStr)]
                get;
            }

            string GUID
            {
                [return: MarshalAs(UnmanagedType.BStr)]
                get;
            }

            string ADsPath
            {
                [return: MarshalAs(UnmanagedType.BStr)]
                get;
            }

            string Parent
            {
                [return: MarshalAs(UnmanagedType.BStr)]
                get;
            }

            string Schema
            {
                [return: MarshalAs(UnmanagedType.BStr)]
                get;
            }

            void GetInfo();

            void SetInfo();

            object Get([In, MarshalAs(UnmanagedType.BStr)] string bstrName);

            void Put([In, MarshalAs(UnmanagedType.BStr)] string bstrName,
                        [In] object vProp);

            object GetEx([In, MarshalAs(UnmanagedType.BStr)] string bstrName);

            void PutEx([In, MarshalAs(UnmanagedType.U4)] int lnControlCode,
                        [In, MarshalAs(UnmanagedType.BStr)] string bstrName,
                        [In] object vProp);

            void GetInfoEx([In] object vProperties,
                        [In, MarshalAs(UnmanagedType.U4)] int lnReserved);

            //
            // IAdsProperty definition starts here
            //

            string OID
            {
                [return: MarshalAs(UnmanagedType.BStr)]
                get;
                [param: MarshalAs(UnmanagedType.BStr)]
                set;
            }

            string Syntax
            {
                [return: MarshalAs(UnmanagedType.BStr)]
                get;
                [param: MarshalAs(UnmanagedType.BStr)]
                set;
            }

            int MaxRange
            {
                [return: MarshalAs(UnmanagedType.U4)]
                get;
                [param: MarshalAs(UnmanagedType.U4)]
                set;
            }

            int MinRange
            {
                [return: MarshalAs(UnmanagedType.U4)]
                get;
                [param: MarshalAs(UnmanagedType.U4)]
                set;
            }

            bool MultiValued
            {
                get;
                set;
            }
            object Qualifiers();
        }

        [ComImport, Guid("C8F93DD0-4AE0-11CF-9E73-00AA004A5691")]
        internal interface IAdsClass
        {
            //
            // Need to also include the IAds interface definition here
            //

            string Name
            {
                [return: MarshalAs(UnmanagedType.BStr)]
                get;
            }

            string Class
            {
                [return: MarshalAs(UnmanagedType.BStr)]
                get;
            }

            string GUID
            {
                [return: MarshalAs(UnmanagedType.BStr)]
                get;
            }

            string ADsPath
            {
                [return: MarshalAs(UnmanagedType.BStr)]
                get;
            }

            string Parent
            {
                [return: MarshalAs(UnmanagedType.BStr)]
                get;
            }

            string Schema
            {
                [return: MarshalAs(UnmanagedType.BStr)]
                get;
            }

            void GetInfo();

            void SetInfo();

            object Get([In, MarshalAs(UnmanagedType.BStr)] string bstrName);

            void Put([In, MarshalAs(UnmanagedType.BStr)] string bstrName,
                        [In] object vProp);

            object GetEx([In, MarshalAs(UnmanagedType.BStr)] string bstrName);

            void PutEx([In, MarshalAs(UnmanagedType.U4)] int lnControlCode,
                        [In, MarshalAs(UnmanagedType.BStr)] string bstrName,
                        [In] object vProp);

            void GetInfoEx([In] object vProperties,
                        [In, MarshalAs(UnmanagedType.U4)] int lnReserved);

            //
            // IAdsClass definition starts here
            //

            string PrimaryInterface
            {
                [return: MarshalAs(UnmanagedType.BStr)]
                get;
            }

            string CLSID
            {
                [return: MarshalAs(UnmanagedType.BStr)]
                get;
                [param: MarshalAs(UnmanagedType.BStr)]
                set;
            }

            string OID
            {
                [return: MarshalAs(UnmanagedType.BStr)]
                get;
                [param: MarshalAs(UnmanagedType.BStr)]
                set;
            }

            bool Abstract { get; set; }

            bool Auxiliary { get; set; }

            object MandatoryProperties
            {
                get;
                set;
            }

            object OptionalProperties
            {
                get;
                set;
            }

            object NamingProperties { get; set; }

            object DerivedFrom
            {
                get;
                set;
            }

            object AuxDerivedFrom
            {
                get;
                set;
            }

            object PossibleSuperiors
            {
                get;
                set;
            }

            object Containment { get; set; }

            bool Container { get; set; }

            string HelpFileName
            {
                [return: MarshalAs(UnmanagedType.BStr)]
                get;
                [param: MarshalAs(UnmanagedType.BStr)]
                set;
            }

            int HelpFileContext
            {
                [return: MarshalAs(UnmanagedType.U4)]
                get;
                [param: MarshalAs(UnmanagedType.U4)]
                set;
            }

            [return: MarshalAs(UnmanagedType.Interface)]
            object Qualifiers();
        }
    }
}<|MERGE_RESOLUTION|>--- conflicted
+++ resolved
@@ -209,58 +209,6 @@
         internal const int DsDomainControllerInfoLevel3 = 3;
 
         internal const int NegGetCallerName = 1;
-<<<<<<< HEAD
-=======
-
-        /*NTSTATUS LsaCallAuthenticationPackage(
-              HANDLE LsaHandle,
-              ULONG AuthenticationPackage,
-              PVOID ProtocolSubmitBuffer,
-              ULONG SubmitBufferLength,
-              PVOID* ProtocolReturnBuffer,
-              PULONG ReturnBufferLength,
-              PNTSTATUS ProtocolStatus
-            );*/
-        [LibraryImport(global::Interop.Libraries.Secur32)]
-        internal static partial uint LsaCallAuthenticationPackage(
-            LsaLogonProcessSafeHandle lsaHandle,
-            int authenticationPackage,
-            in NegotiateCallerNameRequest protocolSubmitBuffer,
-            int submitBufferLength,
-            out IntPtr protocolReturnBuffer,
-            out int returnBufferLength,
-            out uint protocolStatus);
-
-        /*NTSTATUS LsaFreeReturnBuffer(
-              PVOID Buffer
-            );*/
-        [LibraryImport(global::Interop.Libraries.Secur32)]
-        internal static partial uint LsaFreeReturnBuffer(
-            IntPtr buffer);
-
-        /*NTSTATUS LsaDeregisterLogonProcess(
-              HANDLE LsaHandle
-            );*/
-        [LibraryImport(global::Interop.Libraries.Secur32)]
-        internal static partial int LsaDeregisterLogonProcess(
-            IntPtr lsaHandle);
-
-        /*int CompareString(LCID Locale,
-            DWORD dwCmpFlags,
-            DWORD lpString1,
-            DWORD cchCount1,
-            DWORD lpString2,
-            DWORD cchCount2
-            );*/
-        [LibraryImport(global::Interop.Libraries.Kernel32, EntryPoint = "CompareStringW", SetLastError = true, StringMarshalling = StringMarshalling.Utf16)]
-        internal static partial int CompareString(
-            uint locale,
-            uint dwCmpFlags,
-            IntPtr lpString1,
-            int cchCount1,
-            IntPtr lpString2,
-            int cchCount2);
->>>>>>> 3f3af5ee
     }
 
     internal sealed class NativeComInterfaces
