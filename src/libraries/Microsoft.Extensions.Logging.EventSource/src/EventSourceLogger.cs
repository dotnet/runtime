--- conflicted
+++ resolved
@@ -185,11 +185,7 @@
         /// <param name="exception">The exception to get information for.</param>
         /// <returns>ExceptionInfo object represending a .NET Exception</returns>
         /// <remarks>ETW does not support a concept of a null value. So we use an un-initialized object if there is no exception in the event data.</remarks>
-<<<<<<< HEAD
-        private static ExceptionInfo GetExceptionInfo(Exception exception)
-=======
-        private ExceptionInfo GetExceptionInfo(Exception? exception)
->>>>>>> 0e35b8d3
+        private static ExceptionInfo GetExceptionInfo(Exception? exception)
         {
             return exception != null ? new ExceptionInfo(exception) : ExceptionInfo.Empty;
         }
@@ -197,11 +193,7 @@
         /// <summary>
         /// Converts an ILogger state object into a set of key-value pairs (That can be send to a EventSource)
         /// </summary>
-<<<<<<< HEAD
-        private static IReadOnlyList<KeyValuePair<string, string>> GetProperties(object state)
-=======
-        private IReadOnlyList<KeyValuePair<string, string?>> GetProperties(object? state)
->>>>>>> 0e35b8d3
+        private static IReadOnlyList<KeyValuePair<string, string?>> GetProperties(object? state)
         {
             if (state is IReadOnlyList<KeyValuePair<string, object?>> keyValuePairs)
             {
@@ -217,11 +209,7 @@
             return Array.Empty<KeyValuePair<string, string?>>();
         }
 
-<<<<<<< HEAD
-        private static string ToJson(IReadOnlyList<KeyValuePair<string, string>> keyValues)
-=======
-        private string ToJson(IReadOnlyList<KeyValuePair<string, string?>> keyValues)
->>>>>>> 0e35b8d3
+        private static string ToJson(IReadOnlyList<KeyValuePair<string, string?>> keyValues)
         {
             using var stream = new MemoryStream();
             using var writer = new Utf8JsonWriter(stream);
