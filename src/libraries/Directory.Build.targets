<Project InitialTargets="AddSkipGetTargetFrameworkToProjectReferences">
  <Import Project="..\..\Directory.Build.targets" />

  <PropertyGroup>
    <!-- Reset these properties back to blank, since they are defaulted by Microsoft.NET.Sdk -->
    <FileAlignment Condition="'$(FileAlignment)' == '512'" />
    <ErrorReport Condition="'$(ErrorReport)' == 'prompt'" />
    <WarningsAsErrors Condition="'$(WarningsAsErrors)' == 'NU1605'" />
  </PropertyGroup>
<<<<<<< HEAD

  <!-- Adds Nullable annotation attributes to netstandard <= 2.0 builds -->
  <Choose>
    <When Condition="'$(Nullable)' != '' and ($(TargetFramework.StartsWith('netstandard1')) or '$(TargetFramework)' == 'netstandard2.0' or $(TargetFramework.StartsWith('netcoreapp2')) or '$(TargetsNetFx)' == 'true')">
      <PropertyGroup>
        <DefineConstants>$(DefineConstants),INTERNAL_NULLABLE_ATTRIBUTES</DefineConstants>
      </PropertyGroup>
      <ItemGroup>
        <Compile Include="$(CoreLibSharedDir)System\Diagnostics\CodeAnalysis\NullableAttributes.cs" Link="System\Diagnostics\CodeAnalysis\NullableAttributes.cs" />
      </ItemGroup>
    </When>
  </Choose>

  <PropertyGroup>
    <!--
    For non-SDK projects that import this file and then import Microsoft.Common.targets,
    tell Microsoft.Common.targets not to import Directory.Build.targets again
    -->
    <ImportDirectoryBuildTargets>false</ImportDirectoryBuildTargets>
    <!-- This is a workaround to allow the SDK to accept the netcoreapp5.0 tfm until the SDK supports targeting this tfm. -->
    <NETCoreAppMaximumVersion>5.0</NETCoreAppMaximumVersion>
  </PropertyGroup>
=======
>>>>>>> dd003e74

  <PropertyGroup>
    <!-- Override strong name key to default to Open for test projects,
         Tests which wish to control this should set TestStrongNameKeyId. -->
    <TestStrongNameKeyId Condition="'$(TestStrongNameKeyId)' == ''">Open</TestStrongNameKeyId>
    <StrongNameKeyId Condition="'$(IsTestProject)' == 'true'">$(TestStrongNameKeyId)</StrongNameKeyId>
  </PropertyGroup>

  <Import Project="$(RepositoryEngineeringDir)resources.targets" />
  <Import Project="Sdk.targets" Sdk="Microsoft.DotNet.Arcade.Sdk" />

  <PropertyGroup>
    <ArtifactsPackagesDir>$([MSBuild]::NormalizePath('$(ArtifactsDir)', 'packages', '$(ConfigurationGroup)'))</ArtifactsPackagesDir>
    <ArtifactsShippingPackagesDir>$([MSBuild]::NormalizeDirectory('$(ArtifactsPackagesDir)', 'Shipping'))</ArtifactsShippingPackagesDir>
    <ArtifactsNonShippingPackagesDir>$([MSBuild]::NormalizeDirectory('$(ArtifactsPackagesDir)', 'NonShipping'))</ArtifactsNonShippingPackagesDir>

    <PackageOutputPath Condition="'$(IsShippingPackage)' == 'true'">$(ArtifactsShippingPackagesDir)</PackageOutputPath>
    <PackageOutputPath Condition="'$(IsShippingPackage)' != 'true'">$(ArtifactsNonShippingPackagesDir)</PackageOutputPath>
  </PropertyGroup>

  <Import Project="$(RepositoryEngineeringDir)versioning.targets" />

  <!-- Corefx-specific binplacing properties -->
  <PropertyGroup>
    <IsRuntimeAssembly Condition="'$(IsRuntimeAssembly)'=='' and '$(IsReferenceAssembly)' != 'true' and '$(BinPlaceRef)' != 'true' and '$(IsTestProject)' != 'true'">true</IsRuntimeAssembly>
    <!-- Try to determine if this is a simple library without a ref project.
         https://github.com/dotnet/corefx/issues/14291 is tracking cleaning this up -->
    <IsRuntimeAndReferenceAssembly Condition="'$(IsRuntimeAndReferenceAssembly)' == '' and '$(IsRuntimeAssembly)' == 'true' and Exists('$(LibrariesProjectRoot)$(MSBuildProjectName)') and !Exists('$(LibrariesProjectRoot)$(MSBuildProjectName)/ref') and !$(MSBuildProjectName.StartsWith('System.Private'))">true</IsRuntimeAndReferenceAssembly>
    <IsNETCoreAppRef Condition="'$(IsNETCoreAppRef)' == ''">$(IsNETCoreApp)</IsNETCoreAppRef>
    <IsNetFxNETStandardRef Condition="'$(IsNetFxNETStandardRef)' == ''">$(IsNetFxNETStandard)</IsNetFxNETStandardRef>

    <BinPlaceRef Condition="'$(BinPlaceRef)' == '' And ('$(IsReferenceAssembly)' == 'true' or '$(IsRuntimeAndReferenceAssembly)' == 'true')">true</BinPlaceRef>
    <BinPlaceRuntime Condition="'$(BinPlaceRuntime)' == '' And ('$(IsRuntimeAssembly)' == 'true' or '$(IsRuntimeAndReferenceAssembly)' == 'true')">true</BinPlaceRuntime>
  </PropertyGroup>

  <ItemGroup Condition="'@(BinPlaceConfiguration)' == ''">
    <!-- binplace to directories for the target vertical -->
    <BinPlaceConfiguration Include="$(_bc_TargetGroup)-$(_bc_OSGroup)">
      <RefPath>$(BuildConfigurationRefPath)</RefPath>
      <RuntimePath>$(RuntimePath)</RuntimePath>
    </BinPlaceConfiguration>
    <!-- binplace the shared framework -->
    <BinPlaceConfiguration Condition="'$(IsNETCoreApp)' == 'true' and '$(BuildingNETCoreAppVertical)' == 'true'" Include="netcoreapp-$(_bc_OSGroup)">
      <PackageFileRefPath Condition="'$(IsNETCoreAppRef)' == 'true'">$(NETCoreAppPackageRefPath)</PackageFileRefPath>
      <PackageFileRuntimePath>$(NETCoreAppPackageRuntimePath)</PackageFileRuntimePath>
      <RuntimePath Condition="'$(BinPlaceNETCoreAppPackage)' == 'true'">$(ArtifactsBinDir)pkg\netcoreapp\runtime\$(_bc_OSGroup)-$(ConfigurationGroup)-$(ArchGroup)</RuntimePath>
      <RefPath Condition="'$(BinPlaceNETCoreAppPackage)' == 'true' and '$(IsNETCoreAppRef)' == 'true'">$(RefRootPath)microsoft.netcore.app\$(ConfigurationGroup)</RefPath>
      <!-- enable trimming for any runtime project that's part of the shared framework and hasn't already set ILLinkTrimAssembly -->
      <SetProperties Condition="'$(BinPlaceRuntime)' == 'true' and '$(ILLinkTrimAssembly)' == ''">ILLinkTrimAssembly=true</SetProperties>
    </BinPlaceConfiguration>

    <!-- Binplace the OOB libraries built in the netcoreapp build. -->
    <BinPlaceConfiguration Condition="'$(IsNETCoreAppRef)' != 'true' and '$(IsReferenceAssembly)' == 'true' and '$(BuildingNETCoreAppVertical)' == 'true'" Include="netcoreapp-$(_bc_OSGroup)">
      <RefPath Condition="'$(BinPlaceNETCoreAppPackage)' == 'true'">$(RefRootPath)oob\$(ConfigurationGroup)</RefPath>
    </BinPlaceConfiguration>
    <BinPlaceConfiguration Condition="'$(IsNETCoreApp)' != 'true' and '$(IsSourceProject)' == 'true' and '$(BuildingNETCoreAppVertical)' == 'true'" Include="netcoreapp-$(_bc_OSGroup)">
      <RuntimePath Condition="'$(BinPlaceNETCoreAppPackage)' == 'true'">$(ArtifactsBinDir)pkg\oob\runtime\$(_bc_OSGroup)-$(ConfigurationGroup)-$(ArchGroup)</RuntimePath>
    </BinPlaceConfiguration>

    <!-- Setup the shared framework directory for testing -->
    <BinPlaceConfiguration Condition="'$(BinPlaceTestSharedFramework)' == 'true'" Include="netcoreapp-$(_bc_OSGroup)">
      <RuntimePath>$(NETCoreAppTestSharedFrameworkPath)</RuntimePath>
    </BinPlaceConfiguration>
    <BinPlaceConfiguration Condition="'$(BinPlaceNETFXRuntime)' == 'true'" Include="netfx-Windows_NT">
      <RuntimePath>$(TestHostRootPath)</RuntimePath>
    </BinPlaceConfiguration>

    <!-- binplace targeting packs which may be different from BuildConfiguration -->
    <BinPlaceConfiguration Include="netstandard2.0">
      <RefPath>$(NetStandard20RefPath)</RefPath>
    </BinPlaceConfiguration>
    <BinPlaceConfiguration Include="netstandard2.1">
      <RefPath>$(NetStandard21RefPath)</RefPath>
    </BinPlaceConfiguration>
    <!-- some libraries that produce packages will remain targeting netcoreapp2.0 -->
    <BinPlaceConfiguration Condition="'$(BuildingNETCoreAppVertical)' == 'true'" Include="netcoreapp2.0">
      <RefPath>$(RefRootPath)netcoreapp2.0/</RefPath>
    </BinPlaceConfiguration>
    <!-- for BuildAllConfigurations make sure all refpaths are created.  -->
    <BinPlaceConfiguration Condition="'$(BuildAllConfigurations)' == 'true'" Include="@(TargetGroups)">
      <RefPath>$(RefRootPath)%(Identity)/</RefPath>
    </BinPlaceConfiguration>
    <!-- for BuildAllConfigurations make sure runtimepaths are created for all vertical targetgroups. -->
    <BinPlaceConfiguration Condition="'$(BuildAllConfigurations)' == 'true'" Include="netcoreapp-$(_bc_OSGroup)">
      <RuntimePath>$(ArtifactsBinDir)runtime/%(Identity)-$(ConfigurationGroup)-$(ArchGroup)</RuntimePath>
    </BinPlaceConfiguration>

    <BinPlaceConfiguration Include="@(AdditionalBinPlaceConfiguration)" />
  </ItemGroup>

  <Import Project="$(RepositoryEngineeringDir)codeOptimization.targets" />
  <Import Project="$(RepositoryEngineeringDir)depProj.targets" Condition="'$(MSBuildProjectExtension)' == '.depproj'" />
  <Import Project="$(RepositoryEngineeringDir)references.targets" />
  <Import Project="$(RepositoryEngineeringDir)resolveContract.targets" />
  <Import Project="$(RepositoryEngineeringDir)testing\runtimeConfiguration.targets" />
  <Import Project="$(RepositoryEngineeringDir)testing\launchSettings.targets" Condition="'$(EnableLaunchSettings)' == 'true'" />
  <Import Project="$(RepositoryEngineeringDir)testing\tests.targets" Condition="'$(EnableTestSupport)' == 'true'" />
  <Import Project="$(RepositoryEngineeringDir)testing\coverage.targets" Condition="'$(EnableCoverageSupport)' == 'true'" />

  <Import Sdk="Microsoft.DotNet.Build.Tasks.Configuration" Project="Sdk.targets" />
  <Import Condition="'$(EnableProjectRestore)' != 'true'" Project="$(RepositoryEngineeringDir)restore\repoRestore.targets" />

  <Import Project="$(RepositoryEngineeringDir)referenceFromRuntime.targets" />
  <Import Project="$(RepositoryEngineeringDir)illink.targets" />
  <Import Project="$(RepositoryEngineeringDir)notSupported.SourceBuild.targets" Condition="'$(DotNetBuildFromSource)' == 'true'" />

  <Target Name="ReportConfigurationErrorMessage"
          BeforeTargets="AssignProjectConfiguration"
          Condition="'$(BuildConfigurations)' != ''" >
    <Message Importance="Low" Text="$(MSBuildProjectFullPath), C: $(Configuration) BC: $(BuildConfiguration) BCs: $(BuildConfigurations)" />
    <Message Importance="High" Condition="'$(ConfigurationErrorMsg)' != ''" Text="$(MSBuildProjectFullPath) ConfigurationErrorMessage: $(ConfigurationErrorMsg)" />
  </Target>

  <Target Name="GenerateReferenceSource">
    <PropertyGroup>
      <_RefSourceFileOutputPath>$([MSBuild]::NormalizePath('$(MSBuildProjectDirectory)', '..', 'ref', '$(AssemblyName).cs'))</_RefSourceFileOutputPath>
      <_ExcludeAPIList>$(RepositoryEngineeringDir)DefaultGenApiDocIds.txt</_ExcludeAPIList>
      <_LicenseHeaderTxtPath>$(RepositoryEngineeringDir)LicenseHeader.txt</_LicenseHeaderTxtPath>
    </PropertyGroup>

    <PropertyGroup>
      <_GenAPICmd>$(_GenAPICommand)</_GenAPICmd>
      <_GenAPICmd>$(_GenAPICmd) "@(IntermediateAssembly)"</_GenAPICmd>
      <_GenAPICmd>$(_GenAPICmd) --lib-path "$(RefPath.Trim('\/'))"</_GenAPICmd>
      <_GenAPICmd>$(_GenAPICmd) --out "$(_RefSourceFileOutputPath)"</_GenAPICmd>
      <_GenAPICmd>$(_GenAPICmd) --exclude-attributes-list "$(_ExcludeAPIList)"</_GenAPICmd>
      <_GenAPICmd>$(_GenAPICmd) --header-file "$(_LicenseHeaderTxtPath)"</_GenAPICmd>
      <_GenAPICmd Condition="'$(LangVersion)' != ''">$(_GenAPICmd) --lang-version "$(LangVersion)"</_GenAPICmd>
    </PropertyGroup>

    <Exec Command="$(_GenAPICmd)" />
    <Message Text="Generated reference assembly source code: $(_RefSourceFileOutputPath)" />
  </Target>

  <!-- Import Packaging targets -->
  <Import Project="$(RepositoryEngineeringDir)packaging.targets" />

  <Import Project="$(RepositoryEngineeringDir)DisableSourceControlManagement.targets" Condition="'$(EnableSourceLink)' == 'false'" />

  <!-- Define this now until we can clean-up targets that depend on it in the packaging targets -->
  <Target Name="CreateVersionFileDuringBuild" />

  <!-- Define this target to override the workaround in arcade as we don't need it for our pkgprojs -->
  <Target Name="InitializeStandardNuspecProperties" />

  <Target Name="AddSkipGetTargetFrameworkToProjectReferences" Condition="'@(ProjectReference)' != ''">
    <ItemGroup>
      <ProjectReference>
        <SkipGetTargetFrameworkProperties>true</SkipGetTargetFrameworkProperties>
      </ProjectReference>
    </ItemGroup>
  </Target>

  <!-- Used for packaging -->
  <Target Name="IsNotNetCoreAppProject" Returns="@(IsNotNetCoreAppProjectResult)">
    <ItemGroup>
      <IsNotNetCoreAppProjectResult Condition="'$(IsNetCoreApp)' != 'true'" Include="$(MSBuildProjectName)" Version="$(PackageVersion)" />
    </ItemGroup>
  </Target>

  <PropertyGroup>
    <!--
    Hack workaround to skip the GenerateCompiledExpressionsTempFile target in
    Microsoft.WorkflowBuildExtensions.targets target that always runs in VS
    -->
    <GenerateCompiledExpressionsTempFilePathForEditing />
  </PropertyGroup>

  <!-- Returns the assembly version of the project for consumption
       by the NuGet package generation -->
  <Target Name="GetAssemblyVersion"
          Returns="$(AssemblyVersion)"/>

  <!-- Returns the generated documentation file for consumption
       by the NuGet package generation -->
  <Target Name="GetDocumentationFile"
          Returns="$(DocumentationFile)"/>

  <!-- Adds Nullable annotation attributes to netstandard <= 2.0 builds -->
  <Choose>
    <When Condition="'$(Nullable)' != '' and ($(TargetFramework.StartsWith('netstandard1')) or '$(TargetFramework)' == 'netstandard2.0' or $(TargetFramework.StartsWith('netcoreapp2')) or '$(TargetsNetFx)' == 'true')">
      <PropertyGroup>
        <DefineConstants>$(DefineConstants),INTERNAL_NULLABLE_ATTRIBUTES</DefineConstants>
      </PropertyGroup>
      <ItemGroup>
        <Compile Include="$(CoreLibSharedDir)System\Diagnostics\CodeAnalysis\NullableAttributes.cs" Link="System\Diagnostics\CodeAnalysis\NullableAttributes.cs" />
      </ItemGroup>
    </When>
  </Choose>

</Project><|MERGE_RESOLUTION|>--- conflicted
+++ resolved
@@ -7,7 +7,183 @@
     <ErrorReport Condition="'$(ErrorReport)' == 'prompt'" />
     <WarningsAsErrors Condition="'$(WarningsAsErrors)' == 'NU1605'" />
   </PropertyGroup>
-<<<<<<< HEAD
+
+  <PropertyGroup>
+    <!-- Override strong name key to default to Open for test projects,
+         Tests which wish to control this should set TestStrongNameKeyId. -->
+    <TestStrongNameKeyId Condition="'$(TestStrongNameKeyId)' == ''">Open</TestStrongNameKeyId>
+    <StrongNameKeyId Condition="'$(IsTestProject)' == 'true'">$(TestStrongNameKeyId)</StrongNameKeyId>
+  </PropertyGroup>
+
+  <Import Project="$(RepositoryEngineeringDir)resources.targets" />
+  <Import Project="Sdk.targets" Sdk="Microsoft.DotNet.Arcade.Sdk" />
+
+  <PropertyGroup>
+    <ArtifactsPackagesDir>$([MSBuild]::NormalizePath('$(ArtifactsDir)', 'packages', '$(ConfigurationGroup)'))</ArtifactsPackagesDir>
+    <ArtifactsShippingPackagesDir>$([MSBuild]::NormalizeDirectory('$(ArtifactsPackagesDir)', 'Shipping'))</ArtifactsShippingPackagesDir>
+    <ArtifactsNonShippingPackagesDir>$([MSBuild]::NormalizeDirectory('$(ArtifactsPackagesDir)', 'NonShipping'))</ArtifactsNonShippingPackagesDir>
+
+    <PackageOutputPath Condition="'$(IsShippingPackage)' == 'true'">$(ArtifactsShippingPackagesDir)</PackageOutputPath>
+    <PackageOutputPath Condition="'$(IsShippingPackage)' != 'true'">$(ArtifactsNonShippingPackagesDir)</PackageOutputPath>
+  </PropertyGroup>
+
+  <Import Project="$(RepositoryEngineeringDir)versioning.targets" />
+
+  <!-- Corefx-specific binplacing properties -->
+  <PropertyGroup>
+    <IsRuntimeAssembly Condition="'$(IsRuntimeAssembly)'=='' and '$(IsReferenceAssembly)' != 'true' and '$(BinPlaceRef)' != 'true' and '$(IsTestProject)' != 'true'">true</IsRuntimeAssembly>
+    <!-- Try to determine if this is a simple library without a ref project.
+         https://github.com/dotnet/corefx/issues/14291 is tracking cleaning this up -->
+    <IsRuntimeAndReferenceAssembly Condition="'$(IsRuntimeAndReferenceAssembly)' == '' and '$(IsRuntimeAssembly)' == 'true' and Exists('$(LibrariesProjectRoot)$(MSBuildProjectName)') and !Exists('$(LibrariesProjectRoot)$(MSBuildProjectName)/ref') and !$(MSBuildProjectName.StartsWith('System.Private'))">true</IsRuntimeAndReferenceAssembly>
+    <IsNETCoreAppRef Condition="'$(IsNETCoreAppRef)' == ''">$(IsNETCoreApp)</IsNETCoreAppRef>
+    <IsNetFxNETStandardRef Condition="'$(IsNetFxNETStandardRef)' == ''">$(IsNetFxNETStandard)</IsNetFxNETStandardRef>
+
+    <BinPlaceRef Condition="'$(BinPlaceRef)' == '' And ('$(IsReferenceAssembly)' == 'true' or '$(IsRuntimeAndReferenceAssembly)' == 'true')">true</BinPlaceRef>
+    <BinPlaceRuntime Condition="'$(BinPlaceRuntime)' == '' And ('$(IsRuntimeAssembly)' == 'true' or '$(IsRuntimeAndReferenceAssembly)' == 'true')">true</BinPlaceRuntime>
+  </PropertyGroup>
+
+  <ItemGroup Condition="'@(BinPlaceConfiguration)' == ''">
+    <!-- binplace to directories for the target vertical -->
+    <BinPlaceConfiguration Include="$(_bc_TargetGroup)-$(_bc_OSGroup)">
+      <RefPath>$(BuildConfigurationRefPath)</RefPath>
+      <RuntimePath>$(RuntimePath)</RuntimePath>
+    </BinPlaceConfiguration>
+    <!-- binplace the shared framework -->
+    <BinPlaceConfiguration Condition="'$(IsNETCoreApp)' == 'true' and '$(BuildingNETCoreAppVertical)' == 'true'" Include="netcoreapp-$(_bc_OSGroup)">
+      <PackageFileRefPath Condition="'$(IsNETCoreAppRef)' == 'true'">$(NETCoreAppPackageRefPath)</PackageFileRefPath>
+      <PackageFileRuntimePath>$(NETCoreAppPackageRuntimePath)</PackageFileRuntimePath>
+      <RuntimePath Condition="'$(BinPlaceNETCoreAppPackage)' == 'true'">$(ArtifactsBinDir)pkg\netcoreapp\runtime\$(_bc_OSGroup)-$(ConfigurationGroup)-$(ArchGroup)</RuntimePath>
+      <RefPath Condition="'$(BinPlaceNETCoreAppPackage)' == 'true' and '$(IsNETCoreAppRef)' == 'true'">$(RefRootPath)microsoft.netcore.app\$(ConfigurationGroup)</RefPath>
+      <!-- enable trimming for any runtime project that's part of the shared framework and hasn't already set ILLinkTrimAssembly -->
+      <SetProperties Condition="'$(BinPlaceRuntime)' == 'true' and '$(ILLinkTrimAssembly)' == ''">ILLinkTrimAssembly=true</SetProperties>
+    </BinPlaceConfiguration>
+
+    <!-- Binplace the OOB libraries built in the netcoreapp build. -->
+    <BinPlaceConfiguration Condition="'$(IsNETCoreAppRef)' != 'true' and '$(IsReferenceAssembly)' == 'true' and '$(BuildingNETCoreAppVertical)' == 'true'" Include="netcoreapp-$(_bc_OSGroup)">
+      <RefPath Condition="'$(BinPlaceNETCoreAppPackage)' == 'true'">$(RefRootPath)oob\$(ConfigurationGroup)</RefPath>
+    </BinPlaceConfiguration>
+    <BinPlaceConfiguration Condition="'$(IsNETCoreApp)' != 'true' and '$(IsSourceProject)' == 'true' and '$(BuildingNETCoreAppVertical)' == 'true'" Include="netcoreapp-$(_bc_OSGroup)">
+      <RuntimePath Condition="'$(BinPlaceNETCoreAppPackage)' == 'true'">$(ArtifactsBinDir)pkg\oob\runtime\$(_bc_OSGroup)-$(ConfigurationGroup)-$(ArchGroup)</RuntimePath>
+    </BinPlaceConfiguration>
+
+    <!-- Setup the shared framework directory for testing -->
+    <BinPlaceConfiguration Condition="'$(BinPlaceTestSharedFramework)' == 'true'" Include="netcoreapp-$(_bc_OSGroup)">
+      <RuntimePath>$(NETCoreAppTestSharedFrameworkPath)</RuntimePath>
+    </BinPlaceConfiguration>
+    <BinPlaceConfiguration Condition="'$(BinPlaceNETFXRuntime)' == 'true'" Include="netfx-Windows_NT">
+      <RuntimePath>$(TestHostRootPath)</RuntimePath>
+    </BinPlaceConfiguration>
+
+    <!-- binplace targeting packs which may be different from BuildConfiguration -->
+    <BinPlaceConfiguration Include="netstandard2.0">
+      <RefPath>$(NetStandard20RefPath)</RefPath>
+    </BinPlaceConfiguration>
+    <BinPlaceConfiguration Include="netstandard2.1">
+      <RefPath>$(NetStandard21RefPath)</RefPath>
+    </BinPlaceConfiguration>
+    <!-- some libraries that produce packages will remain targeting netcoreapp2.0 -->
+    <BinPlaceConfiguration Condition="'$(BuildingNETCoreAppVertical)' == 'true'" Include="netcoreapp2.0">
+      <RefPath>$(RefRootPath)netcoreapp2.0/</RefPath>
+    </BinPlaceConfiguration>
+    <!-- for BuildAllConfigurations make sure all refpaths are created.  -->
+    <BinPlaceConfiguration Condition="'$(BuildAllConfigurations)' == 'true'" Include="@(TargetGroups)">
+      <RefPath>$(RefRootPath)%(Identity)/</RefPath>
+    </BinPlaceConfiguration>
+    <!-- for BuildAllConfigurations make sure runtimepaths are created for all vertical targetgroups. -->
+    <BinPlaceConfiguration Condition="'$(BuildAllConfigurations)' == 'true'" Include="netcoreapp-$(_bc_OSGroup)">
+      <RuntimePath>$(ArtifactsBinDir)runtime/%(Identity)-$(ConfigurationGroup)-$(ArchGroup)</RuntimePath>
+    </BinPlaceConfiguration>
+
+    <BinPlaceConfiguration Include="@(AdditionalBinPlaceConfiguration)" />
+  </ItemGroup>
+
+  <Import Project="$(RepositoryEngineeringDir)codeOptimization.targets" />
+  <Import Project="$(RepositoryEngineeringDir)depProj.targets" Condition="'$(MSBuildProjectExtension)' == '.depproj'" />
+  <Import Project="$(RepositoryEngineeringDir)references.targets" />
+  <Import Project="$(RepositoryEngineeringDir)resolveContract.targets" />
+  <Import Project="$(RepositoryEngineeringDir)testing\runtimeConfiguration.targets" />
+  <Import Project="$(RepositoryEngineeringDir)testing\launchSettings.targets" Condition="'$(EnableLaunchSettings)' == 'true'" />
+  <Import Project="$(RepositoryEngineeringDir)testing\tests.targets" Condition="'$(EnableTestSupport)' == 'true'" />
+  <Import Project="$(RepositoryEngineeringDir)testing\coverage.targets" Condition="'$(EnableCoverageSupport)' == 'true'" />
+
+  <Import Sdk="Microsoft.DotNet.Build.Tasks.Configuration" Project="Sdk.targets" />
+  <Import Condition="'$(EnableProjectRestore)' != 'true'" Project="$(RepositoryEngineeringDir)restore\repoRestore.targets" />
+
+  <Import Project="$(RepositoryEngineeringDir)referenceFromRuntime.targets" />
+  <Import Project="$(RepositoryEngineeringDir)illink.targets" />
+  <Import Project="$(RepositoryEngineeringDir)notSupported.SourceBuild.targets" Condition="'$(DotNetBuildFromSource)' == 'true'" />
+
+  <Target Name="ReportConfigurationErrorMessage"
+          BeforeTargets="AssignProjectConfiguration"
+          Condition="'$(BuildConfigurations)' != ''" >
+    <Message Importance="Low" Text="$(MSBuildProjectFullPath), C: $(Configuration) BC: $(BuildConfiguration) BCs: $(BuildConfigurations)" />
+    <Message Importance="High" Condition="'$(ConfigurationErrorMsg)' != ''" Text="$(MSBuildProjectFullPath) ConfigurationErrorMessage: $(ConfigurationErrorMsg)" />
+  </Target>
+
+  <Target Name="GenerateReferenceSource">
+    <PropertyGroup>
+      <_RefSourceFileOutputPath>$([MSBuild]::NormalizePath('$(MSBuildProjectDirectory)', '..', 'ref', '$(AssemblyName).cs'))</_RefSourceFileOutputPath>
+      <_ExcludeAPIList>$(RepositoryEngineeringDir)DefaultGenApiDocIds.txt</_ExcludeAPIList>
+      <_LicenseHeaderTxtPath>$(RepositoryEngineeringDir)LicenseHeader.txt</_LicenseHeaderTxtPath>
+    </PropertyGroup>
+
+    <PropertyGroup>
+      <_GenAPICmd>$(_GenAPICommand)</_GenAPICmd>
+      <_GenAPICmd>$(_GenAPICmd) "@(IntermediateAssembly)"</_GenAPICmd>
+      <_GenAPICmd>$(_GenAPICmd) --lib-path "$(RefPath.Trim('\/'))"</_GenAPICmd>
+      <_GenAPICmd>$(_GenAPICmd) --out "$(_RefSourceFileOutputPath)"</_GenAPICmd>
+      <_GenAPICmd>$(_GenAPICmd) --exclude-attributes-list "$(_ExcludeAPIList)"</_GenAPICmd>
+      <_GenAPICmd>$(_GenAPICmd) --header-file "$(_LicenseHeaderTxtPath)"</_GenAPICmd>
+      <_GenAPICmd Condition="'$(LangVersion)' != ''">$(_GenAPICmd) --lang-version "$(LangVersion)"</_GenAPICmd>
+    </PropertyGroup>
+
+    <Exec Command="$(_GenAPICmd)" />
+    <Message Text="Generated reference assembly source code: $(_RefSourceFileOutputPath)" />
+  </Target>
+
+  <!-- Import Packaging targets -->
+  <Import Project="$(RepositoryEngineeringDir)packaging.targets" />
+
+  <Import Project="$(RepositoryEngineeringDir)DisableSourceControlManagement.targets" Condition="'$(EnableSourceLink)' == 'false'" />
+
+  <!-- Define this now until we can clean-up targets that depend on it in the packaging targets -->
+  <Target Name="CreateVersionFileDuringBuild" />
+
+  <!-- Define this target to override the workaround in arcade as we don't need it for our pkgprojs -->
+  <Target Name="InitializeStandardNuspecProperties" />
+
+  <Target Name="AddSkipGetTargetFrameworkToProjectReferences" Condition="'@(ProjectReference)' != ''">
+    <ItemGroup>
+      <ProjectReference>
+        <SkipGetTargetFrameworkProperties>true</SkipGetTargetFrameworkProperties>
+      </ProjectReference>
+    </ItemGroup>
+  </Target>
+
+  <!-- Used for packaging -->
+  <Target Name="IsNotNetCoreAppProject" Returns="@(IsNotNetCoreAppProjectResult)">
+    <ItemGroup>
+      <IsNotNetCoreAppProjectResult Condition="'$(IsNetCoreApp)' != 'true'" Include="$(MSBuildProjectName)" Version="$(PackageVersion)" />
+    </ItemGroup>
+  </Target>
+
+  <PropertyGroup>
+    <!--
+    Hack workaround to skip the GenerateCompiledExpressionsTempFile target in
+    Microsoft.WorkflowBuildExtensions.targets target that always runs in VS
+    -->
+    <GenerateCompiledExpressionsTempFilePathForEditing />
+  </PropertyGroup>
+
+  <!-- Returns the assembly version of the project for consumption
+       by the NuGet package generation -->
+  <Target Name="GetAssemblyVersion"
+          Returns="$(AssemblyVersion)"/>
+
+  <!-- Returns the generated documentation file for consumption
+       by the NuGet package generation -->
+  <Target Name="GetDocumentationFile"
+          Returns="$(DocumentationFile)"/>
 
   <!-- Adds Nullable annotation attributes to netstandard <= 2.0 builds -->
   <Choose>
@@ -21,205 +197,4 @@
     </When>
   </Choose>
 
-  <PropertyGroup>
-    <!--
-    For non-SDK projects that import this file and then import Microsoft.Common.targets,
-    tell Microsoft.Common.targets not to import Directory.Build.targets again
-    -->
-    <ImportDirectoryBuildTargets>false</ImportDirectoryBuildTargets>
-    <!-- This is a workaround to allow the SDK to accept the netcoreapp5.0 tfm until the SDK supports targeting this tfm. -->
-    <NETCoreAppMaximumVersion>5.0</NETCoreAppMaximumVersion>
-  </PropertyGroup>
-=======
->>>>>>> dd003e74
-
-  <PropertyGroup>
-    <!-- Override strong name key to default to Open for test projects,
-         Tests which wish to control this should set TestStrongNameKeyId. -->
-    <TestStrongNameKeyId Condition="'$(TestStrongNameKeyId)' == ''">Open</TestStrongNameKeyId>
-    <StrongNameKeyId Condition="'$(IsTestProject)' == 'true'">$(TestStrongNameKeyId)</StrongNameKeyId>
-  </PropertyGroup>
-
-  <Import Project="$(RepositoryEngineeringDir)resources.targets" />
-  <Import Project="Sdk.targets" Sdk="Microsoft.DotNet.Arcade.Sdk" />
-
-  <PropertyGroup>
-    <ArtifactsPackagesDir>$([MSBuild]::NormalizePath('$(ArtifactsDir)', 'packages', '$(ConfigurationGroup)'))</ArtifactsPackagesDir>
-    <ArtifactsShippingPackagesDir>$([MSBuild]::NormalizeDirectory('$(ArtifactsPackagesDir)', 'Shipping'))</ArtifactsShippingPackagesDir>
-    <ArtifactsNonShippingPackagesDir>$([MSBuild]::NormalizeDirectory('$(ArtifactsPackagesDir)', 'NonShipping'))</ArtifactsNonShippingPackagesDir>
-
-    <PackageOutputPath Condition="'$(IsShippingPackage)' == 'true'">$(ArtifactsShippingPackagesDir)</PackageOutputPath>
-    <PackageOutputPath Condition="'$(IsShippingPackage)' != 'true'">$(ArtifactsNonShippingPackagesDir)</PackageOutputPath>
-  </PropertyGroup>
-
-  <Import Project="$(RepositoryEngineeringDir)versioning.targets" />
-
-  <!-- Corefx-specific binplacing properties -->
-  <PropertyGroup>
-    <IsRuntimeAssembly Condition="'$(IsRuntimeAssembly)'=='' and '$(IsReferenceAssembly)' != 'true' and '$(BinPlaceRef)' != 'true' and '$(IsTestProject)' != 'true'">true</IsRuntimeAssembly>
-    <!-- Try to determine if this is a simple library without a ref project.
-         https://github.com/dotnet/corefx/issues/14291 is tracking cleaning this up -->
-    <IsRuntimeAndReferenceAssembly Condition="'$(IsRuntimeAndReferenceAssembly)' == '' and '$(IsRuntimeAssembly)' == 'true' and Exists('$(LibrariesProjectRoot)$(MSBuildProjectName)') and !Exists('$(LibrariesProjectRoot)$(MSBuildProjectName)/ref') and !$(MSBuildProjectName.StartsWith('System.Private'))">true</IsRuntimeAndReferenceAssembly>
-    <IsNETCoreAppRef Condition="'$(IsNETCoreAppRef)' == ''">$(IsNETCoreApp)</IsNETCoreAppRef>
-    <IsNetFxNETStandardRef Condition="'$(IsNetFxNETStandardRef)' == ''">$(IsNetFxNETStandard)</IsNetFxNETStandardRef>
-
-    <BinPlaceRef Condition="'$(BinPlaceRef)' == '' And ('$(IsReferenceAssembly)' == 'true' or '$(IsRuntimeAndReferenceAssembly)' == 'true')">true</BinPlaceRef>
-    <BinPlaceRuntime Condition="'$(BinPlaceRuntime)' == '' And ('$(IsRuntimeAssembly)' == 'true' or '$(IsRuntimeAndReferenceAssembly)' == 'true')">true</BinPlaceRuntime>
-  </PropertyGroup>
-
-  <ItemGroup Condition="'@(BinPlaceConfiguration)' == ''">
-    <!-- binplace to directories for the target vertical -->
-    <BinPlaceConfiguration Include="$(_bc_TargetGroup)-$(_bc_OSGroup)">
-      <RefPath>$(BuildConfigurationRefPath)</RefPath>
-      <RuntimePath>$(RuntimePath)</RuntimePath>
-    </BinPlaceConfiguration>
-    <!-- binplace the shared framework -->
-    <BinPlaceConfiguration Condition="'$(IsNETCoreApp)' == 'true' and '$(BuildingNETCoreAppVertical)' == 'true'" Include="netcoreapp-$(_bc_OSGroup)">
-      <PackageFileRefPath Condition="'$(IsNETCoreAppRef)' == 'true'">$(NETCoreAppPackageRefPath)</PackageFileRefPath>
-      <PackageFileRuntimePath>$(NETCoreAppPackageRuntimePath)</PackageFileRuntimePath>
-      <RuntimePath Condition="'$(BinPlaceNETCoreAppPackage)' == 'true'">$(ArtifactsBinDir)pkg\netcoreapp\runtime\$(_bc_OSGroup)-$(ConfigurationGroup)-$(ArchGroup)</RuntimePath>
-      <RefPath Condition="'$(BinPlaceNETCoreAppPackage)' == 'true' and '$(IsNETCoreAppRef)' == 'true'">$(RefRootPath)microsoft.netcore.app\$(ConfigurationGroup)</RefPath>
-      <!-- enable trimming for any runtime project that's part of the shared framework and hasn't already set ILLinkTrimAssembly -->
-      <SetProperties Condition="'$(BinPlaceRuntime)' == 'true' and '$(ILLinkTrimAssembly)' == ''">ILLinkTrimAssembly=true</SetProperties>
-    </BinPlaceConfiguration>
-
-    <!-- Binplace the OOB libraries built in the netcoreapp build. -->
-    <BinPlaceConfiguration Condition="'$(IsNETCoreAppRef)' != 'true' and '$(IsReferenceAssembly)' == 'true' and '$(BuildingNETCoreAppVertical)' == 'true'" Include="netcoreapp-$(_bc_OSGroup)">
-      <RefPath Condition="'$(BinPlaceNETCoreAppPackage)' == 'true'">$(RefRootPath)oob\$(ConfigurationGroup)</RefPath>
-    </BinPlaceConfiguration>
-    <BinPlaceConfiguration Condition="'$(IsNETCoreApp)' != 'true' and '$(IsSourceProject)' == 'true' and '$(BuildingNETCoreAppVertical)' == 'true'" Include="netcoreapp-$(_bc_OSGroup)">
-      <RuntimePath Condition="'$(BinPlaceNETCoreAppPackage)' == 'true'">$(ArtifactsBinDir)pkg\oob\runtime\$(_bc_OSGroup)-$(ConfigurationGroup)-$(ArchGroup)</RuntimePath>
-    </BinPlaceConfiguration>
-
-    <!-- Setup the shared framework directory for testing -->
-    <BinPlaceConfiguration Condition="'$(BinPlaceTestSharedFramework)' == 'true'" Include="netcoreapp-$(_bc_OSGroup)">
-      <RuntimePath>$(NETCoreAppTestSharedFrameworkPath)</RuntimePath>
-    </BinPlaceConfiguration>
-    <BinPlaceConfiguration Condition="'$(BinPlaceNETFXRuntime)' == 'true'" Include="netfx-Windows_NT">
-      <RuntimePath>$(TestHostRootPath)</RuntimePath>
-    </BinPlaceConfiguration>
-
-    <!-- binplace targeting packs which may be different from BuildConfiguration -->
-    <BinPlaceConfiguration Include="netstandard2.0">
-      <RefPath>$(NetStandard20RefPath)</RefPath>
-    </BinPlaceConfiguration>
-    <BinPlaceConfiguration Include="netstandard2.1">
-      <RefPath>$(NetStandard21RefPath)</RefPath>
-    </BinPlaceConfiguration>
-    <!-- some libraries that produce packages will remain targeting netcoreapp2.0 -->
-    <BinPlaceConfiguration Condition="'$(BuildingNETCoreAppVertical)' == 'true'" Include="netcoreapp2.0">
-      <RefPath>$(RefRootPath)netcoreapp2.0/</RefPath>
-    </BinPlaceConfiguration>
-    <!-- for BuildAllConfigurations make sure all refpaths are created.  -->
-    <BinPlaceConfiguration Condition="'$(BuildAllConfigurations)' == 'true'" Include="@(TargetGroups)">
-      <RefPath>$(RefRootPath)%(Identity)/</RefPath>
-    </BinPlaceConfiguration>
-    <!-- for BuildAllConfigurations make sure runtimepaths are created for all vertical targetgroups. -->
-    <BinPlaceConfiguration Condition="'$(BuildAllConfigurations)' == 'true'" Include="netcoreapp-$(_bc_OSGroup)">
-      <RuntimePath>$(ArtifactsBinDir)runtime/%(Identity)-$(ConfigurationGroup)-$(ArchGroup)</RuntimePath>
-    </BinPlaceConfiguration>
-
-    <BinPlaceConfiguration Include="@(AdditionalBinPlaceConfiguration)" />
-  </ItemGroup>
-
-  <Import Project="$(RepositoryEngineeringDir)codeOptimization.targets" />
-  <Import Project="$(RepositoryEngineeringDir)depProj.targets" Condition="'$(MSBuildProjectExtension)' == '.depproj'" />
-  <Import Project="$(RepositoryEngineeringDir)references.targets" />
-  <Import Project="$(RepositoryEngineeringDir)resolveContract.targets" />
-  <Import Project="$(RepositoryEngineeringDir)testing\runtimeConfiguration.targets" />
-  <Import Project="$(RepositoryEngineeringDir)testing\launchSettings.targets" Condition="'$(EnableLaunchSettings)' == 'true'" />
-  <Import Project="$(RepositoryEngineeringDir)testing\tests.targets" Condition="'$(EnableTestSupport)' == 'true'" />
-  <Import Project="$(RepositoryEngineeringDir)testing\coverage.targets" Condition="'$(EnableCoverageSupport)' == 'true'" />
-
-  <Import Sdk="Microsoft.DotNet.Build.Tasks.Configuration" Project="Sdk.targets" />
-  <Import Condition="'$(EnableProjectRestore)' != 'true'" Project="$(RepositoryEngineeringDir)restore\repoRestore.targets" />
-
-  <Import Project="$(RepositoryEngineeringDir)referenceFromRuntime.targets" />
-  <Import Project="$(RepositoryEngineeringDir)illink.targets" />
-  <Import Project="$(RepositoryEngineeringDir)notSupported.SourceBuild.targets" Condition="'$(DotNetBuildFromSource)' == 'true'" />
-
-  <Target Name="ReportConfigurationErrorMessage"
-          BeforeTargets="AssignProjectConfiguration"
-          Condition="'$(BuildConfigurations)' != ''" >
-    <Message Importance="Low" Text="$(MSBuildProjectFullPath), C: $(Configuration) BC: $(BuildConfiguration) BCs: $(BuildConfigurations)" />
-    <Message Importance="High" Condition="'$(ConfigurationErrorMsg)' != ''" Text="$(MSBuildProjectFullPath) ConfigurationErrorMessage: $(ConfigurationErrorMsg)" />
-  </Target>
-
-  <Target Name="GenerateReferenceSource">
-    <PropertyGroup>
-      <_RefSourceFileOutputPath>$([MSBuild]::NormalizePath('$(MSBuildProjectDirectory)', '..', 'ref', '$(AssemblyName).cs'))</_RefSourceFileOutputPath>
-      <_ExcludeAPIList>$(RepositoryEngineeringDir)DefaultGenApiDocIds.txt</_ExcludeAPIList>
-      <_LicenseHeaderTxtPath>$(RepositoryEngineeringDir)LicenseHeader.txt</_LicenseHeaderTxtPath>
-    </PropertyGroup>
-
-    <PropertyGroup>
-      <_GenAPICmd>$(_GenAPICommand)</_GenAPICmd>
-      <_GenAPICmd>$(_GenAPICmd) "@(IntermediateAssembly)"</_GenAPICmd>
-      <_GenAPICmd>$(_GenAPICmd) --lib-path "$(RefPath.Trim('\/'))"</_GenAPICmd>
-      <_GenAPICmd>$(_GenAPICmd) --out "$(_RefSourceFileOutputPath)"</_GenAPICmd>
-      <_GenAPICmd>$(_GenAPICmd) --exclude-attributes-list "$(_ExcludeAPIList)"</_GenAPICmd>
-      <_GenAPICmd>$(_GenAPICmd) --header-file "$(_LicenseHeaderTxtPath)"</_GenAPICmd>
-      <_GenAPICmd Condition="'$(LangVersion)' != ''">$(_GenAPICmd) --lang-version "$(LangVersion)"</_GenAPICmd>
-    </PropertyGroup>
-
-    <Exec Command="$(_GenAPICmd)" />
-    <Message Text="Generated reference assembly source code: $(_RefSourceFileOutputPath)" />
-  </Target>
-
-  <!-- Import Packaging targets -->
-  <Import Project="$(RepositoryEngineeringDir)packaging.targets" />
-
-  <Import Project="$(RepositoryEngineeringDir)DisableSourceControlManagement.targets" Condition="'$(EnableSourceLink)' == 'false'" />
-
-  <!-- Define this now until we can clean-up targets that depend on it in the packaging targets -->
-  <Target Name="CreateVersionFileDuringBuild" />
-
-  <!-- Define this target to override the workaround in arcade as we don't need it for our pkgprojs -->
-  <Target Name="InitializeStandardNuspecProperties" />
-
-  <Target Name="AddSkipGetTargetFrameworkToProjectReferences" Condition="'@(ProjectReference)' != ''">
-    <ItemGroup>
-      <ProjectReference>
-        <SkipGetTargetFrameworkProperties>true</SkipGetTargetFrameworkProperties>
-      </ProjectReference>
-    </ItemGroup>
-  </Target>
-
-  <!-- Used for packaging -->
-  <Target Name="IsNotNetCoreAppProject" Returns="@(IsNotNetCoreAppProjectResult)">
-    <ItemGroup>
-      <IsNotNetCoreAppProjectResult Condition="'$(IsNetCoreApp)' != 'true'" Include="$(MSBuildProjectName)" Version="$(PackageVersion)" />
-    </ItemGroup>
-  </Target>
-
-  <PropertyGroup>
-    <!--
-    Hack workaround to skip the GenerateCompiledExpressionsTempFile target in
-    Microsoft.WorkflowBuildExtensions.targets target that always runs in VS
-    -->
-    <GenerateCompiledExpressionsTempFilePathForEditing />
-  </PropertyGroup>
-
-  <!-- Returns the assembly version of the project for consumption
-       by the NuGet package generation -->
-  <Target Name="GetAssemblyVersion"
-          Returns="$(AssemblyVersion)"/>
-
-  <!-- Returns the generated documentation file for consumption
-       by the NuGet package generation -->
-  <Target Name="GetDocumentationFile"
-          Returns="$(DocumentationFile)"/>
-
-  <!-- Adds Nullable annotation attributes to netstandard <= 2.0 builds -->
-  <Choose>
-    <When Condition="'$(Nullable)' != '' and ($(TargetFramework.StartsWith('netstandard1')) or '$(TargetFramework)' == 'netstandard2.0' or $(TargetFramework.StartsWith('netcoreapp2')) or '$(TargetsNetFx)' == 'true')">
-      <PropertyGroup>
-        <DefineConstants>$(DefineConstants),INTERNAL_NULLABLE_ATTRIBUTES</DefineConstants>
-      </PropertyGroup>
-      <ItemGroup>
-        <Compile Include="$(CoreLibSharedDir)System\Diagnostics\CodeAnalysis\NullableAttributes.cs" Link="System\Diagnostics\CodeAnalysis\NullableAttributes.cs" />
-      </ItemGroup>
-    </When>
-  </Choose>
-
 </Project>