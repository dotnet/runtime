<Project InitialTargets="UpdateProjectReferencesWithAttributes">
  <PropertyGroup>
    <!-- Override strong name key to default to Open for test projects,
         Tests which wish to control this should set TestStrongNameKeyId. -->
    <TestStrongNameKeyId Condition="'$(TestStrongNameKeyId)' == '' and $(MSBuildProjectName.StartsWith('Microsoft.Extensions.'))">MicrosoftAspNetCore</TestStrongNameKeyId>
    <TestStrongNameKeyId Condition="'$(TestStrongNameKeyId)' == ''">Open</TestStrongNameKeyId>
    <StrongNameKeyId Condition="'$(IsTestProject)' == 'true' or '$(IsTestSupportProject)' == 'true'">$(TestStrongNameKeyId)</StrongNameKeyId>
  </PropertyGroup>

  <!-- resources.targets need to be imported before the Arcade SDK. -->
  <Import Project="$(RepositoryEngineeringDir)resources.targets" />
  <Import Project="..\..\Directory.Build.targets" />

  <PropertyGroup>
    <TargetsForTfmSpecificContentInPackage Condition="'$(IsPackable)' == 'true'">$(TargetsForTfmSpecificContentInPackage);LibIntellisenseDocs</TargetsForTfmSpecificContentInPackage>
    <SymbolPackageOutputPath>$(PackageOutputPath)</SymbolPackageOutputPath>
    <NoWarn Condition="'$(TargetFrameworkIdentifier)' == '.NETFramework' or '$(TargetFrameworkIdentifier)' == '.NETStandard' or ('$(TargetFrameworkIdentifier)' == '.NETCoreApp' and $([MSBuild]::VersionLessThan($(TargetFrameworkVersion), '3.0')))">$(NoWarn);nullable</NoWarn>
    <NoWarn Condition="'$(GeneratePlatformNotSupportedAssembly)' == 'true' or '$(GeneratePlatformNotSupportedAssemblyMessage)' != ''">$(NoWarn);nullable;CA1052</NoWarn>
    <!-- Ignore Obsolete errors within the generated shims that type-forward types.
         SYSLIB0003: Code Access Security (CAS).
         SYSLIB0004: Constrained Execution Region (CER).
         SYSLIB0017: Strong name signing.
<<<<<<< HEAD
         SYSLIB0023: RNGCryptoServiceProvider.
    -->
    <NoWarn Condition="'$(IsPartialFacadeAssembly)' == 'true'">$(NoWarn);SYSLIB0003;SYSLIB0004;SYSLIB0015;SYSLIB0017;SYSLIB0023</NoWarn>
=======
         SYSLIB0022: Rijndael types.
    -->
    <NoWarn Condition="'$(IsPartialFacadeAssembly)' == 'true'">$(NoWarn);SYSLIB0003;SYSLIB0004;SYSLIB0015;SYSLIB0017;SYSLIB0022</NoWarn>
>>>>>>> 34aa080d
    <!-- Reset these properties back to blank, since they are defaulted by Microsoft.NET.Sdk -->
    <WarningsAsErrors Condition="'$(WarningsAsErrors)' == 'NU1605'" />
    <!-- Set the documentation output file globally. -->
    <DocumentationFile Condition="'$(IsSourceProject)' == 'true' and '$(DocumentationFile)' == '' and '$(MSBuildProjectExtension)' != '.vbproj'">$(OutputPath)$(MSBuildProjectName).xml</DocumentationFile>
    <IsNETCoreAppSrc Condition="'$(IsNETCoreAppSrc)' == '' and
                                '$(IsSourceProject)' == 'true' and
                                $(NetCoreAppLibrary.Contains('$(AssemblyName);'))">true</IsNETCoreAppSrc>
    <IsNETCoreAppRef Condition="'$(IsNETCoreAppRef)' == '' and
                                '$(IsReferenceAssembly)' == 'true' and
                                $(NetCoreAppLibrary.Contains('$(AssemblyName);')) and
                                !$(NetCoreAppLibraryNoReference.Contains('$(AssemblyName);'))">true</IsNETCoreAppRef>
    <!-- By default, disable implicit framework references for NetCoreAppCurrent libraries. -->
    <DisableImplicitFrameworkReferences Condition="'$(TargetFrameworkIdentifier)' == '.NETCoreApp' and
                                                   $([MSBuild]::VersionGreaterThanOrEquals($(TargetFrameworkVersion), '$(NETCoreAppCurrentVersion)')) and
                                                   ('$(IsNETCoreAppRef)' == 'true' or '$(IsNETCoreAppSrc)' == 'true')">true</DisableImplicitFrameworkReferences>
    <!-- Disable implicit assembly references for .NETCoreApp refs and sources. -->
    <DisableImplicitAssemblyReferences Condition="'$(DisableImplicitAssemblyReferences)' == '' and
                                                  '$(DisableImplicitFrameworkReferences)' != 'true' and
                                                  '$(TargetFrameworkIdentifier)' == '.NETCoreApp' and
                                                  ('$(IsReferenceAssembly)' == 'true' or '$(IsSourceProject)' == 'true')">true</DisableImplicitAssemblyReferences>
  </PropertyGroup>

  <Import Project="$(RepositoryEngineeringDir)versioning.targets" />

  <!-- Libraries-specific binplacing properties -->
  <PropertyGroup>
    <IsRuntimeAssembly Condition="'$(IsRuntimeAssembly)'=='' and '$(IsReferenceAssembly)' != 'true' and '$(BinPlaceRef)' != 'true' and '$(IsGeneratorProject)' != 'true' and '$(IsTestProject)' != 'true' and '$(IsTestSupportProject)' != 'true'">true</IsRuntimeAssembly>
    <!-- Try to determine if this is a simple library without a ref project.
         https://github.com/dotnet/runtime/issues/19584 is tracking cleaning this up -->
    <IsRuntimeAndReferenceAssembly Condition="'$(IsRuntimeAndReferenceAssembly)' == '' and '$(IsRuntimeAssembly)' == 'true' and Exists('$(LibrariesProjectRoot)$(MSBuildProjectName)') and !Exists('$(LibrariesProjectRoot)$(MSBuildProjectName)/ref') and !$(MSBuildProjectName.StartsWith('System.Private'))">true</IsRuntimeAndReferenceAssembly>

    <BinPlaceRef Condition="'$(BinPlaceRef)' == '' and ('$(IsReferenceAssembly)' == 'true' or '$(IsRuntimeAndReferenceAssembly)' == 'true')">true</BinPlaceRef>
    <BinPlaceRuntime Condition="'$(BinPlaceRuntime)' == '' and ('$(IsRuntimeAssembly)' == 'true' or '$(IsRuntimeAndReferenceAssembly)' == 'true')">true</BinPlaceRuntime>
    <BinPlaceForTargetVertical Condition="'$(BinPlaceForTargetVertical)' == ''">true</BinPlaceForTargetVertical>
  </PropertyGroup>

  <ItemGroup Condition="$(MSBuildProjectName.StartsWith('Microsoft.Extensions.'))">
    <!-- Microsoft.Extensions are not yet using the doc-file package -->
    <BinPlaceItem Include="$(DocumentationFile)" />
  </ItemGroup>

  <ItemGroup Condition="'@(BinPlaceTargetFrameworks)' == ''">
    <!-- binplace to directories for the target vertical -->
    <BinPlaceTargetFrameworks Include="$(NetCoreAppCurrent)-$(TargetOS)"
                              Condition="'$(BinPlaceForTargetVertical)' == 'true'">
      <NativePath>$(NetCoreAppCurrentRuntimePath)</NativePath>
      <RefPath>$(NetCoreAppCurrentRefPath)</RefPath>
      <RuntimePath>$(NetCoreAppCurrentRuntimePath)</RuntimePath>
    </BinPlaceTargetFrameworks>

    <!-- binplace to directories for packages -->
    <BinPlaceTargetFrameworks Include="$(NetCoreAppCurrent)-$(TargetOS)"
                              Condition="'$(BuildingNETCoreAppVertical)' == 'true'">
      <PackageFileNativePath Condition="'$(IsNETCoreAppSrc)' == 'true'">$(NETCoreAppPackageRuntimePath)</PackageFileNativePath>
      <PackageFileRefPath Condition="'$(IsNETCoreAppRef)' == 'true'">$(NETCoreAppPackageRefPath)</PackageFileRefPath>
      <PackageFileRuntimePath Condition="'$(IsNETCoreAppSrc)' == 'true'">$(NETCoreAppPackageRuntimePath)</PackageFileRuntimePath>
      <NativePath Condition="'$(IsNETCoreAppSrc)' == 'true'">$(NETCoreAppPackageRuntimePath)\..\runtime\$(TargetOS)-$(Configuration)-$(TargetArchitecture)</NativePath>
      <RefPath Condition="'$(IsNETCoreAppRef)' == 'true'">$(RefRootPath)microsoft.netcore.app\$(Configuration)</RefPath>
      <RuntimePath Condition="'$(IsNETCoreAppSrc)' == 'true'">$(NETCoreAppPackageRuntimePath)\..\runtime\$(TargetOS)-$(Configuration)-$(TargetArchitecture)</RuntimePath>
      <!-- enable trimming for any runtime project that's part of the shared framework and hasn't already set ILLinkTrimAssembly -->
      <SetProperties Condition="'$(IsNETCoreAppSrc)' == 'true' and
                                '$(BinPlaceRuntime)' == 'true' and
                                '$(ILLinkTrimAssembly)' == ''">ILLinkTrimAssembly=true</SetProperties>
    </BinPlaceTargetFrameworks>
    <BinPlaceTargetFrameworks Include="$(NetCoreAppCurrent)"
                              Condition="'$(IsAspNetCoreApp)' == 'true'">
      <RuntimePath>$(ASPNETCoreAppPackageRuntimePath)</RuntimePath>
      <RefPath>$(ASPNETCoreAppPackageRefPath)</RefPath>
    </BinPlaceTargetFrameworks>

    <!-- Setup the shared framework directory for testing -->
    <BinPlaceTargetFrameworks Include="$(NetCoreAppCurrent)-$(TargetOS)"
                              Condition="'$(BinPlaceTestSharedFramework)' == 'true'">
      <NativePath >$(NETCoreAppTestSharedFrameworkPath)</NativePath>
      <RuntimePath Condition="'$(IsNETCoreAppSrc)' == 'true'">$(NETCoreAppTestSharedFrameworkPath)</RuntimePath>
    </BinPlaceTargetFrameworks>

    <!-- Microsoft.NetCore.App.Ref and Microsoft.NetCore.App.Runtime targeting packs -->
    <BinPlaceTargetFrameworks Include="$(NetCoreAppCurrent)-$(TargetOS)">
      <NativePath>$(MicrosoftNetCoreAppRuntimePackNativeDir)</NativePath>
      <RefPath Condition="'$(IsNETCoreAppRef)' == 'true'">$(MicrosoftNetCoreAppRefPackRefDir)</RefPath>
      <RuntimePath Condition="'$(IsNETCoreAppSrc)' == 'true'">$(MicrosoftNetCoreAppRuntimePackRidLibTfmDir)</RuntimePath>
    </BinPlaceTargetFrameworks>

    <BinPlaceTargetFrameworks Include="@(AdditionalBinPlaceTargetFrameworks)" />
  </ItemGroup>

  <Import Project="$(RepositoryEngineeringDir)codeOptimization.targets" />
  <Import Project="$(RepositoryEngineeringDir)targetingpacks.targets" />
  <Import Project="$(RepositoryEngineeringDir)references.targets" />
  <Import Project="$(RepositoryEngineeringDir)resolveContract.targets" />
  <Import Project="$(RepositoryEngineeringDir)testing\tests.targets" Condition="'$(EnableTestSupport)' == 'true'" />
  <Import Project="$(RepositoryEngineeringDir)testing\linker\trimmingTests.targets" Condition="'$(IsTrimmingTestProject)' == 'true'" />
  <Import Project="$(RepositoryEngineeringDir)testing\runtimeConfiguration.targets" />
  <Import Project="$(RepositoryEngineeringDir)testing\runsettings.targets" Condition="'$(EnableRunSettingsSupport)' == 'true'" />
  <Import Project="$(RepositoryEngineeringDir)testing\coverage.targets" Condition="'$(EnableRunSettingsSupport)' == 'true' or '$(EnableCoverageSupport)' == 'true'" />
  <Import Project="$(RepositoryEngineeringDir)slngen.targets" />

  <Import Sdk="Microsoft.DotNet.Build.Tasks.TargetFramework.Sdk" Project="Sdk.targets" Condition="'$(UseTargetFrameworkSDK)' != 'false'"  />
  <Import Project="$(RepositoryEngineeringDir)restore\repoRestore.targets" Condition="'$(DisableProjectRestore)' == 'true'" />
  <Import Project="$(RepositoryEngineeringDir)illink.targets" Condition="'$(IsSourceProject)' == 'true'" />
  <Import Project="$(RepositoryEngineeringDir)AvoidRestoreCycleOnSelfReference.targets" Condition="'$(AvoidRestoreCycleOnSelfReference)' == 'true'" />

  <ItemGroup Condition="'$(IsSourceProject)' == 'true' or '$(IsReferenceAssembly)' == 'true' or '$(IsPartialFacadeAssembly)' == 'true'">
    <PackageReference Include="Microsoft.DotNet.Build.Tasks.Packaging" Version="$(MicrosoftDotNetBuildTasksPackagingVersion)" PrivateAssets="all" IsImplicitlyDefined="true" />
    <PackageReference Include="Microsoft.DotNet.ApiCompat" Condition="'$(DotNetBuildFromSource)' != 'true'" Version="$(MicrosoftDotNetApiCompatVersion)" PrivateAssets="all" IsImplicitlyDefined="true" />
    <PackageReference Include="Microsoft.DotNet.GenAPI" Condition="'$(DotNetBuildFromSource)' != 'true'" Version="$(MicrosoftDotNetGenApiVersion)" PrivateAssets="all" IsImplicitlyDefined="true" />
    <PackageReference Include="Microsoft.DotNet.GenFacades" Version="$(MicrosoftDotNetGenFacadesVersion)" PrivateAssets="all" IsImplicitlyDefined="true" />
  </ItemGroup>

  <Target Name="SetGenApiProperties"
          BeforeTargets="GenerateReferenceAssemblySource">
    <PropertyGroup>
      <_ExcludeAPIList>$([MSBuild]::NormalizePath('$(MSBuildProjectDirectory)', '..', 'ref', 'ReferenceSourceExcludeApi.txt'))</_ExcludeAPIList>
      <_ExcludeAttributesList>$(RepositoryEngineeringDir)DefaultGenApiDocIds.txt</_ExcludeAttributesList>
      <_LicenseHeaderTxtPath>$(RepositoryEngineeringDir)LicenseHeader.txt</_LicenseHeaderTxtPath>
      <GenAPITargetPath>$([MSBuild]::NormalizePath('$(MSBuildProjectDirectory)', '..', 'ref', '$(AssemblyName).cs'))</GenAPITargetPath>
      <GenAPIAdditionalParameters>$(GenAPIAdditionalParameters) --exclude-attributes-list "$(_ExcludeAttributesList)"</GenAPIAdditionalParameters>
      <GenAPIAdditionalParameters Condition="Exists('$(_ExcludeAPIList)')">$(GenAPIAdditionalParameters) --exclude-api-list "$(_ExcludeAPIList)"</GenAPIAdditionalParameters>
      <GenAPIAdditionalParameters>$(GenAPIAdditionalParameters) --header-file "$(_LicenseHeaderTxtPath)"</GenAPIAdditionalParameters>
      <GenAPIAdditionalParameters Condition="'$(LangVersion)' != ''">$(GenAPIAdditionalParameters) --lang-version "$(LangVersion)"</GenAPIAdditionalParameters>
      <GenAPIAdditionalParameters Condition="'%(ProjectReference.Identity)' == '$(CoreLibProject)'">$(GenAPIAdditionalParameters) --follow-type-forwards</GenAPIAdditionalParameters>
    </PropertyGroup>
  </Target>

  <Target Name="GenerateReferenceSource" DependsOnTargets="GenerateReferenceAssemblySource">
    <Message Text="This is a deprecated target. It will be replaced by GenerateReferenceAssemblySource in next infra rollout changes." Importance="high" />
  </Target>

  <Import Project="$(RepositoryEngineeringDir)outerBuild.targets" Condition="'$(IsCrossTargetingBuild)' == 'true'" />

  <!-- Import Packaging targets -->
  <Import Project="$(RepositoryEngineeringDir)packaging.targets" />

  <!-- Define this now until we can clean-up targets that depend on it in the packaging targets -->
  <Target Name="CreateVersionFileDuringBuild" />

  <!-- Define this target to override the workaround in arcade as we don't need it for our pkgprojs -->
  <Target Name="InitializeStandardNuspecProperties" />

  <Target Name="UpdateProjectReferencesWithAttributes" Condition="'@(ProjectReference)' != ''">
    <ItemGroup>
      <ProjectReference Condition="'%(Filename)' == 'System.Private.CoreLib'">
        <!-- Don't flow TargetFramework and Platform to use same inputs and outputs as the CoreLib's build as part of the runtime. -->
        <UndefineProperties>$(UndefineProperties);TargetFramework;Platform</UndefineProperties>
        <SetConfiguration Condition="'$(RuntimeFlavor)' == 'CoreCLR' and
                                     '$(Configuration)' != '$(CoreCLRConfiguration)'">Configuration=$(CoreCLRConfiguration)</SetConfiguration>
        <SetConfiguration Condition="'$(RuntimeFlavor)' == 'Mono' and
                                     '$(Configuration)' != '$(MonoConfiguration)'">Configuration=$(MonoConfiguration)</SetConfiguration>
        <Private>false</Private>
      </ProjectReference>
    </ItemGroup>
    <!-- Disable TargetArchitectureMismatch warning when we reference CoreLib which is platform specific. -->
    <PropertyGroup Condition="@(ProjectReference->AnyHaveMetadataValue('Identity', '$(CoreLibProject)'))">
      <ResolveAssemblyWarnOrErrorOnTargetArchitectureMismatch>None</ResolveAssemblyWarnOrErrorOnTargetArchitectureMismatch>
    </PropertyGroup>
  </Target>

  <!-- Used for packaging -->
  <Target Name="IsNotNetCoreAppProject" Returns="@(IsNotNetCoreAppProjectResult)">
    <ItemGroup>
      <IsNotNetCoreAppProjectResult Include="$(MSBuildProjectName)"
                                    Version="$(PackageVersion)"
                                    Condition="!$(NetCoreAppLibrary.Contains('$(MSBuildProjectName);'))" />
    </ItemGroup>
  </Target>

  <PropertyGroup>
    <!--
    Hack workaround to skip the GenerateCompiledExpressionsTempFile target in
    Microsoft.WorkflowBuildExtensions.targets target that always runs in VS
    -->
    <GenerateCompiledExpressionsTempFilePathForEditing />
  </PropertyGroup>

  <!-- Returns the assembly version of the project for consumption
       by the NuGet package generation -->
  <Target Name="GetAssemblyVersion"
          Returns="$(AssemblyVersion)"/>

  <!-- Returns the generated documentation file for consumption
       by the NuGet package generation -->
  <Target Name="GetDocumentationFile"
          Returns="$(DocumentationFile)"/>

  <!--
    Do not clean binplace assets in the ref targeting pack to avoid incremental build failures
    when the SDK tries to resolve the assets from the FrameworkList.
  -->
  <Target Name="RemoveTargetingPackIncrementalClean"
          Condition="'@(AdditionalCleanDirectories)' != ''"
          BeforeTargets="IncrementalCleanAdditionalDirectories;
                         CleanAdditionalDirectories">
    <ItemGroup>
      <AdditionalCleanDirectories Remove="@(AdditionalCleanDirectories)" Condition="'%(Identity)' == '$(MicrosoftNetCoreAppRefPackRefDir)'" />
    </ItemGroup>
  </Target>

  <!-- Adds Nullable annotation attributes to netstandard <= 2.0 builds -->
  <Choose>
    <When Condition="'$(Nullable)' != '' and ($(TargetFramework.StartsWith('netstandard1')) or '$(TargetFramework)' == 'netstandard2.0' or $(TargetFramework.StartsWith('netcoreapp2')) or '$(TargetFrameworkIdentifier)' == '.NETFramework')">
      <ItemGroup>
        <Compile Include="$(CoreLibSharedDir)System\Diagnostics\CodeAnalysis\NullableAttributes.cs" Link="System\Diagnostics\CodeAnalysis\NullableAttributes.cs" />
      </ItemGroup>
    </When>
  </Choose>

  <PropertyGroup>
    <ExcludeFromPackage Condition="$([MSBuild]::IsTargetFrameworkCompatible('$(TargetFramework)', '$(NetCoreAppCurrent)')) and '$(ExcludeCurrentNetCoreAppFromPackage)' == 'true'">true</ExcludeFromPackage>
  </PropertyGroup>

  <PropertyGroup Condition="'$(IsCrossTargetingBuild)' != 'true' and '$(DotnetBuildFromSource)' == 'true' and '$(IsPackable)' == 'true' and !$([MSBuild]::IsTargetFrameworkCompatible('$(TargetFramework)', '$(NetCoreAppCurrent)')) and '$(TargetFrameworkIdentifier)' != '.NETStandard' and '$(TargetFrameworkVersion)' != 'v2.0'">
    <IncludeBuildOutput>false</IncludeBuildOutput>
    <SuppressDependenciesWhenPacking>true</SuppressDependenciesWhenPacking>
  </PropertyGroup>

  <!-- If a project is downlevel from net5.0 but uses the platform support attributes, then we include the
       System.Runtime.Versioning*Platform* annotation attribute classes in the project as internal.

       If a project has specified assembly-level SupportedOSPlatforms or UnsupportedOSPlatforms,
       we can infer the need without having IncludePlatformAttributes set. -->
  <PropertyGroup>
    <IncludePlatformAttributes Condition="'$(IncludePlatformAttributes)' == '' and ('$(SupportedOSPlatforms)' != '' or '$(UnsupportedOSPlatforms)' != '')">true</IncludePlatformAttributes>
  </PropertyGroup>

  <ItemGroup Condition="'$(IncludePlatformAttributes)' == 'true' and !$([MSBuild]::IsTargetFrameworkCompatible('$(TargetFramework)', 'net5.0'))">
    <Compile Include="$(CoreLibSharedDir)System\Runtime\Versioning\PlatformAttributes.cs" Link="System\Runtime\Versioning\PlatformAttributes.cs" />
  </ItemGroup>

  <!-- Adds ObsoleteAttribute to projects that need to apply downlevel Obsoletions with DiagnosticId and UrlFormat -->
  <Choose>
    <When Condition="'$(IncludeInternalObsoleteAttribute)' == 'true' and !$([MSBuild]::IsTargetFrameworkCompatible('$(TargetFramework)', 'net5.0'))">
      <ItemGroup>
        <Compile Include="$(CoreLibSharedDir)System\ObsoleteAttribute.cs" Link="System\ObsoleteAttribute.cs" />
      </ItemGroup>
      <PropertyGroup>
        <!-- Suppress CS0436 to allow ObsoleteAttribute to be internally defined and used in netstandard -->
        <NoWarn>$(NoWarn);CS0436</NoWarn>
      </PropertyGroup>
    </When>
  </Choose>

  <PropertyGroup>
    <SkipLocalsInit Condition="'$(SkipLocalsInit)' == '' and '$(MSBuildProjectExtension)' == '.csproj' and '$(IsNETCoreAppSrc)' == 'true' and ($([MSBuild]::IsTargetFrameworkCompatible('$(TargetFramework)', '$(NetCoreAppCurrent)')))">true</SkipLocalsInit>
  </PropertyGroup>

  <!--Instructs compiler not to emit .locals init, using SkipLocalsInitAttribute.-->
  <Choose>
    <When Condition="'$(SkipLocalsInit)' == 'true'">
      <PropertyGroup >
        <!-- This is needed to use the SkipLocalsInitAttribute. -->
        <AllowUnsafeBlocks>true</AllowUnsafeBlocks>
      </PropertyGroup>

      <ItemGroup>
        <Compile Include="$(CommonPath)SkipLocalsInit.cs" Link="Common\SkipLocalsInit.cs" />
      </ItemGroup>
    </When>
  </Choose>

  <Target Name="LibIntellisenseDocs" Condition="'$(IncludeBuildOutput)' == 'true'">
   <ItemGroup>
      <TfmSpecificPackageFile Include="$(XmlDocFileRoot)1033\$(TargetName).xml"
                              Condition="Exists('$(XmlDocFileRoot)1033\$(TargetName).xml')"
                              PackagePath="lib/$(TargetFramework)" />
    </ItemGroup>
  </Target>

  <!-- TODO: Remove this after https://github.com/NuGet/NuGet.Client/pull/3980 is merged.-->
  <Target Name="RemoveXmlFilesFromBuildOutput" BeforeTargets="GenerateNuspec">
    <PropertyGroup>
      <AllowedOutputExtensionsInPackageBuildOutputFolder>.dll;.exe;.winmd;.json;.pri;</AllowedOutputExtensionsInPackageBuildOutputFolder> 
      <AllowedOutputExtensionsInSymbolsPackageBuildOutputFolder>.pdb;.mdb;$(AllowedOutputExtensionsInPackageBuildOutputFolder)</AllowedOutputExtensionsInSymbolsPackageBuildOutputFolder>
    </PropertyGroup>
  </Target>

</Project><|MERGE_RESOLUTION|>--- conflicted
+++ resolved
@@ -20,15 +20,10 @@
          SYSLIB0003: Code Access Security (CAS).
          SYSLIB0004: Constrained Execution Region (CER).
          SYSLIB0017: Strong name signing.
-<<<<<<< HEAD
+         SYSLIB0022: Rijndael types.
          SYSLIB0023: RNGCryptoServiceProvider.
     -->
-    <NoWarn Condition="'$(IsPartialFacadeAssembly)' == 'true'">$(NoWarn);SYSLIB0003;SYSLIB0004;SYSLIB0015;SYSLIB0017;SYSLIB0023</NoWarn>
-=======
-         SYSLIB0022: Rijndael types.
-    -->
-    <NoWarn Condition="'$(IsPartialFacadeAssembly)' == 'true'">$(NoWarn);SYSLIB0003;SYSLIB0004;SYSLIB0015;SYSLIB0017;SYSLIB0022</NoWarn>
->>>>>>> 34aa080d
+    <NoWarn Condition="'$(IsPartialFacadeAssembly)' == 'true'">$(NoWarn);SYSLIB0003;SYSLIB0004;SYSLIB0015;SYSLIB0017;SYSLIB0022;SYSLIB0023</NoWarn>
     <!-- Reset these properties back to blank, since they are defaulted by Microsoft.NET.Sdk -->
     <WarningsAsErrors Condition="'$(WarningsAsErrors)' == 'NU1605'" />
     <!-- Set the documentation output file globally. -->
