<Project InitialTargets="UpdateProjectReferencesWithAttributes">
  <PropertyGroup>
    <!-- Override strong name key to default to Open for test projects,
         Tests which wish to control this should set TestStrongNameKeyId. -->
    <TestStrongNameKeyId Condition="'$(TestStrongNameKeyId)' == '' and $(MSBuildProjectName.StartsWith('Microsoft.Extensions.'))">MicrosoftAspNetCore</TestStrongNameKeyId>
    <TestStrongNameKeyId Condition="'$(TestStrongNameKeyId)' == ''">Open</TestStrongNameKeyId>
    <StrongNameKeyId Condition="'$(IsTestProject)' == 'true' or '$(IsTestSupportProject)' == 'true'">$(TestStrongNameKeyId)</StrongNameKeyId>
  </PropertyGroup>

  <!-- resources.targets need to be imported before the Arcade SDK. -->
  <Import Project="$(RepositoryEngineeringDir)resources.targets" />
  <Import Project="..\..\Directory.Build.targets" />

  <PropertyGroup>
    <TargetsForTfmSpecificContentInPackage Condition="'$(IsPackable)' == 'true'">$(TargetsForTfmSpecificContentInPackage);LibIntellisenseDocs</TargetsForTfmSpecificContentInPackage>
    <SymbolPackageOutputPath>$(PackageOutputPath)</SymbolPackageOutputPath>
    <NoWarn Condition="'$(TargetFrameworkIdentifier)' == '.NETFramework' or '$(TargetFrameworkIdentifier)' == '.NETStandard' or ('$(TargetFrameworkIdentifier)' == '.NETCoreApp' and $([MSBuild]::VersionLessThan($(TargetFrameworkVersion), '3.0')))">$(NoWarn);nullable</NoWarn>
    <NoWarn Condition="'$(GeneratePlatformNotSupportedAssembly)' == 'true' or '$(GeneratePlatformNotSupportedAssemblyMessage)' != ''">$(NoWarn);nullable;CA1052</NoWarn>
    <!-- Ignore Obsolete errors within the generated shims that type-forward types.
<<<<<<< HEAD
           SYSLIB0003: Code Access Security (CAS).
           SYSLIB0004: Constrained Execution Region (CER).
           SYSLIB0017: Strong name signing.
           SYSLIB0021: Derived cryptographic types.
    -->
    <NoWarn Condition="'$(IsPartialFacadeAssembly)' == 'true'">$(NoWarn);SYSLIB0003;SYSLIB0004;SYSLIB0015;SYSLIB0017;SYSLIB0021</NoWarn>
=======
         SYSLIB0003: Code Access Security (CAS).
         SYSLIB0004: Constrained Execution Region (CER).
         SYSLIB0017: Strong name signing.
         SYSLIB0022: Rijndael types.
    -->
    <NoWarn Condition="'$(IsPartialFacadeAssembly)' == 'true'">$(NoWarn);SYSLIB0003;SYSLIB0004;SYSLIB0015;SYSLIB0017;SYSLIB0022</NoWarn>
>>>>>>> 7ea26e68
    <!-- Reset these properties back to blank, since they are defaulted by Microsoft.NET.Sdk -->
    <WarningsAsErrors Condition="'$(WarningsAsErrors)' == 'NU1605'" />
    <!-- Set the documentation output file globally. -->
    <DocumentationFile Condition="'$(IsSourceProject)' == 'true' and '$(DocumentationFile)' == '' and '$(MSBuildProjectExtension)' != '.vbproj'">$(OutputPath)$(MSBuildProjectName).xml</DocumentationFile>
    <IsNETCoreAppSrc Condition="'$(IsNETCoreAppSrc)' == '' and
                                '$(IsSourceProject)' == 'true' and
                                $(NetCoreAppLibrary.Contains('$(AssemblyName);'))">true</IsNETCoreAppSrc>
    <IsNETCoreAppRef Condition="'$(IsNETCoreAppRef)' == '' and
                                '$(IsReferenceAssembly)' == 'true' and
                                $(NetCoreAppLibrary.Contains('$(AssemblyName);')) and
                                !$(NetCoreAppLibraryNoReference.Contains('$(AssemblyName);'))">true</IsNETCoreAppRef>
    <!-- By default, disable implicit framework references for NetCoreAppCurrent libraries. -->
    <DisableImplicitFrameworkReferences Condition="'$(TargetFrameworkIdentifier)' == '.NETCoreApp' and
                                                   $([MSBuild]::VersionGreaterThanOrEquals($(TargetFrameworkVersion), '$(NETCoreAppCurrentVersion)')) and
                                                   ('$(IsNETCoreAppRef)' == 'true' or '$(IsNETCoreAppSrc)' == 'true')">true</DisableImplicitFrameworkReferences>
    <!-- Disable implicit assembly references for .NETCoreApp refs and sources. -->
    <DisableImplicitAssemblyReferences Condition="'$(DisableImplicitAssemblyReferences)' == '' and
                                                  '$(DisableImplicitFrameworkReferences)' != 'true' and
                                                  '$(TargetFrameworkIdentifier)' == '.NETCoreApp' and
                                                  ('$(IsReferenceAssembly)' == 'true' or '$(IsSourceProject)' == 'true')">true</DisableImplicitAssemblyReferences>
  </PropertyGroup>

  <Import Project="$(RepositoryEngineeringDir)versioning.targets" />

  <!-- Libraries-specific binplacing properties -->
  <PropertyGroup>
    <IsRuntimeAssembly Condition="'$(IsRuntimeAssembly)'=='' and '$(IsReferenceAssembly)' != 'true' and '$(BinPlaceRef)' != 'true' and '$(IsGeneratorProject)' != 'true' and '$(IsTestProject)' != 'true' and '$(IsTestSupportProject)' != 'true'">true</IsRuntimeAssembly>
    <!-- Try to determine if this is a simple library without a ref project.
         https://github.com/dotnet/runtime/issues/19584 is tracking cleaning this up -->
    <IsRuntimeAndReferenceAssembly Condition="'$(IsRuntimeAndReferenceAssembly)' == '' and '$(IsRuntimeAssembly)' == 'true' and Exists('$(LibrariesProjectRoot)$(MSBuildProjectName)') and !Exists('$(LibrariesProjectRoot)$(MSBuildProjectName)/ref') and !$(MSBuildProjectName.StartsWith('System.Private'))">true</IsRuntimeAndReferenceAssembly>

    <BinPlaceRef Condition="'$(BinPlaceRef)' == '' and ('$(IsReferenceAssembly)' == 'true' or '$(IsRuntimeAndReferenceAssembly)' == 'true')">true</BinPlaceRef>
    <BinPlaceRuntime Condition="'$(BinPlaceRuntime)' == '' and ('$(IsRuntimeAssembly)' == 'true' or '$(IsRuntimeAndReferenceAssembly)' == 'true')">true</BinPlaceRuntime>
    <BinPlaceForTargetVertical Condition="'$(BinPlaceForTargetVertical)' == ''">true</BinPlaceForTargetVertical>
  </PropertyGroup>

  <ItemGroup Condition="$(MSBuildProjectName.StartsWith('Microsoft.Extensions.'))">
    <!-- Microsoft.Extensions are not yet using the doc-file package -->
    <BinPlaceItem Include="$(DocumentationFile)" />
  </ItemGroup>

  <ItemGroup Condition="'@(BinPlaceTargetFrameworks)' == ''">
    <!-- binplace to directories for the target vertical -->
    <BinPlaceTargetFrameworks Include="$(NetCoreAppCurrent)-$(TargetOS)"
                              Condition="'$(BinPlaceForTargetVertical)' == 'true'">
      <NativePath>$(NetCoreAppCurrentRuntimePath)</NativePath>
      <RefPath>$(NetCoreAppCurrentRefPath)</RefPath>
      <RuntimePath>$(NetCoreAppCurrentRuntimePath)</RuntimePath>
    </BinPlaceTargetFrameworks>

    <!-- binplace to directories for packages -->
    <BinPlaceTargetFrameworks Include="$(NetCoreAppCurrent)-$(TargetOS)"
                              Condition="'$(BuildingNETCoreAppVertical)' == 'true'">
      <PackageFileNativePath Condition="'$(IsNETCoreAppSrc)' == 'true'">$(NETCoreAppPackageRuntimePath)</PackageFileNativePath>
      <PackageFileRefPath Condition="'$(IsNETCoreAppRef)' == 'true'">$(NETCoreAppPackageRefPath)</PackageFileRefPath>
      <PackageFileRuntimePath Condition="'$(IsNETCoreAppSrc)' == 'true'">$(NETCoreAppPackageRuntimePath)</PackageFileRuntimePath>
      <NativePath Condition="'$(IsNETCoreAppSrc)' == 'true'">$(NETCoreAppPackageRuntimePath)\..\runtime\$(TargetOS)-$(Configuration)-$(TargetArchitecture)</NativePath>
      <RefPath Condition="'$(IsNETCoreAppRef)' == 'true'">$(RefRootPath)microsoft.netcore.app\$(Configuration)</RefPath>
      <RuntimePath Condition="'$(IsNETCoreAppSrc)' == 'true'">$(NETCoreAppPackageRuntimePath)\..\runtime\$(TargetOS)-$(Configuration)-$(TargetArchitecture)</RuntimePath>
      <!-- enable trimming for any runtime project that's part of the shared framework and hasn't already set ILLinkTrimAssembly -->
      <SetProperties Condition="'$(IsNETCoreAppSrc)' == 'true' and
                                '$(BinPlaceRuntime)' == 'true' and
                                '$(ILLinkTrimAssembly)' == ''">ILLinkTrimAssembly=true</SetProperties>
    </BinPlaceTargetFrameworks>
    <BinPlaceTargetFrameworks Include="$(NetCoreAppCurrent)"
                              Condition="'$(IsAspNetCoreApp)' == 'true'">
      <RuntimePath>$(ASPNETCoreAppPackageRuntimePath)</RuntimePath>
      <RefPath>$(ASPNETCoreAppPackageRefPath)</RefPath>
    </BinPlaceTargetFrameworks>

    <!-- Setup the shared framework directory for testing -->
    <BinPlaceTargetFrameworks Include="$(NetCoreAppCurrent)-$(TargetOS)"
                              Condition="'$(BinPlaceTestSharedFramework)' == 'true'">
      <NativePath >$(NETCoreAppTestSharedFrameworkPath)</NativePath>
      <RuntimePath Condition="'$(IsNETCoreAppSrc)' == 'true'">$(NETCoreAppTestSharedFrameworkPath)</RuntimePath>
    </BinPlaceTargetFrameworks>

    <!-- Microsoft.NetCore.App.Ref and Microsoft.NetCore.App.Runtime targeting packs -->
    <BinPlaceTargetFrameworks Include="$(NetCoreAppCurrent)-$(TargetOS)">
      <NativePath>$(MicrosoftNetCoreAppRuntimePackNativeDir)</NativePath>
      <RefPath Condition="'$(IsNETCoreAppRef)' == 'true'">$(MicrosoftNetCoreAppRefPackRefDir)</RefPath>
      <RuntimePath Condition="'$(IsNETCoreAppSrc)' == 'true'">$(MicrosoftNetCoreAppRuntimePackRidLibTfmDir)</RuntimePath>
    </BinPlaceTargetFrameworks>

    <BinPlaceTargetFrameworks Include="@(AdditionalBinPlaceTargetFrameworks)" />
  </ItemGroup>

  <Import Project="$(RepositoryEngineeringDir)codeOptimization.targets" />
  <Import Project="$(RepositoryEngineeringDir)targetingpacks.targets" />
  <Import Project="$(RepositoryEngineeringDir)references.targets" />
  <Import Project="$(RepositoryEngineeringDir)resolveContract.targets" />
  <Import Project="$(RepositoryEngineeringDir)testing\tests.targets" Condition="'$(EnableTestSupport)' == 'true'" />
  <Import Project="$(RepositoryEngineeringDir)testing\linker\trimmingTests.targets" Condition="'$(IsTrimmingTestProject)' == 'true'" />
  <Import Project="$(RepositoryEngineeringDir)testing\runtimeConfiguration.targets" />
  <Import Project="$(RepositoryEngineeringDir)testing\runsettings.targets" Condition="'$(EnableRunSettingsSupport)' == 'true'" />
  <Import Project="$(RepositoryEngineeringDir)testing\coverage.targets" Condition="'$(EnableRunSettingsSupport)' == 'true' or '$(EnableCoverageSupport)' == 'true'" />
  <Import Project="$(RepositoryEngineeringDir)slngen.targets" />

  <Import Sdk="Microsoft.DotNet.Build.Tasks.TargetFramework.Sdk" Project="Sdk.targets" Condition="'$(UseTargetFrameworkSDK)' != 'false'"  />
  <Import Project="$(RepositoryEngineeringDir)restore\repoRestore.targets" Condition="'$(DisableProjectRestore)' == 'true'" />
  <Import Project="$(RepositoryEngineeringDir)illink.targets" Condition="'$(IsSourceProject)' == 'true'" />
  <Import Project="$(RepositoryEngineeringDir)AvoidRestoreCycleOnSelfReference.targets" Condition="'$(AvoidRestoreCycleOnSelfReference)' == 'true'" />

  <ItemGroup Condition="'$(IsSourceProject)' == 'true' or '$(IsReferenceAssembly)' == 'true' or '$(IsPartialFacadeAssembly)' == 'true'">
    <PackageReference Include="Microsoft.DotNet.Build.Tasks.Packaging" Version="$(MicrosoftDotNetBuildTasksPackagingVersion)" PrivateAssets="all" IsImplicitlyDefined="true" />
    <PackageReference Include="Microsoft.DotNet.ApiCompat" Condition="'$(DotNetBuildFromSource)' != 'true'" Version="$(MicrosoftDotNetApiCompatVersion)" PrivateAssets="all" IsImplicitlyDefined="true" />
    <PackageReference Include="Microsoft.DotNet.GenAPI" Condition="'$(DotNetBuildFromSource)' != 'true'" Version="$(MicrosoftDotNetGenApiVersion)" PrivateAssets="all" IsImplicitlyDefined="true" />
    <PackageReference Include="Microsoft.DotNet.GenFacades" Version="$(MicrosoftDotNetGenFacadesVersion)" PrivateAssets="all" IsImplicitlyDefined="true" />
  </ItemGroup>

  <Target Name="SetGenApiProperties"
          BeforeTargets="GenerateReferenceAssemblySource">
    <PropertyGroup>
      <_ExcludeAPIList>$([MSBuild]::NormalizePath('$(MSBuildProjectDirectory)', '..', 'ref', 'ReferenceSourceExcludeApi.txt'))</_ExcludeAPIList>
      <_ExcludeAttributesList>$(RepositoryEngineeringDir)DefaultGenApiDocIds.txt</_ExcludeAttributesList>
      <_LicenseHeaderTxtPath>$(RepositoryEngineeringDir)LicenseHeader.txt</_LicenseHeaderTxtPath>
      <GenAPITargetPath>$([MSBuild]::NormalizePath('$(MSBuildProjectDirectory)', '..', 'ref', '$(AssemblyName).cs'))</GenAPITargetPath>
      <GenAPIAdditionalParameters>$(GenAPIAdditionalParameters) --exclude-attributes-list "$(_ExcludeAttributesList)"</GenAPIAdditionalParameters>
      <GenAPIAdditionalParameters Condition="Exists('$(_ExcludeAPIList)')">$(GenAPIAdditionalParameters) --exclude-api-list "$(_ExcludeAPIList)"</GenAPIAdditionalParameters>
      <GenAPIAdditionalParameters>$(GenAPIAdditionalParameters) --header-file "$(_LicenseHeaderTxtPath)"</GenAPIAdditionalParameters>
      <GenAPIAdditionalParameters Condition="'$(LangVersion)' != ''">$(GenAPIAdditionalParameters) --lang-version "$(LangVersion)"</GenAPIAdditionalParameters>
      <GenAPIAdditionalParameters Condition="'%(ProjectReference.Identity)' == '$(CoreLibProject)'">$(GenAPIAdditionalParameters) --follow-type-forwards</GenAPIAdditionalParameters>
    </PropertyGroup>
  </Target>

  <Target Name="GenerateReferenceSource" DependsOnTargets="GenerateReferenceAssemblySource">
    <Message Text="This is a deprecated target. It will be replaced by GenerateReferenceAssemblySource in next infra rollout changes." Importance="high" />
  </Target>

  <Import Project="$(RepositoryEngineeringDir)outerBuild.targets" Condition="'$(IsCrossTargetingBuild)' == 'true'" />

  <!-- Import Packaging targets -->
  <Import Project="$(RepositoryEngineeringDir)packaging.targets" />

  <!-- Define this now until we can clean-up targets that depend on it in the packaging targets -->
  <Target Name="CreateVersionFileDuringBuild" />

  <!-- Define this target to override the workaround in arcade as we don't need it for our pkgprojs -->
  <Target Name="InitializeStandardNuspecProperties" />

  <Target Name="UpdateProjectReferencesWithAttributes" Condition="'@(ProjectReference)' != ''">
    <ItemGroup>
      <ProjectReference Condition="'%(Filename)' == 'System.Private.CoreLib'">
        <!-- Don't flow TargetFramework and Platform to use same inputs and outputs as the CoreLib's build as part of the runtime. -->
        <UndefineProperties>$(UndefineProperties);TargetFramework;Platform</UndefineProperties>
        <SetConfiguration Condition="'$(RuntimeFlavor)' == 'CoreCLR' and
                                     '$(Configuration)' != '$(CoreCLRConfiguration)'">Configuration=$(CoreCLRConfiguration)</SetConfiguration>
        <SetConfiguration Condition="'$(RuntimeFlavor)' == 'Mono' and
                                     '$(Configuration)' != '$(MonoConfiguration)'">Configuration=$(MonoConfiguration)</SetConfiguration>
        <Private>false</Private>
      </ProjectReference>
    </ItemGroup>
    <!-- Disable TargetArchitectureMismatch warning when we reference CoreLib which is platform specific. -->
    <PropertyGroup Condition="@(ProjectReference->AnyHaveMetadataValue('Identity', '$(CoreLibProject)'))">
      <ResolveAssemblyWarnOrErrorOnTargetArchitectureMismatch>None</ResolveAssemblyWarnOrErrorOnTargetArchitectureMismatch>
    </PropertyGroup>
  </Target>

  <!-- Used for packaging -->
  <Target Name="IsNotNetCoreAppProject" Returns="@(IsNotNetCoreAppProjectResult)">
    <ItemGroup>
      <IsNotNetCoreAppProjectResult Include="$(MSBuildProjectName)"
                                    Version="$(PackageVersion)"
                                    Condition="!$(NetCoreAppLibrary.Contains('$(MSBuildProjectName);'))" />
    </ItemGroup>
  </Target>

  <PropertyGroup>
    <!--
    Hack workaround to skip the GenerateCompiledExpressionsTempFile target in
    Microsoft.WorkflowBuildExtensions.targets target that always runs in VS
    -->
    <GenerateCompiledExpressionsTempFilePathForEditing />
  </PropertyGroup>

  <!-- Returns the assembly version of the project for consumption
       by the NuGet package generation -->
  <Target Name="GetAssemblyVersion"
          Returns="$(AssemblyVersion)"/>

  <!-- Returns the generated documentation file for consumption
       by the NuGet package generation -->
  <Target Name="GetDocumentationFile"
          Returns="$(DocumentationFile)"/>

  <!--
    Do not clean binplace assets in the ref targeting pack to avoid incremental build failures
    when the SDK tries to resolve the assets from the FrameworkList.
  -->
  <Target Name="RemoveTargetingPackIncrementalClean"
          Condition="'@(AdditionalCleanDirectories)' != ''"
          BeforeTargets="IncrementalCleanAdditionalDirectories;
                         CleanAdditionalDirectories">
    <ItemGroup>
      <AdditionalCleanDirectories Remove="@(AdditionalCleanDirectories)" Condition="'%(Identity)' == '$(MicrosoftNetCoreAppRefPackRefDir)'" />
    </ItemGroup>
  </Target>

  <!-- Adds Nullable annotation attributes to netstandard <= 2.0 builds -->
  <Choose>
    <When Condition="'$(Nullable)' != '' and ($(TargetFramework.StartsWith('netstandard1')) or '$(TargetFramework)' == 'netstandard2.0' or $(TargetFramework.StartsWith('netcoreapp2')) or '$(TargetFrameworkIdentifier)' == '.NETFramework')">
      <ItemGroup>
        <Compile Include="$(CoreLibSharedDir)System\Diagnostics\CodeAnalysis\NullableAttributes.cs" Link="System\Diagnostics\CodeAnalysis\NullableAttributes.cs" />
      </ItemGroup>
    </When>
  </Choose>

  <PropertyGroup>
    <ExcludeFromPackage Condition="$([MSBuild]::IsTargetFrameworkCompatible('$(TargetFramework)', '$(NetCoreAppCurrent)')) and '$(ExcludeCurrentNetCoreAppFromPackage)' == 'true'">true</ExcludeFromPackage>
  </PropertyGroup>

  <PropertyGroup Condition="'$(IsCrossTargetingBuild)' != 'true' and '$(DotnetBuildFromSource)' == 'true' and '$(IsPackable)' == 'true' and !$([MSBuild]::IsTargetFrameworkCompatible('$(TargetFramework)', '$(NetCoreAppCurrent)')) and '$(TargetFrameworkIdentifier)' != '.NETStandard' and '$(TargetFrameworkVersion)' != 'v2.0'">
    <IncludeBuildOutput>false</IncludeBuildOutput>
    <SuppressDependenciesWhenPacking>true</SuppressDependenciesWhenPacking>
  </PropertyGroup>

  <!-- If a project is downlevel from net5.0 but uses the platform support attributes, then we include the
       System.Runtime.Versioning*Platform* annotation attribute classes in the project as internal.

       If a project has specified assembly-level SupportedOSPlatforms or UnsupportedOSPlatforms,
       we can infer the need without having IncludePlatformAttributes set. -->
  <PropertyGroup>
    <IncludePlatformAttributes Condition="'$(IncludePlatformAttributes)' == '' and ('$(SupportedOSPlatforms)' != '' or '$(UnsupportedOSPlatforms)' != '')">true</IncludePlatformAttributes>
  </PropertyGroup>

  <ItemGroup Condition="'$(IncludePlatformAttributes)' == 'true' and !$([MSBuild]::IsTargetFrameworkCompatible('$(TargetFramework)', 'net5.0'))">
    <Compile Include="$(CoreLibSharedDir)System\Runtime\Versioning\PlatformAttributes.cs" Link="System\Runtime\Versioning\PlatformAttributes.cs" />
  </ItemGroup>

  <!-- Adds ObsoleteAttribute to projects that need to apply downlevel Obsoletions with DiagnosticId and UrlFormat -->
  <Choose>
    <When Condition="'$(IncludeInternalObsoleteAttribute)' == 'true' and !$([MSBuild]::IsTargetFrameworkCompatible('$(TargetFramework)', 'net5.0'))">
      <ItemGroup>
        <Compile Include="$(CoreLibSharedDir)System\ObsoleteAttribute.cs" Link="System\ObsoleteAttribute.cs" />
      </ItemGroup>
      <PropertyGroup>
        <!-- Suppress CS0436 to allow ObsoleteAttribute to be internally defined and used in netstandard -->
        <NoWarn>$(NoWarn);CS0436</NoWarn>
      </PropertyGroup>
    </When>
  </Choose>

  <PropertyGroup>
    <SkipLocalsInit Condition="'$(SkipLocalsInit)' == '' and '$(MSBuildProjectExtension)' == '.csproj' and '$(IsNETCoreAppSrc)' == 'true' and ($([MSBuild]::IsTargetFrameworkCompatible('$(TargetFramework)', '$(NetCoreAppCurrent)')))">true</SkipLocalsInit>
  </PropertyGroup>

  <!--Instructs compiler not to emit .locals init, using SkipLocalsInitAttribute.-->
  <Choose>
    <When Condition="'$(SkipLocalsInit)' == 'true'">
      <PropertyGroup >
        <!-- This is needed to use the SkipLocalsInitAttribute. -->
        <AllowUnsafeBlocks>true</AllowUnsafeBlocks>
      </PropertyGroup>

      <ItemGroup>
        <Compile Include="$(CommonPath)SkipLocalsInit.cs" Link="Common\SkipLocalsInit.cs" />
      </ItemGroup>
    </When>
  </Choose>

  <Target Name="LibIntellisenseDocs" Condition="'$(IncludeBuildOutput)' == 'true'">
   <ItemGroup>
      <TfmSpecificPackageFile Include="$(XmlDocFileRoot)1033\$(TargetName).xml"
                              Condition="Exists('$(XmlDocFileRoot)1033\$(TargetName).xml')"
                              PackagePath="lib/$(TargetFramework)" />
    </ItemGroup>
  </Target>

  <!-- TODO: Remove this after https://github.com/NuGet/NuGet.Client/pull/3980 is merged.-->
  <Target Name="RemoveXmlFilesFromBuildOutput" BeforeTargets="GenerateNuspec">
    <PropertyGroup>
      <AllowedOutputExtensionsInPackageBuildOutputFolder>.dll;.exe;.winmd;.json;.pri;</AllowedOutputExtensionsInPackageBuildOutputFolder> 
      <AllowedOutputExtensionsInSymbolsPackageBuildOutputFolder>.pdb;.mdb;$(AllowedOutputExtensionsInPackageBuildOutputFolder)</AllowedOutputExtensionsInSymbolsPackageBuildOutputFolder>
    </PropertyGroup>
  </Target>

</Project><|MERGE_RESOLUTION|>--- conflicted
+++ resolved
@@ -17,21 +17,13 @@
     <NoWarn Condition="'$(TargetFrameworkIdentifier)' == '.NETFramework' or '$(TargetFrameworkIdentifier)' == '.NETStandard' or ('$(TargetFrameworkIdentifier)' == '.NETCoreApp' and $([MSBuild]::VersionLessThan($(TargetFrameworkVersion), '3.0')))">$(NoWarn);nullable</NoWarn>
     <NoWarn Condition="'$(GeneratePlatformNotSupportedAssembly)' == 'true' or '$(GeneratePlatformNotSupportedAssemblyMessage)' != ''">$(NoWarn);nullable;CA1052</NoWarn>
     <!-- Ignore Obsolete errors within the generated shims that type-forward types.
-<<<<<<< HEAD
            SYSLIB0003: Code Access Security (CAS).
            SYSLIB0004: Constrained Execution Region (CER).
            SYSLIB0017: Strong name signing.
            SYSLIB0021: Derived cryptographic types.
+           SYSLIB0022: Rijndael types.
     -->
-    <NoWarn Condition="'$(IsPartialFacadeAssembly)' == 'true'">$(NoWarn);SYSLIB0003;SYSLIB0004;SYSLIB0015;SYSLIB0017;SYSLIB0021</NoWarn>
-=======
-         SYSLIB0003: Code Access Security (CAS).
-         SYSLIB0004: Constrained Execution Region (CER).
-         SYSLIB0017: Strong name signing.
-         SYSLIB0022: Rijndael types.
-    -->
-    <NoWarn Condition="'$(IsPartialFacadeAssembly)' == 'true'">$(NoWarn);SYSLIB0003;SYSLIB0004;SYSLIB0015;SYSLIB0017;SYSLIB0022</NoWarn>
->>>>>>> 7ea26e68
+    <NoWarn Condition="'$(IsPartialFacadeAssembly)' == 'true'">$(NoWarn);SYSLIB0003;SYSLIB0004;SYSLIB0015;SYSLIB0017;SYSLIB0021;SYSLIB0022</NoWarn>
     <!-- Reset these properties back to blank, since they are defaulted by Microsoft.NET.Sdk -->
     <WarningsAsErrors Condition="'$(WarningsAsErrors)' == 'NU1605'" />
     <!-- Set the documentation output file globally. -->
