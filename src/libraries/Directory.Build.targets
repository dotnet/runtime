--- conflicted
+++ resolved
@@ -24,11 +24,7 @@
          SYSLIB0022: Rijndael types.
          SYSLIB0023: RNGCryptoServiceProvider.
     -->
-<<<<<<< HEAD
-    <NoWarn Condition="'$(IsPartialFacadeAssembly)' == 'true'">$(NoWarn);SYSLIB0003;SYSLIB0004;SYSLIB0015;SYSLIB0017;SYSLIB0021;SYSLIB0022</NoWarn>
-=======
-    <NoWarn Condition="'$(IsPartialFacadeAssembly)' == 'true'">$(NoWarn);SYSLIB0003;SYSLIB0004;SYSLIB0015;SYSLIB0017;SYSLIB0022;SYSLIB0023</NoWarn>
->>>>>>> 05b646c8
+    <NoWarn Condition="'$(IsPartialFacadeAssembly)' == 'true'">$(NoWarn);SYSLIB0003;SYSLIB0004;SYSLIB0015;SYSLIB0017;SYSLIB0021;SYSLIB0022;SYSLIB0023</NoWarn>
     <!-- Reset these properties back to blank, since they are defaulted by Microsoft.NET.Sdk -->
     <WarningsAsErrors Condition="'$(WarningsAsErrors)' == 'NU1605'" />
     <!-- Set the documentation output file globally. -->
