--- conflicted
+++ resolved
@@ -215,24 +215,4 @@
       </ItemGroup>
     </When>
   </Choose>
-<<<<<<< HEAD
-
-  <Target Name="GetAnalyzerPackFiles"
-          DependsOnTargets="$(GenerateNuspecDependsOn)"
-          Returns="@(_AnalyzerPackFile)">
-    <PropertyGroup>
-      <_analyzerPath>analyzers/dotnet</_analyzerPath>
-      <_analyzerPath Condition="'$(AnalyzerRoslynVersion)' != ''">$(_analyzerPath)/roslyn$(AnalyzerRoslynVersion)</_analyzerPath>
-      <_analyzerPath Condition="'$(AnalyzerLanguage)' != ''">$(_analyzerPath)/$(AnalyzerLanguage)</_analyzerPath>
-    </PropertyGroup>
-
-    <!-- Filter on netstandard2.0 so that generator projects can multi-target for the purpose of enabling nullable reference type compiler checks. -->
-    <ItemGroup>
-      <_AnalyzerPackFile Include="@(_BuildOutputInPackage->WithMetadataValue('TargetFramework', 'netstandard2.0'))" IsSymbol="false" />
-      <_AnalyzerPackFile Include="@(_TargetPathsToSymbols->WithMetadataValue('TargetFramework', 'netstandard2.0'))" IsSymbol="true" />
-      <_AnalyzerPackFile PackagePath="$(_analyzerPath)/%(TargetPath)" />
-    </ItemGroup>
-  </Target>
-=======
->>>>>>> 8e15d9f5
 </Project>