<Project InitialTargets="UpdateProjectReferencesWithAttributes">
  <PropertyGroup>
    <!-- Override strong name key to default to Open for test projects,
         Tests which wish to control this should set TestStrongNameKeyId. -->
    <TestStrongNameKeyId Condition="'$(TestStrongNameKeyId)' == '' and $(MSBuildProjectName.StartsWith('Microsoft.Extensions.'))">MicrosoftAspNetCore</TestStrongNameKeyId>
    <TestStrongNameKeyId Condition="'$(TestStrongNameKeyId)' == ''">Open</TestStrongNameKeyId>
    <StrongNameKeyId Condition="'$(IsTestProject)' == 'true' or '$(IsTestSupportProject)' == 'true'">$(TestStrongNameKeyId)</StrongNameKeyId>
  </PropertyGroup>

  <!-- resources.targets need to be imported before the Arcade SDK. -->
  <Import Project="$(RepositoryEngineeringDir)resources.targets" />
  <Import Project="..\..\Directory.Build.targets" />

  <PropertyGroup>
    <TargetsForTfmSpecificContentInPackage Condition="'$(IsPackable)' == 'true'">$(TargetsForTfmSpecificContentInPackage);LibIntellisenseDocs</TargetsForTfmSpecificContentInPackage>
    <SymbolPackageOutputPath>$(PackageOutputPath)</SymbolPackageOutputPath>
    <NoWarn Condition="'$(TargetFrameworkIdentifier)' == '.NETFramework' or '$(TargetFrameworkIdentifier)' == '.NETStandard' or ('$(TargetFrameworkIdentifier)' == '.NETCoreApp' and $([MSBuild]::VersionLessThan($(TargetFrameworkVersion), '3.0')))">$(NoWarn);nullable</NoWarn>
    <NoWarn Condition="'$(GeneratePlatformNotSupportedAssembly)' == 'true' or '$(GeneratePlatformNotSupportedAssemblyMessage)' != ''">$(NoWarn);nullable;CA1052</NoWarn>
    <!-- Ignore Obsolete errors within the generated shims that type-forward types.
<<<<<<< HEAD
         SYSLIB0003: Code Access Security
         SYSLIB0004: Constrained Execution Regions
         SYSLIB0015: DisablePrivateReflectionAttribute
         SYSLIB0016: SuppressIldasmAttribute
    -->
    <NoWarn Condition="'$(IsPartialFacadeAssembly)' == 'true'">$(NoWarn);SYSLIB0003;SYSLIB0004;SYSLIB0015;SYSLIB0016</NoWarn>
=======
         SYSLIB0003: Code Access Security (CAS).
         SYSLIB0004: Constrained Execution Region (CER).
         SYSLIB0017: Strong name signing.
         SYSLIB0022: Rijndael types.
         SYSLIB0023: RNGCryptoServiceProvider.
    -->
    <NoWarn Condition="'$(IsPartialFacadeAssembly)' == 'true'">$(NoWarn);SYSLIB0003;SYSLIB0004;SYSLIB0015;SYSLIB0017;SYSLIB0022;SYSLIB0023</NoWarn>
>>>>>>> 3297e7e0
    <!-- Reset these properties back to blank, since they are defaulted by Microsoft.NET.Sdk -->
    <WarningsAsErrors Condition="'$(WarningsAsErrors)' == 'NU1605'" />
    <!-- Set the documentation output file globally. -->
    <DocumentationFile Condition="'$(IsSourceProject)' == 'true' and '$(DocumentationFile)' == '' and '$(MSBuildProjectExtension)' != '.vbproj'">$(OutputPath)$(MSBuildProjectName).xml</DocumentationFile>
    <IsNETCoreAppSrc Condition="'$(IsNETCoreAppSrc)' == '' and
                                '$(IsSourceProject)' == 'true' and
                                $(NetCoreAppLibrary.Contains('$(AssemblyName);'))">true</IsNETCoreAppSrc>
    <IsNETCoreAppRef Condition="'$(IsNETCoreAppRef)' == '' and
                                '$(IsReferenceAssembly)' == 'true' and
                                $(NetCoreAppLibrary.Contains('$(AssemblyName);')) and
                                !$(NetCoreAppLibraryNoReference.Contains('$(AssemblyName);'))">true</IsNETCoreAppRef>
    <!-- By default, disable implicit framework references for NetCoreAppCurrent libraries. -->
    <DisableImplicitFrameworkReferences Condition="'$(TargetFrameworkIdentifier)' == '.NETCoreApp' and
                                                   $([MSBuild]::VersionGreaterThanOrEquals($(TargetFrameworkVersion), '$(NETCoreAppCurrentVersion)')) and
                                                   ('$(IsNETCoreAppRef)' == 'true' or '$(IsNETCoreAppSrc)' == 'true')">true</DisableImplicitFrameworkReferences>
    <!-- Disable implicit assembly references for .NETCoreApp refs and sources. -->
    <DisableImplicitAssemblyReferences Condition="'$(DisableImplicitAssemblyReferences)' == '' and
                                                  '$(DisableImplicitFrameworkReferences)' != 'true' and
                                                  '$(TargetFrameworkIdentifier)' == '.NETCoreApp' and
                                                  ('$(IsReferenceAssembly)' == 'true' or '$(IsSourceProject)' == 'true')">true</DisableImplicitAssemblyReferences>
  </PropertyGroup>

  <Import Project="$(RepositoryEngineeringDir)versioning.targets" />

  <!-- Libraries-specific binplacing properties -->
  <PropertyGroup>
    <IsRuntimeAssembly Condition="'$(IsRuntimeAssembly)'=='' and '$(IsReferenceAssembly)' != 'true' and '$(BinPlaceRef)' != 'true' and '$(IsGeneratorProject)' != 'true' and '$(IsTestProject)' != 'true' and '$(IsTestSupportProject)' != 'true'">true</IsRuntimeAssembly>
    <!-- Try to determine if this is a simple library without a ref project.
         https://github.com/dotnet/runtime/issues/19584 is tracking cleaning this up -->
    <IsRuntimeAndReferenceAssembly Condition="'$(IsRuntimeAndReferenceAssembly)' == '' and '$(IsRuntimeAssembly)' == 'true' and Exists('$(LibrariesProjectRoot)$(MSBuildProjectName)') and !Exists('$(LibrariesProjectRoot)$(MSBuildProjectName)/ref') and !$(MSBuildProjectName.StartsWith('System.Private'))">true</IsRuntimeAndReferenceAssembly>

    <BinPlaceRef Condition="'$(BinPlaceRef)' == '' and ('$(IsReferenceAssembly)' == 'true' or '$(IsRuntimeAndReferenceAssembly)' == 'true')">true</BinPlaceRef>
    <BinPlaceRuntime Condition="'$(BinPlaceRuntime)' == '' and ('$(IsRuntimeAssembly)' == 'true' or '$(IsRuntimeAndReferenceAssembly)' == 'true')">true</BinPlaceRuntime>
    <BinPlaceForTargetVertical Condition="'$(BinPlaceForTargetVertical)' == ''">true</BinPlaceForTargetVertical>
  </PropertyGroup>

  <ItemGroup Condition="$(MSBuildProjectName.StartsWith('Microsoft.Extensions.'))">
    <!-- Microsoft.Extensions are not yet using the doc-file package -->
    <BinPlaceItem Include="$(DocumentationFile)" />
  </ItemGroup>

  <ItemGroup Condition="'@(BinPlaceTargetFrameworks)' == ''">
    <!-- binplace to directories for the target vertical -->
    <BinPlaceTargetFrameworks Include="$(NetCoreAppCurrent)-$(TargetOS)"
                              Condition="'$(BinPlaceForTargetVertical)' == 'true'">
      <NativePath>$(NetCoreAppCurrentRuntimePath)</NativePath>
      <RefPath>$(NetCoreAppCurrentRefPath)</RefPath>
      <RuntimePath>$(NetCoreAppCurrentRuntimePath)</RuntimePath>
    </BinPlaceTargetFrameworks>

    <!-- binplace to directories for packages -->
    <BinPlaceTargetFrameworks Include="$(NetCoreAppCurrent)-$(TargetOS)"
                              Condition="'$(BuildingNETCoreAppVertical)' == 'true'">
      <PackageFileNativePath Condition="'$(IsNETCoreAppSrc)' == 'true'">$(NETCoreAppPackageRuntimePath)</PackageFileNativePath>
      <PackageFileRefPath Condition="'$(IsNETCoreAppRef)' == 'true'">$(NETCoreAppPackageRefPath)</PackageFileRefPath>
      <PackageFileRuntimePath Condition="'$(IsNETCoreAppSrc)' == 'true'">$(NETCoreAppPackageRuntimePath)</PackageFileRuntimePath>
      <NativePath Condition="'$(IsNETCoreAppSrc)' == 'true'">$(NETCoreAppPackageRuntimePath)\..\runtime\$(TargetOS)-$(Configuration)-$(TargetArchitecture)</NativePath>
      <RefPath Condition="'$(IsNETCoreAppRef)' == 'true'">$(RefRootPath)microsoft.netcore.app\$(Configuration)</RefPath>
      <RuntimePath Condition="'$(IsNETCoreAppSrc)' == 'true'">$(NETCoreAppPackageRuntimePath)\..\runtime\$(TargetOS)-$(Configuration)-$(TargetArchitecture)</RuntimePath>
      <!-- enable trimming for any runtime project that's part of the shared framework and hasn't already set ILLinkTrimAssembly -->
      <SetProperties Condition="'$(IsNETCoreAppSrc)' == 'true' and
                                '$(BinPlaceRuntime)' == 'true' and
                                '$(ILLinkTrimAssembly)' == ''">ILLinkTrimAssembly=true</SetProperties>
    </BinPlaceTargetFrameworks>
    <BinPlaceTargetFrameworks Include="$(NetCoreAppCurrent)"
                              Condition="'$(IsAspNetCoreApp)' == 'true'">
      <RuntimePath>$(ASPNETCoreAppPackageRuntimePath)</RuntimePath>
      <RefPath>$(ASPNETCoreAppPackageRefPath)</RefPath>
    </BinPlaceTargetFrameworks>

    <!-- Setup the shared framework directory for testing -->
    <BinPlaceTargetFrameworks Include="$(NetCoreAppCurrent)-$(TargetOS)"
                              Condition="'$(BinPlaceTestSharedFramework)' == 'true'">
      <NativePath >$(NETCoreAppTestSharedFrameworkPath)</NativePath>
      <RuntimePath Condition="'$(IsNETCoreAppSrc)' == 'true'">$(NETCoreAppTestSharedFrameworkPath)</RuntimePath>
    </BinPlaceTargetFrameworks>

    <!-- Microsoft.NetCore.App.Ref and Microsoft.NetCore.App.Runtime targeting packs -->
    <BinPlaceTargetFrameworks Include="$(NetCoreAppCurrent)-$(TargetOS)">
      <NativePath>$(MicrosoftNetCoreAppRuntimePackNativeDir)</NativePath>
      <RefPath Condition="'$(IsNETCoreAppRef)' == 'true'">$(MicrosoftNetCoreAppRefPackRefDir)</RefPath>
      <RuntimePath Condition="'$(IsNETCoreAppSrc)' == 'true'">$(MicrosoftNetCoreAppRuntimePackRidLibTfmDir)</RuntimePath>
    </BinPlaceTargetFrameworks>

    <BinPlaceTargetFrameworks Include="@(AdditionalBinPlaceTargetFrameworks)" />
  </ItemGroup>

  <Import Project="$(RepositoryEngineeringDir)codeOptimization.targets" />
  <Import Project="$(RepositoryEngineeringDir)targetingpacks.targets" />
  <Import Project="$(RepositoryEngineeringDir)references.targets" />
  <Import Project="$(RepositoryEngineeringDir)resolveContract.targets" />
  <Import Project="$(RepositoryEngineeringDir)testing\tests.targets" Condition="'$(EnableTestSupport)' == 'true'" />
  <Import Project="$(RepositoryEngineeringDir)testing\linker\trimmingTests.targets" Condition="'$(IsTrimmingTestProject)' == 'true'" />
  <Import Project="$(RepositoryEngineeringDir)testing\runtimeConfiguration.targets" />
  <Import Project="$(RepositoryEngineeringDir)testing\runsettings.targets" Condition="'$(EnableRunSettingsSupport)' == 'true'" />
  <Import Project="$(RepositoryEngineeringDir)testing\coverage.targets" Condition="'$(EnableRunSettingsSupport)' == 'true' or '$(EnableCoverageSupport)' == 'true'" />
  <Import Project="$(RepositoryEngineeringDir)slngen.targets" />

  <Import Sdk="Microsoft.DotNet.Build.Tasks.TargetFramework.Sdk" Project="Sdk.targets" Condition="'$(UseTargetFrameworkSDK)' != 'false'"  />
  <Import Project="$(RepositoryEngineeringDir)restore\repoRestore.targets" Condition="'$(DisableProjectRestore)' == 'true'" />
  <Import Project="$(RepositoryEngineeringDir)illink.targets" Condition="'$(IsSourceProject)' == 'true'" />
  <Import Project="$(RepositoryEngineeringDir)AvoidRestoreCycleOnSelfReference.targets" Condition="'$(AvoidRestoreCycleOnSelfReference)' == 'true'" />

  <ItemGroup Condition="'$(IsSourceProject)' == 'true' or '$(IsReferenceAssembly)' == 'true' or '$(IsPartialFacadeAssembly)' == 'true'">
    <PackageReference Include="Microsoft.DotNet.Build.Tasks.Packaging" Version="$(MicrosoftDotNetBuildTasksPackagingVersion)" PrivateAssets="all" IsImplicitlyDefined="true" />
    <PackageReference Include="Microsoft.DotNet.ApiCompat" Condition="'$(DotNetBuildFromSource)' != 'true'" Version="$(MicrosoftDotNetApiCompatVersion)" PrivateAssets="all" IsImplicitlyDefined="true" />
    <PackageReference Include="Microsoft.DotNet.GenAPI" Condition="'$(DotNetBuildFromSource)' != 'true'" Version="$(MicrosoftDotNetGenApiVersion)" PrivateAssets="all" IsImplicitlyDefined="true" />
    <PackageReference Include="Microsoft.DotNet.GenFacades" Version="$(MicrosoftDotNetGenFacadesVersion)" PrivateAssets="all" IsImplicitlyDefined="true" />
  </ItemGroup>

  <Target Name="SetGenApiProperties"
          BeforeTargets="GenerateReferenceAssemblySource">
    <PropertyGroup>
      <_ExcludeAPIList>$([MSBuild]::NormalizePath('$(MSBuildProjectDirectory)', '..', 'ref', 'ReferenceSourceExcludeApi.txt'))</_ExcludeAPIList>
      <_ExcludeAttributesList>$(RepositoryEngineeringDir)DefaultGenApiDocIds.txt</_ExcludeAttributesList>
      <_LicenseHeaderTxtPath>$(RepositoryEngineeringDir)LicenseHeader.txt</_LicenseHeaderTxtPath>
      <GenAPITargetPath>$([MSBuild]::NormalizePath('$(MSBuildProjectDirectory)', '..', 'ref', '$(AssemblyName).cs'))</GenAPITargetPath>
      <GenAPIAdditionalParameters>$(GenAPIAdditionalParameters) --exclude-attributes-list "$(_ExcludeAttributesList)"</GenAPIAdditionalParameters>
      <GenAPIAdditionalParameters Condition="Exists('$(_ExcludeAPIList)')">$(GenAPIAdditionalParameters) --exclude-api-list "$(_ExcludeAPIList)"</GenAPIAdditionalParameters>
      <GenAPIAdditionalParameters>$(GenAPIAdditionalParameters) --header-file "$(_LicenseHeaderTxtPath)"</GenAPIAdditionalParameters>
      <GenAPIAdditionalParameters Condition="'$(LangVersion)' != ''">$(GenAPIAdditionalParameters) --lang-version "$(LangVersion)"</GenAPIAdditionalParameters>
      <GenAPIAdditionalParameters Condition="'%(ProjectReference.Identity)' == '$(CoreLibProject)'">$(GenAPIAdditionalParameters) --follow-type-forwards</GenAPIAdditionalParameters>
    </PropertyGroup>
  </Target>

  <Target Name="GenerateReferenceSource" DependsOnTargets="GenerateReferenceAssemblySource">
    <Message Text="This is a deprecated target. It will be replaced by GenerateReferenceAssemblySource in next infra rollout changes." Importance="high" />
  </Target>

  <Import Project="$(RepositoryEngineeringDir)outerBuild.targets" Condition="'$(IsCrossTargetingBuild)' == 'true'" />

  <!-- Import Packaging targets -->
  <Import Project="$(RepositoryEngineeringDir)packaging.targets" />

  <!-- Define this now until we can clean-up targets that depend on it in the packaging targets -->
  <Target Name="CreateVersionFileDuringBuild" />

  <!-- Define this target to override the workaround in arcade as we don't need it for our pkgprojs -->
  <Target Name="InitializeStandardNuspecProperties" />

  <Target Name="UpdateProjectReferencesWithAttributes" Condition="'@(ProjectReference)' != ''">
    <ItemGroup>
      <ProjectReference Condition="'%(Filename)' == 'System.Private.CoreLib'">
        <!-- Don't flow TargetFramework and Platform to use same inputs and outputs as the CoreLib's build as part of the runtime. -->
        <UndefineProperties>$(UndefineProperties);TargetFramework;Platform</UndefineProperties>
        <SetConfiguration Condition="'$(RuntimeFlavor)' == 'CoreCLR' and
                                     '$(Configuration)' != '$(CoreCLRConfiguration)'">Configuration=$(CoreCLRConfiguration)</SetConfiguration>
        <SetConfiguration Condition="'$(RuntimeFlavor)' == 'Mono' and
                                     '$(Configuration)' != '$(MonoConfiguration)'">Configuration=$(MonoConfiguration)</SetConfiguration>
        <Private>false</Private>
      </ProjectReference>
    </ItemGroup>
    <!-- Disable TargetArchitectureMismatch warning when we reference CoreLib which is platform specific. -->
    <PropertyGroup Condition="@(ProjectReference->AnyHaveMetadataValue('Identity', '$(CoreLibProject)'))">
      <ResolveAssemblyWarnOrErrorOnTargetArchitectureMismatch>None</ResolveAssemblyWarnOrErrorOnTargetArchitectureMismatch>
    </PropertyGroup>
  </Target>

  <!-- Used for packaging -->
  <Target Name="IsNotNetCoreAppProject" Returns="@(IsNotNetCoreAppProjectResult)">
    <ItemGroup>
      <IsNotNetCoreAppProjectResult Include="$(MSBuildProjectName)"
                                    Version="$(PackageVersion)"
                                    Condition="!$(NetCoreAppLibrary.Contains('$(MSBuildProjectName);'))" />
    </ItemGroup>
  </Target>

  <PropertyGroup>
    <!--
    Hack workaround to skip the GenerateCompiledExpressionsTempFile target in
    Microsoft.WorkflowBuildExtensions.targets target that always runs in VS
    -->
    <GenerateCompiledExpressionsTempFilePathForEditing />
  </PropertyGroup>

  <!-- Returns the assembly version of the project for consumption
       by the NuGet package generation -->
  <Target Name="GetAssemblyVersion"
          Returns="$(AssemblyVersion)"/>

  <!-- Returns the generated documentation file for consumption
       by the NuGet package generation -->
  <Target Name="GetDocumentationFile"
          Returns="$(DocumentationFile)"/>

  <!--
    Do not clean binplace assets in the ref targeting pack to avoid incremental build failures
    when the SDK tries to resolve the assets from the FrameworkList.
  -->
  <Target Name="RemoveTargetingPackIncrementalClean"
          Condition="'@(AdditionalCleanDirectories)' != ''"
          BeforeTargets="IncrementalCleanAdditionalDirectories;
                         CleanAdditionalDirectories">
    <ItemGroup>
      <AdditionalCleanDirectories Remove="@(AdditionalCleanDirectories)" Condition="'%(Identity)' == '$(MicrosoftNetCoreAppRefPackRefDir)'" />
    </ItemGroup>
  </Target>

  <!-- Adds Nullable annotation attributes to netstandard <= 2.0 builds -->
  <Choose>
    <When Condition="'$(Nullable)' != '' and ($(TargetFramework.StartsWith('netstandard1')) or '$(TargetFramework)' == 'netstandard2.0' or $(TargetFramework.StartsWith('netcoreapp2')) or '$(TargetFrameworkIdentifier)' == '.NETFramework')">
      <ItemGroup>
        <Compile Include="$(CoreLibSharedDir)System\Diagnostics\CodeAnalysis\NullableAttributes.cs" Link="System\Diagnostics\CodeAnalysis\NullableAttributes.cs" />
      </ItemGroup>
    </When>
  </Choose>

  <PropertyGroup>
    <ExcludeFromPackage Condition="$([MSBuild]::IsTargetFrameworkCompatible('$(TargetFramework)', '$(NetCoreAppCurrent)')) and '$(ExcludeCurrentNetCoreAppFromPackage)' == 'true'">true</ExcludeFromPackage>
  </PropertyGroup>

  <PropertyGroup Condition="'$(IsCrossTargetingBuild)' != 'true' and '$(DotnetBuildFromSource)' == 'true' and '$(IsPackable)' == 'true' and !$([MSBuild]::IsTargetFrameworkCompatible('$(TargetFramework)', '$(NetCoreAppCurrent)')) and '$(TargetFrameworkIdentifier)' != '.NETStandard' and '$(TargetFrameworkVersion)' != 'v2.0'">
    <IncludeBuildOutput>false</IncludeBuildOutput>
    <SuppressDependenciesWhenPacking>true</SuppressDependenciesWhenPacking>
  </PropertyGroup>

  <!-- If a project is downlevel from net5.0 but uses the platform support attributes, then we include the
       System.Runtime.Versioning*Platform* annotation attribute classes in the project as internal.

       If a project has specified assembly-level SupportedOSPlatforms or UnsupportedOSPlatforms,
       we can infer the need without having IncludePlatformAttributes set. -->
  <PropertyGroup>
    <IncludePlatformAttributes Condition="'$(IncludePlatformAttributes)' == '' and ('$(SupportedOSPlatforms)' != '' or '$(UnsupportedOSPlatforms)' != '')">true</IncludePlatformAttributes>
  </PropertyGroup>

  <ItemGroup Condition="'$(IncludePlatformAttributes)' == 'true' and !$([MSBuild]::IsTargetFrameworkCompatible('$(TargetFramework)', 'net5.0'))">
    <Compile Include="$(CoreLibSharedDir)System\Runtime\Versioning\PlatformAttributes.cs" Link="System\Runtime\Versioning\PlatformAttributes.cs" />
  </ItemGroup>

  <!-- Adds ObsoleteAttribute to projects that need to apply downlevel Obsoletions with DiagnosticId and UrlFormat -->
  <Choose>
    <When Condition="'$(IncludeInternalObsoleteAttribute)' == 'true' and !$([MSBuild]::IsTargetFrameworkCompatible('$(TargetFramework)', 'net5.0'))">
      <ItemGroup>
        <Compile Include="$(CoreLibSharedDir)System\ObsoleteAttribute.cs" Link="System\ObsoleteAttribute.cs" />
      </ItemGroup>
      <PropertyGroup>
        <!-- Suppress CS0436 to allow ObsoleteAttribute to be internally defined and used in netstandard -->
        <NoWarn>$(NoWarn);CS0436</NoWarn>
      </PropertyGroup>
    </When>
  </Choose>

  <PropertyGroup>
    <SkipLocalsInit Condition="'$(SkipLocalsInit)' == '' and '$(MSBuildProjectExtension)' == '.csproj' and '$(IsNETCoreAppSrc)' == 'true' and ($([MSBuild]::IsTargetFrameworkCompatible('$(TargetFramework)', '$(NetCoreAppCurrent)')))">true</SkipLocalsInit>
  </PropertyGroup>

  <!--Instructs compiler not to emit .locals init, using SkipLocalsInitAttribute.-->
  <Choose>
    <When Condition="'$(SkipLocalsInit)' == 'true'">
      <PropertyGroup >
        <!-- This is needed to use the SkipLocalsInitAttribute. -->
        <AllowUnsafeBlocks>true</AllowUnsafeBlocks>
      </PropertyGroup>

      <ItemGroup>
        <Compile Include="$(CommonPath)SkipLocalsInit.cs" Link="Common\SkipLocalsInit.cs" />
      </ItemGroup>
    </When>
  </Choose>

  <Target Name="LibIntellisenseDocs" Condition="'$(IncludeBuildOutput)' == 'true'">
   <ItemGroup>
      <TfmSpecificPackageFile Include="$(XmlDocFileRoot)1033\$(TargetName).xml"
                              Condition="Exists('$(XmlDocFileRoot)1033\$(TargetName).xml')"
                              PackagePath="lib/$(TargetFramework)" />
    </ItemGroup>
  </Target>

  <!-- TODO: Remove this after https://github.com/NuGet/NuGet.Client/pull/3980 is merged.-->
  <Target Name="RemoveXmlFilesFromBuildOutput" BeforeTargets="GenerateNuspec">
    <PropertyGroup>
      <AllowedOutputExtensionsInPackageBuildOutputFolder>.dll;.exe;.winmd;.json;.pri;</AllowedOutputExtensionsInPackageBuildOutputFolder> 
      <AllowedOutputExtensionsInSymbolsPackageBuildOutputFolder>.pdb;.mdb;$(AllowedOutputExtensionsInPackageBuildOutputFolder)</AllowedOutputExtensionsInSymbolsPackageBuildOutputFolder>
    </PropertyGroup>
  </Target>

</Project><|MERGE_RESOLUTION|>--- conflicted
+++ resolved
@@ -17,22 +17,14 @@
     <NoWarn Condition="'$(TargetFrameworkIdentifier)' == '.NETFramework' or '$(TargetFrameworkIdentifier)' == '.NETStandard' or ('$(TargetFrameworkIdentifier)' == '.NETCoreApp' and $([MSBuild]::VersionLessThan($(TargetFrameworkVersion), '3.0')))">$(NoWarn);nullable</NoWarn>
     <NoWarn Condition="'$(GeneratePlatformNotSupportedAssembly)' == 'true' or '$(GeneratePlatformNotSupportedAssemblyMessage)' != ''">$(NoWarn);nullable;CA1052</NoWarn>
     <!-- Ignore Obsolete errors within the generated shims that type-forward types.
-<<<<<<< HEAD
-         SYSLIB0003: Code Access Security
-         SYSLIB0004: Constrained Execution Regions
-         SYSLIB0015: DisablePrivateReflectionAttribute
-         SYSLIB0016: SuppressIldasmAttribute
-    -->
-    <NoWarn Condition="'$(IsPartialFacadeAssembly)' == 'true'">$(NoWarn);SYSLIB0003;SYSLIB0004;SYSLIB0015;SYSLIB0016</NoWarn>
-=======
          SYSLIB0003: Code Access Security (CAS).
          SYSLIB0004: Constrained Execution Region (CER).
          SYSLIB0017: Strong name signing.
          SYSLIB0022: Rijndael types.
          SYSLIB0023: RNGCryptoServiceProvider.
+         SYSLIB0024: SuppressIldasmAttribute.
     -->
-    <NoWarn Condition="'$(IsPartialFacadeAssembly)' == 'true'">$(NoWarn);SYSLIB0003;SYSLIB0004;SYSLIB0015;SYSLIB0017;SYSLIB0022;SYSLIB0023</NoWarn>
->>>>>>> 3297e7e0
+    <NoWarn Condition="'$(IsPartialFacadeAssembly)' == 'true'">$(NoWarn);SYSLIB0003;SYSLIB0004;SYSLIB0015;SYSLIB0017;SYSLIB0022;SYSLIB0023;SYSLIB0024</NoWarn>
     <!-- Reset these properties back to blank, since they are defaulted by Microsoft.NET.Sdk -->
     <WarningsAsErrors Condition="'$(WarningsAsErrors)' == 'NU1605'" />
     <!-- Set the documentation output file globally. -->
@@ -304,7 +296,7 @@
   <!-- TODO: Remove this after https://github.com/NuGet/NuGet.Client/pull/3980 is merged.-->
   <Target Name="RemoveXmlFilesFromBuildOutput" BeforeTargets="GenerateNuspec">
     <PropertyGroup>
-      <AllowedOutputExtensionsInPackageBuildOutputFolder>.dll;.exe;.winmd;.json;.pri;</AllowedOutputExtensionsInPackageBuildOutputFolder> 
+      <AllowedOutputExtensionsInPackageBuildOutputFolder>.dll;.exe;.winmd;.json;.pri;</AllowedOutputExtensionsInPackageBuildOutputFolder>
       <AllowedOutputExtensionsInSymbolsPackageBuildOutputFolder>.pdb;.mdb;$(AllowedOutputExtensionsInPackageBuildOutputFolder)</AllowedOutputExtensionsInSymbolsPackageBuildOutputFolder>
     </PropertyGroup>
   </Target>
