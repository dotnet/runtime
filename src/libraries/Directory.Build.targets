--- conflicted
+++ resolved
@@ -380,17 +380,6 @@
           Outputs="$(WorkloadStampFile)"
           Condition="'$(InstallWorkloadForTesting)' == 'true'">
 
-<<<<<<< HEAD
-  <Exec Command="dotnet build -bl -v:diag -restore -t:Pack /p:TestingWorkloads=true /p:RuntimeIdentifier=$(NETCoreSdkRuntimeIdentifier) /p:Configuration=$(Configuration) /p:TargetCrossRid=$(RuntimeIdentifier) -p:TargetOS=Browser -p:TargetArchitecture=wasm -p:ContinuousIntegrationBuild=$(ContinuousIntegrationBuild) Microsoft.NETCore.App.MonoCrossAOT.sfxproj"
-    WorkingDirectory="$(InstallerProjectRoot)pkg/sfx/Microsoft.NETCore.App"
-    Condition="'$(TryOption1)' == 'true'"
-    />
-
-             <!--Properties="TestingWorkloads=true;RuntimeIdentifier=$(NETCoreSdkRuntimeIdentifier);Configuration=$(Configuration);TargetCrossRid=$(RuntimeIdentifier)"-->
-    <!--<MSBuild Projects="$(InstallerProjectRoot)pkg/sfx/Microsoft.NETCore.App/Microsoft.NETCore.App.MonoCrossAOT.sfxproj"-->
-             <!--Properties="TestingWorkloads=true;RuntimeIdentifier=$(NETCoreSdkRuntimeIdentifier);Configuration=$(Configuration);TargetCrossRid=$(RuntimeIdentifier)"-->
-             <!--Targets="Restore;Pack" />-->
-=======
     <ItemGroup>
       <_PropsForAOTCrossBuild Include="TestingWorkloads=true" />
       <_PropsForAOTCrossBuild Include="Configuration=$(Configuration)" />
@@ -403,8 +392,8 @@
     </ItemGroup>
 
     <Exec Command="dotnet build -bl -restore -t:Pack @(_PropsForAOTCrossBuild -> '-p:%(Identity)', ' ') Microsoft.NETCore.App.MonoCrossAOT.sfxproj"
-          WorkingDirectory="$(InstallerProjectRoot)pkg/sfx/Microsoft.NETCore.App" />
->>>>>>> a149d07e
+          WorkingDirectory="$(InstallerProjectRoot)pkg/sfx/Microsoft.NETCore.App"
+          Condition="'$(TryOption1)' == 'true'" />
 
     <ItemGroup>
       <_NuGetSourceForWorkloads Include="dotnet6" Value="https://pkgs.dev.azure.com/dnceng/public/_packaging/dotnet6/nuget/v3/index.json" />
