<Project InitialTargets="UpdateProjectReferencesWithAttributes">
  <PropertyGroup>
    <!-- Override strong name key to default to Open for test projects,
         Tests which wish to control this should set TestStrongNameKeyId. -->
    <TestStrongNameKeyId Condition="'$(TestStrongNameKeyId)' == '' and $(MSBuildProjectName.StartsWith('Microsoft.Extensions.'))">MicrosoftAspNetCore</TestStrongNameKeyId>
    <TestStrongNameKeyId Condition="'$(TestStrongNameKeyId)' == ''">Open</TestStrongNameKeyId>
    <StrongNameKeyId Condition="'$(IsTestProject)' == 'true' or '$(IsTestSupportProject)' == 'true'">$(TestStrongNameKeyId)</StrongNameKeyId>
  </PropertyGroup>

  <PropertyGroup Condition="'$(TestUsingWorkloads)' == 'true'">
<<<<<<< HEAD
    <InstallWorkloadForTesting Condition="'$(ContinuousIntegrationBuild)' == 'true' and '$(ArchiveTests)' == 'true'">true</InstallWorkloadForTesting>
=======
    <!-- for non-ci builds, we install the sdk when tests are run -->
    <InstallWorkloadForTesting Condition="'$(ContinuousIntegrationBuild)' == 'true' and '$(ArchiveTests)' == 'true'">true</InstallWorkloadForTesting>

>>>>>>> acad866f
    <WorkloadStampFile>$(SdkPathForWorkloadTesting)workload.stamp</WorkloadStampFile>
  </PropertyGroup>

  <!-- resources.targets need to be imported before the Arcade SDK. -->
  <Import Project="$(RepositoryEngineeringDir)resources.targets" />
  <Import Project="..\..\Directory.Build.targets" />

  <PropertyGroup>
    <GenerateNuspecDependsOn>IncludeAnalyzersInPackage;$(GenerateNuspecDependsOn)</GenerateNuspecDependsOn>
    <NetCoreAppCurrentBuildSettings>$(NetCoreAppCurrent)-$(TargetOS)-$(Configuration)-$(TargetArchitecture)</NetCoreAppCurrentBuildSettings>
    <NativeBinDir>$([MSBuild]::NormalizeDirectory('$(ArtifactsBinDir)', 'native', '$(NetCoreAppCurrentBuildSettings)'))</NativeBinDir>
    <NetCoreAppCurrentTestHostPath>$([MSBuild]::NormalizeDirectory('$(ArtifactsBinDir)', 'testhost', '$(NetCoreAppCurrentBuildSettings)'))</NetCoreAppCurrentTestHostPath>
    <NetCoreAppCurrentTestHostSharedFrameworkPath>$([MSBuild]::NormalizeDirectory('$(NetCoreAppCurrentTestHostPath)', 'shared', '$(MicrosoftNetCoreAppFrameworkName)', '$(ProductVersion)'))</NetCoreAppCurrentTestHostSharedFrameworkPath>
    
    <SymbolPackageOutputPath>$(PackageOutputPath)</SymbolPackageOutputPath>

    <NoWarn Condition="'$(TargetFrameworkIdentifier)' == '.NETFramework' or '$(TargetFrameworkIdentifier)' == '.NETStandard' or ('$(TargetFrameworkIdentifier)' == '.NETCoreApp' and $([MSBuild]::VersionLessThan($(TargetFrameworkVersion), '3.0')))">$(NoWarn);nullable</NoWarn>
    <NoWarn Condition="'$(GeneratePlatformNotSupportedAssembly)' == 'true' or '$(GeneratePlatformNotSupportedAssemblyMessage)' != ''">$(NoWarn);nullable;CA1052</NoWarn>
    <!-- Ignore Obsolete errors within the generated shims that type-forward types.
         SYSLIB0003: Code Access Security (CAS).
         SYSLIB0004: Constrained Execution Region (CER).
         SYSLIB0017: Strong name signing.
         SYSLIB0021: Derived cryptographic types.
         SYSLIB0022: Rijndael types.
         SYSLIB0023: RNGCryptoServiceProvider.
         SYSLIB0025: SuppressIldasmAttribute.
    -->
    <NoWarn Condition="'$(IsPartialFacadeAssembly)' == 'true'">$(NoWarn);SYSLIB0003;SYSLIB0004;SYSLIB0015;SYSLIB0017;SYSLIB0021;SYSLIB0022;SYSLIB0023;SYSLIB0025</NoWarn>
    <!-- Reset these properties back to blank, since they are defaulted by Microsoft.NET.Sdk -->
    <WarningsAsErrors Condition="'$(WarningsAsErrors)' == 'NU1605'" />
    <!-- Set the documentation output file globally. -->
    <DocumentationFile Condition="'$(IsSourceProject)' == 'true' and '$(DocumentationFile)' == '' and '$(MSBuildProjectExtension)' != '.vbproj'">$(OutputPath)$(MSBuildProjectName).xml</DocumentationFile>
    <IsNETCoreAppSrc Condition="'$(IsNETCoreAppSrc)' == '' and
                                '$(IsSourceProject)' == 'true' and
                                $(NetCoreAppLibrary.Contains('$(AssemblyName);'))">true</IsNETCoreAppSrc>
    <IsNETCoreAppRef Condition="'$(IsNETCoreAppRef)' == '' and
                                '$(IsReferenceAssembly)' == 'true' and
                                $(NetCoreAppLibrary.Contains('$(AssemblyName);'))">true</IsNETCoreAppRef>

    <!-- By default, disable implicit framework references for NetCoreAppCurrent libraries. -->
    <DisableImplicitFrameworkReferences Condition="'$(TargetFrameworkIdentifier)' == '.NETCoreApp' and
                                                   $([MSBuild]::VersionGreaterThanOrEquals($(TargetFrameworkVersion), '$(NETCoreAppCurrentVersion)')) and
                                                   ('$(IsNETCoreAppRef)' == 'true' or '$(IsNETCoreAppSrc)' == 'true')">true</DisableImplicitFrameworkReferences>
    <!-- Disable implicit assembly references for .NETCoreApp refs and sources. -->
    <DisableImplicitAssemblyReferences Condition="'$(DisableImplicitAssemblyReferences)' == '' and
                                                  '$(DisableImplicitFrameworkReferences)' != 'true' and
                                                  '$(TargetFrameworkIdentifier)' == '.NETCoreApp' and
                                                  ('$(IsReferenceAssembly)' == 'true' or '$(IsSourceProject)' == 'true')">true</DisableImplicitAssemblyReferences>
  </PropertyGroup>

  <Import Project="$(RepositoryEngineeringDir)versioning.targets" />

  <!-- Libraries-specific binplacing properties -->
  <PropertyGroup>
    <IsRuntimeAssembly Condition="'$(IsRuntimeAssembly)'=='' and '$(IsReferenceAssembly)' != 'true' and '$(BinPlaceRef)' != 'true' and '$(IsGeneratorProject)' != 'true' and '$(IsTestProject)' != 'true' and '$(IsTestSupportProject)' != 'true'">true</IsRuntimeAssembly>
    <!-- Try to determine if this is a simple library without a ref project.
         https://github.com/dotnet/runtime/issues/19584 is tracking cleaning this up -->
    <IsRuntimeAndReferenceAssembly Condition="'$(IsRuntimeAndReferenceAssembly)' == '' and '$(IsRuntimeAssembly)' == 'true' and Exists('$(LibrariesProjectRoot)$(MSBuildProjectName)') and !Exists('$(LibrariesProjectRoot)$(MSBuildProjectName)/ref') and !$(MSBuildProjectName.StartsWith('System.Private'))">true</IsRuntimeAndReferenceAssembly>

    <BinPlaceRef Condition="'$(BinPlaceRef)' == '' and ('$(IsReferenceAssembly)' == 'true' or '$(IsRuntimeAndReferenceAssembly)' == 'true')">true</BinPlaceRef>
    <BinPlaceRuntime Condition="'$(BinPlaceRuntime)' == '' and ('$(IsRuntimeAssembly)' == 'true' or '$(IsRuntimeAndReferenceAssembly)' == 'true')">true</BinPlaceRuntime>
    <BinPlaceForTargetVertical Condition="'$(BinPlaceForTargetVertical)' == ''">true</BinPlaceForTargetVertical>
    <GetBinPlaceItemsDependsOn Condition="$(MSBuildProjectName.StartsWith('Microsoft.Extensions.'))">$(GetBinPlaceItemsDependsOn);AddDocumentationFileAsBinPlaceItemForExtensionsProjects</GetBinPlaceItemsDependsOn>
  </PropertyGroup>

  <Target Name="AddDocumentationFileAsBinPlaceItemForExtensionsProjects"
          Condition="Exists('$(DocumentationFile)')">
    <ItemGroup>
      <!-- Microsoft.Extensions are not yet using the doc-file package -->
      <BinPlaceItem Include="$(DocumentationFile)" />
    </ItemGroup>
  </Target>

  <ItemGroup Condition="'@(BinPlaceTargetFrameworks)' == ''">
    <!-- binplace to directories for the target vertical -->
    <BinPlaceTargetFrameworks Include="$(NetCoreAppCurrent)-$(TargetOS)"
                              Condition="'$(BinPlaceForTargetVertical)' == 'true'">
      <NativePath>$(NetCoreAppCurrentRuntimePath)</NativePath>
      <RefPath>$(NetCoreAppCurrentRefPath)</RefPath>
      <RuntimePath>$(NetCoreAppCurrentRuntimePath)</RuntimePath>
    </BinPlaceTargetFrameworks>

    <BinPlaceTargetFrameworks Include="$(NetCoreAppCurrent)-$(TargetOS)"
                              Condition="'$(BuildTargetFramework)' == '$(NetCoreAppCurrent)' or '$(BuildTargetFramework)' == ''">
      <!-- enable trimming for any runtime project that's part of the shared framework and hasn't already set ILLinkTrimAssembly -->
      <SetProperties Condition="'$(IsNETCoreAppSrc)' == 'true' and
                                '$(BinPlaceRuntime)' == 'true' and
                                '$(ILLinkTrimAssembly)' == ''">ILLinkTrimAssembly=true</SetProperties>
    </BinPlaceTargetFrameworks>
    <BinPlaceTargetFrameworks Include="$(NetCoreAppCurrent)"
                              Condition="'$(IsAspNetCoreApp)' == 'true'">
      <RuntimePath>$(ASPNETCoreAppPackageRuntimePath)</RuntimePath>
      <RefPath>$(ASPNETCoreAppPackageRefPath)</RefPath>
    </BinPlaceTargetFrameworks>
    <BinPlaceDir Include="$(ASPNETCoreAppPackageRootPath)\analyzers\dotnet\$(AnalyzerLanguage)"
                 Condition="'$(IsAspNetCoreAppAnalyzer)' == 'true'" />
    <BinPlaceDir Include="$(MicrosoftNetCoreAppRefPackDir)analyzers\dotnet\$(AnalyzerLanguage)"
                 Condition="'$(IsNETCoreAppAnalyzer)' == 'true'" />

    <!-- Setup the shared framework directory for testing -->
    <BinPlaceTargetFrameworks Include="$(NetCoreAppCurrent)-$(TargetOS)"
                              Condition="'$(BuildTargetFramework)' == '$(NetCoreAppCurrent)' or '$(BuildTargetFramework)' == ''">
      <NativePath >$(NetCoreAppCurrentTestHostSharedFrameworkPath)</NativePath>
      <RuntimePath Condition="'$(IsNETCoreAppSrc)' == 'true'">$(NetCoreAppCurrentTestHostSharedFrameworkPath)</RuntimePath>
    </BinPlaceTargetFrameworks>

    <!-- Microsoft.NetCore.App.Ref and Microsoft.NetCore.App.Runtime targeting packs -->
    <BinPlaceTargetFrameworks Include="$(NetCoreAppCurrent)-$(TargetOS)">
      <NativePath>$(MicrosoftNetCoreAppRuntimePackNativeDir)</NativePath>
      <RefPath Condition="'$(IsNETCoreAppRef)' == 'true'">$(MicrosoftNetCoreAppRefPackRefDir)</RefPath>
      <RuntimePath Condition="'$(IsNETCoreAppSrc)' == 'true'">$(MicrosoftNetCoreAppRuntimePackRidLibTfmDir)</RuntimePath>
    </BinPlaceTargetFrameworks>

    <BinPlaceTargetFrameworks Include="@(AdditionalBinPlaceTargetFrameworks)" />
  </ItemGroup>

  <Import Project="$(RepositoryEngineeringDir)codeOptimization.targets" />
  <Import Project="$(RepositoryEngineeringDir)targetingpacks.targets" />
  <Import Project="$(RepositoryEngineeringDir)references.targets" />
  <Import Project="$(RepositoryEngineeringDir)resolveContract.targets" />
  <Import Project="$(RepositoryEngineeringDir)testing\tests.targets" Condition="'$(EnableTestSupport)' == 'true'" />
  <Import Project="$(RepositoryEngineeringDir)testing\linker\trimmingTests.targets" Condition="'$(IsTrimmingTestProject)' == 'true'" />
  <Import Project="$(RepositoryEngineeringDir)testing\runtimeConfiguration.targets" />
  <Import Project="$(RepositoryEngineeringDir)testing\runsettings.targets" Condition="'$(EnableRunSettingsSupport)' == 'true'" />
  <Import Project="$(RepositoryEngineeringDir)testing\coverage.targets" Condition="'$(EnableRunSettingsSupport)' == 'true' or '$(EnableCoverageSupport)' == 'true'" />
  <Import Project="$(RepositoryEngineeringDir)slngen.targets" />

  <Import Sdk="Microsoft.DotNet.Build.Tasks.TargetFramework.Sdk" Project="Sdk.targets" Condition="'$(UseTargetFrameworkSDK)' != 'false'"  />
  <Import Project="$(RepositoryEngineeringDir)restore\repoRestore.targets" Condition="'$(DisableProjectRestore)' == 'true'" />
  <Import Project="$(RepositoryEngineeringDir)illink.targets" Condition="'$(IsSourceProject)' == 'true'" />
  <Import Project="$(RepositoryEngineeringDir)AvoidRestoreCycleOnSelfReference.targets" Condition="'$(AvoidRestoreCycleOnSelfReference)' == 'true'" />

  <ItemGroup Condition="'$(IsSourceProject)' == 'true' or '$(IsReferenceAssembly)' == 'true' or '$(IsPartialFacadeAssembly)' == 'true'">
    <PackageReference Include="Microsoft.DotNet.Build.Tasks.Packaging" Version="$(MicrosoftDotNetBuildTasksPackagingVersion)" PrivateAssets="all" IsImplicitlyDefined="true" />
    <PackageReference Include="Microsoft.DotNet.ApiCompat" Condition="'$(DotNetBuildFromSource)' != 'true'" Version="$(MicrosoftDotNetApiCompatVersion)" PrivateAssets="all" IsImplicitlyDefined="true" />
    <PackageReference Include="Microsoft.DotNet.GenAPI" Condition="'$(DotNetBuildFromSource)' != 'true'" Version="$(MicrosoftDotNetGenApiVersion)" PrivateAssets="all" IsImplicitlyDefined="true" />
    <PackageReference Include="Microsoft.DotNet.GenFacades" Version="$(MicrosoftDotNetGenFacadesVersion)" PrivateAssets="all" IsImplicitlyDefined="true" />
  </ItemGroup>

  <Import Sdk="Microsoft.DotNet.PackageValidation" Project="Sdk.targets" Condition="'$(IsSourceProject)' == 'true' and !Exists('$(PkgProjPath)')" />

  <Target Name="SetGenApiProperties"
          BeforeTargets="GenerateReferenceAssemblySource">
    <PropertyGroup>
      <_ExcludeAPIList>$([MSBuild]::NormalizePath('$(MSBuildProjectDirectory)', '..', 'ref', 'ReferenceSourceExcludeApi.txt'))</_ExcludeAPIList>
      <_ExcludeAttributesList>$(RepositoryEngineeringDir)DefaultGenApiDocIds.txt</_ExcludeAttributesList>
      <_LicenseHeaderTxtPath>$(RepositoryEngineeringDir)LicenseHeader.txt</_LicenseHeaderTxtPath>
      <GenAPITargetPath>$([MSBuild]::NormalizePath('$(MSBuildProjectDirectory)', '..', 'ref', '$(AssemblyName).cs'))</GenAPITargetPath>
      <GenAPIAdditionalParameters>$(GenAPIAdditionalParameters) --exclude-attributes-list "$(_ExcludeAttributesList)"</GenAPIAdditionalParameters>
      <GenAPIAdditionalParameters Condition="Exists('$(_ExcludeAPIList)')">$(GenAPIAdditionalParameters) --exclude-api-list "$(_ExcludeAPIList)"</GenAPIAdditionalParameters>
      <GenAPIAdditionalParameters>$(GenAPIAdditionalParameters) --header-file "$(_LicenseHeaderTxtPath)"</GenAPIAdditionalParameters>
      <GenAPIAdditionalParameters Condition="'$(LangVersion)' != ''">$(GenAPIAdditionalParameters) --lang-version "$(LangVersion)"</GenAPIAdditionalParameters>
      <GenAPIAdditionalParameters Condition="'%(ProjectReference.Identity)' == '$(CoreLibProject)'">$(GenAPIAdditionalParameters) --follow-type-forwards</GenAPIAdditionalParameters>
    </PropertyGroup>
  </Target>

  <Target Name="GenerateReferenceSource" DependsOnTargets="GenerateReferenceAssemblySource">
    <Message Text="This is a deprecated target. It will be replaced by GenerateReferenceAssemblySource in next infra rollout changes." Importance="high" />
  </Target>

  <Import Project="$(RepositoryEngineeringDir)outerBuild.targets" Condition="'$(IsCrossTargetingBuild)' == 'true'" />

  <!-- Import Packaging targets -->
  <Import Project="$(RepositoryEngineeringDir)packaging.targets" />

  <!-- Define this now until we can clean-up targets that depend on it in the packaging targets -->
  <Target Name="CreateVersionFileDuringBuild" />

  <!-- Define this target to override the workaround in arcade as we don't need it for our pkgprojs -->
  <Target Name="InitializeStandardNuspecProperties" />

  <Target Name="UpdateProjectReferencesWithAttributes" Condition="'@(ProjectReference)' != ''">
    <ItemGroup>
      <ProjectReference Condition="'%(Filename)' == 'System.Private.CoreLib'">
        <!-- Don't flow TargetFramework and Platform to use same inputs and outputs as the CoreLib's build as part of the runtime. -->
        <UndefineProperties>$(UndefineProperties);TargetFramework;Platform</UndefineProperties>
        <SetConfiguration Condition="'$(RuntimeFlavor)' == 'CoreCLR' and
                                     '$(Configuration)' != '$(CoreCLRConfiguration)'">Configuration=$(CoreCLRConfiguration)</SetConfiguration>
        <SetConfiguration Condition="'$(RuntimeFlavor)' == 'Mono' and
                                     '$(Configuration)' != '$(MonoConfiguration)'">Configuration=$(MonoConfiguration)</SetConfiguration>
        <Private>false</Private>
      </ProjectReference>
    </ItemGroup>
    <!-- Disable TargetArchitectureMismatch warning when we reference CoreLib which is platform specific. -->
    <PropertyGroup Condition="@(ProjectReference->AnyHaveMetadataValue('Identity', '$(CoreLibProject)'))">
      <ResolveAssemblyWarnOrErrorOnTargetArchitectureMismatch>None</ResolveAssemblyWarnOrErrorOnTargetArchitectureMismatch>
    </PropertyGroup>
  </Target>

  <!-- Used for packaging -->
  <Target Name="IsNotNetCoreAppProject" Returns="@(IsNotNetCoreAppProjectResult)">
    <ItemGroup>
      <IsNotNetCoreAppProjectResult Include="$(MSBuildProjectName)"
                                    Version="$(PackageVersion)"
                                    Condition="!$(NetCoreAppLibrary.Contains('$(MSBuildProjectName);'))" />
    </ItemGroup>
  </Target>

  <!-- Returns the assembly version of the project for consumption
       by the NuGet package generation -->
  <Target Name="GetAssemblyVersion"
          Returns="$(AssemblyVersion)"/>

  <!-- Returns the generated documentation file for consumption
       by the NuGet package generation -->
  <Target Name="GetDocumentationFile"
          Returns="$(DocumentationFile)"/>

  <!--
    Do not clean binplace assets in the ref targeting pack to avoid incremental build failures
    when the SDK tries to resolve the assets from the FrameworkList.
  -->
  <Target Name="RemoveTargetingPackIncrementalClean"
          Condition="'@(AdditionalCleanDirectories)' != ''"
          BeforeTargets="IncrementalCleanAdditionalDirectories;
                         CleanAdditionalDirectories">
    <ItemGroup>
      <AdditionalCleanDirectories Remove="@(AdditionalCleanDirectories)" Condition="'%(Identity)' == '$(MicrosoftNetCoreAppRefPackRefDir)'" />
    </ItemGroup>
  </Target>

  <!-- Adds Nullable annotation attributes to < .NET 5 builds. -->
  <ItemGroup Condition="'$(Nullable)' != '' and !$([MSBuild]::IsTargetFrameworkCompatible('$(TargetFramework)', 'net5.0'))">
    <Compile Include="$(CoreLibSharedDir)System\Diagnostics\CodeAnalysis\NullableAttributes.cs" Link="System\Diagnostics\CodeAnalysis\NullableAttributes.cs" />
  </ItemGroup>

  <!-- If a project is downlevel from net5.0 but uses the platform support attributes, then we include the
       System.Runtime.Versioning*Platform* annotation attribute classes in the project as internal.

       If a project has specified assembly-level SupportedOSPlatforms or UnsupportedOSPlatforms,
       we can infer the need without having IncludePlatformAttributes set. -->
  <PropertyGroup>
    <IncludePlatformAttributes Condition="'$(IncludePlatformAttributes)' == '' and ('$(SupportedOSPlatforms)' != '' or '$(UnsupportedOSPlatforms)' != '')">true</IncludePlatformAttributes>
  </PropertyGroup>

  <ItemGroup Condition="'$(IncludePlatformAttributes)' == 'true' and !$([MSBuild]::IsTargetFrameworkCompatible('$(TargetFramework)', 'net5.0'))">
    <Compile Include="$(CoreLibSharedDir)System\Runtime\Versioning\PlatformAttributes.cs" Link="System\Runtime\Versioning\PlatformAttributes.cs" />
  </ItemGroup>

  <!-- Adds ObsoleteAttribute to projects that need to apply downlevel Obsoletions with DiagnosticId and UrlFormat -->
  <Choose>
    <When Condition="'$(IncludeInternalObsoleteAttribute)' == 'true' and !$([MSBuild]::IsTargetFrameworkCompatible('$(TargetFramework)', 'net5.0'))">
      <ItemGroup>
        <Compile Include="$(CoreLibSharedDir)System\ObsoleteAttribute.cs" Link="System\ObsoleteAttribute.cs" />
      </ItemGroup>
      <PropertyGroup>
        <!-- Suppress CS0436 to allow ObsoleteAttribute to be internally defined and used in netstandard -->
        <NoWarn>$(NoWarn);CS0436</NoWarn>
      </PropertyGroup>
    </When>
  </Choose>

  <PropertyGroup>
    <SkipLocalsInit Condition="'$(SkipLocalsInit)' == '' and '$(MSBuildProjectExtension)' == '.csproj' and '$(IsNETCoreAppSrc)' == 'true' and ($([MSBuild]::IsTargetFrameworkCompatible('$(TargetFramework)', '$(NetCoreAppCurrent)')))">true</SkipLocalsInit>
  </PropertyGroup>

  <!--Instructs compiler not to emit .locals init, using SkipLocalsInitAttribute.-->
  <Choose>
    <When Condition="'$(SkipLocalsInit)' == 'true'">
      <PropertyGroup >
        <!-- This is needed to use the SkipLocalsInitAttribute. -->
        <AllowUnsafeBlocks>true</AllowUnsafeBlocks>
      </PropertyGroup>

      <ItemGroup>
        <Compile Include="$(CommonPath)SkipLocalsInit.cs" Link="Common\SkipLocalsInit.cs" />
      </ItemGroup>
    </When>
  </Choose>

  <Target Name="LibIntellisenseDocs" Condition="'$(IncludeBuildOutput)' == 'true'">
   <ItemGroup>
      <TfmSpecificPackageFile Include="$(XmlDocFileRoot)1033\$(TargetName).xml"
                              Condition="Exists('$(XmlDocFileRoot)1033\$(TargetName).xml')"
                              PackagePath="lib/$(TargetFramework)" />
    </ItemGroup>
  </Target>

  <PropertyGroup>
    <BeforePack>IncludeAnalyzersInPackage;$(BeforePack)</BeforePack>
  </PropertyGroup>

  <ItemGroup>
    <!-- Ensure AnalyzerReference items are restored and built 
         The target framework of Analyzers has no relationship to that of the refrencing project, 
         so we don't apply TargetFramework filters nor do we pass in TargetFramework.
         When BuildProjectReferences=false we make sure to set BuildReference=false to make
         sure not to try to call GetTargetPath in the outerbuild of the analyzer project. -->
    <ProjectReference Include="@(AnalyzerReference)" SkipGetTargetFrameworkProperties="true" UndefineProperties="TargetFramework" ReferenceOutputAssembly="false" PrivateAssets="all" BuildReference="$(BuildProjectReferences)"  />
  </ItemGroup>

  <Target Name="IncludeAnalyzersInPackage" Condition="'@(AnalyzerReference)' != ''">
    <!-- Call a target in the analyzer project to get all the files it would normally place in a package.
         These will be returned as items with identity pointing to the built file, and PackagePath metadata
         set to their location in the package.  IsSymbol metadata will be set to distinguish symbols. -->
    <MSBuild Projects="@(AnalyzerReference)"
             Targets="GetAnalyzerPackFiles">
      <Output TaskParameter="TargetOutputs" ItemName="_AnalyzerFile" />
    </MSBuild>

    <ItemGroup>
      <Content Include="@(_AnalyzerFile)" Pack="True" Condition="!%(_AnalyzerFile.IsSymbol)" />
      <!-- Symbols don't honor PackagePath.  By default they are placed in lib/%(TargetFramework).           
           Pack does honor TargetPath and does Path.Combine("lib/%(TargetFramework)", "%(TargetPath)"),
           so a rooted path value for TargetPath will override lib. 
           https://github.com/NuGet/Home/issues/10860 -->
      <_TargetPathsToSymbols Include="@(_AnalyzerFile)" TargetPath="/%(_AnalyzerFile.PackagePath)" Condition="%(_AnalyzerFile.IsSymbol)" />
    </ItemGroup>
  </Target>

  <Target Name="GetAnalyzerPackFiles" DependsOnTargets="$(GenerateNuspecDependsOn)" Returns="@(_AnalyzerPackFile)">
    <PropertyGroup>
      <_analyzerPath>analyzers/dotnet</_analyzerPath>
      <_analyzerPath Condition="'$(AnalyzerLanguage)' != ''">$(_analyzerPath)/$(AnalyzerLanguage)</_analyzerPath>
    </PropertyGroup>
    <ItemGroup>
      <_AnalyzerPackFile Include="@(_BuildOutputInPackage)" IsSymbol="false" />
      <_AnalyzerPackFile Include="@(_TargetPathsToSymbols)" IsSymbol="true" />
      <_AnalyzerPackFile PackagePath="$(_analyzerPath)/%(TargetPath)" />
    </ItemGroup>
    <Error Condition="'%(_AnalyzerPackFile.TargetFramework)' != 'netstandard2.0'" 
           Text="Analyzers must only target netstandard2.0 since they run in the compiler which targets netstandard2.0. The following files were found to target '%(_AnalyzerPackFile.TargetFramework)': @(_AnalyzerPackFile)" />
  </Target>

<<<<<<< HEAD
  <!-- ************** Workload based testing ************** -->

  <Target Name="ProvisionSdkForWorkloadTesting" Condition="!Exists($(SdkForWorkloadTestingStampPath)) and '$(InstallWorkloadForTesting)' == 'true'">
    <Error Text="%24(SdkPathForWorkloadTesting) is not set" Condition="'$(SdkPathForWorkloadTesting)' == ''" />
    <Error Text="%24(SdkVersionForWorkloadTesting) is not set" Condition="'$(SdkVersionForWorkloadTesting)' == ''" />

    <Message Text="** Installing sdk $(SdkVersionForWorkloadTesting) for workload based tests" Importance="High" />

    <PropertyGroup>
      <_DotNetInstallScriptPath Condition="!$([MSBuild]::IsOSPlatform('windows'))">$(DOTNET_INSTALL_DIR)/dotnet-install.sh</_DotNetInstallScriptPath>
      <_DotNetInstallScriptPath Condition=" $([MSBuild]::IsOSPlatform('windows'))">$(RepoRoot).dotnet\dotnet-install.ps1</_DotNetInstallScriptPath>
    </PropertyGroup>
    <RemoveDir Directories="$(SdkPathForWorkloadTesting)" />
    <MakeDir Directories="$(SdkPathForWorkloadTesting)" />

    <Exec Condition="!$([MSBuild]::IsOSPlatform('windows'))"
          Command="chmod +x $(_DotNetInstallScriptPath); $(_DotNetInstallScriptPath) -i $(SdkPathForWorkloadTesting) -v $(SdkVersionForWorkloadTesting)" />

    <Exec Condition="$([MSBuild]::IsOSPlatform('windows'))"
          Command='powershell -ExecutionPolicy ByPass -NoProfile -command "&amp; $(_DotNetInstallScriptPath) -InstallDir $(SdkPathForWorkloadTesting) -Version $(SdkVersionForWorkloadTesting)"' />

    <WriteLinesToFile File="$(SdkForWorkloadTestingStampPath)" Lines="" Overwrite="true" />

    <Exec Command="7z" IgnoreExitCode="true" />
  </Target>

  <Target Name="GetWorkloadInputs">
    <ItemGroup>
      <AvailableNuGetsInArtifacts Include="$(LibrariesShippingPackagesDir)\*.nupkg" />
    </ItemGroup>

    <Error Text="Cannot find any nupkg files in $(LibrariesShippingPackagesDir), needed for workloads" Condition="@(AvailableNuGetsInArtifacts->Count()) == 0" />
  </Target>

  <UsingTask Condition="'$(InstallWorkloadForTesting)' == 'true'"
             TaskName="Microsoft.Workload.Build.Tasks.InstallWorkloadFromArtifacts"
             AssemblyFile="$(WorkloadBuildTasksAssemblyPath)" />

  <UsingTask Condition="'$(InstallWorkloadForTesting)' == 'true'"
             TaskName="GenerateFileFromTemplate"
             AssemblyFile="$(WorkloadBuildTasksAssemblyPath)" />

  <Target Name="InstallWorkloadUsingArtifacts"
          AfterTargets="ArchiveTests"
          DependsOnTargets="ProvisionSdkForWorkloadTesting;GetWorkloadInputs"
          Inputs="@(AvailableNuGetsInArtifacts)"
          Outputs="$(WorkloadStampFile)"
          Condition="'$(InstallWorkloadForTesting)' == 'true'">

    <ItemGroup>
      <_PropsForAOTCrossBuild Include="TestingWorkloads=true" />
      <_PropsForAOTCrossBuild Include="Configuration=$(Configuration)" />
      <_PropsForAOTCrossBuild Include="TargetOS=Browser" />
      <_PropsForAOTCrossBuild Include="TargetArchitecture=wasm" />
      <_PropsForAOTCrossBuild Include="ContinuousIntegrationBuild=$(ContinuousIntegrationBuild)" />

      <_PropsForAOTCrossBuild Include="RuntimeIdentifier=$(NETCoreSdkRuntimeIdentifier)" />
      <_PropsForAOTCrossBuild Include="TargetCrossRid=$(RuntimeIdentifier)" />
    </ItemGroup>

    <Exec Command="dotnet build -bl -restore -t:Pack @(_PropsForAOTCrossBuild -> '-p:%(Identity)', ' ') Microsoft.NETCore.App.MonoCrossAOT.sfxproj"
          WorkingDirectory="$(InstallerProjectRoot)pkg/sfx/Microsoft.NETCore.App" />

    <ItemGroup>
      <_NuGetSourceForWorkloads Include="dotnet6" Value="https://pkgs.dev.azure.com/dnceng/public/_packaging/dotnet6/nuget/v3/index.json" />
      <_BuiltNuGets Include="$(LibrariesShippingPackagesDir)\*.nupkg" />
    </ItemGroup>

    <PropertyGroup>
      <!-- Eg. Microsoft.NETCore.App.Runtime.AOT.osx-x64.Cross.browser-wasm.6.0.0-dev.nupkg -->
      <_AOTCrossNuGetPath>$(LibrariesShippingPackagesDir)Microsoft.NETCore.App.Runtime.AOT.$(NETCoreSdkRuntimeIdentifier).Cross.$(RuntimeIdentifier).$(PackageVersion).nupkg</_AOTCrossNuGetPath>
    </PropertyGroup>

    <Error Text="Could not find cross compiler nupkg at $(_AOTCrossNuGetPath). Found packages: @(_BuiltNuGets)"
           Condition="!Exists($(_AOTCrossNuGetPath))" />

    <Message Text="Packages found in $(LibrariesShippingPackagesDir): @(_BuiltNuGets)" Importance="Low" />

    <InstallWorkloadFromArtifacts
                     WorkloadId="@(WorkloadIdForTesting)"
                     VersionBand="$(SdkBandVersion)"
                     LocalNuGetsPath="$(LibrariesShippingPackagesDir)"
                     ExtraNuGetSources="@(_NuGetSourceForWorkloads)"
                     SdkDir="$(SdkPathForWorkloadTesting)" />

    <ItemGroup>
      <_EmscriptenConfigFilePath Include="$(SdkPathForWorkloadTesting)\packs\**\.emscripten" />
    </ItemGroup>
    <PropertyGroup>
      <_EmscriptenConfigFileContents>
<![CDATA[
import os

LLVM_ROOT = os.path.expanduser(os.getenv('DOTNET_EMSCRIPTEN_LLVM_ROOT', ''))
NODE_JS = os.path.expanduser(os.getenv('DOTNET_EMSCRIPTEN_NODE_JS', ''))
BINARYEN_ROOT = os.path.expanduser(os.getenv('DOTNET_EMSCRIPTEN_BINARYEN_ROOT', ''))

FROZEN_CACHE = os.path.expanduser(os.getenv('FROZEN_CACHE', ''))

COMPILER_ENGINE = NODE_JS
JS_ENGINES = [NODE_JS]
]]>
      </_EmscriptenConfigFileContents>
    </PropertyGroup>

    <WriteLinesToFile File="%(_EmscriptenConfigFilePath.Identity)" Lines="$(_EmscriptenConfigFileContents)" Overwrite="true" />
    <WriteLinesToFile File="$(WorkloadStampFile)" Lines="" Overwrite="true" />
  </Target>
=======
  <Import Project="$(MSBuildThisFileDirectory)workloads-testing.targets" />
>>>>>>> acad866f
</Project><|MERGE_RESOLUTION|>--- conflicted
+++ resolved
@@ -8,13 +8,9 @@
   </PropertyGroup>
 
   <PropertyGroup Condition="'$(TestUsingWorkloads)' == 'true'">
-<<<<<<< HEAD
-    <InstallWorkloadForTesting Condition="'$(ContinuousIntegrationBuild)' == 'true' and '$(ArchiveTests)' == 'true'">true</InstallWorkloadForTesting>
-=======
     <!-- for non-ci builds, we install the sdk when tests are run -->
     <InstallWorkloadForTesting Condition="'$(ContinuousIntegrationBuild)' == 'true' and '$(ArchiveTests)' == 'true'">true</InstallWorkloadForTesting>
 
->>>>>>> acad866f
     <WorkloadStampFile>$(SdkPathForWorkloadTesting)workload.stamp</WorkloadStampFile>
   </PropertyGroup>
 
@@ -339,116 +335,5 @@
            Text="Analyzers must only target netstandard2.0 since they run in the compiler which targets netstandard2.0. The following files were found to target '%(_AnalyzerPackFile.TargetFramework)': @(_AnalyzerPackFile)" />
   </Target>
 
-<<<<<<< HEAD
-  <!-- ************** Workload based testing ************** -->
-
-  <Target Name="ProvisionSdkForWorkloadTesting" Condition="!Exists($(SdkForWorkloadTestingStampPath)) and '$(InstallWorkloadForTesting)' == 'true'">
-    <Error Text="%24(SdkPathForWorkloadTesting) is not set" Condition="'$(SdkPathForWorkloadTesting)' == ''" />
-    <Error Text="%24(SdkVersionForWorkloadTesting) is not set" Condition="'$(SdkVersionForWorkloadTesting)' == ''" />
-
-    <Message Text="** Installing sdk $(SdkVersionForWorkloadTesting) for workload based tests" Importance="High" />
-
-    <PropertyGroup>
-      <_DotNetInstallScriptPath Condition="!$([MSBuild]::IsOSPlatform('windows'))">$(DOTNET_INSTALL_DIR)/dotnet-install.sh</_DotNetInstallScriptPath>
-      <_DotNetInstallScriptPath Condition=" $([MSBuild]::IsOSPlatform('windows'))">$(RepoRoot).dotnet\dotnet-install.ps1</_DotNetInstallScriptPath>
-    </PropertyGroup>
-    <RemoveDir Directories="$(SdkPathForWorkloadTesting)" />
-    <MakeDir Directories="$(SdkPathForWorkloadTesting)" />
-
-    <Exec Condition="!$([MSBuild]::IsOSPlatform('windows'))"
-          Command="chmod +x $(_DotNetInstallScriptPath); $(_DotNetInstallScriptPath) -i $(SdkPathForWorkloadTesting) -v $(SdkVersionForWorkloadTesting)" />
-
-    <Exec Condition="$([MSBuild]::IsOSPlatform('windows'))"
-          Command='powershell -ExecutionPolicy ByPass -NoProfile -command "&amp; $(_DotNetInstallScriptPath) -InstallDir $(SdkPathForWorkloadTesting) -Version $(SdkVersionForWorkloadTesting)"' />
-
-    <WriteLinesToFile File="$(SdkForWorkloadTestingStampPath)" Lines="" Overwrite="true" />
-
-    <Exec Command="7z" IgnoreExitCode="true" />
-  </Target>
-
-  <Target Name="GetWorkloadInputs">
-    <ItemGroup>
-      <AvailableNuGetsInArtifacts Include="$(LibrariesShippingPackagesDir)\*.nupkg" />
-    </ItemGroup>
-
-    <Error Text="Cannot find any nupkg files in $(LibrariesShippingPackagesDir), needed for workloads" Condition="@(AvailableNuGetsInArtifacts->Count()) == 0" />
-  </Target>
-
-  <UsingTask Condition="'$(InstallWorkloadForTesting)' == 'true'"
-             TaskName="Microsoft.Workload.Build.Tasks.InstallWorkloadFromArtifacts"
-             AssemblyFile="$(WorkloadBuildTasksAssemblyPath)" />
-
-  <UsingTask Condition="'$(InstallWorkloadForTesting)' == 'true'"
-             TaskName="GenerateFileFromTemplate"
-             AssemblyFile="$(WorkloadBuildTasksAssemblyPath)" />
-
-  <Target Name="InstallWorkloadUsingArtifacts"
-          AfterTargets="ArchiveTests"
-          DependsOnTargets="ProvisionSdkForWorkloadTesting;GetWorkloadInputs"
-          Inputs="@(AvailableNuGetsInArtifacts)"
-          Outputs="$(WorkloadStampFile)"
-          Condition="'$(InstallWorkloadForTesting)' == 'true'">
-
-    <ItemGroup>
-      <_PropsForAOTCrossBuild Include="TestingWorkloads=true" />
-      <_PropsForAOTCrossBuild Include="Configuration=$(Configuration)" />
-      <_PropsForAOTCrossBuild Include="TargetOS=Browser" />
-      <_PropsForAOTCrossBuild Include="TargetArchitecture=wasm" />
-      <_PropsForAOTCrossBuild Include="ContinuousIntegrationBuild=$(ContinuousIntegrationBuild)" />
-
-      <_PropsForAOTCrossBuild Include="RuntimeIdentifier=$(NETCoreSdkRuntimeIdentifier)" />
-      <_PropsForAOTCrossBuild Include="TargetCrossRid=$(RuntimeIdentifier)" />
-    </ItemGroup>
-
-    <Exec Command="dotnet build -bl -restore -t:Pack @(_PropsForAOTCrossBuild -> '-p:%(Identity)', ' ') Microsoft.NETCore.App.MonoCrossAOT.sfxproj"
-          WorkingDirectory="$(InstallerProjectRoot)pkg/sfx/Microsoft.NETCore.App" />
-
-    <ItemGroup>
-      <_NuGetSourceForWorkloads Include="dotnet6" Value="https://pkgs.dev.azure.com/dnceng/public/_packaging/dotnet6/nuget/v3/index.json" />
-      <_BuiltNuGets Include="$(LibrariesShippingPackagesDir)\*.nupkg" />
-    </ItemGroup>
-
-    <PropertyGroup>
-      <!-- Eg. Microsoft.NETCore.App.Runtime.AOT.osx-x64.Cross.browser-wasm.6.0.0-dev.nupkg -->
-      <_AOTCrossNuGetPath>$(LibrariesShippingPackagesDir)Microsoft.NETCore.App.Runtime.AOT.$(NETCoreSdkRuntimeIdentifier).Cross.$(RuntimeIdentifier).$(PackageVersion).nupkg</_AOTCrossNuGetPath>
-    </PropertyGroup>
-
-    <Error Text="Could not find cross compiler nupkg at $(_AOTCrossNuGetPath). Found packages: @(_BuiltNuGets)"
-           Condition="!Exists($(_AOTCrossNuGetPath))" />
-
-    <Message Text="Packages found in $(LibrariesShippingPackagesDir): @(_BuiltNuGets)" Importance="Low" />
-
-    <InstallWorkloadFromArtifacts
-                     WorkloadId="@(WorkloadIdForTesting)"
-                     VersionBand="$(SdkBandVersion)"
-                     LocalNuGetsPath="$(LibrariesShippingPackagesDir)"
-                     ExtraNuGetSources="@(_NuGetSourceForWorkloads)"
-                     SdkDir="$(SdkPathForWorkloadTesting)" />
-
-    <ItemGroup>
-      <_EmscriptenConfigFilePath Include="$(SdkPathForWorkloadTesting)\packs\**\.emscripten" />
-    </ItemGroup>
-    <PropertyGroup>
-      <_EmscriptenConfigFileContents>
-<![CDATA[
-import os
-
-LLVM_ROOT = os.path.expanduser(os.getenv('DOTNET_EMSCRIPTEN_LLVM_ROOT', ''))
-NODE_JS = os.path.expanduser(os.getenv('DOTNET_EMSCRIPTEN_NODE_JS', ''))
-BINARYEN_ROOT = os.path.expanduser(os.getenv('DOTNET_EMSCRIPTEN_BINARYEN_ROOT', ''))
-
-FROZEN_CACHE = os.path.expanduser(os.getenv('FROZEN_CACHE', ''))
-
-COMPILER_ENGINE = NODE_JS
-JS_ENGINES = [NODE_JS]
-]]>
-      </_EmscriptenConfigFileContents>
-    </PropertyGroup>
-
-    <WriteLinesToFile File="%(_EmscriptenConfigFilePath.Identity)" Lines="$(_EmscriptenConfigFileContents)" Overwrite="true" />
-    <WriteLinesToFile File="$(WorkloadStampFile)" Lines="" Overwrite="true" />
-  </Target>
-=======
   <Import Project="$(MSBuildThisFileDirectory)workloads-testing.targets" />
->>>>>>> acad866f
 </Project>