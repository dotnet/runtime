--- conflicted
+++ resolved
@@ -47,15 +47,6 @@
     -->
     <WarningsAsErrors>$(WarningsAsErrors.Replace('NU1605', ''))</WarningsAsErrors>
 
-<<<<<<< HEAD
-    <IsRuntimeAndReferenceAssembly Condition="'$(IsRuntimeAndReferenceAssembly)' == '' and
-                                              '$(IsSourceProject)' == 'true' and
-                                              Exists('$(LibrariesProjectRoot)$(MSBuildProjectName)') and
-                                              !Exists('$(LibrariesProjectRoot)$(MSBuildProjectName)$([System.IO.Path]::DirectorySeparatorChar)ref') and
-                                              '$(IsPrivateAssembly)' != 'true'">true</IsRuntimeAndReferenceAssembly>
-
-=======
->>>>>>> 3c2ebd58
     <!-- The source of truth for these IsNETCoreApp* properties is NetCoreAppLibrary.props. -->
     <IsNETCoreAppSrc Condition="'$(IsSourceProject)' == 'true' and
                                 $(NetCoreAppLibrary.Contains('$(AssemblyName);'))">true</IsNETCoreAppSrc>
