--- conflicted
+++ resolved
@@ -44,11 +44,7 @@
   </PropertyGroup>
 
   <ItemGroup>
-<<<<<<< HEAD
-    <DisabledTestAssembly Include="System.Linq.Parallel.Tests" />
-=======
     <!-- <DisabledTestAssembly Include="TestAssemblyName" /> -->
->>>>>>> 9fdcef12
     <SkipTestAssemblies Include="@(DisabledTestAssembly->'$(TestWorkingDir)**\%(Identity).dll')" />
   </ItemGroup>
 
