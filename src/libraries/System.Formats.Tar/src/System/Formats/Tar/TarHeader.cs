// Licensed to the .NET Foundation under one or more agreements.
// The .NET Foundation licenses this file to you under the MIT license.

using System.Collections.Generic;
using System.Diagnostics;
using System.IO;

namespace System.Formats.Tar
{
    // Describes the header attributes from a tar archive entry.
    // Supported formats:
    // - 1979 Version 7 AT&T Unix Tar Command Format (v7).
    // - POSIX IEEE 1003.1-1988 Unix Standard Tar Format (ustar).
    // - POSIX IEEE 1003.1-2001 ("POSIX.1") Pax Interchange Tar Format (pax).
    // - GNU Tar Format (gnu).
    // Documentation: https://www.freebsd.org/cgi/man.cgi?query=tar&sektion=5
    internal sealed partial class TarHeader
    {
        // POSIX fields (shared by Ustar and PAX)
        private const string UstarMagic = "ustar\0";
        private const string UstarVersion = "00";

        // GNU-specific fields
        private const string GnuMagic = "ustar ";
        private const string GnuVersion = " \0";

        // Names of PAX extended attributes commonly found fields
        private const string PaxEaName = "path";
        private const string PaxEaLinkName = "linkpath";
        private const string PaxEaMode = "mode";
        private const string PaxEaGName = "gname";
        private const string PaxEaUName = "uname";
        private const string PaxEaGid = "gid";
        private const string PaxEaUid = "uid";
        internal const string PaxEaATime = "atime";
        internal const string PaxEaCTime = "ctime";
        private const string PaxEaMTime = "mtime";
        private const string PaxEaSize = "size";
        private const string PaxEaDevMajor = "devmajor";
        private const string PaxEaDevMinor = "devminor";

        internal Stream? _dataStream;

        // Position in the stream where the data ends in this header.
        internal long _endOfHeaderAndDataAndBlockAlignment;

        internal TarEntryFormat _format;

        // Common attributes

        internal string _name;
        internal int _mode;
        internal int _uid;
        internal int _gid;
        internal long _size;
        internal DateTimeOffset _mTime;
        internal int _checksum;
        internal TarEntryType _typeFlag;
        internal string? _linkName;

        // POSIX and GNU shared attributes

        internal string _magic;
        internal string _version;
        internal string? _gName;
        internal string? _uName;
        internal int _devMajor;
        internal int _devMinor;

        // POSIX attributes

        internal string? _prefix;

        // PAX attributes

        private Dictionary<string, string>? _ea;
        internal Dictionary<string, string> ExtendedAttributes => _ea ??= new Dictionary<string, string>();

        // GNU attributes

        internal DateTimeOffset _aTime;
        internal DateTimeOffset _cTime;

        // If the archive is GNU and the offset, longnames, unused, sparse, isextended and realsize
        // fields have data, we store it to avoid data loss, but we don't yet expose it publicly.
        internal byte[]? _gnuUnusedBytes;
        private static readonly char[] s_equalToSlashN = new char[] { '=', '\n' };

        // Constructor called when creating an entry with default common fields.
        internal TarHeader(TarEntryFormat format, string name = "", int mode = 0, DateTimeOffset mTime = default, TarEntryType typeFlag = TarEntryType.RegularFile)
        {
            _format = format;
            _name = name;
            _mode = mode;
            _mTime = mTime;
            _typeFlag = typeFlag;
            _magic = GetMagicForFormat(format);
            _version = GetVersionForFormat(format);
        }

        // Constructor called when creating an entry using the common fields from another entry.
        // The *TarEntry constructor calling this should take care of setting any format-specific fields.
        internal TarHeader(TarEntryFormat format, TarEntryType typeFlag, TarHeader other)
            : this(format, other._name, other._mode, other._mTime, typeFlag)
        {
            _uid = other._uid;
            _gid = other._gid;
            _size = other._size;
            _checksum = other._checksum;
            _linkName = other._linkName;
            _dataStream = other._dataStream;
        }

        internal void InitializeExtendedAttributesWithExisting(IEnumerable<KeyValuePair<string, string>> existing)
        {
            Debug.Assert(_ea == null);
            Debug.Assert(existing != null);

            using IEnumerator<KeyValuePair<string, string>> enumerator = existing.GetEnumerator();
            while (enumerator.MoveNext())
            {
                KeyValuePair<string, string> kvp = enumerator.Current;

<<<<<<< HEAD
                int index = kvp.Key.IndexOfAny(s_equalToSlashN);
=======
                int index = kvp.Key.AsSpan().IndexOfAny('=', '\n');
>>>>>>> 9dd59af3
                if (index >= 0)
                {
                    throw new ArgumentException(SR.Format(SR.TarExtAttrDisallowedKeyChar, kvp.Key, kvp.Key[index] == '\n' ? "\\n" : kvp.Key[index]));
                }
                if (kvp.Value.Contains('\n'))
                {
                    throw new ArgumentException(SR.Format(SR.TarExtAttrDisallowedValueChar, kvp.Key, "\\n"));
                }

                _ea ??= new Dictionary<string, string>();

                _ea.Add(kvp.Key, kvp.Value);
            }
        }

        private static string GetMagicForFormat(TarEntryFormat format) => format switch
        {
            TarEntryFormat.Ustar or TarEntryFormat.Pax => UstarMagic,
            TarEntryFormat.Gnu => GnuMagic,
            _ => string.Empty,
        };

        private static string GetVersionForFormat(TarEntryFormat format) => format switch
        {
            TarEntryFormat.Ustar or TarEntryFormat.Pax => UstarVersion,
            TarEntryFormat.Gnu => GnuVersion,
            _ => string.Empty,
        };
    }
}<|MERGE_RESOLUTION|>--- conflicted
+++ resolved
@@ -121,11 +121,7 @@
             {
                 KeyValuePair<string, string> kvp = enumerator.Current;
 
-<<<<<<< HEAD
-                int index = kvp.Key.IndexOfAny(s_equalToSlashN);
-=======
                 int index = kvp.Key.AsSpan().IndexOfAny('=', '\n');
->>>>>>> 9dd59af3
                 if (index >= 0)
                 {
                     throw new ArgumentException(SR.Format(SR.TarExtAttrDisallowedKeyChar, kvp.Key, kvp.Key[index] == '\n' ? "\\n" : kvp.Key[index]));
