// Licensed to the .NET Foundation under one or more agreements.
// The .NET Foundation licenses this file to you under the MIT license.

using System.Buffers;
using System.Collections.Generic;
using System.Diagnostics;
using System.IO;

namespace System.Formats.Tar
{
    /// <summary>
    /// Writes a tar archive into a stream.
    /// </summary>
    public sealed partial class TarWriter : IDisposable
    {
        private bool _wroteGEA;
        private bool _wroteEntries;
        private bool _isDisposed;
        private readonly bool _leaveOpen;
        private readonly Stream _archiveStream;
        private readonly IEnumerable<KeyValuePair<string, string>>? _globalExtendedAttributes;

        /// <summary>
        /// Initializes a <see cref="TarWriter"/> instance that can write tar entries to the specified stream and closes the <paramref name="archiveStream"/> upon disposal of this instance.
        /// </summary>
        /// <param name="archiveStream">The stream to write to.</param>
        /// <remarks>When using this constructor, <see cref="TarEntryFormat.Pax"/> is used as the default format of the entries written to the archive using the <see cref="WriteEntry(string, string?)"/> method.</remarks>
        public TarWriter(Stream archiveStream)
            : this(archiveStream, TarEntryFormat.Pax, leaveOpen: false)
        {
        }

        /// <summary>
        /// Initializes a <see cref="TarWriter"/> instance that can write tar entries to the specified stream, optionally leave the stream open upon disposal of this instance, and can optionally add a Global Extended Attributes entry at the beginning of the archive. When using this constructor, the format of the resulting archive is <see cref="TarEntryFormat.Pax"/>.
        /// </summary>
        /// <param name="archiveStream">The stream to write to.</param>
        /// <param name="globalExtendedAttributes">An optional enumeration of string key-value pairs that represent Global Extended Attributes metadata that should apply to all subsquent entries. If <see langword="null"/>, then no Global Extended Attributes entry is written. If an empty instance is passed, a Global Extended Attributes entry is written with default values.</param>
        /// <param name="leaveOpen"><see langword="false"/> to dispose the <paramref name="archiveStream"/> when this instance is disposed; <see langword="true"/> to leave the stream open.</param>
        public TarWriter(Stream archiveStream, IEnumerable<KeyValuePair<string, string>>? globalExtendedAttributes = null, bool leaveOpen = false)
            : this(archiveStream, TarEntryFormat.Pax, leaveOpen)
        {
            _globalExtendedAttributes = globalExtendedAttributes;
        }

        /// <summary>
        /// Initializes a <see cref="TarWriter"/> instance that can write tar entries to the specified stream, optionally leaves the stream open upon disposal of
        /// this instance, and can optionally specify the format when writing entries using the <see cref="WriteEntry(string, string?)"/> method.
        /// </summary>
        /// <param name="archiveStream">The stream to write to.</param>
        /// <param name="format">The format to use when calling <see cref="WriteEntry(string, string?)"/>. The default value is <see cref="TarEntryFormat.Pax"/>.</param>
        /// <param name="leaveOpen"><see langword="false"/> to dispose the <paramref name="archiveStream"/> when this instance is disposed;
        /// <see langword="true"/> to leave the stream open. The default is <see langword="false"/>.</param>
        /// <remarks>The recommended format is <see cref="TarEntryFormat.Pax"/> for its flexibility.</remarks>
        /// <exception cref="ArgumentNullException"><paramref name="archiveStream"/> is <see langword="null"/>.</exception>
        /// <exception cref="IOException"><paramref name="archiveStream"/> is unwritable.</exception>
        /// <exception cref="ArgumentOutOfRangeException"><paramref name="format"/> is either <see cref="TarEntryFormat.Unknown"/>, or not one of the other enum values.</exception>
        public TarWriter(Stream archiveStream, TarEntryFormat format = TarEntryFormat.Pax, bool leaveOpen = false)
        {
            ArgumentNullException.ThrowIfNull(archiveStream);

            if (!archiveStream.CanWrite)
            {
                throw new IOException(SR.IO_NotSupported_UnwritableStream);
            }

<<<<<<< HEAD
            ArgumentOutOfRangeException.ThrowIf(archiveFormat is not TarEntryFormat.V7 and not TarEntryFormat.Ustar and not TarEntryFormat.Pax and not TarEntryFormat.Gnu);
=======
            if (format is not TarEntryFormat.V7 and not TarEntryFormat.Ustar and not TarEntryFormat.Pax and not TarEntryFormat.Gnu)
            {
                throw new ArgumentOutOfRangeException(nameof(format));
            }
>>>>>>> 8558cdc3

            _archiveStream = archiveStream;
            Format = format;
            _leaveOpen = leaveOpen;
            _isDisposed = false;
            _wroteEntries = false;
            _wroteGEA = false;
            _globalExtendedAttributes = null;
        }

        /// <summary>
        /// The format of the entries when writing entries to the archive using the <see cref="WriteEntry(string, string?)"/> method.
        /// </summary>
        public TarEntryFormat Format { get; private set; }

        /// <summary>
        /// Disposes the current <see cref="TarWriter"/> instance, and closes the archive stream if the <c>leaveOpen</c> argument was set to <see langword="false"/> in the constructor.
        /// </summary>
        public void Dispose()
        {
            Dispose(disposing: true);
            GC.SuppressFinalize(this);
        }

        // /// <summary>
        // /// Asynchronously disposes the current <see cref="TarWriter"/> instance, and closes the archive stream if the <c>leaveOpen</c> argument was set to <see langword="false"/> in the constructor.
        // /// </summary>
        // public ValueTask DisposeAsync()
        // {
        //     throw new NotImplementedException();
        // }

        /// <summary>
        /// Writes the specified file into the archive stream as a tar entry.
        /// </summary>
        /// <param name="fileName">The path to the file to write to the archive.</param>
        /// <param name="entryName">The name of the file as it should be represented in the archive. It should include the optional relative path and the filename.</param>
        /// <exception cref="ObjectDisposedException">The archive stream is disposed.</exception>
        /// <exception cref="ArgumentException"><paramref name="fileName"/> or <paramref name="entryName"/> is <see langword="null"/> or empty.</exception>
        /// <exception cref="IOException">An I/O problem occurred.</exception>
        public void WriteEntry(string fileName, string? entryName)
        {
            ThrowIfDisposed();

            ArgumentException.ThrowIfNullOrEmpty(fileName);

            string fullPath = Path.GetFullPath(fileName);

            if (string.IsNullOrEmpty(entryName))
            {
                entryName = Path.GetFileName(fileName);
            }

            if (Format is TarEntryFormat.Pax)
            {
                WriteGlobalExtendedAttributesEntryIfNeeded();
            }

            ReadFileFromDiskAndWriteToArchiveStreamAsEntry(fullPath, entryName);
        }

        // /// <summary>
        // /// Asynchronously writes the specified file into the archive stream as a tar entry.
        // /// </summary>
        // /// <param name="fileName">The path to the file to write to the archive.</param>
        // /// <param name="entryName">The name of the file as it should be represented in the archive. It should include the optional relative path and the filename.</param>
        // /// <param name="cancellationToken">The token to monitor for cancellation requests. The default value is <see cref="CancellationToken.None" />.</param>
        // public Task WriteEntryAsync(string fileName, string? entryName, CancellationToken cancellationToken = default)
        // {
        //     throw new NotImplementedException();
        // }

        /// <summary>
        /// Writes the specified entry into the archive stream.
        /// </summary>
        /// <param name="entry">The tar entry to write.</param>
        /// <remarks><para>Before writing an entry to the archive, if you wrote data into the entry's <see cref="TarEntry.DataStream"/>, make sure to rewind it to the desired start position.</para>
        /// <para>These are the entry types supported for writing on each format:</para>
        /// <list type="bullet">
        /// <item>
        /// <para><see cref="TarEntryFormat.V7"/></para>
        /// <list type="bullet">
        /// <item><see cref="TarEntryType.Directory"/></item>
        /// <item><see cref="TarEntryType.HardLink"/></item>
        /// <item><see cref="TarEntryType.SymbolicLink"/></item>
        /// <item><see cref="TarEntryType.V7RegularFile"/></item>
        /// </list>
        /// </item>
        /// <item>
        /// <para><see cref="TarEntryFormat.Ustar"/>, <see cref="TarEntryFormat.Pax"/> and <see cref="TarEntryFormat.Gnu"/></para>
        /// <list type="bullet">
        /// <item><see cref="TarEntryType.BlockDevice"/></item>
        /// <item><see cref="TarEntryType.CharacterDevice"/></item>
        /// <item><see cref="TarEntryType.Directory"/></item>
        /// <item><see cref="TarEntryType.Fifo"/></item>
        /// <item><see cref="TarEntryType.HardLink"/></item>
        /// <item><see cref="TarEntryType.RegularFile"/></item>
        /// <item><see cref="TarEntryType.SymbolicLink"/></item>
        /// </list>
        /// </item>
        /// </list>
        /// </remarks>
        /// <exception cref="ObjectDisposedException">The archive stream is disposed.</exception>
        /// <exception cref="InvalidOperationException">The entry type of the <paramref name="entry"/> is not supported for writing.</exception>
        /// <exception cref="IOException">An I/O problem occurred.</exception>
        public void WriteEntry(TarEntry entry)
        {
            ThrowIfDisposed();

            WriteGlobalExtendedAttributesEntryIfNeeded();

            byte[] rented = ArrayPool<byte>.Shared.Rent(minimumLength: TarHelpers.RecordSize);
            Span<byte> buffer = rented.AsSpan(0, TarHelpers.RecordSize); // minimumLength means the array could've been larger
            buffer.Clear(); // Rented arrays aren't clean
            try
            {
                switch (entry.Format)
                {
                    case TarEntryFormat.V7:
                        entry._header.WriteAsV7(_archiveStream, buffer);
                        break;
                    case TarEntryFormat.Ustar:
                        entry._header.WriteAsUstar(_archiveStream, buffer);
                        break;
                    case TarEntryFormat.Pax:
                        entry._header.WriteAsPax(_archiveStream, buffer);
                        break;
                    case TarEntryFormat.Gnu:
                        entry._header.WriteAsGnu(_archiveStream, buffer);
                        break;
                    default:
                        Debug.Assert(entry.Format == TarEntryFormat.Unknown, "Missing format handler");
                        throw new FormatException(string.Format(SR.TarInvalidFormat, Format));
                }
            }
            finally
            {
                ArrayPool<byte>.Shared.Return(rented);
            }

            _wroteEntries = true;
        }

        // /// <summary>
        // /// Asynchronously writes the specified entry into the archive stream.
        // /// </summary>
        // /// <param name="entry">The tar entry to write.</param>
        // /// <param name="cancellationToken">The token to monitor for cancellation requests. The default value is <see cref="CancellationToken.None" />.</param>
        // /// <remarks><para>Before writing an entry to the archive, if you wrote data into the entry's <see cref="TarEntry.DataStream"/>, make sure to rewind it to the desired start position.</para>
        // /// <para>These are the entry types supported for writing on each format:</para>
        // /// <list type="bullet">
        // /// <item>
        // /// <para><see cref="TarEntryFormat.V7"/></para>
        // /// <list type="bullet">
        // /// <item><see cref="TarEntryType.Directory"/></item>
        // /// <item><see cref="TarEntryType.HardLink"/></item>
        // /// <item><see cref="TarEntryType.SymbolicLink"/></item>
        // /// <item><see cref="TarEntryType.V7RegularFile"/></item>
        // /// </list>
        // /// </item>
        // /// <item>
        // /// <para><see cref="TarEntryFormat.Ustar"/>, <see cref="TarEntryFormat.Pax"/> and <see cref="TarEntryFormat.Gnu"/></para>
        // /// <list type="bullet">
        // /// <item><see cref="TarEntryType.BlockDevice"/></item>
        // /// <item><see cref="TarEntryType.CharacterDevice"/></item>
        // /// <item><see cref="TarEntryType.Directory"/></item>
        // /// <item><see cref="TarEntryType.Fifo"/></item>
        // /// <item><see cref="TarEntryType.HardLink"/></item>
        // /// <item><see cref="TarEntryType.RegularFile"/></item>
        // /// <item><see cref="TarEntryType.SymbolicLink"/></item>
        // /// </list>
        // /// </item>
        // /// </list>
        // /// </remarks>
        // public Task WriteEntryAsync(TarEntry entry, CancellationToken cancellationToken = default)
        // {
        //     throw new NotImplementedException();
        // }

        // Disposes the current instance.
        // If 'disposing' is 'false', the method was called from the finalizer.
        private void Dispose(bool disposing)
        {
            if (disposing && !_isDisposed)
            {
                try
                {
                    WriteGlobalExtendedAttributesEntryIfNeeded();

                    if (_wroteEntries)
                    {
                        WriteFinalRecords();
                    }


                    if (!_leaveOpen)
                    {
                        _archiveStream.Dispose();
                    }
                }
                finally
                {
                    _isDisposed = true;
                }
            }
        }

        // If the underlying archive stream is disposed, throws 'ObjectDisposedException'.
        private void ThrowIfDisposed()
        {
            if (_isDisposed)
            {
                throw new ObjectDisposedException(GetType().ToString());
            }
        }

        // Writes a Global Extended Attributes entry at the beginning of the archive.
        private void WriteGlobalExtendedAttributesEntryIfNeeded()
        {
            Debug.Assert(!_isDisposed);

            if (_wroteGEA || Format != TarEntryFormat.Pax)
            {
                return;
            }

            Debug.Assert(!_wroteEntries); // The GEA entry can only be the first entry

            if (_globalExtendedAttributes != null)
            {
                byte[] rented = ArrayPool<byte>.Shared.Rent(minimumLength: TarHelpers.RecordSize);
                try
                {
                    Span<byte> buffer = rented.AsSpan(0, TarHelpers.RecordSize);
                    buffer.Clear(); // Rented arrays aren't clean
                    // Write the GEA entry regardless if it has values or not
                    TarHeader.WriteGlobalExtendedAttributesHeader(_archiveStream, buffer, _globalExtendedAttributes);
                }
                finally
                {
                    ArrayPool<byte>.Shared.Return(rented);
                }
            }
            _wroteGEA = true;
        }

        // The spec indicates that the end of the archive is indicated
        // by two records consisting entirely of zero bytes.
        private void WriteFinalRecords()
        {
            byte[] emptyRecord = new byte[TarHelpers.RecordSize];
            _archiveStream.Write(emptyRecord);
            _archiveStream.Write(emptyRecord);
        }

        // Partial method for reading an entry from disk and writing it into the archive stream.
        partial void ReadFileFromDiskAndWriteToArchiveStreamAsEntry(string fullPath, string entryName);
    }
}<|MERGE_RESOLUTION|>--- conflicted
+++ resolved
@@ -63,14 +63,7 @@
                 throw new IOException(SR.IO_NotSupported_UnwritableStream);
             }
 
-<<<<<<< HEAD
-            ArgumentOutOfRangeException.ThrowIf(archiveFormat is not TarEntryFormat.V7 and not TarEntryFormat.Ustar and not TarEntryFormat.Pax and not TarEntryFormat.Gnu);
-=======
-            if (format is not TarEntryFormat.V7 and not TarEntryFormat.Ustar and not TarEntryFormat.Pax and not TarEntryFormat.Gnu)
-            {
-                throw new ArgumentOutOfRangeException(nameof(format));
-            }
->>>>>>> 8558cdc3
+            ArgumentOutOfRangeException.ThrowIf(format is not TarEntryFormat.V7 and not TarEntryFormat.Ustar and not TarEntryFormat.Pax and not TarEntryFormat.Gnu);
 
             _archiveStream = archiveStream;
             Format = format;
