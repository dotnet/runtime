--- conflicted
+++ resolved
@@ -544,17 +544,8 @@
             // Rely on FileStream's ctor for further checking destinationFileName parameter
             using (FileStream fs = new FileStream(destinationFileName, CreateFileStreamOptions(isAsync: false)))
             {
-<<<<<<< HEAD
                 // Important: The DataStream will be written from its current position
                 DataStream?.CopyTo(fs);
-                SetModeOnFile(fs.SafeFileHandle);
-=======
-                if (DataStream != null)
-                {
-                    // Important: The DataStream will be written from its current position
-                    DataStream.CopyTo(fs);
-                }
->>>>>>> 8a192f82
             }
 
             ArchivingUtils.AttemptSetLastWriteTime(destinationFileName, ModificationTime);
