﻿{
  "settings": {
    "SkipTests": {
      "description": "Enables/Disables running tests.",
      "valueType": "property",
      "values": ["True", "False"],
      "defaultValue": true
    },
    "OSGroup": {
      "description": "OS Group for result binaries.",
      "valueType": "property",
      "values": ["AnyOS", "Windows_NT", "Linux", "OSX", "FreeBSD", "NetBSD"],
      "defaultValue": "${OSName}"
    },
    "TargetOS": {
      "description": "Target OS for result binaries.",
      "valueType": "property",
      "values": ["AnyOS", "Windows_NT", "Linux", "OSX", "FreeBSD", "NetBSD"],
      "defaultValue": "${OSName}"
    },
    "FilterToOSGroup": {
      "description": "FilterToOSGroup for result binaries.",
      "valueType": "property",
      "values": ["Windows_NT", "Linux", "OSX", "FreeBSD", "NetBSD"],
      "defaultValue": "${OSRid}"
    },
    "TestNugetRuntimeId": {
      "description": "Target OS for result binaries.",
      "valueType": "property",
      "values": ["win7-x64", "osx.10.10-x64", "ubuntu.14.04-x64", "ubuntu.16.04-x64", "etc-other-rids"],
      "defaultValue": "${OSRid}-x64"
    },
    "TestWithLocalLibraries": {
      "description": "Enables/Disables building and running tests against local libraries.",
      "valueType": "property",
      "values": ["True", "False"],
      "defaultValue": true
    },
    "RestoreDuringBuild": {
      "description": "Enables/Disables the restoration of packages.",
      "valueType": "property",
      "values": ["True", "False"],
      "defaultValue": true
    },
    "Platform": {
      "description": "Sets the value of the platform.",
      "valueType": "property",
      "values": ["AnyCPU", "x86", "arm", "x64", "arm64"],
      "defaultValue": "x64"
    },
    "ConfigurationGroup": {
      "description": "Sets the configuration group as Release or Debug",
      "valueType": "property",
      "values": ["Release", "Debug"],
      "defaultValue": "Debug"
    },
    "BuildPackages": {
      "description": "Enables/Disables building packages.",
      "valueType": "property",
      "values": ["True", "False"],
      "defaultValue": true
    },
    "BuildPackageLibraryReferences": {
      "description": "Enables/Disables building libraries referenced by packages.",
      "valueType": "property",
      "values": ["True", "False"],
      "defaultValue": true
    },
    "SkipManagedPackageBuild": {
      "description": "Enables/Disables building packages for managed builds.",
      "valueType": "property",
      "values": ["True", "False"],
      "defaultValue": true
    },
    "BuildTests": {
      "description": "Enables/Disables building tests.",
      "valueType": "property",
      "values": ["True", "False"],
      "defaultValue": true
    },
    "BuildTestsAgainstPackages": {
      "description": "Allows building tests against product packages.",
      "valueType": "property",
      "values": ["True", "False"],
      "defaultValue": true
    },
    "Coverage": {
      "description": "Enables code coverage runs.",
      "valueType": "property",
      "values": ["True", "False"],
      "defaultValue": true
    },
    "Outerloop": {
      "description": "Enables outerloops tests scenarios.",
      "valueType": "property",
      "values": ["True", "False"],
      "defaultValue": true
    },
    "BuildAllOSGroups": {
      "description": "Enables building the libraries for all OSes.",
      "valueType": "property",
      "values": ["True", "False"],
      "defaultValue": true
    },
    "OfficialBuildId": {
      "description": "Specifies the SeedDate and the revision of the build to generate the version of the libraries.",
      "valueType": "property",
      "values": [],
      "defaultValue": ""
    },
    "CloudDropAccountName": {
      "description": "Azure account name.",
      "valueType": "property",
      "values": [],
      "defaultValue": ""
    },
    "CloudDropAccessToken": {
      "description": "Azure access token",
      "valueType": "property",
      "values": [],
      "defaultValue": ""
    },
    "ContainerName": {
      "description": "Azure container name",
      "valueType": "property",
      "values": [],
      "defaultValue": ""
    },
    "BuildNumberMajor": {
      "description": "Product build major number.",
      "valueType": "property",
      "values": [],
      "defaultValue": ""
    },
    "BuildNumberMinor": {
      "description": "Product build minor number.",
      "valueType": "property",
      "values": [],
      "defaultValue": ""
    },
    "GenerateNativeVersionInfo": {
      "description": "Enables generation of the native version header.",
      "valueType": "property",
      "values": ["True", "False"],
      "defaultValue": true
    },
    "MsBuildLogging": {
      "description": "MsBuild logging options.",
      "valueType": "passThrough",
      "values": [],
      "defaultValue": "/flp:v=normal"
    },
    "MsBuildWarning": {
      "description": "MsBuild warning logging.",
      "valueType": "passThrough",
      "values": [],
      "defaultValue": "/flp2:warningsonly;logfile=msbuild.wrn"
    },
    "MsBuildError": {
      "description": "MsBuild error logging.",
      "valueType": "passThrough",
      "values": [],
      "defaultValue": "/flp3:errorsonly;logfile=msbuild.err"
    },
    "BuildArchitecture": {
      "description": "Sets the value of the build architecture.",
      "valueType": "passThrough",
      "values": ["x86", "arm", "arm-softfp", "x64", "arm64"],
      "defaultValue": "${CPUArch}"
    },
    "CmakeBuildType": {
      "description": "Sets the value of the build configuration.",
      "valueType": "passThrough",
      "values": [],
      "defaultValue": "Debug"
    },
    "HostOs": {
      "description": "OS for result binaries.",
      "valueType": "passThrough",
      "values": ["AnyOS", "Windows_NT", "Linux", "OSX", "FreeBSD", "NetBSD"],
      "defaultValue": "${OSName}"
    },
    "ProcessorCount": {
      "description": "Sets the value of the number of processors available.",
      "valueType": "passThrough",
      "values": ["Numeric values"],
      "defaultValue": "--numproc ${ProcessorCount}"
    },
    "Project": {
      "description": "Project where the commands are going to be applied.",
      "valueType": "passThrough",
      "values": [],
      "defaultValue": ""
    },
    "ExtraParameters": {
      "description": "Extra parameters will be passed to the selected command.",
      "valueType": "passThrough",
      "values": [],
      "defaultValue": ""
    },
    "BatchGenerateTestProjectJsons": {
      "description": "MsBuild target that generates the project.json files to build tests against packages.",
      "valueType": "target",
      "values": [],
      "defaultValue": ""
    },
    "BatchRestorePackages": {
      "description": "MsBuild target that restores the packages.",
      "valueType": "target",
      "values": [],
      "defaultValue": ""
    },
    "GenerateVersionHeader": {
      "description": "MsBuild target that generates the version header.",
      "valueType": "target",
      "values": [],
      "defaultValue": ""
    },
    "CleanAllProjects": {
      "description": "MsBuild target that deletes the binary output directory.",
      "valueType": "target",
      "values": [],
      "defaultValue": ""
    },
    "CleanPackages": {
      "description": "MsBuild target that deletes the repo-local nuget package directory.",
      "valueType": "target",
      "values": [],
      "defaultValue": ""
    },
    "CleanPackagesCache": {
      "description": "MsBuild target that deletes the user-local nuget package cache.",
      "valueType": "target",
      "values": [],
      "defaultValue": ""
    },
    "ProducesTarget": {
      "description": "MsBuild target that displays all of the artifacts this repo produces.",
      "valueType": "target",
      "values": [],
      "defaultValue": ""
    }    
  },
  "commands": {
    "build-managed": {
      "alias":{
        "binaries": {
          "description": "Only builds binaries. It doesn't restore packages.",
          "settings": {
            "RestoreDuringBuild": false,
            "BuildTests": false,
            "BuildPackages": false
          }
        },
        "packages": {
          "description": "Builds the NuGet packages.",
          "settings": {
            "Project": "src/packages.builds",
            "FilterToOSGroup":"default",
            "MsBuildLogging":"/flp:v=normal;LogFile=build-packages.log"
          }
        },
        "tests": {
          "description": "Builds the tests that are in the repository.",
          "settings": {
            "Project": "src/tests.builds",
            "MsBuildLogging":"/flp:v=normal;LogFile=build-tests.log"
          }
        },
        "debug": {
          "description": "Sets ConfigurationGroup=Debug or the value passed by the user.",
          "settings": {
            "ConfigurationGroup": "Debug"
          }
        },
        "release": {
          "description": "Sets ConfigurationGroup=Release or the value passed by the user.",
          "settings": {
            "ConfigurationGroup": "Release"
          }
        },
        "os": {
          "description": "Sets OSGroup to the OS name where the build is going to run or it is set to the value passed by the user.",
          "settings": {
            "OSGroup": "default"
          }
        },
        "target-os": {
          "description": "Sets TargetOS to the OS name where the build is going to run or it is set to the value passed by the user.",
          "settings": {
            "TargetOS": "default"
          }
        },
        "distroRid": {
          "description": "Sets the OS version to the TestNugetRuntimeId property.",
          "settings": {
            "TestNugetRuntimeId": "default"
          }
        },
        "GenerateVersion": {
          "description": "Generates the version header for native binaries.",
          "settings": {
            "GenerateNativeVersionInfo": true,
            "GenerateVersionHeader": "default"
          }
        },
        "DisableManagedPackage": {
          "description": "Generates the version header for native binaries.",
          "settings": {
            "SkipManagedPackageBuild": true
          }
        },
        "buildArch": {
          "description": "Passes the value of the build architecture to the respective build-native script.",
          "settings": {
            "Platform": "default"
          }
        },
        "verbose": {
          "description": "Passes /flp:v=diag to the msbuild command or the value passed by the user.",
          "settings": {
            "MsBuildLogging": "/flp:v=diag;LogFile=build-managed.log"
          }
        }
      },
      "defaultValues": {
        "toolName": "msbuild",
        "settings": {
          "OSGroup": "default",
          "TargetOS": "default",
          "ConfigurationGroup": "default",
          "MsBuildLogging":"default",
          "MsBuildWarning":"default",
          "MsBuildError":"default"
        }
      }
    },
    "build-native": {
      "alias": {
        "debug": {
          "description": "Passes Debug to respective build-native script.",
          "settings": {
            "CmakeBuildType": "Debug"
          }
        },
        "release": {
          "description": "Passes Release to respective build-native script.",
          "settings": {
            "CmakeBuildType": "Release"
          }
        },
        "buildArch": {
          "description": "Passes the value of the build architecture to the respective build-native script.",
          "settings": {
            "BuildArchitecture": "default"
          }
        },
        "os":{
          "description": "Passes the value of the OS to the respective build-native script.",
          "settings": {
            "HostOs": "default"
          }
        }
      },
      "defaultValues": {
        "toolName": "terminal",
        "Project": "src/Native/build-native",
        "settings": {
           "BuildArchitecture": "default", 
           "CmakeBuildType": "default",           
           "HostOs": "default",
           "ProcessorCount": "default"
         }
      }
    },
    "clean": {
      "alias": {
        "b": {
          "description": "Deletes the binary output directory.",
          "settings": {
            "CleanAllProjects": "default"
          }
        },
        "p": {
          "description": "Deletes the repo-local nuget package directory.",
          "settings": {
            "CleanPackages": "default"
            }
        },
        "c": {
          "description": "Deletes the user-local nuget package cache.",
          "settings": {
            "CleanPackagesCache": "default"
          }
        }
      },
      "defaultValues": {
        "toolName": "msbuild",
        "settings": {
          "MsBuildLogging":"/flp:v=normal;LogFile=clean.log"
        }
      }
    },
    "produces": {
      "alias": {},
      "defaultValues": {
        "toolName": "msbuild",
        "settings": {
          "Project": "src/packages.builds",
<<<<<<< HEAD
          "MsBuildParameters": "default",
=======
>>>>>>> dddbd6ae
          "ProducesTarget":"default"
        }
      }
    },
    "publish-packages": {
      "alias": {
        "AzureAccount": {
          "description": "Account name to connect to Azure Blob storage. Required for the command to work.",
          "settings": {
            "CloudDropAccountName": "default"
          }
        },
        "AzureToken": {
          "description": "Account token to connect to Azure Blob storage. Required for the command to work.",
          "settings": {
            "CloudDropAccessToken": "default"
          }
        },
        "Container": {
          "description": "Container name of the Azure Blob where the packages are going to be stored. Required for the command to work.",
          "settings": {
            "ContainerName": "default"
          }
        },
        "verbose": {
          "description": "Passes /flp:v=diag to the msbuild command or the value passed by the user.",
          "settings": {
            "MsBuildLogging": "/flp:v=diag;LogFile=publish-packages.log"
          }
        }
      },
      "defaultValues": {
        "toolName": "msbuild",
        "settings": {
          "Project": "src/publish.proj",
          "MsBuildLogging":"/flp:v=normal;LogFile=publish-packages.log"
        }
      }
    },
    "sync": {
      "alias": {
        "p": {
          "description": "Restores all NuGet packages for repository.",
          "settings": {
            "RestoreDuringBuild":  true,
            "BatchRestorePackages": "default"
          }
        },
        "ab": {
          "description": "Downloads the latests product packages from Azure. The values for '-AzureAccount' and '-AzureToken' are required",
          "settings": {
            "Project": "src/syncAzure.proj"
          }
        },
        "t": {
          "description": "Generates project.jsons for test projects, restores packages, builds product and then builds tests against the generated project.json files.",
          "settings": {
            "RestoreDuringBuild":  true,
            "BuildTestsAgainstPackages": true,
            "BatchGenerateTestProjectJsons":  "default",
            "BatchRestorePackages": "default"
          }
        },
        "AzureAccount": {
          "description": "Account name to connect to Azure Blob storage. Required for -ab to work.",
          "settings": {
            "CloudDropAccountName": "default"
          }
        },
        "AzureToken": {
          "description": "Account token to connect to Azure Blob storage. Required for -ab to work.",
          "settings": {
            "CloudDropAccessToken": "default"
          }
        },
        "Container": {
          "description": "Container name of the Azure Blob where the packages are going to be stored.",
          "settings": {
            "ContainerName": "default"
          }
        },
        "BuildMajor": {
          "description": "To download a specific group of product packages, specify build number. The value for -BuildMinor required.",
          "settings": {
            "BuildNumberMajor": "default"
          }
        },
        "BuildMinor": {
          "description": "To download a specific group of product packages, specify build number. The value for -BuildMajor required.",
          "settings": {
            "BuildNumberMinor": "default"
          }
        },
        "verbose": {
          "description": "Passes /flp:v=diag to the msbuild command or the value passed by the user.",
          "settings": {
            "MsBuildLogging": "/flp:v=diag;LogFile=sync.log"
          }
        }
      },
      "defaultValues": {
        "toolName": "msbuild",
        "settings": {
          "MsBuildLogging":"/flp:v=normal;LogFile=sync.log"
        }
      }
    }
  },
  "tools": {
    "msbuild": {
      "osSpecific": {
        "windows": {
          "defaultParameters": "/nologo /verbosity:minimal /clp:Summary /maxcpucount /nodeReuse:false /l:BinClashLogger,Tools\\net45\\Microsoft.DotNet.Build.Tasks.dll;LogFile=binclash.log",
          "path": "Tools/msbuild.cmd"
        },
        "unix": {
          "defaultParameters": "/nologo /verbosity:minimal /clp:Summary /maxcpucount /l:BinClashLogger,Tools/Microsoft.DotNet.Build.Tasks.dll;LogFile=binclash.log",
          "path": "Tools/msbuild.sh"
        }
      },
      "valueTypes": {
        "property": "/p:{name}={value}",
        "target": "/t:{name}",
        "internal": "/{name}"
      }
    },
    "terminal": {
      "osSpecific": {
        "windows": {
          "filesExtension": "cmd"
        },
        "unix": {
          "filesExtension": "sh"
        }
      },
      "valueTypes": {}
    }
  }
}<|MERGE_RESOLUTION|>--- conflicted
+++ resolved
@@ -407,10 +407,6 @@
         "toolName": "msbuild",
         "settings": {
           "Project": "src/packages.builds",
-<<<<<<< HEAD
-          "MsBuildParameters": "default",
-=======
->>>>>>> dddbd6ae
           "ProducesTarget":"default"
         }
       }
