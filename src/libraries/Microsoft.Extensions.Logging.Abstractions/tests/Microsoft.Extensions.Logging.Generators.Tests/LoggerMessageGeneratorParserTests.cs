// Licensed to the .NET Foundation under one or more agreements.
// The .NET Foundation licenses this file to you under the MIT license.

using System;
using System.Collections.Generic;
using System.Reflection;
using System.Threading;
using System.Threading.Tasks;
using Microsoft.CodeAnalysis;
using SourceGenerators.Tests;
using Xunit;

namespace Microsoft.Extensions.Logging.Generators.Tests
{
    [ActiveIssue("https://github.com/dotnet/runtime/issues/32743", TestRuntimes.Mono)]
    public class LoggerMessageGeneratorParserTests
    {
        [Fact]
        public async Task InvalidMethodName()
        {
            IReadOnlyList<Diagnostic> diagnostics = await RunGenerator(@"
                partial class C
                {
                    [LoggerMessage(EventId = 0, Level = LogLevel.Debug, Message = ""M1"")]
                    static partial void __M1(ILogger logger);
                }
            ");

            Assert.Single(diagnostics);
            Assert.Equal(DiagnosticDescriptors.InvalidLoggingMethodName.Id, diagnostics[0].Id);
        }

        [Fact]
        public async Task MissingLogLevel()
        {
            IReadOnlyList<Diagnostic> diagnostics = await RunGenerator(@"
                partial class C
                {
                    [LoggerMessage(EventId = 0, Message = ""M1"")]
                    static partial void M1(ILogger logger);
                }
            ");

            Assert.Single(diagnostics);
            Assert.Equal(DiagnosticDescriptors.MissingLogLevel.Id, diagnostics[0].Id);
        }

        [Fact]
        public async Task InvalidMethodBody()
        {
            IReadOnlyList<Diagnostic> diagnostics = await RunGenerator(@"
                partial class C
                {
                    static partial void M1(ILogger logger);

                    [LoggerMessage(EventId = 0, Level = LogLevel.Debug, Message = ""M1"")]
                    static partial void M1(ILogger logger)
                    {
                    }
                }
            ");

            Assert.Single(diagnostics);
            Assert.Equal(DiagnosticDescriptors.LoggingMethodHasBody.Id, diagnostics[0].Id);
        }

        [Theory]
        [InlineData("EventId = 0, Level = null, Message = \"This is a message with {foo}\"")]
        [InlineData("eventId: 0, level: null, message: \"This is a message with {foo}\"")]
        [InlineData("0, null, \"This is a message with {foo}\"")]
        public async Task WithNullLevel_GeneratorWontFail(string argumentList)
        {
            IReadOnlyList<Diagnostic> diagnostics = await RunGenerator($@"
                partial class C
                {{
                    [LoggerMessage({argumentList})]
                    static partial void M1(ILogger logger, string foo);
                    
                    [LoggerMessage({argumentList})]
                    static partial void M2(ILogger logger, LogLevel level, string foo);
                }}
            ");

            Assert.Empty(diagnostics);
        }

        [Theory]
        [InlineData("EventId = null, Level = LogLevel.Debug, Message = \"This is a message with {foo}\"")]
        [InlineData("eventId: null, level: LogLevel.Debug, message: \"This is a message with {foo}\"")]
        [InlineData("null, LogLevel.Debug, \"This is a message with {foo}\"")]
        public async Task WithNullEventId_GeneratorWontFail(string argumentList)
        {
            IReadOnlyList<Diagnostic> diagnostics = await RunGenerator($@"
                partial class C
                {{
                    [LoggerMessage({argumentList})]
                    static partial void M1(ILogger logger, string foo);
                }}
            ");

            Assert.Empty(diagnostics);
        }

        [Fact]
        public async Task WithNullMessage_GeneratorWontFail()
        {
            IReadOnlyList<Diagnostic> diagnostics = await RunGenerator(@"
                partial class C
                {
                    [LoggerMessage(EventId = 0, Level = LogLevel.Debug, Message = null)]
                    static partial void M1(ILogger logger, string foo);
                }
            ");

            Assert.Single(diagnostics);
            Assert.Equal(DiagnosticDescriptors.ArgumentHasNoCorrespondingTemplate.Id, diagnostics[0].Id);
            Assert.Contains("Argument 'foo' is not referenced from the logging message", diagnostics[0].GetMessage(), StringComparison.InvariantCulture);
        }

        [Fact]
        public async Task WithNullSkipEnabledCheck_GeneratorWontFail()
        {
            IReadOnlyList<Diagnostic> diagnostics = await RunGenerator(@"
                partial class C
                {
                    [LoggerMessage(EventId = 0, Level = LogLevel.Debug, Message = ""This is a message with {foo}"", SkipEnabledCheck = null)]
                    static partial void M1(ILogger logger, string foo);
                }
            ");

            Assert.Empty(diagnostics);
        }

        [Fact]
        public async Task WithBadMisconfiguredInput_GeneratorWontFail()
        {
            IReadOnlyList<Diagnostic> diagnostics = await RunGenerator(@"
                public static partial class C
                {
                    [LoggerMessage(SkipEnabledCheck = 6)]
                    public static partial void M0(ILogger logger, LogLevel level);

                    [LoggerMessage(eventId: true, level: LogLevel.Debug, message: ""misconfigured eventId as bool"")]
                    public static partial void M1(ILogger logger);
                }
            ");

            Assert.Empty(diagnostics);
        }

        [Fact]
        public async Task MissingTemplate()
        {
            IReadOnlyList<Diagnostic> diagnostics = await RunGenerator(@"
                partial class C
                {
                    [LoggerMessage(EventId = 0, Level = LogLevel.Debug, Message = ""This is a message without foo"")]
                    static partial void M1(ILogger logger, string foo);
                }
            ");

            Assert.Single(diagnostics);
            Assert.Equal(DiagnosticDescriptors.ArgumentHasNoCorrespondingTemplate.Id, diagnostics[0].Id);
            Assert.Contains("Argument 'foo' is not referenced from the logging message", diagnostics[0].GetMessage(), StringComparison.InvariantCulture);
        }

        [Fact]
        public async Task MissingArgument()
        {
            IReadOnlyList<Diagnostic> diagnostics = await RunGenerator(@"
                partial class C
                {
                    [LoggerMessage(EventId = 0, Level = LogLevel.Debug, Message = ""{foo}"")]
                    static partial void M1(ILogger logger);
                }
            ");

            Assert.Single(diagnostics);
            Assert.Equal(DiagnosticDescriptors.TemplateHasNoCorrespondingArgument.Id, diagnostics[0].Id);
            Assert.Contains("Template 'foo' is not provided as argument to the logging method", diagnostics[0].GetMessage(), StringComparison.InvariantCulture);
        }

        [Fact]
        public async Task NeedlessQualifierInMessage()
        {
            IReadOnlyList<Diagnostic> diagnostics = await RunGenerator(@"
                partial class C
                {
                    [LoggerMessage(EventId = 0, Level = LogLevel.Information, Message = ""INFO: this is an informative message"")]
                    static partial void M1(ILogger logger);
                }
            ");

            Assert.Single(diagnostics);
            Assert.Equal(DiagnosticDescriptors.RedundantQualifierInMessage.Id, diagnostics[0].Id);
        }

        [Fact]
        public async Task NeedlessExceptionInMessage()
        {
            IReadOnlyList<Diagnostic> diagnostics = await RunGenerator(@"
                partial class C
                {
                    [LoggerMessage(EventId = 0, Level = LogLevel.Debug, Message = ""M1 {ex} {ex2}"")]
                    static partial void M1(ILogger logger, System.Exception ex, System.Exception ex2);
                }
            ");

            Assert.Single(diagnostics);
            Assert.Equal(DiagnosticDescriptors.ShouldntMentionExceptionInMessage.Id, diagnostics[0].Id);
        }

        [Fact]
        public async Task NeedlessLogLevelInMessage()
        {
            IReadOnlyList<Diagnostic> diagnostics = await RunGenerator(@"
                partial class C
                {
                    [LoggerMessage(EventId = 0, Message = ""M1 {l1} {l2}"")]
                    static partial void M1(ILogger logger, LogLevel l1, LogLevel l2);
                }
            ");

            Assert.Single(diagnostics);
            Assert.Equal(DiagnosticDescriptors.ShouldntMentionLogLevelInMessage.Id, diagnostics[0].Id);
        }

        [Fact]
        public async Task NeedlessLoggerInMessage()
        {
            IReadOnlyList<Diagnostic> diagnostics = await RunGenerator(@"
                partial class C
                {
                    [LoggerMessage(EventId = 0, Level = LogLevel.Debug, Message = ""M1 {logger}"")]
                    static partial void M1(ILogger logger);
                }
            ");

            Assert.Single(diagnostics);
            Assert.Equal(DiagnosticDescriptors.ShouldntMentionLoggerInMessage.Id, diagnostics[0].Id);
        }

        [Fact]
        public async Task DoubleLogLevel_InAttributeAndAsParameterButMissingInTemplate_ProducesDiagnostic()
        {
            IReadOnlyList<Diagnostic> diagnostics = await RunGenerator(@"
                partial class C
                {
                    [LoggerMessage(EventId = 0, Level = LogLevel.Debug, Message = ""M1"")]
                    static partial void M1(ILogger logger, LogLevel levelParam);
                }
            ");

            Assert.Single(diagnostics);
            Assert.Equal(DiagnosticDescriptors.ArgumentHasNoCorrespondingTemplate.Id, diagnostics[0].Id);
        }

        [Fact]
        public async Task LogLevelDoublySet_AndInMessageTemplate_ProducesDiagnostic()
        {
            IReadOnlyList<Diagnostic> diagnostics = await RunGenerator(@"
                partial class C
                {
                    [LoggerMessage(EventId = 0, Level = LogLevel.Debug, Message = ""M1 {level2}"")]
                    static partial void M1(ILogger logger, LogLevel level1, LogLevel level2);
                }
            ");

            Assert.Single(diagnostics);
            Assert.Equal(DiagnosticDescriptors.ArgumentHasNoCorrespondingTemplate.Id, diagnostics[0].Id);
        }

        [Fact]
        public async Task DoubleLogLevel_FirstOneSetAsMethodParameter_SecondOneInMessageTemplate_Supported()
        {
            IReadOnlyList<Diagnostic> diagnostics = await RunGenerator(@"
                partial class C
                {
                    [LoggerMessage(EventId = 0, Message = ""M1 {level2}"")]
                    static partial void M1(ILogger logger, LogLevel level1, LogLevel level2);
                }
            ");

            Assert.Empty(diagnostics);
        }

#if false
        // TODO: can't have the same template with different casing
        [Fact]
        public async Task InconsistentTemplateCasing()
        {
            IReadOnlyList<Diagnostic> diagnostics = await RunGenerator(@"
                partial class C
                {
                    [LoggerMessage(EventId = 0, Level = LogLevel.Debug, Message = ""M1 {p1} {P1}"")]
                    static partial void M1(ILogger logger, int p1, int P1);
                }
            ");

            Assert.Single(diagnostics);
            Assert.Equal(DiagnosticDescriptors.InconsistentTemplateCasing.Id, diagnostics[0].Id);
        }

        // TODO: can't have malformed format strings (like dangling {, etc)
        [Fact]
        public async Task MalformedFormatString()
        {
            IReadOnlyList<Diagnostic> diagnostics = await RunGenerator(@"
                partial class C
                {
                    [LoggerMessage(EventId = 0, Level = LogLevel.Debug, Message = ""M1 {p1} {P1}"")]
                    static partial void M1(ILogger logger, int p1, int P1);
                }
            ");

            Assert.Single(diagnostics);
            Assert.Equal(DiagnosticDescriptors.MalformedFormatStrings.Id, diagnostics[0].Id);
        }
#endif

        [Fact]
        public async Task InvalidParameterName()
        {
            IReadOnlyList<Diagnostic> diagnostics = await RunGenerator(@"
                partial class C
                {
                    [LoggerMessage(EventId = 0, Level = LogLevel.Debug, Message = ""M1 {__foo}"")]
                    static partial void M1(ILogger logger, string __foo);
                }
            ");

            Assert.Single(diagnostics);
            Assert.Equal(DiagnosticDescriptors.InvalidLoggingMethodParameterName.Id, diagnostics[0].Id);
        }

        [Fact]
        public async Task NestedTypeOK()
        {
            IReadOnlyList<Diagnostic> diagnostics = await RunGenerator(@"
                partial class C
                {
                    public partial class Nested
                    {
                        [LoggerMessage(EventId = 0, Level = LogLevel.Debug, Message = ""M1"")]
                        static partial void M1(ILogger logger);
                    }
                }
            ");

            Assert.Empty(diagnostics);
<<<<<<< HEAD
        }

        [Theory]
        [InlineData("false")]
        [InlineData("true")]
        [InlineData("null")]
        public async Task UsingSkipEnabledCheck(string skipEnabledCheckValue)
        {
            IReadOnlyList<Diagnostic> diagnostics = await RunGenerator($@"
                partial class C
                {{
                    public partial class WithLoggerMethodUsingSkipEnabledCheck
                    {{
                        [LoggerMessage(EventId = 0, Level = LogLevel.Debug, Message = ""M1"", SkipEnabledCheck = {skipEnabledCheckValue})]
                        static partial void M1(ILogger logger);
                    }}
                }}
            ");

            Assert.Empty(diagnostics);
=======
>>>>>>> 589a29b1
        }

        [Fact]
        public async Task MissingExceptionType()
        {
            IReadOnlyList<Diagnostic> diagnostics = await RunGenerator(@"
                namespace System
                {
                    public class Object {}
                    public class Void {}
                    public class String {}
                    public struct DateTime {}
                }
                namespace System.Collections
                {
                    public interface IEnumerable {}
                }
                namespace Microsoft.Extensions.Logging
                {
                    public enum LogLevel {}
                    public interface ILogger {}
                }
                namespace Microsoft.Extensions.Logging
                {
                    public class LoggerMessageAttribute {}
                }
                partial class C
                {
                }
            ", false, includeBaseReferences: false, includeLoggingReferences: false);

            Assert.Single(diagnostics);
            Assert.Equal(DiagnosticDescriptors.MissingRequiredType.Id, diagnostics[0].Id);
        }

        [Fact]
        public async Task MissingLoggerMessageAttributeType()
        {
            IReadOnlyList<Diagnostic> diagnostics = await RunGenerator(@"
                partial class C
                {
                }
            ", false, includeLoggingReferences: false);

            Assert.Empty(diagnostics);
        }

        [Fact]
        public async Task MissingILoggerType()
        {
            IReadOnlyList<Diagnostic> diagnostics = await RunGenerator(@"
                namespace Microsoft.Extensions.Logging
                {
                    public sealed class LoggerMessageAttribute : System.Attribute {}
                }
                partial class C
                {
                }
            ", false, includeLoggingReferences: false);

            Assert.Empty(diagnostics);
        }

        [Fact]
        public async Task MissingLogLevelType()
        {
            IReadOnlyList<Diagnostic> diagnostics = await RunGenerator(@"
                namespace Microsoft.Extensions.Logging
                {
                    public sealed class LoggerMessageAttribute : System.Attribute {}
                }
                namespace Microsoft.Extensions.Logging
                {
                    public interface ILogger {}
                }
                partial class C
                {
                }
            ", false, includeLoggingReferences: false);

            Assert.Empty(diagnostics);
        }

        [Fact]
        public async Task EventIdReuse()
        {
            IReadOnlyList<Diagnostic> diagnostics = await RunGenerator(@"
                partial class MyClass
                {
                    [LoggerMessage(EventId = 0, Level = LogLevel.Debug, Message = ""M1"")]
                    static partial void M1(ILogger logger);

                    [LoggerMessage(EventId = 0, Level = LogLevel.Debug, Message = ""M1"")]
                    static partial void M2(ILogger logger);
                }
            ");

            Assert.Single(diagnostics);
            Assert.Equal(DiagnosticDescriptors.ShouldntReuseEventIds.Id, diagnostics[0].Id);
            Assert.Contains("in class MyClass", diagnostics[0].GetMessage(), StringComparison.InvariantCulture);
        }

        [Fact]
        public async Task MethodReturnType()
        {
            IReadOnlyList<Diagnostic> diagnostics = await RunGenerator(@"
                partial class C
                {
                    [LoggerMessage(EventId = 0, Level = LogLevel.Debug, Message = ""M1"")]
                    public static partial int M1(ILogger logger);

                    public static partial int M1(ILogger logger) { return 0; }
                }
            ");

            Assert.Single(diagnostics);
            Assert.Equal(DiagnosticDescriptors.LoggingMethodMustReturnVoid.Id, diagnostics[0].Id);
        }

        [Fact]
        public async Task MissingILogger()
        {
            IReadOnlyList<Diagnostic> diagnostics = await RunGenerator(@"
                partial class C
                {
                    [LoggerMessage(EventId = 0, Level = LogLevel.Debug, Message = ""M1 {p1}"")]
                    static partial void M1(int p1);
                }
            ");

            Assert.Single(diagnostics);
            Assert.Equal(DiagnosticDescriptors.MissingLoggerArgument.Id, diagnostics[0].Id);
            Assert.Contains("One of the arguments to the static logging method 'M1' must implement the Microsoft.Extensions.Logging.ILogger interface", diagnostics[0].GetMessage(), StringComparison.InvariantCulture);
        }

        [Fact]
        public async Task NotStatic()
        {
            IReadOnlyList<Diagnostic> diagnostics = await RunGenerator(@"
                partial class C
                {
                    [LoggerMessage(EventId = 0, Level = LogLevel.Debug, Message = ""M1"")]
                    partial void M1(ILogger logger);
                }
            ");

            Assert.Single(diagnostics);
            Assert.Equal(DiagnosticDescriptors.LoggingMethodShouldBeStatic.Id, diagnostics[0].Id);
        }

        [Fact]
        public async Task NoILoggerField()
        {
            IReadOnlyList<Diagnostic> diagnostics = await RunGenerator(@"
                partial class C
                {
                    [LoggerMessage(EventId = 0, Level = LogLevel.Debug, Message = ""M1"")]
                    public partial void M1();
                }
            ");

            Assert.Single(diagnostics);
            Assert.Equal(DiagnosticDescriptors.MissingLoggerField.Id, diagnostics[0].Id);
        }

        [Fact]
        public async Task MultipleILoggerFields()
        {
            IReadOnlyList<Diagnostic> diagnostics = await RunGenerator(@"
                partial class C
                {
                    public ILogger _logger1;
                    public ILogger _logger2;

                    [LoggerMessage(EventId = 0, Level = LogLevel.Debug, Message = ""M1"")]
                    public partial void M1();
                }
            ");

            Assert.Single(diagnostics);
            Assert.Equal(DiagnosticDescriptors.MultipleLoggerFields.Id, diagnostics[0].Id);
        }

        [Fact]
        public async Task NotPartial()
        {
            IReadOnlyList<Diagnostic> diagnostics = await RunGenerator(@"
                partial class C
                {
                    [LoggerMessage(EventId = 0, Level = LogLevel.Debug, Message = ""M1"")]
                    static void M1(ILogger logger) {}
                }
            ");

            Assert.Equal(2, diagnostics.Count);
            Assert.Equal(DiagnosticDescriptors.LoggingMethodMustBePartial.Id, diagnostics[0].Id);
            Assert.Equal(DiagnosticDescriptors.LoggingMethodHasBody.Id, diagnostics[1].Id);
        }

        [Fact]
        public async Task MethodGeneric()
        {
            IReadOnlyList<Diagnostic> diagnostics = await RunGenerator(@"
                partial class C
                {
                    [LoggerMessage(EventId = 0, Level = LogLevel.Debug, Message = ""M1"")]
                    static partial void M1<T>(ILogger logger);
                }
            ");

            Assert.Single(diagnostics);
            Assert.Equal(DiagnosticDescriptors.LoggingMethodIsGeneric.Id, diagnostics[0].Id);
        }

        [Fact]
        public async Task Templates()
        {
            IReadOnlyList<Diagnostic> diagnostics = await RunGenerator(@"
                partial class C
                {
                    [LoggerMessage(EventId = 1, Level = LogLevel.Debug, Message = ""M1"")]
                    static partial void M1(ILogger logger);

                    [LoggerMessage(EventId = 2, Level = LogLevel.Debug, Message = ""M2 {arg1} {arg2}"")]
                    static partial void M2(ILogger logger, string arg1, string arg2);

                    [LoggerMessage(EventId = 3, Level = LogLevel.Debug, Message = ""M3 {arg1"")]
                    static partial void M3(ILogger logger);

                    [LoggerMessage(EventId = 4, Level = LogLevel.Debug, Message = ""M4 arg1}"")]
                    static partial void M4(ILogger logger);

                    [LoggerMessage(EventId = 5, Level = LogLevel.Debug, Message = ""M5 {"")]
                    static partial void M5(ILogger logger);

                    [LoggerMessage(EventId = 6, Level = LogLevel.Debug, Message = ""}M6 "")]
                    static partial void M6(ILogger logger);

                    [LoggerMessage(EventId = 7, Level = LogLevel.Debug, Message = ""M7 {{arg1}}"")]
                    static partial void M7(ILogger logger);
                }
            ");

            Assert.Empty(diagnostics);
        }

        [Fact]
        public async Task Cancellation()
        {
            await Assert.ThrowsAsync<OperationCanceledException>(async () =>
                await RunGenerator(@"
                partial class C
                {
                    [LoggerMessage(EventId = 0, Level = LogLevel.Debug, Message = ""M1"")]
                    static partial void M1(ILogger logger);
                }
            ", cancellationToken: new CancellationToken(true)));
        }

        [Fact]
        public async Task SourceErrors()
        {
            IReadOnlyList<Diagnostic> diagnostics = await RunGenerator(@"
                static partial class C
                {
                    // bogus argument type
                    [LoggerMessage(EventId = 0, Level = "", Message = ""Hello"")]
                    static partial void M1(ILogger logger);

                    // missing parameter name
                    [LoggerMessage(EventId = 1, Level = LogLevel.Debug, Message = ""Hello"")]
                    static partial void M2(ILogger);

                    // bogus parameter type
                    [LoggerMessage(EventId = 2, Level = LogLevel.Debug, Message = ""Hello"")]
                    static partial void M3(XILogger logger);

                    // attribute applied to something other than a method
                    [LoggerMessage(EventId = 4, Message = ""Hello"")]
                    int M5;
                }
            ");

            Assert.Empty(diagnostics);    // should fail quietly on broken code
        }

        private static async Task<IReadOnlyList<Diagnostic>> RunGenerator(
            string code,
            bool wrap = true,
            bool inNamespace = true,
            bool includeBaseReferences = true,
            bool includeLoggingReferences = true,
            CancellationToken cancellationToken = default)
        {
            var text = code;
            if (wrap)
            {
                var nspaceStart = "namespace Test {";
                var nspaceEnd = "}";
                if (!inNamespace)
                {
                    nspaceStart = "";
                    nspaceEnd = "";
                }

                text = $@"
                    {nspaceStart}
                    using Microsoft.Extensions.Logging;
                    {code}
                    {nspaceEnd}
                ";
            }

            Assembly[]? refs = null;
            if (includeLoggingReferences)
            {
                refs = new[] { typeof(ILogger).Assembly, typeof(LoggerMessageAttribute).Assembly };
            }

            var (d, r) = await RoslynTestUtils.RunGenerator(
                new LoggerMessageGenerator(),
                refs,
                new[] { text },
                includeBaseReferences: includeBaseReferences,
                cancellationToken: cancellationToken).ConfigureAwait(false);

            return d;
        }
    }
}<|MERGE_RESOLUTION|>--- conflicted
+++ resolved
@@ -64,90 +64,6 @@
             Assert.Equal(DiagnosticDescriptors.LoggingMethodHasBody.Id, diagnostics[0].Id);
         }
 
-        [Theory]
-        [InlineData("EventId = 0, Level = null, Message = \"This is a message with {foo}\"")]
-        [InlineData("eventId: 0, level: null, message: \"This is a message with {foo}\"")]
-        [InlineData("0, null, \"This is a message with {foo}\"")]
-        public async Task WithNullLevel_GeneratorWontFail(string argumentList)
-        {
-            IReadOnlyList<Diagnostic> diagnostics = await RunGenerator($@"
-                partial class C
-                {{
-                    [LoggerMessage({argumentList})]
-                    static partial void M1(ILogger logger, string foo);
-                    
-                    [LoggerMessage({argumentList})]
-                    static partial void M2(ILogger logger, LogLevel level, string foo);
-                }}
-            ");
-
-            Assert.Empty(diagnostics);
-        }
-
-        [Theory]
-        [InlineData("EventId = null, Level = LogLevel.Debug, Message = \"This is a message with {foo}\"")]
-        [InlineData("eventId: null, level: LogLevel.Debug, message: \"This is a message with {foo}\"")]
-        [InlineData("null, LogLevel.Debug, \"This is a message with {foo}\"")]
-        public async Task WithNullEventId_GeneratorWontFail(string argumentList)
-        {
-            IReadOnlyList<Diagnostic> diagnostics = await RunGenerator($@"
-                partial class C
-                {{
-                    [LoggerMessage({argumentList})]
-                    static partial void M1(ILogger logger, string foo);
-                }}
-            ");
-
-            Assert.Empty(diagnostics);
-        }
-
-        [Fact]
-        public async Task WithNullMessage_GeneratorWontFail()
-        {
-            IReadOnlyList<Diagnostic> diagnostics = await RunGenerator(@"
-                partial class C
-                {
-                    [LoggerMessage(EventId = 0, Level = LogLevel.Debug, Message = null)]
-                    static partial void M1(ILogger logger, string foo);
-                }
-            ");
-
-            Assert.Single(diagnostics);
-            Assert.Equal(DiagnosticDescriptors.ArgumentHasNoCorrespondingTemplate.Id, diagnostics[0].Id);
-            Assert.Contains("Argument 'foo' is not referenced from the logging message", diagnostics[0].GetMessage(), StringComparison.InvariantCulture);
-        }
-
-        [Fact]
-        public async Task WithNullSkipEnabledCheck_GeneratorWontFail()
-        {
-            IReadOnlyList<Diagnostic> diagnostics = await RunGenerator(@"
-                partial class C
-                {
-                    [LoggerMessage(EventId = 0, Level = LogLevel.Debug, Message = ""This is a message with {foo}"", SkipEnabledCheck = null)]
-                    static partial void M1(ILogger logger, string foo);
-                }
-            ");
-
-            Assert.Empty(diagnostics);
-        }
-
-        [Fact]
-        public async Task WithBadMisconfiguredInput_GeneratorWontFail()
-        {
-            IReadOnlyList<Diagnostic> diagnostics = await RunGenerator(@"
-                public static partial class C
-                {
-                    [LoggerMessage(SkipEnabledCheck = 6)]
-                    public static partial void M0(ILogger logger, LogLevel level);
-
-                    [LoggerMessage(eventId: true, level: LogLevel.Debug, message: ""misconfigured eventId as bool"")]
-                    public static partial void M1(ILogger logger);
-                }
-            ");
-
-            Assert.Empty(diagnostics);
-        }
-
         [Fact]
         public async Task MissingTemplate()
         {
@@ -348,29 +264,6 @@
             ");
 
             Assert.Empty(diagnostics);
-<<<<<<< HEAD
-        }
-
-        [Theory]
-        [InlineData("false")]
-        [InlineData("true")]
-        [InlineData("null")]
-        public async Task UsingSkipEnabledCheck(string skipEnabledCheckValue)
-        {
-            IReadOnlyList<Diagnostic> diagnostics = await RunGenerator($@"
-                partial class C
-                {{
-                    public partial class WithLoggerMethodUsingSkipEnabledCheck
-                    {{
-                        [LoggerMessage(EventId = 0, Level = LogLevel.Debug, Message = ""M1"", SkipEnabledCheck = {skipEnabledCheckValue})]
-                        static partial void M1(ILogger logger);
-                    }}
-                }}
-            ");
-
-            Assert.Empty(diagnostics);
-=======
->>>>>>> 589a29b1
         }
 
         [Fact]
