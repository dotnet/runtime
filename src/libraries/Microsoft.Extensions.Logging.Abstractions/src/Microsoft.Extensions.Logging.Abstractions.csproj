<Project Sdk="Microsoft.NET.Sdk">

  <PropertyGroup>
    <TargetFrameworks>$(NetCoreAppCurrent);$(NetCoreAppMinimum);netstandard2.0;$(NetFrameworkMinimum)</TargetFrameworks>
    <EnableDefaultItems>true</EnableDefaultItems>
    <AllowUnsafeBlocks>true</AllowUnsafeBlocks>
<<<<<<< HEAD
    <Nullable>enable</Nullable>
=======
    <!-- Use targeting pack references instead of granular ones in the project file. -->
    <DisableImplicitAssemblyReferences>false</DisableImplicitAssemblyReferences>
>>>>>>> 3af0cf42
    <IsPackable>true</IsPackable>
    <PackageDescription>Logging abstractions for Microsoft.Extensions.Logging.

Commonly Used Types:
Microsoft.Extensions.Logging.ILogger
Microsoft.Extensions.Logging.ILoggerFactory
Microsoft.Extensions.Logging.ILogger&lt;TCategoryName&gt;
Microsoft.Extensions.Logging.LogLevel
Microsoft.Extensions.Logging.Logger&lt;T&gt;
Microsoft.Extensions.Logging.LoggerMessage
Microsoft.Extensions.Logging.Abstractions.NullLogger</PackageDescription>
    <DisableSourceGeneratorPropertyName>DisableMicrosoftExtensionsLoggingSourceGenerator</DisableSourceGeneratorPropertyName>
  </PropertyGroup>

  <ItemGroup>
    <Compile Include="$(CommonPath)Extensions\TypeNameHelper\TypeNameHelper.cs"
             Link="Common\src\Extensions\TypeNameHelper\TypeNameHelper.cs" />
    <Compile Include="$(CommonPath)Extensions\Logging\NullExternalScopeProvider.cs"
             Link="Common\src\Extensions\Logging\NullExternalScopeProvider.cs" />
    <Compile Include="$(CommonPath)Extensions\Logging\NullScope.cs"
             Link="Common\src\Extensions\Logging\NullScope.cs" />
    <Compile Include="$(CommonPath)System\Text\ValueStringBuilder.cs"
             Link="Common\System\Text\ValueStringBuilder.cs" />
    <Compile Include="$(CommonPath)System\ThrowHelper.cs"
             Link="Common\System\ThrowHelper.cs" />
  </ItemGroup>

  <ItemGroup Condition="'$(TargetFrameworkIdentifier)' != '.NETCoreApp'">
    <PackageReference Include="System.Buffers" Version="$(SystemBuffersVersion)" />
    <PackageReference Include="System.Memory" Version="$(SystemMemoryVersion)" />
  </ItemGroup>

  <ItemGroup>
    <AnalyzerReference Include="..\gen\Microsoft.Extensions.Logging.Generators.Roslyn3.11.csproj"
                       Condition="'$(DotNetBuildFromSource)' != 'true'" />
    <AnalyzerReference Include="..\gen\Microsoft.Extensions.Logging.Generators.Roslyn4.0.csproj" />
  </ItemGroup>

</Project><|MERGE_RESOLUTION|>--- conflicted
+++ resolved
@@ -4,12 +4,6 @@
     <TargetFrameworks>$(NetCoreAppCurrent);$(NetCoreAppMinimum);netstandard2.0;$(NetFrameworkMinimum)</TargetFrameworks>
     <EnableDefaultItems>true</EnableDefaultItems>
     <AllowUnsafeBlocks>true</AllowUnsafeBlocks>
-<<<<<<< HEAD
-    <Nullable>enable</Nullable>
-=======
-    <!-- Use targeting pack references instead of granular ones in the project file. -->
-    <DisableImplicitAssemblyReferences>false</DisableImplicitAssemblyReferences>
->>>>>>> 3af0cf42
     <IsPackable>true</IsPackable>
     <PackageDescription>Logging abstractions for Microsoft.Extensions.Logging.
 
