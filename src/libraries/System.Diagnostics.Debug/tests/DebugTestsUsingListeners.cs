// Licensed to the .NET Foundation under one or more agreements.
// The .NET Foundation licenses this file to you under the MIT license.
#define DEBUG
using System.Reflection;
using Xunit;

namespace System.Diagnostics.Tests
{
    // These tests test the static Debug class. They cannot be run in parallel
    // Shows that Debug behaves identically on all of the test cases in DebugTestsNoListeners even when DebugUsesTraceListeners is true.
    [Collection("System.Diagnostics.Debug")]
    public class DebugTestsUsingListeners : DebugTestsNoListeners
    {
        protected override bool DebugUsesTraceListeners { get { return true; } }

        [Fact]
        public void Trace_Write_TraceListenerAlwaysIndentsOnFirstCall()
        {
            Trace.Indent();
            int expectedIndentation = Trace.IndentLevel * Trace.IndentSize;

            VerifyLogged(() => Debug.Write("pizza"),    new string(' ', expectedIndentation) + "pizza");
            VerifyLogged(() => Debug.Write("pizza"),    "pizza");
            VerifyLogged(() => Trace.Write("pizza"),    "pizza");

            Trace.Listeners.Clear();
            // New TraceListener indents on first Debug call
            Trace.Listeners.Add(new DefaultTraceListener());
            VerifyLogged(() => Trace.Write("pizza"),    new string(' ', expectedIndentation) + "pizza");
            VerifyLogged(() => Debug.Write("pizza"),    "pizza");

            Trace.Listeners.Clear();
            // New TraceListener indents on first Trace call
            Trace.Listeners.Add(new DefaultTraceListener());
            VerifyLogged(() => Debug.Write("pizza"),    new string(' ', expectedIndentation) + "pizza");
            VerifyLogged(() => Trace.Write("pizza"),    "pizza");

            TraceListener secondListener = new DefaultTraceListener();
            Trace.Listeners.Add(secondListener);
            // Only new TraceListener will indent on its first Trace/Debug call:
            VerifyLogged(() => Debug.Write("pizza"),    "pizza" + new string(' ', expectedIndentation) + "pizza");
            VerifyLogged(() => Trace.Write("pizza"),    "pizza" + "pizza");

            TraceListener thirdListener = new DefaultTraceListener();
            Trace.Listeners.Add(thirdListener);
            // Only new TraceListener will indent on its first Trace/Debug call:
            VerifyLogged(() => Trace.Write("pizza"),    "pizza" + "pizza" + new string(' ', expectedIndentation) + "pizza");
            VerifyLogged(() => Debug.Write("pizza"),    "pizza" + "pizza" + "pizza");

            Trace.Listeners.Remove(secondListener);
            Trace.Listeners.Remove(thirdListener);
            Trace.Unindent();
            GoToNextLine();
        }

        [Fact]
        public void Trace_Write_Indents()
        {
            // This test when run alone verifies Trace.Write indentation, even on first call, is correct.
            Trace.Indent();
            VerifyLogged(() => Trace.Write("pizza"),        new string(' ', Trace.IndentLevel * Trace.IndentSize) +  "pizza");
            Trace.Unindent();

            GoToNextLine();
        }

        [Fact]
        public void Trace_WriteLine_Indents()
        {
            // This test when run alone verifies Debug.WriteLine indentation, even on first call, is correct.
            Debug.Indent();
            VerifyLogged(() => Trace.WriteLine("pizza"),    new string(' ', Trace.IndentLevel * Trace.IndentSize) +  "pizza" + Environment.NewLine);
            Debug.Unindent();
        }

        [Fact]
        public void Trace_WriteLine_WontIndentAfterWrite()
        {
            Trace.Indent();
            int expectedIndentation = Trace.IndentLevel * Trace.IndentSize;

            VerifyLogged(() => Trace.Write("pizza"),        new string(' ', expectedIndentation) +  "pizza");

            // WriteLine wont indent after Write:
            VerifyLogged(() => Trace.WriteLine("pizza"),    "pizza" + Environment.NewLine);

            VerifyLogged(() => Trace.WriteLine("pizza"),    new string(' ', expectedIndentation) +  "pizza" + Environment.NewLine);
            VerifyLogged(() => Trace.Write("pizza"),        new string(' ', expectedIndentation) +  "pizza");

            // WriteLine wont indent after Write:
            VerifyLogged(() => Trace.WriteLine("pizza"),    "pizza" + Environment.NewLine);
            VerifyLogged(() => Trace.WriteLine("pizza"),    new string(' ', expectedIndentation) +  "pizza" + Environment.NewLine);
            Trace.Unindent();
        }

        [Fact]
        public void Debug_WriteLine_SameIndentationForBothTraceAndDebug()
        {
            Trace.Indent();
            int expected = Debug.IndentSize * Debug.IndentLevel;

            VerifyLogged(() => Debug.WriteLine("pizza"), new string(' ', expected) +  "pizza" + Environment.NewLine);
            VerifyLogged(() => Trace.WriteLine("pizza"), new string(' ', expected) +  "pizza" + Environment.NewLine);

            // reset
            Trace.Unindent();
        }

        [Fact]
        public void Trace_WriteNull_SkipsIndentation()
        {
            Trace.Indent();
            VerifyLogged(() => Debug.Write(null), "");
            VerifyLogged(() => Trace.Write(null), "");
            Trace.Unindent();
        }

        [Fact]
        public void Trace_WriteLineNull_IndentsEmptyStringProperly()
        {
            Trace.Indent();
            int expected = Debug.IndentSize * Debug.IndentLevel;

            VerifyLogged(() => Debug.WriteLine(null), new string(' ', expected) + Environment.NewLine);
            VerifyLogged(() => Trace.WriteLine(null), new string(' ', expected) + Environment.NewLine);

            // reset
            Trace.Unindent();
        }

        [Fact]
        public void Trace_UpdatingDebugIndentation_UpdatesTraceIndentation_AndViceVersa()
        {
            int before = Debug.IndentSize * Debug.IndentLevel;
            Assert.Equal(Debug.IndentSize, Trace.IndentSize);
            Assert.Equal(Debug.IndentSize, Trace.Listeners[0].IndentSize);
            Assert.Equal(Debug.IndentLevel, Trace.IndentLevel);
            Assert.Equal(Debug.IndentLevel, Trace.Listeners[0].IndentLevel);

            Debug.IndentLevel = 3;
            Assert.Equal(3, Trace.IndentLevel);
            Assert.Equal(3, Debug.IndentLevel);
            Assert.Equal(3, Trace.Listeners[0].IndentLevel);

            Debug.IndentLevel = 0;
            Assert.Equal(0, Trace.IndentLevel);
            Assert.Equal(0, Debug.IndentLevel);
            Assert.Equal(0, Trace.Listeners[0].IndentLevel);

            Debug.Indent();
            Assert.Equal(1, Trace.IndentLevel);
            Assert.Equal(1, Debug.IndentLevel);
            Assert.Equal(1, Trace.Listeners[0].IndentLevel);

            Trace.Indent();
            Assert.Equal(2, Trace.IndentLevel);
            Assert.Equal(2, Debug.IndentLevel);
            Assert.Equal(2, Trace.Listeners[0].IndentLevel);

            Debug.Unindent();
            Trace.Unindent();
            Assert.Equal(0, Trace.IndentLevel);
            Assert.Equal(0, Debug.IndentLevel);
            Assert.Equal(0, Trace.Listeners[0].IndentLevel);

            Debug.Unindent();
            Assert.Equal(0, Trace.IndentLevel);
            Assert.Equal(0, Debug.IndentLevel);
            Assert.Equal(0, Trace.Listeners[0].IndentLevel);

            Trace.IndentSize = 7;
            Assert.Equal(7, Debug.IndentSize);
            Assert.Equal(7, Trace.Listeners[0].IndentSize);

            Debug.IndentSize = 4;
            Assert.Equal(4, Trace.IndentSize);
            Assert.Equal(4, Trace.Listeners[0].IndentSize);

            Debug.IndentLevel = 0; // reset
            Assert.Equal(before, Debug.IndentSize * Debug.IndentLevel);
        }

        [Fact]
        public void Trace_Refresh_ResetsIndentSize()
        {
            int before = Debug.IndentSize * Debug.IndentLevel;
            Debug.IndentSize = 5;
            Debug.IndentLevel = 3;
            Trace.Refresh();

            Assert.Equal(4, Debug.IndentSize);
            Assert.Equal(3, Debug.IndentLevel);

            Debug.IndentLevel = 0; // reset
            Assert.Equal(before, Debug.IndentSize * Debug.IndentLevel);
        }

        [Fact]
        [ActiveIssue("https://github.com/dotnet/runtime/issues/50570", TestPlatforms.Android)]
<<<<<<< HEAD
=======
        [ActiveIssue("https://github.com/dotnet/runtime/issues/36882", TestPlatforms.iOS | TestPlatforms.tvOS | TestPlatforms.MacCatalyst)]
>>>>>>> d49bcbe0
        public void Trace_ClearTraceListeners_StopsWritingToDebugger()
        {
            VerifyLogged(() => Debug.Write("pizza"), "pizza");
            VerifyLogged(() => Trace.Write("pizza"), "pizza");
            Trace.Listeners.Clear();
            VerifyLogged(() => Debug.Write("pizza"), string.Empty);
            VerifyLogged(() => Trace.Write("pizza"), string.Empty);
            Trace.Refresh();
            VerifyLogged(() => Debug.Write("pizza"), "pizza");
            VerifyLogged(() => Trace.Write("pizza"), "pizza");

            GoToNextLine();
        }

        [Fact]
        public void TraceWriteIf()
        {
            VerifyLogged(() => Trace.WriteIf(true, 5), "5");
            VerifyLogged(() => Trace.WriteIf(false, 5), "");

            VerifyLogged(() => Trace.WriteIf(true, 5, "category"), "category: 5");
            VerifyLogged(() => Trace.WriteIf(false, 5, "category"), "");

            VerifyLogged(() => Trace.WriteIf(true, "logged"), "logged");
            VerifyLogged(() => Trace.WriteIf(false, "logged"), "");

            VerifyLogged(() => Trace.WriteIf(true, "logged", "category"), "category: logged");
            VerifyLogged(() => Trace.WriteIf(false, "logged", "category"), "");

            GoToNextLine();
        }

        [Fact]
        [ActiveIssue("https://github.com/dotnet/runtime/issues/50570", TestPlatforms.Android)]
<<<<<<< HEAD
=======
        [ActiveIssue("https://github.com/dotnet/runtime/issues/36882", TestPlatforms.iOS | TestPlatforms.tvOS | TestPlatforms.MacCatalyst)]
>>>>>>> d49bcbe0
        public void TraceWriteLineIf()
        {
            VerifyLogged(() => Trace.WriteLineIf(true, 5), "5" + Environment.NewLine);
            VerifyLogged(() => Trace.WriteLineIf(false, 5), "");

            VerifyLogged(() => Trace.WriteLineIf(true, 5, "category"), "category: 5" + Environment.NewLine);
            VerifyLogged(() => Trace.WriteLineIf(false, 5, "category"), "");

            VerifyLogged(() => Trace.WriteLineIf(true, "logged"), "logged" + Environment.NewLine);
            VerifyLogged(() => Trace.WriteLineIf(false, "logged"), "");

            VerifyLogged(() => Trace.WriteLineIf(true, "logged", "category"), "category: logged" + Environment.NewLine);
            VerifyLogged(() => Trace.WriteLineIf(false, "logged", "category"), "");
        }

        [Fact]
        public void Trace_AssertUiEnabledFalse_SkipsFail()
        {
            var initialListener = (DefaultTraceListener)Trace.Listeners[0];
            Trace.Listeners.Clear();
            Trace.Fail("Skips fail fast");
            Debug.Fail("Skips fail fast");

            initialListener.AssertUiEnabled = false;
            Trace.Listeners.Add(initialListener);
            Debug.Fail("Skips fail fast");
            Trace.Fail("Skips fail fast");

            var myListener = new MyTraceListener();
            string expectedDialog = $"Mock dialog - message: short, detailed message: long";
            Trace.Listeners.Clear();
            Trace.Listeners.Add(myListener);

            try
            {
                myListener.AssertUiEnabled = false;
                Debug.Fail("short", "long");
                Assert.Equal("", myListener.OutputString);
                Trace.Fail("short", "long");
                Assert.Equal("", myListener.OutputString);

                myListener.AssertUiEnabled = true;
                Debug.Fail("short", "long");
                Assert.Equal(expectedDialog, myListener.OutputString);
                Trace.Fail("short", "long");
                Assert.Equal(expectedDialog + expectedDialog, myListener.OutputString);
            }
            finally
            {
                Trace.Listeners.Clear();
                Trace.Listeners.Add(initialListener);
            }
        }

        class MyTraceListener : DefaultTraceListener
        {
            private void FailCore(string stackTrace, string message, string detailMessage, string errorSource)
            {
                OutputString += $"Mock dialog - message: {message}, detailed message: {detailMessage}";
            }
            public string OutputString { get; private set; } = string.Empty;

            public override void Fail(string message, string detailMessage)
            {
                WriteLine(message, detailMessage);
                if (AssertUiEnabled)
                {
                    FailCore(string.Empty, message, detailMessage, "Assertion Failed");
                }
            }
        }
    }
}<|MERGE_RESOLUTION|>--- conflicted
+++ resolved
@@ -197,10 +197,7 @@
 
         [Fact]
         [ActiveIssue("https://github.com/dotnet/runtime/issues/50570", TestPlatforms.Android)]
-<<<<<<< HEAD
-=======
         [ActiveIssue("https://github.com/dotnet/runtime/issues/36882", TestPlatforms.iOS | TestPlatforms.tvOS | TestPlatforms.MacCatalyst)]
->>>>>>> d49bcbe0
         public void Trace_ClearTraceListeners_StopsWritingToDebugger()
         {
             VerifyLogged(() => Debug.Write("pizza"), "pizza");
@@ -235,10 +232,7 @@
 
         [Fact]
         [ActiveIssue("https://github.com/dotnet/runtime/issues/50570", TestPlatforms.Android)]
-<<<<<<< HEAD
-=======
         [ActiveIssue("https://github.com/dotnet/runtime/issues/36882", TestPlatforms.iOS | TestPlatforms.tvOS | TestPlatforms.MacCatalyst)]
->>>>>>> d49bcbe0
         public void TraceWriteLineIf()
         {
             VerifyLogged(() => Trace.WriteLineIf(true, 5), "5" + Environment.NewLine);
