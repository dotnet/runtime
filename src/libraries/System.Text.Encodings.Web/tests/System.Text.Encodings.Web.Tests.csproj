﻿<Project Sdk="Microsoft.NET.Sdk">
  <PropertyGroup>
    <SchemaVersion>2.0</SchemaVersion>
    <FileAlignment>512</FileAlignment>
    <ReferencePath>$(ProgramFiles)\Common Files\microsoft shared\VSTT\11.0\UITestExtensionPackages</ReferencePath>
    <SolutionDir Condition="$(SolutionDir) == '' Or $(SolutionDir) == '*Undefined*'">..\..\</SolutionDir>
    <AllowUnsafeBlocks>true</AllowUnsafeBlocks>
    <Configurations>$(NetCoreAppCurrent)-Debug;$(NetCoreAppCurrent)-Release;$(NetFrameworkCurrent)-Debug;$(NetFrameworkCurrent)-Release</Configurations>
    <UnicodeUcdVersion>12.1</UnicodeUcdVersion>
  </PropertyGroup>
  <ItemGroup>
    <CodeAnalysisDependentAssemblyPaths Condition=" '$(VS100COMNTOOLS)' != '' " Include="$(VS100COMNTOOLS)..\IDE\PrivateAssemblies">
      <Visible>False</Visible>
    </CodeAnalysisDependentAssemblyPaths>
  </ItemGroup>
  <ItemGroup>
    <Compile Include="..\src\System\Text\Internal\AllowedCharactersBitmap.cs" />
    <Compile Include="..\src\System\Text\Unicode\UnicodeHelpers.cs" />
    <Compile Include="..\src\System\Text\Unicode\UnicodeHelpers.generated.cs" />
    <Compile Include="AllowedCharsBitmapTests.cs" />
    <Compile Include="TextEncoderTests.cs" />
    <Compile Include="ConfigurableScalarTextEncoder.cs" />
    <Compile Include="ScalarTestEncoder.cs" />
    <Compile Include="EncoderCommon.cs" />
    <Compile Include="EncoderCommonTests.cs" />
    <Compile Include="EncoderExtensionsTests.cs" />
    <Compile Include="Extensions.cs" />
    <Compile Include="HtmlEncoderTests.cs" />
    <Compile Include="IHtmlEncoder.cs" />
    <Compile Include="IJavaScriptStringEncoder.cs" />
    <Compile Include="IUrlEncoder.cs" />
    <Compile Include="JavaScriptStringEncoderTests.cs" />
    <Compile Include="JavaScriptStringEncoderTests.Relaxed.cs" />
    <Compile Include="PerformanceTests.cs" />
    <Compile Include="TemporaryEncoderAdapters.cs" />
    <Compile Include="TemporaryEncoderExtensions.cs" />
    <Compile Include="TemporaryInternalTypes.cs" />
    <Compile Include="TextEncoderSettingsTests.cs" />
    <Compile Include="UnicodeEncoderBase.cs" />
    <Compile Include="UnicodeEncoderBaseTests.cs" />
    <Compile Include="UnicodeHelpersTests.cs" />
    <Compile Include="UnicodeRangesTests.cs" />
    <Compile Include="UnicodeRangesTests.generated.cs" />
    <Compile Include="UnicodeRangeTests.cs" />
    <Compile Include="UrlEncoderTests.cs" />
  </ItemGroup>
  <ItemGroup>
    <PackageReference Include="System.Private.Runtime.UnicodeData" Version="$(SystemPrivateRuntimeUnicodeDataVersion)" ExcludeAssets="contentFiles" GeneratePathProperty="true" />
    <EmbeddedResource Include="$(PkgSystem_Private_Runtime_UnicodeData)\contentFiles\any\any\$(UnicodeUcdVersion).0\ucd\UnicodeData.txt">
      <Link>CharUnicodeInfo\UnicodeData.$(UnicodeUcdVersion).txt</Link>
      <LogicalName>UnicodeData.txt</LogicalName>
    </EmbeddedResource>
    <Compile Include="$(CoreLibSharedDir)System\Text\UnicodeDebug.cs">
      <Link>System\Text\UnicodeDebug.cs</Link>
    </Compile>
    <Compile Include="$(CoreLibSharedDir)System\Text\UnicodeUtility.cs">
      <Link>System\Text\UnicodeUtility.cs</Link>
    </Compile>
<<<<<<< HEAD
    <Compile Include="$(CommonPath)System\HexConverter.cs">
      <Link>Common\System\HexConverter.cs</Link>
    </Compile>
    <EmbeddedResource Include="$(CommonTestPath)Data\UnicodeData.12.1.txt">
      <LogicalName>UnicodeData.12.1.txt</LogicalName>
    </EmbeddedResource>
=======
>>>>>>> cd622cd5
  </ItemGroup>
</Project><|MERGE_RESOLUTION|>--- conflicted
+++ resolved
@@ -56,14 +56,8 @@
     <Compile Include="$(CoreLibSharedDir)System\Text\UnicodeUtility.cs">
       <Link>System\Text\UnicodeUtility.cs</Link>
     </Compile>
-<<<<<<< HEAD
     <Compile Include="$(CommonPath)System\HexConverter.cs">
       <Link>Common\System\HexConverter.cs</Link>
     </Compile>
-    <EmbeddedResource Include="$(CommonTestPath)Data\UnicodeData.12.1.txt">
-      <LogicalName>UnicodeData.12.1.txt</LogicalName>
-    </EmbeddedResource>
-=======
->>>>>>> cd622cd5
   </ItemGroup>
 </Project>