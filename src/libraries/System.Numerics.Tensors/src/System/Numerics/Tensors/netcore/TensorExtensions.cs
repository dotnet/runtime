﻿// Licensed to the .NET Foundation under one or more agreements.
// The .NET Foundation licenses this file to you under the MIT license.

using System;
using System.Collections.Generic;
using System.Linq;
using System.Runtime.CompilerServices;
using System.Runtime.InteropServices;
using System.Text;
using System.Buffers;
using static System.Runtime.InteropServices.JavaScript.JSType;
using System.Security.Cryptography;
using System.Runtime.Serialization;
using System.Diagnostics.CodeAnalysis;

#pragma warning disable CS8601 // Possible null reference assignment.
#pragma warning disable CS8618 // Non-nullable field must contain a non-null value when exiting constructor. Consider declaring as nullable.

namespace System.Numerics.Tensors
{
    /// <summary>
    /// Provides methods for tensor operations.
    /// </summary>
    [Experimental(Experimentals.TensorTDiagId, UrlFormat = Experimentals.SharedUrlFormat)]
    public static partial class Tensor
    {
        #region AsReadOnlySpan
        /// <summary>
        /// Extension method to more easily create a TensorSpan from an array.
        /// </summary>
        /// <typeparam name="T">The type of the elements in the array</typeparam>
        /// <param name="array">The <see cref="Array"/> with the data</param>
        /// <param name="lengths">The shape for the <see cref="TensorSpan{T}"/></param>
        /// <returns></returns>
        public static ReadOnlyTensorSpan<T> AsReadOnlyTensorSpan<T>(this T[]? array, params scoped ReadOnlySpan<nint> lengths) => new(array, 0, lengths, default);
        #endregion

        #region AsTensorSpan
        /// <summary>
        /// Extension method to more easily create a TensorSpan from an array.
        /// </summary>
        /// <typeparam name="T">The type of the elements in the array</typeparam>
        /// <param name="array">The <see cref="Array"/> with the data</param>
        /// <param name="lengths">The shape for the <see cref="TensorSpan{T}"/></param>
        /// <returns></returns>
        public static TensorSpan<T> AsTensorSpan<T>(this T[]? array, params scoped ReadOnlySpan<nint> lengths) => new(array, 0, lengths, default);
        #endregion

        #region Average
        /// <summary>
        /// Returns the average of the elements in the <paramref name="x"/> tensor.
        /// </summary>
        /// <param name="x">The <see cref="TensorSpan{T}"/> to take the mean of.</param>
        /// <returns><typeparamref name="T"/> representing the mean.</returns>
        public static T Average<T>(scoped in ReadOnlyTensorSpan<T> x)
            where T : IFloatingPoint<T>
        {
            T sum = Sum(x);
            return T.CreateChecked(sum / T.CreateChecked(x.FlattenedLength));
        }
        #endregion

        #region Broadcast
        /// <summary>
        /// Broadcast the data from <paramref name="source"/> to the smallest broadcastable shape compatible with <paramref name="lengthsSource"/>. Creates a new <see cref="Tensor{T}"/> and allocates new memory.
        /// </summary>
        /// <param name="source">Input <see cref="Tensor{T}"/>.</param>
        /// <param name="lengthsSource">Other <see cref="Tensor{T}"/> to make shapes broadcastable.</param>
        public static Tensor<T> Broadcast<T>(scoped in ReadOnlyTensorSpan<T> source, scoped in ReadOnlyTensorSpan<T> lengthsSource)
        {
            return Broadcast(source, lengthsSource.Lengths);
        }

        /// <summary>
        /// Broadcast the data from <paramref name="source"/> to the new shape <paramref name="lengths"/>. Creates a new <see cref="Tensor{T}"/> and allocates new memory.
        /// If the shape of the <paramref name="source"/> is not compatible with the new shape, an exception is thrown.
        /// </summary>
        /// <param name="source">Input <see cref="Tensor{T}"/>.</param>
        /// <param name="lengths"><see cref="ReadOnlySpan{T}"/> of the desired new shape.</param>
        /// <exception cref="ArgumentException">Thrown when the shapes are not broadcast compatible.</exception>
        public static Tensor<T> Broadcast<T>(scoped in ReadOnlyTensorSpan<T> source, scoped ReadOnlySpan<nint> lengths)
        {
            nint[] newSize = Tensor.GetSmallestBroadcastableLengths(source.Lengths, lengths);

            ReadOnlyTensorSpan<T> intermediate = LazyBroadcast(source, newSize);
            Tensor<T> output = Tensor.CreateUninitialized<T>(intermediate.Lengths);
            intermediate.FlattenTo(MemoryMarshal.CreateSpan(ref output._values[0], (int)output.FlattenedLength));
            return output;
        }
        #endregion

        #region BroadcastTo
        /// <summary>
        /// Broadcast the data from <paramref name="source"/> to <paramref name="destination"/>.
        /// </summary>
        /// <param name="source">Input <see cref="TensorSpan{T}"/>.</param>
        /// <param name="destination"></param>
        public static void BroadcastTo<T>(this Tensor<T> source, in TensorSpan<T> destination)
        {
            nint[] newSize = Tensor.GetSmallestBroadcastableLengths(source.Lengths, destination.Lengths);
            if (!destination.Lengths.SequenceEqual(newSize))
                ThrowHelper.ThrowArgument_LengthsNotBroadcastCompatible();

            ReadOnlyTensorSpan<T> intermediate = LazyBroadcast(source, newSize);
            intermediate.FlattenTo(MemoryMarshal.CreateSpan(ref destination._reference, (int)destination.FlattenedLength));
        }

        /// <summary>
        /// Broadcast the data from <paramref name="source"/> to <paramref name="destination"/>.
        /// </summary>
        /// <param name="source">Input <see cref="TensorSpan{T}"/>.</param>
        /// <param name="destination">Other <see cref="TensorSpan{T}"/> to make shapes broadcastable.</param>
        public static void BroadcastTo<T>(in this TensorSpan<T> source, in TensorSpan<T> destination)
        {
            nint[] newSize = Tensor.GetSmallestBroadcastableLengths(source.Lengths, destination.Lengths);
            if (!destination.Lengths.SequenceEqual(newSize))
                ThrowHelper.ThrowArgument_LengthsNotBroadcastCompatible();

            ReadOnlyTensorSpan<T> intermediate = LazyBroadcast(source, newSize);
            intermediate.FlattenTo(MemoryMarshal.CreateSpan(ref destination._reference, (int)destination.FlattenedLength));
        }

        /// <summary>
        /// Broadcast the data from <paramref name="source"/> to <paramref name="destination"/>.
        /// </summary>
        /// <param name="source">Input <see cref="TensorSpan{T}"/>.</param>
        /// <param name="destination"></param>
        public static void BroadcastTo<T>(in this ReadOnlyTensorSpan<T> source, in TensorSpan<T> destination)
        {
            nint[] newSize = Tensor.GetSmallestBroadcastableLengths(source.Lengths, destination.Lengths);
            if (!destination.Lengths.SequenceEqual(newSize))
                ThrowHelper.ThrowArgument_LengthsNotBroadcastCompatible();

            ReadOnlyTensorSpan<T> intermediate = LazyBroadcast(source, newSize);
            intermediate.FlattenTo(MemoryMarshal.CreateSpan(ref destination._reference, (int)destination.FlattenedLength));
        }

        // Lazy/non-copy broadcasting, internal only for now.
        /// <summary>
        /// Broadcast the data from <paramref name="input"/> to the new shape <paramref name="shape"/>. Creates a new <see cref="Tensor{T}"/>
        /// but no memory is allocated. It manipulates the strides to achieve this affect.
        /// If the shape of the <paramref name="input"/> is not compatible with the new shape, an exception is thrown.
        /// </summary>
        /// <param name="input">Input <see cref="TensorSpan{T}"/>.</param>
        /// <param name="shape"><see cref="ReadOnlySpan{T}"/> of the desired new shape.</param>
        /// <exception cref="ArgumentException">Thrown when the shapes are not broadcast compatible.</exception>
        internal static TensorSpan<T> LazyBroadcast<T>(in TensorSpan<T> input, ReadOnlySpan<nint> shape)
        {
            if (input.Lengths.SequenceEqual(shape))
                return new TensorSpan<T>(ref input._reference, shape, input.Strides, input._shape._memoryLength);

            if (!TensorHelpers.IsBroadcastableTo(input.Lengths, shape))
                ThrowHelper.ThrowArgument_LengthsNotBroadcastCompatible();

            nint newSize = TensorSpanHelpers.CalculateTotalLength(shape);

            if (newSize == input.FlattenedLength)
                return Reshape(input, shape);

            nint[] intermediateShape = TensorHelpers.GetIntermediateShape(input.Lengths, shape.Length);
            nint[] strides = new nint[shape.Length];

            nint stride = 1;

            for (int i = strides.Length - 1; i >= 0; i--)
            {
                if ((intermediateShape[i] == 1 && shape[i] != 1) || (intermediateShape[i] == 1 && shape[i] == 1))
                    strides[i] = 0;
                else
                {
                    strides[i] = stride;
                    stride *= intermediateShape[i];
                }
            }

            TensorSpan<T> output = new TensorSpan<T>(ref input._reference, shape, strides, input._shape._memoryLength);

            return output;
        }

        // Lazy/non-copy broadcasting, internal only for now.
        /// <summary>
        /// Broadcast the data from <paramref name="input"/> to the new shape <paramref name="shape"/>. Creates a new <see cref="Tensor{T}"/>
        /// but no memory is allocated. It manipulates the strides to achieve this affect.
        /// If the shape of the <paramref name="input"/> is not compatible with the new shape, an exception is thrown.
        /// </summary>
        /// <param name="input">Input <see cref="TensorSpan{T}"/>.</param>
        /// <param name="shape"><see cref="ReadOnlySpan{T}"/> of the desired new shape.</param>
        /// <exception cref="ArgumentException">Thrown when the shapes are not broadcast compatible.</exception>
        internal static ReadOnlyTensorSpan<T> LazyBroadcast<T>(in ReadOnlyTensorSpan<T> input, ReadOnlySpan<nint> shape)
        {
            if (input.Lengths.SequenceEqual(shape))
                return new TensorSpan<T>(ref input._reference, shape, input.Strides, input._shape._memoryLength);

            if (!TensorHelpers.IsBroadcastableTo(input.Lengths, shape))
                ThrowHelper.ThrowArgument_LengthsNotBroadcastCompatible();

            nint newSize = TensorSpanHelpers.CalculateTotalLength(shape);

            if (newSize == input.FlattenedLength)
                return Reshape(input, shape);

            nint[] intermediateShape = TensorHelpers.GetIntermediateShape(input.Lengths, shape.Length);
            nint[] strides = new nint[shape.Length];

            nint stride = 1;

            for (int i = strides.Length - 1; i >= 0; i--)
            {
                if ((intermediateShape[i] == 1 && shape[i] != 1) || (intermediateShape[i] == 1 && shape[i] == 1))
                    strides[i] = 0;
                else
                {
                    strides[i] = stride;
                    stride *= intermediateShape[i];
                }
            }

            TensorSpan<T> output = new TensorSpan<T>(ref input._reference, shape, strides, input._shape._memoryLength);

            return output;
        }

        // Lazy/non-copy broadcasting, internal only for now.
        /// <summary>
        /// Broadcast the data from <paramref name="input"/> to the new shape <paramref name="lengths"/>. Creates a new <see cref="Tensor{T}"/>
        /// but no memory is allocated. It manipulates the strides to achieve this affect.
        /// If the shape of the <paramref name="input"/> is not compatible with the new shape, an exception is thrown.
        /// </summary>
        /// <param name="input">Input <see cref="Tensor{T}"/>.</param>
        /// <param name="lengths"><see cref="ReadOnlySpan{T}"/> of the desired new shape.</param>
        /// <exception cref="ArgumentException">Thrown when the shapes are not broadcast compatible.</exception>
        internal static Tensor<T> LazyBroadcast<T>(Tensor<T> input, ReadOnlySpan<nint> lengths)
        {
            if (input.Lengths.SequenceEqual(lengths))
                return new Tensor<T>(input._values, lengths, false);

            if (!TensorHelpers.IsBroadcastableTo(input.Lengths, lengths))
                ThrowHelper.ThrowArgument_LengthsNotBroadcastCompatible();

            nint newSize = TensorSpanHelpers.CalculateTotalLength(lengths);

            if (newSize == input.FlattenedLength)
                return Reshape(input, lengths);

            nint[] intermediateShape = TensorHelpers.GetIntermediateShape(input.Lengths, lengths.Length);
            nint[] strides = new nint[lengths.Length];

            nint stride = 1;

            for (int i = strides.Length - 1; i >= 0; i--)
            {
                if ((intermediateShape[i] == 1 && lengths[i] != 1) || (intermediateShape[i] == 1 && lengths[i] == 1))
                    strides[i] = 0;
                else
                {
                    strides[i] = stride;
                    stride *= intermediateShape[i];
                }
            }

            Tensor<T> output = new Tensor<T>(input._values, lengths, strides);

            return output;
        }
        #endregion

        #region Concatenate
        /// <summary>
        /// Join a sequence of tensors along an existing axis.
        /// </summary>
        /// <param name="tensors">The tensors must have the same shape, except in the dimension corresponding to axis (the first, by default).</param>
        public static Tensor<T> Concatenate<T>(params scoped ReadOnlySpan<Tensor<T>> tensors)
        {
            return ConcatenateOnDimension(0, tensors);
        }

        /// <summary>
        /// Join a sequence of tensors along an existing axis.
        /// </summary>
        /// <param name="tensors">The tensors must have the same shape, except in the dimension corresponding to axis (the first, by default).</param>
        /// <param name="dimension">The axis along which the tensors will be joined. If axis is -1, arrays are flattened before use. Default is 0.</param>
        public static Tensor<T> ConcatenateOnDimension<T>(int dimension, params scoped ReadOnlySpan<Tensor<T>> tensors)
        {
            if (tensors.Length < 2)
                ThrowHelper.ThrowArgument_ConcatenateTooFewTensors();

            if (dimension < -1 || dimension > tensors[0].Rank)
                ThrowHelper.ThrowArgument_InvalidAxis();

            // Calculate total space needed.
            nint totalLength = 0;
            for (int i = 0; i < tensors.Length; i++)
                totalLength += TensorSpanHelpers.CalculateTotalLength(tensors[i].Lengths);

            nint sumOfAxis = 0;
            // If axis != -1, make sure all dimensions except the one to concatenate on match.
            if (dimension != -1)
            {
                sumOfAxis = tensors[0].Lengths[dimension];
                for (int i = 1; i < tensors.Length; i++)
                {
                    if (tensors[0].Rank != tensors[i].Rank)
                        ThrowHelper.ThrowArgument_InvalidConcatenateShape();
                    for (int j = 0; j < tensors[0].Rank; j++)
                    {
                        if (j != dimension)
                        {
                            if (tensors[0].Lengths[j] != tensors[i].Lengths[j])
                                ThrowHelper.ThrowArgument_InvalidConcatenateShape();
                        }
                    }
                    sumOfAxis += tensors[i].Lengths[dimension];
                }
            }

            Tensor<T> tensor;
            if (dimension == -1)
            {
                tensor = Tensor.Create<T>([totalLength]);
            }
            else
            {
                nint[] lengths = new nint[tensors[0].Rank];
                tensors[0].Lengths.CopyTo(lengths);
                lengths[dimension] = sumOfAxis;
                tensor = Tensor.Create<T>(lengths);
            }

            ConcatenateOnDimension(dimension, tensors, tensor);
            return tensor;
        }

        /// <summary>
        /// Join a sequence of tensors along an existing axis.
        /// </summary>
        /// <param name="tensors">The tensors must have the same shape, except in the dimension corresponding to axis (the first, by default).</param>
        /// <param name="destination"></param>
        public static ref readonly TensorSpan<T> Concatenate<T>(scoped ReadOnlySpan<Tensor<T>> tensors, in TensorSpan<T> destination)
        {
            return ref ConcatenateOnDimension(0, tensors, destination);
        }

        /// <summary>
        /// Join a sequence of tensors along an existing axis.
        /// </summary>
        /// <param name="tensors">The tensors must have the same shape, except in the dimension corresponding to axis (the first, by default).</param>
        /// <param name="dimension">The axis along which the tensors will be joined. If axis is -1, arrays are flattened before use. Default is 0.</param>
        /// <param name="destination"></param>

        public static ref readonly TensorSpan<T> ConcatenateOnDimension<T>(int dimension, scoped ReadOnlySpan<Tensor<T>> tensors, in TensorSpan<T> destination)
        {
            if (tensors.Length < 2)
                ThrowHelper.ThrowArgument_ConcatenateTooFewTensors();

            if (dimension < -1 || dimension > tensors[0].Rank)
                ThrowHelper.ThrowArgument_InvalidAxis();

            // Calculate total space needed.
            nint totalLength = 0;
            for (int i = 0; i < tensors.Length; i++)
                totalLength += TensorSpanHelpers.CalculateTotalLength(tensors[i].Lengths);

            nint sumOfAxis = 0;
            // If axis != -1, make sure all dimensions except the one to concatenate on match.
            if (dimension != -1)
            {
                sumOfAxis = tensors[0].Lengths[dimension];
                for (int i = 1; i < tensors.Length; i++)
                {
                    if (tensors[0].Rank != tensors[i].Rank)
                        ThrowHelper.ThrowArgument_InvalidConcatenateShape();
                    for (int j = 0; j < tensors[0].Rank; j++)
                    {
                        if (j != dimension)
                        {
                            if (tensors[0].Lengths[j] != tensors[i].Lengths[j])
                                ThrowHelper.ThrowArgument_InvalidConcatenateShape();
                        }
                    }
                    sumOfAxis += tensors[i].Lengths[dimension];
                }

                // Make sure the destination tensor has the correct shape.
                nint[] lengths = new nint[tensors[0].Rank];
                tensors[0].Lengths.CopyTo(lengths);
                lengths[dimension] = sumOfAxis;

                if (!TensorHelpers.AreLengthsTheSame(destination.Lengths, lengths))
                    ThrowHelper.ThrowArgument_DimensionsNotSame(nameof(destination));
            }
            Span<T> dstSpan = MemoryMarshal.CreateSpan(ref destination._reference, (int)totalLength);
            nint valuesCopied = 0;

            scoped Span<nint> curIndex;
            nint[]? curIndexArray;

            if (tensors[0].Rank > TensorShape.MaxInlineRank)
            {
                curIndexArray = ArrayPool<nint>.Shared.Rent(tensors[0].Rank);
                curIndex = curIndexArray;
                curIndex = curIndex.Slice(0, tensors[0].Rank);
            }
            else
            {
                curIndexArray = null;
                curIndex = stackalloc nint[tensors[0].Rank];
            }
            nint srcIndex;
            nint copyLength;

            while (valuesCopied < totalLength)
            {
                for (int i = 0; i < tensors.Length; i++)
                {
                    srcIndex = TensorSpanHelpers.ComputeLinearIndex(curIndex, tensors[i].Strides, tensors[i].Lengths);
                    copyLength = CalculateCopyLength(tensors[i].Lengths, dimension);
                    Span<T> srcSpan = MemoryMarshal.CreateSpan(ref tensors[i]._values[srcIndex], (int)copyLength);
                    TensorSpanHelpers.Memmove(dstSpan, srcSpan, copyLength, valuesCopied);
                    valuesCopied += copyLength;
                }
                TensorSpanHelpers.AdjustIndexes(dimension - 1, 1, curIndex, tensors[0].Lengths);
            }

            if (curIndexArray != null)
                ArrayPool<nint>.Shared.Return(curIndexArray);

            return ref destination;
        }

        private static nint CalculateCopyLength(ReadOnlySpan<nint> lengths, int startingAxis)
        {
            // When starting axis is -1 we want all the data at once same as if starting axis is 0
            if (startingAxis == -1)
                startingAxis = 0;
            nint length = 1;
            for (int i = startingAxis; i < lengths.Length; i++)
            {
                length *= lengths[i];
            }
            return length;
        }
        #endregion

        #region Equals
        /// <summary>
        /// Compares the elements of two <see cref="ReadOnlyTensorSpan{T}"/> for equality. If the shapes are not the same, the tensors are broadcasted to the smallest broadcastable size
        /// before they are compared. It returns a <see cref="TensorSpan{Boolean}"/> where the value is true if the elements are equal and false if they are not."/>
        /// </summary>
        /// <param name="x">First <see cref="ReadOnlyTensorSpan{T}"/> to compare.</param>
        /// <param name="y">Second <see cref="ReadOnlyTensorSpan{T}"/> to compare.</param>
        /// <returns>A <see cref="TensorSpan{Boolean}"/> where the value is true if the elements are equal and false if they are not.</returns>
        public static Tensor<bool> Equals<T>(in ReadOnlyTensorSpan<T> x, in ReadOnlyTensorSpan<T> y)
            where T : IEqualityOperators<T, T, bool>
        {
            Tensor<bool> result;
            if (TensorHelpers.AreLengthsTheSame(x, y))
            {
                result = Tensor.Create<bool>(x.Lengths, false);
            }
            else
            {
                nint[] newSize = Tensor.GetSmallestBroadcastableLengths(x.Lengths, y.Lengths);
                result = Tensor.Create<bool>(newSize, false);
            }

            Equals(x, y, result);
            return result;
        }

        /// <summary>
        /// Compares the elements of two <see cref="ReadOnlyTensorSpan{T}"/> for equality. If the shapes are not the same, the tensors are broadcasted to the smallest broadcastable size
        /// before they are compared. It returns a <see cref="TensorSpan{Boolean}"/> where the value is true if the elements are equal and false if they are not."/>
        /// </summary>
        /// <param name="x">First <see cref="ReadOnlyTensorSpan{T}"/> to compare.</param>
        /// <param name="y">Second <see cref="ReadOnlyTensorSpan{T}"/> to compare.</param>
        /// <param name="destination"></param>
        /// <returns>A <see cref="TensorSpan{Boolean}"/> where the value is true if the elements are equal and false if they are not.</returns>
        public static ref readonly TensorSpan<bool> Equals<T>(scoped in ReadOnlyTensorSpan<T> x, scoped in ReadOnlyTensorSpan<T> y, in TensorSpan<bool> destination)
            where T : IEqualityOperators<T, T, bool>
        {
            scoped ReadOnlyTensorSpan<T> left;
            scoped ReadOnlyTensorSpan<T> right;
            if (TensorHelpers.AreLengthsTheSame(x, y))
            {
                if (!TensorHelpers.AreLengthsTheSame(destination.Lengths, x.Lengths))
                    ThrowHelper.ThrowArgument_DimensionsNotSame(nameof(destination));
                left = x;
                right = y;
            }
            else
            {
                nint[] newSize = Tensor.GetSmallestBroadcastableLengths(x.Lengths, y.Lengths);
                if (!TensorHelpers.AreLengthsTheSame(destination.Lengths, newSize))
                    ThrowHelper.ThrowArgument_DimensionsNotSame(nameof(destination));
                left = LazyBroadcast(x, newSize);
                right = LazyBroadcast(y, newSize);
            }

            scoped Span<nint> curIndex;
            nint[]? curIndexArray;

            if (right.Rank > TensorShape.MaxInlineRank)
            {
                curIndexArray = ArrayPool<nint>.Shared.Rent(right.Rank);
                curIndex = curIndexArray;
                curIndex = curIndex.Slice(0, right.Rank);
            }
            else
            {
                curIndexArray = null;
                curIndex = stackalloc nint[right.Rank];
            }

            for (int i = 0; i < left.FlattenedLength; i++)
            {
                destination[curIndex] = left[curIndex] == right[curIndex];
                TensorSpanHelpers.AdjustIndexes(right.Rank - 1, 1, curIndex, right.Lengths);
            }

            if (curIndexArray != null)
                ArrayPool<nint>.Shared.Return(curIndexArray);

            return ref destination;
        }

        /// <summary>
        /// Compares the elements of two <see cref="ReadOnlyTensorSpan{T}"/> for equality. If the shapes are not the same, the tensors are broadcasted to the smallest broadcastable size
        /// before they are compared. It returns a <see cref="TensorSpan{Boolean}"/> where the value is true if the elements are equal and false if they are not."/>
        /// </summary>
        /// <param name="x">First <see cref="ReadOnlyTensorSpan{T}"/> to compare.</param>
        /// <param name="y">Second value to compare.</param>
        /// <returns>A <see cref="TensorSpan{Boolean}"/> where the value is true if the elements are equal and false if they are not.</returns>
        public static Tensor<bool> Equals<T>(in ReadOnlyTensorSpan<T> x, T y)
            where T : IEqualityOperators<T, T, bool>
        {
            Tensor<bool> result = Tensor.Create<bool>(x.Lengths, false);
            Equals(x, y, result);
            return result;
        }

        /// <summary>
        /// Compares the elements of two <see cref="ReadOnlyTensorSpan{T}"/> for equality. If the shapes are not the same, the tensors are broadcasted to the smallest broadcastable size
        /// before they are compared. It returns a <see cref="TensorSpan{Boolean}"/> where the value is true if the elements are equal and false if they are not."/>
        /// </summary>
        /// <param name="x">First <see cref="ReadOnlyTensorSpan{T}"/> to compare.</param>
        /// <param name="y">Second value to compare.</param>
        /// <param name="destination"></param>
        /// <returns>A <see cref="TensorSpan{Boolean}"/> where the value is true if the elements are equal and false if they are not.</returns>
        public static ref readonly TensorSpan<bool> Equals<T>(scoped in ReadOnlyTensorSpan<T> x, T y, in TensorSpan<bool> destination)
            where T : IEqualityOperators<T, T, bool>
        {
            if (!TensorHelpers.AreLengthsTheSame(destination.Lengths, x.Lengths))
                ThrowHelper.ThrowArgument_DimensionsNotSame(nameof(destination));

            scoped Span<nint> curIndex;
            nint[]? curIndexArray;

            if (x.Rank > TensorShape.MaxInlineRank)
            {
                curIndexArray = ArrayPool<nint>.Shared.Rent(x.Rank);
                curIndex = curIndexArray;
                curIndex = curIndex.Slice(0, x.Rank);
            }
            else
            {
                curIndexArray = null;
                curIndex = stackalloc nint[x.Rank];
            }

            for (int i = 0; i < x.FlattenedLength; i++)
            {
                destination[curIndex] = x[curIndex] == y;
                TensorSpanHelpers.AdjustIndexes(x.Rank - 1, 1, curIndex, x.Lengths);
            }

            if (curIndexArray != null)
                ArrayPool<nint>.Shared.Return(curIndexArray);

            return ref destination;
        }
        #endregion

        #region EqualsAll
        /// <summary>
        /// Compares the elements of two <see cref="ReadOnlyTensorSpan{T}"/> to see if all elements of <paramref name="x"/> are equal to <paramref name="y"/>.
        /// If the shapes are not the same, the tensors are broadcasted to the smallest broadcastable size before they are compared.
        /// It returns a <see cref="bool"/> where the value is true if all elements in <paramref name="x"/> are eqaul to <paramref name="y"/>.
        /// </summary>
        /// <param name="x">First <see cref="ReadOnlyTensorSpan{T}"/> to compare.</param>
        /// <param name="y">Second <see cref="ReadOnlyTensorSpan{T}"/> to compare against.</param>
        /// <returns><see cref="bool"/> where the value is true if all elements in <paramref name="x"/> are equal to <paramref name="y"/>.</returns>
        public static bool EqualsAll<T>(in ReadOnlyTensorSpan<T> x, in ReadOnlyTensorSpan<T> y)
            where T : IEqualityOperators<T, T, bool>
        {

            nint[] newSize = Tensor.GetSmallestBroadcastableLengths(x.Lengths, y.Lengths);
            ReadOnlyTensorSpan<T> broadcastedLeft = LazyBroadcast(x, newSize);
            ReadOnlyTensorSpan<T> broadcastedRight = LazyBroadcast(y, newSize);

            scoped Span<nint> curIndex;
            nint[]? curIndexArray;

            if (broadcastedLeft.Rank > TensorShape.MaxInlineRank)
            {
                curIndexArray = ArrayPool<nint>.Shared.Rent(broadcastedRight.Rank);
                curIndex = curIndexArray;
                curIndex = curIndex.Slice(0, broadcastedRight.Rank);
            }
            else
            {
                curIndexArray = null;
                curIndex = stackalloc nint[broadcastedRight.Rank];
            }

            for (int i = 0; i < broadcastedLeft.FlattenedLength; i++)
            {
                if (broadcastedLeft[curIndex] != broadcastedRight[curIndex])
                    return false;
                TensorSpanHelpers.AdjustIndexes(broadcastedRight.Rank - 1, 1, curIndex, broadcastedRight.Lengths);
            }

            if (curIndexArray != null)
                ArrayPool<nint>.Shared.Return(curIndexArray);

            return true;
        }

        /// <summary>
        /// Compares the elements of two <see cref="ReadOnlyTensorSpan{T}"/> to see if all elements of <paramref name="x"/> are equal to <paramref name="y"/>.
        /// If the shapes are not the same, the tensors are broadcasted to the smallest broadcastable size before they are compared.
        /// It returns a <see cref="bool"/> where the value is true if all elements in <paramref name="x"/> are eqaul to <paramref name="y"/>.
        /// </summary>
        /// <param name="x">First <see cref="ReadOnlyTensorSpan{T}"/> to compare.</param>
        /// <param name="y">Second <see cref="ReadOnlyTensorSpan{T}"/> to compare against.</param>
        /// <returns><see cref="bool"/> where the value is true if all elements in <paramref name="x"/> are equal to <paramref name="y"/>.</returns>
        public static bool EqualsAll<T>(in ReadOnlyTensorSpan<T> x, T y)
            where T : IEqualityOperators<T, T, bool>
        {
            scoped Span<nint> curIndex;
            nint[]? curIndexArray;

            if (x.Rank > TensorShape.MaxInlineRank)
            {
                curIndexArray = ArrayPool<nint>.Shared.Rent(x.Rank);
                curIndex = curIndexArray;
                curIndex = curIndex.Slice(0, x.Rank);
            }
            else
            {
                curIndexArray = null;
                curIndex = stackalloc nint[x.Rank];
            }

            for (int i = 0; i < x.FlattenedLength; i++)
            {
                if (x[curIndex] != y)
                    return false;
                TensorSpanHelpers.AdjustIndexes(x.Rank - 1, 1, curIndex, x.Lengths);
            }

            if (curIndexArray != null)
                ArrayPool<nint>.Shared.Return(curIndexArray);

            return true;
        }
        #endregion

        #region EqualsAny
        /// <summary>
        /// Compares the elements of two <see cref="ReadOnlyTensorSpan{T}"/> to see if any elements of <paramref name="x"/> are equal to <paramref name="y"/>.
        /// If the shapes are not the same, the tensors are broadcasted to the smallest broadcastable size before they are compared.
        /// It returns a <see cref="bool"/> where the value is true if any elements in <paramref name="x"/> are equal to <paramref name="y"/>.
        /// </summary>
        /// <param name="x">First <see cref="ReadOnlyTensorSpan{T}"/> to compare.</param>
        /// <param name="y">Second <see cref="ReadOnlyTensorSpan{T}"/> to compare against.</param>
        /// <returns><see cref="bool"/> where the value is true if any elements in <paramref name="x"/> are equal to <paramref name="y"/>.</returns>
        public static bool EqualsAny<T>(in ReadOnlyTensorSpan<T> x, in ReadOnlyTensorSpan<T> y)
            where T : IEqualityOperators<T, T, bool>
        {
            nint[] newSize = Tensor.GetSmallestBroadcastableLengths(x.Lengths, y.Lengths);
            ReadOnlyTensorSpan<T> broadcastedLeft = LazyBroadcast(x, newSize);
            ReadOnlyTensorSpan<T> broadcastedRight = LazyBroadcast(y, newSize);

            scoped Span<nint> curIndex;
            nint[]? curIndexArray;

            if (broadcastedRight.Rank > TensorShape.MaxInlineRank)
            {
                curIndexArray = ArrayPool<nint>.Shared.Rent(broadcastedRight.Lengths.Length);
                curIndex = curIndexArray;
                curIndex = curIndex.Slice(0, broadcastedRight.Rank);
            }
            else
            {
                curIndexArray = null;
                curIndex = stackalloc nint[broadcastedRight.Lengths.Length];
            }

            for (int i = 0; i < broadcastedLeft.FlattenedLength; i++)
            {
                if (broadcastedLeft[curIndex] == broadcastedRight[curIndex])
                    return true;
                TensorSpanHelpers.AdjustIndexes(broadcastedRight.Rank - 1, 1, curIndex, broadcastedRight.Lengths);
            }

            if (curIndexArray != null)
                ArrayPool<nint>.Shared.Return(curIndexArray);

            return false;
        }

        /// <summary>
        /// Compares the elements of two <see cref="ReadOnlyTensorSpan{T}"/> to see if any elements of <paramref name="x"/> are equal to <paramref name="y"/>.
        /// If the shapes are not the same, the tensors are broadcasted to the smallest broadcastable size before they are compared.
        /// It returns a <see cref="bool"/> where the value is true if any elements in <paramref name="x"/> are equal to <paramref name="y"/>.
        /// </summary>
        /// <param name="x">First <see cref="ReadOnlyTensorSpan{T}"/> to compare.</param>
        /// <param name="y">Value to compare against.</param>
        /// <returns><see cref="bool"/> where the value is true if any elements in <paramref name="x"/> are equal to <paramref name="y"/>.</returns>
        public static bool EqualsAny<T>(in ReadOnlyTensorSpan<T> x, T y)
            where T : IEqualityOperators<T, T, bool>
        {
            scoped Span<nint> curIndex;
            nint[]? curIndexArray;

            if (x.Rank > TensorShape.MaxInlineRank)
            {
                curIndexArray = ArrayPool<nint>.Shared.Rent(x.Rank);
                curIndex = curIndexArray;
                curIndex = curIndex.Slice(0, x.Rank);
            }
            else
            {
                curIndexArray = null;
                curIndex = stackalloc nint[x.Rank];
            }

            for (int i = 0; i < x.FlattenedLength; i++)
            {
                if (x[curIndex] == y)
                    return true;
                TensorSpanHelpers.AdjustIndexes(x.Rank - 1, 1, curIndex, x.Lengths);
            }

            if (curIndexArray != null)
                ArrayPool<nint>.Shared.Return(curIndexArray);

            return false;
        }
        #endregion

        #region FilteredUpdate
        /// <summary>
        /// Updates the <paramref name="tensor"/> tensor with the <paramref name="value"/> where the <paramref name="filter"/> is true.
        /// </summary>
        /// <param name="tensor">Input <see cref="Tensor{T}"/>.</param>
        /// <param name="filter">Input filter where if the index is true then it will update the <paramref name="tensor"/>.</param>
        /// <param name="value">Value to update in the <paramref name="tensor"/>.</param>
        public static ref readonly TensorSpan<T> FilteredUpdate<T>(in this TensorSpan<T> tensor, scoped in ReadOnlyTensorSpan<bool> filter, T value)
        {
            if (filter.Lengths.Length != tensor.Lengths.Length)
                ThrowHelper.ThrowArgument_DimensionsNotSame(nameof(filter));

            Span<T> srcSpan = MemoryMarshal.CreateSpan(ref tensor._reference, (int)tensor._shape._memoryLength);
            Span<bool> filterSpan = MemoryMarshal.CreateSpan(ref filter._reference, (int)tensor._shape._memoryLength);

            for (int i = 0; i < filterSpan.Length; i++)
            {
                if (filterSpan[i])
                {
                    srcSpan[i] = value;
                }
            }

            return ref tensor;
        }

        /// <summary>
        /// Updates the <paramref name="tensor"/> tensor with the <paramref name="values"/> where the <paramref name="filter"/> is true.
        /// If dimensions are not the same an exception is thrown.
        /// </summary>
        /// <param name="tensor">Input <see cref="Tensor{T}"/>.</param>
        /// <param name="filter">Input filter where if the index is true then it will update the <paramref name="tensor"/>.</param>
        /// <param name="values">Values to update in the <paramref name="tensor"/>.</param>
        public static ref readonly TensorSpan<T> FilteredUpdate<T>(in this TensorSpan<T> tensor, scoped in ReadOnlyTensorSpan<bool> filter, scoped in ReadOnlyTensorSpan<T> values)
        {
            if (filter.Lengths.Length != tensor.Lengths.Length)
                ThrowHelper.ThrowArgument_DimensionsNotSame(nameof(filter));
            if (values.Rank != 1)
                ThrowHelper.ThrowArgument_1DTensorRequired(nameof(values));

            Span<T> dstSpan = MemoryMarshal.CreateSpan(ref tensor._reference, (int)tensor._shape._memoryLength);
            Span<bool> filterSpan = MemoryMarshal.CreateSpan(ref filter._reference, (int)tensor._shape._memoryLength);
            Span<T> valuesSpan = MemoryMarshal.CreateSpan(ref values._reference, (int)values._shape._memoryLength);

            int index = 0;
            for (int i = 0; i < filterSpan.Length; i++)
            {
                if (filterSpan[i])
                {
                    dstSpan[i] = valuesSpan[index++];
                }
            }

            return ref tensor;
        }
        #endregion

        #region GreaterThan
        /// <summary>
        /// Compares the elements of two <see cref="ReadOnlyTensorSpan{T}"/> to see which elements of <paramref name="x"/> are greater than <paramref name="y"/>.
        /// If the shapes are not the same, the tensors are broadcasted to the smallest broadcastable size before they are compared.
        /// It returns a <see cref="Tensor{Boolean}"/> where the value is true if the elements in <paramref name="x"/> are greater than <paramref name="y"/>
        /// and false if they are not."/>
        /// </summary>
        /// <param name="x">First <see cref="ReadOnlyTensorSpan{T}"/> to compare.</param>
        /// <param name="y">Second <see cref="ReadOnlyTensorSpan{T}"/> to compare.</param>
        /// <returns>A <see cref="Tensor{Boolean}"/> where the value is true if the elements in <paramref name="x"/> are greater than <paramref name="y"/> and
        /// false if they are not.</returns>
        public static Tensor<bool> GreaterThan<T>(in ReadOnlyTensorSpan<T> x, in ReadOnlyTensorSpan<T> y)
            where T : IComparisonOperators<T, T, bool>
        {
            Tensor<bool> result;
            if (TensorHelpers.AreLengthsTheSame(x, y))
            {
                result = Tensor.Create<bool>(x.Lengths, false);
            }
            else
            {
                nint[] newSize = Tensor.GetSmallestBroadcastableLengths(x.Lengths, y.Lengths);
                result = Tensor.Create<bool>(newSize, false);
            }

            GreaterThan(x, y, result);
            return result;
        }

        /// <summary>
        /// Compares the elements of two <see cref="ReadOnlyTensorSpan{T}"/> to see which elements of <paramref name="x"/> are greater than <paramref name="y"/>.
        /// If the shapes are not the same, the tensors are broadcasted to the smallest broadcastable size before they are compared.
        /// It returns a <see cref="Tensor{Boolean}"/> where the value is true if the elements in <paramref name="x"/> are greater than <paramref name="y"/>
        /// and false if they are not."/>
        /// </summary>
        /// <param name="x">First <see cref="ReadOnlyTensorSpan{T}"/> to compare.</param>
        /// <param name="y">Second <see cref="ReadOnlyTensorSpan{T}"/> to compare.</param>
        /// <param name="destination"></param>
        /// <returns>A <see cref="Tensor{Boolean}"/> where the value is true if the elements in <paramref name="x"/> are greater than <paramref name="y"/> and
        /// false if they are not.</returns>
        public static ref readonly TensorSpan<bool> GreaterThan<T>(scoped in ReadOnlyTensorSpan<T> x, scoped in ReadOnlyTensorSpan<T> y, in TensorSpan<bool> destination)
            where T : IComparisonOperators<T, T, bool>
        {
            scoped ReadOnlyTensorSpan<T> left;
            scoped ReadOnlyTensorSpan<T> right;
            if (TensorHelpers.AreLengthsTheSame(x, y))
            {
                if (!TensorHelpers.AreLengthsTheSame(destination.Lengths, x.Lengths))
                    ThrowHelper.ThrowArgument_DimensionsNotSame(nameof(destination));
                left = x;
                right = y;
            }
            else
            {
                nint[] newSize = Tensor.GetSmallestBroadcastableLengths(x.Lengths, y.Lengths);
                if (!TensorHelpers.AreLengthsTheSame(destination.Lengths, newSize))
                    ThrowHelper.ThrowArgument_DimensionsNotSame(nameof(destination));
                left = LazyBroadcast(x, newSize);
                right = LazyBroadcast(y, newSize);
            }

            scoped Span<nint> curIndex;
            nint[]? curIndexArray;

            if (right.Rank > TensorShape.MaxInlineRank)
            {
                curIndexArray = ArrayPool<nint>.Shared.Rent(right.Rank);
                curIndex = curIndexArray;
                curIndex = curIndex.Slice(0, right.Rank);
            }
            else
            {
                curIndexArray = null;
                curIndex = stackalloc nint[right.Rank];
            }

            for (int i = 0; i < left.FlattenedLength; i++)
            {
                destination[curIndex] = left[curIndex] > right[curIndex];
                TensorSpanHelpers.AdjustIndexes(right.Rank - 1, 1, curIndex, right.Lengths);
            }

            if (curIndexArray != null)
                ArrayPool<nint>.Shared.Return(curIndexArray);

            return ref destination;
        }

        /// <summary>
        /// Compares the elements of a <see cref="ReadOnlyTensorSpan{T}"/> to see which elements are greater than <paramref name="y"/>.
        /// It returns a <see cref="Tensor{Boolean}"/> where the value is true if the elements in <paramref name="x"/> are greater than <paramref name="y"/>
        /// and false if they are not."/>
        /// </summary>
        /// <param name="x"><see cref="ReadOnlyTensorSpan{T}"/> to compare.</param>
        /// <param name="y"><typeparamref name="T"/> to compare against <paramref name="x"/>.</param>
        /// <returns><see cref="Tensor{Boolean}"/> where the value is true if the elements in <paramref name="x"/> are greater than <paramref name="y"/>
        /// and false if they are not.</returns>
        public static Tensor<bool> GreaterThan<T>(in ReadOnlyTensorSpan<T> x, T y)
            where T : IComparisonOperators<T, T, bool>
        {
            Tensor<bool> result = Tensor.Create<bool>(x.Lengths, false);
            GreaterThan(x, y, result);
            return result;
        }

        /// <summary>
        /// Compares the elements of a <see cref="ReadOnlyTensorSpan{T}"/> to see which elements are greater than <paramref name="y"/>.
        /// It returns a <see cref="Tensor{Boolean}"/> where the value is true if the elements in <paramref name="x"/> are greater than <paramref name="y"/>
        /// and false if they are not."/>
        /// </summary>
        /// <param name="x"><see cref="ReadOnlyTensorSpan{T}"/> to compare.</param>
        /// <param name="y"><typeparamref name="T"/> to compare against <paramref name="x"/>.</param>
        /// <param name="destination"></param>
        /// <returns><see cref="Tensor{Boolean}"/> where the value is true if the elements in <paramref name="x"/> are greater than <paramref name="y"/>
        /// and false if they are not.</returns>
        public static ref readonly TensorSpan<bool> GreaterThan<T>(scoped in ReadOnlyTensorSpan<T> x, T y, in TensorSpan<bool> destination)
            where T : IComparisonOperators<T, T, bool>
        {
            if (!TensorHelpers.AreLengthsTheSame(destination.Lengths, x.Lengths))
                ThrowHelper.ThrowArgument_DimensionsNotSame(nameof(destination));

            scoped Span<nint> curIndex;
            nint[]? curIndexArray;

            if (x.Rank > TensorShape.MaxInlineRank)
            {
                curIndexArray = ArrayPool<nint>.Shared.Rent(x.Rank);
                curIndex = curIndexArray;
                curIndex = curIndex.Slice(0, x.Rank);
            }
            else
            {
                curIndexArray = null;
                curIndex = stackalloc nint[x.Rank];
            }

            for (int i = 0; i < x.FlattenedLength; i++)
            {
                destination[curIndex] = x[curIndex] > y;
                TensorSpanHelpers.AdjustIndexes(x.Rank - 1, 1, curIndex, x.Lengths);
            }

            if (curIndexArray != null)
                ArrayPool<nint>.Shared.Return(curIndexArray);

            return ref destination;
        }

        /// <summary>
        /// Compares <paramref name="x"/> to see which elements are greater than <paramref name="y"/>.
        /// It returns a <see cref="Tensor{Boolean}"/> where the value is true if the elements in <paramref name="x"/> are greater than <paramref name="y"/>
        /// and false if they are not."/>
        /// </summary>
        /// <param name="x"><see cref="ReadOnlyTensorSpan{T}"/> to compare.</param>
        /// <param name="y"><typeparamref name="T"/> to compare against <paramref name="x"/>.</param>
        /// <returns><see cref="Tensor{Boolean}"/> where the value is true if the elements in <paramref name="x"/> are greater than <paramref name="y"/>
        /// and false if they are not.</returns>
        public static Tensor<bool> GreaterThan<T>(T x, in ReadOnlyTensorSpan<T> y)
            where T : IComparisonOperators<T, T, bool>
        {
            Tensor<bool> result = Tensor.Create<bool>(y.Lengths, false);
            GreaterThan(x, y, result);
            return result;
        }

        /// <summary>
        /// Compares <paramref name="x"/> to see which elements are greater than <paramref name="y"/>.
        /// It returns a <see cref="Tensor{Boolean}"/> where the value is true if the elements in <paramref name="x"/> are greater than <paramref name="y"/>
        /// and false if they are not."/>
        /// </summary>
        /// <param name="x"><see cref="ReadOnlyTensorSpan{T}"/> to compare.</param>
        /// <param name="y"><typeparamref name="T"/> to compare against <paramref name="x"/>.</param>
        /// <param name="destination"></param>
        /// <returns><see cref="Tensor{Boolean}"/> where the value is true if the elements in <paramref name="x"/> are greater than <paramref name="y"/>
        /// and false if they are not.</returns>
        public static ref readonly TensorSpan<bool> GreaterThan<T>(T x, scoped in ReadOnlyTensorSpan<T> y, in TensorSpan<bool> destination)
            where T : IComparisonOperators<T, T, bool>
        {
            if (!TensorHelpers.AreLengthsTheSame(destination.Lengths, y.Lengths))
                ThrowHelper.ThrowArgument_DimensionsNotSame(nameof(destination));

            scoped Span<nint> curIndex;
            nint[]? curIndexArray;

            if (y.Rank > TensorShape.MaxInlineRank)
            {
                curIndexArray = ArrayPool<nint>.Shared.Rent(y.Rank);
                curIndex = curIndexArray;
                curIndex = curIndex.Slice(0, y.Rank);
            }
            else
            {
                curIndexArray = null;
                curIndex = stackalloc nint[y.Rank];
            }

            for (int i = 0; i < y.FlattenedLength; i++)
            {
                destination[curIndex] = x > y[curIndex];
                TensorSpanHelpers.AdjustIndexes(y.Rank - 1, 1, curIndex, y.Lengths);
            }

            if (curIndexArray != null)
                ArrayPool<nint>.Shared.Return(curIndexArray);

            return ref destination;
        }
        #endregion

        #region GreaterThanOrEqual
        /// <summary>
        /// Compares the elements of two <see cref="ReadOnlyTensorSpan{T}"/> to see which elements of <paramref name="x"/> are greater than or equal to <paramref name="y"/>.
        /// If the shapes are not the same, the tensors are broadcasted to the smallest broadcastable size before they are compared.
        /// It returns a <see cref="Tensor{Boolean}"/> where the value is true if the elements in <paramref name="x"/> are greater than <paramref name="y"/>
        /// and false if they are not."/>
        /// </summary>
        /// <param name="x">First <see cref="ReadOnlyTensorSpan{T}"/> to compare.</param>
        /// <param name="y">Second <see cref="ReadOnlyTensorSpan{T}"/> to compare.</param>
        /// <returns>A <see cref="Tensor{Boolean}"/> where the value is true if the elements in <paramref name="x"/> are greater than <paramref name="y"/> and
        /// false if they are not.</returns>
        public static Tensor<bool> GreaterThanOrEqual<T>(in ReadOnlyTensorSpan<T> x, in ReadOnlyTensorSpan<T> y)
            where T : IComparisonOperators<T, T, bool>
        {
            Tensor<bool> result;
            if (TensorHelpers.AreLengthsTheSame(x, y))
            {
                result = Tensor.Create<bool>(x.Lengths, false);
            }
            else
            {
                nint[] newSize = Tensor.GetSmallestBroadcastableLengths(x.Lengths, y.Lengths);
                result = Tensor.Create<bool>(newSize, false);
            }

            GreaterThanOrEqual(x, y, result);
            return result;
        }

        /// <summary>
        /// Compares the elements of two <see cref="ReadOnlyTensorSpan{T}"/> to see which elements of <paramref name="x"/> are greater than or equal to <paramref name="y"/>.
        /// If the shapes are not the same, the tensors are broadcasted to the smallest broadcastable size before they are compared.
        /// It returns a <see cref="Tensor{Boolean}"/> where the value is true if the elements in <paramref name="x"/> are greater than <paramref name="y"/>
        /// and false if they are not."/>
        /// </summary>
        /// <param name="x">First <see cref="ReadOnlyTensorSpan{T}"/> to compare.</param>
        /// <param name="y">Second <see cref="ReadOnlyTensorSpan{T}"/> to compare.</param>
        /// <param name="destination"></param>
        /// <returns>A <see cref="Tensor{Boolean}"/> where the value is true if the elements in <paramref name="x"/> are greater than <paramref name="y"/> and
        /// false if they are not.</returns>
        public static ref readonly TensorSpan<bool> GreaterThanOrEqual<T>(scoped in ReadOnlyTensorSpan<T> x, scoped in ReadOnlyTensorSpan<T> y, in TensorSpan<bool> destination)
            where T : IComparisonOperators<T, T, bool>
        {
            scoped ReadOnlyTensorSpan<T> left;
            scoped ReadOnlyTensorSpan<T> right;
            if (TensorHelpers.AreLengthsTheSame(x, y))
            {
                if (!TensorHelpers.AreLengthsTheSame(destination.Lengths, x.Lengths))
                    ThrowHelper.ThrowArgument_DimensionsNotSame(nameof(destination));
                left = x;
                right = y;
            }
            else
            {
                nint[] newSize = Tensor.GetSmallestBroadcastableLengths(x.Lengths, y.Lengths);
                if (!TensorHelpers.AreLengthsTheSame(destination.Lengths, newSize))
                    ThrowHelper.ThrowArgument_DimensionsNotSame(nameof(destination));
                left = LazyBroadcast(x, newSize);
                right = LazyBroadcast(y, newSize);
            }

            scoped Span<nint> curIndex;
            nint[]? curIndexArray;

            if (right.Rank > TensorShape.MaxInlineRank)
            {
                curIndexArray = ArrayPool<nint>.Shared.Rent(right.Rank);
                curIndex = curIndexArray;
                curIndex = curIndex.Slice(0, right.Rank);
            }
            else
            {
                curIndexArray = null;
                curIndex = stackalloc nint[right.Rank];
            }

            for (int i = 0; i < left.FlattenedLength; i++)
            {
                destination[curIndex] = left[curIndex] >= right[curIndex];
                TensorSpanHelpers.AdjustIndexes(right.Rank - 1, 1, curIndex, right.Lengths);
            }

            if (curIndexArray != null)
                ArrayPool<nint>.Shared.Return(curIndexArray);

            return ref destination;
        }

        /// <summary>
        /// Compares the elements of a <see cref="ReadOnlyTensorSpan{T}"/> to see which elements are greater than or equal to <paramref name="y"/>.
        /// It returns a <see cref="Tensor{Boolean}"/> where the value is true if the elements in <paramref name="x"/> are greater than <paramref name="y"/>
        /// and false if they are not."/>
        /// </summary>
        /// <param name="x"><see cref="ReadOnlyTensorSpan{T}"/> to compare.</param>
        /// <param name="y"><typeparamref name="T"/> to compare against <paramref name="x"/>.</param>
        /// <returns><see cref="Tensor{Boolean}"/> where the value is true if the elements in <paramref name="x"/> are greater than <paramref name="y"/>
        /// and false if they are not.</returns>
        public static Tensor<bool> GreaterThanOrEqual<T>(in ReadOnlyTensorSpan<T> x, T y)
            where T : IComparisonOperators<T, T, bool>
        {
            Tensor<bool> result = Tensor.Create<bool>(x.Lengths, false);
            GreaterThanOrEqual(x, y, result);
            return result;
        }

        /// <summary>
        /// Compares the elements of a <see cref="ReadOnlyTensorSpan{T}"/> to see which elements are greater than or equal to <paramref name="y"/>.
        /// It returns a <see cref="Tensor{Boolean}"/> where the value is true if the elements in <paramref name="x"/> are greater than <paramref name="y"/>
        /// and false if they are not."/>
        /// </summary>
        /// <param name="x"><see cref="ReadOnlyTensorSpan{T}"/> to compare.</param>
        /// <param name="y"><typeparamref name="T"/> to compare against <paramref name="x"/>.</param>
        /// <param name="destination"></param>
        /// <returns><see cref="Tensor{Boolean}"/> where the value is true if the elements in <paramref name="x"/> are greater than <paramref name="y"/>
        /// and false if they are not.</returns>
        public static ref readonly TensorSpan<bool> GreaterThanOrEqual<T>(scoped in ReadOnlyTensorSpan<T> x, T y, in TensorSpan<bool> destination)
            where T : IComparisonOperators<T, T, bool>
        {
            if (!TensorHelpers.AreLengthsTheSame(destination.Lengths, x.Lengths))
                ThrowHelper.ThrowArgument_DimensionsNotSame(nameof(destination));

            scoped Span<nint> curIndex;
            nint[]? curIndexArray;

            if (x.Rank > TensorShape.MaxInlineRank)
            {
                curIndexArray = ArrayPool<nint>.Shared.Rent(x.Rank);
                curIndex = curIndexArray;
                curIndex = curIndex.Slice(0, x.Rank);
            }
            else
            {
                curIndexArray = null;
                curIndex = stackalloc nint[x.Rank];
            }

            for (int i = 0; i < x.FlattenedLength; i++)
            {
                destination[curIndex] = x[curIndex] >= y;
                TensorSpanHelpers.AdjustIndexes(x.Rank - 1, 1, curIndex, x.Lengths);
            }

            if (curIndexArray != null)
                ArrayPool<nint>.Shared.Return(curIndexArray);

            return ref destination;
        }

        /// <summary>
        /// Compares <paramref name="x"/> to see which elements are greater than or equal to <paramref name="y"/>.
        /// It returns a <see cref="Tensor{Boolean}"/> where the value is true if the elements in <paramref name="x"/> are greater than <paramref name="y"/>
        /// and false if they are not."/>
        /// </summary>
        /// <param name="x"><see cref="ReadOnlyTensorSpan{T}"/> to compare.</param>
        /// <param name="y"><typeparamref name="T"/> to compare against <paramref name="x"/>.</param>
        /// <returns><see cref="Tensor{Boolean}"/> where the value is true if the elements in <paramref name="x"/> are greater than <paramref name="y"/>
        /// and false if they are not.</returns>
        public static Tensor<bool> GreaterThanOrEqual<T>(T x, in ReadOnlyTensorSpan<T> y)
            where T : IComparisonOperators<T, T, bool>
        {
            Tensor<bool> result = Tensor.Create<bool>(y.Lengths, false);
            GreaterThanOrEqual(x, y, result);
            return result;
        }

        /// <summary>
        /// Compares <paramref name="x"/> to see which elements are greater than or equal to <paramref name="y"/>.
        /// It returns a <see cref="Tensor{Boolean}"/> where the value is true if the elements in <paramref name="x"/> are greater than <paramref name="y"/>
        /// and false if they are not."/>
        /// </summary>
        /// <param name="x"><see cref="ReadOnlyTensorSpan{T}"/> to compare.</param>
        /// <param name="y"><typeparamref name="T"/> to compare against <paramref name="x"/>.</param>
        /// <param name="destination"></param>
        /// <returns><see cref="Tensor{Boolean}"/> where the value is true if the elements in <paramref name="x"/> are greater than <paramref name="y"/>
        /// and false if they are not.</returns>
        public static ref readonly TensorSpan<bool> GreaterThanOrEqual<T>(T x, scoped in ReadOnlyTensorSpan<T> y, in TensorSpan<bool> destination)
            where T : IComparisonOperators<T, T, bool>
        {
            if (!TensorHelpers.AreLengthsTheSame(destination.Lengths, y.Lengths))
                ThrowHelper.ThrowArgument_DimensionsNotSame(nameof(destination));

            scoped Span<nint> curIndex;
            nint[]? curIndexArray;

            if (y.Rank > TensorShape.MaxInlineRank)
            {
                curIndexArray = ArrayPool<nint>.Shared.Rent(y.Rank);
                curIndex = curIndexArray;
                curIndex = curIndex.Slice(0, y.Rank);
            }
            else
            {
                curIndexArray = null;
                curIndex = stackalloc nint[y.Rank];
            }

            for (int i = 0; i < y.FlattenedLength; i++)
            {
                destination[curIndex] = x >= y[curIndex];
                TensorSpanHelpers.AdjustIndexes(y.Rank - 1, 1, curIndex, y.Lengths);
            }

            if (curIndexArray != null)
                ArrayPool<nint>.Shared.Return(curIndexArray);

            return ref destination;
        }
        #endregion

        #region GreaterThanAny
        /// <summary>
        /// Compares the elements of two <see cref="ReadOnlyTensorSpan{T}"/> to see if any elements of <paramref name="x"/> are greater than <paramref name="y"/>.
        /// If the shapes are not the same, the tensors are broadcasted to the smallest broadcastable size before they are compared.
        /// It returns a <see cref="bool"/> where the value is true if any elements in <paramref name="x"/> are greater than <paramref name="y"/>.
        /// </summary>
        /// <param name="x">First <see cref="ReadOnlyTensorSpan{T}"/> to compare.</param>
        /// <param name="y">Second <see cref="ReadOnlyTensorSpan{T}"/> to compare against.</param>
        /// <returns><see cref="bool"/> where the value is true if any elements in <paramref name="x"/> are greater than <paramref name="y"/>.</returns>
        public static bool GreaterThanAny<T>(in ReadOnlyTensorSpan<T> x, in ReadOnlyTensorSpan<T> y)
            where T : IComparisonOperators<T, T, bool>
        {
            nint[] newSize = Tensor.GetSmallestBroadcastableLengths(x.Lengths, y.Lengths);
            ReadOnlyTensorSpan<T> broadcastedLeft = LazyBroadcast(x, newSize);
            ReadOnlyTensorSpan<T> broadcastedRight = LazyBroadcast(y, newSize);

            scoped Span<nint> curIndex;
            nint[]? curIndexArray;

            if (broadcastedRight.Rank > TensorShape.MaxInlineRank)
            {
                curIndexArray = ArrayPool<nint>.Shared.Rent(broadcastedRight.Lengths.Length);
                curIndex = curIndexArray;
                curIndex = curIndex.Slice(0, broadcastedRight.Rank);
            }
            else
            {
                curIndexArray = null;
                curIndex = stackalloc nint[broadcastedRight.Lengths.Length];
            }

            for (int i = 0; i < broadcastedLeft.FlattenedLength; i++)
            {
                if (broadcastedLeft[curIndex] > broadcastedRight[curIndex])
                    return true;
                TensorSpanHelpers.AdjustIndexes(broadcastedRight.Rank - 1, 1, curIndex, broadcastedRight.Lengths);
            }

            if (curIndexArray != null)
                ArrayPool<nint>.Shared.Return(curIndexArray);

            return false;
        }

        /// <summary>
        /// Compares the elements of two <see cref="ReadOnlyTensorSpan{T}"/> to see if any elements of <paramref name="x"/> are greater than <paramref name="y"/>.
        /// If the shapes are not the same, the tensors are broadcasted to the smallest broadcastable size before they are compared.
        /// It returns a <see cref="bool"/> where the value is true if any elements in <paramref name="x"/> are greater than <paramref name="y"/>.
        /// </summary>
        /// <param name="x">First <see cref="ReadOnlyTensorSpan{T}"/> to compare.</param>
        /// <param name="y">Value to compare against.</param>
        /// <returns><see cref="bool"/> where the value is true if any elements in <paramref name="x"/> are greater than <paramref name="y"/>.</returns>
        public static bool GreaterThanAny<T>(in ReadOnlyTensorSpan<T> x, T y)
            where T : IComparisonOperators<T, T, bool>
        {
            scoped Span<nint> curIndex;
            nint[]? curIndexArray;

            if (x.Rank > TensorShape.MaxInlineRank)
            {
                curIndexArray = ArrayPool<nint>.Shared.Rent(x.Rank);
                curIndex = curIndexArray;
                curIndex = curIndex.Slice(0, x.Rank);
            }
            else
            {
                curIndexArray = null;
                curIndex = stackalloc nint[x.Rank];
            }

            for (int i = 0; i < x.FlattenedLength; i++)
            {
                if (x[curIndex] > y)
                    return true;
                TensorSpanHelpers.AdjustIndexes(x.Rank - 1, 1, curIndex, x.Lengths);
            }

            if (curIndexArray != null)
                ArrayPool<nint>.Shared.Return(curIndexArray);

            return false;
        }

        /// <summary>
        /// Compares the elements of two <see cref="ReadOnlyTensorSpan{T}"/> to see if any elements of <paramref name="y"/> are greater than <paramref name="x"/>.
        /// If the shapes are not the same, the tensors are broadcasted to the smallest broadcastable size before they are compared.
        /// It returns a <see cref="bool"/> where the value is true if any elements in <paramref name="y"/> are greater than <paramref name="x"/>.
        /// </summary>
        /// <param name="y">First <see cref="ReadOnlyTensorSpan{T}"/> to compare.</param>
        /// <param name="x">Value to compare against.</param>
        /// <returns><see cref="bool"/> where the value is true if any elements in <paramref name="y"/> are greater than <paramref name="x"/>.</returns>
        public static bool GreaterThanAny<T>(T x, in ReadOnlyTensorSpan<T> y)
            where T : IComparisonOperators<T, T, bool>
        {
            scoped Span<nint> curIndex;
            nint[]? curIndexArray;

            if (y.Rank > TensorShape.MaxInlineRank)
            {
                curIndexArray = ArrayPool<nint>.Shared.Rent(y.Rank);
                curIndex = curIndexArray;
                curIndex = curIndex.Slice(0, y.Rank);
            }
            else
            {
                curIndexArray = null;
                curIndex = stackalloc nint[y.Rank];
            }

            for (int i = 0; i < y.FlattenedLength; i++)
            {
                if (x > y[curIndex])
                    return true;
                TensorSpanHelpers.AdjustIndexes(y.Rank - 1, 1, curIndex, y.Lengths);
            }

            if (curIndexArray != null)
                ArrayPool<nint>.Shared.Return(curIndexArray);

            return false;
        }
        #endregion

        #region GreaterThanOrEqualAny
        /// <summary>
        /// Compares the elements of two <see cref="ReadOnlyTensorSpan{T}"/> to see if any elements of <paramref name="x"/> are greater than <paramref name="y"/>.
        /// If the shapes are not the same, the tensors are broadcasted to the smallest broadcastable size before they are compared.
        /// It returns a <see cref="bool"/> where the value is true if any elements in <paramref name="x"/> are greater than <paramref name="y"/>.
        /// </summary>
        /// <param name="x">First <see cref="ReadOnlyTensorSpan{T}"/> to compare.</param>
        /// <param name="y">Second <see cref="ReadOnlyTensorSpan{T}"/> to compare against.</param>
        /// <returns><see cref="bool"/> where the value is true if any elements in <paramref name="x"/> are greater than <paramref name="y"/>.</returns>
        public static bool GreaterThanOrEqualAny<T>(in ReadOnlyTensorSpan<T> x, in ReadOnlyTensorSpan<T> y)
            where T : IComparisonOperators<T, T, bool>
        {
            nint[] newSize = Tensor.GetSmallestBroadcastableLengths(x.Lengths, y.Lengths);
            ReadOnlyTensorSpan<T> broadcastedLeft = LazyBroadcast(x, newSize);
            ReadOnlyTensorSpan<T> broadcastedRight = LazyBroadcast(y, newSize);

            scoped Span<nint> curIndex;
            nint[]? curIndexArray;

            if (broadcastedRight.Rank > TensorShape.MaxInlineRank)
            {
                curIndexArray = ArrayPool<nint>.Shared.Rent(broadcastedRight.Lengths.Length);
                curIndex = curIndexArray;
                curIndex = curIndex.Slice(0, broadcastedRight.Rank);
            }
            else
            {
                curIndexArray = null;
                curIndex = stackalloc nint[broadcastedRight.Lengths.Length];
            }

            for (int i = 0; i < broadcastedLeft.FlattenedLength; i++)
            {
                if (broadcastedLeft[curIndex] >= broadcastedRight[curIndex])
                    return true;
                TensorSpanHelpers.AdjustIndexes(broadcastedRight.Rank - 1, 1, curIndex, broadcastedRight.Lengths);
            }

            if (curIndexArray != null)
                ArrayPool<nint>.Shared.Return(curIndexArray);

            return false;
        }

        /// <summary>
        /// Compares the elements of two <see cref="ReadOnlyTensorSpan{T}"/> to see if any elements of <paramref name="x"/> are greater than <paramref name="y"/>.
        /// If the shapes are not the same, the tensors are broadcasted to the smallest broadcastable size before they are compared.
        /// It returns a <see cref="bool"/> where the value is true if any elements in <paramref name="x"/> are greater than <paramref name="y"/>.
        /// </summary>
        /// <param name="x">First <see cref="ReadOnlyTensorSpan{T}"/> to compare.</param>
        /// <param name="y">Value to compare against.</param>
        /// <returns><see cref="bool"/> where the value is true if any elements in <paramref name="x"/> are greater than <paramref name="y"/>.</returns>
        public static bool GreaterThanOrEqualAny<T>(in ReadOnlyTensorSpan<T> x, T y)
            where T : IComparisonOperators<T, T, bool>
        {
            scoped Span<nint> curIndex;
            nint[]? curIndexArray;

            if (x.Rank > TensorShape.MaxInlineRank)
            {
                curIndexArray = ArrayPool<nint>.Shared.Rent(x.Rank);
                curIndex = curIndexArray;
                curIndex = curIndex.Slice(0, x.Rank);
            }
            else
            {
                curIndexArray = null;
                curIndex = stackalloc nint[x.Rank];
            }

            for (int i = 0; i < x.FlattenedLength; i++)
            {
                if (x[curIndex] >= y)
                    return true;
                TensorSpanHelpers.AdjustIndexes(x.Rank - 1, 1, curIndex, x.Lengths);
            }

            if (curIndexArray != null)
                ArrayPool<nint>.Shared.Return(curIndexArray);

            return false;
        }

        /// <summary>
        /// Compares the elements of two <see cref="ReadOnlyTensorSpan{T}"/> to see if any elements of <paramref name="y"/> are greater than <paramref name="x"/>.
        /// If the shapes are not the same, the tensors are broadcasted to the smallest broadcastable size before they are compared.
        /// It returns a <see cref="bool"/> where the value is true if any elements in <paramref name="y"/> are greater than <paramref name="x"/>.
        /// </summary>
        /// <param name="y">First <see cref="ReadOnlyTensorSpan{T}"/> to compare.</param>
        /// <param name="x">Value to compare against.</param>
        /// <returns><see cref="bool"/> where the value is true if any elements in <paramref name="y"/> are greater than <paramref name="x"/>.</returns>
        public static bool GreaterThanOrEqualAny<T>(T x, in ReadOnlyTensorSpan<T> y)
            where T : IComparisonOperators<T, T, bool>
        {
            scoped Span<nint> curIndex;
            nint[]? curIndexArray;

            if (y.Rank > TensorShape.MaxInlineRank)
            {
                curIndexArray = ArrayPool<nint>.Shared.Rent(y.Rank);
                curIndex = curIndexArray;
                curIndex = curIndex.Slice(0, y.Rank);
            }
            else
            {
                curIndexArray = null;
                curIndex = stackalloc nint[y.Rank];
            }

            for (int i = 0; i < y.FlattenedLength; i++)
            {
                if (x >= y[curIndex])
                    return true;
                TensorSpanHelpers.AdjustIndexes(y.Rank - 1, 1, curIndex, y.Lengths);
            }

            if (curIndexArray != null)
                ArrayPool<nint>.Shared.Return(curIndexArray);

            return false;
        }
        #endregion

        #region GreaterThanAll
        /// <summary>
        /// Compares the elements of two <see cref="ReadOnlyTensorSpan{T}"/> to see if all elements of <paramref name="x"/> are greater than <paramref name="y"/>.
        /// If the shapes are not the same, the tensors are broadcasted to the smallest broadcastable size before they are compared.
        /// It returns a <see cref="bool"/> where the value is true if all elements in <paramref name="x"/> are greater than <paramref name="y"/>.
        /// </summary>
        /// <param name="x">First <see cref="ReadOnlyTensorSpan{T}"/> to compare.</param>
        /// <param name="y">Second <see cref="ReadOnlyTensorSpan{T}"/> to compare against.</param>
        /// <returns><see cref="bool"/> where the value is true if all elements in <paramref name="x"/> are greater than <paramref name="y"/>.</returns>
        public static bool GreaterThanAll<T>(in ReadOnlyTensorSpan<T> x, in ReadOnlyTensorSpan<T> y)
            where T : IComparisonOperators<T, T, bool>
        {

            nint[] newSize = Tensor.GetSmallestBroadcastableLengths(x.Lengths, y.Lengths);
            ReadOnlyTensorSpan<T> broadcastedLeft = LazyBroadcast(x, newSize);
            ReadOnlyTensorSpan<T> broadcastedRight = LazyBroadcast(y, newSize);

            scoped Span<nint> curIndex;
            nint[]? curIndexArray;

            if (broadcastedLeft.Rank > TensorShape.MaxInlineRank)
            {
                curIndexArray = ArrayPool<nint>.Shared.Rent(broadcastedRight.Rank);
                curIndex = curIndexArray;
                curIndex = curIndex.Slice(0, broadcastedRight.Rank);
            }
            else
            {
                curIndexArray = null;
                curIndex = stackalloc nint[broadcastedRight.Rank];
            }

            for (int i = 0; i < broadcastedLeft.FlattenedLength; i++)
            {
                if (broadcastedLeft[curIndex] <= broadcastedRight[curIndex])
                    return false;
                TensorSpanHelpers.AdjustIndexes(broadcastedRight.Rank - 1, 1, curIndex, broadcastedRight.Lengths);
            }

            if (curIndexArray != null)
                ArrayPool<nint>.Shared.Return(curIndexArray);

            return true;
        }

        /// <summary>
        /// Compares the elements of two <see cref="ReadOnlyTensorSpan{T}"/> to see if all elements of <paramref name="x"/> are greater than <paramref name="y"/>.
        /// If the shapes are not the same, the tensors are broadcasted to the smallest broadcastable size before they are compared.
        /// It returns a <see cref="bool"/> where the value is true if all elements in <paramref name="x"/> are greater than <paramref name="y"/>.
        /// </summary>
        /// <param name="x">First <see cref="ReadOnlyTensorSpan{T}"/> to compare.</param>
        /// <param name="y">Second <see cref="ReadOnlyTensorSpan{T}"/> to compare against.</param>
        /// <returns><see cref="bool"/> where the value is true if all elements in <paramref name="x"/> are greater than <paramref name="y"/>.</returns>
        public static bool GreaterThanAll<T>(in ReadOnlyTensorSpan<T> x, T y)
            where T : IComparisonOperators<T, T, bool>
        {
            scoped Span<nint> curIndex;
            nint[]? curIndexArray;

            if (x.Rank > TensorShape.MaxInlineRank)
            {
                curIndexArray = ArrayPool<nint>.Shared.Rent(x.Rank);
                curIndex = curIndexArray;
                curIndex = curIndex.Slice(0, x.Rank);
            }
            else
            {
                curIndexArray = null;
                curIndex = stackalloc nint[x.Rank];
            }

            for (int i = 0; i < x.FlattenedLength; i++)
            {
                if (x[curIndex] <= y)
                    return false;
                TensorSpanHelpers.AdjustIndexes(x.Rank - 1, 1, curIndex, x.Lengths);
            }

            if (curIndexArray != null)
                ArrayPool<nint>.Shared.Return(curIndexArray);

            return true;
        }

        /// <summary>
        /// Compares the elements of two <see cref="ReadOnlyTensorSpan{T}"/> to see if all elements of <paramref name="y"/> are greater than <paramref name="y"/>.
        /// If the shapes are not the same, the tensors are broadcasted to the smallest broadcastable size before they are compared.
        /// It returns a <see cref="bool"/> where the value is true if all elements in <paramref name="y"/> are greater than <paramref name="y"/>.
        /// </summary>
        /// <param name="x">First <see cref="ReadOnlyTensorSpan{T}"/> to compare.</param>
        /// <param name="y">Second <see cref="ReadOnlyTensorSpan{T}"/> to compare against.</param>
        /// <returns><see cref="bool"/> where the value is true if all elements in <paramref name="y"/> are greater than <paramref name="y"/>.</returns>
        public static bool GreaterThanAll<T>(T x, in ReadOnlyTensorSpan<T> y)
            where T : IComparisonOperators<T, T, bool>
        {
            scoped Span<nint> curIndex;
            nint[]? curIndexArray;

            if (y.Rank > TensorShape.MaxInlineRank)
            {
                curIndexArray = ArrayPool<nint>.Shared.Rent(y.Rank);
                curIndex = curIndexArray;
                curIndex = curIndex.Slice(0, y.Rank);
            }
            else
            {
                curIndexArray = null;
                curIndex = stackalloc nint[y.Rank];
            }

            for (int i = 0; i < y.FlattenedLength; i++)
            {
                if (x <= y[curIndex])
                    return false;
                TensorSpanHelpers.AdjustIndexes(y.Rank - 1, 1, curIndex, y.Lengths);
            }

            if (curIndexArray != null)
                ArrayPool<nint>.Shared.Return(curIndexArray);

            return true;
        }
        #endregion

        #region GreaterThanOrEqualAll
        /// <summary>
        /// Compares the elements of two <see cref="ReadOnlyTensorSpan{T}"/> to see if all elements of <paramref name="x"/> are greater than <paramref name="y"/>.
        /// If the shapes are not the same, the tensors are broadcasted to the smallest broadcastable size before they are compared.
        /// It returns a <see cref="bool"/> where the value is true if all elements in <paramref name="x"/> are greater than <paramref name="y"/>.
        /// </summary>
        /// <param name="x">First <see cref="ReadOnlyTensorSpan{T}"/> to compare.</param>
        /// <param name="y">Second <see cref="ReadOnlyTensorSpan{T}"/> to compare against.</param>
        /// <returns><see cref="bool"/> where the value is true if all elements in <paramref name="x"/> are greater than <paramref name="y"/>.</returns>
        public static bool GreaterThanOrEqualAll<T>(in ReadOnlyTensorSpan<T> x, in ReadOnlyTensorSpan<T> y)
            where T : IComparisonOperators<T, T, bool>
        {

            nint[] newSize = Tensor.GetSmallestBroadcastableLengths(x.Lengths, y.Lengths);
            ReadOnlyTensorSpan<T> broadcastedLeft = LazyBroadcast(x, newSize);
            ReadOnlyTensorSpan<T> broadcastedRight = LazyBroadcast(y, newSize);

            scoped Span<nint> curIndex;
            nint[]? curIndexArray;

            if (broadcastedLeft.Rank > TensorShape.MaxInlineRank)
            {
                curIndexArray = ArrayPool<nint>.Shared.Rent(broadcastedRight.Rank);
                curIndex = curIndexArray;
                curIndex = curIndex.Slice(0, broadcastedRight.Rank);
            }
            else
            {
                curIndexArray = null;
                curIndex = stackalloc nint[broadcastedRight.Rank];
            }

            for (int i = 0; i < broadcastedLeft.FlattenedLength; i++)
            {
                if (broadcastedLeft[curIndex] < broadcastedRight[curIndex])
                    return false;
                TensorSpanHelpers.AdjustIndexes(broadcastedRight.Rank - 1, 1, curIndex, broadcastedRight.Lengths);
            }

            if (curIndexArray != null)
                ArrayPool<nint>.Shared.Return(curIndexArray);

            return true;
        }

        /// <summary>
        /// Compares the elements of two <see cref="ReadOnlyTensorSpan{T}"/> to see if all elements of <paramref name="x"/> are greater than <paramref name="y"/>.
        /// If the shapes are not the same, the tensors are broadcasted to the smallest broadcastable size before they are compared.
        /// It returns a <see cref="bool"/> where the value is true if all elements in <paramref name="x"/> are greater than <paramref name="y"/>.
        /// </summary>
        /// <param name="x">First <see cref="ReadOnlyTensorSpan{T}"/> to compare.</param>
        /// <param name="y">Second <see cref="ReadOnlyTensorSpan{T}"/> to compare against.</param>
        /// <returns><see cref="bool"/> where the value is true if all elements in <paramref name="x"/> are greater than <paramref name="y"/>.</returns>
        public static bool GreaterThanOrEqualAll<T>(in ReadOnlyTensorSpan<T> x, T y)
            where T : IComparisonOperators<T, T, bool>
        {
            scoped Span<nint> curIndex;
            nint[]? curIndexArray;

            if (x.Rank > TensorShape.MaxInlineRank)
            {
                curIndexArray = ArrayPool<nint>.Shared.Rent(x.Rank);
                curIndex = curIndexArray;
                curIndex = curIndex.Slice(0, x.Rank);
            }
            else
            {
                curIndexArray = null;
                curIndex = stackalloc nint[x.Rank];
            }

            for (int i = 0; i < x.FlattenedLength; i++)
            {
                if (x[curIndex] < y)
                    return false;
                TensorSpanHelpers.AdjustIndexes(x.Rank - 1, 1, curIndex, x.Lengths);
            }

            if (curIndexArray != null)
                ArrayPool<nint>.Shared.Return(curIndexArray);

            return true;
        }

        /// <summary>
        /// Compares the elements of two <see cref="ReadOnlyTensorSpan{T}"/> to see if all elements of <paramref name="y"/> are greater than <paramref name="y"/>.
        /// If the shapes are not the same, the tensors are broadcasted to the smallest broadcastable size before they are compared.
        /// It returns a <see cref="bool"/> where the value is true if all elements in <paramref name="y"/> are greater than <paramref name="y"/>.
        /// </summary>
        /// <param name="x">First <see cref="ReadOnlyTensorSpan{T}"/> to compare.</param>
        /// <param name="y">Second <see cref="ReadOnlyTensorSpan{T}"/> to compare against.</param>
        /// <returns><see cref="bool"/> where the value is true if all elements in <paramref name="y"/> are greater than <paramref name="y"/>.</returns>
        public static bool GreaterThanOrEqualAll<T>(T x, in ReadOnlyTensorSpan<T> y)
            where T : IComparisonOperators<T, T, bool>
        {
            scoped Span<nint> curIndex;
            nint[]? curIndexArray;

            if (y.Rank > TensorShape.MaxInlineRank)
            {
                curIndexArray = ArrayPool<nint>.Shared.Rent(y.Rank);
                curIndex = curIndexArray;
                curIndex = curIndex.Slice(0, y.Rank);
            }
            else
            {
                curIndexArray = null;
                curIndex = stackalloc nint[y.Rank];
            }

            for (int i = 0; i < y.FlattenedLength; i++)
            {
                if (x < y[curIndex])
                    return false;
                TensorSpanHelpers.AdjustIndexes(y.Rank - 1, 1, curIndex, y.Lengths);
            }

            if (curIndexArray != null)
                ArrayPool<nint>.Shared.Return(curIndexArray);

            return true;
        }
        #endregion

        #region LessThan
        /// <summary>
        /// Compares the elements of two <see cref="ReadOnlyTensorSpan{T}"/> to see which elements of <paramref name="x"/> are less than <paramref name="y"/>.
        /// If the shapes are not the same, the tensors are broadcasted to the smallest broadcastable size before they are compared.
        /// It returns a <see cref="Tensor{Boolean}"/> where the value is true if the elements in <paramref name="x"/> are less than <paramref name="y"/>
        /// and false if they are not."/>
        /// </summary>
        /// <param name="x">First <see cref="ReadOnlyTensorSpan{T}"/> to compare.</param>
        /// <param name="y">Second <see cref="ReadOnlyTensorSpan{T}"/> to compare.</param>
        /// <returns>A <see cref="Tensor{Boolean}"/> where the value is true if the elements in <paramref name="x"/> are less than <paramref name="y"/> and
        /// false if they are not.</returns>
        public static Tensor<bool> LessThan<T>(in ReadOnlyTensorSpan<T> x, in ReadOnlyTensorSpan<T> y)
            where T : IComparisonOperators<T, T, bool>
        {
            Tensor<bool> result;
            if (TensorHelpers.AreLengthsTheSame(x, y))
            {
                result = Tensor.Create<bool>(x.Lengths, false);
            }
            else
            {
                nint[] newSize = Tensor.GetSmallestBroadcastableLengths(x.Lengths, y.Lengths);
                result = Tensor.Create<bool>(newSize, false);
            }

            LessThan(x, y, result);
            return result;
        }

        /// <summary>
        /// Compares the elements of two <see cref="ReadOnlyTensorSpan{T}"/> to see which elements of <paramref name="x"/> are less than <paramref name="y"/>.
        /// If the shapes are not the same, the tensors are broadcasted to the smallest broadcastable size before they are compared.
        /// It returns a <see cref="Tensor{Boolean}"/> where the value is true if the elements in <paramref name="x"/> are less than <paramref name="y"/>
        /// and false if they are not."/>
        /// </summary>
        /// <param name="x">First <see cref="ReadOnlyTensorSpan{T}"/> to compare.</param>
        /// <param name="y">Second <see cref="ReadOnlyTensorSpan{T}"/> to compare.</param>
        /// <param name="destination"></param>
        /// <returns>A <see cref="Tensor{Boolean}"/> where the value is true if the elements in <paramref name="x"/> are less than <paramref name="y"/> and
        /// false if they are not.</returns>
        public static ref readonly TensorSpan<bool> LessThan<T>(scoped in ReadOnlyTensorSpan<T> x, scoped in ReadOnlyTensorSpan<T> y, in TensorSpan<bool> destination)
            where T : IComparisonOperators<T, T, bool>
        {
            scoped ReadOnlyTensorSpan<T> left;
            scoped ReadOnlyTensorSpan<T> right;
            if (TensorHelpers.AreLengthsTheSame(x, y))
            {
                if (!TensorHelpers.AreLengthsTheSame(destination.Lengths, x.Lengths))
                    ThrowHelper.ThrowArgument_DimensionsNotSame(nameof(destination));
                left = x;
                right = y;
            }
            else
            {
                nint[] newSize = Tensor.GetSmallestBroadcastableLengths(x.Lengths, y.Lengths);
                if (!TensorHelpers.AreLengthsTheSame(destination.Lengths, newSize))
                    ThrowHelper.ThrowArgument_DimensionsNotSame(nameof(destination));
                left = LazyBroadcast(x, newSize);
                right = LazyBroadcast(y, newSize);
            }

            scoped Span<nint> curIndex;
            nint[]? curIndexArray;

            if (right.Rank > TensorShape.MaxInlineRank)
            {
                curIndexArray = ArrayPool<nint>.Shared.Rent(right.Rank);
                curIndex = curIndexArray;
                curIndex = curIndex.Slice(0, right.Rank);
            }
            else
            {
                curIndexArray = null;
                curIndex = stackalloc nint[right.Rank];
            }

            for (int i = 0; i < left.FlattenedLength; i++)
            {
                destination[curIndex] = left[curIndex] < right[curIndex];
                TensorSpanHelpers.AdjustIndexes(right.Rank - 1, 1, curIndex, right.Lengths);
            }

            if (curIndexArray != null)
                ArrayPool<nint>.Shared.Return(curIndexArray);

            return ref destination;
        }

        /// <summary>
        /// Compares the elements of a <see cref="Tensor{T}"/> to see which elements are less than <paramref name="y"/>.
        /// It returns a <see cref="Tensor{Boolean}"/> where the value is true if the elements in <paramref name="x"/> are less than <paramref name="y"/>
        /// and false if they are not."/>
        /// </summary>
        /// <param name="x"><see cref="Tensor{T}"/> to compare.</param>
        /// <param name="y"><typeparamref name="T"/> to compare against <paramref name="x"/>.</param>
        /// <returns><see cref="Tensor{Boolean}"/> where the value is true if the elements in <paramref name="x"/> are less than <paramref name="y"/>
        /// and false if they are not.</returns>
        public static Tensor<bool> LessThan<T>(in ReadOnlyTensorSpan<T> x, T y)
            where T : IComparisonOperators<T, T, bool>
        {
            Tensor<bool> result = Tensor.Create<bool>(x.Lengths, false);
            LessThan(x, y, result);
            return result;
        }

        /// <summary>
        /// Compares the elements of a <see cref="Tensor{T}"/> to see which elements are less than <paramref name="y"/>.
        /// It returns a <see cref="Tensor{Boolean}"/> where the value is true if the elements in <paramref name="x"/> are less than <paramref name="y"/>
        /// and false if they are not."/>
        /// </summary>
        /// <param name="x"><see cref="Tensor{T}"/> to compare.</param>
        /// <param name="y"><typeparamref name="T"/> to compare against <paramref name="x"/>.</param>
        /// <param name="destination"></param>
        /// <returns><see cref="Tensor{Boolean}"/> where the value is true if the elements in <paramref name="x"/> are less than <paramref name="y"/>
        /// and false if they are not.</returns>
        public static ref readonly TensorSpan<bool> LessThan<T>(scoped in ReadOnlyTensorSpan<T> x, T y, in TensorSpan<bool> destination)
            where T : IComparisonOperators<T, T, bool>
        {
            if (!TensorHelpers.AreLengthsTheSame(destination.Lengths, x.Lengths))
                ThrowHelper.ThrowArgument_DimensionsNotSame(nameof(destination));

            scoped Span<nint> curIndex;
            nint[]? curIndexArray;

            if (x.Rank > TensorShape.MaxInlineRank)
            {
                curIndexArray = ArrayPool<nint>.Shared.Rent(x.Rank);
                curIndex = curIndexArray;
                curIndex = curIndex.Slice(0, x.Rank);
            }
            else
            {
                curIndexArray = null;
                curIndex = stackalloc nint[x.Rank];
            }

            for (int i = 0; i < x.FlattenedLength; i++)
            {
                destination[curIndex] = x[curIndex] < y;
                TensorSpanHelpers.AdjustIndexes(x.Rank - 1, 1, curIndex, x.Lengths);
            }

            if (curIndexArray != null)
                ArrayPool<nint>.Shared.Return(curIndexArray);

            return ref destination;
        }

        /// <summary>
        /// Compares the elements of a <see cref="Tensor{T}"/> to see which elements are less than <paramref name="y"/>.
        /// It returns a <see cref="Tensor{Boolean}"/> where the value is true if the elements in <paramref name="x"/> are less than <paramref name="y"/>
        /// and false if they are not."/>
        /// </summary>
        /// <param name="x"><see cref="Tensor{T}"/> to compare.</param>
        /// <param name="y"><typeparamref name="T"/> to compare against <paramref name="x"/>.</param>
        /// <returns><see cref="Tensor{Boolean}"/> where the value is true if the elements in <paramref name="x"/> are less than <paramref name="y"/>
        /// and false if they are not.</returns>
        public static Tensor<bool> LessThan<T>(T x, in ReadOnlyTensorSpan<T> y)
            where T : IComparisonOperators<T, T, bool>
        {
            Tensor<bool> result = Tensor.Create<bool>(y.Lengths, false);
            LessThan(x, y, result);
            return result;
        }

        /// <summary>
        /// Compares the elements of a <see cref="Tensor{T}"/> to see which elements are less than <paramref name="y"/>.
        /// It returns a <see cref="Tensor{Boolean}"/> where the value is true if the elements in <paramref name="x"/> are less than <paramref name="y"/>
        /// and false if they are not."/>
        /// </summary>
        /// <param name="x"><see cref="Tensor{T}"/> to compare.</param>
        /// <param name="y"><typeparamref name="T"/> to compare against <paramref name="x"/>.</param>
        /// <param name="destination"></param>
        /// <returns><see cref="Tensor{Boolean}"/> where the value is true if the elements in <paramref name="x"/> are less than <paramref name="y"/>
        /// and false if they are not.</returns>
        public static ref readonly TensorSpan<bool> LessThan<T>(T x, scoped in ReadOnlyTensorSpan<T> y, in TensorSpan<bool> destination)
            where T : IComparisonOperators<T, T, bool>
        {
            if (!TensorHelpers.AreLengthsTheSame(destination.Lengths, y.Lengths))
                ThrowHelper.ThrowArgument_DimensionsNotSame(nameof(destination));

            scoped Span<nint> curIndex;
            nint[]? curIndexArray;

            if (y.Rank > TensorShape.MaxInlineRank)
            {
                curIndexArray = ArrayPool<nint>.Shared.Rent(y.Rank);
                curIndex = curIndexArray;
                curIndex = curIndex.Slice(0, y.Rank);
            }
            else
            {
                curIndexArray = null;
                curIndex = stackalloc nint[y.Rank];
            }

            for (int i = 0; i < y.FlattenedLength; i++)
            {
                destination[curIndex] = x < y[curIndex];
                TensorSpanHelpers.AdjustIndexes(y.Rank - 1, 1, curIndex, y.Lengths);
            }

            if (curIndexArray != null)
                ArrayPool<nint>.Shared.Return(curIndexArray);

            return ref destination;
        }
        #endregion

        #region LessThanOrEqual
        /// <summary>
        /// Compares the elements of two <see cref="ReadOnlyTensorSpan{T}"/> to see which elements of <paramref name="x"/> are less than <paramref name="y"/>.
        /// If the shapes are not the same, the tensors are broadcasted to the smallest broadcastable size before they are compared.
        /// It returns a <see cref="Tensor{Boolean}"/> where the value is true if the elements in <paramref name="x"/> are less than <paramref name="y"/>
        /// and false if they are not."/>
        /// </summary>
        /// <param name="x">First <see cref="ReadOnlyTensorSpan{T}"/> to compare.</param>
        /// <param name="y">Second <see cref="ReadOnlyTensorSpan{T}"/> to compare.</param>
        /// <returns>A <see cref="Tensor{Boolean}"/> where the value is true if the elements in <paramref name="x"/> are less than <paramref name="y"/> and
        /// false if they are not.</returns>
        public static Tensor<bool> LessThanOrEqual<T>(in ReadOnlyTensorSpan<T> x, in ReadOnlyTensorSpan<T> y)
            where T : IComparisonOperators<T, T, bool>
        {
            Tensor<bool> result;
            if (TensorHelpers.AreLengthsTheSame(x, y))
            {
                result = Tensor.Create<bool>(x.Lengths, false);
            }
            else
            {
                nint[] newSize = Tensor.GetSmallestBroadcastableLengths(x.Lengths, y.Lengths);
                result = Tensor.Create<bool>(newSize, false);
            }

            LessThanOrEqual(x, y, result);
            return result;
        }

        /// <summary>
        /// Compares the elements of two <see cref="ReadOnlyTensorSpan{T}"/> to see which elements of <paramref name="x"/> are less than <paramref name="y"/>.
        /// If the shapes are not the same, the tensors are broadcasted to the smallest broadcastable size before they are compared.
        /// It returns a <see cref="Tensor{Boolean}"/> where the value is true if the elements in <paramref name="x"/> are less than <paramref name="y"/>
        /// and false if they are not."/>
        /// </summary>
        /// <param name="x">First <see cref="ReadOnlyTensorSpan{T}"/> to compare.</param>
        /// <param name="y">Second <see cref="ReadOnlyTensorSpan{T}"/> to compare.</param>
        /// <param name="destination"></param>
        /// <returns>A <see cref="Tensor{Boolean}"/> where the value is true if the elements in <paramref name="x"/> are less than <paramref name="y"/> and
        /// false if they are not.</returns>
        public static ref readonly TensorSpan<bool> LessThanOrEqual<T>(scoped in ReadOnlyTensorSpan<T> x, scoped in ReadOnlyTensorSpan<T> y, in TensorSpan<bool> destination)
            where T : IComparisonOperators<T, T, bool>
        {
            scoped ReadOnlyTensorSpan<T> left;
            scoped ReadOnlyTensorSpan<T> right;
            if (TensorHelpers.AreLengthsTheSame(x, y))
            {
                if (!TensorHelpers.AreLengthsTheSame(destination.Lengths, x.Lengths))
                    ThrowHelper.ThrowArgument_DimensionsNotSame(nameof(destination));
                left = x;
                right = y;
            }
            else
            {
                nint[] newSize = Tensor.GetSmallestBroadcastableLengths(x.Lengths, y.Lengths);
                if (!TensorHelpers.AreLengthsTheSame(destination.Lengths, newSize))
                    ThrowHelper.ThrowArgument_DimensionsNotSame(nameof(destination));
                left = LazyBroadcast(x, newSize);
                right = LazyBroadcast(y, newSize);
            }

            scoped Span<nint> curIndex;
            nint[]? curIndexArray;

            if (right.Rank > TensorShape.MaxInlineRank)
            {
                curIndexArray = ArrayPool<nint>.Shared.Rent(right.Rank);
                curIndex = curIndexArray;
                curIndex = curIndex.Slice(0, right.Rank);
            }
            else
            {
                curIndexArray = null;
                curIndex = stackalloc nint[right.Rank];
            }

            for (int i = 0; i < left.FlattenedLength; i++)
            {
                destination[curIndex] = left[curIndex] <= right[curIndex];
                TensorSpanHelpers.AdjustIndexes(right.Rank - 1, 1, curIndex, right.Lengths);
            }

            if (curIndexArray != null)
                ArrayPool<nint>.Shared.Return(curIndexArray);

            return ref destination;
        }

        /// <summary>
        /// Compares the elements of a <see cref="Tensor{T}"/> to see which elements are less than <paramref name="y"/>.
        /// It returns a <see cref="Tensor{Boolean}"/> where the value is true if the elements in <paramref name="x"/> are less than <paramref name="y"/>
        /// and false if they are not."/>
        /// </summary>
        /// <param name="x"><see cref="Tensor{T}"/> to compare.</param>
        /// <param name="y"><typeparamref name="T"/> to compare against <paramref name="x"/>.</param>
        /// <returns><see cref="Tensor{Boolean}"/> where the value is true if the elements in <paramref name="x"/> are less than <paramref name="y"/>
        /// and false if they are not.</returns>
        public static Tensor<bool> LessThanOrEqual<T>(in ReadOnlyTensorSpan<T> x, T y)
            where T : IComparisonOperators<T, T, bool>
        {
            Tensor<bool> result = Tensor.Create<bool>(x.Lengths, false);
            LessThanOrEqual(x, y, result);
            return result;
        }

        /// <summary>
        /// Compares the elements of a <see cref="Tensor{T}"/> to see which elements are less than <paramref name="y"/>.
        /// It returns a <see cref="Tensor{Boolean}"/> where the value is true if the elements in <paramref name="x"/> are less than <paramref name="y"/>
        /// and false if they are not."/>
        /// </summary>
        /// <param name="x"><see cref="Tensor{T}"/> to compare.</param>
        /// <param name="y"><typeparamref name="T"/> to compare against <paramref name="x"/>.</param>
        /// <param name="destination"></param>
        /// <returns><see cref="Tensor{Boolean}"/> where the value is true if the elements in <paramref name="x"/> are less than <paramref name="y"/>
        /// and false if they are not.</returns>
        public static ref readonly TensorSpan<bool> LessThanOrEqual<T>(scoped in ReadOnlyTensorSpan<T> x, T y, in TensorSpan<bool> destination)
            where T : IComparisonOperators<T, T, bool>
        {
            if (!TensorHelpers.AreLengthsTheSame(destination.Lengths, x.Lengths))
                ThrowHelper.ThrowArgument_DimensionsNotSame(nameof(destination));

            scoped Span<nint> curIndex;
            nint[]? curIndexArray;

            if (x.Rank > TensorShape.MaxInlineRank)
            {
                curIndexArray = ArrayPool<nint>.Shared.Rent(x.Rank);
                curIndex = curIndexArray;
                curIndex = curIndex.Slice(0, x.Rank);
            }
            else
            {
                curIndexArray = null;
                curIndex = stackalloc nint[x.Rank];
            }

            for (int i = 0; i < x.FlattenedLength; i++)
            {
                destination[curIndex] = x[curIndex] <= y;
                TensorSpanHelpers.AdjustIndexes(x.Rank - 1, 1, curIndex, x.Lengths);
            }

            if (curIndexArray != null)
                ArrayPool<nint>.Shared.Return(curIndexArray);

            return ref destination;
        }

        /// <summary>
        /// Compares the elements of a <see cref="Tensor{T}"/> to see which elements are less than <paramref name="y"/>.
        /// It returns a <see cref="Tensor{Boolean}"/> where the value is true if the elements in <paramref name="x"/> are less than <paramref name="y"/>
        /// and false if they are not."/>
        /// </summary>
        /// <param name="x"><see cref="Tensor{T}"/> to compare.</param>
        /// <param name="y"><typeparamref name="T"/> to compare against <paramref name="x"/>.</param>
        /// <returns><see cref="Tensor{Boolean}"/> where the value is true if the elements in <paramref name="x"/> are less than <paramref name="y"/>
        /// and false if they are not.</returns>
        public static Tensor<bool> LessThanOrEqual<T>(T x, in ReadOnlyTensorSpan<T> y)
            where T : IComparisonOperators<T, T, bool>
        {
            Tensor<bool> result = Tensor.Create<bool>(y.Lengths, false);
            LessThanOrEqual(x, y, result);
            return result;
        }

        /// <summary>
        /// Compares the elements of a <see cref="Tensor{T}"/> to see which elements are less than <paramref name="y"/>.
        /// It returns a <see cref="Tensor{Boolean}"/> where the value is true if the elements in <paramref name="x"/> are less than <paramref name="y"/>
        /// and false if they are not."/>
        /// </summary>
        /// <param name="x"><see cref="Tensor{T}"/> to compare.</param>
        /// <param name="y"><typeparamref name="T"/> to compare against <paramref name="x"/>.</param>
        /// <param name="destination"></param>
        /// <returns><see cref="Tensor{Boolean}"/> where the value is true if the elements in <paramref name="x"/> are less than <paramref name="y"/>
        /// and false if they are not.</returns>
        public static ref readonly TensorSpan<bool> LessThanOrEqual<T>(T x, scoped in ReadOnlyTensorSpan<T> y, in TensorSpan<bool> destination)
            where T : IComparisonOperators<T, T, bool>
        {
            if (!TensorHelpers.AreLengthsTheSame(destination.Lengths, y.Lengths))
                ThrowHelper.ThrowArgument_DimensionsNotSame(nameof(destination));

            scoped Span<nint> curIndex;
            nint[]? curIndexArray;

            if (y.Rank > TensorShape.MaxInlineRank)
            {
                curIndexArray = ArrayPool<nint>.Shared.Rent(y.Rank);
                curIndex = curIndexArray;
                curIndex = curIndex.Slice(0, y.Rank);
            }
            else
            {
                curIndexArray = null;
                curIndex = stackalloc nint[y.Rank];
            }

            for (int i = 0; i < y.FlattenedLength; i++)
            {
                destination[curIndex] = x <= y[curIndex];
                TensorSpanHelpers.AdjustIndexes(y.Rank - 1, 1, curIndex, y.Lengths);
            }

            if (curIndexArray != null)
                ArrayPool<nint>.Shared.Return(curIndexArray);

            return ref destination;
        }
        #endregion

        #region LessThanAny
        /// <summary>
        /// Compares the elements of two <see cref="ReadOnlyTensorSpan{T}"/> to see if any elements of <paramref name="x"/> are less than <paramref name="y"/>.
        /// If the shapes are not the same, the tensors are broadcasted to the smallest broadcastable size before they are compared.
        /// It returns a <see cref="bool"/> where the value is true if any elements in <paramref name="x"/> are less than <paramref name="y"/>.
        /// </summary>
        /// <param name="x">First <see cref="ReadOnlyTensorSpan{T}"/> to compare.</param>
        /// <param name="y">Second <see cref="ReadOnlyTensorSpan{T}"/> to compare against.</param>
        /// <returns><see cref="bool"/> where the value is true if any elements in <paramref name="x"/> are less than <paramref name="y"/>.</returns>
        public static bool LessThanAny<T>(in ReadOnlyTensorSpan<T> x, in ReadOnlyTensorSpan<T> y)
            where T : IComparisonOperators<T, T, bool>
        {

            nint[] newSize = Tensor.GetSmallestBroadcastableLengths(x.Lengths, y.Lengths);
            ReadOnlyTensorSpan<T> broadcastedLeft = LazyBroadcast(x, newSize);
            ReadOnlyTensorSpan<T> broadcastedRight = LazyBroadcast(y, newSize);

            scoped Span<nint> curIndex;
            nint[]? curIndexArray;

            if (broadcastedRight.Rank > TensorShape.MaxInlineRank)
            {
                curIndexArray = ArrayPool<nint>.Shared.Rent(broadcastedRight.Lengths.Length);
                curIndex = curIndexArray;
                curIndex = curIndex.Slice(0, broadcastedRight.Rank);
            }
            else
            {
                curIndexArray = null;
                curIndex = stackalloc nint[broadcastedRight.Lengths.Length];
            }

            for (int i = 0; i < broadcastedLeft.FlattenedLength; i++)
            {
                if (broadcastedLeft[curIndex] < broadcastedRight[curIndex])
                    return true;
                TensorSpanHelpers.AdjustIndexes(broadcastedRight.Rank - 1, 1, curIndex, broadcastedRight.Lengths);
            }

            if (curIndexArray != null)
                ArrayPool<nint>.Shared.Return(curIndexArray);

            return false;
        }

        /// <summary>
        /// Compares the elements of two <see cref="ReadOnlyTensorSpan{T}"/> to see if any elements of <paramref name="x"/> are less than <paramref name="y"/>.
        /// If the shapes are not the same, the tensors are broadcasted to the smallest broadcastable size before they are compared.
        /// It returns a <see cref="bool"/> where the value is true if any elements in <paramref name="x"/> are less than <paramref name="y"/>.
        /// </summary>
        /// <param name="x">First <see cref="ReadOnlyTensorSpan{T}"/> to compare.</param>
        /// <param name="y">Second value to compare against.</param>
        /// <returns><see cref="bool"/> where the value is true if any elements in <paramref name="x"/> are less than <paramref name="y"/>.</returns>
        public static bool LessThanAny<T>(in ReadOnlyTensorSpan<T> x, T y)
            where T : IComparisonOperators<T, T, bool>
        {
            scoped Span<nint> curIndex;
            nint[]? curIndexArray;

            if (x.Rank > TensorShape.MaxInlineRank)
            {
                curIndexArray = ArrayPool<nint>.Shared.Rent(x.Rank);
                curIndex = curIndexArray;
                curIndex = curIndex.Slice(0, x.Rank);
            }
            else
            {
                curIndexArray = null;
                curIndex = stackalloc nint[x.Rank];
            }

            for (int i = 0; i < x.FlattenedLength; i++)
            {
                if (x[curIndex] < y)
                    return true;
                TensorSpanHelpers.AdjustIndexes(x.Rank - 1, 1, curIndex, x.Lengths);
            }

            if (curIndexArray != null)
                ArrayPool<nint>.Shared.Return(curIndexArray);

            return false;
        }

        /// <summary>
        /// Compares the elements of two <see cref="ReadOnlyTensorSpan{T}"/> to see if any elements of <paramref name="y"/> are less than <paramref name="y"/>.
        /// If the shapes are not the same, the tensors are broadcasted to the smallest broadcastable size before they are compared.
        /// It returns a <see cref="bool"/> where the value is true if any elements in <paramref name="y"/> are less than <paramref name="y"/>.
        /// </summary>
        /// <param name="x">First value to compare.</param>
        /// <param name="y">Second value to compare against.</param>
        /// <returns><see cref="bool"/> where the value is true if any elements in <paramref name="y"/> are less than <paramref name="y"/>.</returns>
        public static bool LessThanAny<T>(T x, in ReadOnlyTensorSpan<T> y)
            where T : IComparisonOperators<T, T, bool>
        {
            scoped Span<nint> curIndex;
            nint[]? curIndexArray;

            if (y.Rank > TensorShape.MaxInlineRank)
            {
                curIndexArray = ArrayPool<nint>.Shared.Rent(y.Rank);
                curIndex = curIndexArray;
                curIndex = curIndex.Slice(0, y.Rank);
            }
            else
            {
                curIndexArray = null;
                curIndex = stackalloc nint[y.Rank];
            }

            for (int i = 0; i < y.FlattenedLength; i++)
            {
                if (x < y[curIndex])
                    return true;
                TensorSpanHelpers.AdjustIndexes(y.Rank - 1, 1, curIndex, y.Lengths);
            }

            if (curIndexArray != null)
                ArrayPool<nint>.Shared.Return(curIndexArray);

            return false;
        }
        #endregion

        #region LessThanOrEqualAny
        /// <summary>
        /// Compares the elements of two <see cref="ReadOnlyTensorSpan{T}"/> to see if any elements of <paramref name="x"/> are less than <paramref name="y"/>.
        /// If the shapes are not the same, the tensors are broadcasted to the smallest broadcastable size before they are compared.
        /// It returns a <see cref="bool"/> where the value is true if any elements in <paramref name="x"/> are less than <paramref name="y"/>.
        /// </summary>
        /// <param name="x">First <see cref="ReadOnlyTensorSpan{T}"/> to compare.</param>
        /// <param name="y">Second <see cref="ReadOnlyTensorSpan{T}"/> to compare against.</param>
        /// <returns><see cref="bool"/> where the value is true if any elements in <paramref name="x"/> are less than <paramref name="y"/>.</returns>
        public static bool LessThanOrEqualAny<T>(in ReadOnlyTensorSpan<T> x, in ReadOnlyTensorSpan<T> y)
            where T : IComparisonOperators<T, T, bool>
        {

            nint[] newSize = Tensor.GetSmallestBroadcastableLengths(x.Lengths, y.Lengths);
            ReadOnlyTensorSpan<T> broadcastedLeft = LazyBroadcast(x, newSize);
            ReadOnlyTensorSpan<T> broadcastedRight = LazyBroadcast(y, newSize);

            scoped Span<nint> curIndex;
            nint[]? curIndexArray;

            if (broadcastedRight.Rank > TensorShape.MaxInlineRank)
            {
                curIndexArray = ArrayPool<nint>.Shared.Rent(broadcastedRight.Lengths.Length);
                curIndex = curIndexArray;
                curIndex = curIndex.Slice(0, broadcastedRight.Rank);
            }
            else
            {
                curIndexArray = null;
                curIndex = stackalloc nint[broadcastedRight.Lengths.Length];
            }

            for (int i = 0; i < broadcastedLeft.FlattenedLength; i++)
            {
                if (broadcastedLeft[curIndex] <= broadcastedRight[curIndex])
                    return true;
                TensorSpanHelpers.AdjustIndexes(broadcastedRight.Rank - 1, 1, curIndex, broadcastedRight.Lengths);
            }

            if (curIndexArray != null)
                ArrayPool<nint>.Shared.Return(curIndexArray);

            return false;
        }

        /// <summary>
        /// Compares the elements of two <see cref="ReadOnlyTensorSpan{T}"/> to see if any elements of <paramref name="x"/> are less than <paramref name="y"/>.
        /// If the shapes are not the same, the tensors are broadcasted to the smallest broadcastable size before they are compared.
        /// It returns a <see cref="bool"/> where the value is true if any elements in <paramref name="x"/> are less than <paramref name="y"/>.
        /// </summary>
        /// <param name="x">First <see cref="ReadOnlyTensorSpan{T}"/> to compare.</param>
        /// <param name="y">Second value to compare against.</param>
        /// <returns><see cref="bool"/> where the value is true if any elements in <paramref name="x"/> are less than <paramref name="y"/>.</returns>
        public static bool LessThanOrEqualAny<T>(in ReadOnlyTensorSpan<T> x, T y)
            where T : IComparisonOperators<T, T, bool>
        {
            scoped Span<nint> curIndex;
            nint[]? curIndexArray;

            if (x.Rank > TensorShape.MaxInlineRank)
            {
                curIndexArray = ArrayPool<nint>.Shared.Rent(x.Rank);
                curIndex = curIndexArray;
                curIndex = curIndex.Slice(0, x.Rank);
            }
            else
            {
                curIndexArray = null;
                curIndex = stackalloc nint[x.Rank];
            }

            for (int i = 0; i < x.FlattenedLength; i++)
            {
                if (x[curIndex] <= y)
                    return true;
                TensorSpanHelpers.AdjustIndexes(x.Rank - 1, 1, curIndex, x.Lengths);
            }

            if (curIndexArray != null)
                ArrayPool<nint>.Shared.Return(curIndexArray);

            return false;
        }

        /// <summary>
        /// Compares the elements of two <see cref="ReadOnlyTensorSpan{T}"/> to see if any elements of <paramref name="y"/> are less than <paramref name="y"/>.
        /// If the shapes are not the same, the tensors are broadcasted to the smallest broadcastable size before they are compared.
        /// It returns a <see cref="bool"/> where the value is true if any elements in <paramref name="y"/> are less than <paramref name="y"/>.
        /// </summary>
        /// <param name="x">First value to compare.</param>
        /// <param name="y">Second value to compare against.</param>
        /// <returns><see cref="bool"/> where the value is true if any elements in <paramref name="y"/> are less than <paramref name="y"/>.</returns>
        public static bool LessThanOrEqualAny<T>(T x, in ReadOnlyTensorSpan<T> y)
            where T : IComparisonOperators<T, T, bool>
        {
            scoped Span<nint> curIndex;
            nint[]? curIndexArray;

            if (y.Rank > TensorShape.MaxInlineRank)
            {
                curIndexArray = ArrayPool<nint>.Shared.Rent(y.Rank);
                curIndex = curIndexArray;
                curIndex = curIndex.Slice(0, y.Rank);
            }
            else
            {
                curIndexArray = null;
                curIndex = stackalloc nint[y.Rank];
            }

            for (int i = 0; i <= y.FlattenedLength; i++)
            {
                if (x <= y[curIndex])
                    return true;
                TensorSpanHelpers.AdjustIndexes(y.Rank - 1, 1, curIndex, y.Lengths);
            }

            if (curIndexArray != null)
                ArrayPool<nint>.Shared.Return(curIndexArray);

            return false;
        }
        #endregion

        #region LessThanAll
        /// <summary>
        /// Compares the elements of two <see cref="ReadOnlyTensorSpan{T}"/> to see if all elements of <paramref name="x"/> are less than <paramref name="y"/>.
        /// If the shapes are not the same, the tensors are broadcasted to the smallest broadcastable size before they are compared.
        /// It returns a <see cref="bool"/> where the value is true if all elements in <paramref name="x"/> are less than <paramref name="y"/>.
        /// </summary>
        /// <param name="x">First <see cref="ReadOnlyTensorSpan{T}"/> to compare.</param>
        /// <param name="y">Second <see cref="ReadOnlyTensorSpan{T}"/> to compare against.</param>
        /// <returns><see cref="bool"/> where the value is true if all elements in <paramref name="x"/> are less than <paramref name="y"/>.</returns>
        public static bool LessThanAll<T>(in ReadOnlyTensorSpan<T> x, in ReadOnlyTensorSpan<T> y)
            where T : IComparisonOperators<T, T, bool>
        {
            nint[] newSize = Tensor.GetSmallestBroadcastableLengths(x.Lengths, y.Lengths);
            ReadOnlyTensorSpan<T> broadcastedLeft = LazyBroadcast(x, newSize);
            ReadOnlyTensorSpan<T> broadcastedRight = LazyBroadcast(y, newSize);

            scoped Span<nint> curIndex;
            nint[]? curIndexArray;

            if (broadcastedRight.Rank > TensorShape.MaxInlineRank)
            {
                curIndexArray = ArrayPool<nint>.Shared.Rent(broadcastedRight.Lengths.Length);
                curIndex = curIndexArray;
                curIndex = curIndex.Slice(0, broadcastedRight.Rank);
            }
            else
            {
                curIndexArray = null;
                curIndex = stackalloc nint[broadcastedRight.Lengths.Length];
            }

            for (int i = 0; i < broadcastedLeft.FlattenedLength; i++)
            {
                if (broadcastedLeft[curIndex] >= broadcastedRight[curIndex])
                    return false;
                TensorSpanHelpers.AdjustIndexes(broadcastedRight.Rank - 1, 1, curIndex, broadcastedRight.Lengths);
            }

            if (curIndexArray != null)
                ArrayPool<nint>.Shared.Return(curIndexArray);

            return true;
        }

        /// <summary>
        /// Compares the elements of two <see cref="ReadOnlyTensorSpan{T}"/> to see if all elements of <paramref name="x"/> are less than <paramref name="y"/>.
        /// If the shapes are not the same, the tensors are broadcasted to the smallest broadcastable size before they are compared.
        /// It returns a <see cref="bool"/> where the value is true if all elements in <paramref name="x"/> are less than <paramref name="y"/>.
        /// </summary>
        /// <param name="x">First <see cref="ReadOnlyTensorSpan{T}"/> to compare.</param>
        /// <param name="y">Second value to compare against.</param>
        /// <returns><see cref="bool"/> where the value is true if all elements in <paramref name="x"/> are less than <paramref name="y"/>.</returns>
        public static bool LessThanAll<T>(in ReadOnlyTensorSpan<T> x, T y)
            where T : IComparisonOperators<T, T, bool>
        {
            scoped Span<nint> curIndex;
            nint[]? curIndexArray;

            if (x.Rank > TensorShape.MaxInlineRank)
            {
                curIndexArray = ArrayPool<nint>.Shared.Rent(x.Rank);
                curIndex = curIndexArray;
                curIndex = curIndex.Slice(0, x.Rank);
            }
            else
            {
                curIndexArray = null;
                curIndex = stackalloc nint[x.Rank];
            }

            for (int i = 0; i < x.FlattenedLength; i++)
            {
                if (x[curIndex] >= y)
                    return false;
                TensorSpanHelpers.AdjustIndexes(x.Rank - 1, 1, curIndex, x.Lengths);
            }

            if (curIndexArray != null)
                ArrayPool<nint>.Shared.Return(curIndexArray);

            return true;
        }

        /// <summary>
        /// Compares the elements of two <see cref="ReadOnlyTensorSpan{T}"/> to see if all elements of <paramref name="y"/> are less than <paramref name="x"/>.
        /// If the shapes are not the same, the tensors are broadcasted to the smallest broadcastable size before they are compared.
        /// It returns a <see cref="bool"/> where the value is true if all elements in <paramref name="y"/> are less than <paramref name="x"/>.
        /// </summary>
        /// <param name="y">First value to compare.</param>
        /// <param name="x">Second value to compare against.</param>
        /// <returns><see cref="bool"/> where the value is true if all elements in <paramref name="y"/> are less than <paramref name="x"/>.</returns>
        public static bool LessThanAll<T>(T x, in ReadOnlyTensorSpan<T> y)
            where T : IComparisonOperators<T, T, bool>
        {
            scoped Span<nint> curIndex;
            nint[]? curIndexArray;

            if (y.Rank > TensorShape.MaxInlineRank)
            {
                curIndexArray = ArrayPool<nint>.Shared.Rent(y.Rank);
                curIndex = curIndexArray;
                curIndex = curIndex.Slice(0, y.Rank);
            }
            else
            {
                curIndexArray = null;
                curIndex = stackalloc nint[y.Rank];
            }

            for (int i = 0; i < y.FlattenedLength; i++)
            {
                if (x >= y[curIndex])
                    return false;
                TensorSpanHelpers.AdjustIndexes(y.Rank - 1, 1, curIndex, y.Lengths);
            }

            if (curIndexArray != null)
                ArrayPool<nint>.Shared.Return(curIndexArray);

            return true;
        }
        #endregion

        #region LessThanOrEqualAll
        /// <summary>
        /// Compares the elements of two <see cref="ReadOnlyTensorSpan{T}"/> to see if all elements of <paramref name="x"/> are less than <paramref name="y"/>.
        /// If the shapes are not the same, the tensors are broadcasted to the smallest broadcastable size before they are compared.
        /// It returns a <see cref="bool"/> where the value is true if all elements in <paramref name="x"/> are less than <paramref name="y"/>.
        /// </summary>
        /// <param name="x">First <see cref="ReadOnlyTensorSpan{T}"/> to compare.</param>
        /// <param name="y">Second <see cref="ReadOnlyTensorSpan{T}"/> to compare against.</param>
        /// <returns><see cref="bool"/> where the value is true if all elements in <paramref name="x"/> are less than <paramref name="y"/>.</returns>
        public static bool LessThanOrEqualAll<T>(in ReadOnlyTensorSpan<T> x, in ReadOnlyTensorSpan<T> y)
            where T : IComparisonOperators<T, T, bool>
        {
            nint[] newSize = Tensor.GetSmallestBroadcastableLengths(x.Lengths, y.Lengths);
            ReadOnlyTensorSpan<T> broadcastedLeft = LazyBroadcast(x, newSize);
            ReadOnlyTensorSpan<T> broadcastedRight = LazyBroadcast(y, newSize);

            scoped Span<nint> curIndex;
            nint[]? curIndexArray;

            if (broadcastedRight.Rank > TensorShape.MaxInlineRank)
            {
                curIndexArray = ArrayPool<nint>.Shared.Rent(broadcastedRight.Lengths.Length);
                curIndex = curIndexArray;
                curIndex = curIndex.Slice(0, broadcastedRight.Rank);
            }
            else
            {
                curIndexArray = null;
                curIndex = stackalloc nint[broadcastedRight.Lengths.Length];
            }

            for (int i = 0; i < broadcastedLeft.FlattenedLength; i++)
            {
                if (broadcastedLeft[curIndex] > broadcastedRight[curIndex])
                    return false;
                TensorSpanHelpers.AdjustIndexes(broadcastedRight.Rank - 1, 1, curIndex, broadcastedRight.Lengths);
            }

            if (curIndexArray != null)
                ArrayPool<nint>.Shared.Return(curIndexArray);

            return true;
        }

        /// <summary>
        /// Compares the elements of two <see cref="ReadOnlyTensorSpan{T}"/> to see if all elements of <paramref name="x"/> are less than <paramref name="y"/>.
        /// If the shapes are not the same, the tensors are broadcasted to the smallest broadcastable size before they are compared.
        /// It returns a <see cref="bool"/> where the value is true if all elements in <paramref name="x"/> are less than <paramref name="y"/>.
        /// </summary>
        /// <param name="x">First <see cref="ReadOnlyTensorSpan{T}"/> to compare.</param>
        /// <param name="y">Second value to compare against.</param>
        /// <returns><see cref="bool"/> where the value is true if all elements in <paramref name="x"/> are less than <paramref name="y"/>.</returns>
        public static bool LessThanOrEqualAll<T>(in ReadOnlyTensorSpan<T> x, T y)
            where T : IComparisonOperators<T, T, bool>
        {
            scoped Span<nint> curIndex;
            nint[]? curIndexArray;

            if (x.Rank > TensorShape.MaxInlineRank)
            {
                curIndexArray = ArrayPool<nint>.Shared.Rent(x.Rank);
                curIndex = curIndexArray;
                curIndex = curIndex.Slice(0, x.Rank);
            }
            else
            {
                curIndexArray = null;
                curIndex = stackalloc nint[x.Rank];
            }

            for (int i = 0; i < x.FlattenedLength; i++)
            {
                if (x[curIndex] > y)
                    return false;
                TensorSpanHelpers.AdjustIndexes(x.Rank - 1, 1, curIndex, x.Lengths);
            }

            if (curIndexArray != null)
                ArrayPool<nint>.Shared.Return(curIndexArray);

            return true;
        }

        /// <summary>
        /// Compares the elements of two <see cref="ReadOnlyTensorSpan{T}"/> to see if all elements of <paramref name="y"/> are less than <paramref name="x"/>.
        /// If the shapes are not the same, the tensors are broadcasted to the smallest broadcastable size before they are compared.
        /// It returns a <see cref="bool"/> where the value is true if all elements in <paramref name="y"/> are less than <paramref name="x"/>.
        /// </summary>
        /// <param name="y">First value to compare.</param>
        /// <param name="x">Second value to compare against.</param>
        /// <returns><see cref="bool"/> where the value is true if all elements in <paramref name="y"/> are less than <paramref name="x"/>.</returns>
        public static bool LessThanOrEqualAll<T>(T x, in ReadOnlyTensorSpan<T> y)
            where T : IComparisonOperators<T, T, bool>
        {
            scoped Span<nint> curIndex;
            nint[]? curIndexArray;

            if (y.Rank > TensorShape.MaxInlineRank)
            {
                curIndexArray = ArrayPool<nint>.Shared.Rent(y.Rank);
                curIndex = curIndexArray;
                curIndex = curIndex.Slice(0, y.Rank);
            }
            else
            {
                curIndexArray = null;
                curIndex = stackalloc nint[y.Rank];
            }

            for (int i = 0; i < y.FlattenedLength; i++)
            {
                if (x > y[curIndex])
                    return false;
                TensorSpanHelpers.AdjustIndexes(y.Rank - 1, 1, curIndex, y.Lengths);
            }

            if (curIndexArray != null)
                ArrayPool<nint>.Shared.Return(curIndexArray);

            return true;
        }
        #endregion

        #region Permute

        /// <summary>
        /// Swaps the dimensions of the <paramref name="tensor"/> tensor according to the <paramref name="dimensions"/> parameter.
        /// If <paramref name="tensor"/> is a 1D tensor, it will return <paramref name="tensor"/>. Otherwise it creates a new <see cref="Tensor{T}"/>
        /// with the new axis ordering by allocating new memory.
        /// </summary>
        /// <param name="tensor">Input <see cref="Tensor{T}"/></param>
        /// <param name="dimensions"><see cref="ReadOnlySpan{T}"/> with the new axis ordering.</param>
        public static Tensor<T> PermuteDimensions<T>(this Tensor<T> tensor, params ReadOnlySpan<int> dimensions)
        {
            if (tensor.Rank == 1)
            {
                return tensor;
            }
            else
            {
                T[] values = tensor.IsPinned ? GC.AllocateArray<T>((int)tensor._flattenedLength) : (new T[tensor._flattenedLength]);
                nint[] lengths = new nint[tensor.Rank];
                Tensor<T> outTensor;
                TensorSpan<T> ospan;
                TensorSpan<T> ispan;
                ReadOnlySpan<int> permutation;

                if (dimensions.IsEmpty)
                {
<<<<<<< HEAD
                    lengths = Enumerable.Reverse(input._lengths).ToArray();
                    permutation = Enumerable.Range(0, input.Rank).Reverse().ToArray();
=======
                    lengths = tensor._lengths.Reverse().ToArray();
                    permutation = Enumerable.Range(0, tensor.Rank).Reverse().ToArray();
>>>>>>> 4cdbfdcc
                }
                else
                {
                    if (dimensions.Length != tensor.Lengths.Length)
                        ThrowHelper.ThrowArgument_PermuteAxisOrder();
                    for (int i = 0; i < lengths.Length; i++)
                        lengths[i] = tensor.Lengths[dimensions[i]];
                    permutation = dimensions.ToArray();
                }
                outTensor = new Tensor<T>(values, lengths, Array.Empty<nint>(), tensor._isPinned);

                ospan = outTensor.AsTensorSpan();
                ispan = tensor.AsTensorSpan();

                scoped Span<nint> indexes;
                nint[]? indicesArray;
                scoped Span<nint> permutedIndices;
                nint[]? permutedIndicesArray;
                if (outTensor.Rank > 6)
                {
                    indicesArray = ArrayPool<nint>.Shared.Rent(outTensor.Rank);
                    indexes = indicesArray;
                    permutedIndicesArray = ArrayPool<nint>.Shared.Rent(outTensor.Rank);
                    permutedIndices = permutedIndicesArray;
                }
                else
                {
                    indicesArray = null;
                    indexes = stackalloc nint[outTensor.Rank];
                    permutedIndicesArray = null;
                    permutedIndices = stackalloc nint[outTensor.Rank];
                }

                for (int i = 0; i < tensor._flattenedLength; i++)
                {
                    TensorHelpers.PermuteIndices(indexes, permutedIndices, permutation);
                    ospan[permutedIndices] = ispan[indexes];
                    TensorSpanHelpers.AdjustIndexes(outTensor.Rank - 1, 1, indexes, tensor._lengths);
                }

                if (indicesArray != null && permutedIndicesArray != null)
                {
                    ArrayPool<nint>.Shared.Return(indicesArray);
                    ArrayPool<nint>.Shared.Return(permutedIndicesArray);
                }

                return outTensor;
            }
        }
        #endregion

        #region Reshape
        /// <summary>
        /// Reshapes the <paramref name="tensor"/> tensor to the specified <paramref name="lengths"/>. If one of the lengths is -1, it will be calculated automatically.
        /// Does not change the length of the underlying memory nor does it allocate new memory. If the new shape is not compatible with the old shape,
        /// an exception is thrown.
        /// </summary>
        /// <param name="tensor"><see cref="Tensor{T}"/> you want to reshape.</param>
        /// <param name="lengths"><see cref="ReadOnlySpan{T}"/> with the new dimensions.</param>
        public static Tensor<T> Reshape<T>(this Tensor<T> tensor, params ReadOnlySpan<nint> lengths)
        {
            nint[] arrLengths = lengths.ToArray();
            // Calculate wildcard info.
            if (lengths.Contains(-1))
            {
                if (lengths.Count(-1) > 1)
                    ThrowHelper.ThrowArgument_OnlyOneWildcard();
                nint tempTotal = tensor._flattenedLength;
                for (int i = 0; i < lengths.Length; i++)
                {
                    if (lengths[i] != -1)
                    {
                        tempTotal /= lengths[i];
                    }
                }
                arrLengths[lengths.IndexOf(-1)] = tempTotal;

            }

            nint tempLinear = TensorSpanHelpers.CalculateTotalLength(arrLengths);
            if (tempLinear != tensor.FlattenedLength)
                ThrowHelper.ThrowArgument_InvalidReshapeDimensions();
            nint[] strides = TensorSpanHelpers.CalculateStrides(arrLengths);
            return new Tensor<T>(tensor._values, arrLengths, strides);
        }

        /// <summary>
        /// Reshapes the <paramref name="tensor"/> tensor to the specified <paramref name="lengths"/>. If one of the lengths is -1, it will be calculated automatically.
        /// Does not change the length of the underlying memory nor does it allocate new memory. If the new shape is not compatible with the old shape,
        /// an exception is thrown.
        /// </summary>
        /// <param name="tensor"><see cref="TensorSpan{T}"/> you want to reshape.</param>
        /// <param name="lengths"><see cref="ReadOnlySpan{T}"/> with the new dimensions.</param>
        public static TensorSpan<T> Reshape<T>(in this TensorSpan<T> tensor, params scoped ReadOnlySpan<nint> lengths)
        {
            nint[] arrLengths = lengths.ToArray();
            // Calculate wildcard info.
            if (lengths.Contains(-1))
            {
                if (lengths.Count(-1) > 1)
                    ThrowHelper.ThrowArgument_OnlyOneWildcard();
                nint tempTotal = tensor.FlattenedLength;
                for (int i = 0; i < lengths.Length; i++)
                {
                    if (lengths[i] != -1)
                    {
                        tempTotal /= lengths[i];
                    }
                }
                arrLengths[lengths.IndexOf(-1)] = tempTotal;

            }

            nint tempLinear = TensorSpanHelpers.CalculateTotalLength(arrLengths);
            if (tempLinear != tensor.FlattenedLength)
                ThrowHelper.ThrowArgument_InvalidReshapeDimensions();
            nint[] strides = TensorSpanHelpers.CalculateStrides(arrLengths);
            TensorSpan<T> output = new TensorSpan<T>(ref tensor._reference, arrLengths, strides, tensor._shape._memoryLength);
            return output;
        }

        /// <summary>
        /// Reshapes the <paramref name="tensor"/> tensor to the specified <paramref name="lengths"/>. If one of the lengths is -1, it will be calculated automatically.
        /// Does not change the length of the underlying memory nor does it allocate new memory. If the new shape is not compatible with the old shape,
        /// an exception is thrown.
        /// </summary>
        /// <param name="tensor"><see cref="TensorSpan{T}"/> you want to reshape.</param>
        /// <param name="lengths"><see cref="ReadOnlySpan{T}"/> with the new dimensions.</param>
        public static ReadOnlyTensorSpan<T> Reshape<T>(in this ReadOnlyTensorSpan<T> tensor, params scoped ReadOnlySpan<nint> lengths)
        {
            nint[] arrLengths = lengths.ToArray();
            // Calculate wildcard info.
            if (lengths.Contains(-1))
            {
                if (lengths.Count(-1) > 1)
                    ThrowHelper.ThrowArgument_OnlyOneWildcard();
                nint tempTotal = tensor.FlattenedLength;
                for (int i = 0; i < lengths.Length; i++)
                {
                    if (lengths[i] != -1)
                    {
                        tempTotal /= lengths[i];
                    }
                }
                arrLengths[lengths.IndexOf(-1)] = tempTotal;

            }

            nint tempLinear = TensorSpanHelpers.CalculateTotalLength(arrLengths);
            if (tempLinear != tensor.FlattenedLength)
                ThrowHelper.ThrowArgument_InvalidReshapeDimensions();
            nint[] strides = TensorSpanHelpers.CalculateStrides(arrLengths);
            ReadOnlyTensorSpan<T> output = new ReadOnlyTensorSpan<T>(ref tensor._reference, arrLengths, strides, tensor._shape._memoryLength);
            return output;
        }
        #endregion

        #region Resize
        /// <summary>
        /// Creates a new <see cref="Tensor{T}"/>, allocates new memory, and copies the data from <paramref name="tensor"/>. If the final shape is smaller all data after
        /// that point is ignored.
        /// </summary>
        /// <param name="tensor">Input <see cref="Tensor{T}"/>.</param>
        /// <param name="lengths"><see cref="ReadOnlySpan{T}"/> of the desired new shape.</param>
        public static Tensor<T> Resize<T>(Tensor<T> tensor, ReadOnlySpan<nint> lengths)
        {
            nint newSize = TensorSpanHelpers.CalculateTotalLength(lengths);
            T[] values = tensor.IsPinned ? GC.AllocateArray<T>((int)newSize) : (new T[newSize]);
            Tensor<T> output = new Tensor<T>(values, lengths, false);
            ReadOnlySpan<T> span = MemoryMarshal.CreateSpan(ref tensor.AsTensorSpan()._reference, (int)tensor._values.Length);
            Span<T> ospan = MemoryMarshal.CreateSpan(ref output.AsTensorSpan()._reference, (int)output.FlattenedLength);
            if (newSize > tensor._values.Length)
                TensorSpanHelpers.Memmove(ospan, span, tensor._values.Length);
            else
                TensorSpanHelpers.Memmove(ospan, span, newSize);

            return output;
        }

        /// <summary>
        /// Copies the data from <paramref name="tensor"/>. If the final shape is smaller all data after that point is ignored.
        /// If the final shape is bigger it is filled with 0s.
        /// </summary>
        /// <param name="tensor">Input <see cref="Tensor{T}"/>.</param>
        /// <param name="destination">Destination <see cref="TensorSpan{T}"/> with the desired new shape.</param>
        public static void ResizeTo<T>(scoped in Tensor<T> tensor, in TensorSpan<T> destination)
        {
            ReadOnlySpan<T> span = MemoryMarshal.CreateSpan(ref tensor._values[0], tensor._values.Length);
            Span<T> ospan = MemoryMarshal.CreateSpan(ref destination._reference, (int)destination._shape._memoryLength);
            if (destination._shape._memoryLength > tensor._values.Length)
                TensorSpanHelpers.Memmove(ospan, span, tensor._values.Length);
            else
                TensorSpanHelpers.Memmove(ospan, span, destination._shape._memoryLength);
        }

        /// <summary>
        /// Copies the data from <paramref name="tensor"/>. If the final shape is smaller all data after that point is ignored.
        /// If the final shape is bigger it is filled with 0s.
        /// </summary>
        /// <param name="tensor">Input <see cref="TensorSpan{T}"/>.</param>
        /// <param name="destination">Destination <see cref="TensorSpan{T}"/> with the desired new shape.</param>
        public static void ResizeTo<T>(scoped in TensorSpan<T> tensor, in TensorSpan<T> destination)
        {
            ReadOnlySpan<T> span = MemoryMarshal.CreateSpan(ref tensor._reference, (int)tensor._shape._memoryLength);
            Span<T> ospan = MemoryMarshal.CreateSpan(ref destination._reference, (int)destination._shape._memoryLength);
            if (destination._shape._memoryLength > tensor._shape._memoryLength)
                TensorSpanHelpers.Memmove(ospan, span, tensor._shape._memoryLength);
            else
                TensorSpanHelpers.Memmove(ospan, span, destination._shape._memoryLength);
        }

        /// <summary>
        /// Copies the data from <paramref name="tensor"/>. If the final shape is smaller all data after that point is ignored.
        /// If the final shape is bigger it is filled with 0s.
        /// </summary>
        /// <param name="tensor">Input <see cref="ReadOnlyTensorSpan{T}"/>.</param>
        /// <param name="destination">Destination <see cref="TensorSpan{T}"/> with the desired new shape.</param>
        public static void ResizeTo<T>(scoped in ReadOnlyTensorSpan<T> tensor, in TensorSpan<T> destination)
        {
            ReadOnlySpan<T> span = MemoryMarshal.CreateSpan(ref tensor._reference, (int)tensor._shape._memoryLength);
            Span<T> ospan = MemoryMarshal.CreateSpan(ref destination._reference, (int)destination._shape._memoryLength);
            if (destination._shape._memoryLength > tensor._shape._memoryLength)
                TensorSpanHelpers.Memmove(ospan, span, tensor._shape._memoryLength);
            else
                TensorSpanHelpers.Memmove(ospan, span, destination._shape._memoryLength);
        }
        #endregion

        #region Reverse
        /// <summary>
        /// Reverse the order of elements in the <paramref name="tensor"/>. The shape of the tensor is preserved, but the elements are reordered.
        /// </summary>
        /// <param name="tensor">Input <see cref="Tensor{T}"/>.</param>
        public static Tensor<T> Reverse<T>(in ReadOnlyTensorSpan<T> tensor)
        {
            Tensor<T> output = Tensor.Create<T>(tensor.Lengths);
            ReverseDimension(tensor, output, -1);

            return output;
        }

        /// <summary>
        /// Reverse the order of elements in the <paramref name="tensor"/> along the given dimension. The shape of the tensor is preserved, but the elements are reordered.
        /// <paramref name="dimension"/> defaults to -1 when not provided, which reverses the entire tensor.
        /// </summary>
        /// <param name="tensor">Input <see cref="Tensor{T}"/>.</param>
        /// <param name="dimension">dimension along which to reverse over. -1 will reverse over all of the dimensions of the left tensor.</param>
        public static Tensor<T> ReverseDimension<T>(in ReadOnlyTensorSpan<T> tensor, int dimension)
        {
            Tensor<T> output = Tensor.Create<T>(tensor.Lengths);
            ReverseDimension(tensor, output, dimension);

            return output;
        }

        /// <summary>
        /// Reverse the order of elements in the <paramref name="tensor"/>. The shape of the tensor is preserved, but the elements are reordered.
        /// </summary>
        /// <param name="tensor">Input <see cref="TensorSpan{T}"/>.</param>
        /// <param name="destination"></param>
        public static ref readonly TensorSpan<T> Reverse<T>(scoped in ReadOnlyTensorSpan<T> tensor, in TensorSpan<T> destination)
        {
            return ref ReverseDimension(tensor, destination, -1);
        }

        /// <summary>
        /// Reverse the order of elements in the <paramref name="tensor"/> along the given axis. The shape of the tensor is preserved, but the elements are reordered.
        /// <paramref name="dimension"/> defaults to -1 when not provided, which reverses the entire span.
        /// </summary>
        /// <param name="tensor">Input <see cref="TensorSpan{T}"/>.</param>
        /// <param name="destination"></param>
        /// <param name="dimension">dimension along which to reverse over. -1 will reverse over all of the dimensions of the left tensor.</param>
        public static ref readonly TensorSpan<T> ReverseDimension<T>(scoped in ReadOnlyTensorSpan<T> tensor, in TensorSpan<T> destination, int dimension)
        {
            if (dimension == -1)
            {
                nint index = tensor._shape._memoryLength - 1;
                Span<T> inputSpan = MemoryMarshal.CreateSpan(ref tensor._reference, (int)tensor._shape._memoryLength);
                Span<T> outputSpan = MemoryMarshal.CreateSpan(ref destination._reference, (int)destination._shape._memoryLength);
                for (int i = 0; i <= tensor._shape._memoryLength / 2; i++)
                {
                    outputSpan[i] = inputSpan[(int)index];
                    outputSpan[(int)index--] = inputSpan[i];
                }
            }
            else
            {
                nint copyLength = 1;
                for (nint i = dimension; i < tensor.Lengths.Length; i++)
                {
                    copyLength *= tensor.Lengths[(int)i];
                }
                copyLength /= tensor.Lengths[(int)dimension];

                scoped Span<nint> oIndices;
                nint[]? oIndicesArray;
                scoped Span<nint> iIndices;
                nint[]? iIndicesArray;
                if (tensor.Rank > 6)
                {
                    oIndicesArray = ArrayPool<nint>.Shared.Rent(tensor.Rank);
                    oIndices = oIndicesArray;
                    iIndicesArray = ArrayPool<nint>.Shared.Rent(tensor.Rank);
                    iIndices = iIndicesArray;
                }
                else
                {
                    oIndicesArray = null;
                    oIndices = stackalloc nint[tensor.Rank];
                    iIndicesArray = null;
                    iIndices = stackalloc nint[tensor.Rank];
                }

                iIndices[(int)dimension] = tensor.Lengths[(int)dimension] - 1;
                nint copiedValues = 0;
                ReadOnlyTensorSpan<T> islice = tensor.Slice(tensor.Lengths);

                while (copiedValues < tensor.FlattenedLength)
                {
                    TensorSpanHelpers.Memmove(ref Unsafe.Add(ref destination._reference, TensorSpanHelpers.ComputeLinearIndex(oIndices, tensor.Strides, tensor.Lengths)), ref Unsafe.Add(ref islice._reference, TensorSpanHelpers.ComputeLinearIndex(iIndices, islice.Strides, islice.Lengths)), copyLength);
                    TensorSpanHelpers.AdjustIndexes((int)dimension, 1, oIndices, tensor.Lengths);
                    TensorSpanHelpers.AdjustIndexesDown((int)dimension, 1, iIndices, tensor.Lengths);
                    copiedValues += copyLength;
                }

                if (oIndicesArray != null && iIndicesArray != null)
                {
                    ArrayPool<nint>.Shared.Return(oIndicesArray);
                    ArrayPool<nint>.Shared.Return(iIndicesArray);
                }
            }

            return ref destination;
        }
        #endregion

        #region SequenceEqual
        /// <summary>
        /// Determines whether two sequences are equal by comparing the elements using IEquatable{T}.Equals(T).
        /// </summary>
        public static bool SequenceEqual<T>(this scoped in TensorSpan<T> tensor, scoped in ReadOnlyTensorSpan<T> other)
            where T : IEquatable<T>?
        {
            return tensor.FlattenedLength == other.FlattenedLength
                && tensor._shape._memoryLength == other._shape._memoryLength
                && tensor.Lengths.SequenceEqual(other.Lengths)
                && MemoryMarshal.CreateReadOnlySpan(in tensor.GetPinnableReference(), (int)tensor._shape._memoryLength).SequenceEqual(MemoryMarshal.CreateReadOnlySpan(in other.GetPinnableReference(), (int)other._shape._memoryLength));
        }

        /// <summary>
        /// Determines whether two sequences are equal by comparing the elements using IEquatable{T}.Equals(T).
        /// </summary>
        public static bool SequenceEqual<T>(this scoped in ReadOnlyTensorSpan<T> tensor, scoped in ReadOnlyTensorSpan<T> other)
            where T : IEquatable<T>?
        {
            return tensor.FlattenedLength == other.FlattenedLength
                && tensor._shape._memoryLength == other._shape._memoryLength
                && tensor.Lengths.SequenceEqual(other.Lengths)
                && MemoryMarshal.CreateReadOnlySpan(in tensor.GetPinnableReference(), (int)tensor._shape._memoryLength).SequenceEqual(MemoryMarshal.CreateReadOnlySpan(in other.GetPinnableReference(), (int)other._shape._memoryLength));
        }
        #endregion

        #region SetSlice
        /// <summary>
        /// Sets a slice of the given <paramref name="tensor"/> with the provided <paramref name="values"/> for the given <paramref name="ranges"/>
        /// </summary>
        /// <param name="tensor">Input <see cref="Tensor{T}"/>.</param>
        /// <param name="values">The values you want to set in the <paramref name="tensor"/>.</param>
        /// <param name="ranges">The ranges you want to set.</param>
        public static Tensor<T> SetSlice<T>(this Tensor<T> tensor, in ReadOnlyTensorSpan<T> values, params ReadOnlySpan<NRange> ranges)
        {
            SetSlice((TensorSpan<T>)tensor, values, ranges);

            return tensor;
        }

        /// <summary>
        /// Sets a slice of the given <paramref name="tensor"/> with the provided <paramref name="values"/> for the given <paramref name="ranges"/>
        /// </summary>
        /// <param name="tensor">Input <see cref="Tensor{T}"/>.</param>
        /// <param name="values">The values you want to set in the <paramref name="tensor"/>.</param>
        /// <param name="ranges">The ranges you want to set.</param>
        public static ref readonly TensorSpan<T> SetSlice<T>(this in TensorSpan<T> tensor, scoped in ReadOnlyTensorSpan<T> values, params scoped ReadOnlySpan<NRange> ranges)
        {
            TensorSpan<T> srcSpan;
            if (ranges == ReadOnlySpan<NRange>.Empty)
            {
                if (!tensor.Lengths.SequenceEqual(values.Lengths))
                    ThrowHelper.ThrowArgument_SetSliceNoRange(nameof(values));
                srcSpan = tensor.Slice(tensor.Lengths);
            }
            else
                srcSpan = tensor.Slice(ranges);

            if (!srcSpan.Lengths.SequenceEqual(values.Lengths))
                ThrowHelper.ThrowArgument_SetSliceInvalidShapes(nameof(values));

            values.CopyTo(srcSpan);

            return ref tensor;
        }
        #endregion

        #region Split
        /// <summary>
        /// Split a <see cref="Tensor{T}"/> into <paramref name="splitCount"/> along the given <paramref name="dimension"/>. If the tensor cannot be split
        /// evenly on the given <paramref name="dimension"/> an exception is thrown.
        /// </summary>
        /// <param name="tensor">Input <see cref="Tensor{T}"/>.</param>
        /// <param name="splitCount">How many times to split the <paramref name="tensor"/></param>
        /// <param name="dimension">The axis to split on.</param>
        public static Tensor<T>[] Split<T>(scoped in ReadOnlyTensorSpan<T> tensor, int splitCount, nint dimension)
        {
            if (tensor.Lengths[(int)dimension] % splitCount != 0)
                ThrowHelper.ThrowArgument_SplitNotSplitEvenly();

            Tensor<T>[] outputs = new Tensor<T>[splitCount];

            nint totalToCopy = tensor.FlattenedLength / splitCount;
            nint copyLength = 1;
            for (nint i = dimension; i < tensor.Lengths.Length; i++)
            {
                copyLength *= tensor.Lengths[(int)i];
            }
            copyLength /= splitCount;
            nint[] newShape = tensor.Lengths.ToArray();
            newShape[(int)dimension] = newShape[(int)dimension] / splitCount;

            scoped Span<nint> oIndices;
            nint[]? oIndicesArray;
            scoped Span<nint> iIndices;
            nint[]? iIndicesArray;
            if (tensor.Rank > 6)
            {
                oIndicesArray = ArrayPool<nint>.Shared.Rent(tensor.Rank);
                oIndices = oIndicesArray;
                iIndicesArray = ArrayPool<nint>.Shared.Rent(tensor.Rank);
                iIndices = iIndicesArray;
            }
            else
            {
                oIndicesArray = null;
                oIndices = stackalloc nint[tensor.Rank];
                iIndicesArray = null;
                iIndices = stackalloc nint[tensor.Rank];
            }

            for (int i = 0; i < outputs.Length; i++)
            {
                T[] values = new T[(int)totalToCopy];
                outputs[i] = new Tensor<T>(values, newShape);
                oIndices.Clear();
                iIndices.Clear();

                iIndices[(int)dimension] = i;
                ReadOnlyTensorSpan<T> islice = tensor.Slice(tensor.Lengths);
                TensorSpan<T> oslice = outputs[i].AsTensorSpan().Slice(outputs[i]._lengths);

                nint copiedValues = 0;
                while (copiedValues < totalToCopy)
                {
                    TensorSpanHelpers.Memmove(ref Unsafe.Add(ref oslice._reference, TensorSpanHelpers.ComputeLinearIndex(oIndices, outputs[0].Strides, outputs[0].Lengths)), ref Unsafe.Add(ref islice._reference, TensorSpanHelpers.ComputeLinearIndex(iIndices, islice.Strides, islice.Lengths)), copyLength);
                    TensorSpanHelpers.AdjustIndexes((int)dimension, 1, oIndices, outputs[i]._lengths);
                    TensorSpanHelpers.AdjustIndexes((int)dimension - 1, 1, iIndices, tensor.Lengths);
                    copiedValues += copyLength;
                }
            }

            if (oIndicesArray != null && iIndicesArray != null)
            {
                ArrayPool<nint>.Shared.Return(oIndicesArray);
                ArrayPool<nint>.Shared.Return(iIndicesArray);
            }

            return outputs;
        }
        #endregion

        #region Squeeze
        /// <summary>
        /// Removes all dimensions of length one from the <paramref name="tensor"/>.
        /// </summary>
        /// <param name="tensor">The <see cref="Tensor{T}"/> to remove all dimensions of length 1.</param>
        public static Tensor<T> Squeeze<T>(this Tensor<T> tensor)
        {
            return SqueezeDimension(tensor, -1);
        }

        /// <summary>
        /// Removes axis of length one from the <paramref name="tensor"/> for the given <paramref name="dimension"/>.
        /// If the dimension is not of length one it will throw an exception.
        /// </summary>
        /// <param name="tensor">The <see cref="Tensor{T}"/> to remove dimension of length 1.</param>
        /// <param name="dimension">The dimension to remove.</param>
        public static Tensor<T> SqueezeDimension<T>(this Tensor<T> tensor, int dimension)
        {
            if (dimension >= tensor.Rank)
                ThrowHelper.ThrowArgument_AxisLargerThanRank();

            nint[] lengths;
            nint[] strides;

            List<nint> tempLengths = new List<nint>();
            if (dimension == -1)
            {
                for (int i = 0; i < tensor.Lengths.Length; i++)
                {
                    if (tensor.Lengths[i] != 1)
                    {
                        tempLengths.Add(tensor.Lengths[i]);
                    }
                }
                lengths = tempLengths.ToArray();
                strides = TensorSpanHelpers.CalculateStrides(lengths);
            }
            else
            {
                if (tensor.Lengths[dimension] != 1)
                {
                    ThrowHelper.ThrowArgument_InvalidSqueezeAxis();
                }
                for (int i = 0; i < tensor.Lengths.Length; i++)
                {
                    if (i != dimension)
                    {
                        tempLengths.Add(tensor.Lengths[i]);
                    }
                }
                lengths = tempLengths.ToArray();
                strides = TensorSpanHelpers.CalculateStrides(lengths);
            }

            return new Tensor<T>(tensor._values, lengths, strides);
        }

        /// <summary>
        /// Removes all dimensions of length one from the <paramref name="tensor"/>.
        /// </summary>
        /// <param name="tensor">The <see cref="TensorSpan{T}"/> to remove all dimensions of length 1.</param>
        public static TensorSpan<T> Squeeze<T>(in this TensorSpan<T> tensor)
        {
            return SqueezeDimension(tensor, -1);
        }

        /// <summary>
        /// Removes axis of length one from the <paramref name="tensor"/> for the given <paramref name="dimension"/>.
        /// If the dimension is not of length one it will throw an exception.
        /// </summary>
        /// <param name="tensor">The <see cref="TensorSpan{T}"/> to remove dimension of length 1.</param>
        /// <param name="dimension">The dimension to remove.</param>
        public static TensorSpan<T> SqueezeDimension<T>(in this TensorSpan<T> tensor, int dimension)
        {
            if (dimension >= tensor.Rank)
                ThrowHelper.ThrowArgument_AxisLargerThanRank();

            nint[] lengths;
            nint[] strides;

            List<nint> tempLengths = new List<nint>();
            if (dimension == -1)
            {
                for (int i = 0; i < tensor.Lengths.Length; i++)
                {
                    if (tensor.Lengths[i] != 1)
                    {
                        tempLengths.Add(tensor.Lengths[i]);
                    }
                }
                lengths = tempLengths.ToArray();
                strides = TensorSpanHelpers.CalculateStrides(lengths);
            }
            else
            {
                if (tensor.Lengths[dimension] != 1)
                {
                    ThrowHelper.ThrowArgument_InvalidSqueezeAxis();
                }
                for (int i = 0; i < tensor.Lengths.Length; i++)
                {
                    if (i != dimension)
                    {
                        tempLengths.Add(tensor.Lengths[i]);
                    }
                }
                lengths = tempLengths.ToArray();
                strides = TensorSpanHelpers.CalculateStrides(lengths);
            }

            return new TensorSpan<T>(ref tensor._reference, lengths, strides, tensor._shape._memoryLength);
        }

        /// <summary>
        /// Removes all dimensions of length one from the <paramref name="tensor"/>.
        /// </summary>
        /// <param name="tensor">The <see cref="ReadOnlyTensorSpan{T}"/> to remove all dimensions of length 1.</param>
        public static ReadOnlyTensorSpan<T> Squeeze<T>(in this ReadOnlyTensorSpan<T> tensor)
        {
            return SqueezeDimension(tensor, -1);
        }

        /// <summary>
        /// Removes axis of length one from the <paramref name="tensor"/> for the given <paramref name="dimension"/>.
        /// If the dimension is not of length one it will throw an exception.
        /// </summary>
        /// <param name="tensor">The <see cref="ReadOnlyTensorSpan{T}"/> to remove dimension of length 1.</param>
        /// <param name="dimension">The dimension to remove.</param>
        public static ReadOnlyTensorSpan<T> SqueezeDimension<T>(in this ReadOnlyTensorSpan<T> tensor, int dimension)
        {
            if (dimension >= tensor.Rank)
                ThrowHelper.ThrowArgument_AxisLargerThanRank();

            nint[] lengths;
            nint[] strides;

            List<nint> tempLengths = new List<nint>();
            if (dimension == -1)
            {
                for (int i = 0; i < tensor.Lengths.Length; i++)
                {
                    if (tensor.Lengths[i] != 1)
                    {
                        tempLengths.Add(tensor.Lengths[i]);
                    }
                }
                lengths = tempLengths.ToArray();
                strides = TensorSpanHelpers.CalculateStrides(lengths);
            }
            else
            {
                if (tensor.Lengths[dimension] != 1)
                {
                    ThrowHelper.ThrowArgument_InvalidSqueezeAxis();
                }
                for (int i = 0; i < tensor.Lengths.Length; i++)
                {
                    if (i != dimension)
                    {
                        tempLengths.Add(tensor.Lengths[i]);
                    }
                }
                lengths = tempLengths.ToArray();
                strides = TensorSpanHelpers.CalculateStrides(lengths);
            }

            return new ReadOnlyTensorSpan<T>(ref tensor._reference, lengths, strides, tensor._shape._memoryLength);
        }
        #endregion

        #region Stack
        /// <summary>
        /// Join multiple <see cref="Tensor{T}"/> along a new dimension that is added at position 0. All tensors must have the same shape.
        /// </summary>
        /// <param name="tensors">Input <see cref="Tensor{T}"/>.</param>
        public static Tensor<T> Stack<T>(params ReadOnlySpan<Tensor<T>> tensors)
        {
            return StackAlongDimension(0, tensors);
        }

        /// <summary>
        /// Join multiple <see cref="Tensor{T}"/> along a new dimension. The axis parameter specifies the index of the new dimension. All tensors must have the same shape.
        /// </summary>
        /// <param name="tensors">Input <see cref="Tensor{T}"/>.</param>
        /// <param name="dimension">Index of where the new dimension will be.</param>
        public static Tensor<T> StackAlongDimension<T>(int dimension, params ReadOnlySpan<Tensor<T>> tensors)
        {
            if (tensors.Length < 2)
                ThrowHelper.ThrowArgument_StackTooFewTensors();

            for (int i = 1; i < tensors.Length; i++)
            {
                if (!TensorHelpers.AreLengthsTheSame<T>(tensors[0], tensors[i]))
                    ThrowHelper.ThrowArgument_StackShapesNotSame();
            }

            if (dimension < 0)
                dimension = tensors[0].Rank - dimension;

            Tensor<T>[] outputs = new Tensor<T>[tensors.Length];
            for (int i = 0; i < tensors.Length; i++)
            {
                outputs[i] = Tensor.Unsqueeze(tensors[0], dimension);
            }
            return Tensor.ConcatenateOnDimension<T>(dimension, outputs);
        }

        /// <summary>
        /// Join multiple <see cref="Tensor{T}"/> along a new dimension that is added at position 0. All tensors must have the same shape.
        /// </summary>
        /// <param name="tensors">Input <see cref="Tensor{T}"/>.</param>
        /// <param name="destination"></param>
        public static ref readonly TensorSpan<T> Stack<T>(scoped in ReadOnlySpan<Tensor<T>> tensors, in TensorSpan<T> destination)
        {
            return ref StackAlongDimension(tensors, destination, 0);
        }

        /// <summary>
        /// Join multiple <see cref="Tensor{T}"/> along a new dimension. The axis parameter specifies the index of the new dimension. All tensors must have the same shape.
        /// </summary>
        /// <param name="tensors">Input <see cref="Tensor{T}"/>.</param>
        /// <param name="destination"></param>
        /// <param name="dimension">Index of where the new dimension will be.</param>
        public static ref readonly TensorSpan<T> StackAlongDimension<T>(scoped ReadOnlySpan<Tensor<T>> tensors, in TensorSpan<T> destination, int dimension)
        {
            if (tensors.Length < 2)
                ThrowHelper.ThrowArgument_StackTooFewTensors();

            for (int i = 1; i < tensors.Length; i++)
            {
                if (!TensorHelpers.AreLengthsTheSame<T>(tensors[0], tensors[i]))
                    ThrowHelper.ThrowArgument_StackShapesNotSame();
            }

            if (dimension < 0)
                dimension = tensors[0].Rank - dimension;

            Tensor<T>[] outputs = new Tensor<T>[tensors.Length];
            for (int i = 0; i < tensors.Length; i++)
            {
                outputs[i] = Tensor.Unsqueeze(tensors[0], dimension);
            }
            return ref Tensor.ConcatenateOnDimension<T>(dimension, tensors, destination);
        }
        #endregion

        #region StdDev
        /// <summary>
        /// Returns the standard deviation of the elements in the <paramref name="x"/> tensor.
        /// </summary>
        /// <param name="x">The <see cref="TensorSpan{T}"/> to take the standard deviation of.</param>
        /// <returns><typeparamref name="T"/> representing the standard deviation.</returns>
        public static T StdDev<T>(in ReadOnlyTensorSpan<T> x)
            where T : IFloatingPoint<T>, IPowerFunctions<T>, IAdditionOperators<T, T, T>, IAdditiveIdentity<T, T>
        {
            T mean = Average(x);
            Span<T> span = MemoryMarshal.CreateSpan(ref x._reference, (int)x._shape._memoryLength);
            Span<T> output = new T[x.FlattenedLength];
            TensorPrimitives.Subtract(span, mean, output);
            TensorPrimitives.Abs(output, output);
            TensorPrimitives.Pow((ReadOnlySpan<T>)output, T.CreateChecked(2), output);
            T sum = TensorPrimitives.Sum((ReadOnlySpan<T>)output);
            return T.CreateChecked(sum / T.CreateChecked(x._shape._memoryLength));
        }
        #endregion

        #region ToString
        /// <summary>
        /// Creates a <see cref="string"/> representation of the <see cref="TensorSpan{T}"/>."/>
        /// </summary>
        /// <param name="tensor">The <see cref="TensorSpan{T}"/> you want to represent as a string.</param>
        /// <param name="maximumLengths">Maximum Length of each dimension</param>
        /// <returns>A <see cref="string"/> representation of the <paramref name="tensor"/></returns>
        public static string ToString<T>(this in TensorSpan<T> tensor, params ReadOnlySpan<nint> maximumLengths) => ((ReadOnlyTensorSpan<T>)tensor).ToString(maximumLengths);

        /// <summary>
        /// Creates a <see cref="string"/> representation of the <see cref="ReadOnlyTensorSpan{T}"/>."/>
        /// </summary>
        /// <typeparam name="T"></typeparam>
        /// <param name="tensor">The <see cref="ReadOnlyTensorSpan{T}"/> you want to represent as a string.</param>
        /// <param name="maximumLengths">Maximum Length of each dimension</param>
        public static string ToString<T>(this in ReadOnlyTensorSpan<T> tensor, params ReadOnlySpan<nint> maximumLengths)
        {

            if (maximumLengths.Length != tensor.Rank)
                ThrowHelper.ThrowArgument_DimensionsNotSame(nameof(tensor));

            var sb = new StringBuilder();
            scoped Span<nint> curIndexes;
            nint[]? curIndexesArray;
            if (tensor.Rank > 6)
            {
                curIndexesArray = ArrayPool<nint>.Shared.Rent(tensor.Rank);
                curIndexes = curIndexesArray;
            }
            else
            {
                curIndexesArray = null;
                curIndexes = stackalloc nint[tensor.Rank];
            }

            nint copiedValues = 0;

            T[] values = new T[tensor.Lengths[tensor.Rank - 1]];
            while (copiedValues < tensor.FlattenedLength)
            {
                var sp = new ReadOnlyTensorSpan<T>(ref Unsafe.Add(ref tensor._reference, TensorSpanHelpers.ComputeLinearIndex(curIndexes, tensor.Strides, tensor.Lengths)), [tensor.Lengths[tensor.Rank - 1]], [1], tensor.Lengths[tensor.Rank - 1]);
                sb.Append('{');
                sp.FlattenTo(values);
                sb.Append(string.Join(",", values));
                sb.AppendLine("}");

                TensorSpanHelpers.AdjustIndexes(tensor.Rank - 2, 1, curIndexes, tensor.Lengths);
                copiedValues += tensor.Lengths[tensor.Rank - 1];
            }

            if (curIndexesArray != null)
                ArrayPool<nint>.Shared.Return(curIndexesArray);

            return sb.ToString();
        }

        /// <summary>
        /// Creates a <see cref="string"/> representation of the <see cref="Tensor{T}"/>."/>
        /// </summary>
        /// <param name="tensor">The <see cref="Span{T}"/> you want to represent as a string.</param>
        /// <param name="maximumLengths">Maximum Length of each dimension</param>
        /// <returns>A <see cref="string"/> representation of the <paramref name="tensor"/></returns>
        public static string ToString<T>(this Tensor<T> tensor, params ReadOnlySpan<nint> maximumLengths) => ((ReadOnlyTensorSpan<T>)tensor).ToString(maximumLengths);

        #endregion

        #region Transpose
        /// <summary>
        /// Swaps the last two dimensions of the <paramref name="tensor"/> tensor.
        /// </summary>
        /// <param name="tensor">Input <see cref="Tensor{T}"/>.</param>
        public static Tensor<T> Transpose<T>(Tensor<T> tensor)
        {
            if (tensor.Lengths.Length < 2)
                ThrowHelper.ThrowArgument_TransposeTooFewDimensions();
            int[] dimension = Enumerable.Range(0, tensor.Rank).ToArray();
            int temp = dimension[tensor.Rank - 1];
            dimension[tensor.Rank - 1] = dimension[tensor.Rank - 2];
            dimension[tensor.Rank - 2] = temp;
            return PermuteDimensions(tensor, dimension.AsSpan());
        }
        #endregion

        #region TryBroadcastTo
        /// <summary>
        /// Broadcast the data from <paramref name="tensor"/> to the smallest broadcastable shape compatible with <paramref name="destination"/> and stores it in <paramref name="destination"/>
        /// If the shapes are not compatible, false is returned.
        /// </summary>
        /// <param name="tensor">Input <see cref="Tensor{T}"/>.</param>
        /// <param name="destination">Destination <see cref="TensorSpan{T}"/>.</param>
        public static bool TryBroadcastTo<T>(this Tensor<T> tensor, in TensorSpan<T> destination)
        {
            return TryBroadcastTo((ReadOnlyTensorSpan<T>)tensor, destination);
        }

        /// <summary>
        /// Broadcast the data from <paramref name="tensor"/> to the smallest broadcastable shape compatible with <paramref name="destination"/> and stores it in <paramref name="destination"/>
        /// If the shapes are not compatible, false is returned.
        /// </summary>
        /// <param name="tensor">Input <see cref="TensorSpan{T}"/>.</param>
        /// <param name="destination">Destination <see cref="TensorSpan{T}"/>.</param>
        public static bool TryBroadcastTo<T>(in this TensorSpan<T> tensor, in TensorSpan<T> destination)
        {
            return TryBroadcastTo((ReadOnlyTensorSpan<T>)tensor, destination);
        }

        /// <summary>
        /// Broadcast the data from <paramref name="tensor"/> to the smallest broadcastable shape compatible with <paramref name="destination"/> and stores it in <paramref name="destination"/>
        /// If the shapes are not compatible, false is returned.
        /// </summary>
        /// <param name="tensor">Input <see cref="ReadOnlyTensorSpan{T}"/>.</param>
        /// <param name="destination">Destination <see cref="TensorSpan{T}"/>.</param>
        public static bool TryBroadcastTo<T>(in this ReadOnlyTensorSpan<T> tensor, in TensorSpan<T> destination)
        {
            if (!TensorHelpers.IsBroadcastableTo(tensor.Lengths, destination.Lengths))
                return false;

            nint[] newSize = Tensor.GetSmallestBroadcastableLengths(tensor.Lengths, destination.Lengths);
            if (!TensorHelpers.AreLengthsTheSame(destination.Lengths, newSize))
                return false;

            LazyBroadcast(tensor, newSize).CopyTo(destination);
            return true;
        }
        #endregion

        #region Unsqueeze
        /// <summary>
        /// Insert a new dimension of length 1 that will appear at the dimension position.
        /// </summary>
        /// <param name="tensor">The <see cref="Tensor{T}"/> to add a dimension of length 1.</param>
        /// <param name="dimension">The index of the dimension to add.</param>
        public static Tensor<T> Unsqueeze<T>(this Tensor<T> tensor, int dimension)
        {
            if (dimension > tensor.Lengths.Length)
                ThrowHelper.ThrowArgument_AxisLargerThanRank();
            if (dimension < 0)
                dimension = tensor.Rank - dimension;

            List<nint> tempLengths = tensor._lengths.ToList();
            tempLengths.Insert(dimension, 1);
            nint[] lengths = tempLengths.ToArray();
            nint[] strides = TensorSpanHelpers.CalculateStrides(lengths);
            return new Tensor<T>(tensor._values, lengths, strides);
        }

        /// <summary>
        /// Insert a new dimension of length 1 that will appear at the dimension position.
        /// </summary>
        /// <param name="tensor">The <see cref="TensorSpan{T}"/> to add a dimension of length 1.</param>
        /// <param name="dimension">The index of the dimension to add.</param>
        public static TensorSpan<T> Unsqueeze<T>(in this TensorSpan<T> tensor, int dimension)
        {
            if (dimension > tensor.Lengths.Length)
                ThrowHelper.ThrowArgument_AxisLargerThanRank();
            if (dimension < 0)
                dimension = tensor.Rank - dimension;

            List<nint> tempLengths = tensor.Lengths.ToArray().ToList();
            tempLengths.Insert(dimension, 1);
            nint[] lengths = tempLengths.ToArray();
            nint[] strides = TensorSpanHelpers.CalculateStrides(lengths);
            return new TensorSpan<T>(ref tensor._reference, lengths, strides, tensor._shape._memoryLength);
        }

        /// <summary>
        /// Insert a new dimension of length 1 that will appear at the dimension position.
        /// </summary>
        /// <param name="tensor">The <see cref="ReadOnlyTensorSpan{T}"/> to add a dimension of length 1.</param>
        /// <param name="dimension">The index of the dimension to add.</param>
        public static ReadOnlyTensorSpan<T> Unsqueeze<T>(in this ReadOnlyTensorSpan<T> tensor, int dimension)
        {
            if (dimension > tensor.Lengths.Length)
                ThrowHelper.ThrowArgument_AxisLargerThanRank();
            if (dimension < 0)
                dimension = tensor.Rank - dimension;

            List<nint> tempLengths = tensor.Lengths.ToArray().ToList();
            tempLengths.Insert(dimension, 1);
            nint[] lengths = tempLengths.ToArray();
            nint[] strides = TensorSpanHelpers.CalculateStrides(lengths);
            return new ReadOnlyTensorSpan<T>(ref tensor._reference, lengths, strides, tensor._shape._memoryLength);
        }
        #endregion

        #region TensorPrimitives
        #region Abs
        /// <summary>
        /// Takes the absolute value of each element of the <see cref="Tensor{T}"/> and returns a new <see cref="Tensor{T}"/> with the result.
        /// </summary>
        /// <param name="x">The <see cref="ReadOnlyTensorSpan{T}"/> to take the abs of.</param>
        public static Tensor<T> Abs<T>(in ReadOnlyTensorSpan<T> x)
            where T : INumberBase<T>
        {
            Tensor<T> output = Tensor.Create<T>(x.Lengths);
            Abs(x, output);
            return output;
        }

        /// <summary>
        /// Takes the absolute value of each element of the <see cref="ReadOnlyTensorSpan{T}"/> and returns a new <see cref="TensorSpan{T}"/> with the result.
        /// </summary>
        /// <param name="x">The <see cref="TensorSpan{T}"/> to take the abs of.</param>
        /// <param name="destination">The <see cref="TensorSpan{T}"/> destination.</param>
        public static ref readonly TensorSpan<T> Abs<T>(scoped in ReadOnlyTensorSpan<T> x, in TensorSpan<T> destination)
            where T : INumberBase<T>
        {
            return ref TensorPrimitivesHelperSpanInSpanOut(x, destination, TensorPrimitives.Abs);
        }
        #endregion

        #region Acos
        /// <summary>
        /// Takes the inverse cosine of each element of the <see cref="Tensor{T}"/> and returns a new <see cref="Tensor{T}"/> with the result.
        /// </summary>
        /// <param name="x">The <see cref="ReadOnlyTensorSpan{T}"/> to take the sin of.</param>
        public static Tensor<T> Acos<T>(in ReadOnlyTensorSpan<T> x)
            where T : ITrigonometricFunctions<T>
        {
            Tensor<T> output = Tensor.Create<T>(x.Lengths);
            Acos(x, output);
            return output;
        }

        /// <summary>
        /// Takes the inverse cosine of each element of the <see cref="Tensor{T}"/> and returns a new <see cref="Tensor{T}"/> with the result.
        /// </summary>
        /// <param name="x">The <see cref="TensorSpan{T}"/> to take the sin of.</param>
        /// <param name="destination"></param>
        public static ref readonly TensorSpan<T> Acos<T>(scoped in ReadOnlyTensorSpan<T> x, in TensorSpan<T> destination)
            where T : ITrigonometricFunctions<T>
        {
            return ref TensorPrimitivesHelperSpanInSpanOut(x, destination, TensorPrimitives.Acos);
        }
        #endregion

        #region Acosh
        /// <summary>
        /// Takes the inverse hyperbolic cosine of each element of the <see cref="ReadOnlyTensorSpan{T}"/> and returns a new <see cref="Tensor{T}"/> with the result.
        /// </summary>
        /// <param name="x">The <see cref="ReadOnlyTensorSpan{T}"/> to take the sin of.</param>
        public static Tensor<T> Acosh<T>(in ReadOnlyTensorSpan<T> x)
            where T : IHyperbolicFunctions<T>
        {
            Tensor<T> output = Tensor.Create<T>(x.Lengths);
            Acosh(x, output);
            return output;
        }

        /// <summary>
        /// Takes the inverse hyperbolic cosine of each element of the <see cref="TensorSpan{T}"/> and returns a new <see cref="TensorSpan{T}"/> with the result.
        /// </summary>
        /// <param name="x">The <see cref="TensorSpan{T}"/> to take the sin of.</param>
        /// <param name="destination"></param>
        public static ref readonly TensorSpan<T> Acosh<T>(scoped in ReadOnlyTensorSpan<T> x, in TensorSpan<T> destination)
            where T : IHyperbolicFunctions<T>
        {
            return ref TensorPrimitivesHelperSpanInSpanOut(x, destination, TensorPrimitives.Acosh);
        }
        #endregion

        #region AcosPi
        /// <summary>
        /// Takes the inverse hyperbolic cosine divided by pi of each element of the <see cref="Tensor{T}"/> and returns a new <see cref="Tensor{T}"/> with the result.
        /// </summary>
        /// <param name="x">The <see cref="ReadOnlyTensorSpan{T}"/> to take the sin of.</param>
        public static Tensor<T> AcosPi<T>(in ReadOnlyTensorSpan<T> x)
            where T : ITrigonometricFunctions<T>
        {
            Tensor<T> output = Tensor.Create<T>(x.Lengths);
            AcosPi(x, output);
            return output;
        }

        /// <summary>
        /// Takes the inverse hyperbolic cosine divided by pi of each element of the <see cref="TensorSpan{T}"/> and returns a new <see cref="TensorSpan{T}"/> with the result.
        /// </summary>
        /// <param name="x">The <see cref="ReadOnlyTensorSpan{T}"/> to take the sin of.</param>
        /// <param name="destination"></param>
        public static ref readonly TensorSpan<T> AcosPi<T>(scoped in ReadOnlyTensorSpan<T> x, in TensorSpan<T> destination)
            where T : ITrigonometricFunctions<T>
        {
            return ref TensorPrimitivesHelperSpanInSpanOut(x, destination, TensorPrimitives.AcosPi);
        }
        #endregion

        #region Add
        /// <summary>
        /// Adds each element of <paramref name="x"/> to each element of <paramref name="y"/> and returns a new <see cref="Tensor{T}"/> with the result.
        /// </summary>
        /// <param name="x">The <see cref="ReadOnlyTensorSpan{T}"/> of values to add.</param>
        /// <param name="y">The second <see cref="ReadOnlyTensorSpan{T}"/> of values to add.</param>
        public static Tensor<T> Add<T>(in ReadOnlyTensorSpan<T> x, in ReadOnlyTensorSpan<T> y)
            where T : IAdditionOperators<T, T, T>, IAdditiveIdentity<T, T>
        {
            Tensor<T> output;
            if (x.Lengths.SequenceEqual(y.Lengths))
            {
                output = Tensor.Create<T>(x.Lengths);
            }
            else
            {
                output = Tensor.Create<T>(GetSmallestBroadcastableLengths(x.Lengths, y.Lengths));
            }

            Add(x, y, output);
            return output;
        }

        /// <summary>
        /// Adds <paramref name="y"/> to each element of <paramref name="x"/> and returns a new <see cref="Tensor{T}"/> with the result.
        /// </summary>
        /// <param name="x">The <see cref="ReadOnlyTensorSpan{T}"/> of values to add.</param>
        /// <param name="y">The <typeparamref name="T"/> to add to each element of <paramref name="x"/>.</param>
        public static Tensor<T> Add<T>(in ReadOnlyTensorSpan<T> x, T y)
            where T : IAdditionOperators<T, T, T>, IAdditiveIdentity<T, T>
        {
            Tensor<T> output = Tensor.Create<T>(x.Lengths);
            Add(x, y, output);
            return output;
        }

        /// <summary>
        /// Adds each element of <paramref name="x"/> to each element of <paramref name="y"/> and returns a new <see cref="ReadOnlyTensorSpan{T}"/> with the result.
        /// </summary>
        /// <param name="x">The <see cref="ReadOnlyTensorSpan{T}"/> of values to add.</param>
        /// <param name="y">The second <see cref="ReadOnlyTensorSpan{T}"/> of values to add.</param>
        /// <param name="destination"></param>
        public static ref readonly TensorSpan<T> Add<T>(scoped in ReadOnlyTensorSpan<T> x, scoped in ReadOnlyTensorSpan<T> y, in TensorSpan<T> destination)
            where T : IAdditionOperators<T, T, T>, IAdditiveIdentity<T, T>
        {
            return ref TensorPrimitivesHelperTwoSpanInSpanOut(x, y, destination, TensorPrimitives.Add);
        }

        /// <summary>
        /// Adds <paramref name="y"/> to each element of <paramref name="x"/> and returns a new <see cref="TensorSpan{T}"/> with the result.
        /// </summary>
        /// <param name="x">The <see cref="ReadOnlyTensorSpan{T}"/> of values to add.</param>
        /// <param name="y">The <typeparamref name="T"/> to add to each element of <paramref name="x"/>.</param>
        /// <param name="destination"></param>
        public static ref readonly TensorSpan<T> Add<T>(scoped in ReadOnlyTensorSpan<T> x, T y, in TensorSpan<T> destination)
            where T : IAdditionOperators<T, T, T>, IAdditiveIdentity<T, T>
        {
            return ref TensorPrimitivesHelperSpanInTInSpanOut(x, y, destination, TensorPrimitives.Add);
        }
        #endregion

        #region Asin
        /// <summary>
        /// Takes the inverse sin of each element of the <see cref="ReadOnlyTensorSpan{T}"/> and returns a new <see cref="Tensor{T}"/> with the result.
        /// </summary>
        /// <param name="x">The <see cref="ReadOnlyTensorSpan{T}"/> to take the sin of.</param>
        public static Tensor<T> Asin<T>(in ReadOnlyTensorSpan<T> x)
            where T : ITrigonometricFunctions<T>
        {
            Tensor<T> output = Tensor.Create<T>(x.Lengths);
            Asin(x, output);
            return output;
        }

        /// <summary>
        /// Takes the inverse sin of each element of the <see cref="ReadOnlyTensorSpan{T}"/> and returns a new <see cref="TensorSpan{T}"/> with the result.
        /// </summary>
        /// <param name="x">The <see cref="ReadOnlyTensorSpan{T}"/> to take the sin of.</param>
        /// <param name="destination"></param>
        public static ref readonly TensorSpan<T> Asin<T>(scoped in ReadOnlyTensorSpan<T> x, in TensorSpan<T> destination)
            where T : ITrigonometricFunctions<T>
        {
            return ref TensorPrimitivesHelperSpanInSpanOut(x, destination, TensorPrimitives.Asin);
        }
        #endregion

        #region Asinh
        /// <summary>
        /// Takes the inverse hyperbolic sine of each element of the <see cref="ReadOnlyTensorSpan{T}"/> and returns a new <see cref="Tensor{T}"/> with the result.
        /// </summary>
        /// <param name="x">The <see cref="ReadOnlyTensorSpan{T}"/> to take the sin of.</param>
        public static Tensor<T> Asinh<T>(in ReadOnlyTensorSpan<T> x)
            where T : IHyperbolicFunctions<T>
        {
            Tensor<T> output = Tensor.Create<T>(x.Lengths);
            Asinh(x, output);
            return output;
        }

        /// <summary>
        /// Takes the inverse hyperbolic sine of each element of the <see cref="ReadOnlyTensorSpan{T}"/> and returns a new <see cref="TensorSpan{T}"/> with the result.
        /// </summary>
        /// <param name="x">The <see cref="ReadOnlyTensorSpan{T}"/> to take the sin of.</param>
        /// <param name="destination"></param>
        public static ref readonly TensorSpan<T> Asinh<T>(scoped in ReadOnlyTensorSpan<T> x, in TensorSpan<T> destination)
            where T : IHyperbolicFunctions<T>
        {
            return ref TensorPrimitivesHelperSpanInSpanOut(x, destination, TensorPrimitives.Asinh);
        }
        #endregion

        #region AsinPi
        /// <summary>
        /// Takes the inverse hyperbolic sine divided by pi of each element of the <see cref="ReadOnlyTensorSpan{T}"/> and returns a new <see cref="Tensor{T}"/> with the result.
        /// </summary>
        /// <param name="x">The <see cref="ReadOnlyTensorSpan{T}"/> to take the sin of.</param>
        public static Tensor<T> AsinPi<T>(in ReadOnlyTensorSpan<T> x)
            where T : ITrigonometricFunctions<T>
        {
            Tensor<T> output = Tensor.Create<T>(x.Lengths);
            AsinPi(x, output);
            return output;
        }

        /// <summary>
        /// Takes the inverse hyperbolic sine divided by pi of each element of the <see cref="ReadOnlyTensorSpan{T}"/> and returns a new <see cref="TensorSpan{T}"/> with the result.
        /// </summary>
        /// <param name="x">The <see cref="ReadOnlyTensorSpan{T}"/> to take the sin of.</param>
        /// <param name="destination"></param>
        public static ref readonly TensorSpan<T> AsinPi<T>(scoped in ReadOnlyTensorSpan<T> x, in TensorSpan<T> destination)
            where T : ITrigonometricFunctions<T>
        {
            return ref TensorPrimitivesHelperSpanInSpanOut(x, destination, TensorPrimitives.AsinPi);
        }
        #endregion

        #region Atan
        /// <summary>
        /// Takes the arc tangent of each element of the <see cref="ReadOnlyTensorSpan{T}"/> and returns a new <see cref="Tensor{T}"/> with the result.
        /// </summary>
        /// <param name="x">The input <see cref="ReadOnlyTensorSpan{T}"/></param>
        public static Tensor<T> Atan<T>(in ReadOnlyTensorSpan<T> x)
            where T : ITrigonometricFunctions<T>
        {
            Tensor<T> output = Tensor.Create<T>(x.Lengths);
            Atan(x, output);
            return output;
        }

        /// <summary>
        /// Takes the arc tangent of each element of the <see cref="ReadOnlyTensorSpan{T}"/> and returns a new <see cref="TensorSpan{T}"/> with the result.
        /// </summary>
        /// <param name="x">The input <see cref="ReadOnlyTensorSpan{T}"/></param>
        /// <param name="destination"></param>
        public static ref readonly TensorSpan<T> Atan<T>(scoped in ReadOnlyTensorSpan<T> x, in TensorSpan<T> destination)
            where T : ITrigonometricFunctions<T>
        {
            return ref TensorPrimitivesHelperSpanInSpanOut(x, destination, TensorPrimitives.Atan);
        }
        #endregion

        #region Atan2
        /// <summary>
        /// Takes the arc tangent of the two input <see cref="ReadOnlyTensorSpan{T}"/> and returns a new <see cref="Tensor{T}"/> with the result.
        /// </summary>
        /// <param name="x">The left <see cref="ReadOnlyTensorSpan{T}"/>.</param>
        /// <param name="y">The right <see cref="ReadOnlyTensorSpan{T}"/>.</param>
        public static Tensor<T> Atan2<T>(in ReadOnlyTensorSpan<T> x, in ReadOnlyTensorSpan<T> y)
            where T : IFloatingPointIeee754<T>
        {
            Tensor<T> output;
            if (x.Lengths.SequenceEqual(y.Lengths))
            {
                output = Tensor.Create<T>(x.Lengths);
            }
            else
            {
                output = Tensor.Create<T>(GetSmallestBroadcastableLengths(x.Lengths, y.Lengths));
            }

            Atan2(x, y, output);
            return output;
        }

        /// <summary>
        /// Takes the arc tangent of the two input <see cref="ReadOnlyTensorSpan{T}"/> and returns a new <see cref="TensorSpan{T}"/> with the result.
        /// </summary>
        /// <param name="x">The left <see cref="ReadOnlyTensorSpan{T}"/>.</param>
        /// <param name="y">The right <see cref="ReadOnlyTensorSpan{T}"/>.</param>
        /// <param name="destination"></param>
        public static ref readonly TensorSpan<T> Atan2<T>(scoped in ReadOnlyTensorSpan<T> x, scoped in ReadOnlyTensorSpan<T> y, in TensorSpan<T> destination)
            where T : IFloatingPointIeee754<T>
        {
            return ref TensorPrimitivesHelperTwoSpanInSpanOut(x, y, destination, TensorPrimitives.Atan2);
        }

        /// <summary>
        /// Takes the arc tangent of the two input <see cref="ReadOnlyTensorSpan{T}"/> and returns a new <see cref="Tensor{T}"/> with the result.
        /// </summary>
        /// <param name="x">The left <see cref="ReadOnlyTensorSpan{T}"/>.</param>
        /// <param name="y">The right <see cref="ReadOnlyTensorSpan{T}"/>.</param>
        public static Tensor<T> Atan2<T>(in ReadOnlyTensorSpan<T> x, T y)
            where T : IFloatingPointIeee754<T>
        {
            Tensor<T> output = Tensor.Create<T>(x.Lengths);

            Atan2(x, y, output);
            return output;
        }

        /// <summary>
        /// Takes the arc tangent of the two input <see cref="ReadOnlyTensorSpan{T}"/> and returns a new <see cref="TensorSpan{T}"/> with the result.
        /// </summary>
        /// <param name="x">The left <see cref="ReadOnlyTensorSpan{T}"/>.</param>
        /// <param name="y">The right <see cref="ReadOnlyTensorSpan{T}"/>.</param>
        /// <param name="destination"></param>
        public static ref readonly TensorSpan<T> Atan2<T>(scoped in ReadOnlyTensorSpan<T> x, T y, in TensorSpan<T> destination)
            where T : IFloatingPointIeee754<T>
        {
            return ref TensorPrimitivesHelperSpanInTInSpanOut(x, y, destination, TensorPrimitives.Atan2);
        }

        /// <summary>
        /// Takes the arc tangent of the two input <see cref="ReadOnlyTensorSpan{T}"/> and returns a new <see cref="Tensor{T}"/> with the result.
        /// </summary>
        /// <param name="x">The left <see cref="ReadOnlyTensorSpan{T}"/>.</param>
        /// <param name="y">The right <see cref="ReadOnlyTensorSpan{T}"/>.</param>
        public static Tensor<T> Atan2<T>(T x, in ReadOnlyTensorSpan<T> y)
            where T : IFloatingPointIeee754<T>
        {
            Tensor<T> output = Tensor.Create<T>(y.Lengths);

            Atan2(x, y, output);
            return output;
        }

        /// <summary>
        /// Takes the arc tangent of the two input <see cref="ReadOnlyTensorSpan{T}"/> and returns a new <see cref="TensorSpan{T}"/> with the result.
        /// </summary>
        /// <param name="x">The left <see cref="ReadOnlyTensorSpan{T}"/>.</param>
        /// <param name="y">The right <see cref="ReadOnlyTensorSpan{T}"/>.</param>
        /// <param name="destination"></param>
        public static ref readonly TensorSpan<T> Atan2<T>(T x, scoped in ReadOnlyTensorSpan<T> y, in TensorSpan<T> destination)
            where T : IFloatingPointIeee754<T>
        {
            return ref TensorPrimitivesHelperTInSpanInSpanOut(x, y, destination, TensorPrimitives.Atan2);
        }
        #endregion

        #region Atan2Pi
        /// <summary>
        /// Takes the arc tangent of the two input <see cref="ReadOnlyTensorSpan{T}"/>, divides each element by pi, and returns a new <see cref="Tensor{T}"/> with the result.
        /// </summary>
        /// <param name="x">The left <see cref="ReadOnlyTensorSpan{T}"/>.</param>
        /// <param name="y">The right <see cref="ReadOnlyTensorSpan{T}"/>.</param>
        public static Tensor<T> Atan2Pi<T>(in ReadOnlyTensorSpan<T> x, in ReadOnlyTensorSpan<T> y)
            where T : IFloatingPointIeee754<T>
        {
            Tensor<T> output;
            if (x.Lengths.SequenceEqual(y.Lengths))
            {
                output = Tensor.Create<T>(x.Lengths);
            }
            else
            {
                output = Tensor.Create<T>(GetSmallestBroadcastableLengths(x.Lengths, y.Lengths));
            }

            Atan2Pi(x, y, output);
            return output;
        }

        /// <summary>
        /// Takes the arc tangent of the two input <see cref="ReadOnlyTensorSpan{T}"/>, divides each element by pi, and returns a new <see cref="TensorSpan{T}"/> with the result.
        /// </summary>
        /// <param name="x">The left <see cref="ReadOnlyTensorSpan{T}"/>.</param>
        /// <param name="y">The right <see cref="ReadOnlyTensorSpan{T}"/>.</param>
        /// <param name="destination"></param>
        public static ref readonly TensorSpan<T> Atan2Pi<T>(scoped in ReadOnlyTensorSpan<T> x, scoped in ReadOnlyTensorSpan<T> y, in TensorSpan<T> destination)
            where T : IFloatingPointIeee754<T>
        {
            return ref TensorPrimitivesHelperTwoSpanInSpanOut(x, y, destination, TensorPrimitives.Atan2Pi);
        }

        /// <summary>
        /// Takes the arc tangent of the two input <see cref="ReadOnlyTensorSpan{T}"/>, divides each element by pi, and returns a new <see cref="TensorSpan{T}"/> with the result.
        /// </summary>
        /// <param name="x">The left <see cref="ReadOnlyTensorSpan{T}"/>.</param>
        /// <param name="y">The right <see cref="ReadOnlyTensorSpan{T}"/>.</param>
        public static Tensor<T> Atan2Pi<T>(in ReadOnlyTensorSpan<T> x, T y)
            where T : IFloatingPointIeee754<T>
        {
            Tensor<T> output = Tensor.Create<T>(x.Lengths);

            Atan2Pi(x, y, output);
            return output;
        }

        /// <summary>
        /// Takes the arc tangent of the two input <see cref="ReadOnlyTensorSpan{T}"/>, divides each element by pi, and returns a new <see cref="TensorSpan{T}"/> with the result.
        /// </summary>
        /// <param name="x">The left <see cref="ReadOnlyTensorSpan{T}"/>.</param>
        /// <param name="y">The right <see cref="ReadOnlyTensorSpan{T}"/>.</param>
        /// <param name="destination"></param>
        public static ref readonly TensorSpan<T> Atan2Pi<T>(scoped in ReadOnlyTensorSpan<T> x, T y, in TensorSpan<T> destination)
            where T : IFloatingPointIeee754<T>
        {
            return ref TensorPrimitivesHelperSpanInTInSpanOut(x, y, destination, TensorPrimitives.Atan2Pi);
        }

        /// <summary>
        /// Takes the arc tangent of the two input <see cref="ReadOnlyTensorSpan{T}"/>, divides each element by pi, and returns a new <see cref="TensorSpan{T}"/> with the result.
        /// </summary>
        /// <param name="x">The left <see cref="ReadOnlyTensorSpan{T}"/>.</param>
        /// <param name="y">The right <see cref="ReadOnlyTensorSpan{T}"/>.</param>
        public static Tensor<T> Atan2Pi<T>(T x, in ReadOnlyTensorSpan<T> y)
            where T : IFloatingPointIeee754<T>
        {
            Tensor<T> output = Tensor.Create<T>(y.Lengths);

            Atan2Pi(x, y, output);
            return output;
        }

        /// <summary>
        /// Takes the arc tangent of the two input <see cref="ReadOnlyTensorSpan{T}"/>, divides each element by pi, and returns a new <see cref="TensorSpan{T}"/> with the result.
        /// </summary>
        /// <param name="x">The left <see cref="ReadOnlyTensorSpan{T}"/>.</param>
        /// <param name="y">The right <see cref="ReadOnlyTensorSpan{T}"/>.</param>
        /// <param name="destination"></param>
        public static ref readonly TensorSpan<T> Atan2Pi<T>(T x, scoped in ReadOnlyTensorSpan<T> y, in TensorSpan<T> destination)
            where T : IFloatingPointIeee754<T>
        {
            return ref TensorPrimitivesHelperTInSpanInSpanOut(x, y, destination, TensorPrimitives.Atan2Pi);

        }
        #endregion

        #region Atanh
        /// <summary>
        /// Takes the inverse hyperbolic tangent of each element of the <see cref="ReadOnlyTensorSpan{T}"/> and returns a new <see cref="Tensor{T}"/> with the result.
        /// </summary>
        /// <param name="x">The input <see cref="ReadOnlyTensorSpan{T}"/>.</param>
        public static Tensor<T> Atanh<T>(in ReadOnlyTensorSpan<T> x)
            where T : IHyperbolicFunctions<T>
        {
            Tensor<T> output = Tensor.Create<T>(x.Lengths);
            Atanh(x, output);
            return output;
        }

        /// <summary>
        /// Takes the inverse hyperbolic tangent of each element of the <see cref="ReadOnlyTensorSpan{T}"/> and returns a new <see cref="TensorSpan{T}"/> with the result.
        /// </summary>
        /// <param name="x">The input <see cref="ReadOnlyTensorSpan{T}"/>.</param>
        /// <param name="destination"></param>
        public static ref readonly TensorSpan<T> Atanh<T>(scoped in ReadOnlyTensorSpan<T> x, in TensorSpan<T> destination)
            where T : IHyperbolicFunctions<T>
        {
            return ref TensorPrimitivesHelperSpanInSpanOut(x, destination, TensorPrimitives.Atanh);
        }
        #endregion

        #region AtanPi
        /// <summary>
        /// Takes the inverse hyperbolic tangent divided by pi of each element of the <see cref="ReadOnlyTensorSpan{T}"/> and returns a new <see cref="Tensor{T}"/> with the result.
        /// </summary>
        /// <param name="x">The input<see cref="ReadOnlyTensorSpan{T}"/>.</param>
        public static Tensor<T> AtanPi<T>(in ReadOnlyTensorSpan<T> x)
            where T : ITrigonometricFunctions<T>
        {
            Tensor<T> output = Tensor.Create<T>(x.Lengths);
            AtanPi(x, output);
            return output;
        }

        /// <summary>
        /// Takes the inverse hyperbolic tangent divided by pi of each element of the <see cref="ReadOnlyTensorSpan{T}"/> and returns a new <see cref="TensorSpan{T}"/> with the result.
        /// </summary>
        /// <param name="x">The input<see cref="ReadOnlyTensorSpan{T}"/>.</param>
        /// <param name="destination"></param>
        public static ref readonly TensorSpan<T> AtanPi<T>(scoped in ReadOnlyTensorSpan<T> x, in TensorSpan<T> destination)
            where T : ITrigonometricFunctions<T>
        {
            return ref TensorPrimitivesHelperSpanInSpanOut(x, destination, TensorPrimitives.AtanPi);
        }
        #endregion

        #region BitwiseAnd
        /// <summary>
        /// Computes the element-wise bitwise and of the two input <see cref="ReadOnlyTensorSpan{T}"/> and returns a new <see cref="Tensor{T}"/> with the result.
        /// </summary>
        /// <param name="x">The left <see cref="ReadOnlyTensorSpan{T}"/>.</param>
        /// <param name="y">The right <see cref="ReadOnlyTensorSpan{T}"/>.</param>
        public static Tensor<T> BitwiseAnd<T>(in ReadOnlyTensorSpan<T> x, in ReadOnlyTensorSpan<T> y)
            where T : IBitwiseOperators<T, T, T>
        {
            Tensor<T> output;
            if (x.Lengths.SequenceEqual(y.Lengths))
            {
                output = Tensor.Create<T>(x.Lengths);
            }
            else
            {
                output = Tensor.Create<T>(GetSmallestBroadcastableLengths(x.Lengths, y.Lengths));
            }

            BitwiseAnd(x, y, output);
            return output;
        }

        /// <summary>
        /// Computes the element-wise bitwise and of the two input <see cref="ReadOnlyTensorSpan{T}"/> and returns a new <see cref="TensorSpan{T}"/> with the result.
        /// </summary>
        /// <param name="x">The left <see cref="ReadOnlyTensorSpan{T}"/>.</param>
        /// <param name="y">The right <see cref="ReadOnlyTensorSpan{T}"/>.</param>
        /// <param name="destination"></param>
        public static ref readonly TensorSpan<T> BitwiseAnd<T>(scoped in ReadOnlyTensorSpan<T> x, scoped in ReadOnlyTensorSpan<T> y, in TensorSpan<T> destination)
            where T : IBitwiseOperators<T, T, T>
        {
            return ref TensorPrimitivesHelperTwoSpanInSpanOut(x, y, destination, TensorPrimitives.BitwiseAnd);
        }

        /// <summary>
        /// Computes the element-wise bitwise and of the two input <see cref="ReadOnlyTensorSpan{T}"/> and returns a new <see cref="Tensor{T}"/> with the result.
        /// </summary>
        /// <param name="x">The left <see cref="ReadOnlyTensorSpan{T}"/>.</param>
        /// <param name="y">The second value.</param>
        public static Tensor<T> BitwiseAnd<T>(in ReadOnlyTensorSpan<T> x, T y)
            where T : IBitwiseOperators<T, T, T>
        {
            Tensor<T> output = Tensor.Create<T>(x.Lengths);

            BitwiseAnd(x, y, output);
            return output;
        }

        /// <summary>
        /// Computes the element-wise bitwise and of the two input <see cref="ReadOnlyTensorSpan{T}"/> and returns a new <see cref="TensorSpan{T}"/> with the result.
        /// </summary>
        /// <param name="x">The left <see cref="ReadOnlyTensorSpan{T}"/>.</param>
        /// <param name="y">The second value.</param>
        /// <param name="destination"></param>
        public static ref readonly TensorSpan<T> BitwiseAnd<T>(scoped in ReadOnlyTensorSpan<T> x, T y, in TensorSpan<T> destination)
            where T : IBitwiseOperators<T, T, T>
        {
            return ref TensorPrimitivesHelperSpanInTInSpanOut(x, y, destination, TensorPrimitives.BitwiseAnd);
        }
        #endregion

        #region BitwiseOr
        /// <summary>
        /// Computes the element-wise bitwise of of the two input <see cref="ReadOnlyTensorSpan{T}"/> and returns a new <see cref="Tensor{T}"/> with the result.
        /// </summary>
        /// <param name="x">The left <see cref="ReadOnlyTensorSpan{T}"/>.</param>
        /// <param name="y">The right <see cref="ReadOnlyTensorSpan{T}"/>.</param>
        public static Tensor<T> BitwiseOr<T>(in ReadOnlyTensorSpan<T> x, in ReadOnlyTensorSpan<T> y)
            where T : IBitwiseOperators<T, T, T>
        {
            Tensor<T> output;
            if (x.Lengths.SequenceEqual(y.Lengths))
            {
                output = Tensor.Create<T>(x.Lengths);
            }
            else
            {
                output = Tensor.Create<T>(GetSmallestBroadcastableLengths(x.Lengths, y.Lengths));
            }

            BitwiseOr(x, y, output);
            return output;
        }

        /// <summary>
        /// Computes the element-wise bitwise of of the two input <see cref="ReadOnlyTensorSpan{T}"/> and returns a new <see cref="TensorSpan{T}"/> with the result.
        /// </summary>
        /// <param name="x">The left <see cref="ReadOnlyTensorSpan{T}"/>.</param>
        /// <param name="y">The right <see cref="ReadOnlyTensorSpan{T}"/>.</param>
        /// <param name="destination"></param>
        public static ref readonly TensorSpan<T> BitwiseOr<T>(scoped in ReadOnlyTensorSpan<T> x, scoped in ReadOnlyTensorSpan<T> y, in TensorSpan<T> destination)
            where T : IBitwiseOperators<T, T, T>
        {
            return ref TensorPrimitivesHelperTwoSpanInSpanOut(x, y, destination, TensorPrimitives.BitwiseOr);
        }

        /// <summary>
        /// Computes the element-wise bitwise or of the two input <see cref="ReadOnlyTensorSpan{T}"/> and returns a new <see cref="Tensor{T}"/> with the result.
        /// </summary>
        /// <param name="x">The left <see cref="ReadOnlyTensorSpan{T}"/>.</param>
        /// <param name="y">The second value.</param>
        public static Tensor<T> BitwiseOr<T>(in ReadOnlyTensorSpan<T> x, T y)
            where T : IBitwiseOperators<T, T, T>
        {
            Tensor<T> output = Tensor.Create<T>(x.Lengths);

            BitwiseOr(x, y, output);
            return output;
        }

        /// <summary>
        /// Computes the element-wise bitwise or of the two input <see cref="ReadOnlyTensorSpan{T}"/> and returns a new <see cref="TensorSpan{T}"/> with the result.
        /// </summary>
        /// <param name="x">The left <see cref="ReadOnlyTensorSpan{T}"/>.</param>
        /// <param name="y">The second value.</param>
        /// <param name="destination"></param>
        public static ref readonly TensorSpan<T> BitwiseOr<T>(scoped in ReadOnlyTensorSpan<T> x, T y, in TensorSpan<T> destination)
            where T : IBitwiseOperators<T, T, T>
        {
            return ref TensorPrimitivesHelperSpanInTInSpanOut(x, y, destination, TensorPrimitives.BitwiseOr);
        }
        #endregion

        #region CubeRoot
        /// <summary>
        /// Computes the element-wise cube root of the input <see cref="ReadOnlyTensorSpan{T}"/> and returns a new <see cref="Tensor{T}"/> with the result.
        /// </summary>
        /// <param name="x">The left <see cref="ReadOnlyTensorSpan{T}"/>.</param>
        public static Tensor<T> Cbrt<T>(in ReadOnlyTensorSpan<T> x)
            where T : IRootFunctions<T>
        {
            Tensor<T> output = Tensor.Create<T>(x.Lengths);
            Cbrt(x, output);
            return output;
        }

        /// <summary>
        /// Computes the element-wise cube root of the input <see cref="ReadOnlyTensorSpan{T}"/> and returns a new <see cref="TensorSpan{T}"/> with the result.
        /// </summary>
        /// <param name="x">The left <see cref="ReadOnlyTensorSpan{T}"/>.</param>
        /// <param name="destination"></param>
        public static ref readonly TensorSpan<T> Cbrt<T>(scoped in ReadOnlyTensorSpan<T> x, in TensorSpan<T> destination)
            where T : IRootFunctions<T>
        {
            return ref TensorPrimitivesHelperSpanInSpanOut(x, destination, TensorPrimitives.Cbrt);
        }
        #endregion

        #region Ceiling
        /// <summary>
        /// Computes the element-wise ceiling of the input <see cref="ReadOnlyTensorSpan{T}"/> and returns a new <see cref="Tensor{T}"/> with the result.
        /// </summary>
        /// <param name="x">The left <see cref="ReadOnlyTensorSpan{T}"/>.</param>
        public static Tensor<T> Ceiling<T>(in ReadOnlyTensorSpan<T> x)
            where T : IFloatingPoint<T>
        {
            Tensor<T> output = Tensor.Create<T>(x.Lengths);
            Ceiling(x, output);
            return output;
        }

        /// <summary>
        /// Computes the element-wise ceiling of the input <see cref="ReadOnlyTensorSpan{T}"/> and returns a new <see cref="TensorSpan{T}"/> with the result.
        /// </summary>
        /// <param name="x">The left <see cref="ReadOnlyTensorSpan{T}"/>.</param>
        /// <param name="destination"></param>
        public static ref readonly TensorSpan<T> Ceiling<T>(scoped in ReadOnlyTensorSpan<T> x, in TensorSpan<T> destination)
            where T : IFloatingPoint<T>
        {
            return ref TensorPrimitivesHelperSpanInSpanOut(x, destination, TensorPrimitives.Ceiling);
        }
        #endregion

        #region ConvertChecked
        /// <summary>
        /// Copies <paramref name="source"/> to a new <see cref="ReadOnlyTensorSpan{TTO}"/> converting each <typeparamref name="TFrom"/>
        /// value to a <typeparamref name="TTo"/> value.
        /// </summary>
        /// <param name="source">The input <see cref="ReadOnlyTensorSpan{T}"/>.</param>
        public static Tensor<TTo> ConvertChecked<TFrom, TTo>(in ReadOnlyTensorSpan<TFrom> source)
            where TFrom : IEquatable<TFrom>, IEqualityOperators<TFrom, TFrom, bool>, INumberBase<TFrom>
            where TTo : INumberBase<TTo>
        {
            Tensor<TTo> output = Tensor.Create<TTo>(source.Lengths);

            ConvertChecked<TFrom, TTo>(source, output);
            return output;
        }

        /// <summary>
        /// Copies <paramref name="source"/> to a new <see cref="TensorSpan{TTo}"/> converting each <typeparamref name="TFrom"/>
        /// value to a <typeparamref name="TTo"/> value.
        /// </summary>
        /// <param name="source">The input <see cref="TensorSpan{TFrom}"/>.</param>
        /// <param name="destination"></param>
        public static ref readonly TensorSpan<TTo> ConvertChecked<TFrom, TTo>(scoped in ReadOnlyTensorSpan<TFrom> source, in TensorSpan<TTo> destination)
            where TFrom : IEquatable<TFrom>, IEqualityOperators<TFrom, TFrom, bool>, INumberBase<TFrom>
            where TTo : INumberBase<TTo>
        {
            return ref TensorPrimitivesHelperSpanInSpanOut(source, destination, TensorPrimitives.ConvertChecked);
        }
        #endregion

        #region ConvertSaturating
        /// <summary>
        /// Copies <paramref name="source"/> to a new <see cref="ReadOnlyTensorSpan{TTO}"/> converting each <typeparamref name="TFrom"/>
        /// value to a <typeparamref name="TTo"/> value.
        /// </summary>
        /// <param name="source">The input <see cref="ReadOnlyTensorSpan{T}"/>.</param>
        public static Tensor<TTo> ConvertSaturating<TFrom, TTo>(in ReadOnlyTensorSpan<TFrom> source)
            where TFrom : IEquatable<TFrom>, IEqualityOperators<TFrom, TFrom, bool>, INumberBase<TFrom>
            where TTo : INumberBase<TTo>
        {
            Tensor<TTo> output = Tensor.Create<TTo>(source.Lengths);

            ConvertSaturating<TFrom, TTo>(source, output);
            return output;
        }

        /// <summary>
        /// Copies <paramref name="source"/> to a new <see cref="TensorSpan{TTo}"/> converting each <typeparamref name="TFrom"/>
        /// value to a <typeparamref name="TTo"/> value.
        /// </summary>
        /// <param name="source">The input <see cref="TensorSpan{TFrom}"/>.</param>
        /// <param name="destination"></param>
        public static ref readonly TensorSpan<TTo> ConvertSaturating<TFrom, TTo>(scoped in ReadOnlyTensorSpan<TFrom> source, in TensorSpan<TTo> destination)
            where TFrom : IEquatable<TFrom>, IEqualityOperators<TFrom, TFrom, bool>, INumberBase<TFrom>
            where TTo : INumberBase<TTo>
        {
            return ref TensorPrimitivesHelperSpanInSpanOut(source, destination, TensorPrimitives.ConvertSaturating);
        }
        #endregion

        #region ConvertTruncating
        /// <summary>
        /// Copies <paramref name="source"/> to a new <see cref="ReadOnlyTensorSpan{TTO}"/> converting each <typeparamref name="TFrom"/>
        /// value to a <typeparamref name="TTo"/> value.
        /// </summary>
        /// <param name="source">The input <see cref="ReadOnlyTensorSpan{T}"/>.</param>
        public static Tensor<TTo> ConvertTruncating<TFrom, TTo>(in ReadOnlyTensorSpan<TFrom> source)
            where TFrom : IEquatable<TFrom>, IEqualityOperators<TFrom, TFrom, bool>, INumberBase<TFrom>
            where TTo : INumberBase<TTo>
        {
            Tensor<TTo> output = Tensor.Create<TTo>(source.Lengths);

            ConvertTruncating<TFrom, TTo>(source, output);
            return output;
        }

        /// <summary>
        /// Copies <paramref name="source"/> to a new <see cref="TensorSpan{TTo}"/> converting each <typeparamref name="TFrom"/>
        /// value to a <typeparamref name="TTo"/> value.
        /// </summary>
        /// <param name="source">The input <see cref="TensorSpan{TFrom}"/>.</param>
        /// <param name="destination"></param>
        public static ref readonly TensorSpan<TTo> ConvertTruncating<TFrom, TTo>(scoped in ReadOnlyTensorSpan<TFrom> source, in TensorSpan<TTo> destination)
            where TFrom : IEquatable<TFrom>, IEqualityOperators<TFrom, TFrom, bool>, INumberBase<TFrom>
            where TTo : INumberBase<TTo>
        {
            return ref TensorPrimitivesHelperSpanInSpanOut(source, destination, TensorPrimitives.ConvertTruncating);
        }
        #endregion

        #region CopySign
        /// <summary>
        /// Computes the element-wise result of copying the sign from one number to another number in the specified tensors and returns a new tensor with the result.
        /// </summary>
        /// <param name="x">Input <see cref="ReadOnlyTensorSpan{T}"/>.</param>
        /// <param name="sign">The number with the associated sign.</param>
        public static Tensor<T> CopySign<T>(in ReadOnlyTensorSpan<T> x, T sign)
            where T : INumber<T>
        {
            Tensor<T> output = Create<T>(x.Lengths);

            CopySign(x, sign, output);
            return output;
        }

        /// <summary>
        /// Computes the element-wise result of copying the sign from one number to another number in the specified tensors and returns a new <see cref="Tensor{T}"/> with the result.
        /// </summary>
        /// <param name="x">Input <see cref="ReadOnlyTensorSpan{T}"/>.</param>
        /// <param name="sign">The <see cref="ReadOnlyTensorSpan{T}"/> with the associated signs.</param>
        public static Tensor<T> CopySign<T>(in ReadOnlyTensorSpan<T> x, in ReadOnlyTensorSpan<T> sign)
            where T : INumber<T>
        {
            Tensor<T> output;
            if (x.Lengths.SequenceEqual(sign.Lengths))
            {
                output = Tensor.Create<T>(x.Lengths);
            }
            else
            {
                output = Tensor.Create<T>(GetSmallestBroadcastableLengths(x.Lengths, sign.Lengths));
            }

            CopySign(x, sign, output);
            return output;
        }

        /// <summary>
        /// Computes the element-wise result of copying the sign from one number to another number in the specified tensors and returns a new tensor with the result.
        /// </summary>
        /// <param name="x">Input <see cref="ReadOnlyTensorSpan{T}"/>.</param>
        /// <param name="sign">The number with the associated sign.</param>
        /// <param name="destination"></param>
        public static ref readonly TensorSpan<T> CopySign<T>(scoped in ReadOnlyTensorSpan<T> x, T sign, in TensorSpan<T> destination)
            where T : INumber<T>
        {
            return ref TensorPrimitivesHelperSpanInTInSpanOut(x, sign, destination, TensorPrimitives.CopySign);
        }

        /// <summary>
        /// Computes the element-wise result of copying the sign from one number to another number in the specified tensors and returns a new <see cref="TensorSpan{T}"/> with the result.
        /// </summary>
        /// <param name="x">Input <see cref="ReadOnlyTensorSpan{T}"/>.</param>
        /// <param name="sign">The <see cref="ReadOnlyTensorSpan{T}"/> with the associated signs.</param>
        /// <param name="destination"></param>
        public static ref readonly TensorSpan<T> CopySign<T>(scoped in ReadOnlyTensorSpan<T> x, scoped in ReadOnlyTensorSpan<T> sign, in TensorSpan<T> destination)
            where T : INumber<T>
        {
            return ref TensorPrimitivesHelperTwoSpanInSpanOut(x, sign, destination, TensorPrimitives.CopySign);
        }
        #endregion

        #region Cos
        /// <summary>
        /// Takes the cosine of each element of the <see cref="ReadOnlyTensorSpan{T}"/> and returns a new <see cref="Tensor{T}"/> with the result.
        /// </summary>
        /// <param name="x">The <see cref="ReadOnlyTensorSpan{T}"/> to take the cosine of.</param>
        public static Tensor<T> Cos<T>(in ReadOnlyTensorSpan<T> x)
            where T : ITrigonometricFunctions<T>
        {
            Tensor<T> output = Tensor.Create<T>(x.Lengths);
            Cos(x, output);
            return output;
        }

        /// <summary>
        /// Takes the cosine of each element of the <see cref="ReadOnlyTensorSpan{T}"/> and returns a new <see cref="TensorSpan{T}"/> with the result.
        /// </summary>
        /// <param name="x">The <see cref="ReadOnlyTensorSpan{T}"/> to take the cosine of.</param>
        /// <param name="destination"></param>
        public static ref readonly TensorSpan<T> Cos<T>(scoped in ReadOnlyTensorSpan<T> x, in TensorSpan<T> destination)
            where T : ITrigonometricFunctions<T>
        {
            return ref TensorPrimitivesHelperSpanInSpanOut(x, destination, TensorPrimitives.Cos);
        }
        #endregion

        #region Cosh
        /// <summary>
        /// Takes the hyperbolic cosine of each element of the <see cref="ReadOnlyTensorSpan{T}"/> and returns a new <see cref="Tensor{T}"/> with the result.
        /// </summary>
        /// <param name="x">The <see cref="ReadOnlyTensorSpan{T}"/> to take the cosine of.</param>
        public static Tensor<T> Cosh<T>(in ReadOnlyTensorSpan<T> x)
            where T : IHyperbolicFunctions<T>
        {
            Tensor<T> output = Tensor.Create<T>(x.Lengths);
            Cosh(x, output);
            return output;
        }

        /// <summary>
        /// Takes the hyperbolic cosine of each element of the <see cref="ReadOnlyTensorSpan{T}"/> and returns a new <see cref="TensorSpan{T}"/> with the result.
        /// </summary>
        /// <param name="x">The <see cref="ReadOnlyTensorSpan{T}"/> to take the cosine of.</param>
        /// <param name="destination"></param>
        public static ref readonly TensorSpan<T> Cosh<T>(scoped in ReadOnlyTensorSpan<T> x, in TensorSpan<T> destination)
            where T : IHyperbolicFunctions<T>
        {
            return ref TensorPrimitivesHelperSpanInSpanOut(x, destination, TensorPrimitives.Cosh);
        }
        #endregion

        #region CosineSimilarity
        /// <summary>
        /// Compute cosine similarity between <paramref name="x"/> and <paramref name="y"/>.
        /// </summary>
        /// <param name="x">The first <see cref="ReadOnlyTensorSpan{T}"/></param>
        /// <param name="y">The second <see cref="ReadOnlyTensorSpan{T}"/></param>
        public static Tensor<T> CosineSimilarity<T>(in ReadOnlyTensorSpan<T> x, in ReadOnlyTensorSpan<T> y)
            where T : IRootFunctions<T>
        {
            if (x.Rank != 2)
                ThrowHelper.ThrowArgument_2DTensorRequired(nameof(x));

            if (y.Rank != 2)
                ThrowHelper.ThrowArgument_2DTensorRequired(nameof(y));

            if (x.Lengths[1] != y.Lengths[1])
                ThrowHelper.ThrowArgument_IncompatibleDimensions(x.Lengths[1], y.Lengths[1]);

            nint dim1 = x.Lengths[0];
            nint dim2 = y.Lengths[0];

            T[] values = new T[dim1 * dim2];

            Tensor<T> output = Tensor.Create<T>(values, [dim1, dim2]);

            CosineSimilarity(x, y, output);

            return output;
        }

        /// <summary>
        /// Compute cosine similarity between <paramref name="x"/> and <paramref name="y"/>.
        /// </summary>
        /// <param name="x">The first <see cref="ReadOnlyTensorSpan{T}"/></param>
        /// <param name="y">The second <see cref="ReadOnlyTensorSpan{T}"/></param>
        /// <param name="destination"></param>
        public static ref readonly TensorSpan<T> CosineSimilarity<T>(scoped in ReadOnlyTensorSpan<T> x, scoped in ReadOnlyTensorSpan<T> y, in TensorSpan<T> destination)
            where T : IRootFunctions<T>
        {
            if (x.Rank != 2)
                ThrowHelper.ThrowArgument_2DTensorRequired(nameof(x));

            if (y.Rank != 2)
                ThrowHelper.ThrowArgument_2DTensorRequired(nameof(y));

            if (x.Lengths[1] != y.Lengths[1])
                ThrowHelper.ThrowArgument_IncompatibleDimensions(x.Lengths[1], y.Lengths[1]);

            nint dim1 = x.Lengths[0];
            nint dim2 = y.Lengths[0];

            if (destination.Lengths[0] != dim1 || destination.Lengths[1] != dim2)
                ThrowHelper.ThrowArgument_IncompatibleDimensions(x.Lengths[1], y.Lengths[1]);

            Span<T> values = MemoryMarshal.CreateSpan(ref destination._reference, (int)destination._shape._memoryLength);

            scoped Span<nint> leftIndexes = stackalloc nint[2];
            scoped Span<nint> rightIndexes = stackalloc nint[2];

            int outputOffset = 0;

            ReadOnlySpan<T> lspan;
            ReadOnlySpan<T> rspan;
            int rowLength = (int)x.Lengths[1];
            for (int i = 0; i < dim1; i++)
            {
                for (int j = 0; j < dim2; j++)
                {
                    lspan = MemoryMarshal.CreateReadOnlySpan(ref Unsafe.Add(ref x._reference, TensorSpanHelpers.ComputeLinearIndex(leftIndexes, x.Strides, x.Lengths)), (int)rowLength);
                    rspan = MemoryMarshal.CreateReadOnlySpan(ref Unsafe.Add(ref y._reference, TensorSpanHelpers.ComputeLinearIndex(rightIndexes, y.Strides, y.Lengths)), (int)rowLength);
                    values[outputOffset++] = TensorPrimitives.CosineSimilarity(lspan, rspan);
                    rightIndexes[0]++;
                }
                rightIndexes[0] = 0;
                leftIndexes[0]++;
            }

            return ref destination;

        }
        #endregion

        #region CosPi
        /// <summary>Computes the element-wise cosine of the value in the specified tensor that has been multiplied by Pi and returns a new <see cref="Tensor{T}"/> with the results.</summary>
        /// <param name="x">The input <see cref="ReadOnlyTensorSpan{T}"/></param>
        /// <remarks>
        /// <para>
        /// This method effectively computes <c><typeparamref name="T"/>.CosPi(<paramref name="x" />[i])</c>.
        /// </para>
        /// <para>
        /// The angles in x must be in radians. Use <see cref="M:System.Single.DegreesToRadians(System.Single)"/> or multiply by <typeparamref name="T"/>.Pi/180 to convert degrees to radians.
        /// </para>
        /// <para>
        /// This method may call into the underlying C runtime or employ instructions specific to the current architecture. Exact results may differ between different
        /// operating systems or architectures.
        /// </para>
        /// </remarks>
        public static Tensor<T> CosPi<T>(in ReadOnlyTensorSpan<T> x)
            where T : ITrigonometricFunctions<T>
        {
            Tensor<T> output = Tensor.Create<T>(x.Lengths);
            CosPi(x, output);
            return output;
        }

        /// <summary>Computes the element-wise cosine of the value in the specified tensor that has been multiplied by Pi and returns a new <see cref="TensorSpan{T}"/> with the results.</summary>
        /// <param name="x">The input <see cref="ReadOnlyTensorSpan{T}"/></param>
        /// <param name="destination"></param>
        /// <remarks>
        /// <para>
        /// This method effectively computes <c><typeparamref name="T"/>.CosPi(<paramref name="x" />[i])</c>.
        /// </para>
        /// <para>
        /// The angles in x must be in radians. Use <see cref="M:System.Single.DegreesToRadians(System.Single)"/> or multiply by <typeparamref name="T"/>.Pi/180 to convert degrees to radians.
        /// </para>
        /// <para>
        /// This method may call into the underlying C runtime or employ instructions specific to the current architecture. Exact results may differ between different
        /// operating systems or architectures.
        /// </para>
        /// </remarks>
        public static ref readonly TensorSpan<T> CosPi<T>(scoped in ReadOnlyTensorSpan<T> x, in TensorSpan<T> destination)
            where T : ITrigonometricFunctions<T>
        {
            return ref TensorPrimitivesHelperSpanInSpanOut(x, destination, TensorPrimitives.CosPi);
        }
        #endregion

        #region DegreesToRadians
        /// <summary>
        /// Computes the element-wise conversion of each number of degrees in the specified tensor to radians and returns a new tensor with the results.
        /// </summary>
        /// <param name="x">The input <see cref="ReadOnlyTensorSpan{T}"/>.</param>
        public static Tensor<T> DegreesToRadians<T>(in ReadOnlyTensorSpan<T> x)
            where T : ITrigonometricFunctions<T>
        {
            Tensor<T> output = Tensor.Create<T>(x.Lengths);
            DegreesToRadians(x, output);
            return output;
        }

        /// <summary>
        /// Computes the element-wise conversion of each number of degrees in the specified tensor to radians and returns a new tensor with the results.
        /// </summary>
        /// <param name="x">The input <see cref="ReadOnlyTensorSpan{T}"/>.</param>
        /// <param name="destination"></param>
        public static ref readonly TensorSpan<T> DegreesToRadians<T>(scoped in ReadOnlyTensorSpan<T> x, in TensorSpan<T> destination)
            where T : ITrigonometricFunctions<T>
        {
            return ref TensorPrimitivesHelperSpanInSpanOut(x, destination, TensorPrimitives.DegreesToRadians);
        }
        #endregion

        #region Distance
        /// <summary>
        /// Computes the distance between two points, specified as non-empty, equal-length tensors of numbers, in Euclidean space.
        /// </summary>
        /// <param name="x">The input <see cref="ReadOnlyTensorSpan{T}"/>.</param>
        /// <param name="y">The input <see cref="ReadOnlyTensorSpan{T}"/>.</param>
        public static T Distance<T>(scoped in ReadOnlyTensorSpan<T> x, scoped in ReadOnlyTensorSpan<T> y)
            where T : IRootFunctions<T>
        {
            return TensorPrimitivesHelperTwoSpanInTOut(x, y, TensorPrimitives.Distance);
        }
        #endregion

        #region Divide
        /// <summary>
        /// Divides each element of <paramref name="x"/> by <paramref name="y"/> and returns a new <see cref="Tensor{T}"/> with the result.
        /// </summary>
        /// <param name="x">Input <see cref="ReadOnlyTensorSpan{T}"/>.</param>
        /// <param name="y">The divisor</param>
        public static Tensor<T> Divide<T>(in ReadOnlyTensorSpan<T> x, T y)
            where T : IDivisionOperators<T, T, T>
        {
            Tensor<T> output = Create<T>(x.Lengths);
            Divide(x, y, output);
            return output;
        }

        /// <summary>
        /// Divides <paramref name="x"/> by each element of <paramref name="y"/> and returns a new <see cref="Tensor{T}"/> with the result."/>
        /// </summary>
        /// <param name="x">The value to be divided.</param>
        /// <param name="y">The <see cref="ReadOnlyTensorSpan{T}"/> divisor.</param>
        public static Tensor<T> Divide<T>(T x, in ReadOnlyTensorSpan<T> y)
            where T : IDivisionOperators<T, T, T>
        {
            Tensor<T> output = Tensor.Create<T>(y.Lengths);
            Divide(x, y, output);
            return output;
        }

        /// <summary>
        /// Divides each element of <paramref name="x"/> by its corresponding element in <paramref name="y"/> and returns
        /// a new <see cref="ReadOnlyTensorSpan{T}"/> with the result.
        /// </summary>
        /// <param name="x">The <see cref="ReadOnlyTensorSpan{T}"/> to be divided.</param>
        /// <param name="y">The <see cref="ReadOnlyTensorSpan{T}"/> divisor.</param>
        public static Tensor<T> Divide<T>(in ReadOnlyTensorSpan<T> x, in ReadOnlyTensorSpan<T> y)
            where T : IDivisionOperators<T, T, T>
        {
            Tensor<T> output;
            if (x.Lengths.SequenceEqual(y.Lengths))
            {
                output = Tensor.Create<T>(x.Lengths);
            }
            else
            {
                output = Tensor.Create<T>(GetSmallestBroadcastableLengths(x.Lengths, y.Lengths));
            }

            Divide(x, y, output);
            return output;
        }

        /// <summary>
        /// Divides each element of <paramref name="x"/> by <paramref name="y"/> and returns a new <see cref="TensorSpan{T}"/> with the result.
        /// </summary>
        /// <param name="x">Input <see cref="ReadOnlyTensorSpan{T}"/>.</param>
        /// <param name="y">The divisor</param>
        /// <param name="destination"></param>
        public static ref readonly TensorSpan<T> Divide<T>(scoped in ReadOnlyTensorSpan<T> x, T y, in TensorSpan<T> destination)
            where T : IDivisionOperators<T, T, T>
        {
            return ref TensorPrimitivesHelperSpanInTInSpanOut(x, y, destination, TensorPrimitives.Divide);
        }

        /// <summary>
        /// Divides <paramref name="x"/> by each element of <paramref name="y"/> and returns a new <see cref="TensorSpan{T}"/> with the result."/>
        /// </summary>
        /// <param name="x">The value to be divided.</param>
        /// <param name="y">The <see cref="ReadOnlyTensorSpan{T}"/> divisor.</param>
        /// <param name="destination"></param>
        public static ref readonly TensorSpan<T> Divide<T>(T x, scoped in ReadOnlyTensorSpan<T> y, in TensorSpan<T> destination)
            where T : IDivisionOperators<T, T, T>
        {
            return ref TensorPrimitivesHelperTInSpanInSpanOut(x, y, destination, TensorPrimitives.Divide);
        }

        /// <summary>
        /// Divides each element of <paramref name="x"/> by its corresponding element in <paramref name="y"/> and returns
        /// a new <see cref="TensorSpan{T}"/> with the result.
        /// </summary>
        /// <param name="x">The <see cref="ReadOnlyTensorSpan{T}"/> to be divided.</param>
        /// <param name="y">The <see cref="ReadOnlyTensorSpan{T}"/> divisor.</param>
        /// <param name="destination"></param>
        public static ref readonly TensorSpan<T> Divide<T>(scoped in ReadOnlyTensorSpan<T> x, scoped in ReadOnlyTensorSpan<T> y, in TensorSpan<T> destination)
            where T : IDivisionOperators<T, T, T>
        {
            return ref TensorPrimitivesHelperTwoSpanInSpanOut(x, y, destination, TensorPrimitives.Divide);
        }
        #endregion

        #region Dot
        /// <summary>
        /// Computes the dot product of two tensors containing numbers.
        /// </summary>
        /// <param name="x">The input <see cref="ReadOnlyTensorSpan{T}"/>.</param>
        /// <param name="y">The input <see cref="ReadOnlyTensorSpan{T}"/>.</param>
        public static T Dot<T>(in ReadOnlyTensorSpan<T> x, in ReadOnlyTensorSpan<T> y)
            where T : IAdditionOperators<T, T, T>, IAdditiveIdentity<T, T>, IMultiplicativeIdentity<T, T>, IMultiplyOperators<T, T, T>
        {
            return TensorPrimitivesHelperTwoSpanInTOut(x, y, TensorPrimitives.Dot);
        }
        #endregion

        #region Exp
        /// <summary>
        /// Computes the element-wise result of raising <c>e</c> to the single-precision floating-point number powers in the specified tensor.
        /// </summary>
        /// <param name="x">The input <see cref="ReadOnlyTensorSpan{T}"/>.</param>
        public static Tensor<T> Exp<T>(in ReadOnlyTensorSpan<T> x)
            where T : IExponentialFunctions<T>
        {
            Tensor<T> output = Tensor.Create<T>(x.Lengths);
            Exp(x, output);
            return output;
        }

        /// <summary>
        /// Computes the element-wise result of raising <c>e</c> to the single-precision floating-point number powers in the specified tensor.
        /// </summary>
        /// <param name="x">The input <see cref="ReadOnlyTensorSpan{T}"/>.</param>
        /// <param name="destination"></param>
        public static ref readonly TensorSpan<T> Exp<T>(scoped in ReadOnlyTensorSpan<T> x, in TensorSpan<T> destination)
            where T : IExponentialFunctions<T>
        {
            return ref TensorPrimitivesHelperSpanInSpanOut(x, destination, TensorPrimitives.Exp);
        }
        #endregion

        #region Exp10
        /// <summary>
        /// Computes the element-wise result of raising 10 to the number powers in the specified tensor.
        /// </summary>
        /// <param name="x">The input <see cref="ReadOnlyTensorSpan{T}"/>.</param>
        public static Tensor<T> Exp10<T>(in ReadOnlyTensorSpan<T> x)
            where T : IExponentialFunctions<T>
        {
            Tensor<T> output = Tensor.Create<T>(x.Lengths);
            Exp10(x, output);
            return output;
        }

        /// <summary>
        /// Computes the element-wise result of raising 10 to the number powers in the specified tensor.
        /// </summary>
        /// <param name="x">The input <see cref="ReadOnlyTensorSpan{T}"/>.</param>
        /// <param name="destination"></param>
        public static ref readonly TensorSpan<T> Exp10<T>(scoped in ReadOnlyTensorSpan<T> x, in TensorSpan<T> destination)
            where T : IExponentialFunctions<T>
        {
            return ref TensorPrimitivesHelperSpanInSpanOut(x, destination, TensorPrimitives.Exp10);
        }
        #endregion

        #region Exp10M1
        /// <summary>Computes the element-wise result of raising 10 to the number powers in the specified tensor, minus one.</summary>
        /// <param name="x">The input <see cref="ReadOnlyTensorSpan{T}"/>.</param>
        public static Tensor<T> Exp10M1<T>(in ReadOnlyTensorSpan<T> x)
            where T : IExponentialFunctions<T>
        {
            Tensor<T> output = Tensor.Create<T>(x.Lengths);
            Exp10M1(x, output);
            return output;
        }

        /// <summary>Computes the element-wise result of raising 10 to the number powers in the specified tensor, minus one.</summary>
        /// <param name="x">The input <see cref="ReadOnlyTensorSpan{T}"/>.</param>
        /// <param name="destination"></param>
        public static ref readonly TensorSpan<T> Exp10M1<T>(scoped in ReadOnlyTensorSpan<T> x, in TensorSpan<T> destination)
            where T : IExponentialFunctions<T>
        {
            return ref TensorPrimitivesHelperSpanInSpanOut(x, destination, TensorPrimitives.Exp10M1);
        }
        #endregion

        #region Exp2
        /// <summary>Computes the element-wise result of raising 2 to the number powers in the specified tensor.</summary>
        /// <param name="x">The input <see cref="ReadOnlyTensorSpan{T}"/>.</param>
        public static Tensor<T> Exp2<T>(in ReadOnlyTensorSpan<T> x)
            where T : IExponentialFunctions<T>
        {
            Tensor<T> output = Tensor.Create<T>(x.Lengths);
            Exp2(x, output);
            return output;
        }

        /// <summary>Computes the element-wise result of raising 2 to the number powers in the specified tensor.</summary>
        /// <param name="x">The input <see cref="ReadOnlyTensorSpan{T}"/>.</param>
        /// <param name="destination"></param>
        public static ref readonly TensorSpan<T> Exp2<T>(scoped in ReadOnlyTensorSpan<T> x, in TensorSpan<T> destination)
            where T : IExponentialFunctions<T>
        {
            return ref TensorPrimitivesHelperSpanInSpanOut(x, destination, TensorPrimitives.Exp2);
        }
        #endregion

        #region Exp2M1
        /// <summary>Computes the element-wise result of raising 2 to the number powers in the specified tensor, minus one.</summary>
        /// <param name="x">The input <see cref="ReadOnlyTensorSpan{T}"/>.</param>
        public static Tensor<T> Exp2M1<T>(in ReadOnlyTensorSpan<T> x)
            where T : IExponentialFunctions<T>
        {
            Tensor<T> output = Tensor.Create<T>(x.Lengths);
            Exp2M1(x, output);
            return output;
        }

        /// <summary>Computes the element-wise result of raising 2 to the number powers in the specified tensor, minus one.</summary>
        /// <param name="x">The input <see cref="ReadOnlyTensorSpan{T}"/>.</param>
        /// <param name="destination"></param>
        public static ref readonly TensorSpan<T> Exp2M1<T>(scoped in ReadOnlyTensorSpan<T> x, in TensorSpan<T> destination)
            where T : IExponentialFunctions<T>
        {
            return ref TensorPrimitivesHelperSpanInSpanOut(x, destination, TensorPrimitives.Exp2M1);
        }
        #endregion

        #region ExpM1
        /// <summary>Computes the element-wise result of raising <c>e</c> to the number powers in the specified tensor, minus 1.</summary>
        /// <param name="x">The input <see cref="ReadOnlyTensorSpan{T}"/>.</param>
        public static Tensor<T> ExpM1<T>(in ReadOnlyTensorSpan<T> x)
            where T : IExponentialFunctions<T>
        {
            Tensor<T> output = Tensor.Create<T>(x.Lengths);
            ExpM1(x, output);
            return output;
        }

        /// <summary>Computes the element-wise result of raising <c>e</c> to the number powers in the specified tensor, minus 1.</summary>
        /// <param name="x">The input <see cref="ReadOnlyTensorSpan{T}"/>.</param>
        /// <param name="destination"></param>
        public static ref readonly TensorSpan<T> ExpM1<T>(scoped in ReadOnlyTensorSpan<T> x, in TensorSpan<T> destination)
            where T : IExponentialFunctions<T>
        {
            return ref TensorPrimitivesHelperSpanInSpanOut(x, destination, TensorPrimitives.ExpM1);
        }
        #endregion

        #region Floor
        /// <summary>Computes the element-wise floor of numbers in the specified tensor.</summary>
        /// <param name="x">The input <see cref="ReadOnlyTensorSpan{T}"/>.</param>
        public static Tensor<T> Floor<T>(in ReadOnlyTensorSpan<T> x)
            where T : IFloatingPoint<T>
        {
            Tensor<T> output = Tensor.Create<T>(x.Lengths);
            Floor(x, output);
            return output;
        }

        /// <summary>Computes the element-wise floor of numbers in the specified tensor.</summary>
        /// <param name="x">The input <see cref="ReadOnlyTensorSpan{T}"/>.</param>
        /// <param name="destination"></param>
        public static ref readonly TensorSpan<T> Floor<T>(scoped in ReadOnlyTensorSpan<T> x, in TensorSpan<T> destination)
            where T : IFloatingPoint<T>
        {
            return ref TensorPrimitivesHelperSpanInSpanOut(x, destination, TensorPrimitives.Floor);
        }
        #endregion

        #region Hypotenuse
        /// <summary>
        /// Computes the element-wise hypotenuse given values from two tensors representing the lengths of the shorter sides in a right-angled triangle.
        /// If the shapes are not the same they are broadcast to the smallest compatible shape.
        /// </summary>
        /// <param name="x">Left <see cref="ReadOnlyTensorSpan{T}"/>.</param>
        /// <param name="y">Right <see cref="ReadOnlyTensorSpan{T}"/>.</param>
        public static Tensor<T> Hypot<T>(in ReadOnlyTensorSpan<T> x, in ReadOnlyTensorSpan<T> y)
            where T : IRootFunctions<T>
        {
            Tensor<T> output;
            if (x.Lengths.SequenceEqual(y.Lengths))
            {
                output = Tensor.Create<T>(x.Lengths);
            }
            else
            {
                output = Tensor.Create<T>(GetSmallestBroadcastableLengths(x.Lengths, y.Lengths));
            }

            Hypot(x, y, output);
            return output;
        }

        /// <summary>
        /// Computes the element-wise hypotenuse given values from two tensors representing the lengths of the shorter sides in a right-angled triangle.
        /// If the shapes are not the same they are broadcast to the smallest compatible shape.
        /// </summary>
        /// <param name="x">Left <see cref="ReadOnlyTensorSpan{T}"/>.</param>
        /// <param name="y">Right <see cref="ReadOnlyTensorSpan{T}"/>.</param>
        /// <param name="destination"></param>
        public static ref readonly TensorSpan<T> Hypot<T>(scoped in ReadOnlyTensorSpan<T> x, scoped in ReadOnlyTensorSpan<T> y, in TensorSpan<T> destination)
            where T : IRootFunctions<T>
        {
            return ref TensorPrimitivesHelperTwoSpanInSpanOut(x, y, destination, TensorPrimitives.Hypot);
        }
        #endregion

        #region Ieee754Remainder
        /// <summary>Computes the element-wise remainder of the numbers in the specified tensors.</summary>
        /// If the shapes are not the same they are broadcast to the smallest compatible shape.
        /// <param name="x">Left <see cref="ReadOnlyTensorSpan{T}"/>.</param>
        /// <param name="y">Right <see cref="ReadOnlyTensorSpan{T}"/>.</param>
        public static Tensor<T> Ieee754Remainder<T>(in ReadOnlyTensorSpan<T> x, in ReadOnlyTensorSpan<T> y)
            where T : IFloatingPointIeee754<T>
        {
            Tensor<T> output;
            if (x.Lengths.SequenceEqual(y.Lengths))
            {
                output = Tensor.Create<T>(x.Lengths);
            }
            else
            {
                output = Tensor.Create<T>(GetSmallestBroadcastableLengths(x.Lengths, y.Lengths));
            }

            Ieee754Remainder(x, y, output);
            return output;
        }

        /// <summary>Computes the element-wise remainder of the numbers in the specified tensors.</summary>
        /// If the shapes are not the same they are broadcast to the smallest compatible shape.
        /// <param name="x">Left <see cref="ReadOnlyTensorSpan{T}"/>.</param>
        /// <param name="y">Right <see cref="ReadOnlyTensorSpan{T}"/>.</param>
        /// <param name="destination"></param>
        public static ref readonly TensorSpan<T> Ieee754Remainder<T>(scoped in ReadOnlyTensorSpan<T> x, scoped in ReadOnlyTensorSpan<T> y, in TensorSpan<T> destination)
            where T : IFloatingPointIeee754<T>
        {
            return ref TensorPrimitivesHelperTwoSpanInSpanOut(x, y, destination, TensorPrimitives.Ieee754Remainder);
        }

        /// <summary>Computes the element-wise remainder of the numbers in the specified tensors.</summary>
        /// <param name="x">The left <see cref="ReadOnlyTensorSpan{T}"/>.</param>
        /// <param name="y">The right <see cref="ReadOnlyTensorSpan{T}"/>.</param>
        public static Tensor<T> Ieee754Remainder<T>(in ReadOnlyTensorSpan<T> x, T y)
            where T : IFloatingPointIeee754<T>
        {
            Tensor<T> output = Tensor.Create<T>(x.Lengths);

            Ieee754Remainder(x, y, output);
            return output;
        }

        /// <summary>Computes the element-wise remainder of the numbers in the specified tensors.</summary>
        /// <param name="x">The left <see cref="ReadOnlyTensorSpan{T}"/>.</param>
        /// <param name="y">The right <see cref="ReadOnlyTensorSpan{T}"/>.</param>
        /// <param name="destination"></param>
        public static ref readonly TensorSpan<T> Ieee754Remainder<T>(scoped in ReadOnlyTensorSpan<T> x, T y, in TensorSpan<T> destination)
            where T : IFloatingPointIeee754<T>
        {
            return ref TensorPrimitivesHelperSpanInTInSpanOut(x, y, destination, TensorPrimitives.Ieee754Remainder);
        }

        /// <summary>Computes the element-wise remainder of the numbers in the specified tensors.</summary>
        /// <param name="x">The left <see cref="ReadOnlyTensorSpan{T}"/>.</param>
        /// <param name="y">The right <see cref="ReadOnlyTensorSpan{T}"/>.</param>
        public static Tensor<T> Ieee754Remainder<T>(T x, in ReadOnlyTensorSpan<T> y)
            where T : IFloatingPointIeee754<T>
        {
            Tensor<T> output = Tensor.Create<T>(y.Lengths);

            Ieee754Remainder(x, y, output);
            return output;
        }

        /// <summary>Computes the element-wise remainder of the numbers in the specified tensors.</summary>
        /// <param name="x">The left <see cref="ReadOnlyTensorSpan{T}"/>.</param>
        /// <param name="y">The right <see cref="ReadOnlyTensorSpan{T}"/>.</param>
        /// <param name="destination"></param>
        public static ref readonly TensorSpan<T> Ieee754Remainder<T>(T x, scoped in ReadOnlyTensorSpan<T> y, in TensorSpan<T> destination)
            where T : IFloatingPointIeee754<T>
        {
            return ref TensorPrimitivesHelperTInSpanInSpanOut(x, y, destination, TensorPrimitives.Ieee754Remainder);
        }
        #endregion

        #region ILogB
        /// <summary>Computes the element-wise integer logarithm of numbers in the specified tensor.</summary>
        /// <param name="x">The input <see cref="ReadOnlyTensorSpan{T}"/>.</param>
        public static Tensor<int> ILogB<T>(in ReadOnlyTensorSpan<T> x)
            where T : IFloatingPointIeee754<T>
        {
            Tensor<int> output = Tensor.Create<int>(x.Lengths, x.Strides);
            ILogB(x, output);
            return output;
        }

        /// <summary>Computes the element-wise integer logarithm of numbers in the specified tensor.</summary>
        /// <param name="x">The input <see cref="ReadOnlyTensorSpan{T}"/>.</param>
        /// <param name="destination"></param>
        public static ref readonly TensorSpan<int> ILogB<T>(scoped in ReadOnlyTensorSpan<T> x, in TensorSpan<int> destination)
            where T : IFloatingPointIeee754<T>
        {
            return ref TensorPrimitivesHelperSpanInSpanOut(x, destination, TensorPrimitives.ILogB);
        }
        #endregion

        #region IndexOfMax
        /// <summary>Searches for the index of the largest number in the specified tensor.</summary>
        /// <param name="x">The input <see cref="ReadOnlyTensorSpan{T}"/>.</param>
        public static int IndexOfMax<T>(scoped in ReadOnlyTensorSpan<T> x)
            where T : INumber<T>
        {
            ReadOnlySpan<T> span = MemoryMarshal.CreateSpan(ref x._reference, (int)x._shape._memoryLength);
            return TensorPrimitives.IndexOfMax(span);
        }
        #endregion

        #region IndexOfMaxMagnitude
        /// <summary>Searches for the index of the number with the largest magnitude in the specified tensor.</summary>
        /// <param name="x">The input <see cref="ReadOnlyTensorSpan{T}"/>.</param>
        public static int IndexOfMaxMagnitude<T>(scoped in ReadOnlyTensorSpan<T> x)
            where T : INumber<T>
        {
            ReadOnlySpan<T> span = MemoryMarshal.CreateSpan(ref x._reference, (int)x._shape._memoryLength);
            return TensorPrimitives.IndexOfMaxMagnitude(span);
        }
        #endregion

        #region IndexOfMin
        /// <summary>Searches for the index of the smallest number in the specified tensor.</summary>
        /// <param name="x">The input <see cref="ReadOnlyTensorSpan{T}"/>.</param>
        public static int IndexOfMin<T>(scoped in ReadOnlyTensorSpan<T> x)
            where T : INumber<T>
        {
            ReadOnlySpan<T> span = MemoryMarshal.CreateSpan(ref x._reference, (int)x._shape._memoryLength);
            return TensorPrimitives.IndexOfMin(span);
        }
        #endregion

        #region IndexOfMinMagnitude
        /// <summary>
        /// Searches for the index of the number with the smallest magnitude in the specified tensor.
        /// </summary>
        /// <param name="x">The input <see cref="ReadOnlyTensorSpan{T}"/>.</param>
        public static int IndexOfMinMagnitude<T>(scoped in ReadOnlyTensorSpan<T> x)
            where T : INumber<T>
        {
            ReadOnlySpan<T> span = MemoryMarshal.CreateSpan(ref x._reference, (int)x._shape._memoryLength);
            return TensorPrimitives.IndexOfMinMagnitude(span);
        }
        #endregion

        #region LeadingZeroCount
        /// <summary>
        /// Computes the element-wise leading zero count of numbers in the specified tensor.
        /// </summary>
        /// <param name="x">The input <see cref="ReadOnlyTensorSpan{T}"/>.</param>
        public static Tensor<T> LeadingZeroCount<T>(in ReadOnlyTensorSpan<T> x)
            where T : IBinaryInteger<T>
        {
            Tensor<T> output = Tensor.Create<T>(x.Lengths);
            LeadingZeroCount(x, output);
            return output;
        }

        /// <summary>
        /// Computes the element-wise leading zero count of numbers in the specified tensor.
        /// </summary>
        /// <param name="x">The input <see cref="ReadOnlyTensorSpan{T}"/>.</param>
        /// <param name="destination"></param>
        public static ref readonly TensorSpan<T> LeadingZeroCount<T>(scoped in ReadOnlyTensorSpan<T> x, in TensorSpan<T> destination)
            where T : IBinaryInteger<T>
        {
            return ref TensorPrimitivesHelperSpanInSpanOut(x, destination, TensorPrimitives.LeadingZeroCount);
        }
        #endregion

        #region Log
        /// <summary>
        /// Takes the natural logarithm of each element of the <see cref="ReadOnlyTensorSpan{T}"/> and returns a new <see cref="Tensor{T}"/> with the result.
        /// </summary>
        /// <param name="x">The <see cref="ReadOnlyTensorSpan{T}"/> to take the natural logarithm of.</param>
        public static Tensor<T> Log<T>(in ReadOnlyTensorSpan<T> x)
            where T : ILogarithmicFunctions<T>
        {
            Tensor<T> output = Tensor.Create<T>(x.Lengths);
            Log(x, output);
            return output;
        }

        /// <summary>
        /// Takes the natural logarithm of each element of the <see cref="ReadOnlyTensorSpan{T}"/> and returns a new <see cref="TensorSpan{T}"/> with the result.
        /// </summary>
        /// <param name="x">The <see cref="ReadOnlyTensorSpan{T}"/> to take the natural logarithm of.</param>
        /// <param name="destination"></param>
        public static ref readonly TensorSpan<T> Log<T>(scoped in ReadOnlyTensorSpan<T> x, in TensorSpan<T> destination)
            where T : ILogarithmicFunctions<T>
        {
            return ref TensorPrimitivesHelperSpanInSpanOut(x, destination, TensorPrimitives.Log);
        }

        /// <summary>Computes the element-wise logarithm of the numbers in a specified tensor to the specified base in another specified tensor.</summary>
        /// <param name="x">The first tensor</param>
        /// <param name="y">The second tensor</param>
        public static Tensor<T> Log<T>(in ReadOnlyTensorSpan<T> x, in ReadOnlyTensorSpan<T> y)
            where T : ILogarithmicFunctions<T>
        {
            Tensor<T> output;
            if (x.Lengths.SequenceEqual(y.Lengths))
            {
                output = Tensor.Create<T>(x.Lengths);
            }
            else
            {
                output = Tensor.Create<T>(GetSmallestBroadcastableLengths(x.Lengths, y.Lengths));
            }

            Log(x, y, output);
            return output;
        }

        /// <summary>Computes the element-wise logarithm of the numbers in a specified tensor to the specified base in another specified tensor.</summary>
        /// <param name="x">The first tensor</param>
        /// <param name="y">The second tensor</param>
        /// <param name="destination">The destination tensor, represented as a span.</param>
        public static ref readonly TensorSpan<T> Log<T>(scoped in ReadOnlyTensorSpan<T> x, scoped in ReadOnlyTensorSpan<T> y, in TensorSpan<T> destination)
            where T : ILogarithmicFunctions<T>
        {
            return ref TensorPrimitivesHelperTwoSpanInSpanOut(x, y, destination, TensorPrimitives.Log);
        }

        /// <summary>Computes the element-wise logarithm of the numbers in a specified tensor to the specified base in another specified tensor.</summary>
        /// <param name="x">The first tensor</param>
        /// <param name="y">The second tensor</param>
        public static Tensor<T> Log<T>(in ReadOnlyTensorSpan<T> x, T y)
            where T : ILogarithmicFunctions<T>
        {
            Tensor<T> output = Tensor.Create<T>(x.Lengths);

            Log(x, y, output);
            return output;
        }

        /// <summary>Computes the element-wise logarithm of the numbers in a specified tensor to the specified base in another specified tensor.</summary>
        /// <param name="x">The first tensor</param>
        /// <param name="y">The second tensor</param>
        /// <param name="destination">The destination tensor, represented as a span.</param>
        public static ref readonly TensorSpan<T> Log<T>(scoped in ReadOnlyTensorSpan<T> x, T y, in TensorSpan<T> destination)
            where T : ILogarithmicFunctions<T>
        {
            return ref TensorPrimitivesHelperSpanInTInSpanOut(x, y, destination, TensorPrimitives.Log);
        }
        #endregion

        #region Log10
        /// <summary>
        /// Takes the base 10 logarithm of each element of the <see cref="ReadOnlyTensorSpan{T}"/> and returns a new <see cref="Tensor{T}"/> with the result.
        /// </summary>
        /// <param name="x">The <see cref="ReadOnlyTensorSpan{T}"/> to take the base 10 logarithm of.</param>
        public static Tensor<T> Log10<T>(in ReadOnlyTensorSpan<T> x)
            where T : ILogarithmicFunctions<T>
        {
            Tensor<T> output = Tensor.Create<T>(x.Lengths);
            Log10(x, output);
            return output;
        }

        /// <summary>
        /// Takes the base 10 logarithm of each element of the <see cref="ReadOnlyTensorSpan{T}"/> and returns a new <see cref="TensorSpan{T}"/> with the result.
        /// </summary>
        /// <param name="x">The <see cref="ReadOnlyTensorSpan{T}"/> to take the base 10 logarithm of.</param>
        /// <param name="destination"></param>
        public static ref readonly TensorSpan<T> Log10<T>(scoped in ReadOnlyTensorSpan<T> x, in TensorSpan<T> destination)
            where T : ILogarithmicFunctions<T>
        {
            return ref TensorPrimitivesHelperSpanInSpanOut(x, destination, TensorPrimitives.Log10);
        }
        #endregion

        #region Log10P1
        /// <summary>
        /// Takes the base 10 logarithm plus 1 of each element of the <see cref="ReadOnlyTensorSpan{T}"/> and returns a new <see cref="Tensor{T}"/> with the result.
        /// </summary>
        /// <param name="x">The <see cref="ReadOnlyTensorSpan{T}"/> to take the base 10 logarithm of.</param>
        public static Tensor<T> Log10P1<T>(in ReadOnlyTensorSpan<T> x)
            where T : ILogarithmicFunctions<T>
        {
            Tensor<T> output = Tensor.Create<T>(x.Lengths);
            Log10P1(x, output);
            return output;
        }

        /// <summary>
        /// Takes the base 10 logarithm plus 1 of each element of the <see cref="ReadOnlyTensorSpan{T}"/> and returns a new <see cref="TensorSpan{T}"/> with the result.
        /// </summary>
        /// <param name="x">The <see cref="ReadOnlyTensorSpan{T}"/> to take the base 10 logarithm of.</param>
        /// <param name="destination"></param>
        public static ref readonly TensorSpan<T> Log10P1<T>(scoped in ReadOnlyTensorSpan<T> x, in TensorSpan<T> destination)
            where T : ILogarithmicFunctions<T>
        {
            return ref TensorPrimitivesHelperSpanInSpanOut(x, destination, TensorPrimitives.Log10P1);
        }
        #endregion

        #region Log2
        /// <summary>
        /// Takes the base 2 logarithm of each element of the <see cref="ReadOnlyTensorSpan{T}"/> and returns a new <see cref="Tensor{T}"/> with the result.
        /// </summary>
        /// <param name="x">The <see cref="ReadOnlyTensorSpan{T}"/> to take the base 2 logarithm of.</param>
        public static Tensor<T> Log2<T>(in ReadOnlyTensorSpan<T> x)
            where T : ILogarithmicFunctions<T>
        {
            Tensor<T> output = Tensor.Create<T>(x.Lengths);
            Log2(x, output);
            return output;
        }

        /// <summary>
        /// Takes the base 2 logarithm of each element of the <see cref="ReadOnlyTensorSpan{T}"/> and returns a new <see cref="TensorSpan{T}"/> with the result.
        /// </summary>
        /// <param name="x">The <see cref="ReadOnlyTensorSpan{T}"/> to take the base 2 logarithm of.</param>
        /// <param name="destination"></param>
        public static ref readonly TensorSpan<T> Log2<T>(scoped in ReadOnlyTensorSpan<T> x, in TensorSpan<T> destination)
            where T : ILogarithmicFunctions<T>
        {
            return ref TensorPrimitivesHelperSpanInSpanOut(x, destination, TensorPrimitives.Log2);
        }
        #endregion

        #region Log2P1
        /// <summary>
        /// Takes the base 2 logarithm plus 1 of each element of the <see cref="ReadOnlyTensorSpan{T}"/> and returns a new <see cref="Tensor{T}"/> with the result.
        /// </summary>
        /// <param name="x">The <see cref="ReadOnlyTensorSpan{T}"/> to take the base 2 logarithm of.</param>
        public static Tensor<T> Log2P1<T>(in ReadOnlyTensorSpan<T> x)
            where T : ILogarithmicFunctions<T>
        {
            Tensor<T> output = Tensor.Create<T>(x.Lengths);
            Log2P1(x, output);
            return output;
        }

        /// <summary>
        /// Takes the base 2 logarithm plus 1 of each element of the <see cref="ReadOnlyTensorSpan{T}"/> and returns a new <see cref="TensorSpan{T}"/> with the result.
        /// </summary>
        /// <param name="x">The <see cref="ReadOnlyTensorSpan{T}"/> to take the base 2 logarithm of.</param>
        /// <param name="destination"></param>
        public static ref readonly TensorSpan<T> Log2P1<T>(scoped in ReadOnlyTensorSpan<T> x, in TensorSpan<T> destination)
            where T : ILogarithmicFunctions<T>
        {
            return ref TensorPrimitivesHelperSpanInSpanOut(x, destination, TensorPrimitives.Log2P1);
        }
        #endregion

        #region LogP1
        /// <summary>
        /// Takes the natural logarithm plus 1 of each element of the <see cref="ReadOnlyTensorSpan{T}"/> and returns a new <see cref="Tensor{T}"/> with the result.
        /// </summary>
        /// <param name="x">The <see cref="ReadOnlyTensorSpan{T}"/> to take the natural logarithm of.</param>
        public static Tensor<T> LogP1<T>(in ReadOnlyTensorSpan<T> x)
            where T : ILogarithmicFunctions<T>
        {
            Tensor<T> output = Tensor.Create<T>(x.Lengths);
            LogP1(x, output);
            return output;
        }

        /// <summary>
        /// Takes the natural logarithm plus 1 of each element of the <see cref="ReadOnlyTensorSpan{T}"/> and returns a new <see cref="TensorSpan{T}"/> with the result.
        /// </summary>
        /// <param name="x">The <see cref="ReadOnlyTensorSpan{T}"/> to take the natural logarithm of.</param>
        /// <param name="destination"></param>
        public static ref readonly TensorSpan<T> LogP1<T>(scoped in ReadOnlyTensorSpan<T> x, in TensorSpan<T> destination)
            where T : ILogarithmicFunctions<T>
        {
            return ref TensorPrimitivesHelperSpanInSpanOut(x, destination, TensorPrimitives.LogP1);
        }
        #endregion

        #region Max
        /// <summary>Searches for the largest number in the specified tensor.</summary>
        /// <param name="x">The input <see cref="ReadOnlyTensorSpan{T}"/>..</param>
        public static T Max<T>(scoped in ReadOnlyTensorSpan<T> x)
            where T : INumber<T>
        {
            return TensorPrimitivesHelperSpanInTOut(x, TensorPrimitives.Max);
        }

        /// <summary>Computes the element-wise maximum of the numbers in the specified tensors.</summary>
        /// <param name="x">The first tensor, represented as a span.</param>
        /// <param name="y">The second tensor, represented as a span.</param>
        public static Tensor<T> Max<T>(in ReadOnlyTensorSpan<T> x, in ReadOnlyTensorSpan<T> y)
            where T : INumber<T>
        {
            Tensor<T> output;
            if (x.Lengths.SequenceEqual(y.Lengths))
            {
                output = Tensor.Create<T>(x.Lengths);
            }
            else
            {
                output = Tensor.Create<T>(GetSmallestBroadcastableLengths(x.Lengths, y.Lengths));
            }

            Max(x, y, output);
            return output;
        }

        /// <summary>Computes the element-wise maximum of the numbers in the specified tensors.</summary>
        /// <param name="x">The first tensor, represented as a span.</param>
        /// <param name="y">The second tensor, represented as a span.</param>
        /// <param name="destination">The destination tensor, represented as a span.</param>
        public static ref readonly TensorSpan<T> Max<T>(scoped in ReadOnlyTensorSpan<T> x, scoped in ReadOnlyTensorSpan<T> y, in TensorSpan<T> destination)
            where T : INumber<T>
        {
            return ref TensorPrimitivesHelperTwoSpanInSpanOut(x, y, destination, TensorPrimitives.Max);
        }

        /// <summary>Computes the element-wise maximum of the numbers in the specified tensors.</summary>
        /// <param name="x">The first tensor, represented as a span.</param>
        /// <param name="y">The second tensor, represented as a span.</param>
        public static Tensor<T> Max<T>(in ReadOnlyTensorSpan<T> x, T y)
            where T : INumber<T>
        {
            Tensor<T> output = Tensor.Create<T>(x.Lengths);
            Max(x, y, output);
            return output;
        }

        /// <summary>Computes the element-wise maximum of the numbers in the specified tensors.</summary>
        /// <param name="x">The first tensor, represented as a span.</param>
        /// <param name="y">The second tensor, represented as a span.</param>
        /// <param name="destination">The destination tensor, represented as a span.</param>
        public static ref readonly TensorSpan<T> Max<T>(scoped in ReadOnlyTensorSpan<T> x, T y, in TensorSpan<T> destination)
            where T : INumber<T>
        {
            return ref TensorPrimitivesHelperSpanInTInSpanOut(x, y, destination, TensorPrimitives.Max);
        }
        #endregion

        #region MaxMagnitude
        /// <summary>Searches for the number with the largest magnitude in the specified tensor.</summary>
        /// <param name="x">The input <see cref="ReadOnlyTensorSpan{T}"/>..</param>
        public static T MaxMagnitude<T>(scoped in ReadOnlyTensorSpan<T> x)
            where T : INumber<T>
        {
            return TensorPrimitivesHelperSpanInTOut(x, TensorPrimitives.MaxMagnitude);
        }

        /// <summary>Computes the element-wise number with the largest magnitude in the specified tensors.</summary>
        /// <param name="x">The first tensor, represented as a span.</param>
        /// <param name="y">The second tensor, represented as a span.</param>
        public static Tensor<T> MaxMagnitude<T>(in ReadOnlyTensorSpan<T> x, in ReadOnlyTensorSpan<T> y)
            where T : INumber<T>
        {
            Tensor<T> output;
            if (x.Lengths.SequenceEqual(y.Lengths))
            {
                output = Tensor.Create<T>(x.Lengths);
            }
            else
            {
                output = Tensor.Create<T>(GetSmallestBroadcastableLengths(x.Lengths, y.Lengths));
            }

            MaxMagnitude(x, y, output);
            return output;
        }

        /// <summary>Computes the element-wise number with the largest magnitude in the specified tensors.</summary>
        /// <param name="x">The first tensor, represented as a span.</param>
        /// <param name="y">The second tensor, represented as a span.</param>
        /// <param name="destination">The destination tensor, represented as a span.</param>
        public static ref readonly TensorSpan<T> MaxMagnitude<T>(scoped in ReadOnlyTensorSpan<T> x, scoped in ReadOnlyTensorSpan<T> y, in TensorSpan<T> destination)
            where T : INumber<T>
        {
            return ref TensorPrimitivesHelperTwoSpanInSpanOut(x, y, destination, TensorPrimitives.MaxMagnitude);
        }

        /// <summary>Computes the element-wise number with the largest magnitude in the specified tensors.</summary>
        /// <param name="x">The first tensor, represented as a span.</param>
        /// <param name="y">The second tensor, represented as a span.</param>
        public static Tensor<T> MaxMagnitude<T>(in ReadOnlyTensorSpan<T> x, T y)
            where T : INumber<T>
        {
            Tensor<T> output = Tensor.Create<T>(x.Lengths);
            MaxMagnitude(x, y, output);
            return output;
        }

        /// <summary>Computes the element-wise number with the largest magnitude in the specified tensors.</summary>
        /// <param name="x">The first tensor, represented as a span.</param>
        /// <param name="y">The second tensor, represented as a span.</param>
        /// <param name="destination">The destination tensor, represented as a span.</param>
        public static ref readonly TensorSpan<T> MaxMagnitude<T>(scoped in ReadOnlyTensorSpan<T> x, T y, in TensorSpan<T> destination)
            where T : INumber<T>
        {
            return ref TensorPrimitivesHelperSpanInTInSpanOut(x, y, destination, TensorPrimitives.MaxMagnitude);
        }
        #endregion

        #region MaxMagnitudeNumber
        /// <summary>Searches for the number with the largest magnitude in the specified tensor.</summary>
        /// <param name="x">The input <see cref="ReadOnlyTensorSpan{T}"/>..</param>
        public static T MaxMagnitudeNumber<T>(scoped in ReadOnlyTensorSpan<T> x)
            where T : INumberBase<T>
        {
            return TensorPrimitivesHelperSpanInTOut(x, TensorPrimitives.MaxMagnitudeNumber);
        }

        /// <summary>Computes the element-wise number with the largest magnitude in the specified tensors.</summary>
        /// <param name="x">The first tensor, represented as a span.</param>
        /// <param name="y">The second tensor, represented as a span.</param>
        public static Tensor<T> MaxMagnitudeNumber<T>(in ReadOnlyTensorSpan<T> x, in ReadOnlyTensorSpan<T> y)
            where T : INumber<T>
        {
            Tensor<T> output;
            if (x.Lengths.SequenceEqual(y.Lengths))
            {
                output = Tensor.Create<T>(x.Lengths);
            }
            else
            {
                output = Tensor.Create<T>(GetSmallestBroadcastableLengths(x.Lengths, y.Lengths));
            }

            MaxMagnitudeNumber(x, y, output);
            return output;
        }

        /// <summary>Computes the element-wise number with the largest magnitude in the specified tensors.</summary>
        /// <param name="x">The first tensor, represented as a span.</param>
        /// <param name="y">The second tensor, represented as a span.</param>
        /// <param name="destination">The destination tensor, represented as a span.</param>
        public static ref readonly TensorSpan<T> MaxMagnitudeNumber<T>(scoped in ReadOnlyTensorSpan<T> x, scoped in ReadOnlyTensorSpan<T> y, in TensorSpan<T> destination)
            where T : INumber<T>
        {
            return ref TensorPrimitivesHelperTwoSpanInSpanOut(x, y, destination, TensorPrimitives.MaxMagnitudeNumber);
        }

        /// <summary>Computes the element-wise number with the largest magnitude in the specified tensors.</summary>
        /// <param name="x">The first tensor, represented as a span.</param>
        /// <param name="y">The second tensor, represented as a span.</param>
        public static Tensor<T> MaxMagnitudeNumber<T>(in ReadOnlyTensorSpan<T> x, T y)
            where T : INumber<T>
        {
            Tensor<T> output = Tensor.Create<T>(x.Lengths);
            MaxMagnitudeNumber(x, y, output);
            return output;
        }

        /// <summary>Computes the element-wise number with the largest magnitude in the specified tensors.</summary>
        /// <param name="x">The first tensor, represented as a span.</param>
        /// <param name="y">The second tensor, represented as a span.</param>
        /// <param name="destination">The destination tensor, represented as a span.</param>
        public static ref readonly TensorSpan<T> MaxMagnitudeNumber<T>(scoped in ReadOnlyTensorSpan<T> x, T y, in TensorSpan<T> destination)
            where T : INumber<T>
        {
            return ref TensorPrimitivesHelperSpanInTInSpanOut(x, y, destination, TensorPrimitives.MaxMagnitudeNumber);
        }
        #endregion

        #region MaxNumber
        /// <summary>Searches for the largest number in the specified tensor.</summary>
        /// <param name="x">The input <see cref="ReadOnlyTensorSpan{T}"/>..</param>
        public static T MaxNumber<T>(scoped in ReadOnlyTensorSpan<T> x)
            where T : INumber<T>
        {
            return TensorPrimitivesHelperSpanInTOut(x, TensorPrimitives.MaxNumber);
        }

        /// <summary>Computes the element-wise maximum of the numbers in the specified tensors.</summary>
        /// <param name="x">The first tensor, represented as a span.</param>
        /// <param name="y">The second tensor, represented as a span.</param>
        public static Tensor<T> MaxNumber<T>(in ReadOnlyTensorSpan<T> x, in ReadOnlyTensorSpan<T> y)
            where T : INumber<T>
        {
            Tensor<T> output;
            if (x.Lengths.SequenceEqual(y.Lengths))
            {
                output = Tensor.Create<T>(x.Lengths);
            }
            else
            {
                output = Tensor.Create<T>(GetSmallestBroadcastableLengths(x.Lengths, y.Lengths));
            }

            MaxNumber(x, y, output);
            return output;
        }

        /// <summary>Computes the element-wise maximum of the numbers in the specified tensors.</summary>
        /// <param name="x">The first tensor, represented as a span.</param>
        /// <param name="y">The second tensor, represented as a span.</param>
        /// <param name="destination">The destination tensor, represented as a span.</param>
        public static ref readonly TensorSpan<T> MaxNumber<T>(scoped in ReadOnlyTensorSpan<T> x, scoped in ReadOnlyTensorSpan<T> y, in TensorSpan<T> destination)
            where T : INumber<T>
        {
            return ref TensorPrimitivesHelperTwoSpanInSpanOut(x, y, destination, TensorPrimitives.MaxNumber);
        }

        /// <summary>Computes the element-wise maximum of the numbers in the specified tensors.</summary>
        /// <param name="x">The first tensor, represented as a span.</param>
        /// <param name="y">The second tensor, represented as a span.</param>
        public static Tensor<T> MaxNumber<T>(in ReadOnlyTensorSpan<T> x, T y)
            where T : INumber<T>
        {
            Tensor<T> output = Tensor.Create<T>(x.Lengths);
            MaxNumber(x, y, output);
            return output;
        }

        /// <summary>Computes the element-wise maximum of the numbers in the specified tensors.</summary>
        /// <param name="x">The first tensor, represented as a span.</param>
        /// <param name="y">The second tensor, represented as a span.</param>
        /// <param name="destination">The destination tensor, represented as a span.</param>
        public static ref readonly TensorSpan<T> MaxNumber<T>(scoped in ReadOnlyTensorSpan<T> x, T y, in TensorSpan<T> destination)
            where T : INumber<T>
        {
            return ref TensorPrimitivesHelperSpanInTInSpanOut(x, y, destination, TensorPrimitives.MaxNumber);
        }
        #endregion

        #region Min
        /// <summary>Searches for the smallest number in the specified tensor.</summary>
        /// <param name="x">The input <see cref="ReadOnlyTensorSpan{T}"/>.</param>
        public static T Min<T>(scoped in ReadOnlyTensorSpan<T> x)
            where T : INumber<T>
        {
            return TensorPrimitivesHelperSpanInTOut(x, TensorPrimitives.Min);
        }

        /// <summary>Computes the element-wise minimum of the numbers in the specified tensors.</summary>
        /// <param name="x">The first tensor, represented as a span.</param>
        /// <param name="y">The second tensor, represented as a span.</param>
        public static Tensor<T> Min<T>(in ReadOnlyTensorSpan<T> x, in ReadOnlyTensorSpan<T> y)
            where T : INumber<T>
        {
            Tensor<T> output;
            if (x.Lengths.SequenceEqual(y.Lengths))
            {
                output = Tensor.Create<T>(x.Lengths);
            }
            else
            {
                output = Tensor.Create<T>(GetSmallestBroadcastableLengths(x.Lengths, y.Lengths));
            }

            Min(x, y, output);
            return output;
        }

        /// <summary>Computes the element-wise minimum of the numbers in the specified tensors.</summary>
        /// <param name="x">The first tensor, represented as a span.</param>
        /// <param name="y">The second tensor, represented as a span.</param>
        /// <param name="destination">The destination tensor, represented as a span.</param>
        public static ref readonly TensorSpan<T> Min<T>(scoped in ReadOnlyTensorSpan<T> x, scoped in ReadOnlyTensorSpan<T> y, in TensorSpan<T> destination)
            where T : INumber<T>
        {
            return ref TensorPrimitivesHelperTwoSpanInSpanOut(x, y, destination, TensorPrimitives.Min);
        }

        /// <summary>Computes the element-wise minimum of the numbers in the specified tensors.</summary>
        /// <param name="x">The first tensor, represented as a span.</param>
        /// <param name="y">The second tensor, represented as a span.</param>
        public static Tensor<T> Min<T>(in ReadOnlyTensorSpan<T> x, T y)
            where T : INumber<T>
        {
            Tensor<T> output = Tensor.Create<T>(x.Lengths);
            Min(x, y, output);
            return output;
        }

        /// <summary>Computes the element-wise minimum of the numbers in the specified tensors.</summary>
        /// <param name="x">The first tensor, represented as a span.</param>
        /// <param name="y">The second tensor, represented as a span.</param>
        /// <param name="destination">The destination tensor, represented as a span.</param>
        public static ref readonly TensorSpan<T> Min<T>(scoped in ReadOnlyTensorSpan<T> x, T y, in TensorSpan<T> destination)
            where T : INumber<T>
        {
            return ref TensorPrimitivesHelperSpanInTInSpanOut(x, y, destination, TensorPrimitives.Min);
        }
        #endregion

        #region MinMagnitude
        /// <summary>Searches for the number with the smallest magnitude in the specified tensor.</summary>
        /// <param name="x">The input <see cref="ReadOnlyTensorSpan{T}"/>.</param>
        public static T MinMagnitude<T>(scoped in ReadOnlyTensorSpan<T> x)
            where T : INumber<T>
        {
            return TensorPrimitivesHelperSpanInTOut(x, TensorPrimitives.MinMagnitude);
        }

        /// <summary>Computes the element-wise number with the smallest magnitude in the specified tensors.</summary>
        /// <param name="x">The first tensor, represented as a span.</param>
        /// <param name="y">The second tensor, represented as a span.</param>
        public static Tensor<T> MinMagnitude<T>(in ReadOnlyTensorSpan<T> x, in ReadOnlyTensorSpan<T> y)
            where T : INumber<T>
        {
            Tensor<T> output;
            if (x.Lengths.SequenceEqual(y.Lengths))
            {
                output = Tensor.Create<T>(x.Lengths);
            }
            else
            {
                output = Tensor.Create<T>(GetSmallestBroadcastableLengths(x.Lengths, y.Lengths));
            }

            MinMagnitude(x, y, output);
            return output;
        }

        /// <summary>Computes the element-wise number with the smallest magnitude in the specified tensors.</summary>
        /// <param name="x">The first tensor, represented as a span.</param>
        /// <param name="y">The second tensor, represented as a span.</param>
        /// <param name="destination">The destination tensor, represented as a span.</param>
        public static ref readonly TensorSpan<T> MinMagnitude<T>(scoped in ReadOnlyTensorSpan<T> x, scoped in ReadOnlyTensorSpan<T> y, in TensorSpan<T> destination)
            where T : INumber<T>
        {
            return ref TensorPrimitivesHelperTwoSpanInSpanOut(x, y, destination, TensorPrimitives.MinMagnitude);
        }

        /// <summary>Computes the element-wise number with the smallest magnitude in the specified tensors.</summary>
        /// <param name="x">The first tensor, represented as a span.</param>
        /// <param name="y">The second tensor, represented as a span.</param>
        public static Tensor<T> MinMagnitude<T>(in ReadOnlyTensorSpan<T> x, T y)
            where T : INumber<T>
        {
            Tensor<T> output = Tensor.Create<T>(x.Lengths);
            MinMagnitude(x, y, output);
            return output;
        }

        /// <summary>Computes the element-wise number with the smallest magnitude in the specified tensors.</summary>
        /// <param name="x">The first tensor, represented as a span.</param>
        /// <param name="y">The second tensor, represented as a span.</param>
        /// <param name="destination">The destination tensor, represented as a span.</param>
        public static ref readonly TensorSpan<T> MinMagnitude<T>(scoped in ReadOnlyTensorSpan<T> x, T y, in TensorSpan<T> destination)
            where T : INumber<T>
        {
            return ref TensorPrimitivesHelperSpanInTInSpanOut(x, y, destination, TensorPrimitives.MinMagnitude);
        }
        #endregion

        #region MinMagnitudeNumber
        /// <summary>Searches for the number with the smallest magnitude in the specified tensor.</summary>
        /// <param name="x">The input <see cref="ReadOnlyTensorSpan{T}"/>..</param>
        public static T MinMagnitudeNumber<T>(scoped in ReadOnlyTensorSpan<T> x)
            where T : INumberBase<T>
        {
            return TensorPrimitivesHelperSpanInTOut(x, TensorPrimitives.MinMagnitudeNumber);
        }

        /// <summary>Computes the element-wise number with the smallest magnitude in the specified tensors.</summary>
        /// <param name="x">The first tensor, represented as a span.</param>
        /// <param name="y">The second tensor, represented as a span.</param>
        public static Tensor<T> MinMagnitudeNumber<T>(in ReadOnlyTensorSpan<T> x, in ReadOnlyTensorSpan<T> y)
            where T : INumber<T>
        {
            Tensor<T> output;
            if (x.Lengths.SequenceEqual(y.Lengths))
            {
                output = Tensor.Create<T>(x.Lengths);
            }
            else
            {
                output = Tensor.Create<T>(GetSmallestBroadcastableLengths(x.Lengths, y.Lengths));
            }

            MinMagnitudeNumber(x, y, output);
            return output;
        }

        /// <summary>Computes the element-wise number with the smallest magnitude in the specified tensors.</summary>
        /// <param name="x">The first tensor, represented as a span.</param>
        /// <param name="y">The second tensor, represented as a span.</param>
        /// <param name="destination">The destination tensor, represented as a span.</param>
        public static ref readonly TensorSpan<T> MinMagnitudeNumber<T>(scoped in ReadOnlyTensorSpan<T> x, scoped in ReadOnlyTensorSpan<T> y, in TensorSpan<T> destination)
            where T : INumber<T>
        {
            return ref TensorPrimitivesHelperTwoSpanInSpanOut(x, y, destination, TensorPrimitives.MinMagnitudeNumber);
        }

        /// <summary>Computes the element-wise number with the smallest magnitude in the specified tensors.</summary>
        /// <param name="x">The first tensor, represented as a span.</param>
        /// <param name="y">The second tensor, represented as a span.</param>
        public static Tensor<T> MinMagnitudeNumber<T>(in ReadOnlyTensorSpan<T> x, T y)
            where T : INumber<T>
        {
            Tensor<T> output = Tensor.Create<T>(x.Lengths);
            MinMagnitudeNumber(x, y, output);
            return output;
        }

        /// <summary>Computes the element-wise number with the smallest magnitude in the specified tensors.</summary>
        /// <param name="x">The first tensor, represented as a span.</param>
        /// <param name="y">The second tensor, represented as a span.</param>
        /// <param name="destination">The destination tensor, represented as a span.</param>
        public static ref readonly TensorSpan<T> MinMagnitudeNumber<T>(scoped in ReadOnlyTensorSpan<T> x, T y, in TensorSpan<T> destination)
            where T : INumber<T>
        {
            return ref TensorPrimitivesHelperSpanInTInSpanOut(x, y, destination, TensorPrimitives.MinMagnitudeNumber);
        }
        #endregion

        #region MinNumber
        /// <summary>Searches for the smallest number in the specified tensor.</summary>
        /// <param name="x">The input <see cref="TensorSpan{T}"/>..</param>
        public static T MinNumber<T>(scoped in ReadOnlyTensorSpan<T> x)
            where T : INumber<T>
        {
            return TensorPrimitivesHelperSpanInTOut(x, TensorPrimitives.MinNumber);
        }

        /// <summary>Computes the element-wise minimum of the numbers in the specified tensors.</summary>
        /// <param name="x">The first tensor, represented as a span.</param>
        /// <param name="y">The second tensor, represented as a span.</param>
        public static Tensor<T> MinNumber<T>(in ReadOnlyTensorSpan<T> x, in ReadOnlyTensorSpan<T> y)
            where T : INumber<T>
        {
            Tensor<T> output;
            if (x.Lengths.SequenceEqual(y.Lengths))
            {
                output = Tensor.Create<T>(x.Lengths);
            }
            else
            {
                output = Tensor.Create<T>(GetSmallestBroadcastableLengths(x.Lengths, y.Lengths));
            }

            MinNumber(x, y, output);
            return output;
        }

        /// <summary>Computes the element-wise minimum of the numbers in the specified tensors.</summary>
        /// <param name="x">The first tensor, represented as a span.</param>
        /// <param name="y">The second tensor, represented as a span.</param>
        /// <param name="destination">The destination tensor, represented as a span.</param>
        public static ref readonly TensorSpan<T> MinNumber<T>(scoped in ReadOnlyTensorSpan<T> x, scoped in ReadOnlyTensorSpan<T> y, in TensorSpan<T> destination)
            where T : INumber<T>
        {
            return ref TensorPrimitivesHelperTwoSpanInSpanOut(x, y, destination, TensorPrimitives.MinNumber);
        }

        /// <summary>Computes the element-wise minimum of the numbers in the specified tensors.</summary>
        /// <param name="x">The first tensor, represented as a span.</param>
        /// <param name="y">The second tensor, represented as a span.</param>
        public static Tensor<T> MinNumber<T>(in ReadOnlyTensorSpan<T> x, T y)
            where T : INumber<T>
        {
            Tensor<T> output = Tensor.Create<T>(x.Lengths);
            MinNumber(x, y, output);
            return output;
        }

        /// <summary>Computes the element-wise minimum of the numbers in the specified tensors.</summary>
        /// <param name="x">The first tensor, represented as a span.</param>
        /// <param name="y">The second tensor, represented as a span.</param>
        /// <param name="destination">The destination tensor, represented as a span.</param>
        public static ref readonly TensorSpan<T> MinNumber<T>(scoped in ReadOnlyTensorSpan<T> x, T y, in TensorSpan<T> destination)
            where T : INumber<T>
        {
            return ref TensorPrimitivesHelperSpanInTInSpanOut(x, y, destination, TensorPrimitives.MinNumber);
        }
        #endregion

        #region Multiply
        /// <summary>
        /// Multiplies each element of <paramref name="x"/> with <paramref name="y"/> and returns a new <see cref="Tensor{T}"/> with the result.
        /// </summary>
        /// <param name="x">Input <see cref="ReadOnlyTensorSpan{T}"/></param>
        /// <param name="y"><typeparamref name="T"/> value to multiply by.</param>
        public static Tensor<T> Multiply<T>(in ReadOnlyTensorSpan<T> x, T y)
            where T : IMultiplyOperators<T, T, T>, IMultiplicativeIdentity<T, T>
        {
            Tensor<T> output = Tensor.Create<T>(x.Lengths);
            Multiply((ReadOnlyTensorSpan<T>)x, y, output);
            return output;
        }

        /// <summary>
        /// Multiplies each element of <paramref name="x"/> with <paramref name="y"/> and returns a new <see cref="Tensor{T}"/> with the result.
        /// If the shapes are not the same they are broadcast to the smallest compatible shape.
        /// </summary>
        /// <param name="x">Left <see cref="ReadOnlyTensorSpan{T}"/> for multiplication.</param>
        /// <param name="y">Right <see cref="ReadOnlyTensorSpan{T}"/> for multiplication.</param>
        public static Tensor<T> Multiply<T>(in ReadOnlyTensorSpan<T> x, in ReadOnlyTensorSpan<T> y)
            where T : IMultiplyOperators<T, T, T>, IMultiplicativeIdentity<T, T>
        {
            Tensor<T> output;
            if (x.Lengths.SequenceEqual(y.Lengths))
            {
                output = Tensor.Create<T>(x.Lengths);
            }
            else
            {
                output = Tensor.Create<T>(GetSmallestBroadcastableLengths(x.Lengths, y.Lengths));
            }

            Multiply((ReadOnlyTensorSpan<T>)x, y, output);
            return output;
        }

        /// <summary>
        /// Multiplies each element of <paramref name="x"/> with <paramref name="y"/> and returns a new <see cref="TensorSpan{T}"/> with the result.
        /// </summary>
        /// <param name="x">Input <see cref="ReadOnlyTensorSpan{T}"/></param>
        /// <param name="y"><typeparamref name="T"/> value to multiply by.</param>
        /// <param name="destination"></param>
        public static ref readonly TensorSpan<T> Multiply<T>(scoped in ReadOnlyTensorSpan<T> x, T y, in TensorSpan<T> destination)
            where T : IMultiplyOperators<T, T, T>, IMultiplicativeIdentity<T, T>
        {
            ReadOnlySpan<T> span = MemoryMarshal.CreateSpan(ref x._reference, (int)x._shape._memoryLength);
            Span<T> ospan = MemoryMarshal.CreateSpan(ref destination._reference, (int)destination._shape._memoryLength);
            TensorPrimitives.Multiply(span, y, ospan);
            return ref destination;
        }

        /// <summary>
        /// Multiplies each element of <paramref name="x"/> with <paramref name="y"/> and returns a new <see cref="TensorSpan{T}"/> with the result.
        /// If the shapes are not the same they are broadcast to the smallest compatible shape.
        /// </summary>
        /// <param name="x">Left <see cref="ReadOnlyTensorSpan{T}"/> for multiplication.</param>
        /// <param name="y">Right <see cref="ReadOnlyTensorSpan{T}"/> for multiplication.</param>
        /// <param name="destination"></param>
        public static ref readonly TensorSpan<T> Multiply<T>(scoped in ReadOnlyTensorSpan<T> x, scoped in ReadOnlyTensorSpan<T> y, in TensorSpan<T> destination)
            where T : IMultiplyOperators<T, T, T>, IMultiplicativeIdentity<T, T>
        {
            return ref TensorPrimitivesHelperTwoSpanInSpanOut(x, y, destination, TensorPrimitives.Multiply);
        }
        #endregion

        #region Negate
        /// <summary>Computes the element-wise negation of each number in the specified tensor.</summary>
        /// <param name="x">The <see cref="ReadOnlyTensorSpan{T}"/></param>
        public static Tensor<T> Negate<T>(in ReadOnlyTensorSpan<T> x)
            where T : IUnaryNegationOperators<T, T>
        {
            Tensor<T> output = Tensor.Create<T>(x.Lengths);
            Negate(x, output);
            return output;
        }

        /// <summary>Computes the element-wise negation of each number in the specified tensor.</summary>
        /// <param name="x">The <see cref="ReadOnlyTensorSpan{T}"/></param>
        /// <param name="destination"></param>
        public static ref readonly TensorSpan<T> Negate<T>(scoped in ReadOnlyTensorSpan<T> x, in TensorSpan<T> destination)
            where T : IUnaryNegationOperators<T, T>
        {
            return ref TensorPrimitivesHelperSpanInSpanOut(x, destination, TensorPrimitives.Negate);
        }
        #endregion

        #region Norm
        /// <summary>
        ///  Takes the norm of the <see cref="ReadOnlyTensorSpan{T}"/> and returns the result.
        /// </summary>
        /// <param name="x">The <see cref="ReadOnlyTensorSpan{T}"/> to take the norm of.</param>
        public static T Norm<T>(scoped in ReadOnlyTensorSpan<T> x)
            where T : IRootFunctions<T>
        {
            return TensorPrimitivesHelperSpanInTOut(x, TensorPrimitives.Norm);
        }
        #endregion

        #region OnesComplement
        /// <summary>Computes the element-wise one's complement of numbers in the specified tensor.</summary>
        /// <param name="x">The <see cref="ReadOnlyTensorSpan{T}"/></param>
        public static Tensor<T> OnesComplement<T>(in ReadOnlyTensorSpan<T> x)
            where T : IBitwiseOperators<T, T, T>
        {
            Tensor<T> output = Tensor.Create<T>(x.Lengths);
            OnesComplement(x, output);
            return output;
        }

        /// <summary>Computes the element-wise one's complement of numbers in the specified tensor.</summary>
        /// <param name="y">The <see cref="ReadOnlyTensorSpan{T}"/></param>
        /// <param name="destination"></param>
        public static ref readonly TensorSpan<T> OnesComplement<T>(scoped in ReadOnlyTensorSpan<T> y, in TensorSpan<T> destination)
            where T : IBitwiseOperators<T, T, T>
        {
            return ref TensorPrimitivesHelperSpanInSpanOut(y, destination, TensorPrimitives.OnesComplement);
        }
        #endregion

        #region PopCount
        /// <summary>Computes the element-wise population count of numbers in the specified tensor.</summary>
        /// <param name="x">The <see cref="ReadOnlyTensorSpan{T}"/></param>
        public static Tensor<T> PopCount<T>(in ReadOnlyTensorSpan<T> x)
            where T : IBinaryInteger<T>
        {
            Tensor<T> output = Tensor.Create<T>(x.Lengths);
            PopCount(x, output);
            return output;
        }

        /// <summary>Computes the element-wise population count of numbers in the specified tensor.</summary>
        /// <param name="y">The <see cref="ReadOnlyTensorSpan{T}"/></param>
        /// <param name="destination"></param>
        public static ref readonly TensorSpan<T> PopCount<T>(scoped in ReadOnlyTensorSpan<T> y, in TensorSpan<T> destination)
            where T : IBinaryInteger<T>
        {
            return ref TensorPrimitivesHelperSpanInSpanOut(y, destination, TensorPrimitives.PopCount);
        }
        #endregion

        #region Pow
        /// <summary>Computes the element-wise power of a number in a specified tensor raised to a number in another specified tensors.</summary>
        /// <param name="x">The input <see cref="ReadOnlyTensorSpan{T}"/>.</param>
        /// <param name="y">The second input <see cref="ReadOnlyTensorSpan{T}"/></param>
        public static Tensor<T> Pow<T>(in ReadOnlyTensorSpan<T> x, in ReadOnlyTensorSpan<T> y)
            where T : IPowerFunctions<T>
        {
            Tensor<T> output;
            if (x.Lengths.SequenceEqual(y.Lengths))
            {
                output = Tensor.Create<T>(x.Lengths);
            }
            else
            {
                output = Tensor.Create<T>(GetSmallestBroadcastableLengths(x.Lengths, y.Lengths));
            }

            Pow(x, y, output);
            return output;
        }

        /// <summary>Computes the element-wise power of a number in a specified tensor raised to a number in another specified tensors.</summary>
        /// <param name="x">The input <see cref="ReadOnlyTensorSpan{T}"/>.</param>
        /// <param name="y">The second input <see cref="ReadOnlyTensorSpan{T}"/></param>
        /// <param name="destination"></param>
        public static ref readonly TensorSpan<T> Pow<T>(scoped in ReadOnlyTensorSpan<T> x, scoped in ReadOnlyTensorSpan<T> y, in TensorSpan<T> destination)
            where T : IPowerFunctions<T>
        {
            return ref TensorPrimitivesHelperTwoSpanInSpanOut(x, y, destination, TensorPrimitives.Pow);
        }

        /// <summary>Computes the element-wise power of a number in a specified tensor raised to a number in another specified tensors.</summary>
        /// <param name="x">The input <see cref="ReadOnlyTensorSpan{T}"/>.</param>
        /// <param name="y">The second input</param>
        public static Tensor<T> Pow<T>(in ReadOnlyTensorSpan<T> x, T y)
            where T : IPowerFunctions<T>
        {
            Tensor<T> output = Tensor.Create<T>(x.Lengths);

            Pow(x, y, output);
            return output;
        }

        /// <summary>Computes the element-wise power of a number in a specified tensor raised to a number in another specified tensors.</summary>
        /// <param name="x">The input <see cref="ReadOnlyTensorSpan{T}"/>.</param>
        /// <param name="y">The second input <see cref="ReadOnlyTensorSpan{T}"/></param>
        /// <param name="destination"></param>
        public static ref readonly TensorSpan<T> Pow<T>(scoped in ReadOnlyTensorSpan<T> x, T y, in TensorSpan<T> destination)
            where T : IPowerFunctions<T>
        {
            return ref TensorPrimitivesHelperSpanInTInSpanOut(x, y, destination, TensorPrimitives.Pow);
        }

        /// <summary>Computes the element-wise power of a number in a specified tensor raised to a number in another specified tensors.</summary>
        /// <param name="x">The input <see cref="ReadOnlyTensorSpan{T}"/>.</param>
        /// <param name="y">The second input</param>
        public static Tensor<T> Pow<T>(T x, in ReadOnlyTensorSpan<T> y)
            where T : IPowerFunctions<T>
        {
            Tensor<T> output = Tensor.Create<T>(y.Lengths);

            Pow(x, y, output);
            return output;
        }

        /// <summary>Computes the element-wise power of a number in a specified tensor raised to a number in another specified tensors.</summary>
        /// <param name="x">The input <see cref="ReadOnlyTensorSpan{T}"/>.</param>
        /// <param name="y">The second input <see cref="ReadOnlyTensorSpan{T}"/></param>
        /// <param name="destination"></param>
        public static ref readonly TensorSpan<T> Pow<T>(T x, scoped in ReadOnlyTensorSpan<T> y, in TensorSpan<T> destination)
            where T : IPowerFunctions<T>
        {
            return ref TensorPrimitivesHelperTInSpanInSpanOut(x, y, destination, TensorPrimitives.Pow);
        }
        #endregion

        #region Product
        /// <summary>Computes the product of all elements in the specified non-empty tensor of numbers.</summary>
        /// <param name="x">The input <see cref="ReadOnlyTensorSpan{T}"/>.</param>
        public static T Product<T>(scoped in ReadOnlyTensorSpan<T> x)
            where T : IMultiplicativeIdentity<T, T>, IMultiplyOperators<T, T, T>
        {
            return TensorPrimitivesHelperSpanInTOut(x, TensorPrimitives.Product);
        }
        #endregion

        #region RadiansToDegrees
        /// <summary>Computes the element-wise conversion of each number of radians in the specified tensor to degrees.</summary>
        /// <param name="x">The input <see cref="ReadOnlyTensorSpan{T}"/>.</param>
        public static Tensor<T> RadiansToDegrees<T>(in ReadOnlyTensorSpan<T> x)
            where T : ITrigonometricFunctions<T>
        {
            Tensor<T> output = Tensor.Create<T>(x.Lengths);
            RadiansToDegrees(x, output);
            return output;
        }

        /// <summary>Computes the element-wise conversion of each number of radians in the specified tensor to degrees.</summary>
        /// <param name="x">The input <see cref="ReadOnlyTensorSpan{T}"/>.</param>
        /// <param name="destination"></param>
        public static ref readonly TensorSpan<T> RadiansToDegrees<T>(scoped in ReadOnlyTensorSpan<T> x, in TensorSpan<T> destination)
            where T : ITrigonometricFunctions<T>
        {
            return ref TensorPrimitivesHelperSpanInSpanOut(x, destination, TensorPrimitives.RadiansToDegrees);
        }
        #endregion

        #region Reciprocal
        /// <summary>Computes the element-wise reciprocal of numbers in the specified tensor.</summary>
        /// <param name="x">The input <see cref="ReadOnlyTensorSpan{T}"/>.</param>
        public static Tensor<T> Reciprocal<T>(in ReadOnlyTensorSpan<T> x)
            where T : IFloatingPoint<T>
        {
            Tensor<T> output = Tensor.Create<T>(x.Lengths);
            Reciprocal(x, output);
            return output;
        }

        /// <summary>Computes the element-wise reciprocal of numbers in the specified tensor.</summary>
        /// <param name="x">The input <see cref="ReadOnlyTensorSpan{T}"/>.</param>
        /// <param name="destination"></param>
        public static ref readonly TensorSpan<T> Reciprocal<T>(scoped in ReadOnlyTensorSpan<T> x, in TensorSpan<T> destination)
            where T : IFloatingPoint<T>
        {
            return ref TensorPrimitivesHelperSpanInSpanOut(x, destination, TensorPrimitives.Reciprocal);
        }
        #endregion

        #region RootN
        /// <summary>Computes the element-wise n-th root of the values in the specified tensor.</summary>
        /// <param name="x">The tensor, represented as a span.</param>
        /// <param name="n">The degree of the root to be computed, represented as a scalar.</param>
        public static Tensor<T> RootN<T>(in ReadOnlyTensorSpan<T> x, int n)
            where T : IRootFunctions<T>
        {
            Tensor<T> output = Tensor.Create<T>(x.Lengths);
            RootN(x, n, output);
            return output;
        }

        /// <summary>Computes the element-wise n-th root of the values in the specified tensor.</summary>
        /// <param name="x">The tensor, represented as a span.</param>
        /// <param name="destination">The destination tensor, represented as a span.</param>
        /// <param name="n">The degree of the root to be computed, represented as a scalar.</param>
        public static ref readonly TensorSpan<T> RootN<T>(scoped in ReadOnlyTensorSpan<T> x, int n, in TensorSpan<T> destination)
            where T : IRootFunctions<T>
        {
            if (destination._shape._memoryLength < x._shape._memoryLength)
                ThrowHelper.ThrowArgumentException_DestinationTooShort();

            ReadOnlySpan<T> span = MemoryMarshal.CreateSpan(ref x._reference, (int)x._shape._memoryLength);
            Span<T> ospan = MemoryMarshal.CreateSpan(ref destination._reference, (int)destination._shape._memoryLength);
            TensorPrimitives.RootN(span, n, ospan);
            return ref destination;
        }
        #endregion

        #region RotateLeft
        /// <summary>Computes the element-wise rotation left of numbers in the specified tensor by the specified rotation amount.</summary>
        /// <param name="x">The tensor</param>
        /// <param name="rotateAmount">The number of bits to rotate, represented as a scalar.</param>
        /// <exception cref="ArgumentException">Destination is too short.</exception>
        public static Tensor<T> RotateLeft<T>(in ReadOnlyTensorSpan<T> x, int rotateAmount)
            where T : IBinaryInteger<T>
        {
            Tensor<T> output = Tensor.Create<T>(x.Lengths);
            RotateLeft(x, rotateAmount, output);
            return output;
        }

        /// <summary>Computes the element-wise rotation left of numbers in the specified tensor by the specified rotation amount.</summary>
        /// <param name="x">The tensor</param>
        /// <param name="rotateAmount">The number of bits to rotate, represented as a scalar.</param>
        /// <param name="destination"></param>
        /// <exception cref="ArgumentException">Destination is too short.</exception>
        public static ref readonly TensorSpan<T> RotateLeft<T>(scoped in ReadOnlyTensorSpan<T> x, int rotateAmount, in TensorSpan<T> destination)
            where T : IBinaryInteger<T>
        {
            if (destination._shape._memoryLength < x._shape._memoryLength)
                ThrowHelper.ThrowArgumentException_DestinationTooShort();

            ReadOnlySpan<T> span = MemoryMarshal.CreateSpan(ref x._reference, (int)x._shape._memoryLength);
            Span<T> ospan = MemoryMarshal.CreateSpan(ref destination._reference, (int)destination._shape._memoryLength);
            TensorPrimitives.RotateLeft(span, rotateAmount, ospan);
            return ref destination;
        }
        #endregion

        #region RotateRight
        /// <summary>Computes the element-wise rotation right of numbers in the specified tensor by the specified rotation amount.</summary>
        /// <param name="x">The tensor</param>
        /// <param name="rotateAmount">The number of bits to rotate, represented as a scalar.</param>
        /// <exception cref="ArgumentException">Destination is too short.</exception>
        public static Tensor<T> RotateRight<T>(in ReadOnlyTensorSpan<T> x, int rotateAmount)
            where T : IBinaryInteger<T>
        {
            Tensor<T> output = Tensor.Create<T>(x.Lengths);
            RotateRight(x, rotateAmount, output);
            return output;
        }

        /// <summary>Computes the element-wise rotation right of numbers in the specified tensor by the specified rotation amount.</summary>
        /// <param name="x">The tensor</param>
        /// <param name="rotateAmount">The number of bits to rotate, represented as a scalar.</param>
        /// <param name="destination"></param>
        /// <exception cref="ArgumentException">Destination is too short.</exception>
        public static ref readonly TensorSpan<T> RotateRight<T>(scoped in ReadOnlyTensorSpan<T> x, int rotateAmount, in TensorSpan<T> destination)
            where T : IBinaryInteger<T>
        {
            if (destination._shape._memoryLength < x._shape._memoryLength)
                ThrowHelper.ThrowArgumentException_DestinationTooShort();

            ReadOnlySpan<T> span = MemoryMarshal.CreateSpan(ref x._reference, (int)x._shape._memoryLength);
            Span<T> ospan = MemoryMarshal.CreateSpan(ref destination._reference, (int)destination._shape._memoryLength);
            TensorPrimitives.RotateRight(span, rotateAmount, ospan);
            return ref destination;
        }
        #endregion

        #region Round
        /// <summary>Computes the element-wise rounding of the numbers in the specified tensor</summary>
        /// <param name="x">The input <see cref="ReadOnlyTensorSpan{T}"/>.</param>
        public static Tensor<T> Round<T>(in ReadOnlyTensorSpan<T> x)
            where T : IFloatingPoint<T>
        {
            Tensor<T> output = Tensor.Create<T>(x.Lengths);
            Round(x, output);
            return output;
        }

        /// <summary>Computes the element-wise rounding of the numbers in the specified tensor</summary>
        /// <param name="x">The input <see cref="ReadOnlyTensorSpan{T}"/>.</param>
        /// <param name="destination"></param>
        public static ref readonly TensorSpan<T> Round<T>(scoped in ReadOnlyTensorSpan<T> x, in TensorSpan<T> destination)
            where T : IFloatingPoint<T>
        {
            return ref TensorPrimitivesHelperSpanInSpanOut(x, destination, TensorPrimitives.Round);
        }

        /// <summary>Computes the element-wise rounding of the numbers in the specified tensor</summary>
        /// <param name="x">The input <see cref="ReadOnlyTensorSpan{T}"/>.</param>
        /// <param name="digits"></param>
        /// <param name="mode"></param>
        public static Tensor<T> Round<T>(in ReadOnlyTensorSpan<T> x, int digits, MidpointRounding mode)
            where T : IFloatingPoint<T>
        {
            Tensor<T> output = Tensor.Create<T>(x.Lengths);
            Round(x, digits, mode, output);
            return output;
        }

        /// <summary>Computes the element-wise rounding of the numbers in the specified tensor</summary>
        /// <param name="x">The input <see cref="ReadOnlyTensorSpan{T}"/>.</param>
        /// <param name="digits"></param>
        /// <param name="mode"></param>
        /// <param name="destination"></param>
        public static ref readonly TensorSpan<T> Round<T>(scoped in ReadOnlyTensorSpan<T> x, int digits, MidpointRounding mode, in TensorSpan<T> destination)
            where T : IFloatingPoint<T>
        {
            if (destination._shape._memoryLength < x._shape._memoryLength)
                ThrowHelper.ThrowArgumentException_DestinationTooShort();

            ReadOnlySpan<T> span = MemoryMarshal.CreateSpan(ref x._reference, (int)x._shape._memoryLength);
            Span<T> ospan = MemoryMarshal.CreateSpan(ref destination._reference, (int)destination._shape._memoryLength);
            TensorPrimitives.Round(span, digits, mode, ospan);
            return ref destination;
        }

        /// <summary>Computes the element-wise rounding of the numbers in the specified tensor</summary>
        /// <param name="x">The input <see cref="ReadOnlyTensorSpan{T}"/>.</param>
        /// <param name="digits"></param>
        public static Tensor<T> Round<T>(in ReadOnlyTensorSpan<T> x, int digits)
            where T : IFloatingPoint<T>
        {
            Tensor<T> output = Tensor.Create<T>(x.Lengths);
            Round(x, digits, output);
            return output;
        }

        /// <summary>Computes the element-wise rounding of the numbers in the specified tensor</summary>
        /// <param name="x">The input <see cref="ReadOnlyTensorSpan{T}"/>.</param>
        /// <param name="digits"></param>
        /// <param name="destination"></param>
        public static ref readonly TensorSpan<T> Round<T>(scoped in ReadOnlyTensorSpan<T> x, int digits, in TensorSpan<T> destination)
            where T : IFloatingPoint<T>
        {
            if (destination._shape._memoryLength < x._shape._memoryLength)
                ThrowHelper.ThrowArgumentException_DestinationTooShort();

            ReadOnlySpan<T> span = MemoryMarshal.CreateSpan(ref x._reference, (int)x._shape._memoryLength);
            Span<T> ospan = MemoryMarshal.CreateSpan(ref destination._reference, (int)destination._shape._memoryLength);
            TensorPrimitives.Round(span, digits, ospan);
            return ref destination;
        }

        /// <summary>Computes the element-wise rounding of the numbers in the specified tensor</summary>
        /// <param name="x">The input <see cref="ReadOnlyTensorSpan{T}"/>.</param>
        /// <param name="mode"></param>
        public static Tensor<T> Round<T>(in ReadOnlyTensorSpan<T> x, MidpointRounding mode)
            where T : IFloatingPoint<T>
        {
            Tensor<T> output = Tensor.Create<T>(x.Lengths);
            Round(x, mode, output);
            return output;
        }

        /// <summary>Computes the element-wise rounding of the numbers in the specified tensor</summary>
        /// <param name="x">The input <see cref="ReadOnlyTensorSpan{T}"/>.</param>
        /// <param name="mode"></param>
        /// <param name="destination"></param>
        public static ref readonly TensorSpan<T> Round<T>(scoped in ReadOnlyTensorSpan<T> x, MidpointRounding mode, in TensorSpan<T> destination)
            where T : IFloatingPoint<T>
        {
            if (destination._shape._memoryLength < x._shape._memoryLength)
                ThrowHelper.ThrowArgumentException_DestinationTooShort();

            ReadOnlySpan<T> span = MemoryMarshal.CreateSpan(ref x._reference, (int)x._shape._memoryLength);
            Span<T> ospan = MemoryMarshal.CreateSpan(ref destination._reference, (int)destination._shape._memoryLength);
            TensorPrimitives.Round(span, mode, ospan);
            return ref destination;
        }
        #endregion

        #region Sigmoid
        /// <summary>Computes the element-wise sigmoid function on the specified non-empty tensor of numbers.</summary>
        /// <param name="x">The input <see cref="ReadOnlyTensorSpan{T}"/>.</param>
        public static Tensor<T> Sigmoid<T>(in ReadOnlyTensorSpan<T> x)
            where T : IExponentialFunctions<T>
        {
            Tensor<T> output = Tensor.Create<T>(x.Lengths);
            Sigmoid(x, output);
            return output;
        }

        /// <summary>Computes the element-wise sigmoid function on the specified non-empty tensor of numbers.</summary>
        /// <param name="x">The input <see cref="ReadOnlyTensorSpan{T}"/>.</param>
        /// <param name="destination"></param>
        public static ref readonly TensorSpan<T> Sigmoid<T>(scoped in ReadOnlyTensorSpan<T> x, in TensorSpan<T> destination)
            where T : IExponentialFunctions<T>
        {
            return ref TensorPrimitivesHelperSpanInSpanOut(x, destination, TensorPrimitives.Sigmoid);
        }
        #endregion

        #region Sin
        /// <summary>
        /// Takes the sin of each element of the <see cref="ReadOnlyTensorSpan{T}"/> and returns a new <see cref="Tensor{T}"/> with the result.
        /// </summary>
        /// <param name="x">The <see cref="ReadOnlyTensorSpan{T}"/> to take the sin of.</param>
        public static Tensor<T> Sin<T>(in ReadOnlyTensorSpan<T> x)
            where T : ITrigonometricFunctions<T>
        {
            Tensor<T> output = Tensor.Create<T>(x.Lengths);
            Sin(x, output);
            return output;
        }

        /// <summary>
        /// Takes the sin of each element of the <see cref="ReadOnlyTensorSpan{T}"/> and returns a new <see cref="TensorSpan{T}"/> with the result.
        /// </summary>
        /// <param name="x">The <see cref="ReadOnlyTensorSpan{T}"/> to take the sin of.</param>
        /// <param name="destination"></param>
        public static ref readonly TensorSpan<T> Sin<T>(scoped in ReadOnlyTensorSpan<T> x, in TensorSpan<T> destination)
            where T : ITrigonometricFunctions<T>
        {
            return ref TensorPrimitivesHelperSpanInSpanOut(x, destination, TensorPrimitives.Sin);
        }
        #endregion

        #region Sinh
        /// <summary>Computes the element-wise hyperbolic sine of each radian angle in the specified tensor.</summary>
        /// <param name="x">The <see cref="ReadOnlyTensorSpan{T}"/> to take the sin of.</param>
        public static Tensor<T> Sinh<T>(in ReadOnlyTensorSpan<T> x)
            where T : IHyperbolicFunctions<T>
        {
            Tensor<T> output = Tensor.Create<T>(x.Lengths);
            Sinh(x, output);
            return output;
        }

        /// <summary>Computes the element-wise hyperbolic sine of each radian angle in the specified tensor.</summary>
        /// <param name="x">The <see cref="ReadOnlyTensorSpan{T}"/> to take the sin of.</param>
        /// <param name="destination"></param>
        public static ref readonly TensorSpan<T> Sinh<T>(scoped in ReadOnlyTensorSpan<T> x, in TensorSpan<T> destination)
            where T : IHyperbolicFunctions<T>
        {
            return ref TensorPrimitivesHelperSpanInSpanOut(x, destination, TensorPrimitives.Sinh);
        }
        #endregion

        #region SinPi
        /// <summary>Computes the element-wise sine of the value in the specified tensor that has been multiplied by Pi.</summary>
        /// <param name="x">The <see cref="ReadOnlyTensorSpan{T}"/> to take the sin of.</param>
        public static Tensor<T> SinPi<T>(in ReadOnlyTensorSpan<T> x)
            where T : ITrigonometricFunctions<T>
        {
            Tensor<T> output = Tensor.Create<T>(x.Lengths);
            SinPi(x, output);
            return output;
        }

        /// <summary>Computes the element-wise sine of the value in the specified tensor that has been multiplied by Pi.</summary>
        /// <param name="x">The <see cref="ReadOnlyTensorSpan{T}"/> to take the sin of.</param>
        /// <param name="destination"></param>
        public static ref readonly TensorSpan<T> SinPi<T>(scoped in ReadOnlyTensorSpan<T> x, in TensorSpan<T> destination)
            where T : ITrigonometricFunctions<T>
        {
            return ref TensorPrimitivesHelperSpanInSpanOut(x, destination, TensorPrimitives.SinPi);
        }
        #endregion

        #region SoftMax
        /// <summary>Computes the softmax function over the specified non-empty tensor of numbers.</summary>
        /// <param name="x">The <see cref="ReadOnlyTensorSpan{T}"/> to take the sin of.</param>
        public static Tensor<T> SoftMax<T>(in ReadOnlyTensorSpan<T> x)
            where T : IExponentialFunctions<T>
        {
            Tensor<T> output = Tensor.Create<T>(x.Lengths);
            SoftMax(x, output);
            return output;
        }

        /// <summary>Computes the softmax function over the specified non-empty tensor of numbers.</summary>
        /// <param name="x">The <see cref="ReadOnlyTensorSpan{T}"/> to take the sin of.</param>
        /// <param name="destination"></param>
        public static ref readonly TensorSpan<T> SoftMax<T>(scoped in ReadOnlyTensorSpan<T> x, in TensorSpan<T> destination)
            where T : IExponentialFunctions<T>
        {
            return ref TensorPrimitivesHelperSpanInSpanOut(x, destination, TensorPrimitives.SoftMax);
        }
        #endregion

        #region Sqrt
        /// <summary>
        /// Takes the square root of each element of the <see cref="ReadOnlyTensorSpan{T}"/> and returns a new <see cref="Tensor{T}"/> with the result.
        /// </summary>
        /// <param name="x">The <see cref="ReadOnlyTensorSpan{T}"/> to take the square root of.</param>
        public static Tensor<T> Sqrt<T>(in ReadOnlyTensorSpan<T> x)
            where T : IRootFunctions<T>
        {
            Tensor<T> output = Tensor.Create<T>(x.Lengths);
            Sqrt(x, output);
            return output;
        }

        /// <summary>
        /// Takes the square root of each element of the <paramref name="x"/> and returns a new <see cref="TensorSpan{T}"/> with the result.
        /// </summary>
        /// <param name="x">The <see cref="ReadOnlyTensorSpan{T}"/> to take the square root of.</param>
        /// <param name="destination"></param>
        public static ref readonly TensorSpan<T> Sqrt<T>(scoped in ReadOnlyTensorSpan<T> x, in TensorSpan<T> destination)
            where T : IRootFunctions<T>
        {
            return ref TensorPrimitivesHelperSpanInSpanOut(x, destination, TensorPrimitives.Sqrt);
        }
        #endregion

        #region Subtract
        /// <summary>
        /// Subtracts <paramref name="y"/> from each element of <paramref name="x"/> and returns a new <see cref="Tensor{T}"/> with the result.
        /// </summary>
        /// <param name="x">The <see cref="ReadOnlyTensorSpan{T}"/>.</param>
        /// <param name="y">The <typeparamref name="T"/> to subtract.</param>
        public static Tensor<T> Subtract<T>(in ReadOnlyTensorSpan<T> x, T y)
            where T : ISubtractionOperators<T, T, T>
        {
            Tensor<T> output = Create<T>(x.Lengths);
            Subtract(x, y, output);
            return output;
        }

        /// <summary>
        /// Subtracts each element of <paramref name="y"/> from <paramref name="x"/> and returns a new <see cref="Tensor{T}"/> with the result.
        /// </summary>
        /// <param name="x">The <typeparamref name="T"/> to be subtracted from.</param>
        /// <param name="y">The <see cref="ReadOnlyTensorSpan{T}"/> of values to subtract.</param>
        public static Tensor<T> Subtract<T>(T x, in ReadOnlyTensorSpan<T> y)
            where T : ISubtractionOperators<T, T, T>
        {
            Tensor<T> output = Create<T>(y.Lengths);
            Subtract(x, y, output);
            return output;
        }

        /// <summary>
        /// Subtracts each element of <paramref name="x"/> from <paramref name="y"/> and returns a new <see cref="Tensor{T}"/> with the result.
        /// </summary>
        /// <param name="x">The <see cref="ReadOnlyTensorSpan{T}"/> with values to be subtracted from.</param>
        /// <param name="y">The <see cref="ReadOnlyTensorSpan{T}"/> with values to subtract.</param>
        public static Tensor<T> Subtract<T>(in ReadOnlyTensorSpan<T> x, in ReadOnlyTensorSpan<T> y)
            where T : ISubtractionOperators<T, T, T>
        {
            Tensor<T> output;
            if (x.Lengths.SequenceEqual(y.Lengths))
            {
                output = Tensor.Create<T>(x.Lengths);
            }
            else
            {
                output = Tensor.Create<T>(GetSmallestBroadcastableLengths(x.Lengths, y.Lengths));
            }

            Subtract(x, y, output);
            return output;
        }

        /// <summary>
        /// Subtracts <paramref name="y"/> from each element of <paramref name="x"/> and returns a new <see cref="TensorSpan{T}"/> with the result.
        /// </summary>
        /// <param name="x">The <see cref="ReadOnlyTensorSpan{T}"/> with values to be subtracted from.</param>
        /// <param name="y">The <typeparamref name="T"/> value to subtract.</param>
        /// <param name="destination"></param>
        public static ref readonly TensorSpan<T> Subtract<T>(scoped in ReadOnlyTensorSpan<T> x, T y, in TensorSpan<T> destination)
            where T : ISubtractionOperators<T, T, T>
        {
            return ref TensorPrimitivesHelperSpanInTInSpanOut(x, y, destination, TensorPrimitives.Subtract);
        }

        /// <summary>
        /// Subtracts each element of <paramref name="y"/> from <paramref name="x"/> and returns a new <see cref="TensorSpan{T}"/> with the result.
        /// </summary>
        /// <param name="x">The <typeparamref name="T"/> value to be subtracted from.</param>
        /// <param name="y">The <see cref="ReadOnlyTensorSpan{T}"/> values to subtract.</param>
        /// <param name="destination"></param>
        public static ref readonly TensorSpan<T> Subtract<T>(T x, scoped in ReadOnlyTensorSpan<T> y, in TensorSpan<T> destination)
            where T : ISubtractionOperators<T, T, T>
        {
            return ref TensorPrimitivesHelperTInSpanInSpanOut(x, y, destination, TensorPrimitives.Subtract);
        }

        /// <summary>
        /// Subtracts each element of <paramref name="x"/> from <paramref name="y"/> and returns a new <see cref="TensorSpan{T}"/> with the result.
        /// </summary>
        /// <param name="x">The <see cref="ReadOnlyTensorSpan{T}"/> of values to be subtracted from.</param>
        /// <param name="y">The <see cref="ReadOnlyTensorSpan{T}"/>of values to subtract.</param>
        /// <param name="destination"></param>
        public static ref readonly TensorSpan<T> Subtract<T>(scoped in ReadOnlyTensorSpan<T> x, scoped in ReadOnlyTensorSpan<T> y, in TensorSpan<T> destination)
            where T : ISubtractionOperators<T, T, T>
        {
            return ref TensorPrimitivesHelperTwoSpanInSpanOut(x, y, destination, TensorPrimitives.Subtract);
        }
        #endregion

        #region Sum
        /// <summary>
        /// Sums the elements of the specified tensor.
        /// </summary>
        /// <param name="x">Tensor to sum</param>
        /// <returns></returns>
        public static T Sum<T>(scoped in ReadOnlyTensorSpan<T> x)
            where T : IAdditionOperators<T, T, T>, IAdditiveIdentity<T, T>
        {
            return TensorPrimitivesHelperSpanInTOut(x, TensorPrimitives.Sum);
        }
        #endregion

        #region Tan
        /// <summary>Computes the element-wise tangent of the value in the specified tensor.</summary>
        /// <param name="x">The <see cref="ReadOnlyTensorSpan{T}"/> to take the sin of.</param>
        public static Tensor<T> Tan<T>(in ReadOnlyTensorSpan<T> x)
            where T : ITrigonometricFunctions<T>
        {
            Tensor<T> output = Tensor.Create<T>(x.Lengths);
            Tan(x, output);
            return output;
        }

        /// <summary>Computes the element-wise tangent of the value in the specified tensor.</summary>
        /// <param name="x">The <see cref="ReadOnlyTensorSpan{T}"/> to take the sin of.</param>
        /// <param name="destination"></param>
        public static ref readonly TensorSpan<T> Tan<T>(scoped in ReadOnlyTensorSpan<T> x, in TensorSpan<T> destination)
            where T : ITrigonometricFunctions<T>
        {
            return ref TensorPrimitivesHelperSpanInSpanOut(x, destination, TensorPrimitives.Tan);
        }
        #endregion

        #region Tanh
        /// <summary>Computes the element-wise hyperbolic tangent of each radian angle in the specified tensor.</summary>
        /// <param name="x">The <see cref="ReadOnlyTensorSpan{T}"/> to take the sin of.</param>
        public static Tensor<T> Tanh<T>(in ReadOnlyTensorSpan<T> x)
            where T : IHyperbolicFunctions<T>
        {
            Tensor<T> output = Tensor.Create<T>(x.Lengths);
            Tanh(x, output);
            return output;
        }

        /// <summary>Computes the element-wise hyperbolic tangent of each radian angle in the specified tensor.</summary>
        /// <param name="x">The <see cref="ReadOnlyTensorSpan{T}"/> to take the sin of.</param>
        /// <param name="destination"></param>
        public static ref readonly TensorSpan<T> Tanh<T>(scoped in ReadOnlyTensorSpan<T> x, in TensorSpan<T> destination)
            where T : IHyperbolicFunctions<T>
        {
            return ref TensorPrimitivesHelperSpanInSpanOut(x, destination, TensorPrimitives.Tanh);
        }
        #endregion

        #region TanPi
        /// <summary>Computes the element-wise tangent of the value in the specified tensor that has been multiplied by Pi.</summary>
        /// <param name="x">The <see cref="ReadOnlyTensorSpan{T}"/> to take the sin of.</param>
        public static Tensor<T> TanPi<T>(in ReadOnlyTensorSpan<T> x)
            where T : ITrigonometricFunctions<T>
        {
            Tensor<T> output = Tensor.Create<T>(x.Lengths);
            TanPi(x, output);
            return output;
        }

        /// <summary>Computes the element-wise tangent of the value in the specified tensor that has been multiplied by Pi.</summary>
        /// <param name="x">The <see cref="ReadOnlyTensorSpan{T}"/> to take the sin of.</param>
        /// <param name="destination"></param>
        public static ref readonly TensorSpan<T> TanPi<T>(scoped in ReadOnlyTensorSpan<T> x, in TensorSpan<T> destination)
            where T : ITrigonometricFunctions<T>
        {
            return ref TensorPrimitivesHelperSpanInSpanOut(x, destination, TensorPrimitives.TanPi);
        }
        #endregion

        #region TrailingZeroCount
        /// <summary>Computes the element-wise trailing zero count of numbers in the specified tensor.</summary>
        /// <param name="x">The input <see cref="ReadOnlyTensorSpan{T}"/>.</param>
        public static Tensor<T> TrailingZeroCount<T>(in ReadOnlyTensorSpan<T> x)
            where T : IBinaryInteger<T>
        {
            Tensor<T> output = Tensor.Create<T>(x.Lengths);
            TrailingZeroCount(x, output);
            return output;
        }

        /// <summary>Computes the element-wise trailing zero count of numbers in the specified tensor.</summary>
        /// <param name="x">The input <see cref="ReadOnlyTensorSpan{T}"/>.</param>
        /// <param name="destination"></param>
        public static ref readonly TensorSpan<T> TrailingZeroCount<T>(scoped in ReadOnlyTensorSpan<T> x, in TensorSpan<T> destination)
            where T : IBinaryInteger<T>
        {
            return ref TensorPrimitivesHelperSpanInSpanOut(x, destination, TensorPrimitives.TrailingZeroCount);
        }
        #endregion

        #region Truncate
        /// <summary>Computes the element-wise truncation of numbers in the specified tensor.</summary>
        /// <param name="x">The input <see cref="ReadOnlyTensorSpan{T}"/>.</param>
        public static Tensor<T> Truncate<T>(in ReadOnlyTensorSpan<T> x)
            where T : IFloatingPoint<T>
        {
            Tensor<T> output = Tensor.Create<T>(x.Lengths);
            Truncate(x, output);
            return output;
        }

        /// <summary>Computes the element-wise truncation of numbers in the specified tensor.</summary>
        /// <param name="x">The input <see cref="ReadOnlyTensorSpan{T}"/>.</param>
        /// <param name="destination"></param>
        public static ref readonly TensorSpan<T> Truncate<T>(scoped in ReadOnlyTensorSpan<T> x, in TensorSpan<T> destination)
            where T : IFloatingPoint<T>
        {
            return ref TensorPrimitivesHelperSpanInSpanOut(x, destination, TensorPrimitives.Truncate);
        }
        #endregion

        #region Xor
        /// <summary>Computes the element-wise XOR of numbers in the specified tensors.</summary>
        /// <param name="x">The left <see cref="ReadOnlyTensorSpan{T}"/>.</param>
        /// <param name="y">The right <see cref="ReadOnlyTensorSpan{T}"/>.</param>
        public static Tensor<T> Xor<T>(in ReadOnlyTensorSpan<T> x, in ReadOnlyTensorSpan<T> y)
            where T : IBitwiseOperators<T, T, T>
        {
            Tensor<T> output;
            if (x.Lengths.SequenceEqual(y.Lengths))
            {
                output = Tensor.Create<T>(x.Lengths);
            }
            else
            {
                output = Tensor.Create<T>(GetSmallestBroadcastableLengths(x.Lengths, y.Lengths));
            }

            Xor(x, y, output);
            return output;
        }

        /// <summary>Computes the element-wise XOR of numbers in the specified tensors.</summary>
        /// <param name="x">The left <see cref="ReadOnlyTensorSpan{T}"/>.</param>
        /// <param name="y">The right <see cref="ReadOnlyTensorSpan{T}"/>.</param>
        /// <param name="destination"></param>
        public static ref readonly TensorSpan<T> Xor<T>(scoped in ReadOnlyTensorSpan<T> x, scoped in ReadOnlyTensorSpan<T> y, in TensorSpan<T> destination)
            where T : IBitwiseOperators<T, T, T>
        {
            return ref TensorPrimitivesHelperTwoSpanInSpanOut(x, y, destination, TensorPrimitives.Xor);
        }

        /// <summary>
        /// Computes the element-wise Xor of the two input <see cref="ReadOnlyTensorSpan{T}"/> and returns a new <see cref="Tensor{T}"/> with the result.
        /// </summary>
        /// <param name="x">The left <see cref="ReadOnlyTensorSpan{T}"/>.</param>
        /// <param name="y">The second value.</param>
        public static Tensor<T> Xor<T>(in ReadOnlyTensorSpan<T> x, T y)
            where T : IBitwiseOperators<T, T, T>
        {
            Tensor<T> output = Tensor.Create<T>(x.Lengths);
            Xor(x, y, output);
            return output;
        }

        /// <summary>
        /// Computes the element-wise Xor of the two input <see cref="ReadOnlyTensorSpan{T}"/> and returns a new <see cref="TensorSpan{T}"/> with the result.
        /// </summary>
        /// <param name="x">The left <see cref="ReadOnlyTensorSpan{T}"/>.</param>
        /// <param name="y">The second value.</param>
        /// <param name="destination"></param>
        public static ref readonly TensorSpan<T> Xor<T>(scoped in ReadOnlyTensorSpan<T> x, T y, in TensorSpan<T> destination)
            where T : IBitwiseOperators<T, T, T>
        {
            return ref TensorPrimitivesHelperSpanInTInSpanOut(x, y, destination, TensorPrimitives.Xor);
        }
        #endregion

        /// <summary>
        /// Gets the smallest broadcastable lengths for two shapes.
        /// </summary>
        /// <param name="shape1">The first shape to broadcast.</param>
        /// <param name="shape2">The second shape to broadcast.</param>
        /// <returns>The smallest lengths these shapes can be broadcast to.</returns>
        /// <exception cref="ArgumentException">The lengths of <paramref name="shape1" /> and  <paramref name="shape2" /> are not broadcast compatible.</exception>
        public static nint[] GetSmallestBroadcastableLengths(ReadOnlySpan<nint> shape1, ReadOnlySpan<nint> shape2)
        {
            if (!TensorHelpers.IsBroadcastableTo(shape1, shape2))
                ThrowHelper.ThrowArgument_LengthsNotBroadcastCompatible();

            nint[] intermediateShape = TensorHelpers.GetIntermediateShape(shape1, shape2.Length);
            for (int i = 1; i <= shape1.Length; i++)
            {
                intermediateShape[^i] = Math.Max(intermediateShape[^i], shape1[^i]);
            }
            for (int i = 1; i <= shape2.Length; i++)
            {
                intermediateShape[^i] = Math.Max(intermediateShape[^i], shape2[^i]);
            }

            return intermediateShape;
        }

        #region TensorPrimitivesHelpers
        private delegate void PerformCalculationSpanInSpanOut<TIn, TOut>(ReadOnlySpan<TIn> input, Span<TOut> output);

        private delegate void PerformCalculationSpanInTInSpanOut<T>(ReadOnlySpan<T> input, T value, Span<T> output);

        private delegate void PerformCalculationTInSpanInSpanOut<T>(T value, ReadOnlySpan<T> input, Span<T> output);

        private delegate void PerformCalculationTwoSpanInSpanOut<T>(ReadOnlySpan<T> input, ReadOnlySpan<T> inputTwo, Span<T> output);

        private delegate T PerformCalculationTwoSpanInTOut<T>(ReadOnlySpan<T> input, ReadOnlySpan<T> inputTwo);

        private delegate T PerformCalculationSpanInTOut<T>(ReadOnlySpan<T> input);

        private static T TensorPrimitivesHelperSpanInTOut<T>(scoped in ReadOnlyTensorSpan<T> input, PerformCalculationSpanInTOut<T> performCalculation)
        {
            if (TensorHelpers.IsContiguousAndDense(input))
            {
                ReadOnlySpan<T> span = MemoryMarshal.CreateSpan(ref input._reference, (int)input._shape.FlattenedLength);
                return performCalculation(span);
            }
            // Flattening needs to happen
            else
            {
                // TODO: Can optimize this to not need to realize the broadcasts
                // That will need to be done on a per method basis.
                nint flattenedLength = input.FlattenedLength;
                T[] flattened = new T[flattenedLength];
                input.FlattenTo(flattened);
                return performCalculation(flattened);
            }
        }

        private static T TensorPrimitivesHelperTwoSpanInTOut<T>(scoped in ReadOnlyTensorSpan<T> left, scoped in ReadOnlyTensorSpan<T> right, PerformCalculationTwoSpanInTOut<T> performCalculation)
        {
            // If sizes are the same.
            if (TensorHelpers.IsContiguousAndDense(left) && TensorHelpers.IsContiguousAndDense(right) && TensorHelpers.AreLengthsTheSame(left, right))
            {
                ReadOnlySpan<T> span = MemoryMarshal.CreateSpan(ref left._reference, (int)left._shape.FlattenedLength);
                ReadOnlySpan<T> rspan = MemoryMarshal.CreateSpan(ref right._reference, (int)right._shape.FlattenedLength);
                return performCalculation(span, rspan);
            }
            // Broadcasting needs to happen.
            else
            {
                // Have a couple different possible cases here.
                // 1 - Both tensors have row contiguous memory (i.e. a 1x5 being broadcast to a 5x5)
                // 2 - One tensor has row contiguous memory and the right has column contiguous memory (i.e. a 1x5 and a 5x1)
                // Because we are returning a single T though we need to actual realize the broadcasts at this point to perform the calculations.

                // TODO: Can optimize this to not need to realize the broadcasts
                // That will need to be done on a per method basis.
                nint[] newLengths = Tensor.GetSmallestBroadcastableLengths(left.Lengths, right.Lengths);
                nint newLength = TensorSpanHelpers.CalculateTotalLength(newLengths);
                TensorSpan<T> broadcastedLeft = new TensorSpan<T>(new T[newLength], newLengths, ReadOnlySpan<nint>.Empty);
                TensorSpan<T> broadcastedRight = new TensorSpan<T>(new T[newLength], newLengths, ReadOnlySpan<nint>.Empty);
                BroadcastTo(left, broadcastedLeft);
                BroadcastTo(right, broadcastedRight);

                ReadOnlySpan<T> span = MemoryMarshal.CreateSpan(ref broadcastedLeft._reference, (int)broadcastedLeft.FlattenedLength);
                ReadOnlySpan<T> rspan = MemoryMarshal.CreateSpan(ref broadcastedRight._reference, (int)broadcastedRight.FlattenedLength);
                return performCalculation(span, rspan);
            }
        }

        private static ref readonly TensorSpan<TOut> TensorPrimitivesHelperSpanInSpanOut<TIn, TOut>(scoped in ReadOnlyTensorSpan<TIn> input, in TensorSpan<TOut> destination, PerformCalculationSpanInSpanOut<TIn, TOut> performCalculation)
        {
            // Make sure destination has enough memory
            if (destination._shape._memoryLength < input._shape.FlattenedLength)
                ThrowHelper.ThrowArgumentException_DestinationTooShort();

            // Make sure destination shape works with input shape
            TensorSpan<TOut> slicedDestination = destination.Slice(input._shape.Lengths);

            Span<TOut> destinationSpan;
            ReadOnlySpan<TIn> inputSpan;

            // Memory is contiguous for both input and destination
            if (TensorHelpers.IsContiguousAndDense(input) && TensorHelpers.IsContiguousAndDense<TOut>(slicedDestination))
            {
                inputSpan = MemoryMarshal.CreateSpan(ref input._reference, (int)input._shape.FlattenedLength);
                destinationSpan = MemoryMarshal.CreateSpan(ref slicedDestination._reference, (int)slicedDestination._shape.FlattenedLength);
                performCalculation(inputSpan, destinationSpan);
            }
            else
            {
                scoped Span<nint> curIndex;
                nint[]? curIndexArray;
                if (input.Lengths.Length > TensorShape.MaxInlineRank)
                {
                    curIndexArray = ArrayPool<nint>.Shared.Rent(input.Lengths.Length);
                    curIndex = curIndexArray;
                    curIndex = curIndex.Slice(0, input.Rank);
                }
                else
                {
                    curIndexArray = null;
                    curIndex = stackalloc nint[input.Lengths.Length];
                }

                int copiedValues = 0;
                nint rowLength = input.Lengths[^1];

                while (copiedValues < slicedDestination.FlattenedLength)
                {
                    inputSpan = MemoryMarshal.CreateReadOnlySpan(in input[curIndex], (int)rowLength);
                    destinationSpan = MemoryMarshal.CreateSpan(ref slicedDestination[curIndex], (int)rowLength);
                    performCalculation(inputSpan, destinationSpan);
                    copiedValues += (int)rowLength;
                    TensorSpanHelpers.AdjustIndexes(input.Rank - 2, 1, curIndex, input.Lengths);
                }

                if (curIndexArray != null)
                    ArrayPool<nint>.Shared.Return(curIndexArray);
            }

            return ref destination;
        }

        private static ref readonly TensorSpan<T> TensorPrimitivesHelperSpanInTInSpanOut<T>(scoped in ReadOnlyTensorSpan<T> input, T value, in TensorSpan<T> destination, PerformCalculationSpanInTInSpanOut<T> performCalculation)
        {
            if (destination._shape._memoryLength < input._shape.FlattenedLength)
                ThrowHelper.ThrowArgumentException_DestinationTooShort();

            // Make sure destination shape works with input shape
            TensorSpan<T> slicedDestination = destination.Slice(input._shape.Lengths);

            ReadOnlySpan<T> inputSpan;
            Span<T> destinationSpan;

            if (TensorHelpers.IsContiguousAndDense(input) && TensorHelpers.IsContiguousAndDense<T>(slicedDestination))
            {
                inputSpan = MemoryMarshal.CreateSpan(ref input._reference, (int)input.FlattenedLength);
                destinationSpan = MemoryMarshal.CreateSpan(ref destination._reference, (int)destination.FlattenedLength);
                performCalculation(inputSpan, value, destinationSpan);
            }
            else
            {
                scoped Span<nint> curIndex;
                nint[]? curIndexArray;
                if (input.Lengths.Length > TensorShape.MaxInlineRank)
                {
                    curIndexArray = ArrayPool<nint>.Shared.Rent(input.Lengths.Length);
                    curIndex = curIndexArray;
                    curIndex = curIndex.Slice(0, input.Rank);
                }
                else
                {
                    curIndexArray = null;
                    curIndex = stackalloc nint[input.Lengths.Length];
                }

                int copiedValues = 0;
                nint rowLength = input.Lengths[^1];

                while (copiedValues < slicedDestination.FlattenedLength)
                {
                    inputSpan = MemoryMarshal.CreateReadOnlySpan(in input[curIndex], (int)rowLength);
                    destinationSpan = MemoryMarshal.CreateSpan(ref slicedDestination[curIndex], (int)rowLength);
                    performCalculation(inputSpan, value, destinationSpan);
                    copiedValues += (int)rowLength;
                    TensorSpanHelpers.AdjustIndexes(input.Rank - 2, 1, curIndex, input.Lengths);
                }

                if (curIndexArray != null)
                    ArrayPool<nint>.Shared.Return(curIndexArray);
            }

            return ref destination;
        }

        private static ref readonly TensorSpan<T> TensorPrimitivesHelperTInSpanInSpanOut<T>(T value, scoped in ReadOnlyTensorSpan<T> input, in TensorSpan<T> destination, PerformCalculationTInSpanInSpanOut<T> performCalculation)
        {
            if (destination._shape._memoryLength < input._shape.FlattenedLength)
                ThrowHelper.ThrowArgumentException_DestinationTooShort();

            // Make sure destination shape works with input shape
            TensorSpan<T> slicedDestination = destination.Slice(input._shape.Lengths);

            ReadOnlySpan<T> inputSpan;
            Span<T> destinationSpan;

            if (TensorHelpers.IsContiguousAndDense(input) && TensorHelpers.IsContiguousAndDense<T>(slicedDestination))
            {
                inputSpan = MemoryMarshal.CreateSpan(ref input._reference, (int)input._shape._memoryLength);
                destinationSpan = MemoryMarshal.CreateSpan(ref destination._reference, (int)destination._shape._memoryLength);
                performCalculation(value, inputSpan, destinationSpan);
            }
            else
            {
                scoped Span<nint> curIndex;
                nint[]? curIndexArray;
                if (input.Lengths.Length > TensorShape.MaxInlineRank)
                {
                    curIndexArray = ArrayPool<nint>.Shared.Rent(input.Lengths.Length);
                    curIndex = curIndexArray;
                    curIndex = curIndex.Slice(0, input.Rank);
                }
                else
                {
                    curIndexArray = null;
                    curIndex = stackalloc nint[input.Lengths.Length];
                }

                int copiedValues = 0;
                nint rowLength = input.Lengths[^1];

                while (copiedValues < slicedDestination.FlattenedLength)
                {
                    inputSpan = MemoryMarshal.CreateReadOnlySpan(in input[curIndex], (int)rowLength);
                    destinationSpan = MemoryMarshal.CreateSpan(ref slicedDestination[curIndex], (int)rowLength);
                    performCalculation(value, inputSpan, destinationSpan);
                    copiedValues += (int)rowLength;
                    TensorSpanHelpers.AdjustIndexes(input.Rank - 2, 1, curIndex, input.Lengths);
                }

                if (curIndexArray != null)
                    ArrayPool<nint>.Shared.Return(curIndexArray);
            }

            return ref destination;
        }

        private static ref readonly TensorSpan<T> TensorPrimitivesHelperTwoSpanInSpanOut<T>(scoped in ReadOnlyTensorSpan<T> left, scoped in ReadOnlyTensorSpan<T> right, in TensorSpan<T> destination, PerformCalculationTwoSpanInSpanOut<T> performCalculation)
        {
            nint[] newSize = Tensor.GetSmallestBroadcastableLengths(left.Lengths, right.Lengths);

            TensorSpan<T> slicedDestination = destination.Slice(newSize);

            // If sizes are the same and memory is contiguous for all tensors
            if (TensorHelpers.AreLengthsTheSame(left, right) && TensorHelpers.IsUnderlyingStorageSameSize(left, right) && TensorHelpers.IsContiguousAndDense(left)
                && TensorHelpers.IsContiguousAndDense(right) && TensorHelpers.IsContiguousAndDense<T>(slicedDestination))
            {
                ReadOnlySpan<T> span = MemoryMarshal.CreateSpan(ref left._reference, left._shape._memoryLength <= left.FlattenedLength ? (int)left._shape._memoryLength : (int)left.FlattenedLength);
                ReadOnlySpan<T> rspan = MemoryMarshal.CreateSpan(ref right._reference, right._shape._memoryLength <= right.FlattenedLength ? (int)right._shape._memoryLength : (int)right.FlattenedLength);
                Span<T> ospan = MemoryMarshal.CreateSpan(ref slicedDestination._reference, (int)slicedDestination._shape._memoryLength);
                performCalculation(span, rspan, ospan);
                return ref destination;
            }
            // Broadcasting needs to happen.
            else
            {
                // Have a couple different possible cases here.
                // 1 - Both tensors have row contiguous memory (i.e. a 1x5 being broadcast to a 5x5)
                // 2 - One tensor has row contiguous memory and the right has column contiguous memory (i.e. a 1x5 and a 5x1)

                ReadOnlyTensorSpan<T> broadcastedLeft = Tensor.LazyBroadcast(left, newSize);
                ReadOnlyTensorSpan<T> broadcastedRight = Tensor.LazyBroadcast(right, newSize);

                nint rowLength = newSize[^1];
                Span<T> ospan;
                ReadOnlySpan<T> ispan;
                Span<T> buffer = new T[rowLength];

                scoped Span<nint> curIndex;
                nint[]? curIndexArray;
                if (newSize.Length > TensorShape.MaxInlineRank)
                {
                    curIndexArray = ArrayPool<nint>.Shared.Rent(newSize.Length);
                    curIndex = curIndexArray;
                    curIndex = curIndex.Slice(0, newSize.Length);
                }
                else
                {
                    curIndexArray = null;
                    curIndex = stackalloc nint[newSize.Length];
                }

                int outputOffset = 0;
                // neither row contiguous
                if (broadcastedLeft.Strides[^1] == 0 && broadcastedRight.Strides[^1] == 0)
                {
                    Span<T> buffer2 = new T[rowLength];

                    while (outputOffset < slicedDestination.FlattenedLength)
                    {
                        ospan = MemoryMarshal.CreateSpan(ref Unsafe.Add(ref slicedDestination._reference, TensorSpanHelpers.ComputeLinearIndex(curIndex, slicedDestination.Strides, slicedDestination.Lengths)), (int)rowLength);
                        buffer.Fill(broadcastedLeft[curIndex]);
                        buffer2.Fill(broadcastedRight[curIndex]);
                        performCalculation(buffer, buffer2, ospan);
                        outputOffset += (int)rowLength;
                        TensorSpanHelpers.AdjustIndexes(broadcastedLeft.Rank - 2, 1, curIndex, broadcastedLeft.Lengths);
                    }
                }
                // tensor not row contiguous
                else if (broadcastedLeft.Strides[^1] == 0)
                {
                    while (outputOffset < slicedDestination.FlattenedLength)
                    {
                        ospan = MemoryMarshal.CreateSpan(ref Unsafe.Add(ref slicedDestination._reference, TensorSpanHelpers.ComputeLinearIndex(curIndex, slicedDestination.Strides, slicedDestination.Lengths)), (int)rowLength);
                        buffer.Fill(broadcastedLeft[curIndex]);
                        ispan = MemoryMarshal.CreateSpan(ref Unsafe.Add(ref broadcastedRight._reference, TensorSpanHelpers.ComputeLinearIndex(curIndex, broadcastedRight.Strides, broadcastedRight.Lengths)), (int)rowLength);
                        performCalculation(buffer, ispan, ospan);
                        outputOffset += (int)rowLength;
                        TensorSpanHelpers.AdjustIndexes(broadcastedLeft.Rank - 2, 1, curIndex, broadcastedLeft.Lengths);
                    }
                }
                // right not row contiguous
                else if (broadcastedRight.Strides[^1] == 0)
                {
                    while (outputOffset < slicedDestination.FlattenedLength)
                    {
                        ospan = MemoryMarshal.CreateSpan(ref Unsafe.Add(ref slicedDestination._reference, TensorSpanHelpers.ComputeLinearIndex(curIndex, slicedDestination.Strides, slicedDestination.Lengths)), (int)rowLength);
                        buffer.Fill(broadcastedRight[curIndex]);
                        ispan = MemoryMarshal.CreateSpan(ref Unsafe.Add(ref broadcastedLeft._reference, TensorSpanHelpers.ComputeLinearIndex(curIndex, broadcastedLeft.Strides, broadcastedLeft.Lengths)), (int)rowLength);
                        performCalculation(ispan, buffer, ospan);
                        outputOffset += (int)rowLength;
                        TensorSpanHelpers.AdjustIndexes(broadcastedLeft.Rank - 2, 1, curIndex, broadcastedLeft.Lengths);
                    }
                }
                // both row contiguous
                else
                {
                    Span<T> rspan;
                    while (outputOffset < slicedDestination.FlattenedLength)
                    {
                        ospan = MemoryMarshal.CreateSpan(ref Unsafe.Add(ref slicedDestination._reference, TensorSpanHelpers.ComputeLinearIndex(curIndex, slicedDestination.Strides, slicedDestination.Lengths)), (int)rowLength);
                        ispan = MemoryMarshal.CreateSpan(ref Unsafe.Add(ref broadcastedLeft._reference, TensorSpanHelpers.ComputeLinearIndex(curIndex, broadcastedLeft.Strides, broadcastedLeft.Lengths)), (int)rowLength);
                        rspan = MemoryMarshal.CreateSpan(ref Unsafe.Add(ref broadcastedRight._reference, TensorSpanHelpers.ComputeLinearIndex(curIndex, broadcastedRight.Strides, broadcastedRight.Lengths)), (int)rowLength);
                        performCalculation(ispan, rspan, ospan);
                        outputOffset += (int)rowLength;
                        TensorSpanHelpers.AdjustIndexes(broadcastedLeft.Rank - 2, 1, curIndex, broadcastedLeft.Lengths);
                    }
                }

                if (curIndexArray != null)
                    ArrayPool<nint>.Shared.Return(curIndexArray);
            }
            return ref destination;
        }

        #endregion

        #endregion
    }
}<|MERGE_RESOLUTION|>--- conflicted
+++ resolved
@@ -2657,13 +2657,8 @@
 
                 if (dimensions.IsEmpty)
                 {
-<<<<<<< HEAD
-                    lengths = Enumerable.Reverse(input._lengths).ToArray();
-                    permutation = Enumerable.Range(0, input.Rank).Reverse().ToArray();
-=======
-                    lengths = tensor._lengths.Reverse().ToArray();
+                    lengths = Enumerable.Reverse(tensor._lengths).ToArray();
                     permutation = Enumerable.Range(0, tensor.Rank).Reverse().ToArray();
->>>>>>> 4cdbfdcc
                 }
                 else
                 {
