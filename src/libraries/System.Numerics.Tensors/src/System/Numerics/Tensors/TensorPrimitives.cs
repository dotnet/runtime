﻿// Licensed to the .NET Foundation under one or more agreements.
// The .NET Foundation licenses this file to you under the MIT license.

namespace System.Numerics.Tensors
{
    /// <summary>Performs primitive tensor operations over spans of memory.</summary>
    public static partial class TensorPrimitives
    {
        /// <summary>Computes the element-wise absolute value of each single-precision floating-point number in the specified tensor.</summary>
        /// <param name="x">The tensor, represented as a span.</param>
        /// <param name="destination">The destination tensor, represented as a span.</param>
        /// <exception cref="ArgumentException">Destination is too short.</exception>
        /// <remarks>
        /// <para>
        /// This method effectively computes <c><paramref name="destination" />[i] = MathF.Abs(<paramref name="x" />[i])</c>.
        /// </para>
        /// <para>
        /// The absolute value of a <see cref="float"/> is its numeric value without its sign. For example, the absolute value of both 1.2e-03 and -1.2e03 is 1.2e03.
        /// </para>
        /// <para>
        /// If a value is equal to <see cref="float.NegativeInfinity"/> or <see cref="float.PositiveInfinity"/>, the result stored into the corresponding destination location is set to <see cref="float.PositiveInfinity"/>.
        /// If a value is equal to <see cref="float.NaN"/>, the result stored into the corresponding destination location is set to <see cref="float.NaN"/>.
        /// </para>
        /// <para>
        /// <paramref name="x"/> and <paramref name="destination"/> may not overlap; if they do, behavior is undefined.
        /// </para>
        /// <para>
        /// This method may call into the underlying C runtime or employ instructions specific to the current architecture. Exact results may differ between different
        /// operating systems or architectures.
        /// </para>
        /// </remarks>
        public static void Abs(ReadOnlySpan<float> x, Span<float> destination) =>
            InvokeSpanIntoSpan<AbsoluteOperator>(x, destination);

        /// <summary>Computes the element-wise addition of single-precision floating-point numbers in the specified tensors.</summary>
        /// <param name="x">The first tensor, represented as a span.</param>
        /// <param name="y">The second tensor, represented as a span.</param>
        /// <param name="destination">The destination tensor, represented as a span.</param>
        /// <exception cref="ArgumentException">Length of <paramref name="x" /> must be same as length of <paramref name="y" />.</exception>
        /// <exception cref="ArgumentException">Destination is too short.</exception>
        /// <remarks>
        /// <para>
        /// This method effectively computes <c><paramref name="destination" />[i] = <paramref name="x" />[i] + <paramref name="y" />[i]</c>.
        /// </para>
        /// <para>
        /// <paramref name="x"/> and <paramref name="y"/> may overlap, but neither may overlap with <paramref name="destination"/>; if they do, behavior is undefined.
        /// </para>
        /// <para>
        /// If either of the element-wise input values is <see cref="float.NaN"/>, the resulting element-wise value is <see cref="float.NaN"/>.
        /// </para>
        /// <para>
        /// This method may call into the underlying C runtime or employ instructions specific to the current architecture. Exact results may differ between different
        /// operating systems or architectures.
        /// </para>
        /// </remarks>
        public static unsafe void Add(ReadOnlySpan<float> x, ReadOnlySpan<float> y, Span<float> destination) =>
            InvokeSpanSpanIntoSpan<AddOperator>(x, y, destination);

        /// <summary>Computes the element-wise addition of single-precision floating-point numbers in the specified tensors.</summary>
        /// <param name="x">The first tensor, represented as a span.</param>
        /// <param name="y">The second tensor, represented as a scalar.</param>
        /// <param name="destination">The destination tensor, represented as a span.</param>
        /// <exception cref="ArgumentException">Destination is too short.</exception>
        /// <remarks>
        /// <para>
        /// This method effectively computes <c><paramref name="destination" />[i] = <paramref name="x" />[i] + <paramref name="y" /></c>.
        /// </para>
        /// <para>
        /// <paramref name="x"/> and <paramref name="destination"/> may not overlap; if they do, behavior is undefined.
        /// </para>
        /// <para>
        /// If either of the element-wise input values is <see cref="float.NaN"/>, the resulting element-wise value is <see cref="float.NaN"/>.
        /// </para>
        /// <para>
        /// This method may call into the underlying C runtime or employ instructions specific to the current architecture. Exact results may differ between different
        /// operating systems or architectures.
        /// </para>
        /// </remarks>
        public static void Add(ReadOnlySpan<float> x, float y, Span<float> destination) =>
            InvokeSpanScalarIntoSpan<AddOperator>(x, y, destination);

        /// <summary>Computes the element-wise result of <c>(<paramref name="x" /> + <paramref name="y" />) * <paramref name="multiplier" /></c> for the specified tensors.</summary>
        /// <param name="x">The first tensor, represented as a span.</param>
        /// <param name="y">The second tensor, represented as a span.</param>
        /// <param name="multiplier">The third tensor, represented as a span.</param>
        /// <param name="destination">The destination tensor, represented as a span.</param>
        /// <exception cref="ArgumentException">Length of <paramref name="x" /> must be same as length of <paramref name="y" /> and the length of <paramref name="multiplier" />.</exception>
        /// <exception cref="ArgumentException">Destination is too short.</exception>
        /// <remarks>
        /// <para>
        /// This method effectively computes <c><paramref name="destination" />[i] = (<paramref name="x" />[i] + <paramref name="y" />[i]) * <paramref name="multiplier" />[i]</c>.
        /// </para>
        /// <para>
        /// <paramref name="x"/>, <paramref name="y"/>, and <paramref name="multiplier"/> may overlap, but none of them may overlap with <paramref name="destination"/>; if they do, behavior is undefined.
        /// </para>
        /// <para>
        /// If any of the element-wise input values is <see cref="float.NaN"/>, the resulting element-wise value is <see cref="float.NaN"/>.
        /// </para>
        /// <para>
        /// This method may call into the underlying C runtime or employ instructions specific to the current architecture. Exact results may differ between different
        /// operating systems or architectures.
        /// </para>
        /// </remarks>
        public static void AddMultiply(ReadOnlySpan<float> x, ReadOnlySpan<float> y, ReadOnlySpan<float> multiplier, Span<float> destination) =>
            InvokeSpanSpanSpanIntoSpan<AddMultiplyOperator>(x, y, multiplier, destination);

        /// <summary>Computes the element-wise result of <c>(<paramref name="x" /> + <paramref name="y" />) * <paramref name="multiplier" /></c> for the specified tensors.</summary>
        /// <param name="x">The first tensor, represented as a span.</param>
        /// <param name="y">The second tensor, represented as a span.</param>
        /// <param name="multiplier">The third tensor, represented as a scalar.</param>
        /// <param name="destination">The destination tensor, represented as a span.</param>
        /// <exception cref="ArgumentException">Length of <paramref name="x" /> must be same as length of <paramref name="y" />.</exception>
        /// <exception cref="ArgumentException">Destination is too short.</exception>
        /// <remarks>
        /// <para>
        /// This method effectively computes <c><paramref name="destination" />[i] = (<paramref name="x" />[i] + <paramref name="y" />[i]) * <paramref name="multiplier" /></c>.
        /// </para>
        /// <para>
        /// <paramref name="x"/> and <paramref name="y"/> may overlap, but neither may overlap with <paramref name="destination"/>; if they do, behavior is undefined.
        /// </para>
        /// <para>
        /// If any of the element-wise input values is <see cref="float.NaN"/>, the resulting element-wise value is <see cref="float.NaN"/>.
        /// </para>
        /// <para>
        /// This method may call into the underlying C runtime or employ instructions specific to the current architecture. Exact results may differ between different
        /// operating systems or architectures.
        /// </para>
        /// </remarks>
        public static void AddMultiply(ReadOnlySpan<float> x, ReadOnlySpan<float> y, float multiplier, Span<float> destination) =>
            InvokeSpanSpanScalarIntoSpan<AddMultiplyOperator>(x, y, multiplier, destination);

        /// <summary>Computes the element-wise result of <c>(<paramref name="x" /> + <paramref name="y" />) * <paramref name="multiplier" /></c> for the specified tensors.</summary>
        /// <param name="x">The first tensor, represented as a span.</param>
        /// <param name="y">The second tensor, represented as a scalar.</param>
        /// <param name="multiplier">The third tensor, represented as a span.</param>
        /// <param name="destination">The destination tensor, represented as a span.</param>
        /// <exception cref="ArgumentException">Length of <paramref name="x" /> must be same as length of <paramref name="multiplier" />.</exception>
        /// <exception cref="ArgumentException">Destination is too short.</exception>
        /// <remarks>
        /// <para>
        /// This method effectively computes <c><paramref name="destination" />[i] = (<paramref name="x" />[i] + <paramref name="y" />) * <paramref name="multiplier" />[i]</c>.
        /// </para>
        /// <para>
        /// <paramref name="x"/> and <paramref name="multiplier"/> may overlap, but neither may overlap with <paramref name="destination"/>; if they do, behavior is undefined.
        /// </para>
        /// <para>
        /// If any of the element-wise input values is <see cref="float.NaN"/>, the resulting element-wise value is <see cref="float.NaN"/>.
        /// </para>
        /// <para>
        /// This method may call into the underlying C runtime or employ instructions specific to the current architecture. Exact results may differ between different
        /// operating systems or architectures.
        /// </para>
        /// </remarks>
        public static void AddMultiply(ReadOnlySpan<float> x, float y, ReadOnlySpan<float> multiplier, Span<float> destination) =>
            InvokeSpanScalarSpanIntoSpan<AddMultiplyOperator>(x, y, multiplier, destination);

        /// <summary>Computes the element-wise hyperbolic cosine of each single-precision floating-point radian angle in the specified tensor.</summary>
        /// <param name="x">The tensor, represented as a span.</param>
        /// <param name="destination">The destination tensor, represented as a span.</param>
        /// <exception cref="ArgumentException">Destination is too short.</exception>
        /// <remarks>
        /// <para>
        /// This method effectively computes <c><paramref name="destination" />[i] = <see cref="MathF" />.Cosh(<paramref name="x" />[i])</c>.
        /// </para>
        /// <para>
        /// <paramref name="x"/> and <paramref name="destination"/> may not overlap; if they do, behavior is undefined.
        /// </para>
        /// <para>
        /// If a value is equal to <see cref="float.NegativeInfinity"/> or <see cref="float.PositiveInfinity"/>, the result stored into the corresponding destination location is set to <see cref="float.PositiveInfinity"/>.
        /// If a value is <see cref="float.NaN"/>, the result stored into the corresponding destination location is set to <see cref="float.NaN"/>.
        /// </para>
        /// <para>
        /// The angles in x must be in radians. Multiply by <see cref="MathF.PI"/>/180 to convert degrees to radians.
        /// </para>
        /// <para>
        /// This method may call into the underlying C runtime or employ instructions specific to the current architecture. Exact results may differ between different
        /// operating systems or architectures.
        /// </para>
        /// </remarks>
        public static void Cosh(ReadOnlySpan<float> x, Span<float> destination)
        {
            if (x.Length > destination.Length)
            {
                ThrowHelper.ThrowArgument_DestinationTooShort();
            }

            for (int i = 0; i < x.Length; i++)
            {
                destination[i] = MathF.Cosh(x[i]);
            }
        }

        /// <summary>Computes the cosine similarity between the two specified non-empty, equal-length tensors of single-precision floating-point numbers.</summary>
        /// <param name="x">The first tensor, represented as a span.</param>
        /// <param name="y">The second tensor, represented as a span.</param>
        /// <returns>The cosine similarity of the two tensors.</returns>
        /// <exception cref="ArgumentException">Length of <paramref name="x" /> must be same as length of <paramref name="y" />.</exception>
        /// <exception cref="ArgumentException"><paramref name="x" /> and <paramref name="y" /> must not be empty.</exception>
        /// <remarks>
        /// <para>
        /// This method effectively computes <c>TensorPrimitives.Dot(x, y) / (MathF.Sqrt(TensorPrimitives.SumOfSquares(x)) * MathF.Sqrt(TensorPrimitives.SumOfSquares(y)).</c>
        /// </para>
        /// <para>
        /// If any element in either input tensor is equal to <see cref="float.NegativeInfinity"/>, <see cref="float.PositiveInfinity"/>, or <see cref="float.NaN"/>,
        /// <see cref="float.NaN"/> is returned.
        /// </para>
        /// <para>
        /// This method may call into the underlying C runtime or employ instructions specific to the current architecture. Exact results may differ between different
        /// operating systems or architectures.
        /// </para>
        /// </remarks>
        public static float CosineSimilarity(ReadOnlySpan<float> x, ReadOnlySpan<float> y)
        {
            if (x.IsEmpty)
            {
                ThrowHelper.ThrowArgument_SpansMustBeNonEmpty();
            }

            if (x.Length != y.Length)
            {
                ThrowHelper.ThrowArgument_SpansMustHaveSameLength();
            }

            return CosineSimilarityCore(x, y);
        }

        /// <summary>Computes the distance between two points, specified as non-empty, equal-length tensors of single-precision floating-point numbers, in Euclidean space.</summary>
        /// <param name="x">The first tensor, represented as a span.</param>
        /// <param name="y">The second tensor, represented as a span.</param>
        /// <returns>The Euclidean distance.</returns>
        /// <exception cref="ArgumentException">Length of <paramref name="x" /> must be same as length of <paramref name="y" />.</exception>
        /// <exception cref="ArgumentException"><paramref name="x" /> and <paramref name="y" /> must not be empty.</exception>
        /// <remarks>
        /// <para>
        /// This method effectively computes the equivalent of:
        /// <c>
        ///     Span&lt;float&gt; difference = ...;
        ///     TensorPrimitives.Subtract(x, y, difference);
        ///     float result = MathF.Sqrt(TensorPrimitives.SumOfSquares(difference));
        /// </c>
        /// but without requiring additional temporary storage for the intermediate differences.
        /// </para>
        /// <para>
        /// If any element in either input tensor is equal to <see cref="float.NaN"/>, <see cref="float.NaN"/> is returned.
        /// </para>
        /// <para>
        /// This method may call into the underlying C runtime or employ instructions specific to the current architecture. Exact results may differ between different
        /// operating systems or architectures.
        /// </para>
        /// </remarks>
        public static float Distance(ReadOnlySpan<float> x, ReadOnlySpan<float> y)
        {
            if (x.IsEmpty)
            {
                ThrowHelper.ThrowArgument_SpansMustBeNonEmpty();
            }

            if (x.Length != y.Length)
            {
                ThrowHelper.ThrowArgument_SpansMustHaveSameLength();
            }

            return MathF.Sqrt(Aggregate<SubtractSquaredOperator, AddOperator>(x, y));
        }

        /// <summary>Computes the element-wise division of single-precision floating-point numbers in the specified tensors.</summary>
        /// <param name="x">The first tensor, represented as a span.</param>
        /// <param name="y">The second tensor, represented as a span.</param>
        /// <param name="destination">The destination tensor, represented as a span.</param>
        /// <exception cref="ArgumentException">Length of <paramref name="x" /> must be same as length of <paramref name="y" />.</exception>
        /// <exception cref="ArgumentException">Destination is too short.</exception>
        /// <remarks>
        /// <para>
        /// This method effectively computes <c><paramref name="destination" />[i] = <paramref name="x" />[i] / <paramref name="y" />[i]</c>.
        /// </para>
        /// <para>
        /// <paramref name="x"/> and <paramref name="y"/> may overlap, but neither may overlap with <paramref name="destination"/>; if they do, behavior is undefined.
        /// </para>
        /// <para>
        /// If either of the element-wise input values is <see cref="float.NaN"/>, the resulting element-wise value is <see cref="float.NaN"/>.
        /// </para>
        /// <para>
        /// This method may call into the underlying C runtime or employ instructions specific to the current architecture. Exact results may differ between different
        /// operating systems or architectures.
        /// </para>
        /// </remarks>
        public static void Divide(ReadOnlySpan<float> x, ReadOnlySpan<float> y, Span<float> destination) =>
            InvokeSpanSpanIntoSpan<DivideOperator>(x, y, destination);

        /// <summary>Computes the element-wise division of single-precision floating-point numbers in the specified tensors.</summary>
        /// <param name="x">The first tensor, represented as a span.</param>
        /// <param name="y">The second tensor, represented as a scalar.</param>
        /// <param name="destination">The destination tensor, represented as a span.</param>
        /// <exception cref="ArgumentException">Destination is too short.</exception>
        /// <remarks>
        /// <para>
        /// This method effectively computes <c><paramref name="destination" />[i] = <paramref name="x" />[i] / <paramref name="y" /></c>.
        /// </para>
        /// <para>
        /// <paramref name="x"/> and <paramref name="destination"/> may not overlap; if they do, behavior is undefined.
        /// </para>
        /// <para>
        /// If either of the element-wise input values is <see cref="float.NaN"/>, the resulting element-wise value is <see cref="float.NaN"/>.
        /// </para>
        /// <para>
        /// This method may call into the underlying C runtime or employ instructions specific to the current architecture. Exact results may differ between different
        /// operating systems or architectures.
        /// </para>
        /// </remarks>
        public static void Divide(ReadOnlySpan<float> x, float y, Span<float> destination) =>
            InvokeSpanScalarIntoSpan<DivideOperator>(x, y, destination);

        /// <summary>Computes the dot product of two tensors containing single-precision floating-point numbers.</summary>
        /// <param name="x">The first tensor, represented as a span.</param>
        /// <param name="y">The second tensor, represented as a span.</param>
        /// <returns>The dot product.</returns>
        /// <exception cref="ArgumentException">Length of <paramref name="x" /> must be same as length of <paramref name="y" />.</exception>
        /// <remarks>
        /// <para>
        /// This method effectively computes the equivalent of:
        /// <c>
        ///     Span&lt;float&gt; products = ...;
        ///     TensorPrimitives.Multiply(x, y, products);
        ///     float result = TensorPrimitives.Sum(products);
        /// </c>
        /// but without requiring additional temporary storage for the intermediate products. It corresponds to the <c>dot</c> method defined by <c>BLAS1</c>.
        /// </para>
        /// <para>
        /// If any of the input elements is <see cref="float.NaN"/>, the resulting value is <see cref="float.NaN"/>.
        /// </para>
        /// <para>
        /// This method may call into the underlying C runtime or employ instructions specific to the current architecture. Exact results may differ between different
        /// operating systems or architectures.
        /// </para>
        /// </remarks>
        public static float Dot(ReadOnlySpan<float> x, ReadOnlySpan<float> y)
        {
            if (x.Length != y.Length)
            {
                ThrowHelper.ThrowArgument_SpansMustHaveSameLength();
            }

            return Aggregate<MultiplyOperator, AddOperator>(x, y);
        }

        /// <summary>Computes the element-wise result of raising <c>e</c> to the single-precision floating-point number powers in the specified tensor.</summary>
        /// <param name="x">The tensor, represented as a span.</param>
        /// <param name="destination">The destination tensor, represented as a span.</param>
        /// <exception cref="ArgumentException">Destination is too short.</exception>
        /// <remarks>
        /// <para>
        /// This method effectively computes <c><paramref name="destination" />[i] = <see cref="MathF" />.Exp(<paramref name="x" />[i])</c>.
        /// </para>
        /// <para>
        /// <paramref name="x"/> and <paramref name="destination"/> may not overlap; if they do, behavior is undefined.
        /// </para>
        /// <para>
        /// If a value equals <see cref="float.NaN"/> or <see cref="float.PositiveInfinity"/>, the result stored into the corresponding destination location is set to <see cref="float.NaN"/>.
        /// If a value equals <see cref="float.NegativeInfinity"/>, the result stored into the corresponding destination location is set to 0.
        /// </para>
        /// <para>
        /// This method may call into the underlying C runtime or employ instructions specific to the current architecture. Exact results may differ between different
        /// operating systems or architectures.
        /// </para>
        /// </remarks>
        public static void Exp(ReadOnlySpan<float> x, Span<float> destination)
        {
            if (x.Length > destination.Length)
            {
                ThrowHelper.ThrowArgument_DestinationTooShort();
            }

            for (int i = 0; i < x.Length; i++)
            {
                destination[i] = MathF.Exp(x[i]);
            }
        }

        /// <summary>Searches for the index of the largest single-precision floating-point number in the specified tensor.</summary>
        /// <param name="x">The tensor, represented as a span.</param>
        /// <returns>The index of the maximum element in <paramref name="x"/>, or -1 if <paramref name="x"/> is empty.</returns>
        /// <remarks>
        /// <para>
        /// The determination of the maximum element matches the IEEE 754:2019 `maximum` function. If any <see cref="float.NaN"/>
        /// value is present, the index of the first is returned. Positive 0 is considered greater than negative 0.
        /// </para>
        /// <para>
        /// This method may call into the underlying C runtime or employ instructions specific to the current architecture. Exact results may differ between different
        /// operating systems or architectures.
        /// </para>
        /// </remarks>
        public static unsafe int IndexOfMax(ReadOnlySpan<float> x)
        {
            int result = -1;

            if (!x.IsEmpty)
            {
                float max = float.NegativeInfinity;

                for (int i = 0; i < x.Length; i++)
                {
                    float current = x[i];

                    if (current != max)
                    {
                        if (float.IsNaN(current))
                        {
                            return i;
                        }

                        if (max < current)
                        {
                            result = i;
                            max = current;
                        }
                    }
                    else if (IsNegative(max) && !IsNegative(current))
                    {
                        result = i;
                        max = current;
                    }
                }
            }

            return result;
        }

        /// <summary>Searches for the index of the single-precision floating-point number with the largest magnitude in the specified tensor.</summary>
        /// <param name="x">The tensor, represented as a span.</param>
        /// <returns>The index of the element in <paramref name="x"/> with the largest magnitude (absolute value), or -1 if <paramref name="x"/> is empty.</returns>
        /// <remarks>
        /// <para>
        /// The determination of the maximum magnitude matches the IEEE 754:2019 `maximumMagnitude` function. If any <see cref="float.NaN"/>
        /// value is present, the index of the first is returned. If two values have the same magnitude and one is positive and the other is negative,
        /// the positive value is considered to have the larger magnitude.
        /// </para>
        /// <para>
        /// This method may call into the underlying C runtime or employ instructions specific to the current architecture. Exact results may differ between different
        /// operating systems or architectures.
        /// </para>
        /// </remarks>
        public static unsafe int IndexOfMaxMagnitude(ReadOnlySpan<float> x)
        {
            int result = -1;

            if (!x.IsEmpty)
            {
                float max = float.NegativeInfinity;
                float maxMag = float.NegativeInfinity;

                for (int i = 0; i < x.Length; i++)
                {
                    float current = x[i];
                    float currentMag = Math.Abs(current);

                    if (currentMag != maxMag)
                    {
                        if (float.IsNaN(currentMag))
                        {
                            return i;
                        }

                        if (maxMag < currentMag)
                        {
                            result = i;
                            max = current;
                            maxMag = currentMag;
                        }
                    }
                    else if (IsNegative(max) && !IsNegative(current))
                    {
                        result = i;
                        max = current;
                        maxMag = currentMag;
                    }
                }
            }

            return result;
        }

        /// <summary>Searches for the index of the smallest single-precision floating-point number in the specified tensor.</summary>
        /// <param name="x">The tensor, represented as a span.</param>
        /// <returns>The index of the minimum element in <paramref name="x"/>, or -1 if <paramref name="x"/> is empty.</returns>
        /// <remarks>
        /// <para>
        /// The determination of the minimum element matches the IEEE 754:2019 `minimum` function. If any <see cref="float.NaN"/>
        /// value is present, the index of the first is returned. Negative 0 is considered smaller than positive 0.
        /// </para>
        /// <para>
        /// This method may call into the underlying C runtime or employ instructions specific to the current architecture. Exact results may differ between different
        /// operating systems or architectures.
        /// </para>
        /// </remarks>
        public static unsafe int IndexOfMin(ReadOnlySpan<float> x)
        {
            int result = -1;

            if (!x.IsEmpty)
            {
                float min = float.PositiveInfinity;

                for (int i = 0; i < x.Length; i++)
                {
                    float current = x[i];

                    if (current != min)
                    {
                        if (float.IsNaN(current))
                        {
                            return i;
                        }

                        if (current < min)
                        {
                            result = i;
                            min = current;
                        }
                    }
                    else if (IsNegative(current) && !IsNegative(min))
                    {
                        result = i;
                        min = current;
                    }
                }
            }

            return result;
        }

        /// <summary>Searches for the index of the single-precision floating-point number with the smallest magnitude in the specified tensor.</summary>
        /// <param name="x">The tensor, represented as a span.</param>
        /// <returns>The index of the element in <paramref name="x"/> with the smallest magnitude (absolute value), or -1 if <paramref name="x"/> is empty.</returns>
        /// <remarks>
        /// <para>
        /// The determination of the minimum magnitude matches the IEEE 754:2019 `minimumMagnitude` function. If any <see cref="float.NaN"/>
        /// value is present, the index of the first is returned. If two values have the same magnitude and one is positive and the other is negative,
        /// the negative value is considered to have the smaller magnitude.
        /// </para>
        /// <para>
        /// This method may call into the underlying C runtime or employ instructions specific to the current architecture. Exact results may differ between different
        /// operating systems or architectures.
        /// </para>
        /// </remarks>
        public static unsafe int IndexOfMinMagnitude(ReadOnlySpan<float> x)
        {
            int result = -1;

            if (!x.IsEmpty)
            {
                float min = float.PositiveInfinity;
                float minMag = float.PositiveInfinity;

                for (int i = 0; i < x.Length; i++)
                {
                    float current = x[i];
                    float currentMag = Math.Abs(current);

                    if (currentMag != minMag)
                    {
                        if (float.IsNaN(currentMag))
                        {
                            return i;
                        }

                        if (currentMag < minMag)
                        {
                            result = i;
                            min = current;
                            minMag = currentMag;
                        }
                    }
                    else if (IsNegative(current) && !IsNegative(min))
                    {
                        result = i;
                        min = current;
                        minMag = currentMag;
                    }
                }
            }

            return result;
        }

        /// <summary>Computes the element-wise natural (base <c>e</c>) logarithm of single-precision floating-point numbers in the specified tensor.</summary>
        /// <param name="x">The tensor, represented as a span.</param>
        /// <param name="destination">The destination tensor, represented as a span.</param>
        /// <exception cref="ArgumentException">Destination is too short.</exception>
        /// <remarks>
        /// <para>
        /// This method effectively computes <c><paramref name="destination" />[i] = <see cref="MathF" />.Log(<paramref name="x" />[i])</c>.
        /// </para>
        /// <para>
        /// <paramref name="x"/> and <paramref name="destination"/> may not overlap; if they do, behavior is undefined.
        /// </para>
        /// <para>
        /// If a value equals 0, the result stored into the corresponding destination location is set to <see cref="float.NegativeInfinity"/>.
        /// If a value is negative or NaN, the result stored into the corresponding destination location is set to <see cref="float.NaN"/>.
        /// If a value is positive infinity, the result stored into the corresponding destination location is set to <see cref="float.PositiveInfinity"/>.
        /// Otherwise, if a value is positive, its natural logarithm is stored into the corresponding destination location.
        /// </para>
        /// <para>
        /// This method may call into the underlying C runtime or employ instructions specific to the current architecture. Exact results may differ between different
        /// operating systems or architectures.
        /// </para>
        /// </remarks>
        public static void Log(ReadOnlySpan<float> x, Span<float> destination)
        {
            if (x.Length > destination.Length)
            {
                ThrowHelper.ThrowArgument_DestinationTooShort();
            }

            for (int i = 0; i < x.Length; i++)
            {
                destination[i] = MathF.Log(x[i]);
            }
        }

        /// <summary>Computes the element-wise base 2 logarithm of single-precision floating-point numbers in the specified tensor.</summary>
        /// <param name="x">The tensor, represented as a span.</param>
        /// <param name="destination">The destination tensor, represented as a span.</param>
        /// <exception cref="ArgumentException">Destination is too short.</exception>
        /// <remarks>
        /// <para>
        /// This method effectively computes <c><paramref name="destination" />[i] = <see cref="MathF" />.Log2(<paramref name="x" />[i])</c>.
        /// </para>
        /// <para>
        /// <paramref name="x"/> and <paramref name="destination"/> may not overlap; if they do, behavior is undefined.
        /// </para>
        /// <para>
        /// If a value equals 0, the result stored into the corresponding destination location is set to <see cref="float.NegativeInfinity"/>.
        /// If a value is negative or NaN, the result stored into the corresponding destination location is set to <see cref="float.NaN"/>.
        /// If a value is positive infinity, the result stored into the corresponding destination location is set to <see cref="float.PositiveInfinity"/>.
        /// Otherwise, if a value is positive, its natural logarithm is stored into the corresponding destination location.
        /// </para>
        /// <para>
        /// This method may call into the underlying C runtime or employ instructions specific to the current architecture. Exact results may differ between different
        /// operating systems or architectures.
        /// </para>
        /// </remarks>
        public static void Log2(ReadOnlySpan<float> x, Span<float> destination)
        {
            if (x.Length > destination.Length)
            {
                ThrowHelper.ThrowArgument_DestinationTooShort();
            }

            for (int i = 0; i < x.Length; i++)
            {
                destination[i] = Log2(x[i]);
            }
        }

        /// <summary>Searches for the largest single-precision floating-point number in the specified tensor.</summary>
        /// <param name="x">The tensor, represented as a span.</param>
        /// <returns>The maximum element in <paramref name="x"/>.</returns>
        /// <exception cref="ArgumentException">Length of <paramref name="x" /> must be greater than zero.</exception>
        /// <remarks>
        /// <para>
        /// The determination of the maximum element matches the IEEE 754:2019 `maximum` function. If any <see cref="float.NaN"/>
        /// value is present, the first is returned. Positive 0 is considered greater than negative 0.
        /// </para>
        /// <para>
        /// This method may call into the underlying C runtime or employ instructions specific to the current architecture. Exact results may differ between different
        /// operating systems or architectures.
        /// </para>
        /// </remarks>
        public static float Max(ReadOnlySpan<float> x) =>
            MinMaxCore<MaxOperator>(x);

        /// <summary>Computes the element-wise maximum of the single-precision floating-point numbers in the specified tensors.</summary>
        /// <param name="x">The first tensor, represented as a span.</param>
        /// <param name="y">The second tensor, represented as a span.</param>
        /// <param name="destination">The destination tensor, represented as a span.</param>
        /// <exception cref="ArgumentException">Length of <paramref name="x" /> must be same as length of <paramref name="y" />.</exception>
        /// <exception cref="ArgumentException">Destination is too short.</exception>
        /// <remarks>
        /// <para>
        /// This method effectively computes <c><paramref name="destination" />[i] = MathF.Max(<paramref name="x" />[i], <paramref name="y" />[i])</c>.
        /// </para>
        /// <para>
        /// <paramref name="x"/> and <paramref name="y"/> may overlap, but neither may overlap with <paramref name="destination"/>; if they do, behavior is undefined.
        /// </para>
        /// <para>
        /// The determination of the maximum element matches the IEEE 754:2019 `maximum` function. If either value is <see cref="float.NaN"/>,
        /// that value is stored as the result. Positive 0 is considered greater than negative 0.
        /// </para>
        /// <para>
        /// This method may call into the underlying C runtime or employ instructions specific to the current architecture. Exact results may differ between different
        /// operating systems or architectures.
        /// </para>
        /// </remarks>
        public static void Max(ReadOnlySpan<float> x, ReadOnlySpan<float> y, Span<float> destination) =>
            InvokeSpanSpanIntoSpan<MaxPropagateNaNOperator>(x, y, destination);

        /// <summary>Searches for the single-precision floating-point number with the largest magnitude in the specified tensor.</summary>
        /// <param name="x">The tensor, represented as a span.</param>
        /// <returns>The element in <paramref name="x"/> with the largest magnitude (absolute value).</returns>
        /// <exception cref="ArgumentException">Length of <paramref name="x" /> must be greater than zero.</exception>
        /// <remarks>
        /// <para>
        /// The determination of the maximum magnitude matches the IEEE 754:2019 `maximumMagnitude` function. If any <see cref="float.NaN"/>
        /// value is present, the first is returned. If two values have the same magnitude and one is positive and the other is negative,
        /// the positive value is considered to have the larger magnitude.
        /// </para>
        /// <para>
        /// This method may call into the underlying C runtime or employ instructions specific to the current architecture. Exact results may differ between different
        /// operating systems or architectures.
        /// </para>
        /// </remarks>
        public static float MaxMagnitude(ReadOnlySpan<float> x) =>
            MinMaxCore<MaxMagnitudeOperator>(x);

        /// <summary>Computes the element-wise single-precision floating-point number with the largest magnitude in the specified tensors.</summary>
        /// <param name="x">The first tensor, represented as a span.</param>
        /// <param name="y">The second tensor, represented as a span.</param>
        /// <param name="destination">The destination tensor, represented as a span.</param>
        /// <exception cref="ArgumentException">Length of <paramref name="x" /> must be same as length of <paramref name="y" />.</exception>
        /// <exception cref="ArgumentException">Destination is too short.</exception>
        /// <remarks>This method effectively computes <c><paramref name="destination" />[i] = MathF.MaxMagnitude(<paramref name="x" />[i], <paramref name="y" />[i])</c>.</remarks>
        /// <remarks>
        /// <para>
        /// The determination of the maximum magnitude matches the IEEE 754:2019 `maximumMagnitude` function. If either value is <see cref="float.NaN"/>,
        /// that value is stored as the result. If the two values have the same magnitude and one is positive and the other is negative,
        /// the positive value is considered to have the larger magnitude.
        /// </para>
        /// <para>
        /// <paramref name="x"/> and <paramref name="y"/> may overlap, but neither may overlap with <paramref name="destination"/>; if they do, behavior is undefined.
        /// </para>
        /// <para>
        /// This method may call into the underlying C runtime or employ instructions specific to the current architecture. Exact results may differ between different
        /// operating systems or architectures.
        /// </para>
        /// </remarks>
        public static void MaxMagnitude(ReadOnlySpan<float> x, ReadOnlySpan<float> y, Span<float> destination) =>
            InvokeSpanSpanIntoSpan<MaxMagnitudePropagateNaNOperator>(x, y, destination);

        /// <summary>Searches for the smallest single-precision floating-point number in the specified tensor.</summary>
        /// <param name="x">The tensor, represented as a span.</param>
        /// <returns>The minimum element in <paramref name="x"/>.</returns>
        /// <exception cref="ArgumentException">Length of <paramref name="x" /> must be greater than zero.</exception>
        /// <remarks>
        /// <para>
        /// The determination of the minimum element matches the IEEE 754:2019 `minimum` function. If any <see cref="float.NaN"/>
        /// value is present, the first is returned. Negative 0 is considered smaller than positive 0.
        /// </para>
        /// <para>
        /// This method may call into the underlying C runtime or employ instructions specific to the current architecture. Exact results may differ between different
        /// operating systems or architectures.
        /// </para>
        /// </remarks>
        public static float Min(ReadOnlySpan<float> x) =>
            MinMaxCore<MinOperator>(x);

        /// <summary>Computes the element-wise minimum of the single-precision floating-point numbers in the specified tensors.</summary>
        /// <param name="x">The first tensor, represented as a span.</param>
        /// <param name="y">The second tensor, represented as a span.</param>
        /// <param name="destination">The destination tensor, represented as a span.</param>
        /// <exception cref="ArgumentException">Length of <paramref name="x" /> must be same as length of <paramref name="y" />.</exception>
        /// <exception cref="ArgumentException">Destination is too short.</exception>
        /// <remarks>
        /// <para>
        /// This method effectively computes <c><paramref name="destination" />[i] = MathF.Max(<paramref name="x" />[i], <paramref name="y" />[i])</c>.
        /// </para>
        /// <para>
        /// The determination of the maximum element matches the IEEE 754:2019 `maximum` function. If either value is <see cref="float.NaN"/>,
        /// that value is stored as the result. Positive 0 is considered greater than negative 0.
        /// </para>
        /// <para>
        /// <paramref name="x"/> and <paramref name="y"/> may overlap, but neither may overlap with <paramref name="destination"/>; if they do, behavior is undefined.
        /// </para>
        /// <para>
        /// This method may call into the underlying C runtime or employ instructions specific to the current architecture. Exact results may differ between different
        /// operating systems or architectures.
        /// </para>
        /// </remarks>
        public static void Min(ReadOnlySpan<float> x, ReadOnlySpan<float> y, Span<float> destination) =>
            InvokeSpanSpanIntoSpan<MinPropagateNaNOperator>(x, y, destination);

        /// <summary>Searches for the single-precision floating-point number with the smallest magnitude in the specified tensor.</summary>
        /// <param name="x">The tensor, represented as a span.</param>
        /// <returns>The element in <paramref name="x"/> with the smallest magnitude (absolute value).</returns>
        /// <exception cref="ArgumentException">Length of <paramref name="x" /> must be greater than zero.</exception>
        /// <remarks>
        /// <para>
        /// The determination of the minimum magnitude matches the IEEE 754:2019 `minimumMagnitude` function. If any <see cref="float.NaN"/>
        /// value is present, the first is returned. If two values have the same magnitude and one is positive and the other is negative,
        /// the negative value is considered to have the smaller magnitude.
        /// </para>
        /// <para>
        /// This method may call into the underlying C runtime or employ instructions specific to the current architecture. Exact results may differ between different
        /// operating systems or architectures.
        /// </para>
        /// </remarks>
        public static float MinMagnitude(ReadOnlySpan<float> x) =>
            MinMaxCore<MinMagnitudeOperator>(x);

        /// <summary>Computes the element-wise single-precision floating-point number with the smallest magnitude in the specified tensors.</summary>
        /// <param name="x">The first tensor, represented as a span.</param>
        /// <param name="y">The second tensor, represented as a span.</param>
        /// <param name="destination">The destination tensor, represented as a span.</param>
        /// <exception cref="ArgumentException">Length of <paramref name="x" /> must be same as length of <paramref name="y" />.</exception>
        /// <exception cref="ArgumentException">Destination is too short.</exception>
        /// <remarks>This method effectively computes <c><paramref name="destination" />[i] = MathF.MinMagnitude(<paramref name="x" />[i], <paramref name="y" />[i])</c>.</remarks>
        /// <remarks>
        /// <para>
        /// The determination of the maximum magnitude matches the IEEE 754:2019 `minimumMagnitude` function. If either value is <see cref="float.NaN"/>,
        /// that value is stored as the result. If the two values have the same magnitude and one is positive and the other is negative,
        /// the negative value is considered to have the smaller magnitude.
        /// </para>
        /// <para>
        /// <paramref name="x"/> and <paramref name="y"/> may overlap, but neither may overlap with <paramref name="destination"/>; if they do, behavior is undefined.
        /// </para>
        /// <para>
        /// This method may call into the underlying C runtime or employ instructions specific to the current architecture. Exact results may differ between different
        /// operating systems or architectures.
        /// </para>
        /// </remarks>
        public static void MinMagnitude(ReadOnlySpan<float> x, ReadOnlySpan<float> y, Span<float> destination) =>
            InvokeSpanSpanIntoSpan<MinMagnitudePropagateNaNOperator>(x, y, destination);

        /// <summary>Computes the element-wise product of single-precision floating-point numbers in the specified tensors.</summary>
        /// <param name="x">The first tensor, represented as a span.</param>
        /// <param name="y">The second tensor, represented as a span.</param>
        /// <param name="destination">The destination tensor, represented as a span.</param>
        /// <exception cref="ArgumentException">Length of <paramref name="x" /> must be same as length of <paramref name="y" />.</exception>
        /// <exception cref="ArgumentException">Destination is too short.</exception>
        /// <remarks>
        /// <para>
        /// This method effectively computes <c><paramref name="destination" />[i] = <paramref name="x" />[i] * <paramref name="y" />[i]</c>.
        /// </para>
        /// <para>
        /// <paramref name="x"/> and <paramref name="y"/> may overlap, but neither may overlap with <paramref name="destination"/>; if they do, behavior is undefined.
        /// </para>
        /// <para>
        /// If either of the element-wise input values is <see cref="float.NaN"/>, the resulting element-wise value is <see cref="float.NaN"/>.
        /// </para>
        /// <para>
        /// This method may call into the underlying C runtime or employ instructions specific to the current architecture. Exact results may differ between different
        /// operating systems or architectures.
        /// </para>
        /// </remarks>
        public static void Multiply(ReadOnlySpan<float> x, ReadOnlySpan<float> y, Span<float> destination) =>
            InvokeSpanSpanIntoSpan<MultiplyOperator>(x, y, destination);

        /// <summary>Computes the element-wise product of single-precision floating-point numbers in the specified tensors.</summary>
        /// <param name="x">The first tensor, represented as a span.</param>
        /// <param name="y">The second tensor, represented as a scalar.</param>
        /// <param name="destination">The destination tensor, represented as a span.</param>
        /// <exception cref="ArgumentException">Destination is too short.</exception>
        /// <remarks>
        /// <para>
        /// This method effectively computes <c><paramref name="destination" />[i] = <paramref name="x" />[i] * <paramref name="y" /></c>.
        /// It corresponds to the <c>scal</c> method defined by <c>BLAS1</c>.
        /// </para>
        /// <para>
        /// <paramref name="x"/> and <paramref name="destination"/> may not overlap; if they do, behavior is undefined.
        /// </para>
        /// <para>
        /// If either of the element-wise input values is <see cref="float.NaN"/>, the resulting element-wise value is <see cref="float.NaN"/>.
        /// </para>
        /// <para>
        /// This method may call into the underlying C runtime or employ instructions specific to the current architecture. Exact results may differ between different
        /// operating systems or architectures.
        /// </para>
        /// </remarks>
        public static void Multiply(ReadOnlySpan<float> x, float y, Span<float> destination) =>
            InvokeSpanScalarIntoSpan<MultiplyOperator>(x, y, destination);

        /// <summary>Computes the element-wise result of <c>(<paramref name="x" /> * <paramref name="y" />) * <paramref name="addend" /></c> for the specified tensors of single-precision floating-point numbers.</summary>
        /// <param name="x">The first tensor, represented as a span.</param>
        /// <param name="y">The second tensor, represented as a span.</param>
        /// <param name="addend">The third tensor, represented as a span.</param>
        /// <param name="destination">The destination tensor, represented as a span.</param>
        /// <exception cref="ArgumentException">Length of <paramref name="x" /> must be same as length of <paramref name="y" /> and length of <paramref name="addend" />.</exception>
        /// <exception cref="ArgumentException">Destination is too short.</exception>
        /// <remarks>
        /// <para>
        /// This method effectively computes <c><paramref name="destination" />[i] = (<paramref name="x" />[i] * <paramref name="y" />[i]) + <paramref name="addend" />[i]</c>.
        /// </para>
        /// <para>
        /// <paramref name="x"/>, <paramref name="y"/>, and <paramref name="addend"/> may overlap, but none of them may overlap with <paramref name="destination"/>; if they do, behavior is undefined.
        /// </para>
        /// <para>
        /// If any of the element-wise input values is <see cref="float.NaN"/>, the resulting element-wise value is <see cref="float.NaN"/>.
        /// </para>
        /// <para>
        /// This method may call into the underlying C runtime or employ instructions specific to the current architecture. Exact results may differ between different
        /// operating systems or architectures. On some platforms, this may perform the operation rounded as one ternary operation, such that it computes (<paramref name="x"/> * <paramref name="y"/>)
        /// as if to infinite precision, adds <paramref name="addend"/> to that result as if to infinite precision, and finally rounds to the nearest representable value. On architectures where such
        /// a fused multiply-add is not supported, this will compute (<paramref name="x"/> * <paramref name="y"/>) as if to infinite precision, round the result to the nearest representable value,
        /// add <paramref name="addend"/> to the rounded result as if to infinite precision, and finally round to the nearest representable value.
        /// </para>
        /// </remarks>
        public static void MultiplyAdd(ReadOnlySpan<float> x, ReadOnlySpan<float> y, ReadOnlySpan<float> addend, Span<float> destination) =>
            InvokeSpanSpanSpanIntoSpan<MultiplyAddOperator>(x, y, addend, destination);

        /// <summary>Computes the element-wise result of <c>(<paramref name="x" /> * <paramref name="y" />) * <paramref name="addend" /></c> for the specified tensors of single-precision floating-point numbers.</summary>
        /// <param name="x">The first tensor, represented as a span.</param>
        /// <param name="y">The second tensor, represented as a span.</param>
        /// <param name="addend">The third tensor, represented as a scalar.</param>
        /// <param name="destination">The destination tensor, represented as a span.</param>
        /// <exception cref="ArgumentException">Length of <paramref name="x" /> must be same as length of <paramref name="y" />.</exception>
        /// <exception cref="ArgumentException">Destination is too short.</exception>
        /// <remarks>
        /// <para>
        /// This method effectively computes <c><paramref name="destination" />[i] = (<paramref name="x" />[i] * <paramref name="y" />[i]) + <paramref name="addend" /></c>.
        /// It corresponds to the <c>axpy</c> method defined by <c>BLAS1</c>.
        /// </para>
        /// <para>
        /// <paramref name="x"/> and <paramref name="y"/> may overlap, but neither may overlap with <paramref name="destination"/>; if they do, behavior is undefined.
        /// </para>
        /// <para>
        /// If any of the element-wise input values is <see cref="float.NaN"/>, the resulting element-wise value is <see cref="float.NaN"/>.
        /// </para>
        /// <para>
        /// This method may call into the underlying C runtime or employ instructions specific to the current architecture. Exact results may differ between different
        /// operating systems or architectures. On some platforms, this may perform the operation rounded as one ternary operation, such that it computes (<paramref name="x"/> * <paramref name="y"/>)
        /// as if to infinite precision, adds <paramref name="addend"/> to that result as if to infinite precision, and finally rounds to the nearest representable value. On architectures where such
        /// a fused multiply-add is not supported, this will compute (<paramref name="x"/> * <paramref name="y"/>) as if to infinite precision, round the result to the nearest representable value,
        /// add <paramref name="addend"/> to the rounded result as if to infinite precision, and finally round to the nearest representable value.
        /// </para>
        /// </remarks>
        public static void MultiplyAdd(ReadOnlySpan<float> x, ReadOnlySpan<float> y, float addend, Span<float> destination) =>
            InvokeSpanSpanScalarIntoSpan<MultiplyAddOperator>(x, y, addend, destination);

        /// <summary>Computes the element-wise result of <c>(<paramref name="x" /> * <paramref name="y" />) * <paramref name="addend" /></c> for the specified tensors of single-precision floating-point numbers.</summary>
        /// <param name="x">The first tensor, represented as a span.</param>
        /// <param name="y">The second tensor, represented as a scalar.</param>
        /// <param name="addend">The third tensor, represented as a span.</param>
        /// <param name="destination">The destination tensor, represented as a span.</param>
        /// <exception cref="ArgumentException">Length of <paramref name="x" /> must be same as length of <paramref name="addend" />.</exception>
        /// <exception cref="ArgumentException">Destination is too short.</exception>
        /// <remarks>
        /// <para>
        /// This method effectively computes <c><paramref name="destination" />[i] = (<paramref name="x" />[i] * <paramref name="y" />) + <paramref name="addend" />[i]</c>.
        /// </para>
        /// <para>
        /// <paramref name="x"/> and <paramref name="addend"/> may overlap, but neither may overlap with <paramref name="destination"/>; if they do, behavior is undefined.
        /// </para>
        /// <para>
        /// If any of the element-wise input values is <see cref="float.NaN"/>, the resulting element-wise value is <see cref="float.NaN"/>.
        /// </para>
        /// <para>
        /// This method may call into the underlying C runtime or employ instructions specific to the current architecture. Exact results may differ between different
        /// operating systems or architectures. On some platforms, this may perform the operation rounded as one ternary operation, such that it computes (<paramref name="x"/> * <paramref name="y"/>)
        /// as if to infinite precision, adds <paramref name="addend"/> to that result as if to infinite precision, and finally rounds to the nearest representable value. On architectures where such
        /// a fused multiply-add is not supported, this will compute (<paramref name="x"/> * <paramref name="y"/>) as if to infinite precision, round the result to the nearest representable value,
        /// add <paramref name="addend"/> to the rounded result as if to infinite precision, and finally round to the nearest representable value.
        /// </para>
        /// </remarks>
        public static void MultiplyAdd(ReadOnlySpan<float> x, float y, ReadOnlySpan<float> addend, Span<float> destination) =>
            InvokeSpanScalarSpanIntoSpan<MultiplyAddOperator>(x, y, addend, destination);

        /// <summary>Computes the element-wise negation of each single-precision floating-point number in the specified tensor.</summary>
        /// <param name="x">The tensor, represented as a span.</param>
        /// <param name="destination">The destination tensor, represented as a span.</param>
        /// <exception cref="ArgumentException">Destination is too short.</exception>
        /// <remarks>
        /// <para>
        /// This method effectively computes <c><paramref name="destination" />[i] = -<paramref name="x" />[i]</c>.
        /// </para>
        /// <para>
        /// <paramref name="x"/> and <paramref name="destination"/> may not overlap; if they do, behavior is undefined.
        /// </para>
        /// <para>
        /// If any of the element-wise input values is <see cref="float.NaN"/>, the resulting element-wise value is <see cref="float.NaN"/>.
        /// </para>
        /// <para>
        /// This method may call into the underlying C runtime or employ instructions specific to the current architecture. Exact results may differ between different
        /// operating systems or architectures.
        /// </para>
        /// </remarks>
        public static void Negate(ReadOnlySpan<float> x, Span<float> destination) =>
            InvokeSpanIntoSpan<NegateOperator>(x, destination);

        /// <summary>Computes the Euclidean norm of the specified tensor of single-precision floating-point numbers.</summary>
        /// <param name="x">The first tensor, represented as a span.</param>
<<<<<<< HEAD
        /// <returns>The norm.</returns>
        /// <remarks>
        /// <para>
        /// This method effectively computes <c>MathF.Sqrt(TensorPrimitives.SumOfSquares(x))</c>.
        /// This is often referred to as the Euclidean norm or L2 norm.
        /// It corresponds to the <c>nrm2</c> method defined by <c>BLAS1</c>.
        /// </para>
        /// <para>
        /// If any of the input values is <see cref="float.NaN"/>, the result value is <see cref="float.NaN"/>.
        /// </para>
        /// <para>
        /// This method may call into the underlying C runtime or employ instructions specific to the current architecture. Exact results may differ between different
        /// operating systems or architectures.
        /// </para>
        /// </remarks>
        public static float Norm(ReadOnlySpan<float> x) =>
            MathF.Sqrt(SumOfSquares(x));
=======
        /// <returns>The L2 norm.</returns>
        public static float Norm(ReadOnlySpan<float> x) => // BLAS1: nrm2
            MathF.Sqrt(Aggregate<SquaredOperator, AddOperator>(x));
>>>>>>> c0c7d3ea

        /// <summary>Computes the product of all elements in the specified non-empty tensor of single-precision floating-point numbers.</summary>
        /// <param name="x">The tensor, represented as a span.</param>
        /// <returns>The result of multiplying all elements in <paramref name="x"/>.</returns>
        /// <exception cref="ArgumentException">Length of <paramref name="x" /> must be greater than zero.</exception>
        /// <remarks>
        /// <para>
        /// If any of the input values is <see cref="float.NaN"/>, the result value is <see cref="float.NaN"/>.
        /// </para>
        /// <para>
        /// This method may call into the underlying C runtime or employ instructions specific to the current architecture. Exact results may differ between different
        /// operating systems or architectures.
        /// </para>
        /// </remarks>
        public static float Product(ReadOnlySpan<float> x)
        {
            if (x.IsEmpty)
            {
                ThrowHelper.ThrowArgument_SpansMustBeNonEmpty();
            }

            return Aggregate<IdentityOperator, MultiplyOperator>(x);
        }

        /// <summary>Computes the product of the element-wise differences of the single-precision floating-point numbers in the specified non-empty tensors.</summary>
        /// <param name="x">The first tensor, represented as a span.</param>
        /// <param name="y">The second tensor, represented as a span.</param>
        /// <returns>The result of multiplying the element-wise subtraction of the elements in the second tensor from the first tensor.</returns>
        /// <exception cref="ArgumentException">Length of both input spans must be greater than zero.</exception>
        /// <exception cref="ArgumentException"><paramref name="x"/> and <paramref name="y"/> must have the same length.</exception>
        /// <remarks>
        /// <para>
        /// This method effectively computes:
        /// <c>
        ///     Span&lt;float&gt; differences = ...;
        ///     TensorPrimitives.Subtract(x, y, differences);
        ///     float result = TensorPrimitives.Product(differences);
        /// </c>
        /// but without requiring additional temporary storage for the intermediate differences.
        /// </para>
        /// <para>
        /// This method may call into the underlying C runtime or employ instructions specific to the current architecture. Exact results may differ between different
        /// operating systems or architectures.
        /// </para>
        /// </remarks>
        public static float ProductOfDifferences(ReadOnlySpan<float> x, ReadOnlySpan<float> y)
        {
            if (x.IsEmpty)
            {
                ThrowHelper.ThrowArgument_SpansMustBeNonEmpty();
            }

            if (x.Length != y.Length)
            {
                ThrowHelper.ThrowArgument_SpansMustHaveSameLength();
            }

            return Aggregate<SubtractOperator, MultiplyOperator>(x, y);
        }

        /// <summary>Computes the product of the element-wise sums of the single-precision floating-point numbers in the specified non-empty tensors.</summary>
        /// <param name="x">The first tensor, represented as a span.</param>
        /// <param name="y">The second tensor, represented as a span.</param>
        /// <returns>The result of multiplying the element-wise additions of the elements in each tensor.</returns>
        /// <exception cref="ArgumentException">Length of both input spans must be greater than zero.</exception>
        /// <exception cref="ArgumentException"><paramref name="x"/> and <paramref name="y"/> must have the same length.</exception>
        /// <remarks>
        /// <para>
        /// This method effectively computes:
        /// <c>
        ///     Span&lt;float&gt; sums = ...;
        ///     TensorPrimitives.Add(x, y, sums);
        ///     float result = TensorPrimitives.Product(sums);
        /// </c>
        /// but without requiring additional temporary storage for the intermediate sums.
        /// </para>
        /// <para>
        /// This method may call into the underlying C runtime or employ instructions specific to the current architecture. Exact results may differ between different
        /// operating systems or architectures.
        /// </para>
        /// </remarks>
        public static float ProductOfSums(ReadOnlySpan<float> x, ReadOnlySpan<float> y)
        {
            if (x.IsEmpty)
            {
                ThrowHelper.ThrowArgument_SpansMustBeNonEmpty();
            }

            if (x.Length != y.Length)
            {
                ThrowHelper.ThrowArgument_SpansMustHaveSameLength();
            }

            return Aggregate<AddOperator, MultiplyOperator>(x, y);
        }

        /// <summary>Computes the element-wise sigmoid function on the specified non-empty tensor of single-precision floating-point numbers.</summary>
        /// <param name="x">The tensor, represented as a span.</param>
        /// <param name="destination">The destination tensor.</param>
        /// <exception cref="ArgumentException">Destination is too short.</exception>
        /// <exception cref="ArgumentException"><paramref name="x" /> must not be empty.</exception>
        /// <remarks>
        /// <para>
        /// This method effectively computes <c><paramref name="destination" />[i] = 1f / (1f + <see cref="MathF" />.Exp(-<paramref name="x" />[i]))</c>.
        /// </para>
        /// <para>
        /// <paramref name="x"/> and <paramref name="destination"/> may not overlap; if they do, behavior is undefined.
        /// </para>
        /// <para>
        /// This method may call into the underlying C runtime or employ instructions specific to the current architecture. Exact results may differ between different
        /// operating systems or architectures.
        /// </para>
        /// </remarks>
        public static void Sigmoid(ReadOnlySpan<float> x, Span<float> destination)
        {
            if (x.IsEmpty)
            {
                ThrowHelper.ThrowArgument_SpansMustBeNonEmpty();
            }

            if (x.Length > destination.Length)
            {
                ThrowHelper.ThrowArgument_DestinationTooShort();
            }

            for (int i = 0; i < x.Length; i++)
            {
                destination[i] = 1f / (1f + MathF.Exp(-x[i]));
            }
        }

        /// <summary>Computes the element-wise hyperbolic sine of each single-precision floating-point radian angle in the specified tensor.</summary>
        /// <param name="x">The tensor, represented as a span.</param>
        /// <param name="destination">The destination tensor, represented as a span.</param>
        /// <exception cref="ArgumentException">Destination is too short.</exception>
        /// <remarks>
        /// <para>
        /// This method effectively computes <c><paramref name="destination" />[i] = <see cref="MathF" />.Sinh(<paramref name="x" />[i])</c>.
        /// </para>
        /// <para>
        /// <paramref name="x"/> and <paramref name="destination"/> may not overlap; if they do, behavior is undefined.
        /// </para>
        /// <para>
        /// If a value is equal to <see cref="float.NegativeInfinity"/>, <see cref="float.PositiveInfinity"/>, or <see cref="float.NaN"/>,
        /// the corresponding destination location is set to that value.
        /// </para>
        /// <para>
        /// The angles in x must be in radians. Multiply by <see cref="MathF.PI"/>/180 to convert degrees to radians.
        /// </para>
        /// <para>
        /// This method may call into the underlying C runtime or employ instructions specific to the current architecture. Exact results may differ between different
        /// operating systems or architectures.
        /// </para>
        /// </remarks>
        public static void Sinh(ReadOnlySpan<float> x, Span<float> destination)
        {
            if (x.Length > destination.Length)
            {
                ThrowHelper.ThrowArgument_DestinationTooShort();
            }

            for (int i = 0; i < x.Length; i++)
            {
                destination[i] = MathF.Sinh(x[i]);
            }
        }

        /// <summary>Computes the softmax function over the specified non-empty tensor of single-precision floating-point numbers.</summary>
        /// <param name="x">The tensor, represented as a span.</param>
        /// <param name="destination">The destination tensor.</param>
        /// <exception cref="ArgumentException">Destination is too short.</exception>
        /// <exception cref="ArgumentException"><paramref name="x" /> must not be empty.</exception>
        /// <remarks>
        /// <para>
        /// This method effectively computes a sum of <c>MathF.Exp(x[i])</c> for all elements in <paramref name="x"/>.
        /// It then effectively computes <c><paramref name="destination" />[i] = MathF.Exp(<paramref name="x" />[i]) / sum</c>.
        /// </para>
        /// <para>
        /// <paramref name="x"/> and <paramref name="destination"/> may not overlap; if they do, behavior is undefined.
        /// </para>
        /// <para>
        /// This method may call into the underlying C runtime or employ instructions specific to the current architecture. Exact results may differ between different
        /// operating systems or architectures.
        /// </para>
        /// </remarks>
        public static void SoftMax(ReadOnlySpan<float> x, Span<float> destination)
        {
            if (x.IsEmpty)
            {
                ThrowHelper.ThrowArgument_SpansMustBeNonEmpty();
            }

            if (x.Length > destination.Length)
            {
                ThrowHelper.ThrowArgument_DestinationTooShort();
            }

            float expSum = 0f;

            for (int i = 0; i < x.Length; i++)
            {
                expSum += MathF.Exp(x[i]);
            }

            for (int i = 0; i < x.Length; i++)
            {
                destination[i] = MathF.Exp(x[i]) / expSum;
            }
        }

        /// <summary>Computes the element-wise difference between single-precision floating-point numbers in the specified tensors.</summary>
        /// <param name="x">The first tensor, represented as a span.</param>
        /// <param name="y">The second tensor, represented as a scalar.</param>
        /// <param name="destination">The destination tensor, represented as a span.</param>
        /// <exception cref="ArgumentException">Length of <paramref name="x" /> must be same as length of <paramref name="y" />.</exception>
        /// <exception cref="ArgumentException">Destination is too short.</exception>
        /// <remarks>
        /// <para>
        /// This method effectively computes <c><paramref name="destination" />[i] = <paramref name="x" />[i] - <paramref name="y" />[i]</c>.
        /// </para>
        /// <para>
        /// <paramref name="x"/> and <paramref name="y"/> may overlap, but neither may overlap with <paramref name="destination"/>; if they do, behavior is undefined.
        /// </para>
        /// <para>
        /// If either of the element-wise input values is <see cref="float.NaN"/>, the resulting element-wise value is <see cref="float.NaN"/>.
        /// </para>
        /// <para>
        /// This method may call into the underlying C runtime or employ instructions specific to the current architecture. Exact results may differ between different
        /// operating systems or architectures.
        /// </para>
        /// </remarks>
        public static void Subtract(ReadOnlySpan<float> x, ReadOnlySpan<float> y, Span<float> destination) =>
            InvokeSpanSpanIntoSpan<SubtractOperator>(x, y, destination);

        /// <summary>Computes the element-wise difference between single-precision floating-point numbers in the specified tensors.</summary>
        /// <param name="x">The first tensor, represented as a span.</param>
        /// <param name="y">The second tensor, represented as a scalar.</param>
        /// <param name="destination">The destination tensor, represented as a span.</param>
        /// <exception cref="ArgumentException">Destination is too short.</exception>
        /// <remarks>
        /// <para>
        /// This method effectively computes <c><paramref name="destination" />[i] = <paramref name="x" />[i] - <paramref name="y" /></c>.
        /// </para>
        /// <para>
        /// <paramref name="x"/> and <paramref name="destination"/> may not overlap; if they do, behavior is undefined.
        /// </para>
        /// <para>
        /// If either of the element-wise input values is <see cref="float.NaN"/>, the resulting element-wise value is <see cref="float.NaN"/>.
        /// </para>
        /// <para>
        /// This method may call into the underlying C runtime or employ instructions specific to the current architecture. Exact results may differ between different
        /// operating systems or architectures.
        /// </para>
        /// </remarks>
        public static void Subtract(ReadOnlySpan<float> x, float y, Span<float> destination) =>
            InvokeSpanScalarIntoSpan<SubtractOperator>(x, y, destination);

        /// <summary>Computes the sum of all elements in the specified tensor of single-precision floating-point numbers.</summary>
        /// <param name="x">The tensor, represented as a span.</param>
        /// <returns>The result of adding all elements in <paramref name="x"/>, or zero if <paramref name="x"/> is empty.</returns>
        /// <remarks>
        /// <para>
        /// If any of the values in the input is <see cref="float.NaN"/>, the result is <see cref="float.NaN"/>.
        /// </para>
        /// <para>
        /// This method may call into the underlying C runtime or employ instructions specific to the current architecture. Exact results may differ between different
        /// operating systems or architectures.
        /// </para>
        /// </remarks>
        public static float Sum(ReadOnlySpan<float> x) =>
            Aggregate<IdentityOperator, AddOperator>(x);

        /// <summary>Computes the sum of the absolute values of every element in the specified tensor of single-precision floating-point numbers.</summary>
        /// <param name="x">The tensor, represented as a span.</param>
        /// <returns>The result of adding the absolute value of every element in <paramref name="x"/>, or zero if <paramref name="x"/> is empty.</returns>
        /// <remarks>
        /// <para>
        /// This method effectively computes:
        /// <c>
        ///     Span&lt;float&gt; absoluteValues = ...;
        ///     TensorPrimitives.Abs(x, absoluteValues);
        ///     float result = TensorPrimitives.Sum(absoluteValues);
        /// </c>
        /// but without requiring intermediate storage for the absolute values. It corresponds to the <c>asum</c> method defined by <c>BLAS1</c>.
        /// </para>
        /// <para>
        /// This method may call into the underlying C runtime or employ instructions specific to the current architecture. Exact results may differ between different
        /// operating systems or architectures.
        /// </para>
        /// </remarks>
        public static float SumOfMagnitudes(ReadOnlySpan<float> x) =>
            Aggregate<AbsoluteOperator, AddOperator>(x);

        /// <summary>Computes the sum of the square of every element in the specified tensor of single-precision floating-point numbers.</summary>
        /// <param name="x">The tensor, represented as a span.</param>
        /// <returns>The result of adding the square of every element in <paramref name="x"/>, or zero if <paramref name="x"/> is empty.</returns>
        /// <remarks>
        /// <para>
        /// This method effectively computes:
        /// <c>
        ///     Span&lt;float&gt; squaredValues = ...;
        ///     TensorPrimitives.Multiply(x, x, squaredValues);
        ///     float result = TensorPrimitives.Sum(squaredValues);
        /// </c>
        /// but without requiring intermediate storage for the squared values.
        /// </para>
        /// <para>
        /// This method may call into the underlying C runtime or employ instructions specific to the current architecture. Exact results may differ between different
        /// operating systems or architectures.
        /// </para>
        /// </remarks>
        public static float SumOfSquares(ReadOnlySpan<float> x) =>
            Aggregate<SquaredOperator, AddOperator>(x);

        /// <summary>Computes the element-wise hyperbolic tangent of each single-precision floating-point radian angle in the specified tensor.</summary>
        /// <param name="x">The tensor, represented as a span.</param>
        /// <param name="destination">The destination tensor, represented as a span.</param>
        /// <exception cref="ArgumentException">Destination is too short.</exception>
        /// <remarks>
        /// <para>
        /// This method effectively computes <c><paramref name="destination" />[i] = <see cref="MathF" />.Tanh(<paramref name="x" />[i])</c>.
        /// </para>
        /// <para>
        /// <paramref name="x"/> and <paramref name="destination"/> may not overlap; if they do, behavior is undefined.
        /// </para>
        /// <para>
        /// If a value is equal to <see cref="float.NegativeInfinity"/>, the corresponding destination location is set to -1.
        /// If a value is equal to <see cref="float.PositiveInfinity"/>, the corresponding destination location is set to 1.
        /// If a value is <see cref="float.NaN"/>, the corresponding destination location is set to <see cref="float.NaN"/>.
        /// </para>
        /// <para>
        /// The angles in x must be in radians. Multiply by <see cref="MathF.PI"/>/180 to convert degrees to radians.
        /// </para>
        /// <para>
        /// This method may call into the underlying C runtime or employ instructions specific to the current architecture. Exact results may differ between different
        /// operating systems or architectures.
        /// </para>
        /// </remarks>
        public static void Tanh(ReadOnlySpan<float> x, Span<float> destination)
        {
            if (x.Length > destination.Length)
            {
                ThrowHelper.ThrowArgument_DestinationTooShort();
            }

            for (int i = 0; i < x.Length; i++)
            {
                destination[i] = MathF.Tanh(x[i]);
            }
        }

        /// <summary>Mask used to handle remaining elements after vectorized handling of the input.</summary>
        /// <remarks>
        /// Logically 16 rows of 16 uints. The Nth row should be used to handle N remaining elements at the
        /// end of the input, where elements in the vector prior to that will be zero'd.
        /// </remarks>
        private static ReadOnlySpan<uint> RemainderUInt32Mask_16x16 => new uint[]
        {
            0x00000000, 0x00000000, 0x00000000, 0x00000000, 0x00000000, 0x00000000, 0x00000000, 0x00000000, 0x00000000, 0x00000000, 0x00000000, 0x00000000, 0x00000000, 0x00000000, 0x00000000, 0x00000000,
            0x00000000, 0x00000000, 0x00000000, 0x00000000, 0x00000000, 0x00000000, 0x00000000, 0x00000000, 0x00000000, 0x00000000, 0x00000000, 0x00000000, 0x00000000, 0x00000000, 0x00000000, 0xFFFFFFFF,
            0x00000000, 0x00000000, 0x00000000, 0x00000000, 0x00000000, 0x00000000, 0x00000000, 0x00000000, 0x00000000, 0x00000000, 0x00000000, 0x00000000, 0x00000000, 0x00000000, 0xFFFFFFFF, 0xFFFFFFFF,
            0x00000000, 0x00000000, 0x00000000, 0x00000000, 0x00000000, 0x00000000, 0x00000000, 0x00000000, 0x00000000, 0x00000000, 0x00000000, 0x00000000, 0x00000000, 0xFFFFFFFF, 0xFFFFFFFF, 0xFFFFFFFF,
            0x00000000, 0x00000000, 0x00000000, 0x00000000, 0x00000000, 0x00000000, 0x00000000, 0x00000000, 0x00000000, 0x00000000, 0x00000000, 0x00000000, 0xFFFFFFFF, 0xFFFFFFFF, 0xFFFFFFFF, 0xFFFFFFFF,
            0x00000000, 0x00000000, 0x00000000, 0x00000000, 0x00000000, 0x00000000, 0x00000000, 0x00000000, 0x00000000, 0x00000000, 0x00000000, 0xFFFFFFFF, 0xFFFFFFFF, 0xFFFFFFFF, 0xFFFFFFFF, 0xFFFFFFFF,
            0x00000000, 0x00000000, 0x00000000, 0x00000000, 0x00000000, 0x00000000, 0x00000000, 0x00000000, 0x00000000, 0x00000000, 0xFFFFFFFF, 0xFFFFFFFF, 0xFFFFFFFF, 0xFFFFFFFF, 0xFFFFFFFF, 0xFFFFFFFF,
            0x00000000, 0x00000000, 0x00000000, 0x00000000, 0x00000000, 0x00000000, 0x00000000, 0x00000000, 0x00000000, 0xFFFFFFFF, 0xFFFFFFFF, 0xFFFFFFFF, 0xFFFFFFFF, 0xFFFFFFFF, 0xFFFFFFFF, 0xFFFFFFFF,
            0x00000000, 0x00000000, 0x00000000, 0x00000000, 0x00000000, 0x00000000, 0x00000000, 0x00000000, 0xFFFFFFFF, 0xFFFFFFFF, 0xFFFFFFFF, 0xFFFFFFFF, 0xFFFFFFFF, 0xFFFFFFFF, 0xFFFFFFFF, 0xFFFFFFFF,
            0x00000000, 0x00000000, 0x00000000, 0x00000000, 0x00000000, 0x00000000, 0x00000000, 0xFFFFFFFF, 0xFFFFFFFF, 0xFFFFFFFF, 0xFFFFFFFF, 0xFFFFFFFF, 0xFFFFFFFF, 0xFFFFFFFF, 0xFFFFFFFF, 0xFFFFFFFF,
            0x00000000, 0x00000000, 0x00000000, 0x00000000, 0x00000000, 0x00000000, 0xFFFFFFFF, 0xFFFFFFFF, 0xFFFFFFFF, 0xFFFFFFFF, 0xFFFFFFFF, 0xFFFFFFFF, 0xFFFFFFFF, 0xFFFFFFFF, 0xFFFFFFFF, 0xFFFFFFFF,
            0x00000000, 0x00000000, 0x00000000, 0x00000000, 0x00000000, 0xFFFFFFFF, 0xFFFFFFFF, 0xFFFFFFFF, 0xFFFFFFFF, 0xFFFFFFFF, 0xFFFFFFFF, 0xFFFFFFFF, 0xFFFFFFFF, 0xFFFFFFFF, 0xFFFFFFFF, 0xFFFFFFFF,
            0x00000000, 0x00000000, 0x00000000, 0x00000000, 0xFFFFFFFF, 0xFFFFFFFF, 0xFFFFFFFF, 0xFFFFFFFF, 0xFFFFFFFF, 0xFFFFFFFF, 0xFFFFFFFF, 0xFFFFFFFF, 0xFFFFFFFF, 0xFFFFFFFF, 0xFFFFFFFF, 0xFFFFFFFF,
            0x00000000, 0x00000000, 0x00000000, 0xFFFFFFFF, 0xFFFFFFFF, 0xFFFFFFFF, 0xFFFFFFFF, 0xFFFFFFFF, 0xFFFFFFFF, 0xFFFFFFFF, 0xFFFFFFFF, 0xFFFFFFFF, 0xFFFFFFFF, 0xFFFFFFFF, 0xFFFFFFFF, 0xFFFFFFFF,
            0x00000000, 0x00000000, 0xFFFFFFFF, 0xFFFFFFFF, 0xFFFFFFFF, 0xFFFFFFFF, 0xFFFFFFFF, 0xFFFFFFFF, 0xFFFFFFFF, 0xFFFFFFFF, 0xFFFFFFFF, 0xFFFFFFFF, 0xFFFFFFFF, 0xFFFFFFFF, 0xFFFFFFFF, 0xFFFFFFFF,
            0x00000000, 0xFFFFFFFF, 0xFFFFFFFF, 0xFFFFFFFF, 0xFFFFFFFF, 0xFFFFFFFF, 0xFFFFFFFF, 0xFFFFFFFF, 0xFFFFFFFF, 0xFFFFFFFF, 0xFFFFFFFF, 0xFFFFFFFF, 0xFFFFFFFF, 0xFFFFFFFF, 0xFFFFFFFF, 0xFFFFFFFF,
            0xFFFFFFFF, 0xFFFFFFFF, 0xFFFFFFFF, 0xFFFFFFFF, 0xFFFFFFFF, 0xFFFFFFFF, 0xFFFFFFFF, 0xFFFFFFFF, 0xFFFFFFFF, 0xFFFFFFFF, 0xFFFFFFFF, 0xFFFFFFFF, 0xFFFFFFFF, 0xFFFFFFFF, 0xFFFFFFFF, 0xFFFFFFFF,
        };
    }
}<|MERGE_RESOLUTION|>--- conflicted
+++ resolved
@@ -977,7 +977,6 @@
 
         /// <summary>Computes the Euclidean norm of the specified tensor of single-precision floating-point numbers.</summary>
         /// <param name="x">The first tensor, represented as a span.</param>
-<<<<<<< HEAD
         /// <returns>The norm.</returns>
         /// <remarks>
         /// <para>
@@ -995,11 +994,6 @@
         /// </remarks>
         public static float Norm(ReadOnlySpan<float> x) =>
             MathF.Sqrt(SumOfSquares(x));
-=======
-        /// <returns>The L2 norm.</returns>
-        public static float Norm(ReadOnlySpan<float> x) => // BLAS1: nrm2
-            MathF.Sqrt(Aggregate<SquaredOperator, AddOperator>(x));
->>>>>>> c0c7d3ea
 
         /// <summary>Computes the product of all elements in the specified non-empty tensor of single-precision floating-point numbers.</summary>
         /// <param name="x">The tensor, represented as a span.</param>
