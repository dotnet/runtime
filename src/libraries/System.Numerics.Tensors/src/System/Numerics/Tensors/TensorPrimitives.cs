﻿// Licensed to the .NET Foundation under one or more agreements.
// The .NET Foundation licenses this file to you under the MIT license.

namespace System.Numerics.Tensors
{
    /// <summary>Performs primitive tensor operations over spans of memory.</summary>
    public static partial class TensorPrimitives
    {
        /// <summary>Computes the element-wise absolute value of each single-precision floating-point number in the specified tensor.</summary>
        /// <param name="x">The tensor, represented as a span.</param>
        /// <param name="destination">The destination tensor, represented as a span.</param>
        /// <exception cref="ArgumentException">Destination is too short.</exception>
        /// <remarks>
        /// <para>
        /// This method effectively computes <c><paramref name="destination" />[i] = MathF.Abs(<paramref name="x" />[i])</c>.
        /// </para>
        /// <para>
        /// The absolute value of a <see cref="float"/> is its numeric value without its sign. For example, the absolute value of both 1.2e-03 and -1.2e03 is 1.2e03.
        /// </para>
        /// <para>
        /// If a value is equal to <see cref="float.NegativeInfinity"/> or <see cref="float.PositiveInfinity"/>, the result stored into the corresponding destination location is set to <see cref="float.PositiveInfinity"/>.
        /// If a value is equal to <see cref="float.NaN"/>, the result stored into the corresponding destination location is the original NaN value with the sign bit removed.
        /// </para>
        /// <para>
        /// <paramref name="x"/> and <paramref name="destination"/> may not overlap; if they do, behavior is undefined.
        /// </para>
        /// </remarks>
        public static void Abs(ReadOnlySpan<float> x, Span<float> destination) =>
            InvokeSpanIntoSpan<AbsoluteOperator>(x, destination);

        /// <summary>Computes the element-wise addition of single-precision floating-point numbers in the specified tensors.</summary>
        /// <param name="x">The first tensor, represented as a span.</param>
        /// <param name="y">The second tensor, represented as a span.</param>
        /// <param name="destination">The destination tensor, represented as a span.</param>
        /// <exception cref="ArgumentException">Length of <paramref name="x" /> must be same as length of <paramref name="y" />.</exception>
        /// <exception cref="ArgumentException">Destination is too short.</exception>
        /// <remarks>
        /// <para>
        /// This method effectively computes <c><paramref name="destination" />[i] = <paramref name="x" />[i] + <paramref name="y" />[i]</c>.
        /// </para>
        /// <para>
        /// <paramref name="x"/> and <paramref name="y"/> may overlap, but neither may overlap with <paramref name="destination"/>; if they do, behavior is undefined.
        /// </para>
        /// <para>
        /// If either of the element-wise input values is equal to <see cref="float.NaN"/>, the resulting element-wise value is also NaN.
        /// </para>
        /// </remarks>
        public static unsafe void Add(ReadOnlySpan<float> x, ReadOnlySpan<float> y, Span<float> destination) =>
            InvokeSpanSpanIntoSpan<AddOperator>(x, y, destination);

        /// <summary>Computes the element-wise addition of single-precision floating-point numbers in the specified tensors.</summary>
        /// <param name="x">The first tensor, represented as a span.</param>
        /// <param name="y">The second tensor, represented as a scalar.</param>
        /// <param name="destination">The destination tensor, represented as a span.</param>
        /// <exception cref="ArgumentException">Destination is too short.</exception>
        /// <remarks>
        /// <para>
        /// This method effectively computes <c><paramref name="destination" />[i] = <paramref name="x" />[i] + <paramref name="y" /></c>.
        /// </para>
        /// <para>
        /// <paramref name="x"/> and <paramref name="destination"/> may not overlap; if they do, behavior is undefined.
        /// </para>
        /// <para>
        /// If either of the element-wise input values is equal to <see cref="float.NaN"/>, the resulting element-wise value is also NaN.
        /// </para>
        /// </remarks>
        public static void Add(ReadOnlySpan<float> x, float y, Span<float> destination) =>
            InvokeSpanScalarIntoSpan<AddOperator>(x, y, destination);

        /// <summary>Computes the element-wise result of <c>(<paramref name="x" /> + <paramref name="y" />) * <paramref name="multiplier" /></c> for the specified tensors.</summary>
        /// <param name="x">The first tensor, represented as a span.</param>
        /// <param name="y">The second tensor, represented as a span.</param>
        /// <param name="multiplier">The third tensor, represented as a span.</param>
        /// <param name="destination">The destination tensor, represented as a span.</param>
        /// <exception cref="ArgumentException">Length of <paramref name="x" /> must be same as length of <paramref name="y" /> and the length of <paramref name="multiplier" />.</exception>
        /// <exception cref="ArgumentException">Destination is too short.</exception>
        /// <remarks>
        /// <para>
        /// This method effectively computes <c><paramref name="destination" />[i] = (<paramref name="x" />[i] + <paramref name="y" />[i]) * <paramref name="multiplier" />[i]</c>.
        /// </para>
        /// <para>
        /// <paramref name="x"/>, <paramref name="y"/>, and <paramref name="multiplier"/> may overlap, but none of them may overlap with <paramref name="destination"/>; if they do, behavior is undefined.
        /// </para>
        /// <para>
        /// If any of the element-wise input values is equal to <see cref="float.NaN"/>, the resulting element-wise value is also NaN.
        /// </para>
        /// </remarks>
        public static void AddMultiply(ReadOnlySpan<float> x, ReadOnlySpan<float> y, ReadOnlySpan<float> multiplier, Span<float> destination) =>
            InvokeSpanSpanSpanIntoSpan<AddMultiplyOperator>(x, y, multiplier, destination);

        /// <summary>Computes the element-wise result of <c>(<paramref name="x" /> + <paramref name="y" />) * <paramref name="multiplier" /></c> for the specified tensors.</summary>
        /// <param name="x">The first tensor, represented as a span.</param>
        /// <param name="y">The second tensor, represented as a span.</param>
        /// <param name="multiplier">The third tensor, represented as a scalar.</param>
        /// <param name="destination">The destination tensor, represented as a span.</param>
        /// <exception cref="ArgumentException">Length of <paramref name="x" /> must be same as length of <paramref name="y" />.</exception>
        /// <exception cref="ArgumentException">Destination is too short.</exception>
        /// <remarks>
        /// <para>
        /// This method effectively computes <c><paramref name="destination" />[i] = (<paramref name="x" />[i] + <paramref name="y" />[i]) * <paramref name="multiplier" /></c>.
        /// </para>
        /// <para>
        /// <paramref name="x"/> and <paramref name="y"/> may overlap, but neither may overlap with <paramref name="destination"/>; if they do, behavior is undefined.
        /// </para>
        /// <para>
        /// If any of the element-wise input values is equal to <see cref="float.NaN"/>, the resulting element-wise value is also NaN.
        /// </para>
        /// </remarks>
        public static void AddMultiply(ReadOnlySpan<float> x, ReadOnlySpan<float> y, float multiplier, Span<float> destination) =>
            InvokeSpanSpanScalarIntoSpan<AddMultiplyOperator>(x, y, multiplier, destination);

        /// <summary>Computes the element-wise result of <c>(<paramref name="x" /> + <paramref name="y" />) * <paramref name="multiplier" /></c> for the specified tensors.</summary>
        /// <param name="x">The first tensor, represented as a span.</param>
        /// <param name="y">The second tensor, represented as a scalar.</param>
        /// <param name="multiplier">The third tensor, represented as a span.</param>
        /// <param name="destination">The destination tensor, represented as a span.</param>
        /// <exception cref="ArgumentException">Length of <paramref name="x" /> must be same as length of <paramref name="multiplier" />.</exception>
        /// <exception cref="ArgumentException">Destination is too short.</exception>
        /// <remarks>
        /// <para>
        /// This method effectively computes <c><paramref name="destination" />[i] = (<paramref name="x" />[i] + <paramref name="y" />) * <paramref name="multiplier" />[i]</c>.
        /// </para>
        /// <para>
        /// <paramref name="x"/> and <paramref name="multiplier"/> may overlap, but neither may overlap with <paramref name="destination"/>; if they do, behavior is undefined.
        /// </para>
        /// <para>
        /// If any of the element-wise input values is equal to <see cref="float.NaN"/>, the resulting element-wise value is also NaN.
        /// </para>
        /// </remarks>
        public static void AddMultiply(ReadOnlySpan<float> x, float y, ReadOnlySpan<float> multiplier, Span<float> destination) =>
            InvokeSpanScalarSpanIntoSpan<AddMultiplyOperator>(x, y, multiplier, destination);

        /// <summary>Computes the element-wise hyperbolic cosine of each single-precision floating-point radian angle in the specified tensor.</summary>
        /// <param name="x">The tensor, represented as a span.</param>
        /// <param name="destination">The destination tensor, represented as a span.</param>
        /// <exception cref="ArgumentException">Destination is too short.</exception>
        /// <remarks>
        /// <para>
        /// This method effectively computes <c><paramref name="destination" />[i] = <see cref="MathF" />.Cosh(<paramref name="x" />[i])</c>.
        /// </para>
        /// <para>
        /// <paramref name="x"/> and <paramref name="destination"/> may not overlap; if they do, behavior is undefined.
        /// </para>
        /// <para>
        /// If a value is equal to <see cref="float.NegativeInfinity"/> or <see cref="float.PositiveInfinity"/>, the result stored into the corresponding destination location is set to <see cref="float.PositiveInfinity"/>.
        /// If a value is equal to <see cref="float.NaN"/>, the result stored into the corresponding destination location is also NaN.
        /// </para>
        /// <para>
        /// The angles in x must be in radians. Use <see cref="M:System.Single.DegreesToRadians"/> or multiply by <see cref="MathF.PI"/>/180 to convert degrees to radians.
        /// </para>
        /// <para>
        /// This method may call into the underlying C runtime or employ instructions specific to the current architecture. Exact results may differ between different
        /// operating systems or architectures.
        /// </para>
        /// </remarks>
        public static void Cosh(ReadOnlySpan<float> x, Span<float> destination)
        {
            if (x.Length > destination.Length)
            {
                ThrowHelper.ThrowArgument_DestinationTooShort();
            }

            for (int i = 0; i < x.Length; i++)
            {
                destination[i] = MathF.Cosh(x[i]);
            }
        }

        /// <summary>Computes the cosine similarity between the two specified non-empty, equal-length tensors of single-precision floating-point numbers.</summary>
        /// <param name="x">The first tensor, represented as a span.</param>
        /// <param name="y">The second tensor, represented as a span.</param>
        /// <returns>The cosine similarity of the two tensors.</returns>
        /// <exception cref="ArgumentException">Length of <paramref name="x" /> must be same as length of <paramref name="y" />.</exception>
        /// <exception cref="ArgumentException"><paramref name="x" /> and <paramref name="y" /> must not be empty.</exception>
        /// <remarks>
        /// <para>
        /// This method effectively computes <c>TensorPrimitives.Dot(x, y) / (MathF.Sqrt(TensorPrimitives.SumOfSquares(x)) * MathF.Sqrt(TensorPrimitives.SumOfSquares(y)).</c>
        /// </para>
        /// <para>
        /// If any element in either input tensor is equal to <see cref="float.NegativeInfinity"/>, <see cref="float.PositiveInfinity"/>, or <see cref="float.NaN"/>,
        /// NaN is returned.
        /// </para>
        /// <para>
        /// This method may call into the underlying C runtime or employ instructions specific to the current architecture. Exact results may differ between different
        /// operating systems or architectures.
        /// </para>
        /// </remarks>
        public static float CosineSimilarity(ReadOnlySpan<float> x, ReadOnlySpan<float> y)
        {
            if (x.IsEmpty)
            {
                ThrowHelper.ThrowArgument_SpansMustBeNonEmpty();
            }

            if (x.Length != y.Length)
            {
                ThrowHelper.ThrowArgument_SpansMustHaveSameLength();
            }

            return CosineSimilarityCore(x, y);
        }

        /// <summary>Computes the distance between two points, specified as non-empty, equal-length tensors of single-precision floating-point numbers, in Euclidean space.</summary>
        /// <param name="x">The first tensor, represented as a span.</param>
        /// <param name="y">The second tensor, represented as a span.</param>
        /// <returns>The Euclidean distance.</returns>
        /// <exception cref="ArgumentException">Length of <paramref name="x" /> must be same as length of <paramref name="y" />.</exception>
        /// <exception cref="ArgumentException"><paramref name="x" /> and <paramref name="y" /> must not be empty.</exception>
        /// <remarks>
        /// <para>
        /// This method effectively computes the equivalent of:
        /// <c>
        ///     Span&lt;float&gt; difference = ...;
        ///     TensorPrimitives.Subtract(x, y, difference);
        ///     float result = MathF.Sqrt(TensorPrimitives.SumOfSquares(difference));
        /// </c>
        /// but without requiring additional temporary storage for the intermediate differences.
        /// </para>
        /// <para>
        /// If any element in either input tensor is equal to <see cref="float.NaN"/>, NaN is returned.
        /// </para>
        /// <para>
        /// This method may call into the underlying C runtime or employ instructions specific to the current architecture. Exact results may differ between different
        /// operating systems or architectures.
        /// </para>
        /// </remarks>
        public static float Distance(ReadOnlySpan<float> x, ReadOnlySpan<float> y)
        {
            if (x.IsEmpty)
            {
                ThrowHelper.ThrowArgument_SpansMustBeNonEmpty();
            }

            if (x.Length != y.Length)
            {
                ThrowHelper.ThrowArgument_SpansMustHaveSameLength();
            }

            return MathF.Sqrt(Aggregate<SubtractSquaredOperator, AddOperator>(x, y));
        }

        /// <summary>Computes the element-wise division of single-precision floating-point numbers in the specified tensors.</summary>
        /// <param name="x">The first tensor, represented as a span.</param>
        /// <param name="y">The second tensor, represented as a span.</param>
        /// <param name="destination">The destination tensor, represented as a span.</param>
        /// <exception cref="ArgumentException">Length of <paramref name="x" /> must be same as length of <paramref name="y" />.</exception>
        /// <exception cref="ArgumentException">Destination is too short.</exception>
        /// <remarks>
        /// <para>
        /// This method effectively computes <c><paramref name="destination" />[i] = <paramref name="x" />[i] / <paramref name="y" />[i]</c>.
        /// </para>
        /// <para>
        /// <paramref name="x"/> and <paramref name="y"/> may overlap, but neither may overlap with <paramref name="destination"/>; if they do, behavior is undefined.
        /// </para>
        /// <para>
        /// If either of the element-wise input values is equal to <see cref="float.NaN"/>, the resulting element-wise value is also NaN.
        /// </para>
        /// </remarks>
        public static void Divide(ReadOnlySpan<float> x, ReadOnlySpan<float> y, Span<float> destination) =>
            InvokeSpanSpanIntoSpan<DivideOperator>(x, y, destination);

        /// <summary>Computes the element-wise division of single-precision floating-point numbers in the specified tensors.</summary>
        /// <param name="x">The first tensor, represented as a span.</param>
        /// <param name="y">The second tensor, represented as a scalar.</param>
        /// <param name="destination">The destination tensor, represented as a span.</param>
        /// <exception cref="ArgumentException">Destination is too short.</exception>
        /// <remarks>
        /// <para>
        /// This method effectively computes <c><paramref name="destination" />[i] = <paramref name="x" />[i] / <paramref name="y" /></c>.
        /// </para>
        /// <para>
        /// <paramref name="x"/> and <paramref name="destination"/> may not overlap; if they do, behavior is undefined.
        /// </para>
        /// <para>
        /// If either of the element-wise input values is equal to <see cref="float.NaN"/>, the resulting element-wise value is also NaN.
        /// </para>
        /// </remarks>
        public static void Divide(ReadOnlySpan<float> x, float y, Span<float> destination) =>
            InvokeSpanScalarIntoSpan<DivideOperator>(x, y, destination);

        /// <summary>Computes the dot product of two tensors containing single-precision floating-point numbers.</summary>
        /// <param name="x">The first tensor, represented as a span.</param>
        /// <param name="y">The second tensor, represented as a span.</param>
        /// <returns>The dot product.</returns>
        /// <exception cref="ArgumentException">Length of <paramref name="x" /> must be same as length of <paramref name="y" />.</exception>
        /// <remarks>
        /// <para>
        /// This method effectively computes the equivalent of:
        /// <c>
        ///     Span&lt;float&gt; products = ...;
        ///     TensorPrimitives.Multiply(x, y, products);
        ///     float result = TensorPrimitives.Sum(products);
        /// </c>
        /// but without requiring additional temporary storage for the intermediate products. It corresponds to the <c>dot</c> method defined by <c>BLAS1</c>.
        /// </para>
        /// <para>
        /// If any of the input elements is equal to <see cref="float.NaN"/>, the resulting value is also NaN.
        /// </para>
        /// <para>
        /// This method may call into the underlying C runtime or employ instructions specific to the current architecture. Exact results may differ between different
        /// operating systems or architectures.
        /// </para>
        /// </remarks>
        public static float Dot(ReadOnlySpan<float> x, ReadOnlySpan<float> y)
        {
            if (x.Length != y.Length)
            {
                ThrowHelper.ThrowArgument_SpansMustHaveSameLength();
            }

            return Aggregate<MultiplyOperator, AddOperator>(x, y);
        }

        /// <summary>Computes the element-wise result of raising <c>e</c> to the single-precision floating-point number powers in the specified tensor.</summary>
        /// <param name="x">The tensor, represented as a span.</param>
        /// <param name="destination">The destination tensor, represented as a span.</param>
        /// <exception cref="ArgumentException">Destination is too short.</exception>
        /// <remarks>
        /// <para>
        /// This method effectively computes <c><paramref name="destination" />[i] = <see cref="MathF" />.Exp(<paramref name="x" />[i])</c>.
        /// </para>
        /// <para>
        /// <paramref name="x"/> and <paramref name="destination"/> may not overlap; if they do, behavior is undefined.
        /// </para>
        /// <para>
        /// If a value equals <see cref="float.NaN"/> or <see cref="float.PositiveInfinity"/>, the result stored into the corresponding destination location is set to NaN.
        /// If a value equals <see cref="float.NegativeInfinity"/>, the result stored into the corresponding destination location is set to 0.
        /// </para>
        /// <para>
        /// This method may call into the underlying C runtime or employ instructions specific to the current architecture. Exact results may differ between different
        /// operating systems or architectures.
        /// </para>
        /// </remarks>
        public static void Exp(ReadOnlySpan<float> x, Span<float> destination)
        {
            if (x.Length > destination.Length)
            {
                ThrowHelper.ThrowArgument_DestinationTooShort();
            }

            for (int i = 0; i < x.Length; i++)
            {
                destination[i] = MathF.Exp(x[i]);
            }
        }

        /// <summary>Searches for the index of the largest single-precision floating-point number in the specified tensor.</summary>
        /// <param name="x">The tensor, represented as a span.</param>
        /// <returns>The index of the maximum element in <paramref name="x"/>, or -1 if <paramref name="x"/> is empty.</returns>
        /// <remarks>
        /// <para>
        /// The determination of the maximum element matches the IEEE 754:2019 `maximum` function. If any value equal to <see cref="float.NaN"/>
        /// is present, the index of the first is returned. Positive 0 is considered greater than negative 0.
        /// </para>
        /// <para>
        /// This method may call into the underlying C runtime or employ instructions specific to the current architecture. Exact results may differ between different
        /// operating systems or architectures.
        /// </para>
        /// </remarks>
        public static unsafe int IndexOfMax(ReadOnlySpan<float> x)
        {
            int result = -1;

            if (!x.IsEmpty)
            {
                float max = float.NegativeInfinity;

                for (int i = 0; i < x.Length; i++)
                {
                    float current = x[i];

                    if (current != max)
                    {
                        if (float.IsNaN(current))
                        {
                            return i;
                        }

                        if (max < current)
                        {
                            result = i;
                            max = current;
                        }
                    }
                    else if (IsNegative(max) && !IsNegative(current))
                    {
                        result = i;
                        max = current;
                    }
                }
            }

            return result;
        }

        /// <summary>Searches for the index of the single-precision floating-point number with the largest magnitude in the specified tensor.</summary>
        /// <param name="x">The tensor, represented as a span.</param>
        /// <returns>The index of the element in <paramref name="x"/> with the largest magnitude (absolute value), or -1 if <paramref name="x"/> is empty.</returns>
        /// <remarks>
        /// <para>
        /// The determination of the maximum magnitude matches the IEEE 754:2019 `maximumMagnitude` function. If any value equal to <see cref="float.NaN"/>
        /// is present, the index of the first is returned. If two values have the same magnitude and one is positive and the other is negative,
        /// the positive value is considered to have the larger magnitude.
        /// </para>
        /// <para>
        /// This method may call into the underlying C runtime or employ instructions specific to the current architecture. Exact results may differ between different
        /// operating systems or architectures.
        /// </para>
        /// </remarks>
        public static unsafe int IndexOfMaxMagnitude(ReadOnlySpan<float> x)
        {
            int result = -1;

            if (!x.IsEmpty)
            {
                float max = float.NegativeInfinity;
                float maxMag = float.NegativeInfinity;

                for (int i = 0; i < x.Length; i++)
                {
                    float current = x[i];
                    float currentMag = Math.Abs(current);

                    if (currentMag != maxMag)
                    {
                        if (float.IsNaN(currentMag))
                        {
                            return i;
                        }

                        if (maxMag < currentMag)
                        {
                            result = i;
                            max = current;
                            maxMag = currentMag;
                        }
                    }
                    else if (IsNegative(max) && !IsNegative(current))
                    {
                        result = i;
                        max = current;
                        maxMag = currentMag;
                    }
                }
            }

            return result;
        }

        /// <summary>Searches for the index of the smallest single-precision floating-point number in the specified tensor.</summary>
        /// <param name="x">The tensor, represented as a span.</param>
        /// <returns>The index of the minimum element in <paramref name="x"/>, or -1 if <paramref name="x"/> is empty.</returns>
        /// <remarks>
        /// <para>
        /// The determination of the minimum element matches the IEEE 754:2019 `minimum` function. If any value equal to <see cref="float.NaN"/>
        /// is present, the index of the first is returned. Negative 0 is considered smaller than positive 0.
        /// </para>
        /// <para>
        /// This method may call into the underlying C runtime or employ instructions specific to the current architecture. Exact results may differ between different
        /// operating systems or architectures.
        /// </para>
        /// </remarks>
        public static unsafe int IndexOfMin(ReadOnlySpan<float> x)
        {
            int result = -1;

            if (!x.IsEmpty)
            {
                float min = float.PositiveInfinity;

                for (int i = 0; i < x.Length; i++)
                {
                    float current = x[i];

                    if (current != min)
                    {
                        if (float.IsNaN(current))
                        {
                            return i;
                        }

                        if (current < min)
                        {
                            result = i;
                            min = current;
                        }
                    }
                    else if (IsNegative(current) && !IsNegative(min))
                    {
                        result = i;
                        min = current;
                    }
                }
            }

            return result;
        }

        /// <summary>Searches for the index of the single-precision floating-point number with the smallest magnitude in the specified tensor.</summary>
        /// <param name="x">The tensor, represented as a span.</param>
        /// <returns>The index of the element in <paramref name="x"/> with the smallest magnitude (absolute value), or -1 if <paramref name="x"/> is empty.</returns>
        /// <remarks>
        /// <para>
        /// The determination of the minimum magnitude matches the IEEE 754:2019 `minimumMagnitude` function. If any value equal to <see cref="float.NaN"/>
        /// is present, the index of the first is returned. If two values have the same magnitude and one is positive and the other is negative,
        /// the negative value is considered to have the smaller magnitude.
        /// </para>
        /// <para>
        /// This method may call into the underlying C runtime or employ instructions specific to the current architecture. Exact results may differ between different
        /// operating systems or architectures.
        /// </para>
        /// </remarks>
        public static unsafe int IndexOfMinMagnitude(ReadOnlySpan<float> x)
        {
            int result = -1;

            if (!x.IsEmpty)
            {
                float min = float.PositiveInfinity;
                float minMag = float.PositiveInfinity;

                for (int i = 0; i < x.Length; i++)
                {
                    float current = x[i];
                    float currentMag = Math.Abs(current);

                    if (currentMag != minMag)
                    {
                        if (float.IsNaN(currentMag))
                        {
                            return i;
                        }

                        if (currentMag < minMag)
                        {
                            result = i;
                            min = current;
                            minMag = currentMag;
                        }
                    }
                    else if (IsNegative(current) && !IsNegative(min))
                    {
                        result = i;
                        min = current;
                        minMag = currentMag;
                    }
                }
            }

            return result;
        }

        /// <summary>Computes the element-wise natural (base <c>e</c>) logarithm of single-precision floating-point numbers in the specified tensor.</summary>
        /// <param name="x">The tensor, represented as a span.</param>
        /// <param name="destination">The destination tensor, represented as a span.</param>
        /// <exception cref="ArgumentException">Destination is too short.</exception>
        /// <remarks>
        /// <para>
        /// This method effectively computes <c><paramref name="destination" />[i] = <see cref="MathF" />.Log(<paramref name="x" />[i])</c>.
        /// </para>
        /// <para>
        /// <paramref name="x"/> and <paramref name="destination"/> may not overlap; if they do, behavior is undefined.
        /// </para>
        /// <para>
        /// If a value equals 0, the result stored into the corresponding destination location is set to <see cref="float.NegativeInfinity"/>.
        /// If a value is negative or equal to <see cref="float.NaN"/>, the result stored into the corresponding destination location is set to NaN.
        /// If a value is positive infinity, the result stored into the corresponding destination location is set to <see cref="float.PositiveInfinity"/>.
        /// Otherwise, if a value is positive, its natural logarithm is stored into the corresponding destination location.
        /// </para>
        /// <para>
        /// This method may call into the underlying C runtime or employ instructions specific to the current architecture. Exact results may differ between different
        /// operating systems or architectures.
        /// </para>
        /// </remarks>
        public static void Log(ReadOnlySpan<float> x, Span<float> destination)
        {
            if (x.Length > destination.Length)
            {
                ThrowHelper.ThrowArgument_DestinationTooShort();
            }

            for (int i = 0; i < x.Length; i++)
            {
                destination[i] = MathF.Log(x[i]);
            }
        }

        /// <summary>Computes the element-wise base 2 logarithm of single-precision floating-point numbers in the specified tensor.</summary>
        /// <param name="x">The tensor, represented as a span.</param>
        /// <param name="destination">The destination tensor, represented as a span.</param>
        /// <exception cref="ArgumentException">Destination is too short.</exception>
        /// <remarks>
        /// <para>
        /// This method effectively computes <c><paramref name="destination" />[i] = <see cref="MathF" />.Log2(<paramref name="x" />[i])</c>.
        /// </para>
        /// <para>
        /// <paramref name="x"/> and <paramref name="destination"/> may not overlap; if they do, behavior is undefined.
        /// </para>
        /// <para>
        /// If a value equals 0, the result stored into the corresponding destination location is set to <see cref="float.NegativeInfinity"/>.
        /// If a value is negative or equal to <see cref="float.NaN"/>, the result stored into the corresponding destination location is set to NaN.
        /// If a value is positive infinity, the result stored into the corresponding destination location is set to <see cref="float.PositiveInfinity"/>.
        /// Otherwise, if a value is positive, its natural logarithm is stored into the corresponding destination location.
        /// </para>
        /// <para>
        /// This method may call into the underlying C runtime or employ instructions specific to the current architecture. Exact results may differ between different
        /// operating systems or architectures.
        /// </para>
        /// </remarks>
        public static void Log2(ReadOnlySpan<float> x, Span<float> destination)
        {
            if (x.Length > destination.Length)
            {
                ThrowHelper.ThrowArgument_DestinationTooShort();
            }

            for (int i = 0; i < x.Length; i++)
            {
                destination[i] = Log2(x[i]);
            }
        }

        /// <summary>Searches for the largest single-precision floating-point number in the specified tensor.</summary>
        /// <param name="x">The tensor, represented as a span.</param>
        /// <returns>The maximum element in <paramref name="x"/>.</returns>
        /// <exception cref="ArgumentException">Length of <paramref name="x" /> must be greater than zero.</exception>
        /// <remarks>
        /// <para>
        /// The determination of the maximum element matches the IEEE 754:2019 `maximum` function. If any value equal to <see cref="float.NaN"/>
        /// is present, the first is returned. Positive 0 is considered greater than negative 0.
        /// </para>
        /// <para>
        /// This method may call into the underlying C runtime or employ instructions specific to the current architecture. Exact results may differ between different
        /// operating systems or architectures.
        /// </para>
        /// </remarks>
        public static float Max(ReadOnlySpan<float> x) =>
            MinMaxCore<MaxOperator>(x);

        /// <summary>Computes the element-wise maximum of the single-precision floating-point numbers in the specified tensors.</summary>
        /// <param name="x">The first tensor, represented as a span.</param>
        /// <param name="y">The second tensor, represented as a span.</param>
        /// <param name="destination">The destination tensor, represented as a span.</param>
        /// <exception cref="ArgumentException">Length of <paramref name="x" /> must be same as length of <paramref name="y" />.</exception>
        /// <exception cref="ArgumentException">Destination is too short.</exception>
        /// <remarks>
        /// <para>
        /// This method effectively computes <c><paramref name="destination" />[i] = MathF.Max(<paramref name="x" />[i], <paramref name="y" />[i])</c>.
        /// </para>
        /// <para>
        /// <paramref name="x"/> and <paramref name="y"/> may overlap, but neither may overlap with <paramref name="destination"/>; if they do, behavior is undefined.
        /// </para>
        /// <para>
        /// The determination of the maximum element matches the IEEE 754:2019 `maximum` function. If either value is equal to <see cref="float.NaN"/>,
        /// that value is stored as the result. Positive 0 is considered greater than negative 0.
        /// </para>
        /// <para>
        /// This method may call into the underlying C runtime or employ instructions specific to the current architecture. Exact results may differ between different
        /// operating systems or architectures.
        /// </para>
        /// </remarks>
        public static void Max(ReadOnlySpan<float> x, ReadOnlySpan<float> y, Span<float> destination) =>
            InvokeSpanSpanIntoSpan<MaxPropagateNaNOperator>(x, y, destination);

        /// <summary>Searches for the single-precision floating-point number with the largest magnitude in the specified tensor.</summary>
        /// <param name="x">The tensor, represented as a span.</param>
        /// <returns>The element in <paramref name="x"/> with the largest magnitude (absolute value).</returns>
        /// <exception cref="ArgumentException">Length of <paramref name="x" /> must be greater than zero.</exception>
        /// <remarks>
        /// <para>
        /// The determination of the maximum magnitude matches the IEEE 754:2019 `maximumMagnitude` function. If any value equal to <see cref="float.NaN"/>
        /// is present, the first is returned. If two values have the same magnitude and one is positive and the other is negative,
        /// the positive value is considered to have the larger magnitude.
        /// </para>
        /// <para>
        /// This method may call into the underlying C runtime or employ instructions specific to the current architecture. Exact results may differ between different
        /// operating systems or architectures.
        /// </para>
        /// </remarks>
        public static float MaxMagnitude(ReadOnlySpan<float> x) =>
            MinMaxCore<MaxMagnitudeOperator>(x);

        /// <summary>Computes the element-wise single-precision floating-point number with the largest magnitude in the specified tensors.</summary>
        /// <param name="x">The first tensor, represented as a span.</param>
        /// <param name="y">The second tensor, represented as a span.</param>
        /// <param name="destination">The destination tensor, represented as a span.</param>
        /// <exception cref="ArgumentException">Length of <paramref name="x" /> must be same as length of <paramref name="y" />.</exception>
        /// <exception cref="ArgumentException">Destination is too short.</exception>
        /// <remarks>This method effectively computes <c><paramref name="destination" />[i] = MathF.MaxMagnitude(<paramref name="x" />[i], <paramref name="y" />[i])</c>.</remarks>
        /// <remarks>
        /// <para>
        /// The determination of the maximum magnitude matches the IEEE 754:2019 `maximumMagnitude` function. If either value is equal to <see cref="float.NaN"/>,
        /// that value is stored as the result. If the two values have the same magnitude and one is positive and the other is negative,
        /// the positive value is considered to have the larger magnitude.
        /// </para>
        /// <para>
        /// <paramref name="x"/> and <paramref name="y"/> may overlap, but neither may overlap with <paramref name="destination"/>; if they do, behavior is undefined.
        /// </para>
        /// <para>
        /// This method may call into the underlying C runtime or employ instructions specific to the current architecture. Exact results may differ between different
        /// operating systems or architectures.
        /// </para>
        /// </remarks>
        public static void MaxMagnitude(ReadOnlySpan<float> x, ReadOnlySpan<float> y, Span<float> destination) =>
            InvokeSpanSpanIntoSpan<MaxMagnitudePropagateNaNOperator>(x, y, destination);

        /// <summary>Searches for the smallest single-precision floating-point number in the specified tensor.</summary>
        /// <param name="x">The tensor, represented as a span.</param>
        /// <returns>The minimum element in <paramref name="x"/>.</returns>
        /// <exception cref="ArgumentException">Length of <paramref name="x" /> must be greater than zero.</exception>
        /// <remarks>
        /// <para>
        /// The determination of the minimum element matches the IEEE 754:2019 `minimum` function. If any value is equal to <see cref="float.NaN"/>
        /// is present, the first is returned. Negative 0 is considered smaller than positive 0.
        /// </para>
        /// <para>
        /// This method may call into the underlying C runtime or employ instructions specific to the current architecture. Exact results may differ between different
        /// operating systems or architectures.
        /// </para>
        /// </remarks>
        public static float Min(ReadOnlySpan<float> x) =>
            MinMaxCore<MinOperator>(x);

        /// <summary>Computes the element-wise minimum of the single-precision floating-point numbers in the specified tensors.</summary>
        /// <param name="x">The first tensor, represented as a span.</param>
        /// <param name="y">The second tensor, represented as a span.</param>
        /// <param name="destination">The destination tensor, represented as a span.</param>
        /// <exception cref="ArgumentException">Length of <paramref name="x" /> must be same as length of <paramref name="y" />.</exception>
        /// <exception cref="ArgumentException">Destination is too short.</exception>
        /// <remarks>
        /// <para>
        /// This method effectively computes <c><paramref name="destination" />[i] = MathF.Max(<paramref name="x" />[i], <paramref name="y" />[i])</c>.
        /// </para>
        /// <para>
        /// The determination of the maximum element matches the IEEE 754:2019 `maximum` function. If either value is equal to <see cref="float.NaN"/>,
        /// that value is stored as the result. Positive 0 is considered greater than negative 0.
        /// </para>
        /// <para>
        /// <paramref name="x"/> and <paramref name="y"/> may overlap, but neither may overlap with <paramref name="destination"/>; if they do, behavior is undefined.
        /// </para>
        /// <para>
        /// This method may call into the underlying C runtime or employ instructions specific to the current architecture. Exact results may differ between different
        /// operating systems or architectures.
        /// </para>
        /// </remarks>
        public static void Min(ReadOnlySpan<float> x, ReadOnlySpan<float> y, Span<float> destination) =>
            InvokeSpanSpanIntoSpan<MinPropagateNaNOperator>(x, y, destination);

        /// <summary>Searches for the single-precision floating-point number with the smallest magnitude in the specified tensor.</summary>
        /// <param name="x">The tensor, represented as a span.</param>
        /// <returns>The element in <paramref name="x"/> with the smallest magnitude (absolute value).</returns>
        /// <exception cref="ArgumentException">Length of <paramref name="x" /> must be greater than zero.</exception>
        /// <remarks>
        /// <para>
        /// The determination of the minimum magnitude matches the IEEE 754:2019 `minimumMagnitude` function. If any value equal to <see cref="float.NaN"/>
        /// is present, the first is returned. If two values have the same magnitude and one is positive and the other is negative,
        /// the negative value is considered to have the smaller magnitude.
        /// </para>
        /// <para>
        /// This method may call into the underlying C runtime or employ instructions specific to the current architecture. Exact results may differ between different
        /// operating systems or architectures.
        /// </para>
        /// </remarks>
        public static float MinMagnitude(ReadOnlySpan<float> x) =>
            MinMaxCore<MinMagnitudeOperator>(x);

        /// <summary>Computes the element-wise single-precision floating-point number with the smallest magnitude in the specified tensors.</summary>
        /// <param name="x">The first tensor, represented as a span.</param>
        /// <param name="y">The second tensor, represented as a span.</param>
        /// <param name="destination">The destination tensor, represented as a span.</param>
        /// <exception cref="ArgumentException">Length of <paramref name="x" /> must be same as length of <paramref name="y" />.</exception>
        /// <exception cref="ArgumentException">Destination is too short.</exception>
        /// <remarks>This method effectively computes <c><paramref name="destination" />[i] = MathF.MinMagnitude(<paramref name="x" />[i], <paramref name="y" />[i])</c>.</remarks>
        /// <remarks>
        /// <para>
        /// The determination of the maximum magnitude matches the IEEE 754:2019 `minimumMagnitude` function. If either value is equal to <see cref="float.NaN"/>,
        /// that value is stored as the result. If the two values have the same magnitude and one is positive and the other is negative,
        /// the negative value is considered to have the smaller magnitude.
        /// </para>
        /// <para>
        /// <paramref name="x"/> and <paramref name="y"/> may overlap, but neither may overlap with <paramref name="destination"/>; if they do, behavior is undefined.
        /// </para>
        /// <para>
        /// This method may call into the underlying C runtime or employ instructions specific to the current architecture. Exact results may differ between different
        /// operating systems or architectures.
        /// </para>
        /// </remarks>
        public static void MinMagnitude(ReadOnlySpan<float> x, ReadOnlySpan<float> y, Span<float> destination) =>
            InvokeSpanSpanIntoSpan<MinMagnitudePropagateNaNOperator>(x, y, destination);

        /// <summary>Computes the element-wise product of single-precision floating-point numbers in the specified tensors.</summary>
        /// <param name="x">The first tensor, represented as a span.</param>
        /// <param name="y">The second tensor, represented as a span.</param>
        /// <param name="destination">The destination tensor, represented as a span.</param>
        /// <exception cref="ArgumentException">Length of <paramref name="x" /> must be same as length of <paramref name="y" />.</exception>
        /// <exception cref="ArgumentException">Destination is too short.</exception>
        /// <remarks>
        /// <para>
        /// This method effectively computes <c><paramref name="destination" />[i] = <paramref name="x" />[i] * <paramref name="y" />[i]</c>.
        /// </para>
        /// <para>
        /// <paramref name="x"/> and <paramref name="y"/> may overlap, but neither may overlap with <paramref name="destination"/>; if they do, behavior is undefined.
        /// </para>
        /// <para>
        /// If either of the element-wise input values is equal to <see cref="float.NaN"/>, the resulting element-wise value is also NaN.
        /// </para>
        /// </remarks>
        public static void Multiply(ReadOnlySpan<float> x, ReadOnlySpan<float> y, Span<float> destination) =>
            InvokeSpanSpanIntoSpan<MultiplyOperator>(x, y, destination);

        /// <summary>Computes the element-wise product of single-precision floating-point numbers in the specified tensors.</summary>
        /// <param name="x">The first tensor, represented as a span.</param>
        /// <param name="y">The second tensor, represented as a scalar.</param>
        /// <param name="destination">The destination tensor, represented as a span.</param>
        /// <exception cref="ArgumentException">Destination is too short.</exception>
        /// <remarks>
        /// <para>
        /// This method effectively computes <c><paramref name="destination" />[i] = <paramref name="x" />[i] * <paramref name="y" /></c>.
        /// It corresponds to the <c>scal</c> method defined by <c>BLAS1</c>.
        /// </para>
        /// <para>
        /// <paramref name="x"/> and <paramref name="destination"/> may not overlap; if they do, behavior is undefined.
        /// </para>
        /// <para>
        /// If either of the element-wise input values is equal to <see cref="float.NaN"/>, the resulting element-wise value is also NaN.
        /// </para>
        /// </remarks>
        public static void Multiply(ReadOnlySpan<float> x, float y, Span<float> destination) =>
            InvokeSpanScalarIntoSpan<MultiplyOperator>(x, y, destination);

        /// <summary>Computes the element-wise result of <c>(<paramref name="x" /> * <paramref name="y" />) * <paramref name="addend" /></c> for the specified tensors of single-precision floating-point numbers.</summary>
        /// <param name="x">The first tensor, represented as a span.</param>
        /// <param name="y">The second tensor, represented as a span.</param>
        /// <param name="addend">The third tensor, represented as a span.</param>
        /// <param name="destination">The destination tensor, represented as a span.</param>
        /// <exception cref="ArgumentException">Length of <paramref name="x" /> must be same as length of <paramref name="y" /> and length of <paramref name="addend" />.</exception>
        /// <exception cref="ArgumentException">Destination is too short.</exception>
        /// <remarks>
        /// <para>
        /// This method effectively computes <c><paramref name="destination" />[i] = (<paramref name="x" />[i] * <paramref name="y" />[i]) + <paramref name="addend" />[i]</c>.
        /// </para>
        /// <para>
        /// <paramref name="x"/>, <paramref name="y"/>, and <paramref name="addend"/> may overlap, but none of them may overlap with <paramref name="destination"/>; if they do, behavior is undefined.
        /// </para>
        /// <para>
        /// If either of the element-wise input values is equal to <see cref="float.NaN"/>, the resulting element-wise value is also NaN.
        /// </para>
        /// </remarks>
        public static void MultiplyAdd(ReadOnlySpan<float> x, ReadOnlySpan<float> y, ReadOnlySpan<float> addend, Span<float> destination) =>
            InvokeSpanSpanSpanIntoSpan<MultiplyAddOperator>(x, y, addend, destination);

        /// <summary>Computes the element-wise result of <c>(<paramref name="x" /> * <paramref name="y" />) * <paramref name="addend" /></c> for the specified tensors of single-precision floating-point numbers.</summary>
        /// <param name="x">The first tensor, represented as a span.</param>
        /// <param name="y">The second tensor, represented as a span.</param>
        /// <param name="addend">The third tensor, represented as a scalar.</param>
        /// <param name="destination">The destination tensor, represented as a span.</param>
        /// <exception cref="ArgumentException">Length of <paramref name="x" /> must be same as length of <paramref name="y" />.</exception>
        /// <exception cref="ArgumentException">Destination is too short.</exception>
        /// <remarks>
        /// <para>
        /// This method effectively computes <c><paramref name="destination" />[i] = (<paramref name="x" />[i] * <paramref name="y" />[i]) + <paramref name="addend" /></c>.
        /// It corresponds to the <c>axpy</c> method defined by <c>BLAS1</c>.
        /// </para>
        /// <para>
        /// <paramref name="x"/> and <paramref name="y"/> may overlap, but neither may overlap with <paramref name="destination"/>; if they do, behavior is undefined.
        /// </para>
        /// <para>
        /// If either of the element-wise input values is equal to <see cref="float.NaN"/>, the resulting element-wise value is also NaN.
        /// </para>
        /// </remarks>
        public static void MultiplyAdd(ReadOnlySpan<float> x, ReadOnlySpan<float> y, float addend, Span<float> destination) =>
            InvokeSpanSpanScalarIntoSpan<MultiplyAddOperator>(x, y, addend, destination);

        /// <summary>Computes the element-wise result of <c>(<paramref name="x" /> * <paramref name="y" />) * <paramref name="addend" /></c> for the specified tensors of single-precision floating-point numbers.</summary>
        /// <param name="x">The first tensor, represented as a span.</param>
        /// <param name="y">The second tensor, represented as a scalar.</param>
        /// <param name="addend">The third tensor, represented as a span.</param>
        /// <param name="destination">The destination tensor, represented as a span.</param>
        /// <exception cref="ArgumentException">Length of <paramref name="x" /> must be same as length of <paramref name="addend" />.</exception>
        /// <exception cref="ArgumentException">Destination is too short.</exception>
        /// <remarks>
        /// <para>
        /// This method effectively computes <c><paramref name="destination" />[i] = (<paramref name="x" />[i] * <paramref name="y" />) + <paramref name="addend" />[i]</c>.
        /// </para>
        /// <para>
        /// <paramref name="x"/> and <paramref name="addend"/> may overlap, but neither may overlap with <paramref name="destination"/>; if they do, behavior is undefined.
        /// </para>
        /// <para>
        /// If either of the element-wise input values is equal to <see cref="float.NaN"/>, the resulting element-wise value is also NaN.
        /// </para>
        /// </remarks>
        public static void MultiplyAdd(ReadOnlySpan<float> x, float y, ReadOnlySpan<float> addend, Span<float> destination) =>
            InvokeSpanScalarSpanIntoSpan<MultiplyAddOperator>(x, y, addend, destination);

        /// <summary>Computes the element-wise negation of each single-precision floating-point number in the specified tensor.</summary>
        /// <param name="x">The tensor, represented as a span.</param>
        /// <param name="destination">The destination tensor, represented as a span.</param>
        /// <exception cref="ArgumentException">Destination is too short.</exception>
        /// <remarks>
        /// <para>
        /// This method effectively computes <c><paramref name="destination" />[i] = -<paramref name="x" />[i]</c>.
        /// </para>
        /// <para>
        /// <paramref name="x"/> and <paramref name="destination"/> may not overlap; if they do, behavior is undefined.
        /// </para>
        /// <para>
        /// If any of the element-wise input values is equal to <see cref="float.NaN"/>, the resulting element-wise value is also NaN.
        /// </para>
        /// </remarks>
        public static void Negate(ReadOnlySpan<float> x, Span<float> destination) =>
            InvokeSpanIntoSpan<NegateOperator>(x, destination);

        /// <summary>Computes the Euclidean norm of the specified tensor of single-precision floating-point numbers.</summary>
        /// <param name="x">The first tensor, represented as a span.</param>
<<<<<<< HEAD
        /// <returns>The L2 norm.</returns>
        public static float Norm(ReadOnlySpan<float> x) => // BLAS1: nrm2
=======
        /// <returns>The norm.</returns>
        /// <remarks>
        /// <para>
        /// This method effectively computes <c>MathF.Sqrt(TensorPrimitives.SumOfSquares(x))</c>.
        /// This is often referred to as the Euclidean norm or L2 norm.
        /// It corresponds to the <c>nrm2</c> method defined by <c>BLAS1</c>.
        /// </para>
        /// <para>
        /// If any of the input values is equal to <see cref="float.NaN"/>, the result value is also NaN.
        /// </para>
        /// <para>
        /// This method may call into the underlying C runtime or employ instructions specific to the current architecture. Exact results may differ between different
        /// operating systems or architectures.
        /// </para>
        /// </remarks>
        public static float Norm(ReadOnlySpan<float> x) =>
>>>>>>> 0cc9f219
            MathF.Sqrt(SumOfSquares(x));

        /// <summary>Computes the product of all elements in the specified non-empty tensor of single-precision floating-point numbers.</summary>
        /// <param name="x">The tensor, represented as a span.</param>
        /// <returns>The result of multiplying all elements in <paramref name="x"/>.</returns>
        /// <exception cref="ArgumentException">Length of <paramref name="x" /> must be greater than zero.</exception>
        /// <remarks>
        /// <para>
        /// If any of the input values is equal to <see cref="float.NaN"/>, the result value is also NaN.
        /// </para>
        /// <para>
        /// This method may call into the underlying C runtime or employ instructions specific to the current architecture. Exact results may differ between different
        /// operating systems or architectures.
        /// </para>
        /// </remarks>
        public static float Product(ReadOnlySpan<float> x)
        {
            if (x.IsEmpty)
            {
                ThrowHelper.ThrowArgument_SpansMustBeNonEmpty();
            }

            return Aggregate<IdentityOperator, MultiplyOperator>(x);
        }

        /// <summary>Computes the product of the element-wise differences of the single-precision floating-point numbers in the specified non-empty tensors.</summary>
        /// <param name="x">The first tensor, represented as a span.</param>
        /// <param name="y">The second tensor, represented as a span.</param>
        /// <returns>The result of multiplying the element-wise subtraction of the elements in the second tensor from the first tensor.</returns>
        /// <exception cref="ArgumentException">Length of both input spans must be greater than zero.</exception>
        /// <exception cref="ArgumentException"><paramref name="x"/> and <paramref name="y"/> must have the same length.</exception>
        /// <remarks>
        /// <para>
        /// This method effectively computes:
        /// <c>
        ///     Span&lt;float&gt; differences = ...;
        ///     TensorPrimitives.Subtract(x, y, differences);
        ///     float result = TensorPrimitives.Product(differences);
        /// </c>
        /// but without requiring additional temporary storage for the intermediate differences.
        /// </para>
        /// <para>
        /// This method may call into the underlying C runtime or employ instructions specific to the current architecture. Exact results may differ between different
        /// operating systems or architectures.
        /// </para>
        /// </remarks>
        public static float ProductOfDifferences(ReadOnlySpan<float> x, ReadOnlySpan<float> y)
        {
            if (x.IsEmpty)
            {
                ThrowHelper.ThrowArgument_SpansMustBeNonEmpty();
            }

            if (x.Length != y.Length)
            {
                ThrowHelper.ThrowArgument_SpansMustHaveSameLength();
            }

            return Aggregate<SubtractOperator, MultiplyOperator>(x, y);
        }

        /// <summary>Computes the product of the element-wise sums of the single-precision floating-point numbers in the specified non-empty tensors.</summary>
        /// <param name="x">The first tensor, represented as a span.</param>
        /// <param name="y">The second tensor, represented as a span.</param>
        /// <returns>The result of multiplying the element-wise additions of the elements in each tensor.</returns>
        /// <exception cref="ArgumentException">Length of both input spans must be greater than zero.</exception>
        /// <exception cref="ArgumentException"><paramref name="x"/> and <paramref name="y"/> must have the same length.</exception>
        /// <remarks>
        /// <para>
        /// This method effectively computes:
        /// <c>
        ///     Span&lt;float&gt; sums = ...;
        ///     TensorPrimitives.Add(x, y, sums);
        ///     float result = TensorPrimitives.Product(sums);
        /// </c>
        /// but without requiring additional temporary storage for the intermediate sums.
        /// </para>
        /// <para>
        /// This method may call into the underlying C runtime or employ instructions specific to the current architecture. Exact results may differ between different
        /// operating systems or architectures.
        /// </para>
        /// </remarks>
        public static float ProductOfSums(ReadOnlySpan<float> x, ReadOnlySpan<float> y)
        {
            if (x.IsEmpty)
            {
                ThrowHelper.ThrowArgument_SpansMustBeNonEmpty();
            }

            if (x.Length != y.Length)
            {
                ThrowHelper.ThrowArgument_SpansMustHaveSameLength();
            }

            return Aggregate<AddOperator, MultiplyOperator>(x, y);
        }

        /// <summary>Computes the element-wise sigmoid function on the specified non-empty tensor of single-precision floating-point numbers.</summary>
        /// <param name="x">The tensor, represented as a span.</param>
        /// <param name="destination">The destination tensor.</param>
        /// <exception cref="ArgumentException">Destination is too short.</exception>
        /// <exception cref="ArgumentException"><paramref name="x" /> must not be empty.</exception>
        /// <remarks>
        /// <para>
        /// This method effectively computes <c><paramref name="destination" />[i] = 1f / (1f + <see cref="MathF" />.Exp(-<paramref name="x" />[i]))</c>.
        /// </para>
        /// <para>
        /// <paramref name="x"/> and <paramref name="destination"/> may not overlap; if they do, behavior is undefined.
        /// </para>
        /// <para>
        /// This method may call into the underlying C runtime or employ instructions specific to the current architecture. Exact results may differ between different
        /// operating systems or architectures.
        /// </para>
        /// </remarks>
        public static void Sigmoid(ReadOnlySpan<float> x, Span<float> destination)
        {
            if (x.IsEmpty)
            {
                ThrowHelper.ThrowArgument_SpansMustBeNonEmpty();
            }

            if (x.Length > destination.Length)
            {
                ThrowHelper.ThrowArgument_DestinationTooShort();
            }

            for (int i = 0; i < x.Length; i++)
            {
                destination[i] = 1f / (1f + MathF.Exp(-x[i]));
            }
        }

        /// <summary>Computes the element-wise hyperbolic sine of each single-precision floating-point radian angle in the specified tensor.</summary>
        /// <param name="x">The tensor, represented as a span.</param>
        /// <param name="destination">The destination tensor, represented as a span.</param>
        /// <exception cref="ArgumentException">Destination is too short.</exception>
        /// <remarks>
        /// <para>
        /// This method effectively computes <c><paramref name="destination" />[i] = <see cref="MathF" />.Sinh(<paramref name="x" />[i])</c>.
        /// </para>
        /// <para>
        /// <paramref name="x"/> and <paramref name="destination"/> may not overlap; if they do, behavior is undefined.
        /// </para>
        /// <para>
        /// If a value is equal to <see cref="float.NegativeInfinity"/>, <see cref="float.PositiveInfinity"/>, or <see cref="float.NaN"/>,
        /// the corresponding destination location is set to that value.
        /// </para>
        /// <para>
        /// The angles in x must be in radians. Use <see cref="M:System.Single.DegreesToRadians"/> or multiply by <see cref="MathF.PI"/>/180 to convert degrees to radians.
        /// </para>
        /// <para>
        /// This method may call into the underlying C runtime or employ instructions specific to the current architecture. Exact results may differ between different
        /// operating systems or architectures.
        /// </para>
        /// </remarks>
        public static void Sinh(ReadOnlySpan<float> x, Span<float> destination)
        {
            if (x.Length > destination.Length)
            {
                ThrowHelper.ThrowArgument_DestinationTooShort();
            }

            for (int i = 0; i < x.Length; i++)
            {
                destination[i] = MathF.Sinh(x[i]);
            }
        }

        /// <summary>Computes the softmax function over the specified non-empty tensor of single-precision floating-point numbers.</summary>
        /// <param name="x">The tensor, represented as a span.</param>
        /// <param name="destination">The destination tensor.</param>
        /// <exception cref="ArgumentException">Destination is too short.</exception>
        /// <exception cref="ArgumentException"><paramref name="x" /> must not be empty.</exception>
        /// <remarks>
        /// <para>
        /// This method effectively computes a sum of <c>MathF.Exp(x[i])</c> for all elements in <paramref name="x"/>.
        /// It then effectively computes <c><paramref name="destination" />[i] = MathF.Exp(<paramref name="x" />[i]) / sum</c>.
        /// </para>
        /// <para>
        /// <paramref name="x"/> and <paramref name="destination"/> may not overlap; if they do, behavior is undefined.
        /// </para>
        /// <para>
        /// This method may call into the underlying C runtime or employ instructions specific to the current architecture. Exact results may differ between different
        /// operating systems or architectures.
        /// </para>
        /// </remarks>
        public static void SoftMax(ReadOnlySpan<float> x, Span<float> destination)
        {
            if (x.IsEmpty)
            {
                ThrowHelper.ThrowArgument_SpansMustBeNonEmpty();
            }

            if (x.Length > destination.Length)
            {
                ThrowHelper.ThrowArgument_DestinationTooShort();
            }

            float expSum = 0f;

            for (int i = 0; i < x.Length; i++)
            {
                expSum += MathF.Exp(x[i]);
            }

            for (int i = 0; i < x.Length; i++)
            {
                destination[i] = MathF.Exp(x[i]) / expSum;
            }
        }

        /// <summary>Computes the element-wise difference between single-precision floating-point numbers in the specified tensors.</summary>
        /// <param name="x">The first tensor, represented as a span.</param>
        /// <param name="y">The second tensor, represented as a scalar.</param>
        /// <param name="destination">The destination tensor, represented as a span.</param>
        /// <exception cref="ArgumentException">Length of <paramref name="x" /> must be same as length of <paramref name="y" />.</exception>
        /// <exception cref="ArgumentException">Destination is too short.</exception>
        /// <remarks>
        /// <para>
        /// This method effectively computes <c><paramref name="destination" />[i] = <paramref name="x" />[i] - <paramref name="y" />[i]</c>.
        /// </para>
        /// <para>
        /// <paramref name="x"/> and <paramref name="y"/> may overlap, but neither may overlap with <paramref name="destination"/>; if they do, behavior is undefined.
        /// </para>
        /// <para>
        /// If either of the element-wise input values is equal to <see cref="float.NaN"/>, the resulting element-wise value is also NaN.
        /// </para>
        /// </remarks>
        public static void Subtract(ReadOnlySpan<float> x, ReadOnlySpan<float> y, Span<float> destination) =>
            InvokeSpanSpanIntoSpan<SubtractOperator>(x, y, destination);

        /// <summary>Computes the element-wise difference between single-precision floating-point numbers in the specified tensors.</summary>
        /// <param name="x">The first tensor, represented as a span.</param>
        /// <param name="y">The second tensor, represented as a scalar.</param>
        /// <param name="destination">The destination tensor, represented as a span.</param>
        /// <exception cref="ArgumentException">Destination is too short.</exception>
        /// <remarks>
        /// <para>
        /// This method effectively computes <c><paramref name="destination" />[i] = <paramref name="x" />[i] - <paramref name="y" /></c>.
        /// </para>
        /// <para>
        /// <paramref name="x"/> and <paramref name="destination"/> may not overlap; if they do, behavior is undefined.
        /// </para>
        /// <para>
        /// If either of the element-wise input values is equal to <see cref="float.NaN"/>, the resulting element-wise value is also NaN.
        /// </para>
        /// </remarks>
        public static void Subtract(ReadOnlySpan<float> x, float y, Span<float> destination) =>
            InvokeSpanScalarIntoSpan<SubtractOperator>(x, y, destination);

        /// <summary>Computes the sum of all elements in the specified tensor of single-precision floating-point numbers.</summary>
        /// <param name="x">The tensor, represented as a span.</param>
        /// <returns>The result of adding all elements in <paramref name="x"/>, or zero if <paramref name="x"/> is empty.</returns>
        /// <remarks>
        /// <para>
        /// If any of the values in the input is equal to <see cref="float.NaN"/>, the result is also NaN.
        /// </para>
        /// <para>
        /// This method may call into the underlying C runtime or employ instructions specific to the current architecture. Exact results may differ between different
        /// operating systems or architectures.
        /// </para>
        /// </remarks>
        public static float Sum(ReadOnlySpan<float> x) =>
            Aggregate<IdentityOperator, AddOperator>(x);

        /// <summary>Computes the sum of the absolute values of every element in the specified tensor of single-precision floating-point numbers.</summary>
        /// <param name="x">The tensor, represented as a span.</param>
        /// <returns>The result of adding the absolute value of every element in <paramref name="x"/>, or zero if <paramref name="x"/> is empty.</returns>
        /// <remarks>
        /// <para>
        /// This method effectively computes:
        /// <c>
        ///     Span&lt;float&gt; absoluteValues = ...;
        ///     TensorPrimitives.Abs(x, absoluteValues);
        ///     float result = TensorPrimitives.Sum(absoluteValues);
        /// </c>
        /// but without requiring intermediate storage for the absolute values. It corresponds to the <c>asum</c> method defined by <c>BLAS1</c>.
        /// </para>
        /// <para>
        /// This method may call into the underlying C runtime or employ instructions specific to the current architecture. Exact results may differ between different
        /// operating systems or architectures.
        /// </para>
        /// </remarks>
        public static float SumOfMagnitudes(ReadOnlySpan<float> x) =>
            Aggregate<AbsoluteOperator, AddOperator>(x);

        /// <summary>Computes the sum of the square of every element in the specified tensor of single-precision floating-point numbers.</summary>
        /// <param name="x">The tensor, represented as a span.</param>
        /// <returns>The result of adding the square of every element in <paramref name="x"/>, or zero if <paramref name="x"/> is empty.</returns>
        /// <remarks>
        /// <para>
        /// This method effectively computes:
        /// <c>
        ///     Span&lt;float&gt; squaredValues = ...;
        ///     TensorPrimitives.Multiply(x, x, squaredValues);
        ///     float result = TensorPrimitives.Sum(squaredValues);
        /// </c>
        /// but without requiring intermediate storage for the squared values.
        /// </para>
        /// <para>
        /// This method may call into the underlying C runtime or employ instructions specific to the current architecture. Exact results may differ between different
        /// operating systems or architectures.
        /// </para>
        /// </remarks>
        public static float SumOfSquares(ReadOnlySpan<float> x) =>
            Aggregate<SquaredOperator, AddOperator>(x);

        /// <summary>Computes the element-wise hyperbolic tangent of each single-precision floating-point radian angle in the specified tensor.</summary>
        /// <param name="x">The tensor, represented as a span.</param>
        /// <param name="destination">The destination tensor, represented as a span.</param>
        /// <exception cref="ArgumentException">Destination is too short.</exception>
        /// <remarks>
        /// <para>
        /// This method effectively computes <c><paramref name="destination" />[i] = <see cref="MathF" />.Tanh(<paramref name="x" />[i])</c>.
        /// </para>
        /// <para>
        /// <paramref name="x"/> and <paramref name="destination"/> may not overlap; if they do, behavior is undefined.
        /// </para>
        /// <para>
        /// If a value is equal to <see cref="float.NegativeInfinity"/>, the corresponding destination location is set to -1.
        /// If a value is equal to <see cref="float.PositiveInfinity"/>, the corresponding destination location is set to 1.
        /// If a value is equal to <see cref="float.NaN"/>, the corresponding destination location is set to NaN.
        /// </para>
        /// <para>
        /// The angles in x must be in radians. Use <see cref="M:System.Single.DegreesToRadians"/> or multiply by <see cref="MathF.PI"/>/180 to convert degrees to radians.
        /// </para>
        /// <para>
        /// This method may call into the underlying C runtime or employ instructions specific to the current architecture. Exact results may differ between different
        /// operating systems or architectures.
        /// </para>
        /// </remarks>
        public static void Tanh(ReadOnlySpan<float> x, Span<float> destination)
        {
            if (x.Length > destination.Length)
            {
                ThrowHelper.ThrowArgument_DestinationTooShort();
            }

            for (int i = 0; i < x.Length; i++)
            {
                destination[i] = MathF.Tanh(x[i]);
            }
        }

        /// <summary>Mask used to handle remaining elements after vectorized handling of the input.</summary>
        /// <remarks>
        /// Logically 16 rows of 16 uints. The Nth row should be used to handle N remaining elements at the
        /// end of the input, where elements in the vector prior to that will be zero'd.
        /// </remarks>
        private static ReadOnlySpan<uint> RemainderUInt32Mask_16x16 => new uint[]
        {
            0x00000000, 0x00000000, 0x00000000, 0x00000000, 0x00000000, 0x00000000, 0x00000000, 0x00000000, 0x00000000, 0x00000000, 0x00000000, 0x00000000, 0x00000000, 0x00000000, 0x00000000, 0x00000000,
            0x00000000, 0x00000000, 0x00000000, 0x00000000, 0x00000000, 0x00000000, 0x00000000, 0x00000000, 0x00000000, 0x00000000, 0x00000000, 0x00000000, 0x00000000, 0x00000000, 0x00000000, 0xFFFFFFFF,
            0x00000000, 0x00000000, 0x00000000, 0x00000000, 0x00000000, 0x00000000, 0x00000000, 0x00000000, 0x00000000, 0x00000000, 0x00000000, 0x00000000, 0x00000000, 0x00000000, 0xFFFFFFFF, 0xFFFFFFFF,
            0x00000000, 0x00000000, 0x00000000, 0x00000000, 0x00000000, 0x00000000, 0x00000000, 0x00000000, 0x00000000, 0x00000000, 0x00000000, 0x00000000, 0x00000000, 0xFFFFFFFF, 0xFFFFFFFF, 0xFFFFFFFF,
            0x00000000, 0x00000000, 0x00000000, 0x00000000, 0x00000000, 0x00000000, 0x00000000, 0x00000000, 0x00000000, 0x00000000, 0x00000000, 0x00000000, 0xFFFFFFFF, 0xFFFFFFFF, 0xFFFFFFFF, 0xFFFFFFFF,
            0x00000000, 0x00000000, 0x00000000, 0x00000000, 0x00000000, 0x00000000, 0x00000000, 0x00000000, 0x00000000, 0x00000000, 0x00000000, 0xFFFFFFFF, 0xFFFFFFFF, 0xFFFFFFFF, 0xFFFFFFFF, 0xFFFFFFFF,
            0x00000000, 0x00000000, 0x00000000, 0x00000000, 0x00000000, 0x00000000, 0x00000000, 0x00000000, 0x00000000, 0x00000000, 0xFFFFFFFF, 0xFFFFFFFF, 0xFFFFFFFF, 0xFFFFFFFF, 0xFFFFFFFF, 0xFFFFFFFF,
            0x00000000, 0x00000000, 0x00000000, 0x00000000, 0x00000000, 0x00000000, 0x00000000, 0x00000000, 0x00000000, 0xFFFFFFFF, 0xFFFFFFFF, 0xFFFFFFFF, 0xFFFFFFFF, 0xFFFFFFFF, 0xFFFFFFFF, 0xFFFFFFFF,
            0x00000000, 0x00000000, 0x00000000, 0x00000000, 0x00000000, 0x00000000, 0x00000000, 0x00000000, 0xFFFFFFFF, 0xFFFFFFFF, 0xFFFFFFFF, 0xFFFFFFFF, 0xFFFFFFFF, 0xFFFFFFFF, 0xFFFFFFFF, 0xFFFFFFFF,
            0x00000000, 0x00000000, 0x00000000, 0x00000000, 0x00000000, 0x00000000, 0x00000000, 0xFFFFFFFF, 0xFFFFFFFF, 0xFFFFFFFF, 0xFFFFFFFF, 0xFFFFFFFF, 0xFFFFFFFF, 0xFFFFFFFF, 0xFFFFFFFF, 0xFFFFFFFF,
            0x00000000, 0x00000000, 0x00000000, 0x00000000, 0x00000000, 0x00000000, 0xFFFFFFFF, 0xFFFFFFFF, 0xFFFFFFFF, 0xFFFFFFFF, 0xFFFFFFFF, 0xFFFFFFFF, 0xFFFFFFFF, 0xFFFFFFFF, 0xFFFFFFFF, 0xFFFFFFFF,
            0x00000000, 0x00000000, 0x00000000, 0x00000000, 0x00000000, 0xFFFFFFFF, 0xFFFFFFFF, 0xFFFFFFFF, 0xFFFFFFFF, 0xFFFFFFFF, 0xFFFFFFFF, 0xFFFFFFFF, 0xFFFFFFFF, 0xFFFFFFFF, 0xFFFFFFFF, 0xFFFFFFFF,
            0x00000000, 0x00000000, 0x00000000, 0x00000000, 0xFFFFFFFF, 0xFFFFFFFF, 0xFFFFFFFF, 0xFFFFFFFF, 0xFFFFFFFF, 0xFFFFFFFF, 0xFFFFFFFF, 0xFFFFFFFF, 0xFFFFFFFF, 0xFFFFFFFF, 0xFFFFFFFF, 0xFFFFFFFF,
            0x00000000, 0x00000000, 0x00000000, 0xFFFFFFFF, 0xFFFFFFFF, 0xFFFFFFFF, 0xFFFFFFFF, 0xFFFFFFFF, 0xFFFFFFFF, 0xFFFFFFFF, 0xFFFFFFFF, 0xFFFFFFFF, 0xFFFFFFFF, 0xFFFFFFFF, 0xFFFFFFFF, 0xFFFFFFFF,
            0x00000000, 0x00000000, 0xFFFFFFFF, 0xFFFFFFFF, 0xFFFFFFFF, 0xFFFFFFFF, 0xFFFFFFFF, 0xFFFFFFFF, 0xFFFFFFFF, 0xFFFFFFFF, 0xFFFFFFFF, 0xFFFFFFFF, 0xFFFFFFFF, 0xFFFFFFFF, 0xFFFFFFFF, 0xFFFFFFFF,
            0x00000000, 0xFFFFFFFF, 0xFFFFFFFF, 0xFFFFFFFF, 0xFFFFFFFF, 0xFFFFFFFF, 0xFFFFFFFF, 0xFFFFFFFF, 0xFFFFFFFF, 0xFFFFFFFF, 0xFFFFFFFF, 0xFFFFFFFF, 0xFFFFFFFF, 0xFFFFFFFF, 0xFFFFFFFF, 0xFFFFFFFF,
            0xFFFFFFFF, 0xFFFFFFFF, 0xFFFFFFFF, 0xFFFFFFFF, 0xFFFFFFFF, 0xFFFFFFFF, 0xFFFFFFFF, 0xFFFFFFFF, 0xFFFFFFFF, 0xFFFFFFFF, 0xFFFFFFFF, 0xFFFFFFFF, 0xFFFFFFFF, 0xFFFFFFFF, 0xFFFFFFFF, 0xFFFFFFFF,
        };
    }
}<|MERGE_RESOLUTION|>--- conflicted
+++ resolved
@@ -912,10 +912,6 @@
 
         /// <summary>Computes the Euclidean norm of the specified tensor of single-precision floating-point numbers.</summary>
         /// <param name="x">The first tensor, represented as a span.</param>
-<<<<<<< HEAD
-        /// <returns>The L2 norm.</returns>
-        public static float Norm(ReadOnlySpan<float> x) => // BLAS1: nrm2
-=======
         /// <returns>The norm.</returns>
         /// <remarks>
         /// <para>
@@ -932,7 +928,6 @@
         /// </para>
         /// </remarks>
         public static float Norm(ReadOnlySpan<float> x) =>
->>>>>>> 0cc9f219
             MathF.Sqrt(SumOfSquares(x));
 
         /// <summary>Computes the product of all elements in the specified non-empty tensor of single-precision floating-point numbers.</summary>
