<Project Sdk="Microsoft.Build.Traversal">

  <PropertyGroup>
    <TestInParallel Condition="'$(Coverage)' == 'true'">false</TestInParallel>
    <!-- For tests we want to continue running if a test run failed. -->
    <TestContinueOnError>ErrorAndContinue</TestContinueOnError>
    <TraversalGlobalProperties>BuildAllProjects=true</TraversalGlobalProperties>
    <CoverageReportInputPath>$(ArtifactsBinDir)\*.Tests\**\coverage.opencover.xml</CoverageReportInputPath>
    <CoverageReportDir>$(ArtifactsDir)coverage</CoverageReportDir>
    <EnableCoverageSupport>true</EnableCoverageSupport>

    <TestAssemblies Condition="'$(TestAssemblies)' == ''">true</TestAssemblies>
    <TestTrimming Condition="'$(TestTrimming)' == ''">false</TestTrimming>
  </PropertyGroup>
  
  <!-- Projects that don't support code coverage measurement. -->
  <ItemGroup Condition="'$(Coverage)' == 'true'">
    <ProjectExclusions Include="$(CommonTestPath)Common.Tests.csproj" />
    <ProjectExclusions Include="$(MSBuildThisFileDirectory)Microsoft.XmlSerializer.Generator\tests\Microsoft.XmlSerializer.Generator.Tests.csproj" />
    <ProjectExclusions Include="$(MSBuildThisFileDirectory)System.Transactions.Local\tests\System.Transactions.Local.Tests.csproj" />
  </ItemGroup>

<<<<<<< HEAD
  <ItemGroup Condition="'$(TargetOS)' == 'Browser'">
    <!-- Mysteriously won't build on Wasm -->
    <ProjectExclusions Include="$(MSBuildThisFileDirectory)System.Runtime.Serialization.Formatters\tests\System.Runtime.Serialization.Formatters.Tests.csproj" />
    <ProjectExclusions Include="$(MSBuildThisFileDirectory)System.Data.Common\tests\System.Data.Common.Tests.csproj" />
    <ProjectExclusions Include="$(MSBuildThisFileDirectory)Microsoft.Extensions.DependencyModel\tests\Microsoft.Extensions.DependencyModel.Tests.csproj" />
    <!-- Builds and runs but hangs -->
    <ProjectExclusions Include="$(MSBuildThisFileDirectory)System.Threading.Tasks\tests\System.Threading.Tasks.Tests.csproj" />
    <!-- Builds and runs but fails hard enough to not produce any output XML -->
    <ProjectExclusions Include="$(MSBuildThisFileDirectory)Microsoft.Extensions.DependencyInjection\tests\Microsoft.Extensions.DependencyInjection.Tests.csproj" />
    <ProjectExclusions Include="$(MSBuildThisFileDirectory)Microsoft.Extensions.Http\tests\Microsoft.Extensions.Http.Tests.csproj" />
    <ProjectExclusions Include="$(MSBuildThisFileDirectory)Microsoft.Extensions.Logging.EventSource\tests\Microsoft.Extensions.Logging.EventSource.Tests.csproj" />
    <ProjectExclusions Include="$(MSBuildThisFileDirectory)Microsoft.Extensions.Logging\tests\Microsoft.Extensions.Logging.Tests.csproj" />
    <ProjectExclusions Include="$(MSBuildThisFileDirectory)System.Collections.Concurrent\tests\System.Collections.Concurrent.Tests.csproj" />
    <ProjectExclusions Include="$(MSBuildThisFileDirectory)System.ComponentModel.EventBasedAsync\tests\System.ComponentModel.EventBasedAsync.Tests.csproj" />
    <ProjectExclusions Include="$(MSBuildThisFileDirectory)System.Configuration.ConfigurationManager\tests\System.Configuration.ConfigurationManager.Tests.csproj" />
    <ProjectExclusions Include="$(MSBuildThisFileDirectory)System.Diagnostics.DiagnosticSource\tests\System.Diagnostics.DiagnosticSource.Tests.csproj" />
    <ProjectExclusions Include="$(MSBuildThisFileDirectory)System.IO.Pipelines\tests\System.IO.Pipelines.Tests.csproj" />
    <ProjectExclusions Include="$(MSBuildThisFileDirectory)System.IO\tests\System.IO.Tests.csproj" />
    <ProjectExclusions Include="$(MSBuildThisFileDirectory)System.Linq.Parallel\tests\System.Linq.Parallel.Tests.csproj" />
    <ProjectExclusions Include="$(MSBuildThisFileDirectory)System.Net.Http.Json.Functional\tests\System.Net.Http.Json.Functional.Tests.csproj" />
    <ProjectExclusions Include="$(MSBuildThisFileDirectory)System.Net.Mail.Functional\tests\System.Net.Mail.Functional.Tests.csproj" />
    <ProjectExclusions Include="$(MSBuildThisFileDirectory)System.Net.NetworkInformation.Functional\tests\System.Net.NetworkInformation.Functional.Tests.csproj" />
    <ProjectExclusions Include="$(MSBuildThisFileDirectory)System.Net.Requests\tests\System.Net.Requests.Tests.csproj" />
    <ProjectExclusions Include="$(MSBuildThisFileDirectory)System.Net.WebClient\tests\System.Net.WebClient.Tests.csproj" />
    <ProjectExclusions Include="$(MSBuildThisFileDirectory)System.Net.WebSockets\tests\System.Net.WebSockets.Tests.csproj" />
    <ProjectExclusions Include="$(MSBuildThisFileDirectory)System.Net.WebSockets.WebSocketProtocol\tests\System.Net.WebSockets.WebSocketProtocol.Tests.csproj" />
    <ProjectExclusions Include="$(MSBuildThisFileDirectory)System.Reflection.Emit.ILGeneration\tests\System.Reflection.Emit.ILGeneration.Tests.csproj" />
    <ProjectExclusions Include="$(MSBuildThisFileDirectory)System.Text.Json\tests\System.Text.Json.Tests.csproj" />
    <ProjectExclusions Include="$(MSBuildThisFileDirectory)System.Threading.Channels\tests\System.Threading.Channels.Tests.csproj" />
    <ProjectExclusions Include="$(MSBuildThisFileDirectory)System.Threading.Tasks.Dataflow\tests\System.Threading.Tasks.Dataflow.Tests.csproj" />
    <ProjectExclusions Include="$(MSBuildThisFileDirectory)System.Threading.Tasks.Extensions\tests\System.Threading.Tasks.Extensions.Tests.csproj" />
    <ProjectExclusions Include="$(MSBuildThisFileDirectory)System.Threading\tests\System.Threading.Tests.csproj" />
    <!-- Builds currently do not pass -->
    <ProjectExclusions Include="$(MSBuildThisFileDirectory)Common\tests\Common.Tests.csproj" />
    <ProjectExclusions Include="$(MSBuildThisFileDirectory)Microsoft.Extensions.Configuration.FileExtensions\tests\Microsoft.Extensions.Configuration.FileExtensions.Tests.csproj" />
    <ProjectExclusions Include="$(MSBuildThisFileDirectory)Microsoft.Extensions.Configuration.Ini\tests\Microsoft.Extensions.Configuration.Ini.Tests.csproj" />
    <ProjectExclusions Include="$(MSBuildThisFileDirectory)Microsoft.Extensions.Configuration.Json\tests\Microsoft.Extensions.Configuration.Json.Tests.csproj" />
    <ProjectExclusions Include="$(MSBuildThisFileDirectory)Microsoft.Extensions.Configuration.UserSecrets\tests\Microsoft.Extensions.Configuration.UserSecrets.Tests.csproj" />
    <ProjectExclusions Include="$(MSBuildThisFileDirectory)Microsoft.Extensions.Configuration.Xml\tests\Microsoft.Extensions.Configuration.Xml.Tests.csproj" />
    <ProjectExclusions Include="$(MSBuildThisFileDirectory)Microsoft.Extensions.Configuration\tests\FunctionalTests/Microsoft.Extensions.Configuration.Functional.Tests.csproj" />
    <ProjectExclusions Include="$(MSBuildThisFileDirectory)Microsoft.Extensions.DependencyInjection\tests\DI.Tests/Microsoft.Extensions.DependencyInjection.Tests.csproj" />
    <ProjectExclusions Include="$(MSBuildThisFileDirectory)Microsoft.Extensions.FileProviders.Physical\tests\Microsoft.Extensions.FileProviders.Physical.Tests.csproj" />
    <ProjectExclusions Include="$(MSBuildThisFileDirectory)Microsoft.Extensions.Hosting\tests\UnitTests/Microsoft.Extensions.Hosting.Unit.Tests.csproj" />
    <ProjectExclusions Include="$(MSBuildThisFileDirectory)Microsoft.Extensions.Logging\tests\Common/Microsoft.Extensions.Logging.Tests.csproj" />
    <ProjectExclusions Include="$(MSBuildThisFileDirectory)Microsoft.VisualBasic.Core\tests\Microsoft.VisualBasic.Core.Tests.csproj" />
    <ProjectExclusions Include="$(MSBuildThisFileDirectory)System.CodeDom\tests\System.CodeDom.Tests.csproj" />
    <ProjectExclusions Include="$(MSBuildThisFileDirectory)System.Collections.NonGeneric\tests\System.Collections.NonGeneric.Tests.csproj" />
    <ProjectExclusions Include="$(MSBuildThisFileDirectory)System.Collections.Specialized\tests\System.Collections.Specialized.Tests.csproj" />
    <ProjectExclusions Include="$(MSBuildThisFileDirectory)System.Collections\tests\System.Collections.Tests.csproj" />
    <ProjectExclusions Include="$(MSBuildThisFileDirectory)System.ComponentModel.Annotations\tests\System.ComponentModel.Annotations.Tests.csproj" />
    <ProjectExclusions Include="$(MSBuildThisFileDirectory)System.ComponentModel.Primitives\tests\System.ComponentModel.Primitives.Tests.csproj" />
    <ProjectExclusions Include="$(MSBuildThisFileDirectory)System.ComponentModel.TypeConverter\tests\System.ComponentModel.TypeConverter.Tests.csproj" />
    <ProjectExclusions Include="$(MSBuildThisFileDirectory)System.Console\tests\System.Console.Tests.csproj" />
    <ProjectExclusions Include="$(MSBuildThisFileDirectory)System.Data.DataSetExtensions\tests\System.Data.DataSetExtensions.Tests.csproj" />
    <ProjectExclusions Include="$(MSBuildThisFileDirectory)System.Diagnostics.FileVersionInfo\tests\System.Diagnostics.FileVersionInfo.Tests/System.Diagnostics.FileVersionInfo.Tests.csproj" />
    <ProjectExclusions Include="$(MSBuildThisFileDirectory)System.Diagnostics.Process\tests\System.Diagnostics.Process.Tests.csproj" />
    <ProjectExclusions Include="$(MSBuildThisFileDirectory)System.Diagnostics.StackTrace\tests\System.Diagnostics.StackTrace.Tests.csproj" />
    <ProjectExclusions Include="$(MSBuildThisFileDirectory)System.Diagnostics.TextWriterTraceListener\tests\System.Diagnostics.TextWriterTraceListener.Tests.csproj" />
    <ProjectExclusions Include="$(MSBuildThisFileDirectory)System.Diagnostics.TraceSource\tests\System.Diagnostics.TraceSource.Tests.csproj" />
    <ProjectExclusions Include="$(MSBuildThisFileDirectory)System.Diagnostics.Tracing\tests\System.Diagnostics.Tracing.Tests.csproj" />
    <ProjectExclusions Include="$(MSBuildThisFileDirectory)System.Drawing.Common\tests\System.Drawing.Common.Tests.csproj" />
    <ProjectExclusions Include="$(MSBuildThisFileDirectory)System.Formats.Asn1\tests\System.Formats.Asn1.Tests.csproj" />
    <ProjectExclusions Include="$(MSBuildThisFileDirectory)System.Globalization.Calendars\tests\CalendarTestWithConfigSwitch/System.Globalization.CalendarsWithConfigSwitch.Tests.csproj" />
    <ProjectExclusions Include="$(MSBuildThisFileDirectory)System.Globalization.Calendars\tests\System.Globalization.Calendars.Tests.csproj" />
    <ProjectExclusions Include="$(MSBuildThisFileDirectory)System.Globalization.Extensions\tests\System.Globalization.Extensions.Tests.csproj" />
    <ProjectExclusions Include="$(MSBuildThisFileDirectory)System.Globalization\tests\System.Globalization.Tests.csproj" />
    <ProjectExclusions Include="$(MSBuildThisFileDirectory)System.IO.Compression.Brotli\tests\System.IO.Compression.Brotli.Tests.csproj" />
    <ProjectExclusions Include="$(MSBuildThisFileDirectory)System.IO.Compression.ZipFile\tests\System.IO.Compression.ZipFile.Tests.csproj" />
    <ProjectExclusions Include="$(MSBuildThisFileDirectory)System.IO.Compression\tests\System.IO.Compression.Tests.csproj" />
    <ProjectExclusions Include="$(MSBuildThisFileDirectory)System.IO.FileSystem.DriveInfo\tests\System.IO.FileSystem.DriveInfo.Tests.csproj" />
    <ProjectExclusions Include="$(MSBuildThisFileDirectory)System.IO.FileSystem.Watcher\tests\System.IO.FileSystem.Watcher.Tests.csproj" />
    <ProjectExclusions Include="$(MSBuildThisFileDirectory)System.IO.FileSystem\tests\System.IO.FileSystem.Tests.csproj" />
    <ProjectExclusions Include="$(MSBuildThisFileDirectory)System.IO.IsolatedStorage\tests\System.IO.IsolatedStorage.Tests.csproj" />
    <ProjectExclusions Include="$(MSBuildThisFileDirectory)System.IO.MemoryMappedFiles\tests\System.IO.MemoryMappedFiles.Tests.csproj" />
    <ProjectExclusions Include="$(MSBuildThisFileDirectory)System.IO.Packaging\tests\System.IO.Packaging.Tests.csproj" />
    <ProjectExclusions Include="$(MSBuildThisFileDirectory)System.IO.Pipes\tests\System.IO.Pipes.Tests.csproj" />
    <ProjectExclusions Include="$(MSBuildThisFileDirectory)System.Linq.Expressions\tests\System.Linq.Expressions.Tests.csproj" />
    <ProjectExclusions Include="$(MSBuildThisFileDirectory)System.Memory\tests\System.Memory.Tests.csproj" />
    <ProjectExclusions Include="$(MSBuildThisFileDirectory)System.Net.Http.Json\tests\FunctionalTests/System.Net.Http.Json.Functional.Tests.csproj" />
    <ProjectExclusions Include="$(MSBuildThisFileDirectory)System.Net.Http\tests\FunctionalTests/System.Net.Http.Functional.Tests.csproj" />
    <ProjectExclusions Include="$(MSBuildThisFileDirectory)System.Net.Http\tests\UnitTests/System.Net.Http.Unit.Tests.csproj" />
    <ProjectExclusions Include="$(MSBuildThisFileDirectory)System.Net.Mail\tests\Functional/System.Net.Mail.Functional.Tests.csproj" />
    <ProjectExclusions Include="$(MSBuildThisFileDirectory)System.Net.Mail\tests\Unit/System.Net.Mail.Unit.Tests.csproj" />
    <ProjectExclusions Include="$(MSBuildThisFileDirectory)System.Net.NameResolution\tests\FunctionalTests/System.Net.NameResolution.Functional.Tests.csproj" />
    <ProjectExclusions Include="$(MSBuildThisFileDirectory)System.Net.NameResolution\tests\PalTests/System.Net.NameResolution.Pal.Tests.csproj" />
    <ProjectExclusions Include="$(MSBuildThisFileDirectory)System.Net.NetworkInformation\tests\FunctionalTests/System.Net.NetworkInformation.Functional.Tests.csproj" />
    <ProjectExclusions Include="$(MSBuildThisFileDirectory)System.Net.Ping\tests\FunctionalTests/System.Net.Ping.Functional.Tests.csproj" />
    <ProjectExclusions Include="$(MSBuildThisFileDirectory)System.Net.Primitives\tests\FunctionalTests/System.Net.Primitives.Functional.Tests.csproj" />
    <ProjectExclusions Include="$(MSBuildThisFileDirectory)System.Net.Security\tests\FunctionalTests/System.Net.Security.Tests.csproj" />
    <ProjectExclusions Include="$(MSBuildThisFileDirectory)System.Net.Sockets\tests\FunctionalTests/System.Net.Sockets.Tests.csproj" />
    <ProjectExclusions Include="$(MSBuildThisFileDirectory)System.Net.WebSockets.Client\tests\System.Net.WebSockets.Client.Tests.csproj" />
    <ProjectExclusions Include="$(MSBuildThisFileDirectory)System.ObjectModel\tests\System.ObjectModel.Tests.csproj" />
    <ProjectExclusions Include="$(MSBuildThisFileDirectory)System.Private.Uri\tests\FunctionalTests/System.Private.Uri.Functional.Tests.csproj" />
    <ProjectExclusions Include="$(MSBuildThisFileDirectory)System.Private.Xml\tests\XmlDocument/System.Xml.XmlDocument.Tests.csproj" />
    <ProjectExclusions Include="$(MSBuildThisFileDirectory)System.Private.Xml\tests\XmlReader/XmlResolver/System.Xml.RW.XmlSystemPathResolver.Tests.csproj" />
    <ProjectExclusions Include="$(MSBuildThisFileDirectory)System.Private.Xml\tests\XmlResolver/System.Xml.XmlResolver.Tests/System.Xml.XmlResolver.Tests.csproj" />
    <ProjectExclusions Include="$(MSBuildThisFileDirectory)System.Private.Xml\tests\XmlSchema/XmlSchemaSet/System.Xml.XmlSchemaSet.Tests.csproj" />
    <ProjectExclusions Include="$(MSBuildThisFileDirectory)System.Private.Xml\tests\XmlSchema/XmlSchemaValidatorApi/System.Xml.XmlSchema.XmlSchemaValidatorApi.Tests.csproj" />
    <ProjectExclusions Include="$(MSBuildThisFileDirectory)System.Private.Xml\tests\XmlSerializer/ReflectionOnly/System.Xml.XmlSerializer.ReflectionOnly.Tests.csproj" />
    <ProjectExclusions Include="$(MSBuildThisFileDirectory)System.Private.Xml\tests\XmlSerializer/System.Xml.XmlSerializer.Tests.csproj" />
    <ProjectExclusions Include="$(MSBuildThisFileDirectory)System.Private.Xml\tests\Xslt/XslCompiledTransformApi/System.Xml.Xsl.XslCompiledTransformApi.Tests.csproj" />
    <ProjectExclusions Include="$(MSBuildThisFileDirectory)System.Private.Xml\tests\Xslt/XslTransformApi/System.Xml.Xsl.XslTransformApi.Tests.csproj" />
    <ProjectExclusions Include="$(MSBuildThisFileDirectory)System.Reflection.Metadata\tests\System.Reflection.Metadata.Tests.csproj" />
    <ProjectExclusions Include="$(MSBuildThisFileDirectory)System.Reflection.MetadataLoadContext\tests\System.Reflection.MetadataLoadContext.Tests.csproj" />
    <ProjectExclusions Include="$(MSBuildThisFileDirectory)System.Reflection.TypeExtensions\tests\System.Reflection.TypeExtensions.Tests.csproj" />
    <ProjectExclusions Include="$(MSBuildThisFileDirectory)System.Reflection\tests\CoreCLR/System.Reflection.CoreCLR.Tests.csproj" />
    <ProjectExclusions Include="$(MSBuildThisFileDirectory)System.Reflection\tests\System.Reflection.Tests.csproj" />
    <ProjectExclusions Include="$(MSBuildThisFileDirectory)System.Resources.Extensions\tests\System.Resources.Extensions.Tests.csproj" />
    <ProjectExclusions Include="$(MSBuildThisFileDirectory)System.Resources.Reader\tests\System.Resources.Reader.Tests.csproj" />
    <ProjectExclusions Include="$(MSBuildThisFileDirectory)System.Resources.ResourceManager\tests\System.Resources.ResourceManager.Tests.csproj" />
    <ProjectExclusions Include="$(MSBuildThisFileDirectory)System.Runtime\tests\System.Runtime.Tests.csproj" />
    <ProjectExclusions Include="$(MSBuildThisFileDirectory)System.Runtime.Caching\tests\System.Runtime.Caching.Tests.csproj" />
    <ProjectExclusions Include="$(MSBuildThisFileDirectory)System.Runtime.Extensions\tests\System.Runtime.Extensions.Tests.csproj" />
    <ProjectExclusions Include="$(MSBuildThisFileDirectory)System.Runtime.InteropServices.RuntimeInformation\tests\System.Runtime.InteropServices.RuntimeInformation.Tests.csproj" />
    <ProjectExclusions Include="$(MSBuildThisFileDirectory)System.Runtime.InteropServices\tests\System.Runtime.InteropServices.Tests.csproj" />
    <ProjectExclusions Include="$(MSBuildThisFileDirectory)System.Runtime.Loader\tests\DefaultContext/System.Runtime.Loader.DefaultContext.Tests.csproj" />
    <ProjectExclusions Include="$(MSBuildThisFileDirectory)System.Runtime.Loader\tests\System.Runtime.Loader.Tests.csproj" />
    <ProjectExclusions Include="$(MSBuildThisFileDirectory)System.Runtime.Serialization.Json\tests\ReflectionOnly/System.Runtime.Serialization.Json.ReflectionOnly.Tests.csproj" />
    <ProjectExclusions Include="$(MSBuildThisFileDirectory)System.Runtime.Serialization.Json\tests\System.Runtime.Serialization.Json.Tests.csproj" />
    <ProjectExclusions Include="$(MSBuildThisFileDirectory)System.Runtime.Serialization.Primitives\tests\System.Runtime.Serialization.Primitives.Tests.csproj" />
    <ProjectExclusions Include="$(MSBuildThisFileDirectory)System.Runtime.Serialization.Xml\tests\ReflectionOnly/System.Runtime.Serialization.Xml.ReflectionOnly.Tests.csproj" />
    <ProjectExclusions Include="$(MSBuildThisFileDirectory)System.Runtime.Serialization.Xml\tests\System.Runtime.Serialization.Xml.Tests.csproj" />
    <ProjectExclusions Include="$(MSBuildThisFileDirectory)System.Security.Permissions\tests\System.Security.Permissions.Tests.csproj" />
    <ProjectExclusions Include="$(MSBuildThisFileDirectory)System.ServiceModel.Syndication\tests\System.ServiceModel.Syndication.Tests.csproj" />
    <ProjectExclusions Include="$(MSBuildThisFileDirectory)System.Text.Encoding.CodePages\tests\System.Text.Encoding.CodePages.Tests.csproj" />
    <ProjectExclusions Include="$(MSBuildThisFileDirectory)System.Text.RegularExpressions\tests\System.Text.RegularExpressions.Tests.csproj" />
    <ProjectExclusions Include="$(MSBuildThisFileDirectory)System.Threading.Thread\tests\System.Threading.Thread.Tests.csproj" />
    <ProjectExclusions Include="$(MSBuildThisFileDirectory)System.Transactions.Local\tests\System.Transactions.Local.Tests.csproj" />
    <ProjectExclusions Include="$(MSBuildThisFileDirectory)System.ValueTuple\tests\System.ValueTuple.Tests.csproj" />
  </ItemGroup>

  <ItemGroup>
=======
  <ItemGroup Condition="'$(TestAssemblies)' == 'true'">
>>>>>>> d81fbdc8
    <!-- We currently only test with C# projects. -->
    <ProjectReference Include="$(MSBuildThisFileDirectory)*\tests\**\*.Tests.csproj"
                      Exclude="@(ProjectExclusions)"
                      Condition="'$(BuildAllConfigurations)' != 'true'" />
    <ProjectReference Include="$(MSBuildThisFileDirectory)pkg\test\testPackages.proj"
                      Condition="'$(BuildAllConfigurations)' == 'true'" />
  </ItemGroup>

  <ItemGroup Condition="'$(TestTrimming)' == 'true'">
    <ProjectReference Include="$(MSBuildThisFileDirectory)*\tests\**\*.TrimmingTests.proj"
                      Exclude="@(ProjectExclusions)" />
  </ItemGroup>

  <Target Name="GenerateMergedCoverageReport"
          Condition="'$(Coverage)' == 'true'"
          AfterTargets="Test"
          DependsOnTargets="GenerateCoverageReport" />

</Project><|MERGE_RESOLUTION|>--- conflicted
+++ resolved
@@ -20,7 +20,6 @@
     <ProjectExclusions Include="$(MSBuildThisFileDirectory)System.Transactions.Local\tests\System.Transactions.Local.Tests.csproj" />
   </ItemGroup>
 
-<<<<<<< HEAD
   <ItemGroup Condition="'$(TargetOS)' == 'Browser'">
     <!-- Mysteriously won't build on Wasm -->
     <ProjectExclusions Include="$(MSBuildThisFileDirectory)System.Runtime.Serialization.Formatters\tests\System.Runtime.Serialization.Formatters.Tests.csproj" />
@@ -152,10 +151,7 @@
     <ProjectExclusions Include="$(MSBuildThisFileDirectory)System.ValueTuple\tests\System.ValueTuple.Tests.csproj" />
   </ItemGroup>
 
-  <ItemGroup>
-=======
   <ItemGroup Condition="'$(TestAssemblies)' == 'true'">
->>>>>>> d81fbdc8
     <!-- We currently only test with C# projects. -->
     <ProjectReference Include="$(MSBuildThisFileDirectory)*\tests\**\*.Tests.csproj"
                       Exclude="@(ProjectExclusions)"
