--- conflicted
+++ resolved
@@ -394,14 +394,10 @@
     <ProjectExclusions Include="$(MSBuildThisFileDirectory)System.IO.FileSystem\tests\System.IO.FileSystem.Tests.csproj" />
     <!--Needs work to get these tests to pass -->
     <!--These tests have failures-->
-<<<<<<< HEAD
     <!-- System.Collection.Immutable running into https://github.com/dotnet/runtime/issues/70012 -->
     <ProjectExclusions Include="$(MSBuildThisFileDirectory)System.Collections.Immutable\tests\System.Collections.Immutable.Tests.csproj"
                       Condition="'$(TargetOS)' == 'linux'" />
     <ProjectExclusions Include="$(MSBuildThisFileDirectory)System.Console\tests\System.Console.Tests.csproj" 
-=======
-    <ProjectExclusions Include="$(MSBuildThisFileDirectory)System.Console\tests\System.Console.Tests.csproj"
->>>>>>> a248f40c
                       Condition="'$(TargetOS)' == 'linux'" />
     <ProjectExclusions Include="$(MSBuildThisFileDirectory)System.IO.Ports\tests\System.IO.Ports.Tests.csproj"
                       Condition="'$(TargetOS)' == 'linux'" />
