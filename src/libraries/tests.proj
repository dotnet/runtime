--- conflicted
+++ resolved
@@ -396,15 +396,12 @@
     <ProjectExclusions Remove="$(MSBuildThisFileDirectory)System.Reflection\tests\System.Reflection.Tests.csproj" 
                        Condition="'$(TargetOS)' == 'windows'" />
     <ProjectExclusions Remove="$(MSBuildThisFileDirectory)System.Runtime\tests\System.Runtime.Tests.csproj" />
-<<<<<<< HEAD
+    <ProjectExclusions Remove="$(MSBuildThisFileDirectory)System.IO.Compression\tests\System.IO.Compression.Tests.csproj" />
+    <ProjectExclusions Remove="$(MSBuildThisFileDirectory)System.IO.FileSystem\tests\System.IO.FileSystem.Tests.csproj" />
+    <ProjectExclusions Remove="$(MSBuildThisFileDirectory)System.Threading\tests\System.Threading.Tests.csproj" />
     <!-- Remove the condition after https://github.com/dotnet/runtime/issues/70012 is fixed -->
     <ProjectExclusions Remove="$(MSBuildThisFileDirectory)System.Linq.Expressions\tests\System.Linq.Expressions.Tests.csproj"
                        Condition="'$(TargetOS)' == 'windows'" />
-=======
-    <ProjectExclusions Remove="$(MSBuildThisFileDirectory)System.IO.Compression\tests\System.IO.Compression.Tests.csproj" />
-    <ProjectExclusions Remove="$(MSBuildThisFileDirectory)System.IO.FileSystem\tests\System.IO.FileSystem.Tests.csproj" />
-    <ProjectExclusions Remove="$(MSBuildThisFileDirectory)System.Threading\tests\System.Threading.Tests.csproj" />
->>>>>>> f873951b
   </ItemGroup>
 
   <ItemGroup>
