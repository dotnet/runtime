<Project Sdk="Microsoft.Build.Traversal">

  <PropertyGroup Condition="'$(BuildAllConfigurations)' != 'true'">
    <!-- Build for NetCoreAppCurrent by default if no BuildTargetFramework is supplied or if not all configurations are built. -->
    <TargetFramework>$([MSBuild]::ValueOrDefault('$(BuildTargetFramework)', '$(NetCoreAppCurrent)'))-$(TargetOS)</TargetFramework>
    <!-- Filter ProjectReferences to build the best matching target framework only. -->
    <FilterTraversalProjectReferences Condition="'$(TestTrimming)' != 'true'">true</FilterTraversalProjectReferences>
  </PropertyGroup>

  <PropertyGroup>
    <TestInParallel Condition="'$(Coverage)' == 'true'">false</TestInParallel>
    <!-- For tests we want to continue running if a test run failed. -->
    <TestContinueOnError>ErrorAndContinue</TestContinueOnError>
    <TraversalGlobalProperties>BuildAllProjects=true</TraversalGlobalProperties>
    <CoverageReportInputPath>$(ArtifactsBinDir)\*.Tests\**\coverage.opencover.xml</CoverageReportInputPath>
    <CoverageReportDir>$(ArtifactsDir)coverage</CoverageReportDir>
    <EnableCoverageSupport>true</EnableCoverageSupport>
    <TestAssemblies Condition="'$(TestAssemblies)' == ''">true</TestAssemblies>
    <TestPackages Condition="'$(TestPackages)' == ''">false</TestPackages>
    <TestTrimming Condition="'$(TestTrimming)' == ''">false</TestTrimming>

    <RunHighAOTResourceRequiringTestsOnly Condition="'$(RunHighAOTResourceRequiringTestsOnly)' == ''">false</RunHighAOTResourceRequiringTestsOnly>

    <!-- Don't build samples, and functional tests on EAT, AOT, WBT, and Debugger lanes -->
    <RunWasmSamples Condition="'$(RunSmokeTestsOnly)' != 'true' and '$(RunHighAOTResourceRequiringTestsOnly)' != 'true' and '$(TargetOS)' == 'Browser' and '$(BuildAOTTestsOnHelix)' != 'true' and  '$(TestWasmBuildTests)' != 'true' and '$(TestWasmDebuggerTests)' != 'true'">true</RunWasmSamples>
  </PropertyGroup>

  <ItemGroup Condition="'$(TargetOS)' == 'Browser'">
    <!-- https://github.com/dotnet/runtime/issues/65356 - OOM while linking -->
    <HighAOTResourceRequiringProject Include="$(MSBuildThisFileDirectory)System.Text.Json\tests\System.Text.Json.SourceGeneration.Tests\System.Text.Json.SourceGeneration.Roslyn3.11.Tests.csproj" />

    <!-- https://github.com/dotnet/runtime/issues/65411 - possible OOM when compiling
         System.Text.Json.SourceGeneration.Roslyn4.0.Tests.dll.bc -> .o -->
    <HighAOTResourceRequiringProject Include="$(MSBuildThisFileDirectory)System.Text.Json\tests\System.Text.Json.SourceGeneration.Tests\System.Text.Json.SourceGeneration.Roslyn4.0.Tests.csproj" />

    <!-- https://github.com/dotnet/runtime/issues/61524 - OOM while linking -->
    <HighAOTResourceRequiringProject Include="$(MSBuildThisFileDirectory)System.Text.Json\tests\System.Text.Json.Tests\System.Text.Json.Tests.csproj" />

    <!-- https://github.com/dotnet/runtime/issues/66647 -->
    <HighAOTResourceRequiringProject Include="$(MSBuildThisFileDirectory)Microsoft.Extensions.Logging.Abstractions\tests\Microsoft.Extensions.Logging.Generators.Tests\Microsoft.Extensions.Logging.Generators.Roslyn3.11.Tests.csproj" />

    <HighAOTResourceRequiringProject Include="$(MSBuildThisFileDirectory)Microsoft.Extensions.Logging.Abstractions\tests\Microsoft.Extensions.Logging.Generators.Tests\Microsoft.Extensions.Logging.Generators.Roslyn4.0.Tests.csproj" />
  </ItemGroup>

  <!-- Samples which are too complex for CI -->
  <ItemGroup Condition="'$(TargetOS)' == 'Browser'">
    <ProjectExclusions Include="$(MonoProjectRoot)sample\wasm\console-node-ts\Wasm.Console.Node.TS.Sample.csproj" />
    <ProjectExclusions Include="$(MonoProjectRoot)sample\wasm\browser-webpack\Wasm.Browser.WebPack.Sample.csproj" />
    <ProjectExclusions Include="$(MonoProjectRoot)sample\wasm\browser-nextjs\Wasm.Browser.NextJs.Sample.csproj" />

    <!-- These tests are completely disabled on wasm -->
    <ProjectExclusions Include="$(MSBuildThisFileDirectory)System.Text.RegularExpressions/tests/System.Text.RegularExpressions.Generators.Tests/System.Text.RegularExpressions.Generators.Tests.csproj" />
  </ItemGroup>

  <!-- Samples that require a multi-threaded runtime -->
  <ItemGroup Condition="'$(TargetOS)' == 'Browser' and '$(WasmEnableThreads)' != 'true'" >
    <ProjectExclusions Include="$(MonoProjectRoot)sample\wasm\browser-mt-eventpipe\Wasm.Browser.ThreadsEP.Sample.csproj" />
  </ItemGroup>

  <!-- Samples that require a perf-tracing wasm runtime -->
  <ItemGroup Condition="'$(TargetOS)' == 'Browser' and '$(WasmEnablePerfTracing)' != 'true'" >
    <ProjectExclusions Include="$(MonoProjectRoot)sample\wasm\browser-eventpipe\Wasm.Browser.EventPipe.Sample.csproj" />
  </ItemGroup>

  <!-- Wasm aot on all platforms -->
  <ItemGroup Condition="'$(TargetOS)' == 'Browser' and '$(BuildAOTTestsOnHelix)' == 'true' and '$(RunDisabledWasmTests)' != 'true' and '$(RunAOTCompilation)' == 'true'">
    <!-- https://github.com/dotnet/runtime/issues/66118 -->
    <ProjectExclusions Include="$(MSBuildThisFileDirectory)System.Text.RegularExpressions\tests\UnitTests\System.Text.RegularExpressions.Unit.Tests.csproj" />

    <!-- https://github.com/dotnet/runtime/issues/61756 -->
    <ProjectExclusions Include="$(MSBuildThisFileDirectory)System.Text.RegularExpressions\tests\FunctionalTests\System.Text.RegularExpressions.Tests.csproj" />
  </ItemGroup>

  <!-- Projects that don't support code coverage measurement. -->
  <ItemGroup Condition="'$(Coverage)' == 'true'">
    <ProjectExclusions Include="$(CommonTestPath)Common.Tests.csproj" />
    <ProjectExclusions Include="$(MSBuildThisFileDirectory)Microsoft.XmlSerializer.Generator\tests\Microsoft.XmlSerializer.Generator.Tests.csproj" />
    <ProjectExclusions Include="$(MSBuildThisFileDirectory)System.Transactions.Local\tests\System.Transactions.Local.Tests.csproj" />
  </ItemGroup>

  <ItemGroup Condition="'$(TargetArchitecture)' == 'ARMv6'">
    <!-- https://github.com/dotnet/runtime/issues/64673 -->
    <ProjectExclusions Include="$(MSBuildThisFileDirectory)System.Net.Ping\tests\FunctionalTests\System.Net.Ping.Functional.Tests.csproj" />
  </ItemGroup>

  <ItemGroup Condition="'$(TargetsMobile)' == 'true' or '$(TargetsLinuxBionic)' == 'true' or '$(TargetArchitecture)' == 'ARMv6'">
    <!-- LibraryImportGenerator runtime tests depend on DNNE, which does not support mobile platforms. -->
    <ProjectExclusions Include="$(MSBuildThisFileDirectory)System.Runtime.InteropServices\tests\LibraryImportGenerator.Tests\LibraryImportGenerator.Tests.csproj" />
    <ProjectExclusions Include="$(MSBuildThisFileDirectory)System.Runtime.InteropServices\tests\LibraryImportGenerator.UnitTests\LibraryImportGenerator.Unit.Tests.csproj" />
  </ItemGroup>

  <ItemGroup Condition="'$(TargetOS)' == 'windows' and '$(TargetArchitecture)' == 'arm'">
    <!-- LibraryImportGenerator runtime tests depend on DNNE, which does not support Windows ARM32 as we don't officially support it. -->
    <ProjectExclusions Include="$(MSBuildThisFileDirectory)System.Runtime.InteropServices\tests\LibraryImportGenerator.Tests\LibraryImportGenerator.Tests.csproj" />
  </ItemGroup>

  <ItemGroup Condition="'$(TargetArchitecture)' == 'armel'">
    <!-- LibraryImportGenerator runtime tests depend on DNNE, which does not support armel as we don't officially support it. -->
    <ProjectExclusions Include="$(MSBuildThisFileDirectory)System.Runtime.InteropServices\tests\LibraryImportGenerator.Tests\LibraryImportGenerator.Tests.csproj" />
  </ItemGroup>

  <ItemGroup Condition="'$(TargetOS)' == 'FreeBSD'">
    <!-- LibraryImportGenerator runtime tests build depends pulling down a pre-built nethost binary, which is not available for FreeBSD. -->
    <ProjectExclusions Include="$(MSBuildThisFileDirectory)System.Runtime.InteropServices\tests\LibraryImportGenerator.Tests\LibraryImportGenerator.Tests.csproj" />
  </ItemGroup>

  <ItemGroup Condition="'$(TargetOS)' == 'linux' and '$(TargetArchitecture)' == 's390x'">
    <!-- LibraryImportGenerator runtime tests build depends pulling down a pre-built nethost binary, which is not available for s390x. -->
    <ProjectExclusions Include="$(MSBuildThisFileDirectory)System.Runtime.InteropServices\tests\LibraryImportGenerator.Tests\LibraryImportGenerator.Tests.csproj" />
    <!-- LibraryImportGenerator unit tests fail since NuGet 5.6.0 signature verification does not work on big-endian systems (needs >= 5.11.0). -->
    <ProjectExclusions Include="$(MSBuildThisFileDirectory)System.Runtime.InteropServices\tests\LibraryImportGenerator.UnitTests\LibraryImportGenerator.Unit.Tests.csproj" />
  </ItemGroup>

  <ItemGroup Condition="'$(TargetOS)' == 'Windows' and '$(RuntimeFlavor)' == 'Mono' and '$(RunDisabledMonoTestsOnWindows)' != 'true'">
    <!-- Issue: https://github.com/dotnet/runtime/issues/53281 -->
    <ProjectExclusions Include="$(MSBuildThisFileDirectory)System.Net.WebSockets.Client\tests\System.Net.WebSockets.Client.Tests.csproj" />
    <ProjectExclusions Include="$(MSBuildThisFileDirectory)System.Runtime.InteropServices\tests\LibraryImportGenerator.UnitTests\LibraryImportGenerator.Unit.Tests.csproj" />
    <!-- Issue: https://github.com/dotnet/runtime/issues/63723 -->
    <ProjectExclusions Include="$(MSBuildThisFileDirectory)System.Drawing.Common\tests\System.Drawing.Common.Tests.csproj" />
  </ItemGroup>

  <ItemGroup Condition="'$(TargetOS)' != 'Windows'">
    <!-- windows specific tests -->
    <ProjectExclusions Include="$(MSBuildThisFileDirectory)Microsoft.Extensions.Hosting.WindowsServices/tests/Microsoft.Extensions.Hosting.WindowsServices.Tests.csproj" />
  </ItemGroup>

  <ItemGroup Condition="'$(TargetOS)' == 'Android'">
    <!-- Never going to run on Android -->
    <ProjectExclusions Include="$(MSBuildThisFileDirectory)System.Security.Cryptography.OpenSsl\tests\System.Security.Cryptography.OpenSsl.Tests.csproj" />
  </ItemGroup>

  <ItemGroup Condition="'$(TargetsLinuxBionic)' == 'true' and '$(TargetArchitecture)' == 'x64' and '$(RunDisabledAndroidTests)' != 'true'">
    <!-- Fails on Helix, cannot repro locally -->
    <ProjectExclusions Include="$(MSBuildThisFileDirectory)System.Threading.Tasks.Parallel\tests\System.Threading.Tasks.Parallel.Tests.csproj" />
    <ProjectExclusions Include="$(MSBuildThisFileDirectory)System.Threading.ThreadPool\tests\System.Threading.ThreadPool.Tests.csproj" />
    <ProjectExclusions Include="$(MSBuildThisFileDirectory)Microsoft.Extensions.FileProviders.Physical\tests\Microsoft.Extensions.FileProviders.Physical.Tests.csproj" />

    <!-- Timeout on Helix, cannot repro locally -->
    <ProjectExclusions Include="$(MSBuildThisFileDirectory)System.Net.Security\tests\FunctionalTests\System.Net.Security.Tests.csproj" />
    <ProjectExclusions Include="$(MSBuildThisFileDirectory)System.Net.Requests\tests\System.Net.Requests.Tests.csproj" />
    <ProjectExclusions Include="$(MSBuildThisFileDirectory)System.Net.Mail\tests\Functional\System.Net.Mail.Functional.Tests.csproj" />
    <ProjectExclusions Include="$(MSBuildThisFileDirectory)System.IO.FileSystem\tests\DisabledFileLockingTests\System.IO.FileSystem.DisabledFileLocking.Tests.csproj" />
  </ItemGroup>

  <ItemGroup Condition="('$(TargetOS)' == 'Android' or '$(TargetsLinuxBionic)' == 'true') and '$(RunDisabledAndroidTests)' != 'true'">
    <!-- Tests time out intermittently -->
    <ProjectExclusions Include="$(MSBuildThisFileDirectory)Microsoft.Extensions.Hosting\tests\UnitTests\Microsoft.Extensions.Hosting.Unit.Tests.csproj" />

    <!-- Tests crash -->
    <ProjectExclusions Include="$(MSBuildThisFileDirectory)System.Globalization\tests\Invariant\Invariant.Tests.csproj" />
    <ProjectExclusions Include="$(MSBuildThisFileDirectory)System.IO.FileSystem\tests\System.IO.FileSystem.Tests.csproj" />
    <ProjectExclusions Include="$(MSBuildThisFileDirectory)System.IO.FileSystem.Watcher\tests\System.IO.FileSystem.Watcher.Tests.csproj" />
    <ProjectExclusions Include="$(MSBuildThisFileDirectory)System.IO.Ports\tests\System.IO.Ports.Tests.csproj" />
    <ProjectExclusions Include="$(MSBuildThisFileDirectory)System.Net.Quic\tests\FunctionalTests\System.Net.Quic.Functional.Tests.csproj" />
    <ProjectExclusions Include="$(MSBuildThisFileDirectory)System.Reflection\tests\System.Reflection.Tests.csproj" />
    <ProjectExclusions Include="$(MSBuildThisFileDirectory)System.Runtime.Serialization.Formatters\tests\System.Runtime.Serialization.Formatters.Tests.csproj" />
    <ProjectExclusions Include="$(MSBuildThisFileDirectory)System.Security.Cryptography.Algorithms\tests\System.Security.Cryptography.Algorithms.Tests.csproj" />
    <ProjectExclusions Include="$(MSBuildThisFileDirectory)System.Security.Cryptography.Csp\tests\System.Security.Cryptography.Csp.Tests.csproj" />
    <ProjectExclusions Include="$(MSBuildThisFileDirectory)System.Threading.Thread\tests\System.Threading.Thread.Tests.csproj" />

    <!-- Actual test failures -->
    <!-- https://github.com/dotnet/runtime/issues/50871 -->
    <ProjectExclusions Include="$(MSBuildThisFileDirectory)Microsoft.Extensions.DependencyInjection\tests\DI.Tests\Microsoft.Extensions.DependencyInjection.Tests.csproj" />

    <!-- https://github.com/dotnet/runtime/issues/50874 -->
    <ProjectExclusions Include="$(MSBuildThisFileDirectory)Microsoft.Extensions.Logging.EventSource\tests\Microsoft.Extensions.Logging.EventSource.Tests.csproj" />

    <!-- https://github.com/dotnet/runtime/issues/50923 -->
    <ProjectExclusions Include="$(MSBuildThisFileDirectory)System.Data.Common\tests\System.Data.Common.Tests.csproj" />

    <!-- https://github.com/dotnet/runtime/issues/50926 -->
    <ProjectExclusions Include="$(MSBuildThisFileDirectory)System.Diagnostics.Tracing\tests\System.Diagnostics.Tracing.Tests.csproj" />

    <ProjectExclusions Include="$(MSBuildThisFileDirectory)System.Net.Http\tests\FunctionalTests\System.Net.Http.Functional.Tests.csproj" />

    <!-- Execution may be compromised -->
    <ProjectExclusions Include="$(MSBuildThisFileDirectory)Microsoft.Extensions.Caching.Memory\tests\Microsoft.Extensions.Caching.Memory.Tests.csproj" />

    <!-- PSNE -->
    <ProjectExclusions Include="$(MSBuildThisFileDirectory)System.Console/tests/System.Console.Tests.csproj" />
    <ProjectExclusions Include="$(MSBuildThisFileDirectory)System.Net.Primitives/tests/FunctionalTests/System.Net.Primitives.Functional.Tests.csproj" />

    <!-- Crashes on CI (possibly flakey) -->
    <ProjectExclusions Include="$(MSBuildThisFileDirectory)System.Private.Xml/tests/Misc/System.Xml.Misc.Tests.csproj" />
    <ProjectExclusions Include="$(MSBuildThisFileDirectory)System.Dynamic.Runtime/tests/System.Dynamic.Runtime.Tests.csproj"/>
  </ItemGroup>

  <ItemGroup Condition="('$(TargetOS)' == 'Android' or '$(TargetsLinuxBionic)' == 'true') and '$(TargetArchitecture)' == 'arm64' and '$(RunDisabledAndroidTests)' != 'true'">
    <!-- Crashes on CI (possibly flakey) https://github.com/dotnet/runtime/issues/52615 -->
    <ProjectExclusions Include="$(MSBuildThisFileDirectory)Microsoft.Extensions.Configuration/tests/FunctionalTests/Microsoft.Extensions.Configuration.Functional.Tests.csproj" />
    <ProjectExclusions Include="$(MSBuildThisFileDirectory)Microsoft.Extensions.Configuration.Binder/tests/Microsoft.Extensions.Configuration.Binder.Tests.csproj" />
    <ProjectExclusions Include="$(MSBuildThisFileDirectory)Microsoft.Extensions.FileProviders.Physical/tests/Microsoft.Extensions.FileProviders.Physical.Tests.csproj" />
    <ProjectExclusions Include="$(MSBuildThisFileDirectory)Microsoft.Win32.Primitives/tests/Microsoft.Win32.Primitives.Tests.csproj" />
    <ProjectExclusions Include="$(MSBuildThisFileDirectory)System.Collections.Concurrent/tests/System.Collections.Concurrent.Tests.csproj" />
    <ProjectExclusions Include="$(MSBuildThisFileDirectory)System.Collections.Specialized/tests/System.Collections.Specialized.Tests.csproj" />
    <ProjectExclusions Include="$(MSBuildThisFileDirectory)System.ComponentModel.Annotations/tests/System.ComponentModel.Annotations.Tests.csproj" />
    <ProjectExclusions Include="$(MSBuildThisFileDirectory)System.Composition.Hosting/tests/System.Composition.Hosting.Tests.csproj" />
    <ProjectExclusions Include="$(MSBuildThisFileDirectory)System.IO.FileSystem.Primitives/tests/System.IO.FileSystem.Primitives.Tests.csproj" />
    <ProjectExclusions Include="$(MSBuildThisFileDirectory)System.Memory/tests/System.Memory.Tests.csproj" />
    <ProjectExclusions Include="$(MSBuildThisFileDirectory)System.Net.Mail/tests/Functional/System.Net.Mail.Functional.Tests.csproj" />
    <ProjectExclusions Include="$(MSBuildThisFileDirectory)System.Net.NameResolution/tests/PalTests/System.Net.NameResolution.Pal.Tests.csproj" />
    <ProjectExclusions Include="$(MSBuildThisFileDirectory)System.Net.WebClient/tests/System.Net.WebClient.Tests.csproj" />
    <ProjectExclusions Include="$(MSBuildThisFileDirectory)System.Numerics.Tensors/tests/System.Numerics.Tensors.Tests.csproj" />
    <ProjectExclusions Include="$(MSBuildThisFileDirectory)System.Private.Xml/tests/XmlReader/Tests/System.Xml.RW.XmlReader.Tests.csproj" />
    <ProjectExclusions Include="$(MSBuildThisFileDirectory)System.Private.Xml/tests/XPath/XPathDocument/System.Xml.XPath.Tests.csproj" />
    <ProjectExclusions Include="$(MSBuildThisFileDirectory)System.Private.Uri/tests/ExtendedFunctionalTests/System.Private.Uri.ExtendedFunctional.Tests.csproj" />
    <ProjectExclusions Include="$(MSBuildThisFileDirectory)System.Reflection.DispatchProxy/tests/System.Reflection.DispatchProxy.Tests.csproj" />
  </ItemGroup>

  <ItemGroup Condition="('$(TargetOS)' == 'Android' or '$(TargetsLinuxBionic)' == 'true') and '$(TargetArchitecture)' == 'x64' and '$(RunDisabledAndroidTests)' != 'true'">
    <!-- Test flakiness on x64 https://github.com/dotnet/runtime/issues/49937 -->
    <ProjectExclusions Include="$(MSBuildThisFileDirectory)System.Threading\tests\System.Threading.Tests.csproj" />

    <!-- Out of memory https://github.com/dotnet/runtime/issues/62547 -->
    <ProjectExclusions Include="$(MSBuildThisFileDirectory)System.Security.Cryptography\tests\System.Security.Cryptography.Tests.csproj" />
  </ItemGroup>

  <ItemGroup Condition="('$(TargetOS)' == 'Android' or '$(TargetsLinuxBionic)' == 'true') and '$(TargetArchitecture)' == 'x86' and '$(RunDisabledAndroidTests)' != 'true'">
    <!-- Crashes only on x86 -->
    <ProjectExclusions Include="$(MSBuildThisFileDirectory)Microsoft.Extensions.Primitives\tests\Microsoft.Extensions.Primitives.Tests.csproj" />
    <ProjectExclusions Include="$(MSBuildThisFileDirectory)System.Runtime.Extensions\tests\System.Runtime.Extensions.Tests.csproj" />

    <!-- Out of memory https://github.com/dotnet/runtime/issues/62547 -->
    <ProjectExclusions Include="$(MSBuildThisFileDirectory)System.Security.Cryptography\tests\System.Security.Cryptography.Tests.csproj" />

    <!-- https://github.com/dotnet/runtime/issues/50493 -->
    <ProjectExclusions Include="$(RepoRoot)\src\tests\FunctionalTests\Android\Device_Emulator\AOT\Android.Device_Emulator.Aot.Test.csproj" />
  </ItemGroup>

  <ItemGroup Condition="'$(TargetOS)' == 'iOS' and '$(RunDisablediOSTests)' != 'true'">
    <ProjectExclusions Include="$(MSBuildThisFileDirectory)*\tests\**\*.Tests.csproj" />

    <!-- Ref.Emit in XSLCompiledTransform -->
    <ProjectExclusions Include="$(MSBuildThisFileDirectory)System.Private.Xml\tests\Xslt\XslCompiledTransformApi\System.Xml.Xsl.XslCompiledTransformApi.Tests.csproj" />

    <!-- Functional tests on devices have problems with return codes from mlaunch -->
    <ProjectExclusions Include="$(RepoRoot)\src\tests\FunctionalTests\$(TargetOS)\Device\**\*.Test.csproj" />
  </ItemGroup>

  <ItemGroup Condition="'$(TargetOS)' == 'iOSSimulator' and '$(TargetArchitecture)' == 'arm64' and '$(RunDisablediOSTests)' != 'true'">
    <!-- Functional tests on arm64 simulator have problems with return codes from mlaunch -->
    <ProjectExclusions Include="$(RepoRoot)\src\tests\FunctionalTests\iOS\Simulator\**\*.Test.csproj" />
  </ItemGroup>

  <!-- Excluding all tests for devices until building on helix works properly -->
  <ItemGroup Condition="'$(TargetOS)' == 'tvOS' and '$(RunDisablediOSTests)' != 'true'">
    <!-- Ref.Emit in XSLCompiledTransform -->
    <ProjectExclusions Include="$(MSBuildThisFileDirectory)System.Private.Xml\tests\Xslt\XslCompiledTransformApi\System.Xml.Xsl.XslCompiledTransformApi.Tests.csproj" />
    <ProjectExclusions Include="$(MSBuildThisFileDirectory)System.Reflection\tests\System.Reflection.Emit.Tests.csproj" />
    <ProjectExclusions Include="$(MSBuildThisFileDirectory)System.Reflection.Emit.ILGeneration/tests/System.Reflection.Emit.ILGeneration.Tests.csproj" />
    <ProjectExclusions Include="$(MSBuildThisFileDirectory)System.Reflection.Emit.Lightweight/tests/System.Reflection.Emit.Lightweight.Tests.csproj" />
    <ProjectExclusions Include="$(MSBuildThisFileDirectory)System.Reflection.DispatchProxy/tests/System.Reflection.DispatchProxy.Tests.csproj" />

    <!-- Has deps that JIT, need re-done in order to pass -->
    <ProjectExclusions Include="$(MSBuildThisFileDirectory)Microsoft.Extensions.Hosting/tests/UnitTests/Microsoft.Extensions.Hosting.Unit.Tests.csproj" />

    <!--
        Test suites hang and time out.
        https://github.com/dotnet/runtime/issues/60713
    -->
    <ProjectExclusions Include="$(MSBuildThisFileDirectory)Microsoft.Extensions.DependencyInjection/tests/DI.External.Tests/Microsoft.Extensions.DependencyInjection.ExternalContainers.Tests.csproj" />
    <ProjectExclusions Include="$(MSBuildThisFileDirectory)System.Net.NetworkInformation/tests/FunctionalTests/System.Net.NetworkInformation.Functional.Tests.csproj" />
    <ProjectExclusions Include="$(MSBuildThisFileDirectory)System.Reflection/tests/System.Reflection.Tests.csproj" />
    <ProjectExclusions Include="$(MSBuildThisFileDirectory)System.Threading.Channels/tests/System.Threading.Channels.Tests.csproj" />

    <!-- Functional tests on devices have problems with return codes from mlaunch -->
    <ProjectExclusions Include="$(RepoRoot)\src\tests\FunctionalTests\$(TargetOS)\Device\**\*.Test.csproj" />
  </ItemGroup>

  <!-- Excluding all tests for aot catalyst until building on helix works properly -->
  <ItemGroup Condition="('$(TargetOS)' == 'MacCatalyst' and '$(BuildTestsOnHelix)' == 'true') and '$(RunDisablediOSTests)' != 'true'">
    <ProjectExclusions Include="$(MSBuildThisFileDirectory)*\tests\**\*.Tests.csproj" />

    <!-- No functional tests until helix stabilizes -->
    <ProjectExclusions Include="$(RepoRoot)\src\tests\FunctionalTests\iOS\Simulator\**\*.Test.csproj" />
  </ItemGroup>

  <ItemGroup Condition="'$(TargetOS)' == 'MacCatalyst'">
    <ProjectExclusions Include="$(RepoRoot)/src/tests/FunctionalTests/iOS/Simulator/XmlFormatWriterGeneratorAOT/iOS.Simulator.XmlFormatWriterGeneratorAot.Test.csproj" />
  </ItemGroup>

  <!-- Run only explicitly selected tests for Mac Catalyst in App Sandbox -->
  <ItemGroup Condition="'$(TargetOS)' == 'MacCatalyst' and '$(EnableAppSandbox)' == 'true'">
    <ProjectExclusions Include="$(MSBuildThisFileDirectory)*/tests/**/*.Tests.csproj" />
    <ProjectExclusions Include="$(RepoRoot)/src/tests/FunctionalTests/iOS/Simulator/**/*.Test.csproj" />

    <!-- https://github.com/dotnet/runtime/pull/61507 -->
    <ProjectExclusions Remove="$(MSBuildThisFileDirectory)System.Diagnostics.Process/tests/System.Diagnostics.Process.Tests.csproj" />
  </ItemGroup>

  <ItemGroup Condition="('$(TargetOS)' == 'iOS' or '$(TargetOS)' == 'iOSSimulator' or '$(TargetOS)' == 'tvOS' or '$(TargetOS)' == 'tvOSSimulator' or '$(TargetOS)' == 'MacCatalyst') and '$(RunDisablediOSTests)' != 'true'">
    <!-- PNSE -->
    <ProjectExclusions Include="$(MSBuildThisFileDirectory)System.Net.Quic/tests/FunctionalTests/System.Net.Quic.Functional.Tests.csproj" />
    <!-- https://github.com/dotnet/runtime/issues/51414 -->
    <ProjectExclusions Include="$(MSBuildThisFileDirectory)System.Security.Cryptography.OpenSsl/tests/System.Security.Cryptography.OpenSsl.Tests.csproj" />

    <!-- App Crash https://github.com/dotnet/runtime/issues/53624 -->
    <ProjectExclusions Include="$(MSBuildThisFileDirectory)Microsoft.CSharp/tests/Microsoft.CSharp.Tests.csproj" />
    <ProjectExclusions Include="$(MSBuildThisFileDirectory)System.Diagnostics.Tracing/tests/System.Diagnostics.Tracing.Tests.csproj" />
    <ProjectExclusions Include="$(MSBuildThisFileDirectory)System.Dynamic.Runtime/tests/System.Dynamic.Runtime.Tests.csproj" />
    <ProjectExclusions Include="$(MSBuildThisFileDirectory)System.Linq.Expressions/tests/System.Linq.Expressions.Tests.csproj" />
    <ProjectExclusions Include="$(MSBuildThisFileDirectory)System.Net.Requests/tests/System.Net.Requests.Tests.csproj" />
    <ProjectExclusions Include="$(MSBuildThisFileDirectory)System.Net.Security/tests/FunctionalTests/System.Net.Security.Tests.csproj" />
    <ProjectExclusions Include="$(RepoRoot)/src/tests/FunctionalTests/iOS/Simulator/PInvoke/iOS.Simulator.PInvoke.Test.csproj" />
    <ProjectExclusions Include="$(RepoRoot)/src/tests/FunctionalTests/tvOS/Simulator/AOT/tvOS.Simulator.Aot.Test.csproj" />
  </ItemGroup>

  <ItemGroup Condition="('$(TargetOS)' == 'iOS' or '$(TargetOS)' == 'iOSSimulator' or '$(TargetOS)' == 'tvOS' or '$(TargetOS)' == 'tvOSSimulator') and '$(RunDisablediOSTests)' != 'true'">
    <!-- https://github.com/dotnet/runtime/issues/51335 -->
    <ProjectExclusions Include="$(MSBuildThisFileDirectory)System.IO.Pipes/tests/System.IO.Pipes.Tests.csproj" />
  </ItemGroup>

  <ItemGroup Condition="'$(TargetOS)' == 'Browser' and '$(RunDisabledWasmTests)' != 'true' and '$(RunAOTCompilation)' != 'true'">
  </ItemGroup>

  <ItemGroup Condition="'$(TargetOS)' == 'Browser' and '$(RunDisabledWasmTests)' != 'true'">
    <ProjectExclusions Include="$(MSBuildThisFileDirectory)Microsoft.NETCore.Platforms\tests\Microsoft.NETCore.Platforms.Tests.csproj" />

    <!-- This test is disabled via an assembly-level attribute in source. We exclude it here to avoid queuing/running a work item entirely.
         https://github.com/dotnet/runtime/issues/35970 -->
    <ProjectExclusions Include="$(MSBuildThisFileDirectory)Microsoft.Extensions.Caching.Memory\tests\Microsoft.Extensions.Caching.Memory.Tests.csproj" />

    <!-- This test is disabled via an assembly-level attribute in source. We exclude it here to avoid queuing/running a work item entirely.
         https://github.com/mono/mono/issues/16417 -->
    <ProjectExclusions Include="$(MSBuildThisFileDirectory)System.ComponentModel.Composition\tests\System.ComponentModel.Composition.Tests.csproj" />

    <!-- Mono-Browser ignores runtimeconfig.template.json (e.g. for this it has "System.Globalization.EnforceJapaneseEraYearRanges": true) -->
    <ProjectExclusions Include="$(MSBuildThisFileDirectory)System.Globalization.Calendars\tests\CalendarTestWithConfigSwitch\System.Globalization.CalendarsWithConfigSwitch.Tests.csproj" />

    <!-- https://github.com/dotnet/runtime/issues/37669 -->
    <ProjectExclusions Include="$(MSBuildThisFileDirectory)Microsoft.Extensions.DependencyModel\tests\Microsoft.Extensions.DependencyModel.Tests.csproj" />
    <ProjectExclusions Include="$(MSBuildThisFileDirectory)Microsoft.Extensions.Hosting\tests\UnitTests\Microsoft.Extensions.Hosting.Unit.Tests.csproj" />
    <ProjectExclusions Include="$(MSBuildThisFileDirectory)System.Security.Cryptography.Csp\tests\System.Security.Cryptography.Csp.Tests.csproj" />
    <ProjectExclusions Include="$(MSBuildThisFileDirectory)System.Security.Cryptography.Encoding\tests\System.Security.Cryptography.Encoding.Tests.csproj" />
    <ProjectExclusions Include="$(MSBuildThisFileDirectory)System.Security.Cryptography.OpenSsl\tests\System.Security.Cryptography.OpenSsl.Tests.csproj" />
    <ProjectExclusions Include="$(MSBuildThisFileDirectory)System.Security.Cryptography.Pkcs\tests\System.Security.Cryptography.Pkcs.Tests.csproj" />
    <ProjectExclusions Include="$(MSBuildThisFileDirectory)System.Security.Cryptography.Primitives\tests\System.Security.Cryptography.Primitives.Tests.csproj" />
    <ProjectExclusions Include="$(MSBuildThisFileDirectory)System.Security.Cryptography.Xml\tests\System.Security.Cryptography.Xml.Tests.csproj" />
    <ProjectExclusions Include="$(MSBuildThisFileDirectory)System.Security.Cryptography.X509Certificates\tests\System.Security.Cryptography.X509Certificates.Tests.csproj" />
    <ProjectExclusions Include="$(MSBuildThisFileDirectory)System.Security.Cryptography.Cose\tests\System.Security.Cryptography.Cose.Tests.csproj" />

    <!-- This OuterLoop test requires browser UI, but the Helix agents are headless -->
    <ProjectExclusions Include="$(MSBuildThisFileDirectory)System.Net.WebSockets.Client\tests\wasm\System.Net.WebSockets.Client.Wasm.Tests.csproj" />
  </ItemGroup>

  <!-- Aggressive Trimming related failures -->
  <ItemGroup Condition="('$(TargetOS)' != 'Browser' and '$(RunAOTCompilation)' == 'true' and '$(MonoForceInterpreter)' != 'true') or ('$(TargetOS)' == 'Browser' and '$(BuildAOTTestsOnHelix)' == 'true' and '$(RunDisabledWasmTests)' != 'true')">
  </ItemGroup>

  <ItemGroup Condition="('$(TargetOS)' != 'Browser' and '$(RunAOTCompilation)' == 'true' and '$(MonoForceInterpreter)' != 'true') or ('$(TargetOS)' == 'Browser' and '$(BuildAOTTestsOnHelix)' == 'true' and '$(RunDisabledWasmTests)' != 'true') or ('$(TargetOS)' == 'iOS' and '$(BuildTestsOnHelix)' == 'true')">
    <!-- Issue: https://github.com/dotnet/runtime/issues/50724 -->
    <ProjectExclusions Include="$(MSBuildThisFileDirectory)System.Composition\tests\System.Composition.Tests.csproj" />
    <ProjectExclusions Include="$(MSBuildThisFileDirectory)System.Dynamic.Runtime\tests\System.Dynamic.Runtime.Tests.csproj" />
    <ProjectExclusions Include="$(MSBuildThisFileDirectory)Microsoft.Extensions.DependencyInjection\tests\DI.Tests\Microsoft.Extensions.DependencyInjection.Tests.csproj" />
    <ProjectExclusions Include="$(MSBuildThisFileDirectory)Microsoft.Extensions.Logging.EventSource\tests\Microsoft.Extensions.Logging.EventSource.Tests.csproj" />
    <ProjectExclusions Include="$(MSBuildThisFileDirectory)System.Diagnostics.DiagnosticSource\tests\System.Diagnostics.DiagnosticSource.Tests.csproj" />
    <ProjectExclusions Include="$(MSBuildThisFileDirectory)System.Diagnostics.Tracing/tests/System.Diagnostics.Tracing.Tests.csproj" />

    <!-- Issue: https://github.com/dotnet/runtime/issues/51708 -->
    <ProjectExclusions Include="$(MSBuildThisFileDirectory)System.Linq.Expressions\tests\System.Linq.Expressions.Tests.csproj" />
  </ItemGroup>

  <ItemGroup Condition="'$(TargetOS)' == 'Browser' and '$(BrowserHost)' == 'windows' and '$(Scenario)' == 'WasmTestOnBrowser' and '$(RunDisabledWasmTestsOnWindows)' != 'true'">
    <!-- Issue: https://github.com/dotnet/runtime/issues/55429 -->
    <ProjectExclusions Include="$(MSBuildThisFileDirectory)Microsoft.VisualBasic.Core\tests\Microsoft.VisualBasic.Core.Tests.csproj" />
    <ProjectExclusions Include="$(MSBuildThisFileDirectory)System.IO\tests\System.IO.Tests.csproj" />
    <ProjectExclusions Include="$(MSBuildThisFileDirectory)System.Linq.Expressions\tests\System.Linq.Expressions.Tests.csproj" />
    <ProjectExclusions Include="$(MSBuildThisFileDirectory)System.Memory\tests\System.Memory.Tests.csproj" />
    <ProjectExclusions Include="$(MSBuildThisFileDirectory)System.Runtime\tests\System.Runtime.Tests.csproj" />
    <ProjectExclusions Include="$(MSBuildThisFileDirectory)System.Private.Xml\tests\Writers\XmlWriterApi\System.Xml.RW.XmlWriterApi.Tests.csproj" />
    <ProjectExclusions Include="$(RepoRoot)\src\tests\BuildWasmApps\Wasm.Build.Tests\Wasm.Build.Tests.csproj" />
  </ItemGroup>

  <ItemGroup Condition="'$(TargetOS)' == 'OSX' and '$(TargetArchitecture)' == 'arm64' and '$(RunDisabledAppleSiliconTests)' != 'true'">
    <!-- ActiveIssue Apple Silicon No usable version of libssl was found https://github.com/dotnet/runtime/issues/49083 -->
    <ProjectExclusions Include="$(MSBuildThisFileDirectory)System.Security.Cryptography.Algorithms/tests/System.Security.Cryptography.Algorithms.Tests.csproj" />
    <ProjectExclusions Include="$(MSBuildThisFileDirectory)System.Security.Cryptography.OpenSsl/tests/System.Security.Cryptography.OpenSsl.Tests.csproj" />
  </ItemGroup>

  <ItemGroup Condition="'$(TargetArchitecture)' == 's390x' and '$(RunDisableds390xTests)' != 'true'">
    <ProjectExclusions Include="$(MSBuildThisFileDirectory)System.Drawing.Common\tests\System.Drawing.Common.Tests.csproj" />
  </ItemGroup>

  <ItemGroup Condition="'$(TestSingleFile)' == 'true' and '$(TestNativeAot)' != 'true'">
    <!-- Run only a small randomly chosen set of passing test suites -->
    <ProjectExclusions Include="$(MSBuildThisFileDirectory)*\tests\**\*.Tests.csproj" />
    <ProjectExclusions Remove="$(MSBuildThisFileDirectory)System.Collections\tests\System.Collections.Tests.csproj" />
    <ProjectExclusions Remove="$(MSBuildThisFileDirectory)System.IO.IsolatedStorage\tests\System.IO.IsolatedStorage.Tests.csproj" />
  </ItemGroup>

  <ItemGroup Condition="'$(TestNativeAot)' == 'true'">
    <!-- Run only a small randomly chosen set of passing test suites -->
    <ProjectExclusions Include="$(MSBuildThisFileDirectory)*\tests\**\*.Tests.csproj" />
    <ProjectExclusions Remove="$(MSBuildThisFileDirectory)System.Collections\tests\System.Collections.Tests.csproj" />
<<<<<<< HEAD
    <ProjectExclusions Remove="$(MSBuildThisFileDirectory)System.Linq.Expressions\tests\System.Linq.Expressions.Tests.csproj" />
=======
    <ProjectExclusions Remove="$(MSBuildThisFileDirectory)System.Reflection\tests\System.Reflection.Tests.csproj" 
                       Condition="'$(TargetOS)' == 'windows'" />
    <ProjectExclusions Remove="$(MSBuildThisFileDirectory)System.Runtime\tests\System.Runtime.Tests.csproj" />
>>>>>>> 6010dc06
  </ItemGroup>

  <ItemGroup>
    <ProjectExclusions Condition="'$(RunHighAOTResourceRequiringTestsOnly)' != 'true'"
                       Include="@(HighAOTResourceRequiringProject)" />
  </ItemGroup>

  <ItemGroup>
    <ProjectReference Condition="'$(RunSmokeTestsOnly)' == 'true'"
                      Include="$(MSBuildThisFileDirectory)System.Runtime\tests\System.Runtime.Tests.csproj" />
    <ProjectReference Condition="'$(RunHighAOTResourceRequiringTestsOnly)' == 'true'"
                      Include="@(HighAOTResourceRequiringProject)"
                      BuildInParallel="false" />
  </ItemGroup>

  <ItemGroup Condition="'$(RunSmokeTestsOnly)' != 'true' and '$(RunHighAOTResourceRequiringTestsOnly)' != 'true'">
    <ProjectReference Include="$(MSBuildThisFileDirectory)*\tests\**\*.Tests.csproj"
                      Exclude="@(ProjectExclusions)"
                      Condition="'$(TestAssemblies)' == 'true'" />
    <ProjectReference Include="$(MSBuildThisFileDirectory)testPackages\testPackages.proj"
                      Condition="'$(TestPackages)' == 'true'" />
    <TrimmingTestProjects Include="$(MSBuildThisFileDirectory)*\tests\**\*.TrimmingTests.proj"
                      Exclude="@(ProjectExclusions)"
                      Condition="'$(TestTrimming)' == 'true'"
                      AdditionalProperties="%(AdditionalProperties);SkipTrimmingProjectsRestore=true" />
    <ProjectReference Include="@(TrimmingTestProjects)" />

    <!-- wasm.build.tests are run on _WasmBuildTests job on CI, and with library tests locally. -->
    <ProjectReference Include="$(RepoRoot)\src\tests\BuildWasmApps\Wasm.Build.Tests\*.Tests.csproj"
                      Exclude="@(ProjectExclusions)"
                      Condition="'$(TargetOS)' == 'Browser' and
                                    (('$(ContinuousIntegrationBuild)' == 'true' and '$(TestWasmBuildTests)' == 'true') or
                                     ('$(ContinuousIntegrationBuild)' != 'true' and '$(TestAssemblies)' == 'true'))"
                      BuildInParallel="false" />

    <ProjectReference Include="$(RepoRoot)\src\tests\BuildWasmApps\Wasm.Debugger.Tests\*.Tests.csproj"
                      Exclude="@(ProjectExclusions)"
                      Condition="'$(TargetOS)' == 'Browser' and
                                    (('$(ContinuousIntegrationBuild)' == 'true' and '$(TestWasmDebuggerTests)' == 'true') or
                                     ('$(ContinuousIntegrationBuild)' != 'true' and '$(TestAssemblies)' == 'true'))"
                      BuildInParallel="false" />
  </ItemGroup>

  <ItemGroup Condition="'$(ArchiveTests)' == 'true' and '$(TargetOS)' == 'iOS'">
    <!-- Only System.Runtime tests on iOS for now -->
    <ProjectReference Include="$(MSBuildThisFileDirectory)System.Runtime\tests\System.Runtime.Tests.csproj" />
    <ProjectReference Include="$(RepoRoot)\src\tests\FunctionalTests\iOS\Device\**\*.Test.csproj"
                      Exclude="@(ProjectExclusions)"
                      BuildInParallel="false" />
  </ItemGroup>

  <ItemGroup Condition="'$(ArchiveTests)' == 'true' and '$(RunSmokeTestsOnly)' != 'true' and '$(TargetOS)' == 'iOSSimulator'">
    <!-- https://github.com/dotnet/runtime/issues/57666 -->
    <!-- <ProjectReference Include="$(MonoProjectRoot)sample\iOS\Program.csproj"
                      BuildInParallel="false" /> -->
    <ProjectReference Include="$(RepoRoot)\src\tests\FunctionalTests\iOS\Simulator\**\*.Test.csproj"
                      Exclude="@(ProjectExclusions)"
                      BuildInParallel="false" />
  </ItemGroup>

  <ItemGroup Condition="'$(ArchiveTests)' == 'true' and '$(RunSmokeTestsOnly)' != 'true' and '$(TargetOS)' == 'tvOS'">
    <ProjectReference Include="$(RepoRoot)\src\tests\FunctionalTests\tvOS\Device\**\*.Test.csproj"
                      Exclude="@(ProjectExclusions)"
                      BuildInParallel="false" />
  </ItemGroup>

  <ItemGroup Condition="'$(ArchiveTests)' == 'true' and '$(RunSmokeTestsOnly)' != 'true' and '$(TargetOS)' == 'MacCatalyst'">
    <!-- https://github.com/dotnet/runtime/issues/57666 -->
    <!-- <ProjectReference Include="$(MonoProjectRoot)sample\iOS\Program.csproj"
                      BuildInParallel="false" /> -->
    <ProjectReference Include="$(RepoRoot)\src\tests\FunctionalTests\iOS\Simulator\**\*.Test.csproj"
                      Exclude="@(ProjectExclusions)"
                      BuildInParallel="false" />
  </ItemGroup>

  <ItemGroup Condition="'$(ArchiveTests)' == 'true' and '$(RunSmokeTestsOnly)' != 'true' and '$(TargetOS)' == 'tvOSSimulator'">
    <ProjectReference Include="$(RepoRoot)\src\tests\FunctionalTests\tvOS\Simulator\**\*.Test.csproj"
                      Exclude="@(ProjectExclusions)"
                      BuildInParallel="false" />
  </ItemGroup>

  <ItemGroup Condition="'$(ArchiveTests)' == 'true' and '$(RunSmokeTestsOnly)' != 'true' and '$(TargetOS)' == 'Android'">
    <ProjectReference Include="$(MonoProjectRoot)sample\Android\AndroidSampleApp.csproj"
                      BuildInParallel="false" />
    <ProjectReference Include="$(RepoRoot)\src\tests\FunctionalTests\Android\**\*.Test.csproj"
                      Exclude="@(ProjectExclusions)"
                      BuildInParallel="false" />
  </ItemGroup>

  <PropertyGroup>
    <Samples_BuildInParallel Condition="'$(OS)' == 'Windows_NT'">false</Samples_BuildInParallel>
    <Samples_BuildInParallel Condition="'$(OS)' != 'Windows_NT'">true</Samples_BuildInParallel>
  </PropertyGroup>

  <ItemGroup Condition="'$(ArchiveTests)' == 'true' and '$(RunWasmSamples)' == 'true'">
    <ProjectReference Include="$(MonoProjectRoot)sample\wasm\**\*.Sample.csproj"
                      Exclude="@(ProjectExclusions)"
                      BuildInParallel="$(Samples_BuildInParallel)" />
    <ProjectReference Include="$(RepoRoot)\src\tests\FunctionalTests\WebAssembly\**\*.Test.csproj"
                      Exclude="@(ProjectExclusions)"
                      BuildInParallel="false" />
  </ItemGroup>

  <Target Name="GenerateMergedCoverageReport"
          AfterTargets="Test"
          DependsOnTargets="GenerateCoverageReport"
          Condition="'$(TestAssemblies)' == 'true' and
                     '$(Coverage)' == 'true'" />

  <!-- Build Apple app bundles using AppBundleRoot -->
  <UsingTask Condition="'$(UseAppBundleRootForBuildingTests)' == 'true'"
             TaskName="XcodeCreateProject"
             AssemblyFile="$(AppleAppBuilderTasksAssemblyPath)" />

  <UsingTask Condition="'$(UseAppBundleRootForBuildingTests)' == 'true'"
             TaskName="XcodeBuildApp"
             AssemblyFile="$(AppleAppBuilderTasksAssemblyPath)" />

  <Target Condition="'$(UseAppBundleRootForBuildingTests)' == 'true'"
          Name="BuildAppleAppBundles"
          AfterTargets="Build">

    <PropertyGroup>
      <!-- TODO: Unify this with TestArchiveTestsRoot in src/libraries/Directory.Build.props somehow,
                 we can't use IsFunctionalTest==true here because it is only set in the context of the .csproj -->
      <TestArchiveNormalTestsRoot>$(TestArchiveRoot)tests/</TestArchiveNormalTestsRoot>
      <TestArchiveFunctionalTestsRoot>$(TestArchiveRoot)runonly/</TestArchiveFunctionalTestsRoot>

      <TestArchiveNormalTestsDir>$(TestArchiveNormalTestsRoot)$(OSPlatformConfig)/</TestArchiveNormalTestsDir>
      <TestArchiveFunctionalTestsDir>$(TestArchiveFunctionalTestsRoot)$(OSPlatformConfig)/</TestArchiveFunctionalTestsDir>

      <NormalTestsAppBundleRoot>$(AppBundleRoot)/tests/</NormalTestsAppBundleRoot>
      <FunctionalTestsAppBundleRoot>$(AppBundleRoot)/runonly/</FunctionalTestsAppBundleRoot>

      <NormalTestsAllAppBundlesRoot>$(AppBundleRoot)/tests.all/</NormalTestsAllAppBundlesRoot>
      <FunctionalTestsAllAppBundlesRoot>$(AppBundleRoot)/runonly.all/</FunctionalTestsAllAppBundlesRoot>
    </PropertyGroup>

    <ItemGroup>
      <NormalTestAppBundles Include="$(NormalTestsAppBundleRoot)*/AppBundle/CMakeLists.txt" />
      <NormalTestCMakeEntries Include="cmake_minimum_required(VERSION 3.16)" />
      <NormalTestCMakeEntries Include="project(NormalTestAppBundles)" />
      <NormalTestCMakeEntries Include="add_subdirectory(%(NormalTestAppBundles.RootDir)%(NormalTestAppBundles.Directory) %(NormalTestAppBundles.RecursiveDir) EXCLUDE_FROM_ALL)" />

      <FunctionalTestAppBundles Include="$(FunctionalTestsAppBundleRoot)*/AppBundle/CMakeLists.txt" />
      <FunctionalTestCMakeEntries Include="cmake_minimum_required(VERSION 3.16)" />
      <FunctionalTestCMakeEntries Include="project(FunctionalTestAppBundles)" />
      <FunctionalTestCMakeEntries Include="add_subdirectory(%(FunctionalTestAppBundles.RootDir)%(FunctionalTestAppBundles.Directory) %(FunctionalTestAppBundles.RecursiveDir) EXCLUDE_FROM_ALL)" />
    </ItemGroup>

    <WriteLinesToFile File="$(NormalTestsAllAppBundlesRoot)CMakeLists.txt" Lines="@(NormalTestCMakeEntries)" Overwrite="true" WriteOnlyWhenDifferent="true" />
    <WriteLinesToFile File="$(FunctionalTestsAllAppBundlesRoot)CMakeLists.txt" Lines="@(FunctionalTestCMakeEntries)" Overwrite="true" WriteOnlyWhenDifferent="true" />

    <XcodeCreateProject
        TargetOS="$(TargetOS)"
        Arch="$(TargetArchitecture)"
        ProjectName="NormalTestAppBundles"
        CMakeListsDirectory="$(NormalTestsAllAppBundlesRoot)"
        Condition="'@(NormalTestAppBundles)' != ''" />

    <XcodeCreateProject
        TargetOS="$(TargetOS)"
        Arch="$(TargetArchitecture)"
        ProjectName="FunctionalTestAppBundles"
        CMakeListsDirectory="$(FunctionalTestsAllAppBundlesRoot)"
        Condition="'@(FunctionalTestAppBundles)' != ''" />

    <MakeDir Directories="$(TestArchiveNormalTestsDir)" />
    <MakeDir Directories="$(TestArchiveFunctionalTestsDir)" />

    <ItemGroup>
      <!-- xcodeproj are directories, not files -->
      <XcodeProjects Condition="'@(NormalTestAppBundles)' != ''" Include="$([System.IO.Directory]::GetDirectories('$(NormalTestsAllAppBundlesRoot)NormalTestAppBundles/%(NormalTestAppBundles.RecursiveDir)', '*.xcodeproj'))" DestinationFolder="$(TestArchiveNormalTestsDir)" />
      <XcodeProjects Condition="'@(FunctionalTestAppBundles)' != ''" Include="$([System.IO.Directory]::GetDirectories('$(FunctionalTestsAllAppBundlesRoot)FunctionalTestAppBundles/%(FunctionalTestAppBundles.RecursiveDir)', '*.xcodeproj'))" DestinationFolder="$(TestArchiveFunctionalTestsDir)" />
    </ItemGroup>

    <XcodeBuildApp
        TargetOS="$(TargetOS)"
        Arch="$(TargetArchitecture)"
        XcodeProjectPath="%(XcodeProjects.Identity)"
        DevTeamProvisioning="$(DevTeamProvisioning)"
        Optimized="True"
        DestinationFolder="%(XcodeProjects.DestinationFolder)" />

    <RemoveDir Condition="'$(ArchiveTests)' == 'true'"
               Directories="$(AppBundleRoot)" />
  </Target>

  <!-- Restoring all trimming test projects upfront in one single call to RestoreTrimmingProjects
  so as to avoid possible race conditions that could happen if we restore each individually. -->
  <Target Name="RestoreTrimmingProjects"
          BeforeTargets="Build"
          Condition="'$(TestTrimming)' == 'true'">
    <MSBuild Projects="@(TrimmingTestProjects)"
             Targets="GetTrimmingProjectsToRestore">
      <Output TaskParameter="TargetOutputs" ItemName="_TrimmingProjectsToRestore" />
    </MSBuild>

    <MSBuild Projects="@(_TrimmingProjectsToRestore)"
             Targets="Restore"
             Properties="MSBuildRestoreSessionId=$([System.Guid]::NewGuid());Configuration=$(Configuration)" />
  </Target>

</Project><|MERGE_RESOLUTION|>--- conflicted
+++ resolved
@@ -392,13 +392,10 @@
     <!-- Run only a small randomly chosen set of passing test suites -->
     <ProjectExclusions Include="$(MSBuildThisFileDirectory)*\tests\**\*.Tests.csproj" />
     <ProjectExclusions Remove="$(MSBuildThisFileDirectory)System.Collections\tests\System.Collections.Tests.csproj" />
-<<<<<<< HEAD
-    <ProjectExclusions Remove="$(MSBuildThisFileDirectory)System.Linq.Expressions\tests\System.Linq.Expressions.Tests.csproj" />
-=======
     <ProjectExclusions Remove="$(MSBuildThisFileDirectory)System.Reflection\tests\System.Reflection.Tests.csproj" 
                        Condition="'$(TargetOS)' == 'windows'" />
     <ProjectExclusions Remove="$(MSBuildThisFileDirectory)System.Runtime\tests\System.Runtime.Tests.csproj" />
->>>>>>> 6010dc06
+    <ProjectExclusions Remove="$(MSBuildThisFileDirectory)System.Linq.Expressions\tests\System.Linq.Expressions.Tests.csproj" />
   </ItemGroup>
 
   <ItemGroup>
