<Project Sdk="Microsoft.Build.Traversal">

  <PropertyGroup>
    <TestInParallel Condition="'$(Coverage)' == 'true'">false</TestInParallel>
    <!-- For tests we want to continue running if a test run failed. -->
    <TestContinueOnError>ErrorAndContinue</TestContinueOnError>
    <TraversalGlobalProperties>BuildAllProjects=true</TraversalGlobalProperties>
    <CoverageReportInputPath>$(ArtifactsBinDir)\*.Tests\**\coverage.opencover.xml</CoverageReportInputPath>
    <CoverageReportDir>$(ArtifactsDir)coverage</CoverageReportDir>
    <EnableCoverageSupport>true</EnableCoverageSupport>
    <TestAssemblies Condition="'$(TestAssemblies)' == ''">true</TestAssemblies>
    <TestPackages Condition="'$(TestPackages)' == ''">false</TestPackages>
    <TestTrimming Condition="'$(TestTrimming)' == ''">false</TestTrimming>
  </PropertyGroup>

  <ItemGroup Condition="'$(TargetsMobile)' == 'true' and '$(TargetOS)' != 'Browser'">
    <!-- Microsoft.CodeAnalysis.* assemblies missing in the virtual file system for Browser and the bundle for the mobile platforms -->
    <ProjectExclusions Include="$(MSBuildThisFileDirectory)Microsoft.Extensions.Logging\tests\Microsoft.Extensions.Logging.Generators.Tests\Microsoft.Extensions.Logging.Generators.Tests.csproj" />
  </ItemGroup>

  <!-- Projects that don't support code coverage measurement. -->
  <ItemGroup Condition="'$(Coverage)' == 'true'">
    <ProjectExclusions Include="$(CommonTestPath)Common.Tests.csproj" />
    <ProjectExclusions Include="$(MSBuildThisFileDirectory)Microsoft.XmlSerializer.Generator\tests\Microsoft.XmlSerializer.Generator.Tests.csproj" />
    <ProjectExclusions Include="$(MSBuildThisFileDirectory)System.Transactions.Local\tests\System.Transactions.Local.Tests.csproj" />
  </ItemGroup>

  <ItemGroup Condition="'$(TargetOS)' == 'Windows' and '$(RuntimeFlavor)' == 'Mono' and '$(RunDisabledMonoTestsOnWindows)' != 'true'">
    <!-- Issue: https://github.com/dotnet/runtime/issues/53281 -->
    <ProjectExclusions Include="$(MSBuildThisFileDirectory)System.Net.WebSockets.Client\tests\System.Net.WebSockets.Client.Tests.csproj" />
  </ItemGroup>

  <ItemGroup Condition="'$(TargetOS)' == 'Android'">
    <!-- Never going to run on Android -->
    <ProjectExclusions Include="$(MSBuildThisFileDirectory)System.Security.Cryptography.OpenSsl\tests\System.Security.Cryptography.OpenSsl.Tests.csproj" />
  </ItemGroup>

  <ItemGroup Condition="'$(TargetOS)' == 'Android' and '$(RunDisabledAndroidTests)' != 'true'">
    <!-- Tests time out intermittently -->
    <ProjectExclusions Include="$(MSBuildThisFileDirectory)Microsoft.Extensions.Hosting\tests\UnitTests\Microsoft.Extensions.Hosting.Unit.Tests.csproj" />
    <ProjectExclusions Include="$(MSBuildThisFileDirectory)System.Net.Security\tests\FunctionalTests\System.Net.Security.Tests.csproj" />

    <!-- Tests crash -->
    <ProjectExclusions Include="$(MSBuildThisFileDirectory)System.Globalization\tests\Invariant\Invariant.Tests.csproj" />
    <ProjectExclusions Include="$(MSBuildThisFileDirectory)System.IO.FileSystem\tests\System.IO.FileSystem.Tests.csproj" />
    <ProjectExclusions Include="$(MSBuildThisFileDirectory)System.IO.FileSystem.Watcher\tests\System.IO.FileSystem.Watcher.Tests.csproj" />
    <ProjectExclusions Include="$(MSBuildThisFileDirectory)System.IO.Ports\tests\System.IO.Ports.Tests.csproj" />
    <ProjectExclusions Include="$(MSBuildThisFileDirectory)System.Net.Quic\tests\FunctionalTests\System.Net.Quic.Functional.Tests.csproj" />
    <ProjectExclusions Include="$(MSBuildThisFileDirectory)System.Reflection\tests\System.Reflection.Tests.csproj" />
    <ProjectExclusions Include="$(MSBuildThisFileDirectory)System.Runtime.Serialization.Formatters\tests\System.Runtime.Serialization.Formatters.Tests.csproj" />
    <ProjectExclusions Include="$(MSBuildThisFileDirectory)System.Security.Cryptography.Algorithms\tests\System.Security.Cryptography.Algorithms.Tests.csproj" />
    <ProjectExclusions Include="$(MSBuildThisFileDirectory)System.Security.Cryptography.Csp\tests\System.Security.Cryptography.Csp.Tests.csproj" />
    <ProjectExclusions Include="$(MSBuildThisFileDirectory)System.Threading.Thread\tests\System.Threading.Thread.Tests.csproj" />

    <!-- Crashes on x64 and x86, but not arm64 -->
    <ProjectExclusions Include="$(MSBuildThisFileDirectory)System.Security.Cryptography.Pkcs\tests\System.Security.Cryptography.Pkcs.Tests.csproj" />

    <!-- Actual test failures -->
    <!-- https://github.com/dotnet/runtime/issues/37088 -->
    <ProjectExclusions Include="$(MSBuildThisFileDirectory)System.Runtime\tests\System.Runtime.Tests.csproj" />

    <!-- Runs an fails on arm64 https://github.com/dotnet/runtime/issues/37094 -->
    <ProjectExclusions Include="$(MSBuildThisFileDirectory)System.Security.Cryptography.Pkcs\tests\System.Security.Cryptography.Pkcs.Tests.csproj" />

<<<<<<< HEAD
  <ItemGroup Condition="('$(TargetOS)' == 'iOS' or '$(TargetOS)' == 'tvOS') and '$(RunDisablediOSTests)' != 'true'">
    <ProjectExclusions Include="$(MSBuildThisFileDirectory)*\tests\**\*.Tests.csproj" />
  </ItemGroup>

  <ItemGroup Condition="('$(TargetOS)' == 'iOS' or '$(TargetOS)' == 'iOSSimulator' or '$(TargetOS)' == 'tvOS' or '$(TargetOS)' == 'tvOSSimulator') and '$(RunDisablediOSTests)' != 'true'">
    <ProjectExclusions Include="$(MSBuildThisFileDirectory)Microsoft.Extensions.FileProviders.Composite\tests\Microsoft.Extensions.FileProviders.Composite.Tests.csproj" />
    <ProjectExclusions Include="$(MSBuildThisFileDirectory)Microsoft.Extensions.HostFactoryResolver\tests\Microsoft.Extensions.HostFactoryResolver.Tests.csproj" />
    <ProjectExclusions Include="$(MSBuildThisFileDirectory)Microsoft.Extensions.Hosting\tests\UnitTests\Microsoft.Extensions.Hosting.Unit.Tests.csproj" />
    <ProjectExclusions Include="$(MSBuildThisFileDirectory)Microsoft.Extensions.Logging.Console\tests\Microsoft.Extensions.Logging.Console.Tests\Microsoft.Extensions.Logging.Console.Tests.csproj" />
    <ProjectExclusions Include="$(MSBuildThisFileDirectory)Microsoft.VisualBasic.Core\tests\Microsoft.VisualBasic.Core.Tests.csproj" />
    <ProjectExclusions Include="$(MSBuildThisFileDirectory)System.Collections.Immutable\tests\System.Collections.Immutable.Tests.csproj" />
    <ProjectExclusions Include="$(MSBuildThisFileDirectory)System.Collections.Specialized\tests\System.Collections.Specialized.Tests.csproj" />
    <ProjectExclusions Include="$(MSBuildThisFileDirectory)System.ComponentModel.Primitives\tests\System.ComponentModel.Primitives.Tests.csproj" />
=======
    <!-- https://github.com/dotnet/runtime/issues/50864 -->
    <ProjectExclusions Include="$(MSBuildThisFileDirectory)Microsoft.CSharp\tests\Microsoft.CSharp.Tests.csproj" />

    <!-- https://github.com/dotnet/runtime/issues/50871 -->
    <ProjectExclusions Include="$(MSBuildThisFileDirectory)Microsoft.Extensions.DependencyInjection\tests\DI.Tests\Microsoft.Extensions.DependencyInjection.Tests.csproj" />

    <!-- https://github.com/dotnet/runtime/issues/50874 -->
    <ProjectExclusions Include="$(MSBuildThisFileDirectory)Microsoft.Extensions.Logging.EventSource\tests\Microsoft.Extensions.Logging.EventSource.Tests.csproj" />

    <!-- https://github.com/dotnet/runtime/issues/50880 -->
    <ProjectExclusions Include="$(MSBuildThisFileDirectory)System.Collections\tests\System.Collections.Tests.csproj" />

    <!-- https://github.com/dotnet/runtime/issues/50916 -->
>>>>>>> 911640b3
    <ProjectExclusions Include="$(MSBuildThisFileDirectory)System.ComponentModel.TypeConverter\tests\System.ComponentModel.TypeConverter.Tests.csproj" />

    <!-- https://github.com/dotnet/runtime/issues/50923 -->
    <ProjectExclusions Include="$(MSBuildThisFileDirectory)System.Data.Common\tests\System.Data.Common.Tests.csproj" />

    <!-- https://github.com/dotnet/runtime/issues/50926 -->
    <ProjectExclusions Include="$(MSBuildThisFileDirectory)System.Diagnostics.Tracing\tests\System.Diagnostics.Tracing.Tests.csproj" />

    <!-- https://github.com/dotnet/runtime/issues/49936 -->
    <ProjectExclusions Include="$(MSBuildThisFileDirectory)System.Text.Json\tests\System.Text.Json.Tests\System.Text.Json.Tests.csproj" />

    <!-- https://github.com/dotnet/runtime/issues/50946 -->
    <ProjectExclusions Include="$(MSBuildThisFileDirectory)System.Private.Xml\tests\XmlSchema\XmlSchemaValidatorApi\System.Xml.XmlSchema.XmlSchemaValidatorApi.Tests.csproj" />

    <!-- https://github.com/dotnet/runtime/issues/50947 -->
    <ProjectExclusions Include="$(MSBuildThisFileDirectory)System.Private.Xml\tests\XmlSchema\XmlSchemaSet\System.Xml.XmlSchemaSet.Tests.csproj" />

    <!-- https://github.com/dotnet/runtime/issues/50948 -->
    <ProjectExclusions Include="$(MSBuildThisFileDirectory)System.Private.Xml\tests\Xslt\XslCompiledTransformApi\System.Xml.Xsl.XslCompiledTransformApi.Tests.csproj" />

    <!-- https://github.com/dotnet/runtime/issues/50950 -->
    <ProjectExclusions Include="$(MSBuildThisFileDirectory)System.Private.Xml\tests\Xslt\XslTransformApi\System.Xml.Xsl.XslTransformApi.Tests.csproj" />

    <ProjectExclusions Include="$(MSBuildThisFileDirectory)System.Net.Http\tests\FunctionalTests\System.Net.Http.Functional.Tests.csproj" />

    <!-- Execution may be compromised -->
    <ProjectExclusions Include="$(MSBuildThisFileDirectory)Microsoft.Extensions.Caching.Memory\tests\Microsoft.Extensions.Caching.Memory.Tests.csproj" />

    <!-- https://github.com/dotnet/runtime/issues/51016 -->
    <ProjectExclusions Include="$(RepoRoot)\src\tests\FunctionalTests\Android\Device_Emulator\InvariantCultureOnlyMode\Android.Device_Emulator.InvariantCultureOnlyMode.Test.csproj" />

    <!-- PSNE -->
    <ProjectExclusions Include="$(MSBuildThisFileDirectory)System.Console/tests/System.Console.Tests.csproj" />
    <ProjectExclusions Include="$(MSBuildThisFileDirectory)System.Net.NetworkInformation/tests/FunctionalTests/System.Net.NetworkInformation.Functional.Tests.csproj" />
    <ProjectExclusions Include="$(MSBuildThisFileDirectory)System.Net.Primitives/tests/FunctionalTests/System.Net.Primitives.Functional.Tests.csproj" />

    <!-- Crashes on CI (possibly flakey) -->
    <ProjectExclusions Include="$(MSBuildThisFileDirectory)System.Private.Xml/tests/Misc/System.Xml.Misc.Tests.csproj" />
    <ProjectExclusions Include="$(MSBuildThisFileDirectory)System.Dynamic.Runtime/tests/System.Dynamic.Runtime.Tests.csproj"/>
  </ItemGroup>

  <ItemGroup Condition="'$(TargetOS)' == 'Android' and '$(TargetArchitecture)' == 'arm64' and '$(RunDisabledAndroidTests)' != 'true'">
    <!-- Execution may be compromised https://github.com/dotnet/runtime/issues/51017 -->
    <ProjectExclusions Include="$(MSBuildThisFileDirectory)Microsoft.Extensions.Configuration.Xml\tests\Microsoft.Extensions.Configuration.Xml.Tests.csproj" />
    <ProjectExclusions Include="$(MSBuildThisFileDirectory)Microsoft.Extensions.Hosting\tests\FunctionalTests\Microsoft.Extensions.Hosting.Functional.Tests.csproj" />
    <ProjectExclusions Include="$(MSBuildThisFileDirectory)Microsoft.Extensions.Logging\tests\DI.Common\Common\tests\Microsoft.Extensions.Logging.Testing.Tests.csproj" />
    <ProjectExclusions Include="$(MSBuildThisFileDirectory)System.Composition.Runtime\tests\System.Composition.Runtime.Tests.csproj" />
    <ProjectExclusions Include="$(MSBuildThisFileDirectory)System.Formats.Asn1\tests\System.Formats.Asn1.Tests.csproj" />
    <ProjectExclusions Include="$(MSBuildThisFileDirectory)System.Resources.ResourceManager\tests\System.Resources.ResourceManager.Tests.csproj" />
    <ProjectExclusions Include="$(MSBuildThisFileDirectory)System.Runtime.Loader\tests\System.Runtime.Loader.Tests.csproj" />
    <ProjectExclusions Include="$(MSBuildThisFileDirectory)System.Runtime.Serialization.Json\tests\System.Runtime.Serialization.Json.Tests.csproj" />

    <!-- Crashes on CI (possibly flakey) https://github.com/dotnet/runtime/issues/52615 -->
    <ProjectExclusions Include="$(MSBuildThisFileDirectory)Microsoft.Extensions.Configuration/tests/FunctionalTests/Microsoft.Extensions.Configuration.Functional.Tests.csproj" />
    <ProjectExclusions Include="$(MSBuildThisFileDirectory)Microsoft.Extensions.Configuration.Binder/tests/Microsoft.Extensions.Configuration.Binder.Tests.csproj" />
    <ProjectExclusions Include="$(MSBuildThisFileDirectory)Microsoft.Extensions.FileProviders.Physical/tests/Microsoft.Extensions.FileProviders.Physical.Tests.csproj" />
    <ProjectExclusions Include="$(MSBuildThisFileDirectory)Microsoft.Win32.Primitives/tests/Microsoft.Win32.Primitives.Tests.csproj" />
    <ProjectExclusions Include="$(MSBuildThisFileDirectory)System.Collections.Concurrent/tests/System.Collections.Concurrent.Tests.csproj" />
    <ProjectExclusions Include="$(MSBuildThisFileDirectory)System.Collections.Specialized/tests/System.Collections.Specialized.Tests.csproj" />
    <ProjectExclusions Include="$(MSBuildThisFileDirectory)System.ComponentModel.Annotations/tests/System.ComponentModel.Annotations.Tests.csproj" />
    <ProjectExclusions Include="$(MSBuildThisFileDirectory)System.Composition.Hosting/tests/System.Composition.Hosting.Tests.csproj" />
    <ProjectExclusions Include="$(MSBuildThisFileDirectory)System.IO.FileSystem.Primitives/tests/System.IO.FileSystem.Primitives.Tests.csproj" />
    <ProjectExclusions Include="$(MSBuildThisFileDirectory)System.Memory/tests/System.Memory.Tests.csproj" />
    <ProjectExclusions Include="$(MSBuildThisFileDirectory)System.Net.Mail/tests/Functional/System.Net.Mail.Functional.Tests.csproj" />
    <ProjectExclusions Include="$(MSBuildThisFileDirectory)System.Net.NameResolution/tests/PalTests/System.Net.NameResolution.Pal.Tests.csproj" />
    <ProjectExclusions Include="$(MSBuildThisFileDirectory)System.Net.Security/tests/UnitTests/System.Net.Security.Unit.Tests.csproj" />
    <ProjectExclusions Include="$(MSBuildThisFileDirectory)System.Net.WebClient/tests/System.Net.WebClient.Tests.csproj" />
    <ProjectExclusions Include="$(MSBuildThisFileDirectory)System.Numerics.Tensors/tests/System.Numerics.Tensors.Tests.csproj" />
    <ProjectExclusions Include="$(MSBuildThisFileDirectory)System.Private.Xml/tests/XmlReader/Tests/System.Xml.RW.XmlReader.Tests.csproj" />
    <ProjectExclusions Include="$(MSBuildThisFileDirectory)System.Private.Xml/tests/XPath/XPathDocument/System.Xml.XPath.Tests.csproj" />
    <ProjectExclusions Include="$(MSBuildThisFileDirectory)System.Private.Uri/tests/ExtendedFunctionalTests/System.Private.Uri.ExtendedFunctional.Tests.csproj" />
    <ProjectExclusions Include="$(MSBuildThisFileDirectory)System.Reflection.DispatchProxy/tests/System.Reflection.DispatchProxy.Tests.csproj" />

    <!-- JSON parsing exception https://github.com/dotnet/runtime/issues/53097 -->
    <ProjectExclusions Include="$(MSBuildThisFileDirectory)System.IO.Pipes/tests/System.IO.Pipes.Tests.csproj" />
    <ProjectExclusions Include="$(MSBuildThisFileDirectory)System.Numerics.Vectors/tests/System.Numerics.Vectors.Tests.csproj" />
    <ProjectExclusions Include="$(MSBuildThisFileDirectory)System.Private.Xml/tests/Misc/System.Xml.Misc.Tests.csproj" />
    <ProjectExclusions Include="$(MSBuildThisFileDirectory)System.Private.Xml/tests/XmlNodeReader/System.Xml.XmlNodeReader.Tests/System.Xml.XmlNodeReader.Tests.csproj" />
    <ProjectExclusions Include="$(MSBuildThisFileDirectory)System.Private.Xml/tests/XmlSerializer/System.Xml.XmlSerializer.Tests.csproj" />
    <ProjectExclusions Include="$(MSBuildThisFileDirectory)System.Reflection.Emit/tests/System.Reflection.Emit.Tests.csproj" />
    <ProjectExclusions Include="$(MSBuildThisFileDirectory)System.Security.Claims/tests/System.Security.Claims.Tests.csproj" />
    <ProjectExclusions Include="$(MSBuildThisFileDirectory)System.Security.Cryptography.Primitives/tests/System.Security.Cryptography.Primitives.Tests.csproj" />
    <ProjectExclusions Include="$(MSBuildThisFileDirectory)System.Text.RegularExpressions/tests/System.Text.RegularExpressions.Tests.csproj" />
  </ItemGroup>

  <ItemGroup Condition="'$(TargetOS)' == 'Android' and '$(TargetArchitecture)' == 'x64' and '$(RunDisabledAndroidTests)' != 'true'">
    <!-- Test flakiness on x64 https://github.com/dotnet/runtime/issues/49937 -->
    <ProjectExclusions Include="$(MSBuildThisFileDirectory)System.Threading\tests\System.Threading.Tests.csproj" />

    <!-- Crashes on CI but passes locally https://github.com/dotnet/runtime/issues/52615 -->
    <ProjectExclusions Include="$(MSBuildThisFileDirectory)System.Net.Security/tests/UnitTests/System.Net.Security.Unit.Tests.csproj" />
  </ItemGroup>

  <ItemGroup Condition="'$(TargetOS)' == 'Android' and '$(TargetArchitecture)' == 'x86' and '$(RunDisabledAndroidTests)' != 'true'">
    <!-- Crashes only on x86 -->
    <ProjectExclusions Include="$(MSBuildThisFileDirectory)Microsoft.Extensions.Primitives\tests\Microsoft.Extensions.Primitives.Tests.csproj" />
    <ProjectExclusions Include="$(MSBuildThisFileDirectory)System.Runtime.Extensions\tests\System.Runtime.Extensions.Tests.csproj" />

    <!-- https://github.com/dotnet/runtime/issues/50493 -->
    <ProjectExclusions Include="$(RepoRoot)\src\tests\FunctionalTests\Android\Device_Emulator\AOT\Android.Device_Emulator.Aot.Test.csproj" />
  </ItemGroup>

  <ItemGroup Condition="('$(TargetOS)' == 'iOS' or '$(TargetOS)' == 'iOSSimulator' or '$(TargetOS)' == 'tvOS' or '$(TargetOS)' == 'tvOSSimulator' or '$(TargetOS)' == 'MacCatalyst') and '$(RunDisablediOSTests)' != 'true'">
    <!-- PNSE -->
    <ProjectExclusions Include="$(MSBuildThisFileDirectory)System.Net.Quic/tests/FunctionalTests/System.Net.Quic.Functional.Tests.csproj" />
    <!-- https://github.com/dotnet/runtime/issues/51414 -->
    <ProjectExclusions Include="$(MSBuildThisFileDirectory)System.Security.Cryptography.OpenSsl/tests/System.Security.Cryptography.OpenSsl.Tests.csproj" />

    <!-- Failures -->
    <!-- https://github.com/dotnet/runtime/issues/51335 -->
    <ProjectExclusions Include="$(MSBuildThisFileDirectory)System.IO.Pipes/tests/System.IO.Pipes.Tests.csproj" />

    <!-- Crashes or hangs, did not produce testResults.xml -->
    <!-- https://github.com/dotnet/runtime/issues/52117 -->
    <ProjectExclusions Include="$(MSBuildThisFileDirectory)System.Net.Requests/tests/System.Net.Requests.Tests.csproj" />
    <!-- https://github.com/dotnet/runtime/issues/52120 -->
    <ProjectExclusions Include="$(MSBuildThisFileDirectory)System.Net.Security/tests/FunctionalTests/System.Net.Security.Tests.csproj" />

    <!-- Crashes on CI but passes locally https://github.com/dotnet/runtime/issues/52615 -->
    <ProjectExclusions Include="$(MSBuildThisFileDirectory)Microsoft.Extensions.Http/tests/Microsoft.Extensions.Http.Tests/Microsoft.Extensions.Http.Tests.csproj" />
    <ProjectExclusions Include="$(MSBuildThisFileDirectory)Microsoft.Extensions.Logging/tests/Common/Microsoft.Extensions.Logging.Tests.csproj" />
    <ProjectExclusions Include="$(MSBuildThisFileDirectory)System.IO.Compression/tests/System.IO.Compression.Tests.csproj" />
    <ProjectExclusions Include="$(MSBuildThisFileDirectory)System.IO.Compression.Brotli/tests/System.IO.Compression.Brotli.Tests.csproj" />
    <ProjectExclusions Include="$(MSBuildThisFileDirectory)System.IO.FileSystem/tests/System.IO.FileSystem.Tests.csproj" />
    <ProjectExclusions Include="$(MSBuildThisFileDirectory)System.IO.Packaging/tests/System.IO.Packaging.Tests.csproj" />
    <ProjectExclusions Include="$(MSBuildThisFileDirectory)System.Private.Uri/tests/UnitTests/System.Private.Uri.Unit.Tests.csproj" />
    <ProjectExclusions Include="$(MSBuildThisFileDirectory)System.Private.Xml/tests/XmlResolver/System.Xml.XmlResolver.Tests/System.Xml.XmlResolver.Tests.csproj" />
    <ProjectExclusions Include="$(MSBuildThisFileDirectory)System.Security.Cryptography.Csp/tests/System.Security.Cryptography.Csp.Tests.csproj" />
    <ProjectExclusions Include="$(MSBuildThisFileDirectory)System.Threading.Tasks.Dataflow/tests/System.Threading.Tasks.Dataflow.Tests.csproj" />
    <ProjectExclusions Include="$(MSBuildThisFileDirectory)System.Threading.Tasks/tests/System.Threading.Tasks.Tests.csproj" />
  </ItemGroup>

  <ItemGroup Condition="('$(TargetOS)' == 'tvOS' or '$(TargetOS)' == 'tvOSSimulator') and '$(RunDisablediOSTests)' != 'true'">
    <!-- https://github.com/dotnet/runtime/issues/50589 -->
    <ProjectExclusions Include="$(RepoRoot)\src\tests\FunctionalTests\tvOS\Simulator\AOT\tvOS.Simulator.Aot.Test.csproj" />

    <!-- Crashes on CI but passes locally https://github.com/dotnet/runtime/issues/52615 -->
    <ProjectExclusions Include="$(MSBuildThisFileDirectory)System.Diagnostics.Process/tests/System.Diagnostics.Process.Tests.csproj" />
    <ProjectExclusions Include="$(MSBuildThisFileDirectory)System.IO.Compression.Brotli/tests/System.IO.Compression.Brotli.Tests.csproj" />
    <ProjectExclusions Include="$(MSBuildThisFileDirectory)System.IO.Compression.ZipFile/tests/System.IO.Compression.ZipFile.Tests.csproj" />
  </ItemGroup>

  <ItemGroup Condition="('$(TargetOS)' == 'MacCatalyst') and '$(RunDisablediOSTests)' != 'true'">
    <!-- Crashes randomly during test runs https://github.com/dotnet/runtime/issues/52460 -->
    <ProjectExclusions Include="$(MSBuildThisFileDirectory)System.Threading.Tasks\tests\System.Threading.Tasks.Tests.csproj" />
    <ProjectExclusions Include="$(MSBuildThisFileDirectory)System.Threading.Tasks.Dataflow\tests\System.Threading.Tasks.Dataflow.Tests.csproj" />

    <!-- Crashes on CI but passes locally https://github.com/dotnet/runtime/issues/52615 -->
    <ProjectExclusions Include="$(RepoRoot)\src\tests\FunctionalTests\iOS\Simulator\Interpreter\iOS.Simulator.Interpreter.Test.csproj" />
    <ProjectExclusions Include="$(RepoRoot)\src\tests\FunctionalTests\iOS\Simulator\InvariantCultureOnlyMode\iOS.Simulator.InvariantCultureOnlyMode.Test.csproj" />
  
    <!-- No current support for AOT+LLVM on catalyst, so skip functional test -->
    <ProjectExclusions Include="$(RepoRoot)\src\tests\FunctionalTests\iOS\Simulator\AOT-LLVM\**\*.Test.csproj" />
  </ItemGroup>

  <ItemGroup Condition="'$(TargetOS)' == 'Browser' and '$(RunDisabledWasmTests)' != 'true'">
    <!-- Mono-Browser ignores runtimeconfig.template.json (e.g. for this it has "System.Globalization.EnforceJapaneseEraYearRanges": true) -->
    <ProjectExclusions Include="$(MSBuildThisFileDirectory)System.Globalization.Calendars\tests\CalendarTestWithConfigSwitch\System.Globalization.CalendarsWithConfigSwitch.Tests.csproj" />

    <ProjectExclusions Include="$(MSBuildThisFileDirectory)System.Linq.Parallel\tests\System.Linq.Parallel.Tests.csproj" />

    <!-- https://github.com/dotnet/runtime/issues/37669 -->
    <ProjectExclusions Include="$(MSBuildThisFileDirectory)Microsoft.Extensions.DependencyModel\tests\Microsoft.Extensions.DependencyModel.Tests.csproj" />
    <ProjectExclusions Include="$(MSBuildThisFileDirectory)Microsoft.Extensions.Hosting\tests\UnitTests\Microsoft.Extensions.Hosting.Unit.Tests.csproj" />
    <ProjectExclusions Include="$(MSBuildThisFileDirectory)System.Security.Cryptography.Csp\tests\System.Security.Cryptography.Csp.Tests.csproj" />
    <ProjectExclusions Include="$(MSBuildThisFileDirectory)System.Security.Cryptography.Encoding\tests\System.Security.Cryptography.Encoding.Tests.csproj" />
    <ProjectExclusions Include="$(MSBuildThisFileDirectory)System.Security.Cryptography.OpenSsl\tests\System.Security.Cryptography.OpenSsl.Tests.csproj" />
    <ProjectExclusions Include="$(MSBuildThisFileDirectory)System.Security.Cryptography.Pkcs\tests\System.Security.Cryptography.Pkcs.Tests.csproj" />
    <ProjectExclusions Include="$(MSBuildThisFileDirectory)System.Security.Cryptography.Primitives\tests\System.Security.Cryptography.Primitives.Tests.csproj" />
    <ProjectExclusions Include="$(MSBuildThisFileDirectory)System.Security.Cryptography.Xml\tests\System.Security.Cryptography.Xml.Tests.csproj" />
    <ProjectExclusions Include="$(MSBuildThisFileDirectory)System.Security.Cryptography.X509Certificates\tests\System.Security.Cryptography.X509Certificates.Tests.csproj" />

    <!-- https://github.com/dotnet/runtime/issues/38433 -->
    <ProjectExclusions Include="$(MSBuildThisFileDirectory)System.Diagnostics.DiagnosticSource/tests/TestWithConfigSwitches/System.Diagnostics.DiagnosticSource.Switches.Tests.csproj" />
  </ItemGroup>

  <ItemGroup Condition="'$(TargetOS)' == 'Browser' and '$(BuildAOTTestsOnHelix)' == 'true' and '$(RunDisabledWasmTests)' != 'true' and '$(RunAOTCompilation)' == 'true'">
    <!-- Issue: https://github.com/dotnet/runtime/issues/51722 -->
    <ProjectExclusions Include="$(MSBuildThisFileDirectory)System.Linq\tests\System.Linq.Tests.csproj" />

    <!-- Issue: https://github.com/dotnet/runtime/issues/51677 -->
    <ProjectExclusions Include="$(MSBuildThisFileDirectory)System.Threading.Tasks.Parallel/tests/System.Threading.Tasks.Parallel.Tests.csproj" />

    <!-- Issue: https://github.com/dotnet/runtime/issues/50965 -->
    <ProjectExclusions Include="$(MSBuildThisFileDirectory)System.Text.Encodings.Web\tests\System.Text.Encodings.Web.Tests.csproj" />

    <!-- Issue: https://github.com/dotnet/runtime/issues/51680 -->
    <ProjectExclusions Include="$(MSBuildThisFileDirectory)System.Runtime.Loader\tests\DefaultContext\System.Runtime.Loader.DefaultContext.Tests.csproj" />

    <!-- Issue: https://github.com/dotnet/runtime/issues/51678 -->
    <ProjectExclusions Include="$(MSBuildThisFileDirectory)System.Runtime.Loader\tests\System.Runtime.Loader.Tests.csproj" />

    <!-- Issue: https://github.com/dotnet/runtime/issues/51676 -->
    <ProjectExclusions Include="$(MSBuildThisFileDirectory)System.Runtime.Extensions\tests\System.Runtime.Extensions.Tests.csproj" />

    <!-- Issue: https://github.com/dotnet/runtime/issues/52393 -->
    <ProjectExclusions Include="$(MSBuildThisFileDirectory)System.Runtime/tests/System.Runtime.Tests.csproj" />

    <!-- Issue: https://github.com/dotnet/runtime/issues/51961 -->
    <ProjectExclusions Include="$(MSBuildThisFileDirectory)System.Text.Json/tests/System.Text.Json.Tests/System.Text.Json.Tests.csproj" />

    <!-- Issue: https://github.com/dotnet/runtime/issues/50959 -->
    <ProjectExclusions Include="$(MSBuildThisFileDirectory)System.IO.Pipelines\tests\System.IO.Pipelines.Tests.csproj" />
  </ItemGroup>

  <ItemGroup Condition="'$(TargetOS)' == 'Browser' and '$(BuildAOTTestsOnHelix)' == 'true' and '$(RunDisabledWasmTests)' != 'true'">
    <!-- Issue: https://github.com/dotnet/runtime/issues/50724 -->
    <ProjectExclusions Include="$(MSBuildThisFileDirectory)System.Composition\tests\System.Composition.Tests.csproj" />
    <ProjectExclusions Include="$(MSBuildThisFileDirectory)System.Dynamic.Runtime\tests\System.Dynamic.Runtime.Tests.csproj" />
    <ProjectExclusions Include="$(MSBuildThisFileDirectory)System.Net.Primitives\tests\FunctionalTests\System.Net.Primitives.Functional.Tests.csproj" />
    <ProjectExclusions Include="$(MSBuildThisFileDirectory)Microsoft.Extensions.DependencyInjection\tests\DI.Tests\Microsoft.Extensions.DependencyInjection.Tests.csproj" />
    <ProjectExclusions Include="$(MSBuildThisFileDirectory)Microsoft.Extensions.Logging.EventSource\tests\Microsoft.Extensions.Logging.EventSource.Tests.csproj" />
    <ProjectExclusions Include="$(MSBuildThisFileDirectory)System.Diagnostics.DiagnosticSource\tests\System.Diagnostics.DiagnosticSource.Tests.csproj" />
    <ProjectExclusions Include="$(MSBuildThisFileDirectory)System.Linq.Queryable\tests\System.Linq.Queryable.Tests.csproj" />
    <ProjectExclusions Include="$(MSBuildThisFileDirectory)System.Diagnostics.Tracing/tests/System.Diagnostics.Tracing.Tests.csproj" />

    <!-- Issue: https://github.com/dotnet/runtime/issues/51211 -->
    <ProjectExclusions Include="$(MSBuildThisFileDirectory)System.Runtime.CompilerServices.VisualC\tests\System.Runtime.CompilerServices.VisualC.Tests.csproj" />
    <ProjectExclusions Include="$(MSBuildThisFileDirectory)System.Reflection.TypeExtensions\tests\System.Reflection.TypeExtensions.Tests.csproj" />
    <ProjectExclusions Include="$(MSBuildThisFileDirectory)System.Reflection.Emit.Lightweight\tests\System.Reflection.Emit.Lightweight.Tests.csproj" />
    <ProjectExclusions Include="$(MSBuildThisFileDirectory)Microsoft.Extensions.Configuration.Binder\tests\Microsoft.Extensions.Configuration.Binder.Tests.csproj" />

    <!-- Issue: https://github.com/dotnet/runtime/issues/51602 -->
    <ProjectExclusions Include="$(MSBuildThisFileDirectory)System.ComponentModel.Primitives\tests\System.ComponentModel.Primitives.Tests.csproj" />
    <ProjectExclusions Include="$(MSBuildThisFileDirectory)System.ObjectModel\tests\System.ObjectModel.Tests.csproj" />
    <ProjectExclusions Include="$(MSBuildThisFileDirectory)System.ComponentModel.TypeConverter/tests/System.ComponentModel.TypeConverter.Tests.csproj" />

    <!-- Issue: https://github.com/dotnet/runtime/issues/51708 -->
    <ProjectExclusions Include="$(MSBuildThisFileDirectory)System.Linq.Expressions\tests\System.Linq.Expressions.Tests.csproj" />

    <!-- Issue: https://github.com/dotnet/runtime/issues/51244 -->
    <!-- Issue: https://github.com/dotnet/runtime/issues/51911 -->
    <ProjectExclusions Include="$(MSBuildThisFileDirectory)System.Private.Xml\tests\Xslt\XslCompiledTransformApi\System.Xml.Xsl.XslCompiledTransformApi.Tests.csproj" />

    <!-- MarkTypeForDynamicallyAccessedMembers stack overflow https://github.com/mono/linker/issues/1881 -->
    <ProjectExclusions Include="$(MSBuildThisFileDirectory)System.ComponentModel.Annotations\tests\System.ComponentModel.Annotations.Tests.csproj" />

    <!-- IL2103 -->
    <ProjectExclusions Include="$(MSBuildThisFileDirectory)Microsoft.Extensions.DependencyInjection/tests/DI.External.Tests/Microsoft.Extensions.DependencyInjection.ExternalContainers.Tests.csproj" />
  </ItemGroup>

  <ItemGroup Condition="'$(TargetOS)' == 'Browser' and '$(BrowserHost)' == 'windows' and '$(RunDisabledWasmTestsOnWindows)' != 'true'">
    <!-- Issue: https://github.com/dotnet/runtime/issues/52138 -->
    <ProjectExclusions Include="$(MSBuildThisFileDirectory)Microsoft.Extensions.Http\tests\Microsoft.Extensions.Http.Tests\Microsoft.Extensions.Http.Tests.csproj" />
    <ProjectExclusions Include="$(MSBuildThisFileDirectory)System.Text.Json\tests\System.Text.Json.Tests/System.Text.Json.Tests.csproj" />
    <ProjectExclusions Include="$(MSBuildThisFileDirectory)System.IO.Compression\tests\System.IO.Compression.Tests.csproj" />
    <ProjectExclusions Include="$(MSBuildThisFileDirectory)System.IO.Compression.ZipFile\tests\System.IO.Compression.ZipFile.Tests.csproj" />
    <ProjectExclusions Include="$(MSBuildThisFileDirectory)System.ServiceModel.Syndication\tests\System.ServiceModel.Syndication.Tests.csproj" />
    <ProjectExclusions Include="$(MSBuildThisFileDirectory)System.Private.Xml\tests\Xslt\XslCompiledTransformApi\System.Xml.Xsl.XslCompiledTransformApi.Tests.csproj" />
    <ProjectExclusions Include="$(MonoProjectRoot)sample\wasm\console\Wasm.Console.Sample.csproj" />
  </ItemGroup>

  <ItemGroup Condition="'$(TargetOS)' == 'OSX' and '$(TargetArchitecture)' == 'arm64' and '$(RunDisabledAppleSiliconTests)' != 'true'">
    <!-- ActiveIssue Apple Silicon No usable version of libssl was found https://github.com/dotnet/runtime/issues/49083 -->
    <ProjectExclusions Include="$(MSBuildThisFileDirectory)System.Security.Cryptography.Algorithms/tests/System.Security.Cryptography.Algorithms.Tests.csproj" />
    <ProjectExclusions Include="$(MSBuildThisFileDirectory)System.Security.Cryptography.OpenSsl/tests/System.Security.Cryptography.OpenSsl.Tests.csproj" />
    <!-- ActiveIssue XUnit crashes on Apple Silicon https://github.com/dotnet/runtime/issues/49110 -->
    <ProjectExclusions Include="$(MSBuildThisFileDirectory)Common/tests/Common.Tests.csproj" />
    <ProjectExclusions Include="$(MSBuildThisFileDirectory)Microsoft.Bcl.AsyncInterfaces/tests/Microsoft.Bcl.AsyncInterfaces.Tests.csproj" />
    <ProjectExclusions Include="$(MSBuildThisFileDirectory)Microsoft.Extensions.Caching.Memory/tests/Microsoft.Extensions.Caching.Memory.Tests.csproj" />
    <ProjectExclusions Include="$(MSBuildThisFileDirectory)Microsoft.Extensions.Configuration.EnvironmentVariables/tests/Microsoft.Extensions.Configuration.EnvironmentVariables.Tests.csproj" />
    <ProjectExclusions Include="$(MSBuildThisFileDirectory)Microsoft.Extensions.DependencyInjection/tests/DI.External.Tests/Microsoft.Extensions.DependencyInjection.ExternalContainers.Tests.csproj" />
    <ProjectExclusions Include="$(MSBuildThisFileDirectory)Microsoft.Extensions.DependencyInjection/tests/DI.Tests/Microsoft.Extensions.DependencyInjection.Tests.csproj" />
    <ProjectExclusions Include="$(MSBuildThisFileDirectory)Microsoft.Extensions.Hosting/tests/UnitTests/Microsoft.Extensions.Hosting.Unit.Tests.csproj" />
    <ProjectExclusions Include="$(MSBuildThisFileDirectory)Microsoft.Extensions.Logging.EventSource/tests/Microsoft.Extensions.Logging.EventSource.Tests.csproj" />
    <ProjectExclusions Include="$(MSBuildThisFileDirectory)Microsoft.Extensions.Logging/tests/Common/Microsoft.Extensions.Logging.Tests.csproj" />
    <ProjectExclusions Include="$(MSBuildThisFileDirectory)Microsoft.Extensions.Logging/tests/DI.Common/Common/tests/Microsoft.Extensions.Logging.Testing.Tests.csproj" />
    <ProjectExclusions Include="$(MSBuildThisFileDirectory)Microsoft.Extensions.Primitives/tests/Microsoft.Extensions.Primitives.Tests.csproj" />
    <ProjectExclusions Include="$(MSBuildThisFileDirectory)System.CodeDom/tests/System.CodeDom.Tests.csproj" />
    <ProjectExclusions Include="$(MSBuildThisFileDirectory)System.Collections.NonGeneric/tests/System.Collections.NonGeneric.Tests.csproj" />
    <ProjectExclusions Include="$(MSBuildThisFileDirectory)System.Collections/tests/System.Collections.Tests.csproj" />
    <ProjectExclusions Include="$(MSBuildThisFileDirectory)System.ComponentModel.Composition/tests/System.ComponentModel.Composition.Tests.csproj" />
    <ProjectExclusions Include="$(MSBuildThisFileDirectory)System.ComponentModel.TypeConverter/tests/System.ComponentModel.TypeConverter.Tests.csproj" />
    <ProjectExclusions Include="$(MSBuildThisFileDirectory)System.DirectoryServices.Protocols/tests/System.DirectoryServices.Protocols.Tests.csproj" />
    <ProjectExclusions Include="$(MSBuildThisFileDirectory)System.Drawing.Primitives/tests/System.Drawing.Primitives.Tests.csproj" />
    <ProjectExclusions Include="$(MSBuildThisFileDirectory)System.Dynamic.Runtime/tests/System.Dynamic.Runtime.Tests.csproj" />
    <ProjectExclusions Include="$(MSBuildThisFileDirectory)System.Formats.Cbor/tests/System.Formats.Cbor.Tests.csproj" />
    <ProjectExclusions Include="$(MSBuildThisFileDirectory)System.IO.Compression.Brotli/tests/System.IO.Compression.Brotli.Tests.csproj" />
    <ProjectExclusions Include="$(MSBuildThisFileDirectory)System.IO.Compression/tests/System.IO.Compression.Tests.csproj" />
    <ProjectExclusions Include="$(MSBuildThisFileDirectory)System.IO.FileSystem/tests/System.IO.FileSystem.Tests.csproj" />
    <ProjectExclusions Include="$(MSBuildThisFileDirectory)System.IO.FileSystem.Watcher/tests/System.IO.FileSystem.Watcher.Tests.csproj" />
    <ProjectExclusions Include="$(MSBuildThisFileDirectory)System.IO.Pipes/tests/System.IO.Pipes.Tests.csproj" />
    <ProjectExclusions Include="$(MSBuildThisFileDirectory)System.Linq.Expressions/tests/System.Linq.Expressions.Tests.csproj" />
    <ProjectExclusions Include="$(MSBuildThisFileDirectory)System.Linq.Queryable/tests/System.Linq.Queryable.Tests.csproj" />
    <ProjectExclusions Include="$(MSBuildThisFileDirectory)System.Memory.Data/tests/System.Memory.Data.Tests.csproj" />
    <ProjectExclusions Include="$(MSBuildThisFileDirectory)System.Net.Mail/tests/Functional/System.Net.Mail.Functional.Tests.csproj" />
    <ProjectExclusions Include="$(MSBuildThisFileDirectory)System.Net.Ping/tests/FunctionalTests/System.Net.Ping.Functional.Tests.csproj" />
    <ProjectExclusions Include="$(MSBuildThisFileDirectory)System.Net.WebSockets.Client/tests/System.Net.WebSockets.Client.Tests.csproj" />
    <ProjectExclusions Include="$(MSBuildThisFileDirectory)System.Net.WebSockets/tests/System.Net.WebSockets.Tests.csproj" />
    <ProjectExclusions Include="$(MSBuildThisFileDirectory)System.Numerics.Vectors/tests/System.Numerics.Vectors.Tests.csproj" />
    <ProjectExclusions Include="$(MSBuildThisFileDirectory)System.Private.Uri/tests/UnitTests/System.Private.Uri.Unit.Tests.csproj" />
    <ProjectExclusions Include="$(MSBuildThisFileDirectory)System.Private.Xml/tests/Misc/System.Xml.Misc.Tests.csproj" />
    <ProjectExclusions Include="$(MSBuildThisFileDirectory)System.Private.Xml/tests/XmlReader/Tests/System.Xml.RW.XmlReader.Tests.csproj" />
    <ProjectExclusions Include="$(MSBuildThisFileDirectory)System.Private.Xml/tests/XPath/XPathDocument/System.Xml.XPath.Tests.csproj" />
    <ProjectExclusions Include="$(MSBuildThisFileDirectory)System.Private.Xml/tests/Xslt/XslCompiledTransformApi/System.Xml.Xsl.XslCompiledTransformApi.Tests.csproj" />
    <ProjectExclusions Include="$(MSBuildThisFileDirectory)System.Reflection.Emit.Lightweight/tests/System.Reflection.Emit.Lightweight.Tests.csproj" />
    <ProjectExclusions Include="$(MSBuildThisFileDirectory)System.Resources.ResourceManager/tests/System.Resources.ResourceManager.Tests.csproj" />
    <ProjectExclusions Include="$(MSBuildThisFileDirectory)System.Runtime/tests/System.Runtime.Tests.csproj" />
    <ProjectExclusions Include="$(MSBuildThisFileDirectory)System.Runtime.Loader/tests/System.Runtime.Loader.Tests.csproj" />
    <ProjectExclusions Include="$(MSBuildThisFileDirectory)System.Security.Cryptography.X509Certificates/tests/System.Security.Cryptography.X509Certificates.Tests.csproj" />
    <ProjectExclusions Include="$(MSBuildThisFileDirectory)System.Text.Json/tests/System.Text.Json.Tests.csproj" />
    <ProjectExclusions Include="$(MSBuildThisFileDirectory)System.Text.RegularExpressions/tests/System.Text.RegularExpressions.Tests.csproj" />
    <ProjectExclusions Include="$(MSBuildThisFileDirectory)System.Threading.Channels/tests/System.Threading.Channels.Tests.csproj" />
    <ProjectExclusions Include="$(MSBuildThisFileDirectory)System.Threading.Tasks.Dataflow/tests/System.Threading.Tasks.Dataflow.Tests.csproj" />
    <ProjectExclusions Include="$(MSBuildThisFileDirectory)System.Threading.Tasks.Parallel/tests/System.Threading.Tasks.Parallel.Tests.csproj" />
    <ProjectExclusions Include="$(MSBuildThisFileDirectory)System.Threading.Timer/tests/System.Threading.Timer.Tests.csproj" />
  </ItemGroup>

  <ItemGroup Condition="'$(TestSingleFile)' == 'true'">
    <!-- Run only a small randomly chosen set of passing test suites -->
    <ProjectExclusions Include="$(MSBuildThisFileDirectory)*\tests\**\*.Tests.csproj" />
    <ProjectExclusions Remove="$(MSBuildThisFileDirectory)System.Collections\tests\System.Collections.Tests.csproj" />
    <ProjectExclusions Remove="$(MSBuildThisFileDirectory)System.IO.IsolatedStorage\tests\System.IO.IsolatedStorage.Tests.csproj" />
  </ItemGroup>

  <ItemGroup>
    <ProjectReference Include="$(MSBuildThisFileDirectory)*\tests\**\*.Tests.csproj"
                      Exclude="@(ProjectExclusions)"
                      Condition="'$(TestAssemblies)' == 'true'" />
    <ProjectReference Include="$(MSBuildThisFileDirectory)pkg\test\testPackages.proj"
                      Condition="'$(TestPackages)' == 'true'" />
    <TrimmingTestProjects Include="$(MSBuildThisFileDirectory)*\tests\**\*.TrimmingTests.proj"
                      Exclude="@(ProjectExclusions)"
                      Condition="'$(TestTrimming)' == 'true'"
                      AdditionalProperties="%(AdditionalProperties);SkipTrimmingProjectsRestore=true" />
    <ProjectReference Include="@(TrimmingTestProjects)" />
    <ProjectReference Include="$(RepoRoot)\src\tests\BuildWasmApps\**\*.Tests.csproj"
                      Exclude="@(ProjectExclusions)"
                      Condition="'$(TargetOS)' == 'Browser' and '$(RunAOTCompilation)' != 'true'"
                      BuildInParallel="false" />
  </ItemGroup>

<<<<<<< HEAD
  <ItemGroup Condition="'$(ArchiveTests)' == 'true' and '$(TargetOS)' == 'iOSSimulator'">
=======
  <ItemGroup Condition="'$(ArchiveTests)' == 'true' and ('$(TargetOS)' == 'iOS' or '$(TargetOS)' == 'iOSSimulator'  or '$(TargetOS)' == 'MacCatalyst')">
>>>>>>> 911640b3
    <ProjectReference Include="$(MonoProjectRoot)sample\iOS\Program.csproj"
                      BuildInParallel="false" />

    <ProjectReference Include="$(RepoRoot)\src\tests\FunctionalTests\iOS\Simulator\**\*.Test.csproj"
                      Exclude="@(ProjectExclusions)"
                      BuildInParallel="false" />
  </ItemGroup>

  <ItemGroup Condition="'$(ArchiveTests)' == 'true' and '$(TargetOS)' == 'iOS'">
    <!--<ProjectReference Include="$(MonoProjectRoot)sample\iOS\Program.csproj"
                      BuildInParallel="false" />-->

    <ProjectReference Include="$(RepoRoot)\src\tests\FunctionalTests\iOS\Device\**\*.Test.csproj"
                      Exclude="@(ProjectExclusions)"
                      BuildInParallel="false" />
  </ItemGroup>

  <ItemGroup Condition="'$(ArchiveTests)' == 'true' and '$(TargetOS)' == 'tvOS'">
    <!--<ProjectReference Include="$(MonoProjectRoot)sample\iOS\Program.csproj"
                      BuildInParallel="false" />-->

    <ProjectReference Include="$(RepoRoot)\src\tests\FunctionalTests\tvOS\Device\**\*.Test.csproj"
                      Exclude="@(ProjectExclusions)"
                      BuildInParallel="false" />
  </ItemGroup>

<<<<<<< HEAD
  <ItemGroup Condition="'$(ArchiveTests)' == 'true' and '$(TargetOS)' == 'tvOSSimulator'">
    <!-- Disable tvOS.Simulator.Aot.Test.csproj temporarily due to https://github.com/dotnet/runtime/issues/49757 -->
    <ProjectReference Include="$(RepoRoot)\src\tests\FunctionalTests\tvOS\Simulator\**\*.Test.csproj"
=======
  <ItemGroup Condition="'$(ArchiveTests)' == 'true' and ('$(TargetOS)' == 'tvOS' or '$(TargetOS)' == 'tvOSSimulator')">
    <ProjectReference Include="$(RepoRoot)\src\tests\FunctionalTests\tvOS\**\*.Test.csproj"
>>>>>>> 911640b3
                      Exclude="@(ProjectExclusions)"
                      BuildInParallel="false" />
  </ItemGroup>

  <ItemGroup Condition="'$(ArchiveTests)' == 'true' and '$(TargetOS)' == 'Android'">
    <ProjectReference Include="$(MonoProjectRoot)sample\Android\AndroidSampleApp.csproj"
                      BuildInParallel="false" />
    <ProjectReference Include="$(RepoRoot)\src\tests\FunctionalTests\Android\**\*.Test.csproj"
                      Exclude="@(ProjectExclusions)"
                      BuildInParallel="false" />
  </ItemGroup>

  <ItemGroup Condition="'$(ArchiveTests)' == 'true' and '$(TargetOS)' == 'Browser'">
    <ProjectReference Include="$(MonoProjectRoot)sample\wasm\**\*.Sample.csproj"
                      Exclude="@(ProjectExclusions)"
                      BuildInParallel="false" />
    <ProjectReference Include="$(RepoRoot)\src\tests\FunctionalTests\WebAssembly\**\*.Test.csproj"
                      Exclude="@(ProjectExclusions)"
                      BuildInParallel="false" />
  </ItemGroup>

  <Target Name="GenerateMergedCoverageReport"
          AfterTargets="Test"
          DependsOnTargets="GenerateCoverageReport"
          Condition="'$(TestAssemblies)' == 'true' and
                     '$(Coverage)' == 'true'" />

  <!-- Restoring all trimming test projects upfront in one single call to RestoreTrimmingProjects
  so as to avoid possible race conditions that could happen if we restore each individually. -->
  <Target Name="RestoreTrimmingProjects"
          BeforeTargets="Build"
          Condition="'$(TestTrimming)' == 'true'">
    <MSBuild Projects="@(TrimmingTestProjects)"
             Targets="GetTrimmingProjectsToRestore">
      <Output TaskParameter="TargetOutputs" ItemName="_TrimmingProjectsToRestore" />
    </MSBuild>

    <MSBuild Projects="@(_TrimmingProjectsToRestore)"
             Targets="Restore"
             Properties="MSBuildRestoreSessionId=$([System.Guid]::NewGuid());Configuration=$(Configuration)" />
  </Target>

</Project><|MERGE_RESOLUTION|>--- conflicted
+++ resolved
@@ -62,7 +62,6 @@
     <!-- Runs an fails on arm64 https://github.com/dotnet/runtime/issues/37094 -->
     <ProjectExclusions Include="$(MSBuildThisFileDirectory)System.Security.Cryptography.Pkcs\tests\System.Security.Cryptography.Pkcs.Tests.csproj" />
 
-<<<<<<< HEAD
   <ItemGroup Condition="('$(TargetOS)' == 'iOS' or '$(TargetOS)' == 'tvOS') and '$(RunDisablediOSTests)' != 'true'">
     <ProjectExclusions Include="$(MSBuildThisFileDirectory)*\tests\**\*.Tests.csproj" />
   </ItemGroup>
@@ -76,7 +75,6 @@
     <ProjectExclusions Include="$(MSBuildThisFileDirectory)System.Collections.Immutable\tests\System.Collections.Immutable.Tests.csproj" />
     <ProjectExclusions Include="$(MSBuildThisFileDirectory)System.Collections.Specialized\tests\System.Collections.Specialized.Tests.csproj" />
     <ProjectExclusions Include="$(MSBuildThisFileDirectory)System.ComponentModel.Primitives\tests\System.ComponentModel.Primitives.Tests.csproj" />
-=======
     <!-- https://github.com/dotnet/runtime/issues/50864 -->
     <ProjectExclusions Include="$(MSBuildThisFileDirectory)Microsoft.CSharp\tests\Microsoft.CSharp.Tests.csproj" />
 
@@ -90,7 +88,6 @@
     <ProjectExclusions Include="$(MSBuildThisFileDirectory)System.Collections\tests\System.Collections.Tests.csproj" />
 
     <!-- https://github.com/dotnet/runtime/issues/50916 -->
->>>>>>> 911640b3
     <ProjectExclusions Include="$(MSBuildThisFileDirectory)System.ComponentModel.TypeConverter\tests\System.ComponentModel.TypeConverter.Tests.csproj" />
 
     <!-- https://github.com/dotnet/runtime/issues/50923 -->
@@ -423,11 +420,7 @@
                       BuildInParallel="false" />
   </ItemGroup>
 
-<<<<<<< HEAD
   <ItemGroup Condition="'$(ArchiveTests)' == 'true' and '$(TargetOS)' == 'iOSSimulator'">
-=======
-  <ItemGroup Condition="'$(ArchiveTests)' == 'true' and ('$(TargetOS)' == 'iOS' or '$(TargetOS)' == 'iOSSimulator'  or '$(TargetOS)' == 'MacCatalyst')">
->>>>>>> 911640b3
     <ProjectReference Include="$(MonoProjectRoot)sample\iOS\Program.csproj"
                       BuildInParallel="false" />
 
@@ -454,14 +447,9 @@
                       BuildInParallel="false" />
   </ItemGroup>
 
-<<<<<<< HEAD
   <ItemGroup Condition="'$(ArchiveTests)' == 'true' and '$(TargetOS)' == 'tvOSSimulator'">
     <!-- Disable tvOS.Simulator.Aot.Test.csproj temporarily due to https://github.com/dotnet/runtime/issues/49757 -->
     <ProjectReference Include="$(RepoRoot)\src\tests\FunctionalTests\tvOS\Simulator\**\*.Test.csproj"
-=======
-  <ItemGroup Condition="'$(ArchiveTests)' == 'true' and ('$(TargetOS)' == 'tvOS' or '$(TargetOS)' == 'tvOSSimulator')">
-    <ProjectReference Include="$(RepoRoot)\src\tests\FunctionalTests\tvOS\**\*.Test.csproj"
->>>>>>> 911640b3
                       Exclude="@(ProjectExclusions)"
                       BuildInParallel="false" />
   </ItemGroup>
