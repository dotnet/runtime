--- conflicted
+++ resolved
@@ -71,11 +71,7 @@
 
   <ItemGroup Condition="'$(TargetOS)' == 'Android' and '$(TargetArchitecture)' == 'x86'">
     <!-- https://github.com/dotnet/runtime/issues/50493 -->
-<<<<<<< HEAD
-    <FunctionalTestExclusions Include="$(RepoRoot)\src\tests\FunctionalTests\Android\Device_Emulator\AOT\Android.Device_Emulator.Aot.Test.csproj" />
-=======
     <ProjectExclusions Include="$(RepoRoot)\src\tests\FunctionalTests\Android\Device_Emulator\AOT\Android.Device_Emulator.Aot.Test.csproj" />
->>>>>>> af5eae3c
   </ItemGroup>
 
   <ItemGroup Condition="('$(TargetOS)' == 'iOS' or '$(TargetOS)' == 'iOSSimulator' or '$(TargetOS)' == 'tvOS' or '$(TargetOS)' == 'tvOSSimulator') and '$(RunDisablediOSTests)' != 'true'">
@@ -405,11 +401,7 @@
     <ProjectReference Include="$(MonoProjectRoot)sample\Android\AndroidSampleApp.csproj"
                       BuildInParallel="false" />
     <ProjectReference Include="$(RepoRoot)\src\tests\FunctionalTests\Android\**\*.Test.csproj"
-<<<<<<< HEAD
-                      Exclude="@(FunctionalTestExclusions)"
-=======
-                      Exclude="@(ProjectExclusions)"
->>>>>>> af5eae3c
+                      Exclude="@(ProjectExclusions)"
                       BuildInParallel="false" />
   </ItemGroup>
 
@@ -417,11 +409,7 @@
     <ProjectReference Include="$(MonoProjectRoot)sample\wasm\**\*.Sample.csproj"
                       BuildInParallel="false" />
     <ProjectReference Include="$(RepoRoot)\src\tests\FunctionalTests\WebAssembly\**\*.Test.csproj"
-<<<<<<< HEAD
-                      Exclude="@(FunctionalTestExclusions)"
-=======
-                      Exclude="@(ProjectExclusions)"
->>>>>>> af5eae3c
+                      Exclude="@(ProjectExclusions)"
                       BuildInParallel="false" />
   </ItemGroup>
 
