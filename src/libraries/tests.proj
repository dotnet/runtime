--- conflicted
+++ resolved
@@ -192,6 +192,8 @@
     <ProjectExclusions Include="$(MSBuildThisFileDirectory)System.Private.Xml/tests/XmlConvert/System.Xml.RW.XmlConvert.Tests.csproj" />
     <ProjectExclusions Include="$(MSBuildThisFileDirectory)System.Private.Xml/tests/Writers/XmlWriterApi/System.Xml.RW.XmlWriterApi.Tests.csproj" />
     <ProjectExclusions Include="$(MSBuildThisFileDirectory)System.Private.Xml/tests/XmlDocument/System.Xml.XmlDocument.Tests.csproj" />
+
+    <FunctionalTestExclusions Include="$(RepoRoot)\src\tests\FunctionalTests\tvOS\Simulator\AOT\tvOS.Simulator.Aot.Test.csproj" />
   </ItemGroup>
 
   <ItemGroup Condition="'$(TargetOS)' == 'Browser' and '$(RunDisabledWasmTests)' != 'true'">
@@ -390,11 +392,7 @@
   <ItemGroup Condition="'$(ArchiveTests)' == 'true' and ('$(TargetOS)' == 'tvOS' or '$(TargetOS)' == 'tvOSSimulator')">
     <!-- Disable tvOS.Simulator.Aot.Test.csproj temporarily due to https://github.com/dotnet/runtime/issues/49757 -->
     <ProjectReference Include="$(RepoRoot)\src\tests\FunctionalTests\tvOS\**\*.Test.csproj"
-<<<<<<< HEAD
-                      Exclude="$(RepoRoot)\src\tests\FunctionalTests\tvOS\Simulator\AOT\tvOS.Simulator.Aot.Test.csproj"
-=======
                       Exclude="@(FunctionalTestExclusions)"
->>>>>>> e164551f
                       BuildInParallel="false" />
   </ItemGroup>
 
