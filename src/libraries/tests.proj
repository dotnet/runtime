<Project Sdk="Microsoft.Build.Traversal">

  <PropertyGroup>
    <TestInParallel Condition="'$(Coverage)' == 'true'">false</TestInParallel>
    <!-- For tests we want to continue running if a test run failed. -->
    <TestContinueOnError>ErrorAndContinue</TestContinueOnError>
    <TraversalGlobalProperties>BuildAllProjects=true</TraversalGlobalProperties>
    <CoverageReportInputPath>$(ArtifactsBinDir)\*.Tests\**\coverage.opencover.xml</CoverageReportInputPath>
    <CoverageReportDir>$(ArtifactsDir)coverage</CoverageReportDir>
    <EnableCoverageSupport>true</EnableCoverageSupport>
    <TestAssemblies Condition="'$(TestAssemblies)' == ''">true</TestAssemblies>
    <TestPackages Condition="'$(TestPackages)' == ''">false</TestPackages>
    <TestTrimming Condition="'$(TestTrimming)' == ''">false</TestTrimming>
  </PropertyGroup>

  <ItemGroup Condition="'$(TargetsMobile)' == 'true' and '$(TargetOS)' != 'Browser'">
    <!-- Microsoft.CodeAnalysis.* assemblies missing in the virtual file system for Browser and the bundle for the mobile platforms -->
    <ProjectExclusions Include="$(MSBuildThisFileDirectory)Microsoft.Extensions.Logging\tests\Microsoft.Extensions.Logging.Generators.Tests\Microsoft.Extensions.Logging.Generators.Roslyn3.11.Tests.csproj" />
    <ProjectExclusions Include="$(MSBuildThisFileDirectory)Microsoft.Extensions.Logging\tests\Microsoft.Extensions.Logging.Generators.Tests\Microsoft.Extensions.Logging.Generators.Roslyn4.0.Tests.csproj" />
  </ItemGroup>

  <ItemGroup Condition="'$(TargetOS)' == 'Browser' and '$(BuildAOTTestsOnHelix)' == 'true' and '$(RunDisabledWasmTests)' != 'true' and '$(RunAOTCompilation)' == 'true'">
    <!-- Exceeds VM resources in CI on compilation: https://github.com/dotnet/runtime/issues/51961 -->
    <ProjectExclusions Include="$(MSBuildThisFileDirectory)Microsoft.Extensions.Logging.Abstractions\tests\Microsoft.Extensions.Logging.Generators.Tests\Microsoft.Extensions.Logging.Generators.Roslyn3.11.Tests.csproj" />
    <ProjectExclusions Include="$(MSBuildThisFileDirectory)Microsoft.Extensions.Logging.Abstractions\tests\Microsoft.Extensions.Logging.Generators.Tests\Microsoft.Extensions.Logging.Generators.Roslyn4.0.Tests.csproj" />
  </ItemGroup>

  <!-- Projects that don't support code coverage measurement. -->
  <ItemGroup Condition="'$(Coverage)' == 'true'">
    <ProjectExclusions Include="$(CommonTestPath)Common.Tests.csproj" />
    <ProjectExclusions Include="$(MSBuildThisFileDirectory)Microsoft.XmlSerializer.Generator\tests\Microsoft.XmlSerializer.Generator.Tests.csproj" />
    <ProjectExclusions Include="$(MSBuildThisFileDirectory)System.Transactions.Local\tests\System.Transactions.Local.Tests.csproj" />
  </ItemGroup>

  <ItemGroup Condition="'$(TargetOS)' == 'Windows' and '$(RuntimeFlavor)' == 'Mono' and '$(RunDisabledMonoTestsOnWindows)' != 'true'">
    <!-- Issue: https://github.com/dotnet/runtime/issues/53281 -->
    <ProjectExclusions Include="$(MSBuildThisFileDirectory)System.Net.WebSockets.Client\tests\System.Net.WebSockets.Client.Tests.csproj" />
  </ItemGroup>

  <ItemGroup Condition="'$(TargetOS)' == 'Android'">
    <!-- Never going to run on Android -->
    <ProjectExclusions Include="$(MSBuildThisFileDirectory)System.Security.Cryptography.OpenSsl\tests\System.Security.Cryptography.OpenSsl.Tests.csproj" />
  </ItemGroup>

  <ItemGroup Condition="'$(TargetOS)' == 'Android' and '$(RunDisabledAndroidTests)' != 'true'">
    <!-- Tests time out intermittently -->
    <ProjectExclusions Include="$(MSBuildThisFileDirectory)Microsoft.Extensions.Hosting\tests\UnitTests\Microsoft.Extensions.Hosting.Unit.Tests.csproj" />
    <ProjectExclusions Include="$(MSBuildThisFileDirectory)System.Net.Security\tests\FunctionalTests\System.Net.Security.Tests.csproj" />

    <!-- Tests crash -->
    <ProjectExclusions Include="$(MSBuildThisFileDirectory)System.Globalization\tests\Invariant\Invariant.Tests.csproj" />
    <ProjectExclusions Include="$(MSBuildThisFileDirectory)System.IO.FileSystem\tests\System.IO.FileSystem.Tests.csproj" />
    <ProjectExclusions Include="$(MSBuildThisFileDirectory)System.IO.FileSystem.Watcher\tests\System.IO.FileSystem.Watcher.Tests.csproj" />
    <ProjectExclusions Include="$(MSBuildThisFileDirectory)System.IO.Ports\tests\System.IO.Ports.Tests.csproj" />
    <ProjectExclusions Include="$(MSBuildThisFileDirectory)System.Net.Quic\tests\FunctionalTests\System.Net.Quic.Functional.Tests.csproj" />
    <ProjectExclusions Include="$(MSBuildThisFileDirectory)System.Reflection\tests\System.Reflection.Tests.csproj" />
    <ProjectExclusions Include="$(MSBuildThisFileDirectory)System.Runtime.Serialization.Formatters\tests\System.Runtime.Serialization.Formatters.Tests.csproj" />
    <ProjectExclusions Include="$(MSBuildThisFileDirectory)System.Security.Cryptography.Algorithms\tests\System.Security.Cryptography.Algorithms.Tests.csproj" />
    <ProjectExclusions Include="$(MSBuildThisFileDirectory)System.Security.Cryptography.Csp\tests\System.Security.Cryptography.Csp.Tests.csproj" />
    <ProjectExclusions Include="$(MSBuildThisFileDirectory)System.Threading.Thread\tests\System.Threading.Thread.Tests.csproj" />

    <!-- Actual test failures -->
    <!-- https://github.com/dotnet/runtime/issues/37088 -->
    <!--<ProjectExclusions Include="$(MSBuildThisFileDirectory)System.Runtime\tests\System.Runtime.Tests.csproj" />-->

    <!-- https://github.com/dotnet/runtime/issues/50871 -->
    <ProjectExclusions Include="$(MSBuildThisFileDirectory)Microsoft.Extensions.DependencyInjection\tests\DI.Tests\Microsoft.Extensions.DependencyInjection.Tests.csproj" />

    <!-- https://github.com/dotnet/runtime/issues/50874 -->
    <ProjectExclusions Include="$(MSBuildThisFileDirectory)Microsoft.Extensions.Logging.EventSource\tests\Microsoft.Extensions.Logging.EventSource.Tests.csproj" />

    <!-- https://github.com/dotnet/runtime/issues/50880 -->
    <ProjectExclusions Include="$(MSBuildThisFileDirectory)System.Collections\tests\System.Collections.Tests.csproj" />

    <!-- https://github.com/dotnet/runtime/issues/50923 -->
    <ProjectExclusions Include="$(MSBuildThisFileDirectory)System.Data.Common\tests\System.Data.Common.Tests.csproj" />

    <!-- https://github.com/dotnet/runtime/issues/50926 -->
    <ProjectExclusions Include="$(MSBuildThisFileDirectory)System.Diagnostics.Tracing\tests\System.Diagnostics.Tracing.Tests.csproj" />

    <!-- https://github.com/dotnet/runtime/issues/49936 -->
    <ProjectExclusions Include="$(MSBuildThisFileDirectory)System.Text.Json\tests\System.Text.Json.Tests\System.Text.Json.Tests.csproj" />

    <ProjectExclusions Include="$(MSBuildThisFileDirectory)System.Net.Http\tests\FunctionalTests\System.Net.Http.Functional.Tests.csproj" />

    <!-- Execution may be compromised -->
    <ProjectExclusions Include="$(MSBuildThisFileDirectory)Microsoft.Extensions.Caching.Memory\tests\Microsoft.Extensions.Caching.Memory.Tests.csproj" />

    <!-- PSNE -->
    <ProjectExclusions Include="$(MSBuildThisFileDirectory)System.Console/tests/System.Console.Tests.csproj" />
    <ProjectExclusions Include="$(MSBuildThisFileDirectory)System.Net.NetworkInformation/tests/FunctionalTests/System.Net.NetworkInformation.Functional.Tests.csproj" />
    <ProjectExclusions Include="$(MSBuildThisFileDirectory)System.Net.Primitives/tests/FunctionalTests/System.Net.Primitives.Functional.Tests.csproj" />

    <!-- Crashes on CI (possibly flakey) -->
    <ProjectExclusions Include="$(MSBuildThisFileDirectory)System.Private.Xml/tests/Misc/System.Xml.Misc.Tests.csproj" />
    <ProjectExclusions Include="$(MSBuildThisFileDirectory)System.Dynamic.Runtime/tests/System.Dynamic.Runtime.Tests.csproj"/>
  </ItemGroup>

  <ItemGroup Condition="'$(TargetOS)' == 'Android' and '$(TargetArchitecture)' == 'arm64' and '$(RunDisabledAndroidTests)' != 'true'">
    <!-- Execution may be compromised https://github.com/dotnet/runtime/issues/51017 -->
    <ProjectExclusions Include="$(MSBuildThisFileDirectory)Microsoft.Extensions.Configuration.Xml\tests\Microsoft.Extensions.Configuration.Xml.Tests.csproj" />
    <ProjectExclusions Include="$(MSBuildThisFileDirectory)Microsoft.Extensions.Hosting\tests\FunctionalTests\Microsoft.Extensions.Hosting.Functional.Tests.csproj" />
    <ProjectExclusions Include="$(MSBuildThisFileDirectory)Microsoft.Extensions.Logging\tests\DI.Common\Common\tests\Microsoft.Extensions.Logging.Testing.Tests.csproj" />
    <ProjectExclusions Include="$(MSBuildThisFileDirectory)System.Composition.Runtime\tests\System.Composition.Runtime.Tests.csproj" />
    <ProjectExclusions Include="$(MSBuildThisFileDirectory)System.Formats.Asn1\tests\System.Formats.Asn1.Tests.csproj" />
    <ProjectExclusions Include="$(MSBuildThisFileDirectory)System.Resources.ResourceManager\tests\System.Resources.ResourceManager.Tests.csproj" />
    <ProjectExclusions Include="$(MSBuildThisFileDirectory)System.Runtime.Loader\tests\System.Runtime.Loader.Tests.csproj" />
    <ProjectExclusions Include="$(MSBuildThisFileDirectory)System.Runtime.Serialization.Json\tests\System.Runtime.Serialization.Json.Tests.csproj" />

    <!-- Crashes on CI (possibly flakey) https://github.com/dotnet/runtime/issues/52615 -->
    <ProjectExclusions Include="$(MSBuildThisFileDirectory)Microsoft.Extensions.Configuration/tests/FunctionalTests/Microsoft.Extensions.Configuration.Functional.Tests.csproj" />
    <ProjectExclusions Include="$(MSBuildThisFileDirectory)Microsoft.Extensions.Configuration.Binder/tests/Microsoft.Extensions.Configuration.Binder.Tests.csproj" />
    <ProjectExclusions Include="$(MSBuildThisFileDirectory)Microsoft.Extensions.FileProviders.Physical/tests/Microsoft.Extensions.FileProviders.Physical.Tests.csproj" />
    <ProjectExclusions Include="$(MSBuildThisFileDirectory)Microsoft.Win32.Primitives/tests/Microsoft.Win32.Primitives.Tests.csproj" />
    <ProjectExclusions Include="$(MSBuildThisFileDirectory)System.Collections.Concurrent/tests/System.Collections.Concurrent.Tests.csproj" />
    <ProjectExclusions Include="$(MSBuildThisFileDirectory)System.Collections.Specialized/tests/System.Collections.Specialized.Tests.csproj" />
    <ProjectExclusions Include="$(MSBuildThisFileDirectory)System.ComponentModel.Annotations/tests/System.ComponentModel.Annotations.Tests.csproj" />
    <ProjectExclusions Include="$(MSBuildThisFileDirectory)System.Composition.Hosting/tests/System.Composition.Hosting.Tests.csproj" />
    <ProjectExclusions Include="$(MSBuildThisFileDirectory)System.IO.FileSystem.Primitives/tests/System.IO.FileSystem.Primitives.Tests.csproj" />
    <ProjectExclusions Include="$(MSBuildThisFileDirectory)System.Memory/tests/System.Memory.Tests.csproj" />
    <ProjectExclusions Include="$(MSBuildThisFileDirectory)System.Net.Mail/tests/Functional/System.Net.Mail.Functional.Tests.csproj" />
    <ProjectExclusions Include="$(MSBuildThisFileDirectory)System.Net.NameResolution/tests/PalTests/System.Net.NameResolution.Pal.Tests.csproj" />
    <ProjectExclusions Include="$(MSBuildThisFileDirectory)System.Net.Security/tests/UnitTests/System.Net.Security.Unit.Tests.csproj" />
    <ProjectExclusions Include="$(MSBuildThisFileDirectory)System.Net.WebClient/tests/System.Net.WebClient.Tests.csproj" />
    <ProjectExclusions Include="$(MSBuildThisFileDirectory)System.Numerics.Tensors/tests/System.Numerics.Tensors.Tests.csproj" />
    <ProjectExclusions Include="$(MSBuildThisFileDirectory)System.Private.Xml/tests/XmlReader/Tests/System.Xml.RW.XmlReader.Tests.csproj" />
    <ProjectExclusions Include="$(MSBuildThisFileDirectory)System.Private.Xml/tests/XPath/XPathDocument/System.Xml.XPath.Tests.csproj" />
    <ProjectExclusions Include="$(MSBuildThisFileDirectory)System.Private.Uri/tests/ExtendedFunctionalTests/System.Private.Uri.ExtendedFunctional.Tests.csproj" />
    <ProjectExclusions Include="$(MSBuildThisFileDirectory)System.Reflection.DispatchProxy/tests/System.Reflection.DispatchProxy.Tests.csproj" />
    <ProjectExclusions Include="$(MSBuildThisFileDirectory)System.Security.Cryptography.X509Certificates\tests\System.Security.Cryptography.X509Certificates.Tests.csproj" />
  </ItemGroup>

  <ItemGroup Condition="'$(TargetOS)' == 'Android' and '$(TargetArchitecture)' == 'x64' and '$(RunDisabledAndroidTests)' != 'true'">
    <!-- Test flakiness on x64 https://github.com/dotnet/runtime/issues/49937 -->
    <ProjectExclusions Include="$(MSBuildThisFileDirectory)System.Threading\tests\System.Threading.Tests.csproj" />

    <!-- Crashes on CI but passes locally https://github.com/dotnet/runtime/issues/52615 -->
    <ProjectExclusions Include="$(MSBuildThisFileDirectory)System.Net.Security/tests/UnitTests/System.Net.Security.Unit.Tests.csproj" />
  </ItemGroup>

  <ItemGroup Condition="'$(TargetOS)' == 'Android' and '$(TargetArchitecture)' == 'x86' and '$(RunDisabledAndroidTests)' != 'true'">
    <!-- Crashes only on x86 -->
    <ProjectExclusions Include="$(MSBuildThisFileDirectory)Microsoft.Extensions.Primitives\tests\Microsoft.Extensions.Primitives.Tests.csproj" />
    <ProjectExclusions Include="$(MSBuildThisFileDirectory)System.Runtime.Extensions\tests\System.Runtime.Extensions.Tests.csproj" />

    <!-- https://github.com/dotnet/runtime/issues/50493 -->
    <ProjectExclusions Include="$(RepoRoot)\src\tests\FunctionalTests\Android\Device_Emulator\AOT\Android.Device_Emulator.Aot.Test.csproj" />
  </ItemGroup>

  <!-- Excluding all tests for devices until building on helix works properly -->
  <ItemGroup Condition="'$(TargetOS)' == 'iOS' and '$(RunDisablediOSTests)' != 'true'">
    <ProjectExclusions Include="$(MSBuildThisFileDirectory)*\tests\**\*.Tests.csproj" />
    
    <!-- Ref.Emit in XSLCompiledTransform -->
    <ProjectExclusions Include="$(MSBuildThisFileDirectory)System.Private.Xml\tests\Xslt\XslCompiledTransformApi\System.Xml.Xsl.XslCompiledTransformApi.Tests.csproj" />
    
    <!-- Functional tests on devices have problems with return codes from mlaunch -->
    <ProjectExclusions Include="$(RepoRoot)\src\tests\FunctionalTests\$(TargetOS)\Device\**\*.Test.csproj" />
  </ItemGroup>

  <!-- Excluding all tests for devices until building on helix works properly -->
  <ItemGroup Condition="'$(TargetOS)' == 'tvOS' and '$(RunDisablediOSTests)' != 'true'">
    <!-- Ref.Emit in XSLCompiledTransform -->
    <ProjectExclusions Include="$(MSBuildThisFileDirectory)System.Private.Xml\tests\Xslt\XslCompiledTransformApi\System.Xml.Xsl.XslCompiledTransformApi.Tests.csproj" />
    <ProjectExclusions Include="$(MSBuildThisFileDirectory)System.Reflection\tests\System.Reflection.Emit.Tests.csproj" />

    <!-- Functional tests on devices have problems with return codes from mlaunch -->
    <ProjectExclusions Include="$(RepoRoot)\src\tests\FunctionalTests\$(TargetOS)\Device\**\*.Test.csproj" />
  </ItemGroup>

  <!-- Excluding all tests for aot catalyst until building on helix works properly -->
  <ItemGroup Condition="('$(TargetOS)' == 'MacCatalyst' and '$(BuildTestsOnHelix)' == 'true') and '$(RunDisablediOSTests)' != 'true'">
    <ProjectExclusions Include="$(MSBuildThisFileDirectory)*\tests\**\*.Tests.csproj" />
    
    <!-- No functional tests until helix stabilizes -->
    <ProjectExclusions Include="$(RepoRoot)\src\tests\FunctionalTests\iOS\Simulator\**\*.Test.csproj" />
  </ItemGroup>
  
  <ItemGroup Condition="'$(TargetOS)' == 'MacCatalyst'">
    <ProjectExclusions Include="$(RepoRoot)/src/tests/FunctionalTests/iOS/Simulator/XmlFormatWriterGeneratorAOT/iOS.Simulator.XmlFormatWriterGeneratorAot.Test.csproj" />
  </ItemGroup>

  <ItemGroup Condition="('$(TargetOS)' == 'iOS' or '$(TargetOS)' == 'iOSSimulator' or '$(TargetOS)' == 'tvOS' or '$(TargetOS)' == 'tvOSSimulator' or '$(TargetOS)' == 'MacCatalyst') and '$(RunDisablediOSTests)' != 'true'">
    <!-- PNSE -->
    <ProjectExclusions Include="$(MSBuildThisFileDirectory)System.Net.Quic/tests/FunctionalTests/System.Net.Quic.Functional.Tests.csproj" />
    <!-- https://github.com/dotnet/runtime/issues/51414 -->
    <ProjectExclusions Include="$(MSBuildThisFileDirectory)System.Security.Cryptography.OpenSsl/tests/System.Security.Cryptography.OpenSsl.Tests.csproj" />

    <!-- App Crash https://github.com/dotnet/runtime/issues/53624 -->
    <ProjectExclusions Include="$(MSBuildThisFileDirectory)Microsoft.CSharp/tests/Microsoft.CSharp.Tests.csproj" />
    <ProjectExclusions Include="$(MSBuildThisFileDirectory)System.Diagnostics.Tracing/tests/System.Diagnostics.Tracing.Tests.csproj" />
    <ProjectExclusions Include="$(MSBuildThisFileDirectory)System.Dynamic.Runtime/tests/System.Dynamic.Runtime.Tests.csproj" />
    <ProjectExclusions Include="$(MSBuildThisFileDirectory)System.Linq.Expressions/tests/System.Linq.Expressions.Tests.csproj" />
    <ProjectExclusions Include="$(MSBuildThisFileDirectory)System.Net.Requests/tests/System.Net.Requests.Tests.csproj" />
    <ProjectExclusions Include="$(MSBuildThisFileDirectory)System.Net.Security/tests/FunctionalTests/System.Net.Security.Tests.csproj" />
    <ProjectExclusions Include="$(MSBuildThisFileDirectory)System.Text.Json/tests/System.Text.Json.Tests/System.Text.Json.Tests.csproj" />
    <ProjectExclusions Include="$(RepoRoot)/src/tests/FunctionalTests/iOS/Simulator/PInvoke/iOS.Simulator.PInvoke.Test.csproj" />
    <ProjectExclusions Include="$(RepoRoot)/src/tests/FunctionalTests/tvOS/Simulator/AOT/tvOS.Simulator.Aot.Test.csproj" />
    <!-- Crashes randomly during test runs https://github.com/dotnet/runtime/issues/52460 -->
    <ProjectExclusions Include="$(MSBuildThisFileDirectory)System.Threading.Tasks\tests\System.Threading.Tasks.Tests.csproj" />

    <!-- Crash https://github.com/dotnet/runtime/issues/56085 -->
    <ProjectExclusions Include="$(MSBuildThisFileDirectory)System.Text.Json/tests/System.Text.Json.SourceGeneration.Tests/System.Text.Json.SourceGeneration.Roslyn3.11.Tests.csproj" />
    <ProjectExclusions Include="$(MSBuildThisFileDirectory)System.Text.Json/tests/System.Text.Json.SourceGeneration.Tests/System.Text.Json.SourceGeneration.Roslyn4.0.Tests.csproj" />
  </ItemGroup>

  <ItemGroup Condition="('$(TargetOS)' == 'iOS' or '$(TargetOS)' == 'iOSSimulator' or '$(TargetOS)' == 'tvOS' or '$(TargetOS)' == 'tvOSSimulator') and '$(RunDisablediOSTests)' != 'true'">
    <!-- https://github.com/dotnet/runtime/issues/51335 -->
    <ProjectExclusions Include="$(MSBuildThisFileDirectory)System.IO.Pipes/tests/System.IO.Pipes.Tests.csproj" />
  </ItemGroup>

  <ItemGroup Condition="'$(TargetOS)' == 'Browser' and '$(RunDisabledWasmTests)' != 'true'">
    <ProjectExclusions Include="$(MSBuildThisFileDirectory)Microsoft.NETCore.Platforms\tests\Microsoft.NETCore.Platforms.Tests.csproj" />

    <!-- Mono-Browser ignores runtimeconfig.template.json (e.g. for this it has "System.Globalization.EnforceJapaneseEraYearRanges": true) -->
    <ProjectExclusions Include="$(MSBuildThisFileDirectory)System.Globalization.Calendars\tests\CalendarTestWithConfigSwitch\System.Globalization.CalendarsWithConfigSwitch.Tests.csproj" />

    <ProjectExclusions Include="$(MSBuildThisFileDirectory)System.Linq.Parallel\tests\System.Linq.Parallel.Tests.csproj" />

    <!-- https://github.com/dotnet/runtime/issues/37669 -->
    <ProjectExclusions Include="$(MSBuildThisFileDirectory)Microsoft.Extensions.DependencyModel\tests\Microsoft.Extensions.DependencyModel.Tests.csproj" />
    <ProjectExclusions Include="$(MSBuildThisFileDirectory)Microsoft.Extensions.Hosting\tests\UnitTests\Microsoft.Extensions.Hosting.Unit.Tests.csproj" />
    <ProjectExclusions Include="$(MSBuildThisFileDirectory)System.Security.Cryptography.Csp\tests\System.Security.Cryptography.Csp.Tests.csproj" />
    <ProjectExclusions Include="$(MSBuildThisFileDirectory)System.Security.Cryptography.Encoding\tests\System.Security.Cryptography.Encoding.Tests.csproj" />
    <ProjectExclusions Include="$(MSBuildThisFileDirectory)System.Security.Cryptography.OpenSsl\tests\System.Security.Cryptography.OpenSsl.Tests.csproj" />
    <ProjectExclusions Include="$(MSBuildThisFileDirectory)System.Security.Cryptography.Pkcs\tests\System.Security.Cryptography.Pkcs.Tests.csproj" />
    <ProjectExclusions Include="$(MSBuildThisFileDirectory)System.Security.Cryptography.Primitives\tests\System.Security.Cryptography.Primitives.Tests.csproj" />
    <ProjectExclusions Include="$(MSBuildThisFileDirectory)System.Security.Cryptography.Xml\tests\System.Security.Cryptography.Xml.Tests.csproj" />
    <ProjectExclusions Include="$(MSBuildThisFileDirectory)System.Security.Cryptography.X509Certificates\tests\System.Security.Cryptography.X509Certificates.Tests.csproj" />

    <!-- This OuterLoop test requires browser UI, but the Helix agents are headless -->
    <ProjectExclusions Include="$(MSBuildThisFileDirectory)System.Net.WebSockets.Client\tests\wasm\System.Net.WebSockets.Client.Wasm.Tests.csproj" />

    <!-- https://github.com/dotnet/runtime/issues/58226 -->
    <ProjectExclusions Include="$(MSBuildThisFileDirectory)System.Text.Json\tests\System.Text.Json.SourceGeneration.Unit.Tests\System.Text.Json.SourceGeneration.Roslyn3.11.Unit.Tests.csproj" />
    <ProjectExclusions Include="$(MSBuildThisFileDirectory)System.Text.Json\tests\System.Text.Json.SourceGeneration.Unit.Tests\System.Text.Json.SourceGeneration.Roslyn4.0.Unit.Tests.csproj" />

    <!-- hhttps://github.com/dotnet/runtime/issues/60048 -->
    <ProjectExclusions Include="$(MSBuildThisFileDirectory)System.Text.RegularExpressions\tests\System.Text.RegularExpressions.Tests.csproj" />
    <ProjectExclusions Include="$(MSBuildThisFileDirectory)System.Text.RegularExpressions\tests\System.Text.RegularExpressions.Generators.Tests\System.Text.RegularExpressions.Generators.Tests.csproj" />
  </ItemGroup>

  <!-- Aggressive Trimming related failures -->
<<<<<<< HEAD
  <ItemGroup Condition="('$(TargetOS)' != 'Browser' and '$(RunAOTCompilation)' == 'true' and '$(MonoForceInterpreter)' != 'true') or ('$(TargetOS)' == 'Browser' and '$(BuildAOTTestsOnHelix)' == 'true' and '$(RunDisabledWasmTests)' != 'true') or ('$(TargetOS)' == 'iOS' and '$(BuildTestsOnHelix)' == 'true')">
=======
  <ItemGroup Condition="('$(TargetOS)' != 'Browser' and '$(RunAOTCompilation)' == 'true' and '$(MonoForceInterpreter)' != 'true') or ('$(TargetOS)' == 'Browser' and '$(BuildAOTTestsOnHelix)' == 'true' and '$(RunDisabledWasmTests)' != 'true')">
    <!-- Issue: https://github.com/dotnet/runtime/issues/59926 -->
    <ProjectExclusions Include="$(MSBuildThisFileDirectory)System.Runtime.Serialization.Xml\tests\System.Runtime.Serialization.Xml.Tests.csproj" />

>>>>>>> 4b844519
    <!-- Issue: https://github.com/dotnet/runtime/issues/50724 -->
    <ProjectExclusions Include="$(MSBuildThisFileDirectory)System.Composition\tests\System.Composition.Tests.csproj" />
    <ProjectExclusions Include="$(MSBuildThisFileDirectory)System.Dynamic.Runtime\tests\System.Dynamic.Runtime.Tests.csproj" />
    <ProjectExclusions Include="$(MSBuildThisFileDirectory)Microsoft.Extensions.DependencyInjection\tests\DI.Tests\Microsoft.Extensions.DependencyInjection.Tests.csproj" />
    <ProjectExclusions Include="$(MSBuildThisFileDirectory)Microsoft.Extensions.Logging.EventSource\tests\Microsoft.Extensions.Logging.EventSource.Tests.csproj" />
    <ProjectExclusions Include="$(MSBuildThisFileDirectory)System.Diagnostics.DiagnosticSource\tests\System.Diagnostics.DiagnosticSource.Tests.csproj" />
    <ProjectExclusions Include="$(MSBuildThisFileDirectory)System.Diagnostics.Tracing/tests/System.Diagnostics.Tracing.Tests.csproj" />

    <!-- Issue: https://github.com/dotnet/runtime/issues/51708 -->
    <ProjectExclusions Include="$(MSBuildThisFileDirectory)System.Linq.Expressions\tests\System.Linq.Expressions.Tests.csproj" />
  </ItemGroup>

  <ItemGroup Condition="'$(TargetOS)' == 'Browser' and '$(BrowserHost)' == 'windows' and '$(RunDisabledWasmTestsOnWindows)' != 'true'">
    <!-- Issue: https://github.com/dotnet/runtime/issues/52138 -->
    <ProjectExclusions Include="$(MSBuildThisFileDirectory)System.IO.Compression\tests\System.IO.Compression.Tests.csproj" />
    <ProjectExclusions Include="$(MSBuildThisFileDirectory)System.IO.Compression.ZipFile\tests\System.IO.Compression.ZipFile.Tests.csproj" />
    <ProjectExclusions Include="$(MSBuildThisFileDirectory)System.Private.Xml\tests\Xslt\XslCompiledTransformApi\System.Xml.Xsl.XslCompiledTransformApi.Tests.csproj" />
    <ProjectExclusions Include="$(MonoProjectRoot)sample\wasm\console\Wasm.Console.Sample.csproj" />
    <ProjectExclusions Include="$(MonoProjectRoot)sample\wasm\browser\Wasm.Browser.Sample.csproj" />
  </ItemGroup>

  <ItemGroup Condition="'$(TargetOS)' == 'Browser' and '$(BrowserHost)' == 'windows' and '$(Scenario)' == 'WasmTestOnBrowser' and '$(RunDisabledWasmTestsOnWindows)' != 'true'">
    <!-- Issue: https://github.com/dotnet/runtime/issues/55429 -->
    <ProjectExclusions Include="$(MSBuildThisFileDirectory)Microsoft.VisualBasic.Core\tests\Microsoft.VisualBasic.Core.Tests.csproj" />
    <ProjectExclusions Include="$(MSBuildThisFileDirectory)System.IO\tests\System.IO.Tests.csproj" />
    <ProjectExclusions Include="$(MSBuildThisFileDirectory)System.Linq.Expressions\tests\System.Linq.Expressions.Tests.csproj" />
    <ProjectExclusions Include="$(MSBuildThisFileDirectory)System.Memory\tests\System.Memory.Tests.csproj" />
    <ProjectExclusions Include="$(MSBuildThisFileDirectory)System.Runtime\tests\System.Runtime.Tests.csproj" />
    <ProjectExclusions Include="$(MSBuildThisFileDirectory)System.Private.Xml\tests\Writers\XmlWriterApi\System.Xml.RW.XmlWriterApi.Tests.csproj" />
    <ProjectExclusions Include="$(RepoRoot)\src\tests\BuildWasmApps\Wasm.Build.Tests\Wasm.Build.Tests.csproj" />
  </ItemGroup>

  <ItemGroup Condition="'$(TargetOS)' == 'OSX' and '$(TargetArchitecture)' == 'arm64' and '$(RunDisabledAppleSiliconTests)' != 'true'">
    <!-- ActiveIssue Apple Silicon No usable version of libssl was found https://github.com/dotnet/runtime/issues/49083 -->
    <ProjectExclusions Include="$(MSBuildThisFileDirectory)System.Security.Cryptography.Algorithms/tests/System.Security.Cryptography.Algorithms.Tests.csproj" />
    <ProjectExclusions Include="$(MSBuildThisFileDirectory)System.Security.Cryptography.OpenSsl/tests/System.Security.Cryptography.OpenSsl.Tests.csproj" />
  </ItemGroup>

  <ItemGroup Condition="'$(TargetArchitecture)' == 's390x' and '$(RunDisableds390xTests)' != 'true'">
    <ProjectExclusions Include="$(MSBuildThisFileDirectory)System.Drawing.Common\tests\System.Drawing.Common.Tests.csproj" />
  </ItemGroup>

  <ItemGroup Condition="'$(TestSingleFile)' == 'true'">
    <!-- Run only a small randomly chosen set of passing test suites -->
    <ProjectExclusions Include="$(MSBuildThisFileDirectory)*\tests\**\*.Tests.csproj" />
    <ProjectExclusions Remove="$(MSBuildThisFileDirectory)System.Collections\tests\System.Collections.Tests.csproj" />
    <ProjectExclusions Remove="$(MSBuildThisFileDirectory)System.IO.IsolatedStorage\tests\System.IO.IsolatedStorage.Tests.csproj" />
  </ItemGroup>

  <ItemGroup>
    <ProjectReference Include="$(MSBuildThisFileDirectory)*\tests\**\*.Tests.csproj"
                      Exclude="@(ProjectExclusions)"
                      Condition="'$(TestAssemblies)' == 'true'" />
    <ProjectReference Include="$(MSBuildThisFileDirectory)testPackages\testPackages.proj"
                      Condition="'$(TestPackages)' == 'true'" />
    <TrimmingTestProjects Include="$(MSBuildThisFileDirectory)*\tests\**\*.TrimmingTests.proj"
                      Exclude="@(ProjectExclusions)"
                      Condition="'$(TestTrimming)' == 'true'"
                      AdditionalProperties="%(AdditionalProperties);SkipTrimmingProjectsRestore=true" />
    <ProjectReference Include="@(TrimmingTestProjects)" />

    <!-- wasm.build.tests are run on _WasmBuildTests job on CI, and with library tests locally. -->
    <ProjectReference Include="$(RepoRoot)\src\tests\BuildWasmApps\**\*.Tests.csproj"
                      Exclude="@(ProjectExclusions)"
                      Condition="'$(TargetOS)' == 'Browser' and
                                    (('$(ContinuousIntegrationBuild)' == 'true' and '$(TestWasmBuildTests)' == 'true') or
                                     ('$(ContinuousIntegrationBuild)' != 'true' and '$(TestAssemblies)' == 'true'))"
                      BuildInParallel="false" />
  </ItemGroup>

  <ItemGroup Condition="'$(ArchiveTests)' == 'true' and '$(TargetOS)' == 'iOS'">
    <!-- Only System.Runtime tests on iOS for now -->
    <ProjectReference Include="$(MSBuildThisFileDirectory)System.Runtime\tests\System.Runtime.Tests.csproj" />
    <ProjectReference Include="$(RepoRoot)\src\tests\FunctionalTests\iOS\Device\**\*.Test.csproj"
                      Exclude="@(ProjectExclusions)"
                      BuildInParallel="false" />
  </ItemGroup>

  <ItemGroup Condition="'$(ArchiveTests)' == 'true' and '$(TargetOS)' == 'iOSSimulator'">
    <!-- https://github.com/dotnet/runtime/issues/57666 -->
    <!-- <ProjectReference Include="$(MonoProjectRoot)sample\iOS\Program.csproj"
                      BuildInParallel="false" /> -->
    <ProjectReference Include="$(RepoRoot)\src\tests\FunctionalTests\iOS\Simulator\**\*.Test.csproj"
                      Exclude="@(ProjectExclusions)"
                      BuildInParallel="false" />
  </ItemGroup>

  <ItemGroup Condition="'$(ArchiveTests)' == 'true' and '$(TargetOS)' == 'tvOS'">
    <ProjectReference Include="$(RepoRoot)\src\tests\FunctionalTests\tvOS\Device\**\*.Test.csproj"
                      Exclude="@(ProjectExclusions)"
                      BuildInParallel="false" />
  </ItemGroup>

  <ItemGroup Condition="'$(ArchiveTests)' == 'true' and '$(TargetOS)' == 'MacCatalyst'">
    <!-- https://github.com/dotnet/runtime/issues/57666 -->
    <!-- <ProjectReference Include="$(MonoProjectRoot)sample\iOS\Program.csproj"
                      BuildInParallel="false" /> -->
    <ProjectReference Include="$(RepoRoot)\src\tests\FunctionalTests\iOS\Simulator\**\*.Test.csproj"
                      Exclude="@(ProjectExclusions)"
                      BuildInParallel="false" />
  </ItemGroup>

  <ItemGroup Condition="'$(ArchiveTests)' == 'true' and '$(TargetOS)' == 'tvOSSimulator'">
    <ProjectReference Include="$(RepoRoot)\src\tests\FunctionalTests\tvOS\Simulator\**\*.Test.csproj"
                      Exclude="@(ProjectExclusions)"
                      BuildInParallel="false" />
  </ItemGroup>

  <ItemGroup Condition="'$(ArchiveTests)' == 'true' and '$(TargetOS)' == 'Android'">
    <ProjectReference Include="$(MonoProjectRoot)sample\Android\AndroidSampleApp.csproj"
                      BuildInParallel="false" />
    <ProjectReference Include="$(RepoRoot)\src\tests\FunctionalTests\Android\**\*.Test.csproj"
                      Exclude="@(ProjectExclusions)"
                      BuildInParallel="false" />
  </ItemGroup>

  <!-- Don't build samples, and functional tests on EAT, AOT, and WBT lanes -->
  <ItemGroup Condition="'$(ArchiveTests)' == 'true' and '$(TargetOS)' == 'Browser' and '$(BuildAOTTestsOnHelix)' != 'true' and '$(TestWasmBuildTests)' != 'true'">
    <ProjectReference Include="$(MonoProjectRoot)sample\wasm\**\*.Sample.csproj"
                      Exclude="@(ProjectExclusions)"
                      BuildInParallel="true" />
    <ProjectReference Include="$(RepoRoot)\src\tests\FunctionalTests\WebAssembly\**\*.Test.csproj"
                      Exclude="@(ProjectExclusions)"
                      BuildInParallel="false" />
  </ItemGroup>

  <Target Name="GenerateMergedCoverageReport"
          AfterTargets="Test"
          DependsOnTargets="GenerateCoverageReport"
          Condition="'$(TestAssemblies)' == 'true' and
                     '$(Coverage)' == 'true'" />

  <!-- Build Apple app bundles using AppBundleRoot -->
  <UsingTask Condition="'$(UseAppBundleRootForBuildingTests)' == 'true'"
             TaskName="XcodeCreateProject"
             AssemblyFile="$(AppleAppBuilderTasksAssemblyPath)" />

  <UsingTask Condition="'$(UseAppBundleRootForBuildingTests)' == 'true'"
             TaskName="XcodeBuildApp"
             AssemblyFile="$(AppleAppBuilderTasksAssemblyPath)" />

  <Target Condition="'$(UseAppBundleRootForBuildingTests)' == 'true'"
          Name="BuildAppleAppBundles"
          AfterTargets="Build">

    <PropertyGroup>
      <!-- TODO: Unify this with TestArchiveTestsRoot in src/libraries/Directory.Build.props somehow,
                 we can't use IsFunctionalTest==true here because it is only set in the context of the .csproj -->
      <TestArchiveNormalTestsRoot>$(TestArchiveRoot)tests/</TestArchiveNormalTestsRoot>
      <TestArchiveFunctionalTestsRoot>$(TestArchiveRoot)runonly/</TestArchiveFunctionalTestsRoot>

      <TestArchiveNormalTestsDir>$(TestArchiveNormalTestsRoot)$(OSPlatformConfig)/</TestArchiveNormalTestsDir>
      <TestArchiveFunctionalTestsDir>$(TestArchiveFunctionalTestsRoot)$(OSPlatformConfig)/</TestArchiveFunctionalTestsDir>

      <NormalTestsAppBundleRoot>$(AppBundleRoot)/tests/</NormalTestsAppBundleRoot>
      <FunctionalTestsAppBundleRoot>$(AppBundleRoot)/runonly/</FunctionalTestsAppBundleRoot>

      <NormalTestsAllAppBundlesRoot>$(AppBundleRoot)/tests.all/</NormalTestsAllAppBundlesRoot>
      <FunctionalTestsAllAppBundlesRoot>$(AppBundleRoot)/runonly.all/</FunctionalTestsAllAppBundlesRoot>
    </PropertyGroup>

    <ItemGroup>
      <NormalTestAppBundles Include="$(NormalTestsAppBundleRoot)*/AppBundle/CMakeLists.txt" />
      <NormalTestCMakeEntries Include="cmake_minimum_required(VERSION 3.16)" />
      <NormalTestCMakeEntries Include="project(NormalTestAppBundles)" />
      <NormalTestCMakeEntries Include="add_subdirectory(%(NormalTestAppBundles.RootDir)%(NormalTestAppBundles.Directory) %(NormalTestAppBundles.RecursiveDir) EXCLUDE_FROM_ALL)" />

      <FunctionalTestAppBundles Include="$(FunctionalTestsAppBundleRoot)*/AppBundle/CMakeLists.txt" />
      <FunctionalTestCMakeEntries Include="cmake_minimum_required(VERSION 3.16)" />
      <FunctionalTestCMakeEntries Include="project(FunctionalTestAppBundles)" />
      <FunctionalTestCMakeEntries Include="add_subdirectory(%(FunctionalTestAppBundles.RootDir)%(FunctionalTestAppBundles.Directory) %(FunctionalTestAppBundles.RecursiveDir) EXCLUDE_FROM_ALL)" />
    </ItemGroup>

    <WriteLinesToFile File="$(NormalTestsAllAppBundlesRoot)CMakeLists.txt" Lines="@(NormalTestCMakeEntries)" Overwrite="true" WriteOnlyWhenDifferent="true" />
    <WriteLinesToFile File="$(FunctionalTestsAllAppBundlesRoot)CMakeLists.txt" Lines="@(FunctionalTestCMakeEntries)" Overwrite="true" WriteOnlyWhenDifferent="true" />

    <XcodeCreateProject
        TargetOS="$(TargetOS)"
        Arch="$(TargetArchitecture)"
        ProjectName="NormalTestAppBundles"
        CMakeListsDirectory="$(NormalTestsAllAppBundlesRoot)"
        Condition="'@(NormalTestAppBundles)' != ''" />

    <XcodeCreateProject
        TargetOS="$(TargetOS)"
        Arch="$(TargetArchitecture)"
        ProjectName="FunctionalTestAppBundles"
        CMakeListsDirectory="$(FunctionalTestsAllAppBundlesRoot)"
        Condition="'@(FunctionalTestAppBundles)' != ''" />

    <MakeDir Directories="$(TestArchiveNormalTestsDir)" />
    <MakeDir Directories="$(TestArchiveFunctionalTestsDir)" />

    <ItemGroup>
      <!-- xcodeproj are directories, not files -->
      <XcodeProjects Condition="'@(NormalTestAppBundles)' != ''" Include="$([System.IO.Directory]::GetDirectories('$(NormalTestsAllAppBundlesRoot)NormalTestAppBundles/%(NormalTestAppBundles.RecursiveDir)', '*.xcodeproj'))" DestinationFolder="$(TestArchiveNormalTestsDir)" />
      <XcodeProjects Condition="'@(FunctionalTestAppBundles)' != ''" Include="$([System.IO.Directory]::GetDirectories('$(FunctionalTestsAllAppBundlesRoot)FunctionalTestAppBundles/%(FunctionalTestAppBundles.RecursiveDir)', '*.xcodeproj'))" DestinationFolder="$(TestArchiveFunctionalTestsDir)" />
    </ItemGroup>

    <XcodeBuildApp
        TargetOS="$(TargetOS)"
        Arch="$(TargetArchitecture)"
        XcodeProjectPath="%(XcodeProjects.Identity)"
        DevTeamProvisioning="$(DevTeamProvisioning)"
        Optimized="True"
        DestinationFolder="%(XcodeProjects.DestinationFolder)" />

    <RemoveDir Condition="'$(ArchiveTests)' == 'true'"
               Directories="$(AppBundleRoot)" />
  </Target>

  <!-- Restoring all trimming test projects upfront in one single call to RestoreTrimmingProjects
  so as to avoid possible race conditions that could happen if we restore each individually. -->
  <Target Name="RestoreTrimmingProjects"
          BeforeTargets="Build"
          Condition="'$(TestTrimming)' == 'true'">
    <MSBuild Projects="@(TrimmingTestProjects)"
             Targets="GetTrimmingProjectsToRestore">
      <Output TaskParameter="TargetOutputs" ItemName="_TrimmingProjectsToRestore" />
    </MSBuild>

    <MSBuild Projects="@(_TrimmingProjectsToRestore)"
             Targets="Restore"
             Properties="MSBuildRestoreSessionId=$([System.Guid]::NewGuid());Configuration=$(Configuration)" />
  </Target>

</Project><|MERGE_RESOLUTION|>--- conflicted
+++ resolved
@@ -241,14 +241,12 @@
   </ItemGroup>
 
   <!-- Aggressive Trimming related failures -->
-<<<<<<< HEAD
-  <ItemGroup Condition="('$(TargetOS)' != 'Browser' and '$(RunAOTCompilation)' == 'true' and '$(MonoForceInterpreter)' != 'true') or ('$(TargetOS)' == 'Browser' and '$(BuildAOTTestsOnHelix)' == 'true' and '$(RunDisabledWasmTests)' != 'true') or ('$(TargetOS)' == 'iOS' and '$(BuildTestsOnHelix)' == 'true')">
-=======
   <ItemGroup Condition="('$(TargetOS)' != 'Browser' and '$(RunAOTCompilation)' == 'true' and '$(MonoForceInterpreter)' != 'true') or ('$(TargetOS)' == 'Browser' and '$(BuildAOTTestsOnHelix)' == 'true' and '$(RunDisabledWasmTests)' != 'true')">
     <!-- Issue: https://github.com/dotnet/runtime/issues/59926 -->
     <ProjectExclusions Include="$(MSBuildThisFileDirectory)System.Runtime.Serialization.Xml\tests\System.Runtime.Serialization.Xml.Tests.csproj" />
-
->>>>>>> 4b844519
+  </ItemGroup>
+
+  <ItemGroup Condition="('$(TargetOS)' != 'Browser' and '$(RunAOTCompilation)' == 'true' and '$(MonoForceInterpreter)' != 'true') or ('$(TargetOS)' == 'Browser' and '$(BuildAOTTestsOnHelix)' == 'true' and '$(RunDisabledWasmTests)' != 'true') or ('$(TargetOS)' == 'iOS' and '$(BuildTestsOnHelix)' == 'true')">
     <!-- Issue: https://github.com/dotnet/runtime/issues/50724 -->
     <ProjectExclusions Include="$(MSBuildThisFileDirectory)System.Composition\tests\System.Composition.Tests.csproj" />
     <ProjectExclusions Include="$(MSBuildThisFileDirectory)System.Dynamic.Runtime\tests\System.Dynamic.Runtime.Tests.csproj" />
