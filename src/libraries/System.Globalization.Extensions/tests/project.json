{
  "dependencies": {
<<<<<<< HEAD
    "Microsoft.NETCore.Platforms": "1.0.2-beta-devapi-24415-01",
    "System.Console": "4.1.0-beta-devapi-24415-01",
    "System.Globalization.Extensions": "4.0.2-beta-devapi-24415-01",
    "System.IO": "4.2.0-beta-devapi-24415-01",
    "System.IO.FileSystem": "4.1.0-beta-devapi-24415-01",
    "System.Linq.Expressions": "4.2.0-beta-devapi-24415-01",
    "System.ObjectModel": "4.0.13-beta-devapi-24415-01",
    "System.Reflection": "4.1.1-beta-devapi-24415-01",
    "System.Runtime": "4.2.0-beta-devapi-24415-01",
    "System.Runtime.Extensions": "4.2.0-beta-devapi-24415-01",
    "System.Text.RegularExpressions": "4.2.0-beta-devapi-24415-01",
    "System.Threading.Tasks": "4.0.12-beta-devapi-24415-01",
    "Microsoft.xunit.netcore.extensions": "1.0.0-prerelease-00508-01",
    "Microsoft.DotNet.BuildTools.TestSuite": "1.0.0-prerelease-00520-02",
=======
    "Microsoft.NETCore.Platforms": "1.0.2-beta-24416-03",
    "System.Console": "4.0.1-beta-24416-03",
    "System.Globalization.Extensions": "4.0.2-beta-24416-03",
    "System.IO": "4.1.1-beta-24416-03",
    "System.IO.FileSystem": "4.0.2-beta-24416-03",
    "System.Linq.Expressions": "4.1.1-beta-24416-03",
    "System.ObjectModel": "4.0.13-beta-24416-03",
    "System.Reflection": "4.1.1-beta-24416-03",
    "System.Runtime": "4.1.1-beta-24416-03",
    "System.Runtime.Extensions": "4.1.1-beta-24416-03",
    "System.Text.RegularExpressions": "4.2.0-beta-24416-03",
    "System.Threading.Tasks": "4.0.12-beta-24416-03",
    "Microsoft.xunit.netcore.extensions": "1.0.0-prerelease-00704-03",
    "Microsoft.DotNet.BuildTools.TestSuite": "1.0.0-prerelease-00704-03",
>>>>>>> eec2d243
    "test-runtime": {
      "target": "project",
      "exclude": "compile"
    }
  },
  "frameworks": {
    "netstandard1.3": {}
  },
  "supports": {
    "coreFx.Test.netcore50": {},
    "coreFx.Test.netcoreapp1.0": {},
    "coreFx.Test.net46": {},
    "coreFx.Test.net461": {},
    "coreFx.Test.net462": {},
    "coreFx.Test.net463": {}
  }
}<|MERGE_RESOLUTION|>--- conflicted
+++ resolved
@@ -1,21 +1,5 @@
 {
   "dependencies": {
-<<<<<<< HEAD
-    "Microsoft.NETCore.Platforms": "1.0.2-beta-devapi-24415-01",
-    "System.Console": "4.1.0-beta-devapi-24415-01",
-    "System.Globalization.Extensions": "4.0.2-beta-devapi-24415-01",
-    "System.IO": "4.2.0-beta-devapi-24415-01",
-    "System.IO.FileSystem": "4.1.0-beta-devapi-24415-01",
-    "System.Linq.Expressions": "4.2.0-beta-devapi-24415-01",
-    "System.ObjectModel": "4.0.13-beta-devapi-24415-01",
-    "System.Reflection": "4.1.1-beta-devapi-24415-01",
-    "System.Runtime": "4.2.0-beta-devapi-24415-01",
-    "System.Runtime.Extensions": "4.2.0-beta-devapi-24415-01",
-    "System.Text.RegularExpressions": "4.2.0-beta-devapi-24415-01",
-    "System.Threading.Tasks": "4.0.12-beta-devapi-24415-01",
-    "Microsoft.xunit.netcore.extensions": "1.0.0-prerelease-00508-01",
-    "Microsoft.DotNet.BuildTools.TestSuite": "1.0.0-prerelease-00520-02",
-=======
     "Microsoft.NETCore.Platforms": "1.0.2-beta-24416-03",
     "System.Console": "4.0.1-beta-24416-03",
     "System.Globalization.Extensions": "4.0.2-beta-24416-03",
@@ -30,7 +14,6 @@
     "System.Threading.Tasks": "4.0.12-beta-24416-03",
     "Microsoft.xunit.netcore.extensions": "1.0.0-prerelease-00704-03",
     "Microsoft.DotNet.BuildTools.TestSuite": "1.0.0-prerelease-00704-03",
->>>>>>> eec2d243
     "test-runtime": {
       "target": "project",
       "exclude": "compile"
