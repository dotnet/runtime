--- conflicted
+++ resolved
@@ -20,12 +20,9 @@
         public BinaryData(string data) { }
         public BinaryData(string data, string? mediaType) { }
         public static System.BinaryData Empty { get { throw null; } }
-<<<<<<< HEAD
         public bool IsEmpty { get { throw null; } }
         public int Length { get { throw null; } }
-=======
         public string? MediaType { get { throw null; } }
->>>>>>> 15ed6a95
         [System.ComponentModel.EditorBrowsableAttribute(System.ComponentModel.EditorBrowsableState.Never)]
         public override bool Equals([System.Diagnostics.CodeAnalysis.NotNullWhenAttribute(true)] object? obj) { throw null; }
         public static System.BinaryData FromBytes(byte[] data) { throw null; }
