--- conflicted
+++ resolved
@@ -415,7 +415,6 @@
         /// <param name="jsonTypeInfo">The <see cref="JsonTypeInfo"/> to use when serializing to JSON.</param>
         /// <returns>The data converted to the specified type.</returns>
         public T? ToObjectFromJson<T>(JsonTypeInfo<T> jsonTypeInfo)
-<<<<<<< HEAD
             => JsonSerializer.Deserialize(GetBytesWithTrimmedBom(), jsonTypeInfo);
 
         private ReadOnlySpan<byte> GetBytesWithTrimmedBom()
@@ -428,9 +427,6 @@
 
             return span;
         }
-=======
-            => JsonSerializer.Deserialize(_bytes.Span, jsonTypeInfo);
->>>>>>> 15ed6a95
 
         /// <summary>
         /// Defines an implicit conversion from a <see cref="BinaryData" /> to a <see cref="ReadOnlyMemory{Byte}"/>.
