﻿<Project Sdk="Microsoft.NET.Sdk">

  <PropertyGroup>
    <TargetFrameworks>$(NetCoreAppCurrent);netstandard2.1;netstandard2.0;net461</TargetFrameworks>
    <!-- Debug IL generation -->
    <ILEmitBackendSaveAssemblies>False</ILEmitBackendSaveAssemblies>
    <Nullable>Annotations</Nullable>
    <!-- Type 'Microsoft.Extensions.DependencyInjection.ServiceCollection' has been forwaded down.-->
    <NoWarn>$(NoWarn);CP0001</NoWarn>
    <PackageDescription>Default implementation of dependency injection for Microsoft.Extensions.DependencyInjection.</PackageDescription>
<<<<<<< HEAD
=======
    <!-- Use targeting pack references instead of granular ones in the project file. -->
>>>>>>> 3bd0acf3
    <DisableImplicitAssemblyReferences>false</DisableImplicitAssemblyReferences>
  </PropertyGroup>
  
  <!-- DesignTimeBuild requires all the TargetFramework Derived Properties to not be present in the first property group. -->
  <PropertyGroup>
    <ILEmitBackend Condition="'$(TargetFramework)' != 'netstandard2.0'">True</ILEmitBackend>
    <DefineConstants Condition="'$(ILEmitBackend)' == 'True'">$(DefineConstants);IL_EMIT</DefineConstants>
    <DefineConstants Condition="$(TargetFramework.StartsWith('net4')) and '$(ILEmitBackendSaveAssemblies)' == 'True'">$(DefineConstants);SAVE_ASSEMBLIES</DefineConstants>  
  </PropertyGroup>

  <ItemGroup Condition="'$(TargetFrameworkIdentifier)' == '.NETCoreApp'">
    <Compile Include="$(CommonPath)Extensions\ParameterDefaultValue\ParameterDefaultValue.netcoreapp.cs"
             Link="Common\src\Extensions\ParameterDefaultValue\ParameterDefaultValue.netcoreapp.cs" />
  </ItemGroup>

  <ItemGroup Condition="'$(TargetFrameworkIdentifier)' != '.NETCoreApp'">
    <Compile Include="$(CommonPath)Extensions\ParameterDefaultValue\ParameterDefaultValue.netstandard.cs"
             Link="Common\src\Extensions\ParameterDefaultValue\ParameterDefaultValue.netstandard.cs" />
    <!-- These types weren't available before net5.0 and need to be compiled into the assembly. -->
    <Compile Include="$(CoreLibSharedDir)System\Diagnostics\CodeAnalysis\DynamicallyAccessedMembersAttribute.cs" />
    <Compile Include="$(CoreLibSharedDir)System\Diagnostics\CodeAnalysis\DynamicallyAccessedMemberTypes.cs" />
    <Compile Include="$(CoreLibSharedDir)System\Diagnostics\CodeAnalysis\UnconditionalSuppressMessageAttribute.cs" />
  </ItemGroup>

  <ItemGroup>
    <ILLinkSubstitutionsXmls Include="$(ILLinkDirectory)ILLink.Substitutions.xml" />
  </ItemGroup>

  <ItemGroup Condition="'$(TargetFrameworkIdentifier)' != '.NETCoreApp'">
    <!-- These types weren't available before net5.0 and need to be compiled into the assembly. -->
    <Compile Include="$(CoreLibSharedDir)System\Diagnostics\CodeAnalysis\DynamicallyAccessedMembersAttribute.cs" />
    <Compile Include="$(CoreLibSharedDir)System\Diagnostics\CodeAnalysis\DynamicallyAccessedMemberTypes.cs" />
    <Compile Include="$(CoreLibSharedDir)System\Diagnostics\CodeAnalysis\UnconditionalSuppressMessageAttribute.cs" />
  </ItemGroup>
  
  <ItemGroup>
    <Compile Include="**\*.cs" />
    <Compile Remove="ServiceLookup\ILEmit\**\*.cs" />
    <Compile Condition="'$(ILEmitBackend)' == 'True'" Include="ServiceLookup\ILEmit\*.cs" />
    <Compile Include="$(CommonPath)Extensions\ParameterDefaultValue\ParameterDefaultValue.cs"
             Link="Common\src\Extensions\ParameterDefaultValue\ParameterDefaultValue.cs" />
    <Compile Include="$(CommonPath)Extensions\TypeNameHelper\TypeNameHelper.cs"
             Link="Common\src\Extensions\TypeNameHelper\TypeNameHelper.cs" />
<<<<<<< HEAD
=======

>>>>>>> 3bd0acf3
  </ItemGroup>
  
  <ItemGroup>
    <ProjectReference Include="$(LibrariesProjectRoot)Microsoft.Extensions.DependencyInjection.Abstractions\src\Microsoft.Extensions.DependencyInjection.Abstractions.csproj" />
    <ProjectReference Include="$(LibrariesProjectRoot)System.Runtime.CompilerServices.Unsafe\src\System.Runtime.CompilerServices.Unsafe.ilproj" />
  </ItemGroup>

  <ItemGroup Condition="'$(TargetFramework)' == 'netstandard2.0' or
                        $([MSBuild]::GetTargetFrameworkIdentifier('$(TargetFramework)')) == '.NETFramework'">
    <PackageReference Include="System.Threading.Tasks.Extensions" Version="$(SystemThreadingTasksExtensionsVersion)" />
    <ProjectReference Include="$(LibrariesProjectRoot)Microsoft.Bcl.AsyncInterfaces\src\Microsoft.Bcl.AsyncInterfaces.csproj" />
  </ItemGroup>

</Project><|MERGE_RESOLUTION|>--- conflicted
+++ resolved
@@ -8,10 +8,7 @@
     <!-- Type 'Microsoft.Extensions.DependencyInjection.ServiceCollection' has been forwaded down.-->
     <NoWarn>$(NoWarn);CP0001</NoWarn>
     <PackageDescription>Default implementation of dependency injection for Microsoft.Extensions.DependencyInjection.</PackageDescription>
-<<<<<<< HEAD
-=======
     <!-- Use targeting pack references instead of granular ones in the project file. -->
->>>>>>> 3bd0acf3
     <DisableImplicitAssemblyReferences>false</DisableImplicitAssemblyReferences>
   </PropertyGroup>
   
@@ -55,10 +52,6 @@
              Link="Common\src\Extensions\ParameterDefaultValue\ParameterDefaultValue.cs" />
     <Compile Include="$(CommonPath)Extensions\TypeNameHelper\TypeNameHelper.cs"
              Link="Common\src\Extensions\TypeNameHelper\TypeNameHelper.cs" />
-<<<<<<< HEAD
-=======
-
->>>>>>> 3bd0acf3
   </ItemGroup>
   
   <ItemGroup>
