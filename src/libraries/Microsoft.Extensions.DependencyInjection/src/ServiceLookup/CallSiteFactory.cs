// Licensed to the .NET Foundation under one or more agreements.
// The .NET Foundation licenses this file to you under the MIT license.

using System;
using System.Collections.Concurrent;
using System.Collections.Generic;
using System.Diagnostics;
using System.Diagnostics.CodeAnalysis;
using System.Linq;
using System.Reflection;
using Microsoft.Extensions.Internal;

namespace Microsoft.Extensions.DependencyInjection.ServiceLookup
{
    internal sealed class CallSiteFactory : IServiceProviderIsService
    {
        private const int DefaultSlot = 0;
        private readonly ServiceDescriptor[] _descriptors;
        private readonly ConcurrentDictionary<ServiceCacheKey, ServiceCallSite> _callSiteCache = new ConcurrentDictionary<ServiceCacheKey, ServiceCallSite>();
        private readonly Dictionary<Type, ServiceDescriptorCacheItem> _descriptorLookup = new Dictionary<Type, ServiceDescriptorCacheItem>();
        private readonly ConcurrentDictionary<Type, object> _callSiteLocks = new ConcurrentDictionary<Type, object>();

        private readonly StackGuard _stackGuard;

        public CallSiteFactory(ICollection<ServiceDescriptor> descriptors)
        {
            _stackGuard = new StackGuard();
            _descriptors = new ServiceDescriptor[descriptors.Count];
            descriptors.CopyTo(_descriptors, 0);

            Populate();
        }

        internal ServiceDescriptor[] Descriptors => _descriptors;

        private void Populate()
        {
            foreach (ServiceDescriptor descriptor in _descriptors)
            {
                Type serviceType = descriptor.ServiceType;
                if (serviceType.IsGenericTypeDefinition)
                {
                    Type? implementationType = descriptor.ImplementationType;

                    if (implementationType == null || !implementationType.IsGenericTypeDefinition)
                    {
                        throw new ArgumentException(
                            SR.Format(SR.OpenGenericServiceRequiresOpenGenericImplementation, serviceType),
                            "descriptors");
                    }

                    if (implementationType.IsAbstract || implementationType.IsInterface)
                    {
                        throw new ArgumentException(
                            SR.Format(SR.TypeCannotBeActivated, implementationType, serviceType));
                    }

                    Type[] serviceTypeGenericArguments = serviceType.GetGenericArguments();
                    Type[] implementationTypeGenericArguments = implementationType.GetGenericArguments();
                    if (serviceTypeGenericArguments.Length != implementationTypeGenericArguments.Length)
                    {
                        throw new ArgumentException(
                            SR.Format(SR.ArityOfOpenGenericServiceNotEqualArityOfOpenGenericImplementation, serviceType, implementationType), "descriptors");
                    }

                    if (ServiceProvider.VerifyOpenGenericServiceTrimmability)
                    {
                        ValidateTrimmingAnnotations(serviceType, serviceTypeGenericArguments, implementationType, implementationTypeGenericArguments);
                    }
                }
                else if (descriptor.ImplementationInstance == null && descriptor.ImplementationFactory == null)
                {
                    Debug.Assert(descriptor.ImplementationType != null);
                    Type implementationType = descriptor.ImplementationType;

                    if (implementationType.IsGenericTypeDefinition ||
                        implementationType.IsAbstract ||
                        implementationType.IsInterface)
                    {
                        throw new ArgumentException(
                            SR.Format(SR.TypeCannotBeActivated, implementationType, serviceType));
                    }
                }

                Type cacheKey = serviceType;
                _descriptorLookup.TryGetValue(cacheKey, out ServiceDescriptorCacheItem cacheItem);
                _descriptorLookup[cacheKey] = cacheItem.Add(descriptor);
            }
        }

        /// <summary>
        /// Validates that two generic type definitions have compatible trimming annotations on their generic arguments.
        /// </summary>
        /// <remarks>
        /// When open generic types are used in DI, there is an error when the concrete implementation type
        /// has [DynamicallyAccessedMembers] attributes on a generic argument type, but the interface/service type
        /// doesn't have matching annotations. The problem is that the trimmer doesn't see the members that need to
        /// be preserved on the type being passed to the generic argument. But when the interface/service type also has
        /// the annotations, the trimmer will see which members need to be preserved on the closed generic argument type.
        /// </remarks>
        private static void ValidateTrimmingAnnotations(
            Type serviceType,
            Type[] serviceTypeGenericArguments,
            Type implementationType,
            Type[] implementationTypeGenericArguments)
        {
            Debug.Assert(serviceTypeGenericArguments.Length == implementationTypeGenericArguments.Length);

            for (int i = 0; i < serviceTypeGenericArguments.Length; i++)
            {
                Type serviceGenericType = serviceTypeGenericArguments[i];
                Type implementationGenericType = implementationTypeGenericArguments[i];

                DynamicallyAccessedMemberTypes serviceDynamicallyAccessedMembers = GetDynamicallyAccessedMemberTypes(serviceGenericType);
                DynamicallyAccessedMemberTypes implementationDynamicallyAccessedMembers = GetDynamicallyAccessedMemberTypes(implementationGenericType);

                if (!AreCompatible(serviceDynamicallyAccessedMembers, implementationDynamicallyAccessedMembers))
                {
                    throw new ArgumentException(SR.Format(SR.TrimmingAnnotationsDoNotMatch, implementationType.FullName, serviceType.FullName));
                }

                bool serviceHasNewConstraint = serviceGenericType.GenericParameterAttributes.HasFlag(GenericParameterAttributes.DefaultConstructorConstraint);
                bool implementationHasNewConstraint = implementationGenericType.GenericParameterAttributes.HasFlag(GenericParameterAttributes.DefaultConstructorConstraint);
                if (implementationHasNewConstraint && !serviceHasNewConstraint)
                {
                    throw new ArgumentException(SR.Format(SR.TrimmingAnnotationsDoNotMatch_NewConstraint, implementationType.FullName, serviceType.FullName));
                }
            }
        }

        private static DynamicallyAccessedMemberTypes GetDynamicallyAccessedMemberTypes(Type serviceGenericType)
        {
            foreach (CustomAttributeData attributeData in serviceGenericType.GetCustomAttributesData())
            {
                if (attributeData.AttributeType.FullName == "System.Diagnostics.CodeAnalysis.DynamicallyAccessedMembersAttribute" &&
                    attributeData.ConstructorArguments.Count == 1 &&
                    attributeData.ConstructorArguments[0].ArgumentType.FullName == "System.Diagnostics.CodeAnalysis.DynamicallyAccessedMemberTypes")
                {
                    return (DynamicallyAccessedMemberTypes)(int)attributeData.ConstructorArguments[0].Value!;
                }
            }

            return DynamicallyAccessedMemberTypes.None;
        }

        private static bool AreCompatible(DynamicallyAccessedMemberTypes serviceDynamicallyAccessedMembers, DynamicallyAccessedMemberTypes implementationDynamicallyAccessedMembers)
        {
            // The DynamicallyAccessedMemberTypes don't need to exactly match.
            // The service type needs to preserve a superset of the members required by the implementation type.
            return serviceDynamicallyAccessedMembers.HasFlag(implementationDynamicallyAccessedMembers);
        }

        // For unit testing
        internal int? GetSlot(ServiceDescriptor serviceDescriptor)
        {
            if (_descriptorLookup.TryGetValue(serviceDescriptor.ServiceType, out ServiceDescriptorCacheItem item))
            {
                return item.GetSlot(serviceDescriptor);
            }

            return null;
        }

        internal ServiceCallSite? GetCallSite(Type serviceType, CallSiteChain callSiteChain) =>
            _callSiteCache.TryGetValue(new ServiceCacheKey(serviceType, DefaultSlot), out ServiceCallSite? site) ? site :
            CreateCallSite(serviceType, callSiteChain);

        internal ServiceCallSite? GetCallSite(ServiceDescriptor serviceDescriptor, CallSiteChain callSiteChain)
        {
            if (_descriptorLookup.TryGetValue(serviceDescriptor.ServiceType, out ServiceDescriptorCacheItem descriptor))
            {
                return TryCreateExact(serviceDescriptor, serviceDescriptor.ServiceType, callSiteChain, descriptor.GetSlot(serviceDescriptor));
            }

            Debug.Fail("_descriptorLookup didn't contain requested serviceDescriptor");
            return null;
        }

        private ServiceCallSite? CreateCallSite(Type serviceType, CallSiteChain callSiteChain)
        {
            if (!_stackGuard.TryEnterOnCurrentStack())
            {
                return _stackGuard.RunOnEmptyStack(CreateCallSite, serviceType, callSiteChain);
            }

            // We need to lock the resolution process for a single service type at a time:
            // Consider the following:
            // C -> D -> A
            // E -> D -> A
            // Resolving C and E in parallel means that they will be modifying the callsite cache concurrently
            // to add the entry for C and E, but the resolution of D and A is synchronized
            // to make sure C and E both reference the same instance of the callsite.

            // This is to make sure we can safely store singleton values on the callsites themselves

            var callsiteLock = _callSiteLocks.GetOrAdd(serviceType, static _ => new object());

            lock (callsiteLock)
            {
                callSiteChain.CheckCircularDependency(serviceType);

                ServiceCallSite? callSite = TryCreateExact(serviceType, callSiteChain) ??
                                           TryCreateOpenGeneric(serviceType, callSiteChain) ??
                                           TryCreateEnumerable(serviceType, callSiteChain);

                return callSite;
            }
        }

        private ServiceCallSite? TryCreateExact(Type serviceType, CallSiteChain callSiteChain)
        {
            if (_descriptorLookup.TryGetValue(serviceType, out ServiceDescriptorCacheItem descriptor))
            {
                return TryCreateExact(descriptor.Last, serviceType, callSiteChain, DefaultSlot);
            }

            return null;
        }

        private ServiceCallSite? TryCreateOpenGeneric(Type serviceType, CallSiteChain callSiteChain)
        {
            if (serviceType.IsConstructedGenericType
                && _descriptorLookup.TryGetValue(serviceType.GetGenericTypeDefinition(), out ServiceDescriptorCacheItem descriptor))
            {
                return TryCreateOpenGeneric(descriptor.Last, serviceType, callSiteChain, DefaultSlot, true);
            }

            return null;
        }

        private ServiceCallSite? TryCreateEnumerable(Type serviceType, CallSiteChain callSiteChain)
        {
            ServiceCacheKey callSiteKey = new ServiceCacheKey(serviceType, DefaultSlot);
            if (_callSiteCache.TryGetValue(callSiteKey, out ServiceCallSite? serviceCallSite))
            {
                return serviceCallSite;
            }

            try
            {
                callSiteChain.Add(serviceType);

                if (!serviceType.IsConstructedGenericType ||
                    serviceType.GetGenericTypeDefinition() != typeof(IEnumerable<>))
                {
<<<<<<< HEAD
                    return null;
                }

                Type itemType = serviceType.GenericTypeArguments[0];
                CallSiteResultCacheLocation cacheLocation = CallSiteResultCacheLocation.Root;
                ServiceCallSite[] callSites;
=======
                    Type itemType = serviceType.GenericTypeArguments[0];
                    if (ServiceProvider.VerifyAotCompatibility && itemType.IsValueType)
                    {
                        // NativeAOT apps are not able to make Enumerable of ValueType services
                        // since there is no guarantee the ValueType[] code has been generated.
                        throw new InvalidOperationException(SR.Format(SR.AotCannotCreateEnumerableValueType, itemType));
                    }

                    CallSiteResultCacheLocation cacheLocation = CallSiteResultCacheLocation.Root;
                    var callSites = new List<ServiceCallSite>();
>>>>>>> 31e4f404

                // If item type is not generic we can safely use descriptor cache
                if (!itemType.IsConstructedGenericType &&
                    _descriptorLookup.TryGetValue(itemType, out ServiceDescriptorCacheItem descriptors))
                {
                    callSites = new ServiceCallSite[descriptors.Count];
                    for (int i = 0; i < descriptors.Count; i++)
                    {
                        ServiceDescriptor descriptor = descriptors[i];

                        // Last service should get slot 0
                        int slot = descriptors.Count - i - 1;
                        // There may not be any open generics here
                        ServiceCallSite? callSite = TryCreateExact(descriptor, itemType, callSiteChain, slot);
                        Debug.Assert(callSite != null);

                        cacheLocation = GetCommonCacheLocation(cacheLocation, callSite.Cache.Location);
                        callSites[i] = callSite;
                    }
                }
                else
                {
                    // We need to construct a list of matching call sites in declaration order, but to ensure
                    // correct caching we must assign slots in reverse declaration order and with slots being
                    // given out first to any exact matches before any open generic matches. Therefore, we
                    // iterate over the descriptors twice in reverse, catching exact matches on the first pass
                    // and open generic matches on the second pass.

                    List<KeyValuePair<int, ServiceCallSite>> callSitesByIndex = new();

                    int slot = 0;
                    for (int i = _descriptors.Length - 1; i >= 0; i--)
                    {
                        if (TryCreateExact(_descriptors[i], itemType, callSiteChain, slot) is { } callSite)
                        {
                            AddCallSite(callSite, i);
                        }
                    }
                    for (int i = _descriptors.Length - 1; i >= 0; i--)
                    {
                        if (TryCreateOpenGeneric(_descriptors[i], itemType, callSiteChain, slot, throwOnConstraintViolation: false) is { } callSite)
                        {
                            AddCallSite(callSite, i);
                        }
                    }

                    callSitesByIndex.Sort((a, b) => a.Key.CompareTo(b.Key));
                    callSites = callSitesByIndex.Select(p => p.Value).ToArray();

                    void AddCallSite(ServiceCallSite callSite, int index)
                    {
                        slot++;

                        cacheLocation = GetCommonCacheLocation(cacheLocation, callSite.Cache.Location);
                        callSitesByIndex.Add(new(index, callSite));
                    }
                }

                ResultCache resultCache = ResultCache.None;
                if (cacheLocation == CallSiteResultCacheLocation.Scope || cacheLocation == CallSiteResultCacheLocation.Root)
                {
                    resultCache = new ResultCache(cacheLocation, callSiteKey);
                }

                return _callSiteCache[callSiteKey] = new IEnumerableCallSite(resultCache, itemType, callSites);
            }
            finally
            {
                callSiteChain.Remove(serviceType);
            }
        }

        private static CallSiteResultCacheLocation GetCommonCacheLocation(CallSiteResultCacheLocation locationA, CallSiteResultCacheLocation locationB)
        {
            return (CallSiteResultCacheLocation)Math.Max((int)locationA, (int)locationB);
        }

        private ServiceCallSite? TryCreateExact(ServiceDescriptor descriptor, Type serviceType, CallSiteChain callSiteChain, int slot)
        {
            if (serviceType == descriptor.ServiceType)
            {
                ServiceCacheKey callSiteKey = new ServiceCacheKey(serviceType, slot);
                if (_callSiteCache.TryGetValue(callSiteKey, out ServiceCallSite? serviceCallSite))
                {
                    return serviceCallSite;
                }

                ServiceCallSite callSite;
                var lifetime = new ResultCache(descriptor.Lifetime, serviceType, slot);
                if (descriptor.ImplementationInstance != null)
                {
                    callSite = new ConstantCallSite(descriptor.ServiceType, descriptor.ImplementationInstance);
                }
                else if (descriptor.ImplementationFactory != null)
                {
                    callSite = new FactoryCallSite(lifetime, descriptor.ServiceType, descriptor.ImplementationFactory);
                }
                else if (descriptor.ImplementationType != null)
                {
                    callSite = CreateConstructorCallSite(lifetime, descriptor.ServiceType, descriptor.ImplementationType, callSiteChain);
                }
                else
                {
                    throw new InvalidOperationException(SR.InvalidServiceDescriptor);
                }

                return _callSiteCache[callSiteKey] = callSite;
            }

            return null;
        }

        [UnconditionalSuppressMessage("ReflectionAnalysis", "IL2055:MakeGenericType",
            Justification = "MakeGenericType here is used to create a closed generic implementation type given the closed service type. " +
            "Trimming annotations on the generic types are verified when 'Microsoft.Extensions.DependencyInjection.VerifyOpenGenericServiceTrimmability' is set, which is set by default when PublishTrimmed=true. " +
            "That check informs developers when these generic types don't have compatible trimming annotations.")]
        [UnconditionalSuppressMessage("AotAnalysis", "IL3050:RequiresDynamicCode",
            Justification = "When ServiceProvider.VerifyAotCompatibility is true, which it is by default when PublishAot=true, " +
            "this method ensures the generic types being created aren't using ValueTypes.")]
        private ServiceCallSite? TryCreateOpenGeneric(ServiceDescriptor descriptor, Type serviceType, CallSiteChain callSiteChain, int slot, bool throwOnConstraintViolation)
        {
            if (serviceType.IsConstructedGenericType &&
                serviceType.GetGenericTypeDefinition() == descriptor.ServiceType)
            {
                ServiceCacheKey callSiteKey = new ServiceCacheKey(serviceType, slot);
                if (_callSiteCache.TryGetValue(callSiteKey, out ServiceCallSite? serviceCallSite))
                {
                    return serviceCallSite;
                }

                Debug.Assert(descriptor.ImplementationType != null, "descriptor.ImplementationType != null");
                var lifetime = new ResultCache(descriptor.Lifetime, serviceType, slot);
                Type closedType;
                try
                {
                    Type[] genericTypeArguments = serviceType.GenericTypeArguments;
                    if (ServiceProvider.VerifyAotCompatibility)
                    {
                        VerifyOpenGenericAotCompatibility(serviceType, genericTypeArguments);
                    }

                    closedType = descriptor.ImplementationType.MakeGenericType(genericTypeArguments);
                }
                catch (ArgumentException)
                {
                    if (throwOnConstraintViolation)
                    {
                        throw;
                    }

                    return null;
                }

                return _callSiteCache[callSiteKey] = CreateConstructorCallSite(lifetime, serviceType, closedType, callSiteChain);
            }

            return null;
        }

        private ConstructorCallSite CreateConstructorCallSite(
            ResultCache lifetime,
            Type serviceType,
            [DynamicallyAccessedMembers(DynamicallyAccessedMemberTypes.PublicConstructors)] Type implementationType,
            CallSiteChain callSiteChain)
        {
            try
            {
                callSiteChain.Add(serviceType, implementationType);
                ConstructorInfo[] constructors = implementationType.GetConstructors();

                ServiceCallSite[]? parameterCallSites = null;

                if (constructors.Length == 0)
                {
                    throw new InvalidOperationException(SR.Format(SR.NoConstructorMatch, implementationType));
                }
                else if (constructors.Length == 1)
                {
                    ConstructorInfo constructor = constructors[0];
                    ParameterInfo[] parameters = constructor.GetParameters();
                    if (parameters.Length == 0)
                    {
                        return new ConstructorCallSite(lifetime, serviceType, constructor);
                    }

                    parameterCallSites = CreateArgumentCallSites(
                        implementationType,
                        callSiteChain,
                        parameters,
                        throwIfCallSiteNotFound: true)!;

                    return new ConstructorCallSite(lifetime, serviceType, constructor, parameterCallSites);
                }

                Array.Sort(constructors,
                    (a, b) => b.GetParameters().Length.CompareTo(a.GetParameters().Length));

                ConstructorInfo? bestConstructor = null;
                HashSet<Type>? bestConstructorParameterTypes = null;
                for (int i = 0; i < constructors.Length; i++)
                {
                    ParameterInfo[] parameters = constructors[i].GetParameters();

                    ServiceCallSite[]? currentParameterCallSites = CreateArgumentCallSites(
                        implementationType,
                        callSiteChain,
                        parameters,
                        throwIfCallSiteNotFound: false);

                    if (currentParameterCallSites != null)
                    {
                        if (bestConstructor == null)
                        {
                            bestConstructor = constructors[i];
                            parameterCallSites = currentParameterCallSites;
                        }
                        else
                        {
                            // Since we're visiting constructors in decreasing order of number of parameters,
                            // we'll only see ambiguities or supersets once we've seen a 'bestConstructor'.

                            if (bestConstructorParameterTypes == null)
                            {
                                bestConstructorParameterTypes = new HashSet<Type>();
                                foreach (ParameterInfo p in bestConstructor.GetParameters())
                                {
                                    bestConstructorParameterTypes.Add(p.ParameterType);
                                }
                            }

                            foreach (ParameterInfo p in parameters)
                            {
                                if (!bestConstructorParameterTypes.Contains(p.ParameterType))
                                {
                                    // Ambiguous match exception
                                    throw new InvalidOperationException(string.Join(
                                        Environment.NewLine,
                                        SR.Format(SR.AmbiguousConstructorException, implementationType),
                                        bestConstructor,
                                        constructors[i]));
                                }
                            }
                        }
                    }
                }

                if (bestConstructor == null)
                {
                    throw new InvalidOperationException(
                        SR.Format(SR.UnableToActivateTypeException, implementationType));
                }
                else
                {
                    Debug.Assert(parameterCallSites != null);
                    return new ConstructorCallSite(lifetime, serviceType, bestConstructor, parameterCallSites);
                }
            }
            finally
            {
                callSiteChain.Remove(serviceType);
            }
        }

        /// <returns>Not <b>null</b> if <b>throwIfCallSiteNotFound</b> is true</returns>
        private ServiceCallSite[]? CreateArgumentCallSites(
            Type implementationType,
            CallSiteChain callSiteChain,
            ParameterInfo[] parameters,
            bool throwIfCallSiteNotFound)
        {
            var parameterCallSites = new ServiceCallSite[parameters.Length];
            for (int index = 0; index < parameters.Length; index++)
            {
                Type parameterType = parameters[index].ParameterType;
                ServiceCallSite? callSite = GetCallSite(parameterType, callSiteChain);

                if (callSite == null && ParameterDefaultValue.TryGetDefaultValue(parameters[index], out object? defaultValue))
                {
                    callSite = new ConstantCallSite(parameterType, defaultValue);
                }

                if (callSite == null)
                {
                    if (throwIfCallSiteNotFound)
                    {
                        throw new InvalidOperationException(SR.Format(SR.CannotResolveService,
                            parameterType,
                            implementationType));
                    }

                    return null;
                }

                parameterCallSites[index] = callSite;
            }

            return parameterCallSites;
        }

        /// <summary>
        /// Verifies none of the generic type arguments are ValueTypes.
        /// </summary>
        /// <remarks>
        /// NativeAOT apps are not guaranteed that the native code for the closed generic of ValueType
        /// has been generated. To catch these problems early, this verification is enabled at development-time
        /// to inform the developer early that this scenario will not work once AOT'd.
        /// </remarks>
        private static void VerifyOpenGenericAotCompatibility(Type serviceType, Type[] genericTypeArguments)
        {
            foreach (Type typeArg in genericTypeArguments)
            {
                if (typeArg.IsValueType)
                {
                    throw new InvalidOperationException(SR.Format(SR.AotCannotCreateGenericValueType, serviceType, typeArg));
                }
            }
        }

        public void Add(Type type, ServiceCallSite serviceCallSite)
        {
            _callSiteCache[new ServiceCacheKey(type, DefaultSlot)] = serviceCallSite;
        }

        public bool IsService(Type serviceType)
        {
            if (serviceType is null)
            {
                throw new ArgumentNullException(nameof(serviceType));
            }

            // Querying for an open generic should return false (they aren't resolvable)
            if (serviceType.IsGenericTypeDefinition)
            {
                return false;
            }

            if (_descriptorLookup.ContainsKey(serviceType))
            {
                return true;
            }

            if (serviceType.IsConstructedGenericType && serviceType.GetGenericTypeDefinition() is Type genericDefinition)
            {
                // We special case IEnumerable since it isn't explicitly registered in the container
                // yet we can manifest instances of it when requested.
                return genericDefinition == typeof(IEnumerable<>) || _descriptorLookup.ContainsKey(genericDefinition);
            }

            // These are the built in service types that aren't part of the list of service descriptors
            // If you update these make sure to also update the code in ServiceProvider.ctor
            return serviceType == typeof(IServiceProvider) ||
                   serviceType == typeof(IServiceScopeFactory) ||
                   serviceType == typeof(IServiceProviderIsService);
        }

        private struct ServiceDescriptorCacheItem
        {
            [DisallowNull]
            private ServiceDescriptor? _item;

            [DisallowNull]
            private List<ServiceDescriptor>? _items;

            public ServiceDescriptor Last
            {
                get
                {
                    if (_items != null && _items.Count > 0)
                    {
                        return _items[_items.Count - 1];
                    }

                    Debug.Assert(_item != null);
                    return _item;
                }
            }

            public int Count
            {
                get
                {
                    if (_item == null)
                    {
                        Debug.Assert(_items == null);
                        return 0;
                    }

                    return 1 + (_items?.Count ?? 0);
                }
            }

            public ServiceDescriptor this[int index]
            {
                get
                {
                    if (index >= Count)
                    {
                        throw new ArgumentOutOfRangeException(nameof(index));
                    }

                    if (index == 0)
                    {
                        return _item!;
                    }

                    return _items![index - 1];
                }
            }

            public int GetSlot(ServiceDescriptor descriptor)
            {
                if (descriptor == _item)
                {
                    return Count - 1;
                }

                if (_items != null)
                {
                    int index = _items.IndexOf(descriptor);
                    if (index != -1)
                    {
                        return _items.Count - (index + 1);
                    }
                }

                throw new InvalidOperationException(SR.ServiceDescriptorNotExist);
            }

            public ServiceDescriptorCacheItem Add(ServiceDescriptor descriptor)
            {
                var newCacheItem = default(ServiceDescriptorCacheItem);
                if (_item == null)
                {
                    Debug.Assert(_items == null);
                    newCacheItem._item = descriptor;
                }
                else
                {
                    newCacheItem._item = _item;
                    newCacheItem._items = _items ?? new List<ServiceDescriptor>();
                    newCacheItem._items.Add(descriptor);
                }
                return newCacheItem;
            }
        }
    }
}<|MERGE_RESOLUTION|>--- conflicted
+++ resolved
@@ -243,25 +243,19 @@
                 if (!serviceType.IsConstructedGenericType ||
                     serviceType.GetGenericTypeDefinition() != typeof(IEnumerable<>))
                 {
-<<<<<<< HEAD
                     return null;
                 }
 
                 Type itemType = serviceType.GenericTypeArguments[0];
+                if (ServiceProvider.VerifyAotCompatibility && itemType.IsValueType)
+                {
+                    // NativeAOT apps are not able to make Enumerable of ValueType services
+                    // since there is no guarantee the ValueType[] code has been generated.
+                    throw new InvalidOperationException(SR.Format(SR.AotCannotCreateEnumerableValueType, itemType));
+                }
+
                 CallSiteResultCacheLocation cacheLocation = CallSiteResultCacheLocation.Root;
                 ServiceCallSite[] callSites;
-=======
-                    Type itemType = serviceType.GenericTypeArguments[0];
-                    if (ServiceProvider.VerifyAotCompatibility && itemType.IsValueType)
-                    {
-                        // NativeAOT apps are not able to make Enumerable of ValueType services
-                        // since there is no guarantee the ValueType[] code has been generated.
-                        throw new InvalidOperationException(SR.Format(SR.AotCannotCreateEnumerableValueType, itemType));
-                    }
-
-                    CallSiteResultCacheLocation cacheLocation = CallSiteResultCacheLocation.Root;
-                    var callSites = new List<ServiceCallSite>();
->>>>>>> 31e4f404
 
                 // If item type is not generic we can safely use descriptor cache
                 if (!itemType.IsConstructedGenericType &&
