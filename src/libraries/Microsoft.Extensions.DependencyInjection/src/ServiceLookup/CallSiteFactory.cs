--- conflicted
+++ resolved
@@ -163,15 +163,9 @@
                         // We are going in reverse so the last service in descriptor list gets slot 0
                         for (int i = _descriptors.Count - 1; i >= 0; i--)
                         {
-<<<<<<< HEAD
-                            var descriptor = _descriptors[i];
-                            var callSite = TryCreateExact(descriptor, itemType, callSiteChain, slot) ??
-                                           TryCreateOpenGeneric(descriptor, itemType, callSiteChain, slot, false);
-=======
                             ServiceDescriptor descriptor = _descriptors[i];
                             ServiceCallSite callSite = TryCreateExact(descriptor, itemType, callSiteChain, slot) ??
-                                           TryCreateOpenGeneric(descriptor, itemType, callSiteChain, slot);
->>>>>>> a21d63d1
+                                           TryCreateOpenGeneric(descriptor, itemType, callSiteChain, slot, false);
 
                             if (callSite != null)
                             {
@@ -244,7 +238,6 @@
             {
                 Debug.Assert(descriptor.ImplementationType != null, "descriptor.ImplementationType != null");
                 var lifetime = new ResultCache(descriptor.Lifetime, serviceType, slot);
-<<<<<<< HEAD
                 Type closedType;
                 try
                 {
@@ -260,9 +253,6 @@
                     return null;
                 }
 
-=======
-                Type closedType = descriptor.ImplementationType.MakeGenericType(serviceType.GenericTypeArguments);
->>>>>>> a21d63d1
                 return CreateConstructorCallSite(lifetime, serviceType, closedType, callSiteChain);
             }
 
