// Licensed to the .NET Foundation under one or more agreements.
// The .NET Foundation licenses this file to you under the MIT license.

using System;
using System.Collections.Generic;
using System.Threading.Tasks;
using Microsoft.Extensions.Internal;

namespace Microsoft.Extensions.DependencyInjection.ServiceLookup
{
    internal sealed class ServiceProviderEngineScope : IServiceScope, IServiceProvider, IAsyncDisposable
    {
        // For testing only
        internal Action<object> _captureDisposableCallback;

        private bool _disposed;
        private readonly ScopeState _state;

<<<<<<< HEAD
        public ServiceProviderEngineScope(ServiceProvider provider, bool isRoot = false)
        {
            RootProvider = provider;
            _state = new ScopeState(isRoot);
=======
        public ServiceProviderEngineScope(ServiceProviderEngine engine)
        {
            Engine = engine;
            _state = new ScopeState();
>>>>>>> eeb185fd
        }

        internal Dictionary<ServiceCacheKey, object> ResolvedServices => _state.ResolvedServices;

        // This lock protects state on the scope, in particular, for the root scope, it protects
        // the list of disposable entries only, since ResolvedServices is a concurrent dictionary.
        // For other scopes, it protects ResolvedServices and the list of disposables
        internal object Sync => _state;

        internal ServiceProvider RootProvider { get; set; }

        public object GetService(Type serviceType)
        {
            if (_disposed)
            {
                ThrowHelper.ThrowObjectDisposedException();
            }

            return RootProvider.GetService(serviceType, this);
        }

        public IServiceProvider ServiceProvider => this;

        internal object CaptureDisposable(object service)
        {
            _captureDisposableCallback?.Invoke(service);

            if (ReferenceEquals(this, service) || !(service is IDisposable || service is IAsyncDisposable))
            {
                return service;
            }

            lock (Sync)
            {
                if (_disposed)
                {
                    if (service is IDisposable disposable)
                    {
                        disposable.Dispose();
                    }
                    else
                    {
                        // sync over async, for the rare case that an object only implements IAsyncDisposable and may end up starving the thread pool.
                        Task.Run(() => ((IAsyncDisposable)service).DisposeAsync().AsTask()).GetAwaiter().GetResult();
                    }

                    ThrowHelper.ThrowObjectDisposedException();
                }

                _state.Disposables ??= new List<object>();

                _state.Disposables.Add(service);
            }

            return service;
        }

        public void Dispose()
        {
            List<object> toDispose = BeginDispose();

            if (toDispose != null)
            {
                for (int i = toDispose.Count - 1; i >= 0; i--)
                {
                    if (toDispose[i] is IDisposable disposable)
                    {
                        disposable.Dispose();
                    }
                    else
                    {
                        throw new InvalidOperationException(SR.Format(SR.AsyncDisposableServiceDispose, TypeNameHelper.GetTypeDisplayName(toDispose[i])));
                    }
                }
            }
        }

        public ValueTask DisposeAsync()
        {
            List<object> toDispose = BeginDispose();

            if (toDispose != null)
            {
                try
                {
                    for (int i = toDispose.Count - 1; i >= 0; i--)
                    {
                        object disposable = toDispose[i];
                        if (disposable is IAsyncDisposable asyncDisposable)
                        {
                            ValueTask vt = asyncDisposable.DisposeAsync();
                            if (!vt.IsCompletedSuccessfully)
                            {
                                return Await(i, vt, toDispose);
                            }

                            // If its a IValueTaskSource backed ValueTask,
                            // inform it its result has been read so it can reset
                            vt.GetAwaiter().GetResult();
                        }
                        else
                        {
                            ((IDisposable)disposable).Dispose();
                        }
                    }
                }
                catch (Exception ex)
                {
                    return new ValueTask(Task.FromException(ex));
                }
            }

            return default;

            static async ValueTask Await(int i, ValueTask vt, List<object> toDispose)
            {
                await vt.ConfigureAwait(false);
                // vt is acting on the disposable at index i,
                // decrement it and move to the next iteration
                i--;

                for (; i >= 0; i--)
                {
                    object disposable = toDispose[i];
                    if (disposable is IAsyncDisposable asyncDisposable)
                    {
                        await asyncDisposable.DisposeAsync().ConfigureAwait(false);
                    }
                    else
                    {
                        ((IDisposable)disposable).Dispose();
                    }
                }
            }
        }

        private List<object> BeginDispose()
        {
            lock (Sync)
            {
                if (_disposed)
                {
                    return null;
                }

                // Track statistics about the scope (number of disposable objects and number of disposed services)
                _state.Track(RootProvider);

                // We've transitioned to the disposed state, so future calls to
                // CaptureDisposable will immediately dispose the object.
                // No further changes to _state.Disposables, are allowed.
                _disposed = true;

                // ResolvedServices is never cleared for singletons because there might be a compilation running in background
                // trying to get a cached singleton service. If it doesn't find it
                // it will try to create a new one which will result in an ObjectDisposedException.

                return _state.Disposables;
            }
        }
    }
}<|MERGE_RESOLUTION|>--- conflicted
+++ resolved
@@ -16,17 +16,10 @@
         private bool _disposed;
         private readonly ScopeState _state;
 
-<<<<<<< HEAD
-        public ServiceProviderEngineScope(ServiceProvider provider, bool isRoot = false)
+        public ServiceProviderEngineScope(ServiceProvider provider)
         {
             RootProvider = provider;
-            _state = new ScopeState(isRoot);
-=======
-        public ServiceProviderEngineScope(ServiceProviderEngine engine)
-        {
-            Engine = engine;
             _state = new ScopeState();
->>>>>>> eeb185fd
         }
 
         internal Dictionary<ServiceCacheKey, object> ResolvedServices => _state.ResolvedServices;
