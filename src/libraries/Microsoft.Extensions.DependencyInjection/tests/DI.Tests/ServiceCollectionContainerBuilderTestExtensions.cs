--- conflicted
+++ resolved
@@ -26,13 +26,7 @@
                 ServiceProviderMode.ILEmit => new ILEmitServiceProviderEngine(provider),
                 _ => throw new NotSupportedException()
             };
-
-<<<<<<< HEAD
-            provider._engine = engine;
             return provider;
-=======
-            return new ServiceProvider(services, engine, options);
->>>>>>> 64f5f0b3
         }
     }
 }