--- conflicted
+++ resolved
@@ -157,14 +157,7 @@
             XmlSchemaInfo? si = o.Annotation<XmlSchemaInfo>();
             if (si != null)
             {
-<<<<<<< HEAD
-                if (!schemaInfos.ContainsKey(si))
-                {
-                    schemaInfos.Add(si, si);
-                }
-=======
                 schemaInfos.Add(si);
->>>>>>> cdff572b
                 o.RemoveAnnotations<XmlSchemaInfo>();
             }
             if (!schemaInfos.TryGetValue(schemaInfo, out si))
