// Licensed to the .NET Foundation under one or more agreements.
// The .NET Foundation licenses this file to you under the MIT license.

using System.Collections.Generic;

using IEnumerable = System.Collections.IEnumerable;

namespace System.Xml.Linq
{
    /// <summary>
    /// Defines the LINQ to XML extension methods.
    /// </summary>
    public static class Extensions
    {
        /// <summary>
        /// Returns all of the <see cref="XAttribute"/>s for each <see cref="XElement"/> of
        /// this <see cref="IEnumerable"/> of <see cref="XElement"/>.
        /// </summary>
        /// <returns>
        /// An <see cref="IEnumerable"/> of <see cref="XAttribute"/> containing the XML
        /// Attributes for every <see cref="XElement"/> in the target <see cref="IEnumerable"/>
        /// of <see cref="XElement"/>.
        /// </returns>
        public static IEnumerable<XAttribute> Attributes(this IEnumerable<XElement?> source)
        {
            if (source == null) throw new ArgumentNullException(nameof(source));
            return GetAttributes(source, null);
        }

        /// <summary>
        /// Returns the <see cref="XAttribute"/>s that have a matching <see cref="XName"/>.  Each
        /// <see cref="XElement"/>'s <see cref="XAttribute"/>s in the target <see cref="IEnumerable"/>
        /// of <see cref="XElement"/> are scanned for a matching <see cref="XName"/>.
        /// </summary>
        /// <returns>
        /// An <see cref="IEnumerable"/> of <see cref="XAttribute"/> containing the XML
        /// Attributes with a matching <see cref="XName"/> for every <see cref="XElement"/> in
        /// the target <see cref="IEnumerable"/> of <see cref="XElement"/>.
        /// </returns>
        public static IEnumerable<XAttribute> Attributes(this IEnumerable<XElement?> source, XName? name)
        {
            if (source == null) throw new ArgumentNullException(nameof(source));
            return name != null ? GetAttributes(source, name) : XAttribute.EmptySequence;
        }

        /// <summary>
        /// Returns an <see cref="IEnumerable"/> of <see cref="XElement"/> containing the ancestors (parent
        /// and it's parent up to the root) of each of the <see cref="XElement"/>s in this
        /// <see cref="IEnumerable"/> of <see cref="XElement"/>.
        /// </summary>
        /// <returns>
        /// An <see cref="IEnumerable"/> of <see cref="XElement"/> containing the ancestors (parent
        /// and it's parent up to the root) of each of the <see cref="XElement"/>s in this
        /// <see cref="IEnumerable"/> of <see cref="XElement"/>.
        /// </returns>
        public static IEnumerable<XElement> Ancestors<T>(this IEnumerable<T?> source) where T : XNode
        {
            if (source == null) throw new ArgumentNullException(nameof(source));
            return GetAncestors(source, null, false);
        }

        /// <summary>
        /// Returns an <see cref="IEnumerable"/> of <see cref="XElement"/> containing the ancestors (parent
        /// and it's parent up to the root) that have a matching <see cref="XName"/>.  This is done for each
        /// <see cref="XElement"/> in this <see cref="IEnumerable"/> of <see cref="XElement"/>.
        /// </summary>
        /// <returns>
        /// An <see cref="IEnumerable"/> of <see cref="XElement"/> containing the ancestors (parent
        /// and it's parent up to the root) that have a matching <see cref="XName"/>.  This is done for each
        /// <see cref="XElement"/> in this <see cref="IEnumerable"/> of <see cref="XElement"/>.
        /// </returns>
        public static IEnumerable<XElement> Ancestors<T>(this IEnumerable<T?> source, XName? name) where T : XNode
        {
            if (source == null) throw new ArgumentNullException(nameof(source));
            return name != null ? GetAncestors(source, name, false) : XElement.EmptySequence;
        }

        /// <summary>
        /// Returns an <see cref="IEnumerable"/> of <see cref="XElement"/> containing the
        /// <see cref="XElement"/> and it's ancestors (parent and it's parent up to the root).
        /// This is done for each <see cref="XElement"/> in this <see cref="IEnumerable"/> of
        /// <see cref="XElement"/>.
        /// </summary>
        /// <returns>
        /// An <see cref="IEnumerable"/> of <see cref="XElement"/> containing the
        /// <see cref="XElement"/> and it's ancestors (parent and it's parent up to the root).
        /// This is done for each <see cref="XElement"/> in this <see cref="IEnumerable"/> of
        /// <see cref="XElement"/>.
        /// </returns>
        public static IEnumerable<XElement> AncestorsAndSelf(this IEnumerable<XElement?> source)
        {
            if (source == null) throw new ArgumentNullException(nameof(source));
            return GetAncestors(source, null, true);
        }

        /// <summary>
        /// Returns an <see cref="IEnumerable"/> of <see cref="XElement"/> containing the
        /// <see cref="XElement"/> and it's ancestors (parent and it's parent up to the root)
        /// that match the passed in <see cref="XName"/>.  This is done for each
        /// <see cref="XElement"/> in this <see cref="IEnumerable"/> of <see cref="XElement"/>.
        /// </summary>
        /// <returns>
        /// An <see cref="IEnumerable"/> of <see cref="XElement"/> containing the
        /// <see cref="XElement"/> and it's ancestors (parent and it's parent up to the root)
        /// that match the passed in <see cref="XName"/>.  This is done for each
        /// <see cref="XElement"/> in this <see cref="IEnumerable"/> of <see cref="XElement"/>.
        /// </returns>
        public static IEnumerable<XElement> AncestorsAndSelf(this IEnumerable<XElement?> source, XName? name)
        {
            if (source == null) throw new ArgumentNullException(nameof(source));
            return name != null ? GetAncestors(source, name, true) : XElement.EmptySequence;
        }

        /// <summary>
        /// Returns an <see cref="IEnumerable"/> of <see cref="XNode"/> over the content of a set of nodes
        /// </summary>
        public static IEnumerable<XNode> Nodes<T>(this IEnumerable<T?> source) where T : XContainer
        {
            if (source == null) throw new ArgumentNullException(nameof(source));
            return NodesIterator(source);
        }

        private static IEnumerable<XNode> NodesIterator<T>(IEnumerable<T?> source) where T : XContainer
        {
            foreach (XContainer? root in source)
            {
                if (root != null)
                {
                    XNode? n = root.LastNode;
                    if (n != null)
                    {
                        do
                        {
                            n = n.next!;
                            yield return n;
                        } while (n.parent == root && n != root.content);
                    }
                }
            }
        }

        /// <summary>
        /// Returns an <see cref="IEnumerable"/> of <see cref="XNode"/> over the descendants of a set of nodes
        /// </summary>
        public static IEnumerable<XNode> DescendantNodes<T>(this IEnumerable<T?> source) where T : XContainer
        {
            if (source == null) throw new ArgumentNullException(nameof(source));
            return GetDescendantNodes(source, false);
        }

        /// <summary>
        /// Returns an <see cref="IEnumerable"/> of <see cref="XElement"/> containing the descendants (children
        /// and their children down to the leaf level).  This is done for each <see cref="XElement"/> in
        /// this <see cref="IEnumerable"/> of <see cref="XElement"/>.
        /// </summary>
        /// <returns>
        /// An <see cref="IEnumerable"/> of <see cref="XElement"/> containing the descendants (children
        /// and their children down to the leaf level).  This is done for each <see cref="XElement"/> in
        /// this <see cref="IEnumerable"/> of <see cref="XElement"/>.
        /// </returns>
        public static IEnumerable<XElement> Descendants<T>(this IEnumerable<T?> source) where T : XContainer
        {
            if (source == null) throw new ArgumentNullException(nameof(source));
            return GetDescendants(source, null, false);
        }

        /// <summary>
        /// Returns an <see cref="IEnumerable"/> of <see cref="XElement"/> containing the descendants (children
        /// and their children down to the leaf level) that have a matching <see cref="XName"/>.  This is done
        /// for each <see cref="XElement"/> in the target <see cref="IEnumerable"/> of <see cref="XElement"/>.
        /// </summary>
        /// <returns>
        /// An <see cref="IEnumerable"/> of <see cref="XElement"/> containing the descendants (children
        /// and their children down to the leaf level) that have a matching <see cref="XName"/>.  This is done
        /// for each <see cref="XElement"/> in this <see cref="IEnumerable"/> of <see cref="XElement"/>.
        /// </returns>
        public static IEnumerable<XElement> Descendants<T>(this IEnumerable<T?> source, XName? name) where T : XContainer
        {
            if (source == null) throw new ArgumentNullException(nameof(source));
            return name != null ? GetDescendants(source, name, false) : XElement.EmptySequence;
        }

        /// <summary>
        /// Returns an <see cref="IEnumerable"/> of <see cref="XElement"/> containing the
        /// <see cref="XElement"/> and it's descendants
        /// that match the passed in <see cref="XName"/>.  This is done for each
        /// <see cref="XElement"/> in this <see cref="IEnumerable"/> of <see cref="XElement"/>.
        /// </summary>
        /// <returns>
        /// An <see cref="IEnumerable"/> of <see cref="XElement"/> containing the
        /// <see cref="XElement"/> and descendants.
        /// This is done for each
        /// <see cref="XElement"/> in this <see cref="IEnumerable"/> of <see cref="XElement"/>.
        /// </returns>
        public static IEnumerable<XNode> DescendantNodesAndSelf(this IEnumerable<XElement?> source)
        {
            if (source == null) throw new ArgumentNullException(nameof(source));
            return GetDescendantNodes(source, true);
        }

        /// <summary>
        /// Returns an <see cref="IEnumerable"/> of <see cref="XElement"/> containing the
        /// <see cref="XElement"/> and it's descendants (children and children's children down
        /// to the leaf nodes).  This is done for each <see cref="XElement"/> in this <see cref="IEnumerable"/>
        /// of <see cref="XElement"/>.
        /// </summary>
        /// <returns>
        /// An <see cref="IEnumerable"/> of <see cref="XElement"/> containing the
        /// <see cref="XElement"/> and it's descendants (children and children's children down
        /// to the leaf nodes).  This is done for each <see cref="XElement"/> in this <see cref="IEnumerable"/>
        /// of <see cref="XElement"/>.
        /// </returns>
        public static IEnumerable<XElement> DescendantsAndSelf(this IEnumerable<XElement?> source)
        {
            if (source == null) throw new ArgumentNullException(nameof(source));
            return GetDescendants(source, null, true);
        }

        /// <summary>
        /// Returns an <see cref="IEnumerable"/> of <see cref="XElement"/> containing the
        /// <see cref="XElement"/> and it's descendants (children and children's children down
        /// to the leaf nodes) that match the passed in <see cref="XName"/>.  This is done for
        /// each <see cref="XElement"/> in this <see cref="IEnumerable"/> of <see cref="XElement"/>.
        /// </summary>
        /// <returns>
        /// An <see cref="IEnumerable"/> of <see cref="XElement"/> containing the
        /// <see cref="XElement"/> and it's descendants (children and children's children down
        /// to the leaf nodes) that match the passed in <see cref="XName"/>.  This is done for
        /// each <see cref="XElement"/> in this <see cref="IEnumerable"/> of <see cref="XElement"/>.
        /// </returns>
        public static IEnumerable<XElement> DescendantsAndSelf(this IEnumerable<XElement?> source, XName? name)
        {
            if (source == null) throw new ArgumentNullException(nameof(source));
            return name != null ? GetDescendants(source, name, true) : XElement.EmptySequence;
        }

        /// <summary>
        /// Returns an <see cref="IEnumerable"/> of <see cref="XElement"/> containing the child elements
        /// for each <see cref="XElement"/> in this <see cref="IEnumerable"/> of <see cref="XElement"/>.
        /// </summary>
        /// <returns>
        /// An <see cref="IEnumerable"/> of <see cref="XElement"/> containing the child elements
        /// for each <see cref="XElement"/> in this <see cref="IEnumerable"/> of <see cref="XElement"/>.
        /// </returns>
        public static IEnumerable<XElement> Elements<T>(this IEnumerable<T?> source) where T : XContainer
        {
            if (source == null) throw new ArgumentNullException(nameof(source));
            return GetElements(source, null);
        }

        /// <summary>
        /// Returns an <see cref="IEnumerable"/> of <see cref="XElement"/> containing the child elements
        /// with a matching for each <see cref="XElement"/> in this <see cref="IEnumerable"/> of <see cref="XElement"/>.
        /// </summary>
        /// <returns>
        /// An <see cref="IEnumerable"/> of <see cref="XElement"/> containing the child elements
        /// for each <see cref="XElement"/> in this <see cref="IEnumerable"/> of <see cref="XElement"/>.
        /// </returns>
        public static IEnumerable<XElement> Elements<T>(this IEnumerable<T?> source, XName? name) where T : XContainer
        {
            if (source == null) throw new ArgumentNullException(nameof(source));
            return name != null ? GetElements(source, name) : XElement.EmptySequence;
        }

        /// <summary>
        /// Returns an <see cref="IEnumerable"/> of <see cref="XElement"/> containing the child elements
        /// with a matching for each <see cref="XElement"/> in this <see cref="IEnumerable"/> of <see cref="XElement"/>.
        /// </summary>
        /// <returns>
        /// An <see cref="IEnumerable"/> of <see cref="XElement"/> containing the child elements
        /// for each <see cref="XElement"/> in this <see cref="IEnumerable"/> of <see cref="XElement"/>.
        /// in document order
        /// </returns>
        public static IEnumerable<T> InDocumentOrder<T>(this IEnumerable<T> source) where T : XNode?
        {
            if (source == null) throw new ArgumentNullException(nameof(source));
            return DocumentOrderIterator<T>(source);
        }

<<<<<<< HEAD
        // TODO-NULLABLE: Consider changing to T? instead.
        // If we do it, we will also need to change XNodeDocumentOrderComparer to implement IComparer<XNode?> instead.
        private static IEnumerable<T> DocumentOrderIterator<T>(IEnumerable<T> source) where T : XNode
=======
        private static IEnumerable<T> DocumentOrderIterator<T>(IEnumerable<T> source) where T : XNode?
>>>>>>> 1c1757c0
        {
            int count;
            T[] items = EnumerableHelpers.ToArray(source, out count);
            if (count > 0)
            {
                Array.Sort(items, 0, count, XNode.DocumentOrderComparer);
                for (int i = 0; i != count; ++i) yield return items[i];
            }
        }

        /// <summary>
        /// Removes each <see cref="XAttribute"/> represented in this <see cref="IEnumerable"/> of
        /// <see cref="XAttribute"/>.  Note that this method uses snapshot semantics (copies the
        /// attributes to an array before deleting each).
        /// </summary>
        public static void Remove(this IEnumerable<XAttribute?> source)
        {
            if (source == null) throw new ArgumentNullException(nameof(source));

            int count;
            XAttribute?[] attributes = EnumerableHelpers.ToArray(source, out count);
            for (int i = 0; i < count; i++)
            {
                XAttribute? a = attributes[i];
                if (a != null) a.Remove();
            }
        }

        /// <summary>
        /// Removes each <see cref="XNode"/> represented in this <see cref="IEnumerable"/>
        /// T which must be a derived from <see cref="XNode"/>.  Note that this method uses snapshot semantics
        /// (copies the <see cref="XNode"/>s to an array before deleting each).
        /// </summary>
        public static void Remove<T>(this IEnumerable<T?> source) where T : XNode
        {
            if (source == null) throw new ArgumentNullException(nameof(source));

            int count;
            T?[] nodes = EnumerableHelpers.ToArray(source, out count);
            for (int i = 0; i < count; i++)
            {
                T? node = nodes[i];
                if (node != null) node.Remove();
            }
        }

        private static IEnumerable<XAttribute> GetAttributes(IEnumerable<XElement?> source, XName? name)
        {
            foreach (XElement? e in source)
            {
                if (e != null)
                {
                    XAttribute? a = e.lastAttr;
                    if (a != null)
                    {
                        do
                        {
                            a = a.next!;
                            if (name == null || a.name == name) yield return a;
                        } while (a.parent == e && a != e.lastAttr);
                    }
                }
            }
        }

        private static IEnumerable<XElement> GetAncestors<T>(IEnumerable<T?> source, XName? name, bool self) where T : XNode
        {
            foreach (XNode? node in source)
            {
                if (node != null)
                {
                    XElement? e = (self ? node : node.parent) as XElement;
                    while (e != null)
                    {
                        if (name == null || e.name == name) yield return e;
                        e = e.parent as XElement;
                    }
                }
            }
        }

        private static IEnumerable<XNode> GetDescendantNodes<T>(IEnumerable<T?> source, bool self) where T : XContainer
        {
            foreach (XContainer? root in source)
            {
                if (root != null)
                {
                    if (self) yield return root;
                    XNode? n = root;
                    while (true)
                    {
                        XContainer? c = n as XContainer;
                        XNode? first;
                        if (c != null && (first = c.FirstNode) != null)
                        {
                            n = first;
                        }
                        else
                        {
                            while (n != null && n != root && n == n.parent!.content) n = n.parent;
                            if (n == null || n == root) break;
                            n = n.next!;
                        }
                        yield return n;
                    }
                }
            }
        }

        private static IEnumerable<XElement> GetDescendants<T>(IEnumerable<T?> source, XName? name, bool self) where T : XContainer
        {
            foreach (XContainer? root in source)
            {
                if (root != null)
                {
                    if (self)
                    {
                        XElement e = (XElement)root;
                        if (name == null || e.name == name) yield return e;
                    }
                    XNode? n = root;
                    XContainer? c = root;
                    while (true)
                    {
                        if (c != null && c.content is XNode)
                        {
                            n = ((XNode)c.content).next;
                        }
                        else
                        {
                            while (n != null && n != root && n == n.parent!.content) n = n.parent;
                            if (n == null || n == root) break;
                            n = n.next;
                        }
                        XElement? e = n as XElement;
                        if (e != null && (name == null || e.name == name)) yield return e;
                        c = e;
                    }
                }
            }
        }

        private static IEnumerable<XElement> GetElements<T>(IEnumerable<T?> source, XName? name) where T : XContainer
        {
            foreach (XContainer? root in source)
            {
                if (root != null)
                {
                    XNode? n = root.content as XNode;
                    if (n != null)
                    {
                        do
                        {
                            n = n.next!;
                            XElement? e = n as XElement;
                            if (e != null && (name == null || e.name == name)) yield return e;
                        } while (n.parent == root && n != root.content);
                    }
                }
            }
        }
    }
}<|MERGE_RESOLUTION|>--- conflicted
+++ resolved
@@ -277,13 +277,7 @@
             return DocumentOrderIterator<T>(source);
         }
 
-<<<<<<< HEAD
-        // TODO-NULLABLE: Consider changing to T? instead.
-        // If we do it, we will also need to change XNodeDocumentOrderComparer to implement IComparer<XNode?> instead.
-        private static IEnumerable<T> DocumentOrderIterator<T>(IEnumerable<T> source) where T : XNode
-=======
         private static IEnumerable<T> DocumentOrderIterator<T>(IEnumerable<T> source) where T : XNode?
->>>>>>> 1c1757c0
         {
             int count;
             T[] items = EnumerableHelpers.ToArray(source, out count);
