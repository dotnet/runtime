// Licensed to the .NET Foundation under one or more agreements.
// The .NET Foundation licenses this file to you under the MIT license.

using Debug = System.Diagnostics.Debug;

namespace System.Xml.Linq
{
    internal class XNodeReader : XmlReader, IXmlLineInfo
    {
        private static readonly char[] s_WhitespaceChars = new char[] { ' ', '\t', '\n', '\r' };

        // The reader position is encoded by the tuple (source, parent).
        // Lazy text uses (instance, parent element). Attribute value
        // uses (instance, parent attribute). End element uses (instance,
        // instance). Common XObject uses (instance, null).
        private object _source;
        private object? _parent;
        private ReadState _state;
        private XNode _root;
        private readonly XmlNameTable _nameTable;
        private readonly bool _omitDuplicateNamespaces;

        internal XNodeReader(XNode node, XmlNameTable? nameTable, ReaderOptions options)
        {
            _source = node;
            _root = node;
            _nameTable = nameTable != null ? nameTable : CreateNameTable();
            _omitDuplicateNamespaces = (options & ReaderOptions.OmitDuplicateNamespaces) != 0 ? true : false;
        }

        internal XNodeReader(XNode node, XmlNameTable? nameTable)
            : this(node, nameTable,
                (node.GetSaveOptionsFromAnnotations() & SaveOptions.OmitDuplicateNamespaces) != 0 ?
                    ReaderOptions.OmitDuplicateNamespaces : ReaderOptions.None)
        {
        }

        public override int AttributeCount
        {
            get
            {
                if (!IsInteractive)
                {
                    return 0;
                }
                int count = 0;
                XElement? e = GetElementInAttributeScope();
                if (e != null)
                {
                    XAttribute? a = e.lastAttr;
                    if (a != null)
                    {
                        do
                        {
                            a = a.next!;
                            if (!_omitDuplicateNamespaces || !IsDuplicateNamespaceAttribute(a))
                            {
                                count++;
                            }
                        } while (a != e.lastAttr);
                    }
                }
                return count;
            }
        }

        public override string BaseURI
        {
            get
            {
                XObject? o = _source as XObject;
                if (o != null)
                {
                    return o.BaseUri;
                }
                o = _parent as XObject;
                if (o != null)
                {
                    return o.BaseUri;
                }
                return string.Empty;
            }
        }

        public override int Depth
        {
            get
            {
                if (!IsInteractive)
                {
                    return 0;
                }
                XObject? o = _source as XObject;
                if (o != null)
                {
                    return GetDepth(o);
                }
                o = _parent as XObject;
                if (o != null)
                {
                    return GetDepth(o) + 1;
                }
                return 0;
            }
        }

        private static int GetDepth(XObject o)
        {
            int depth = 0;
            while (o.parent != null)
            {
                depth++;
                o = o.parent;
            }
            if (o is XDocument)
            {
                depth--;
            }
            return depth;
        }

        public override bool EOF
        {
            get { return _state == ReadState.EndOfFile; }
        }

        public override bool HasAttributes
        {
            get
            {
                if (!IsInteractive)
                {
                    return false;
                }
                XElement? e = GetElementInAttributeScope();
                if (e != null && e.lastAttr != null)
                {
                    if (_omitDuplicateNamespaces)
                    {
                        return GetFirstNonDuplicateNamespaceAttribute(e.lastAttr.next!) != null;
                    }
                    else
                    {
                        return true;
                    }
                }
                else
                {
                    return false;
                }
            }
        }

        public override bool HasValue
        {
            get
            {
                if (!IsInteractive)
                {
                    return false;
                }
                XObject? o = _source as XObject;
                if (o != null)
                {
                    switch (o.NodeType)
                    {
                        case XmlNodeType.Attribute:
                        case XmlNodeType.Text:
                        case XmlNodeType.CDATA:
                        case XmlNodeType.Comment:
                        case XmlNodeType.ProcessingInstruction:
                        case XmlNodeType.DocumentType:
                            return true;
                        default:
                            return false;
                    }
                }
                return true;
            }
        }

        public override bool IsEmptyElement
        {
            get
            {
                if (!IsInteractive)
                {
                    return false;
                }
                XElement? e = _source as XElement;
                return e != null && e.IsEmpty;
            }
        }

        public override string LocalName
        {
            get { return _nameTable.Add(GetLocalName()); }
        }

        private string GetLocalName()
        {
            if (!IsInteractive)
            {
                return string.Empty;
            }
            XElement? e = _source as XElement;
            if (e != null)
            {
                return e.Name.LocalName;
            }
            XAttribute? a = _source as XAttribute;
            if (a != null)
            {
                return a.Name.LocalName;
            }
            XProcessingInstruction? p = _source as XProcessingInstruction;
            if (p != null)
            {
                return p.Target;
            }
            XDocumentType? n = _source as XDocumentType;
            if (n != null)
            {
                return n.Name;
            }
            return string.Empty;
        }

        public override string Name
        {
            get
            {
                string prefix = GetPrefix();
                if (prefix.Length == 0)
                {
                    return _nameTable.Add(GetLocalName());
                }
                return _nameTable.Add(string.Concat(prefix, ":", GetLocalName()));
            }
        }

        public override string NamespaceURI
        {
            get { return _nameTable.Add(GetNamespaceURI()); }
        }

        private string GetNamespaceURI()
        {
            if (!IsInteractive)
            {
                return string.Empty;
            }
            XElement? e = _source as XElement;
            if (e != null)
            {
                return e.Name.NamespaceName;
            }
            XAttribute? a = _source as XAttribute;
            if (a != null)
            {
                string namespaceName = a.Name.NamespaceName;
                if (namespaceName.Length == 0 && a.Name.LocalName == "xmlns")
                {
                    return XNamespace.xmlnsPrefixNamespace;
                }
                return namespaceName;
            }
            return string.Empty;
        }

        public override XmlNameTable NameTable
        {
            get { return _nameTable; }
        }

        public override XmlNodeType NodeType
        {
            get
            {
                if (!IsInteractive)
                {
                    return XmlNodeType.None;
                }
                XObject? o = _source as XObject;
                if (o != null)
                {
                    if (IsEndElement)
                    {
                        return XmlNodeType.EndElement;
                    }
                    XmlNodeType nt = o.NodeType;
                    if (nt != XmlNodeType.Text)
                    {
                        return nt;
                    }
                    if (o.parent != null && o.parent.parent == null && o.parent is XDocument)
                    {
                        return XmlNodeType.Whitespace;
                    }
                    return XmlNodeType.Text;
                }
                if (_parent is XDocument)
                {
                    return XmlNodeType.Whitespace;
                }
                return XmlNodeType.Text;
            }
        }

        public override string Prefix
        {
            get { return _nameTable.Add(GetPrefix()); }
        }

        private string GetPrefix()
        {
            if (!IsInteractive)
            {
                return string.Empty;
            }
            XElement? e = _source as XElement;
            if (e != null)
            {
                string? prefix = e.GetPrefixOfNamespace(e.Name.Namespace);
                if (prefix != null)
                {
                    return prefix;
                }
                return string.Empty;
            }
            XAttribute? a = _source as XAttribute;
            if (a != null)
            {
                string? prefix = a.GetPrefixOfNamespace(a.Name.Namespace);
                if (prefix != null)
                {
                    return prefix;
                }
            }
            return string.Empty;
        }

        public override ReadState ReadState
        {
            get { return _state; }
        }

        public override XmlReaderSettings Settings
        {
            get
            {
                XmlReaderSettings settings = new XmlReaderSettings();
                settings.CheckCharacters = false;
                return settings;
            }
        }

        public override string Value
        {
            get
            {
                if (!IsInteractive)
                {
                    return string.Empty;
                }
                XObject? o = _source as XObject;
                if (o != null)
                {
                    switch (o.NodeType)
                    {
                        case XmlNodeType.Attribute:
                            return ((XAttribute)o).Value;
                        case XmlNodeType.Text:
                        case XmlNodeType.CDATA:
                            return ((XText)o).Value;
                        case XmlNodeType.Comment:
                            return ((XComment)o).Value;
                        case XmlNodeType.ProcessingInstruction:
                            return ((XProcessingInstruction)o).Data;
                        case XmlNodeType.DocumentType:
                            return ((XDocumentType)o).InternalSubset;
                        default:
                            return string.Empty;
                    }
                }
                return (string)_source;
            }
        }

        public override string XmlLang
        {
            get
            {
                if (!IsInteractive)
                {
                    return string.Empty;
                }
                XElement? e = GetElementInScope();
                if (e != null)
                {
                    XName name = XNamespace.Xml.GetName("lang");
                    do
                    {
                        XAttribute? a = e.Attribute(name);
                        if (a != null)
                        {
                            return a.Value;
                        }
                        e = e.parent as XElement;
                    } while (e != null);
                }
                return string.Empty;
            }
        }

        public override XmlSpace XmlSpace
        {
            get
            {
                if (!IsInteractive)
                {
                    return XmlSpace.None;
                }
                XElement? e = GetElementInScope();
                if (e != null)
                {
                    XName name = XNamespace.Xml.GetName("space");
                    do
                    {
                        XAttribute? a = e.Attribute(name);
                        if (a != null)
                        {
                            switch (a.Value.Trim(s_WhitespaceChars))
                            {
                                case "preserve":
                                    return XmlSpace.Preserve;
                                case "default":
                                    return XmlSpace.Default;
                                default:
                                    break;
                            }
                        }
                        e = e.parent as XElement;
                    } while (e != null);
                }
                return XmlSpace.None;
            }
        }

        protected override void Dispose(bool disposing)
        {
            if (disposing && ReadState != ReadState.Closed)
            {
                Close();
            }
        }

        public override void Close()
        {
            _source = null!;
            _parent = null;
            _root = null!;
            _state = ReadState.Closed;
        }

        public override string? GetAttribute(string name)
        {
            if (!IsInteractive)
            {
                return null;
            }
            XElement? e = GetElementInAttributeScope();
            if (e != null)
            {
                string? localName, namespaceName;
                GetNameInAttributeScope(name, e, out localName, out namespaceName);
                XAttribute? a = e.lastAttr;
                if (a != null)
                {
                    do
                    {
                        a = a.next!;
                        if (a.Name.LocalName == localName && a.Name.NamespaceName == namespaceName)
                        {
                            if (_omitDuplicateNamespaces && IsDuplicateNamespaceAttribute(a))
                            {
                                return null;
                            }
                            else
                            {
                                return a.Value;
                            }
                        }
                    } while (a != e.lastAttr);
                }
                return null;
            }
            XDocumentType? n = _source as XDocumentType;
            if (n != null)
            {
                switch (name)
                {
                    case "PUBLIC":
                        return n.PublicId;
                    case "SYSTEM":
                        return n.SystemId;
                }
            }
            return null;
        }

        public override string? GetAttribute(string localName, string? namespaceName)
        {
            if (!IsInteractive)
            {
                return null;
            }
            XElement? e = GetElementInAttributeScope();
            if (e != null)
            {
                if (localName == "xmlns")
                {
                    if (namespaceName != null && namespaceName.Length == 0)
                    {
                        return null;
                    }
                    if (namespaceName == XNamespace.xmlnsPrefixNamespace)
                    {
                        namespaceName = string.Empty;
                    }
                }
                XAttribute? a = e.lastAttr;
                if (a != null)
                {
                    do
                    {
                        a = a.next!;
                        if (a.Name.LocalName == localName && a.Name.NamespaceName == namespaceName)
                        {
                            if (_omitDuplicateNamespaces && IsDuplicateNamespaceAttribute(a))
                            {
                                return null;
                            }
                            else
                            {
                                return a.Value;
                            }
                        }
                    } while (a != e.lastAttr);
                }
            }
            return null;
        }

        // TODO-NULLABLE: decide if base signature should be switched to return string?
        public override string GetAttribute(int index)
        {
            if (!IsInteractive)
            {
                return null!;
            }
            if (index < 0)
            {
                return null!;
            }
            XElement? e = GetElementInAttributeScope();
            if (e != null)
            {
                XAttribute? a = e.lastAttr;
                if (a != null)
                {
                    do
                    {
                        a = a.next!;
                        if (!_omitDuplicateNamespaces || !IsDuplicateNamespaceAttribute(a))
                        {
                            if (index-- == 0)
                            {
                                return a.Value;
                            }
                        }
                    } while (a != e.lastAttr);
                }
            }
            return null!;
        }

        public override string? LookupNamespace(string prefix)
        {
            if (!IsInteractive)
            {
                return null;
            }
            if (prefix == null)
            {
                return null;
            }
            XElement? e = GetElementInScope();
            if (e != null)
            {
                XNamespace? ns = prefix.Length == 0 ? e.GetDefaultNamespace() : e.GetNamespaceOfPrefix(prefix);
                if (ns != null)
                {
                    return _nameTable.Add(ns.NamespaceName);
                }
            }
            return null;
        }

        public override bool MoveToAttribute(string name)
        {
            if (!IsInteractive)
            {
                return false;
            }
            XElement? e = GetElementInAttributeScope();
            if (e != null)
            {
                string? localName, namespaceName;
                GetNameInAttributeScope(name, e, out localName, out namespaceName);
                XAttribute? a = e.lastAttr;
                if (a != null)
                {
                    do
                    {
                        a = a.next!;
                        if (a.Name.LocalName == localName &&
                            a.Name.NamespaceName == namespaceName)
                        {
                            if (_omitDuplicateNamespaces && IsDuplicateNamespaceAttribute(a))
                            {
                                // If it's a duplicate namespace attribute just act as if it doesn't exist
                                return false;
                            }
                            else
                            {
                                _source = a;
                                _parent = null;
                                return true;
                            }
                        }
                    } while (a != e.lastAttr);
                }
            }
            return false;
        }

        public override bool MoveToAttribute(string localName, string? namespaceName)
        {
            if (!IsInteractive)
            {
                return false;
            }
            XElement? e = GetElementInAttributeScope();
            if (e != null)
            {
                if (localName == "xmlns")
                {
                    if (namespaceName != null && namespaceName.Length == 0)
                    {
                        return false;
                    }
                    if (namespaceName == XNamespace.xmlnsPrefixNamespace)
                    {
                        namespaceName = string.Empty;
                    }
                }
                XAttribute? a = e.lastAttr;
                if (a != null)
                {
                    do
                    {
                        a = a.next!;
                        if (a.Name.LocalName == localName &&
                            a.Name.NamespaceName == namespaceName)
                        {
                            if (_omitDuplicateNamespaces && IsDuplicateNamespaceAttribute(a))
                            {
                                // If it's a duplicate namespace attribute just act as if it doesn't exist
                                return false;
                            }
                            else
                            {
                                _source = a;
                                _parent = null;
                                return true;
                            }
                        }
                    } while (a != e.lastAttr);
                }
            }
            return false;
        }

        public override void MoveToAttribute(int index)
        {
            if (!IsInteractive)
            {
                return;
            }
            if (index < 0) throw new ArgumentOutOfRangeException(nameof(index));
            XElement? e = GetElementInAttributeScope();
            if (e != null)
            {
                XAttribute? a = e.lastAttr;
                if (a != null)
                {
                    do
                    {
                        a = a.next!;
                        if (!_omitDuplicateNamespaces || !IsDuplicateNamespaceAttribute(a))
                        {
                            // Only count those which are non-duplicates if we're asked to
                            if (index-- == 0)
                            {
                                _source = a;
                                _parent = null;
                                return;
                            }
                        }
                    } while (a != e.lastAttr);
                }
            }
            throw new ArgumentOutOfRangeException(nameof(index));
        }

        public override bool MoveToElement()
        {
            if (!IsInteractive)
            {
                return false;
            }
            XAttribute? a = _source as XAttribute;
            if (a == null)
            {
                a = _parent as XAttribute;
            }
            if (a != null)
            {
                if (a.parent != null)
                {
                    _source = a.parent;
                    _parent = null;
                    return true;
                }
            }
            return false;
        }

        public override bool MoveToFirstAttribute()
        {
            if (!IsInteractive)
            {
                return false;
            }
            XElement? e = GetElementInAttributeScope();
            if (e != null)
            {
                if (e.lastAttr != null)
                {
                    if (_omitDuplicateNamespaces)
                    {
                        object? na = GetFirstNonDuplicateNamespaceAttribute(e.lastAttr.next!);
                        if (na == null)
                        {
                            return false;
                        }
                        _source = na;
                    }
                    else
                    {
                        _source = e.lastAttr.next!;
                    }
                    return true;
                }
            }
            return false;
        }

        public override bool MoveToNextAttribute()
        {
            if (!IsInteractive)
            {
                return false;
            }
            XElement? e = _source as XElement;
            if (e != null)
            {
                if (IsEndElement)
                {
                    return false;
                }
                if (e.lastAttr != null)
                {
                    if (_omitDuplicateNamespaces)
                    {
                        // Skip duplicate namespace attributes
                        // We must NOT modify the this.source until we find the one we're looking for
                        //   because if we don't find anything, we need to stay positioned where we're now
                        object? na = GetFirstNonDuplicateNamespaceAttribute(e.lastAttr.next!);
                        if (na == null)
                        {
                            return false;
                        }
                        _source = na;
                    }
                    else
                    {
                        _source = e.lastAttr.next!;
                    }
                    return true;
                }
                return false;
            }
            XAttribute? a = _source as XAttribute;
            if (a == null)
            {
                a = _parent as XAttribute;
            }
            if (a != null)
            {
                if (a.parent != null && ((XElement)a.parent).lastAttr != a)
                {
                    if (_omitDuplicateNamespaces)
                    {
                        // Skip duplicate namespace attributes
                        // We must NOT modify the this.source until we find the one we're looking for
                        //   because if we don't find anything, we need to stay positioned where we're now
                        object? na = GetFirstNonDuplicateNamespaceAttribute(a.next!);
                        if (na == null)
                        {
                            return false;
                        }
                        _source = na;
                    }
                    else
                    {
                        _source = a.next!;
                    }
                    _parent = null;
                    return true;
                }
            }
            return false;
        }

        public override bool Read()
        {
            switch (_state)
            {
                case ReadState.Initial:
                    _state = ReadState.Interactive;
                    XDocument? d = _source as XDocument;
                    if (d != null)
                    {
                        return ReadIntoDocument(d);
                    }
                    return true;
                case ReadState.Interactive:
                    return Read(false);
                default:
                    return false;
            }
        }

        public override bool ReadAttributeValue()
        {
            if (!IsInteractive)
            {
                return false;
            }
            XAttribute? a = _source as XAttribute;
            if (a != null)
            {
                return ReadIntoAttribute(a);
            }
            return false;
        }

        public override bool ReadToDescendant(string localName, string namespaceName)
        {
            if (!IsInteractive)
            {
                return false;
            }
            MoveToElement();
            XElement? c = _source as XElement;
            if (c != null && !c.IsEmpty)
            {
                if (IsEndElement)
                {
                    return false;
                }
                foreach (XElement e in c.Descendants())
                {
                    if (e.Name.LocalName == localName &&
                        e.Name.NamespaceName == namespaceName)
                    {
                        _source = e;
                        return true;
                    }
                }
                IsEndElement = true;
            }
            return false;
        }

        public override bool ReadToFollowing(string localName, string namespaceName)
        {
            while (Read())
            {
                XElement? e = _source as XElement;
                if (e != null)
                {
                    if (IsEndElement) continue;
                    if (e.Name.LocalName == localName && e.Name.NamespaceName == namespaceName)
                    {
                        return true;
                    }
                }
            }
            return false;
        }

        public override bool ReadToNextSibling(string localName, string namespaceName)
        {
            if (!IsInteractive)
            {
                return false;
            }
            MoveToElement();
            if (_source != _root)
            {
                XNode? n = _source as XNode;
                if (n != null)
                {
                    foreach (XElement e in n.ElementsAfterSelf())
                    {
                        if (e.Name.LocalName == localName &&
                            e.Name.NamespaceName == namespaceName)
                        {
                            _source = e;
                            IsEndElement = false;
                            return true;
                        }
                    }
                    if (n.parent is XElement)
                    {
                        _source = n.parent;
                        IsEndElement = true;
                        return false;
                    }
                }
                else
                {
                    if (_parent is XElement)
                    {
                        _source = _parent;
                        _parent = null;
                        IsEndElement = true;
                        return false;
                    }
                }
            }
            return ReadToEnd();
        }

        public override void ResolveEntity()
        {
        }

        public override void Skip()
        {
            if (!IsInteractive)
            {
                return;
            }
            Read(true);
        }

        bool IXmlLineInfo.HasLineInfo()
        {
            if (IsEndElement)
            {
                // Special case for EndElement - we store the line info differently in this case
                //   we also know that the current node (source) is XElement
                XElement? e = _source as XElement;
                if (e != null)
                {
                    return e.Annotation<LineInfoEndElementAnnotation>() != null;
                }
            }
            else
            {
                IXmlLineInfo? li = _source as IXmlLineInfo;
                if (li != null)
                {
                    return li.HasLineInfo();
                }
            }
            return false;
        }

        int IXmlLineInfo.LineNumber
        {
            get
            {
                if (IsEndElement)
                {
                    // Special case for EndElement - we store the line info differently in this case
                    //   we also know that the current node (source) is XElement
                    XElement? e = _source as XElement;
                    if (e != null)
                    {
                        LineInfoEndElementAnnotation? a = e.Annotation<LineInfoEndElementAnnotation>();
                        if (a != null)
                        {
                            return a.lineNumber;
                        }
                    }
                }
                else
                {
                    IXmlLineInfo? li = _source as IXmlLineInfo;
                    if (li != null)
                    {
                        return li.LineNumber;
                    }
                }
                return 0;
            }
        }

        int IXmlLineInfo.LinePosition
        {
            get
            {
                if (IsEndElement)
                {
                    // Special case for EndElement - we store the line info differently in this case
                    //   we also know that the current node (source) is XElement
                    XElement? e = _source as XElement;
                    if (e != null)
                    {
                        LineInfoEndElementAnnotation? a = e.Annotation<LineInfoEndElementAnnotation>();
                        if (a != null)
                        {
                            return a.linePosition;
                        }
                    }
                }
                else
                {
                    IXmlLineInfo? li = _source as IXmlLineInfo;
                    if (li != null)
                    {
                        return li.LinePosition;
                    }
                }
                return 0;
            }
        }

        private bool IsEndElement
        {
            get { return _parent == _source; }
            set { _parent = value ? _source : null; }
        }

        private bool IsInteractive
        {
            get { return _state == ReadState.Interactive; }
        }

        private static XmlNameTable CreateNameTable()
        {
            XmlNameTable nameTable = new NameTable();
            nameTable.Add(string.Empty);
            nameTable.Add(XNamespace.xmlnsPrefixNamespace);
            nameTable.Add(XNamespace.xmlPrefixNamespace);
            return nameTable;
        }

        private XElement? GetElementInAttributeScope()
        {
            XElement? e = _source as XElement;
            if (e != null)
            {
                if (IsEndElement)
                {
                    return null;
                }
                return e;
            }
            XAttribute? a = _source as XAttribute;
            if (a != null)
            {
                return (XElement?)a.parent;
            }
            a = _parent as XAttribute;
            if (a != null)
            {
                return (XElement?)a.parent;
            }
            return null;
        }

        private XElement? GetElementInScope()
        {
            XElement? e = _source as XElement;
            if (e != null)
            {
                return e;
            }
            XNode? n = _source as XNode;
            if (n != null)
            {
                return n.parent as XElement;
            }
            XAttribute? a = _source as XAttribute;
            if (a != null)
            {
                return (XElement?)a.parent;
            }
            e = _parent as XElement;
            if (e != null)
            {
                return e;
            }
            a = _parent as XAttribute;
            if (a != null)
            {
                return (XElement?)a.parent;
            }
            return null;
        }

        private static void GetNameInAttributeScope(string? qualifiedName, XElement e, out string? localName, out string? namespaceName)
        {
            if (!string.IsNullOrEmpty(qualifiedName))
            {
                int i = qualifiedName.IndexOf(':');
                if (i != 0 && i != qualifiedName.Length - 1)
                {
                    if (i == -1)
                    {
                        localName = qualifiedName;
                        namespaceName = string.Empty;
                        return;
                    }
                    XNamespace? ns = e.GetNamespaceOfPrefix(qualifiedName.Substring(0, i));
                    if (ns != null)
                    {
                        localName = qualifiedName.Substring(i + 1, qualifiedName.Length - i - 1);
                        namespaceName = ns.NamespaceName;
                        return;
                    }
                }
            }
            localName = null;
            namespaceName = null;
        }

        private bool Read(bool skipContent)
        {
            XElement? e = _source as XElement;
            if (e != null)
            {
                if (e.IsEmpty || IsEndElement || skipContent)
                {
                    return ReadOverNode(e);
                }
                return ReadIntoElement(e);
            }
            XNode? n = _source as XNode;
            if (n != null)
            {
                return ReadOverNode(n);
            }
            XAttribute? a = _source as XAttribute;
            if (a != null)
            {
                return ReadOverAttribute(a, skipContent);
            }
            return ReadOverText(skipContent);
        }

        private bool ReadIntoDocument(XDocument d)
        {
            XNode? n = d.content as XNode;
            if (n != null)
            {
                _source = n.next!;
                return true;
            }
            string? s = d.content as string;
            if (s != null)
            {
                if (s.Length > 0)
                {
                    _source = s;
                    _parent = d;
                    return true;
                }
            }
            return ReadToEnd();
        }

        private bool ReadIntoElement(XElement e)
        {
            XNode? n = e.content as XNode;
            if (n != null)
            {
                _source = n.next!;
                return true;
            }
            string? s = e.content as string;
            if (s != null)
            {
                if (s.Length > 0)
                {
                    _source = s;
                    _parent = e;
                }
                else
                {
                    _source = e;
                    IsEndElement = true;
                }
                return true;
            }
            return ReadToEnd();
        }

        private bool ReadIntoAttribute(XAttribute a)
        {
            _source = a.value;
            _parent = a;
            return true;
        }

        private bool ReadOverAttribute(XAttribute a, bool skipContent)
        {
            XElement? e = (XElement?)a.parent;
            if (e != null)
            {
                if (e.IsEmpty || skipContent)
                {
                    return ReadOverNode(e);
                }
                return ReadIntoElement(e);
            }
            return ReadToEnd();
        }

        private bool ReadOverNode(XNode n)
        {
            if (n == _root)
            {
                return ReadToEnd();
            }
<<<<<<< HEAD
            XNode next = n.next;
            if (next == null || next == n || n == n.parent.content)
=======
            XNode? next = n.next;
            if (null == next || next == n || n == n.parent!.content)
>>>>>>> 982e2755
            {
                if (n.parent == null || (n.parent.parent == null && n.parent is XDocument))
                {
                    return ReadToEnd();
                }
                _source = n.parent;
                IsEndElement = true;
            }
            else
            {
                _source = next;
                IsEndElement = false;
            }
            return true;
        }

        private bool ReadOverText(bool skipContent)
        {
            if (_parent is XElement)
            {
                _source = _parent;
                _parent = null;
                IsEndElement = true;
                return true;
            }

            XAttribute? parent = _parent as XAttribute;
            if (parent != null)
            {
                _parent = null;
                return ReadOverAttribute(parent, skipContent);
            }
            return ReadToEnd();
        }

        private bool ReadToEnd()
        {
            _state = ReadState.EndOfFile;
            return false;
        }

        /// <summary>
        /// Determines if the specified attribute would be a duplicate namespace declaration
        ///  - one which we already reported on some ancestor, so it's not necessary to report it here
        /// </summary>
        /// <param name="candidateAttribute">The attribute to test.</param>
        /// <returns>true if the attribute is a duplicate namespace declaration attribute</returns>
        private bool IsDuplicateNamespaceAttribute(XAttribute candidateAttribute)
        {
            if (!candidateAttribute.IsNamespaceDeclaration)
            {
                return false;
            }
            else
            {
                // Split the method in two to enable inlining of this piece (Which will work for 95% of cases)
                return IsDuplicateNamespaceAttributeInner(candidateAttribute);
            }
        }

        private bool IsDuplicateNamespaceAttributeInner(XAttribute candidateAttribute)
        {
            // First of all - if this is an xmlns:xml declaration then it's a duplicate
            //   since xml prefix can't be redeclared and it's declared by default always.
            if (candidateAttribute.Name.LocalName == "xml")
            {
                return true;
            }
            // The algorithm we use is:
            //    Go up the tree (but don't go higher than the root of this reader)
            //    and find the closest namespace declaration attribute which declares the same prefix
            //    If it declares that prefix to the exact same URI as ours does then ours is a duplicate
            //    Note that if we find a namespace declaration for the same prefix but with a different URI, then we don't have a dupe!
            XElement? element = candidateAttribute.parent as XElement;
            if (element == _root || element == null)
            {
                // If there's only the parent element of our attribute, there can be no duplicates
                return false;
            }
            element = element.parent as XElement;
            while (element != null)
            {
                // Search all attributes of this element for the same prefix declaration
                // Trick - a declaration for the same prefix will have the exact same XName - so we can do a quick ref comparison of names
                // (The default ns decl is represented by an XName "xmlns{}", even if you try to create
                //  an attribute with XName "xmlns{http://www.w3.org/2000/xmlns/}" it will fail,
                //  because it's treated as a declaration of prefix "xmlns" which is invalid)
                XAttribute? a = element.lastAttr;
                if (a != null)
                {
                    do
                    {
                        if (a.name == candidateAttribute.name)
                        {
                            // Found the same prefix decl
                            if (a.Value == candidateAttribute.Value)
                            {
                                // And it's for the same namespace URI as well - so ours is a duplicate
                                return true;
                            }
                            else
                            {
                                // It's not for the same namespace URI - which means we have to keep ours
                                //   (no need to continue the search as this one overrides anything above it)
                                return false;
                            }
                        }
                        a = a.next!;
                    } while (a != element.lastAttr);
                }
                if (element == _root)
                {
                    return false;
                }
                element = element.parent as XElement;
            }
            return false;
        }

        /// <summary>
        /// Finds a first attribute (starting with the parameter) which is not a duplicate namespace attribute
        /// </summary>
        /// <param name="candidate">The attribute to start with</param>
        /// <returns>The first attribute which is not a namespace attribute or null if the end of attributes has bean reached</returns>
        private XAttribute? GetFirstNonDuplicateNamespaceAttribute(XAttribute candidate)
        {
            Debug.Assert(_omitDuplicateNamespaces, "This method should only be called if we're omitting duplicate namespace attribute." +
                                                  "For perf reason it's better to test this flag in the caller method.");
            if (!IsDuplicateNamespaceAttribute(candidate))
            {
                return candidate;
            }

            XElement? e = candidate.parent as XElement;
            if (e != null && candidate != e.lastAttr)
            {
                do
                {
                    candidate = candidate.next!;
                    if (!IsDuplicateNamespaceAttribute(candidate))
                    {
                        return candidate;
                    }
                } while (candidate != e.lastAttr);
            }
            return null;
        }
    }
}<|MERGE_RESOLUTION|>--- conflicted
+++ resolved
@@ -1259,13 +1259,8 @@
             {
                 return ReadToEnd();
             }
-<<<<<<< HEAD
-            XNode next = n.next;
-            if (next == null || next == n || n == n.parent.content)
-=======
             XNode? next = n.next;
-            if (null == next || next == n || n == n.parent!.content)
->>>>>>> 982e2755
+            if (next == null || next == n || n == n.parent!.content)
             {
                 if (n.parent == null || (n.parent.parent == null && n.parent is XDocument))
                 {
