--- conflicted
+++ resolved
@@ -95,10 +95,7 @@
         /// The GetEditor method returns an editor of the given type that is
         /// to be associated with the class this type descriptor is representing.
         /// </summary>
-<<<<<<< HEAD
-=======
         [RequiresUnreferencedCode(TypeDescriptor.DesignTimeAttributeTrimmed)]
->>>>>>> 15ff723d
         public virtual object? GetEditor(Type editorBaseType) => _parent?.GetEditor(editorBaseType);
 
         /// <summary>
