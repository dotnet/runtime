--- conflicted
+++ resolved
@@ -36,16 +36,13 @@
 
         internal const string DesignTimeAttributeTrimmed = "Design-time attributes are not preserved when trimming. Types referenced by attributes like EditorAttribute and DesignerAttribute may not be available after trimming.";
 
-<<<<<<< HEAD
-        // Mapping of type or object hash to a provider list.
-=======
         [FeatureSwitchDefinition("System.ComponentModel.TypeDescriptor.IsComObjectDescriptorSupported")]
         [FeatureGuard(typeof(RequiresUnreferencedCodeAttribute))]
 #pragma warning disable IL4000 // MSBuild logic will ensure that the switch is disabled in trimmed scenarios.
         internal static bool IsComObjectDescriptorSupported => AppContext.TryGetSwitch("System.ComponentModel.TypeDescriptor.IsComObjectDescriptorSupported", out bool isEnabled) ? isEnabled : true;
 #pragma warning restore IL4000
 
->>>>>>> 56048b59
+        // Mapping of type or object hash to a provider list.
         // Note: this is initialized at class load because we
         // lock on it for thread safety. It is used from nearly
         // every call to this class, so it will be created soon after
