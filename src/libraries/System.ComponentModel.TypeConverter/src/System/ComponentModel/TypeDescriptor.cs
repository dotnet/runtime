--- conflicted
+++ resolved
@@ -22,17 +22,16 @@
         internal const DynamicallyAccessedMemberTypes ReflectTypesDynamicallyAccessedMembers = DynamicallyAccessedMemberTypes.PublicParameterlessConstructor | DynamicallyAccessedMemberTypes.PublicFields;
         internal const string DesignTimeAttributeTrimmed = "Design-time attributes are not preserved when trimming. Types referenced by attributes like EditorAttribute and DesignerAttribute may not be available after trimming.";
 
-<<<<<<< HEAD
         [FeatureSwitchDefinition("System.ComponentModel.TypeDescriptor.SupportsReflectionBasedProvider")]
         [FeatureGuard(typeof(RequiresUnreferencedCodeAttribute))]
 #pragma warning disable IL4000 // MSBuild logic will ensure that the switch is disabled in trimmed scenarios.
         internal static bool SupportsReflectionBasedProvider => AppContext.TryGetSwitch("System.ComponentModel.TypeDescriptor.SupportsReflectionBasedProvider", out bool isEnabled) ? isEnabled : true;
-=======
+#pragma warning restore IL4000
+
         [FeatureSwitchDefinition("System.ComponentModel.TypeDescriptor.IsComObjectDescriptorSupported")]
         [FeatureGuard(typeof(RequiresUnreferencedCodeAttribute))]
 #pragma warning disable IL4000 // MSBuild logic will ensure that the switch is disabled in trimmed scenarios.
         internal static bool IsComObjectDescriptorSupported => AppContext.TryGetSwitch("System.ComponentModel.TypeDescriptor.IsComObjectDescriptorSupported", out bool isEnabled) ? isEnabled : true;
->>>>>>> 54c5b47a
 #pragma warning restore IL4000
 
         // Note: this is initialized at class load because we
