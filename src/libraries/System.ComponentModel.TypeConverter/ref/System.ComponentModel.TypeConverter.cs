// Licensed to the .NET Foundation under one or more agreements.
// The .NET Foundation licenses this file to you under the MIT license.
// ------------------------------------------------------------------------------
// Changes to this file must follow the https://aka.ms/api-review process.
// ------------------------------------------------------------------------------

namespace System
{
    public partial class UriTypeConverter : System.ComponentModel.TypeConverter
    {
        public UriTypeConverter() { }
        public override bool CanConvertFrom(System.ComponentModel.ITypeDescriptorContext? context, System.Type sourceType) { throw null; }
        public override bool CanConvertTo(System.ComponentModel.ITypeDescriptorContext? context, [System.Diagnostics.CodeAnalysis.NotNullWhen(true)] System.Type? destinationType) { throw null; }
        public override object? ConvertFrom(System.ComponentModel.ITypeDescriptorContext? context, System.Globalization.CultureInfo? culture, object value) { throw null; }
        public override object ConvertTo(System.ComponentModel.ITypeDescriptorContext? context, System.Globalization.CultureInfo? culture, object? value, System.Type destinationType) { throw null; }
        public override bool IsValid(System.ComponentModel.ITypeDescriptorContext? context, object? value) { throw null; }
    }
}
namespace System.ComponentModel
{
    public partial class AddingNewEventArgs : System.EventArgs
    {
        public AddingNewEventArgs() { }
        public AddingNewEventArgs(object? newObject) { }
        public object? NewObject { get { throw null; } set { } }
    }
    public delegate void AddingNewEventHandler(object? sender, System.ComponentModel.AddingNewEventArgs e);
    [System.AttributeUsageAttribute(System.AttributeTargets.All)]
    public sealed partial class AmbientValueAttribute : System.Attribute
    {
        public AmbientValueAttribute(bool value) { }
        public AmbientValueAttribute(byte value) { }
        public AmbientValueAttribute(char value) { }
        public AmbientValueAttribute(double value) { }
        public AmbientValueAttribute(short value) { }
        public AmbientValueAttribute(int value) { }
        public AmbientValueAttribute(long value) { }
        public AmbientValueAttribute(object? value) { }
        public AmbientValueAttribute(float value) { }
        public AmbientValueAttribute(string? value) { }
        public AmbientValueAttribute([System.Diagnostics.CodeAnalysis.DynamicallyAccessedMembersAttribute(System.Diagnostics.CodeAnalysis.DynamicallyAccessedMemberTypes.All)] System.Type type, string value) { }
        public object? Value { get { throw null; } }
        public override bool Equals([System.Diagnostics.CodeAnalysis.NotNullWhenAttribute(true)] object? obj) { throw null; }
        public override int GetHashCode() { throw null; }
    }
    public partial class ArrayConverter : System.ComponentModel.CollectionConverter
    {
        public ArrayConverter() { }
        public override object? ConvertTo(System.ComponentModel.ITypeDescriptorContext? context, System.Globalization.CultureInfo? culture, object? value, System.Type destinationType) { throw null; }
        [System.Diagnostics.CodeAnalysis.RequiresUnreferencedCodeAttribute("The Type of value cannot be statically discovered. The public parameterless constructor or the 'Default' static field may be trimmed from the Attribute's Type.")]
        [return: System.Diagnostics.CodeAnalysis.NotNullIfNotNullAttribute("value")]
        public override System.ComponentModel.PropertyDescriptorCollection? GetProperties(System.ComponentModel.ITypeDescriptorContext? context, object? value, System.Attribute[]? attributes) { throw null; }
        public override bool GetPropertiesSupported(System.ComponentModel.ITypeDescriptorContext? context) { throw null; }
    }
    public partial class AttributeCollection : System.Collections.ICollection, System.Collections.IEnumerable
    {
        public static readonly System.ComponentModel.AttributeCollection Empty;
        protected AttributeCollection() { }
        public AttributeCollection(params System.Attribute[]? attributes) { }
        protected virtual System.Attribute[] Attributes { get { throw null; } }
        public int Count { get { throw null; } }
        public virtual System.Attribute this[int index] { get { throw null; } }
        public virtual System.Attribute? this[[System.Diagnostics.CodeAnalysis.DynamicallyAccessedMembersAttribute(System.Diagnostics.CodeAnalysis.DynamicallyAccessedMemberTypes.PublicFields | System.Diagnostics.CodeAnalysis.DynamicallyAccessedMemberTypes.PublicParameterlessConstructor)] System.Type attributeType] { get { throw null; } }
        int System.Collections.ICollection.Count { get { throw null; } }
        bool System.Collections.ICollection.IsSynchronized { get { throw null; } }
        object System.Collections.ICollection.SyncRoot { get { throw null; } }
        [System.Diagnostics.CodeAnalysis.RequiresUnreferencedCodeAttribute("The public parameterless constructor or the 'Default' static field may be trimmed from the Attribute's Type.")]
        public bool Contains(System.Attribute? attribute) { throw null; }
        [System.Diagnostics.CodeAnalysis.RequiresUnreferencedCodeAttribute("The public parameterless constructor or the 'Default' static field may be trimmed from the Attribute's Type.")]
        public bool Contains(System.Attribute[]? attributes) { throw null; }
        public void CopyTo(System.Array array, int index) { }
        public static System.ComponentModel.AttributeCollection FromExisting(System.ComponentModel.AttributeCollection existing, params System.Attribute[]? newAttributes) { throw null; }
        protected System.Attribute? GetDefaultAttribute([System.Diagnostics.CodeAnalysis.DynamicallyAccessedMembersAttribute(System.Diagnostics.CodeAnalysis.DynamicallyAccessedMemberTypes.PublicFields | System.Diagnostics.CodeAnalysis.DynamicallyAccessedMemberTypes.PublicParameterlessConstructor)] System.Type attributeType) { throw null; }
        public System.Collections.IEnumerator GetEnumerator() { throw null; }
        public bool Matches(System.Attribute? attribute) { throw null; }
        public bool Matches(System.Attribute[]? attributes) { throw null; }
        System.Collections.IEnumerator System.Collections.IEnumerable.GetEnumerator() { throw null; }
    }
    [System.AttributeUsageAttribute(System.AttributeTargets.Property)]
    public partial class AttributeProviderAttribute : System.Attribute
    {
        public AttributeProviderAttribute([System.Diagnostics.CodeAnalysis.DynamicallyAccessedMembersAttribute(System.Diagnostics.CodeAnalysis.DynamicallyAccessedMemberTypes.PublicConstructors | System.Diagnostics.CodeAnalysis.DynamicallyAccessedMemberTypes.PublicEvents | System.Diagnostics.CodeAnalysis.DynamicallyAccessedMemberTypes.PublicFields | System.Diagnostics.CodeAnalysis.DynamicallyAccessedMemberTypes.PublicMethods | System.Diagnostics.CodeAnalysis.DynamicallyAccessedMemberTypes.PublicNestedTypes | System.Diagnostics.CodeAnalysis.DynamicallyAccessedMemberTypes.PublicProperties)] string typeName) { }
        public AttributeProviderAttribute([System.Diagnostics.CodeAnalysis.DynamicallyAccessedMembersAttribute(System.Diagnostics.CodeAnalysis.DynamicallyAccessedMemberTypes.PublicConstructors | System.Diagnostics.CodeAnalysis.DynamicallyAccessedMemberTypes.PublicEvents | System.Diagnostics.CodeAnalysis.DynamicallyAccessedMemberTypes.PublicFields | System.Diagnostics.CodeAnalysis.DynamicallyAccessedMemberTypes.PublicMethods | System.Diagnostics.CodeAnalysis.DynamicallyAccessedMemberTypes.PublicNestedTypes | System.Diagnostics.CodeAnalysis.DynamicallyAccessedMemberTypes.PublicProperties)] string typeName, string propertyName) { }
        public AttributeProviderAttribute([System.Diagnostics.CodeAnalysis.DynamicallyAccessedMembersAttribute(System.Diagnostics.CodeAnalysis.DynamicallyAccessedMemberTypes.PublicConstructors | System.Diagnostics.CodeAnalysis.DynamicallyAccessedMemberTypes.PublicEvents | System.Diagnostics.CodeAnalysis.DynamicallyAccessedMemberTypes.PublicFields | System.Diagnostics.CodeAnalysis.DynamicallyAccessedMemberTypes.PublicMethods | System.Diagnostics.CodeAnalysis.DynamicallyAccessedMemberTypes.PublicNestedTypes | System.Diagnostics.CodeAnalysis.DynamicallyAccessedMemberTypes.PublicProperties)] System.Type type) { }
        public string? PropertyName { get { throw null; } }
        [System.Diagnostics.CodeAnalysis.DynamicallyAccessedMembersAttribute(System.Diagnostics.CodeAnalysis.DynamicallyAccessedMemberTypes.PublicConstructors | System.Diagnostics.CodeAnalysis.DynamicallyAccessedMemberTypes.PublicEvents | System.Diagnostics.CodeAnalysis.DynamicallyAccessedMemberTypes.PublicFields | System.Diagnostics.CodeAnalysis.DynamicallyAccessedMemberTypes.PublicMethods | System.Diagnostics.CodeAnalysis.DynamicallyAccessedMemberTypes.PublicNestedTypes | System.Diagnostics.CodeAnalysis.DynamicallyAccessedMemberTypes.PublicProperties)]
        public string? TypeName { get { throw null; } }
    }
    public abstract partial class BaseNumberConverter : System.ComponentModel.TypeConverter
    {
        internal BaseNumberConverter() { }
        public override bool CanConvertFrom(System.ComponentModel.ITypeDescriptorContext? context, System.Type sourceType) { throw null; }
        public override bool CanConvertTo(System.ComponentModel.ITypeDescriptorContext? context, [System.Diagnostics.CodeAnalysis.NotNullWhen(true)] System.Type? destinationType) { throw null; }
        public override object? ConvertFrom(System.ComponentModel.ITypeDescriptorContext? context, System.Globalization.CultureInfo? culture, object value) { throw null; }
        public override object? ConvertTo(System.ComponentModel.ITypeDescriptorContext? context, System.Globalization.CultureInfo? culture, object? value, System.Type destinationType) { throw null; }
    }
    [System.AttributeUsageAttribute(System.AttributeTargets.All)]
    public sealed partial class BindableAttribute : System.Attribute
    {
        public static readonly System.ComponentModel.BindableAttribute Default;
        public static readonly System.ComponentModel.BindableAttribute No;
        public static readonly System.ComponentModel.BindableAttribute Yes;
        public BindableAttribute(bool bindable) { }
        public BindableAttribute(bool bindable, System.ComponentModel.BindingDirection direction) { }
        public BindableAttribute(System.ComponentModel.BindableSupport flags) { }
        public BindableAttribute(System.ComponentModel.BindableSupport flags, System.ComponentModel.BindingDirection direction) { }
        public bool Bindable { get { throw null; } }
        public System.ComponentModel.BindingDirection Direction { get { throw null; } }
        public override bool Equals([System.Diagnostics.CodeAnalysis.NotNullWhenAttribute(true)] object? obj) { throw null; }
        public override int GetHashCode() { throw null; }
        public override bool IsDefaultAttribute() { throw null; }
    }
    public enum BindableSupport
    {
        No = 0,
        Yes = 1,
        Default = 2,
    }
    public enum BindingDirection
    {
        OneWay = 0,
        TwoWay = 1,
    }
    public partial class BindingList<[System.Diagnostics.CodeAnalysis.DynamicallyAccessedMembersAttribute(System.Diagnostics.CodeAnalysis.DynamicallyAccessedMemberTypes.All)] T> : System.Collections.ObjectModel.Collection<T>, System.Collections.ICollection, System.Collections.IEnumerable, System.Collections.IList, System.ComponentModel.IBindingList, System.ComponentModel.ICancelAddNew, System.ComponentModel.IRaiseItemChangedEvents
    {
        [System.Diagnostics.CodeAnalysis.RequiresUnreferencedCodeAttribute("Raises ListChanged events with PropertyDescriptors. PropertyDescriptors require unreferenced code.")]
        public BindingList() { }
        [System.Diagnostics.CodeAnalysis.RequiresUnreferencedCodeAttribute("Raises ListChanged events with PropertyDescriptors. PropertyDescriptors require unreferenced code.")]
        public BindingList(System.Collections.Generic.IList<T> list) { }
        public bool AllowEdit { get { throw null; } set { } }
        public bool AllowNew { get { throw null; } set { } }
        public bool AllowRemove { get { throw null; } set { } }
        protected virtual bool IsSortedCore { get { throw null; } }
        public bool RaiseListChangedEvents { get { throw null; } set { } }
        protected virtual System.ComponentModel.ListSortDirection SortDirectionCore { get { throw null; } }
        protected virtual System.ComponentModel.PropertyDescriptor? SortPropertyCore { get { throw null; } }
        protected virtual bool SupportsChangeNotificationCore { get { throw null; } }
        protected virtual bool SupportsSearchingCore { get { throw null; } }
        protected virtual bool SupportsSortingCore { get { throw null; } }
        bool System.ComponentModel.IBindingList.AllowEdit { get { throw null; } }
        bool System.ComponentModel.IBindingList.AllowNew { get { throw null; } }
        bool System.ComponentModel.IBindingList.AllowRemove { get { throw null; } }
        bool System.ComponentModel.IBindingList.IsSorted { get { throw null; } }
        System.ComponentModel.ListSortDirection System.ComponentModel.IBindingList.SortDirection { get { throw null; } }
        System.ComponentModel.PropertyDescriptor? System.ComponentModel.IBindingList.SortProperty { get { throw null; } }
        bool System.ComponentModel.IBindingList.SupportsChangeNotification { get { throw null; } }
        bool System.ComponentModel.IBindingList.SupportsSearching { get { throw null; } }
        bool System.ComponentModel.IBindingList.SupportsSorting { get { throw null; } }
        bool System.ComponentModel.IRaiseItemChangedEvents.RaisesItemChangedEvents { get { throw null; } }
        public event System.ComponentModel.AddingNewEventHandler AddingNew { add { } remove { } }
        public event System.ComponentModel.ListChangedEventHandler ListChanged { add { } remove { } }
        public T AddNew() { throw null; }
        protected virtual object? AddNewCore() { throw null; }
        protected virtual void ApplySortCore(System.ComponentModel.PropertyDescriptor prop, System.ComponentModel.ListSortDirection direction) { }
        public virtual void CancelNew(int itemIndex) { }
        protected override void ClearItems() { }
        public virtual void EndNew(int itemIndex) { }
        protected virtual int FindCore(System.ComponentModel.PropertyDescriptor prop, object key) { throw null; }
        protected override void InsertItem(int index, T item) { }
        protected virtual void OnAddingNew(System.ComponentModel.AddingNewEventArgs e) { }
        protected virtual void OnListChanged(System.ComponentModel.ListChangedEventArgs e) { }
        protected override void RemoveItem(int index) { }
        protected virtual void RemoveSortCore() { }
        public void ResetBindings() { }
        public void ResetItem(int position) { }
        protected override void SetItem(int index, T item) { }
        void System.ComponentModel.IBindingList.AddIndex(System.ComponentModel.PropertyDescriptor prop) { }
        object System.ComponentModel.IBindingList.AddNew() { throw null; }
        void System.ComponentModel.IBindingList.ApplySort(System.ComponentModel.PropertyDescriptor prop, System.ComponentModel.ListSortDirection direction) { }
        int System.ComponentModel.IBindingList.Find(System.ComponentModel.PropertyDescriptor prop, object key) { throw null; }
        void System.ComponentModel.IBindingList.RemoveIndex(System.ComponentModel.PropertyDescriptor prop) { }
        void System.ComponentModel.IBindingList.RemoveSort() { }
    }
    public partial class BooleanConverter : System.ComponentModel.TypeConverter
    {
        public BooleanConverter() { }
        public override bool CanConvertFrom(System.ComponentModel.ITypeDescriptorContext? context, System.Type sourceType) { throw null; }
        public override object? ConvertFrom(System.ComponentModel.ITypeDescriptorContext? context, System.Globalization.CultureInfo? culture, object value) { throw null; }
        public override System.ComponentModel.TypeConverter.StandardValuesCollection GetStandardValues(System.ComponentModel.ITypeDescriptorContext? context) { throw null; }
        public override bool GetStandardValuesExclusive(System.ComponentModel.ITypeDescriptorContext? context) { throw null; }
        public override bool GetStandardValuesSupported(System.ComponentModel.ITypeDescriptorContext? context) { throw null; }
    }
    public partial class ByteConverter : System.ComponentModel.BaseNumberConverter
    {
        public ByteConverter() { }
    }
    public delegate void CancelEventHandler(object? sender, System.ComponentModel.CancelEventArgs e);
    public partial class CharConverter : System.ComponentModel.TypeConverter
    {
        public CharConverter() { }
        public override bool CanConvertFrom(System.ComponentModel.ITypeDescriptorContext? context, System.Type sourceType) { throw null; }
        public override object? ConvertFrom(System.ComponentModel.ITypeDescriptorContext? context, System.Globalization.CultureInfo? culture, object value) { throw null; }
        public override object? ConvertTo(System.ComponentModel.ITypeDescriptorContext? context, System.Globalization.CultureInfo? culture, object? value, System.Type destinationType) { throw null; }
    }
    public enum CollectionChangeAction
    {
        Add = 1,
        Remove = 2,
        Refresh = 3,
    }
    public partial class CollectionChangeEventArgs : System.EventArgs
    {
        public CollectionChangeEventArgs(System.ComponentModel.CollectionChangeAction action, object? element) { }
        public virtual System.ComponentModel.CollectionChangeAction Action { get { throw null; } }
        public virtual object? Element { get { throw null; } }
    }
    public delegate void CollectionChangeEventHandler(object? sender, System.ComponentModel.CollectionChangeEventArgs e);
    public partial class CollectionConverter : System.ComponentModel.TypeConverter
    {
        public CollectionConverter() { }
        public override object? ConvertTo(System.ComponentModel.ITypeDescriptorContext? context, System.Globalization.CultureInfo? culture, object? value, System.Type destinationType) { throw null; }
        [System.Diagnostics.CodeAnalysis.RequiresUnreferencedCodeAttribute("The Type of value cannot be statically discovered. The public parameterless constructor or the 'Default' static field may be trimmed from the Attribute's Type.")]
        public override System.ComponentModel.PropertyDescriptorCollection GetProperties(System.ComponentModel.ITypeDescriptorContext? context, object value, System.Attribute[]? attributes) { throw null; }
    }
    [System.AttributeUsageAttribute(System.AttributeTargets.Class)]
    public sealed partial class ComplexBindingPropertiesAttribute : System.Attribute
    {
        public static readonly System.ComponentModel.ComplexBindingPropertiesAttribute Default;
        public ComplexBindingPropertiesAttribute() { }
        public ComplexBindingPropertiesAttribute(string? dataSource) { }
        public ComplexBindingPropertiesAttribute(string? dataSource, string? dataMember) { }
        public string? DataMember { get { throw null; } }
        public string? DataSource { get { throw null; } }
        public override bool Equals([System.Diagnostics.CodeAnalysis.NotNullWhenAttribute(true)] object? obj) { throw null; }
        public override int GetHashCode() { throw null; }
    }
    public partial class ComponentConverter : System.ComponentModel.ReferenceConverter
    {
        public ComponentConverter(System.Type type) : base (default(System.Type)) { }
        [System.Diagnostics.CodeAnalysis.RequiresUnreferencedCodeAttribute("The Type of value cannot be statically discovered. The public parameterless constructor or the 'Default' static field may be trimmed from the Attribute's Type.")]
        public override System.ComponentModel.PropertyDescriptorCollection GetProperties(System.ComponentModel.ITypeDescriptorContext? context, object value, System.Attribute[]? attributes) { throw null; }
        public override bool GetPropertiesSupported(System.ComponentModel.ITypeDescriptorContext? context) { throw null; }
    }
    public abstract partial class ComponentEditor
    {
        protected ComponentEditor() { }
        public abstract bool EditComponent(System.ComponentModel.ITypeDescriptorContext? context, object component);
        public bool EditComponent(object component) { throw null; }
    }
    public partial class ComponentResourceManager : System.Resources.ResourceManager
    {
        public ComponentResourceManager() { }
        public ComponentResourceManager(System.Type t) { }
        [System.Diagnostics.CodeAnalysis.RequiresUnreferencedCodeAttribute("The Type of value cannot be statically discovered.")]
        public void ApplyResources(object value, string objectName) { }
        [System.Diagnostics.CodeAnalysis.RequiresUnreferencedCodeAttribute("The Type of value cannot be statically discovered.")]
        public virtual void ApplyResources(object value, string objectName, System.Globalization.CultureInfo? culture) { }
    }
    public partial class Container : System.ComponentModel.IContainer, System.IDisposable
    {
        public Container() { }
        public virtual System.ComponentModel.ComponentCollection Components { get { throw null; } }
        public virtual void Add(System.ComponentModel.IComponent? component) { }
        [System.Diagnostics.CodeAnalysis.RequiresUnreferencedCodeAttribute("The Type of components in the container cannot be statically discovered to validate the name.")]
        public virtual void Add(System.ComponentModel.IComponent? component, string? name) { }
        protected virtual System.ComponentModel.ISite CreateSite(System.ComponentModel.IComponent component, string? name) { throw null; }
        public void Dispose() { }
        protected virtual void Dispose(bool disposing) { }
        ~Container() { }
        protected virtual object? GetService(System.Type service) { throw null; }
        public virtual void Remove(System.ComponentModel.IComponent? component) { }
        protected void RemoveWithoutUnsiting(System.ComponentModel.IComponent? component) { }
        [System.Diagnostics.CodeAnalysis.RequiresUnreferencedCodeAttribute("The Type of components in the container cannot be statically discovered.")]
        protected virtual void ValidateName(System.ComponentModel.IComponent component, string? name) { }
    }
    public abstract partial class ContainerFilterService
    {
        protected ContainerFilterService() { }
        public virtual System.ComponentModel.ComponentCollection FilterComponents(System.ComponentModel.ComponentCollection components) { throw null; }
    }
    public partial class CultureInfoConverter : System.ComponentModel.TypeConverter
    {
        public CultureInfoConverter() { }
        public override bool CanConvertFrom(System.ComponentModel.ITypeDescriptorContext? context, System.Type sourceType) { throw null; }
        public override bool CanConvertTo(System.ComponentModel.ITypeDescriptorContext? context, [System.Diagnostics.CodeAnalysis.NotNullWhen(true)] System.Type? destinationType) { throw null; }
        public override object? ConvertFrom(System.ComponentModel.ITypeDescriptorContext? context, System.Globalization.CultureInfo? culture, object value) { throw null; }
        public override object? ConvertTo(System.ComponentModel.ITypeDescriptorContext? context, System.Globalization.CultureInfo? culture, object? value, System.Type destinationType) { throw null; }
        protected virtual string GetCultureName(System.Globalization.CultureInfo culture) { throw null; }
        public override System.ComponentModel.TypeConverter.StandardValuesCollection GetStandardValues(System.ComponentModel.ITypeDescriptorContext? context) { throw null; }
        public override bool GetStandardValuesExclusive(System.ComponentModel.ITypeDescriptorContext? context) { throw null; }
        public override bool GetStandardValuesSupported(System.ComponentModel.ITypeDescriptorContext? context) { throw null; }
    }
    public abstract partial class CustomTypeDescriptor : System.ComponentModel.ICustomTypeDescriptor
    {
        protected CustomTypeDescriptor() { }
        protected CustomTypeDescriptor(System.ComponentModel.ICustomTypeDescriptor? parent) { }
        public virtual System.ComponentModel.AttributeCollection GetAttributes() { throw null; }
        public virtual string? GetClassName() { throw null; }
        public virtual string? GetComponentName() { throw null; }
        public virtual System.ComponentModel.TypeConverter? GetConverter() { throw null; }
        public virtual System.ComponentModel.EventDescriptor? GetDefaultEvent() { throw null; }
        public virtual System.ComponentModel.PropertyDescriptor? GetDefaultProperty() { throw null; }
<<<<<<< HEAD
=======
        [System.Diagnostics.CodeAnalysis.RequiresUnreferencedCodeAttribute("Design-time attributes are not preserved when trimming. Types referenced by attributes like EditorAttribute and DesignerAttribute may not be available after trimming.")]
>>>>>>> 15ff723d
        public virtual object? GetEditor(System.Type editorBaseType) { throw null; }
        public virtual System.ComponentModel.EventDescriptorCollection GetEvents() { throw null; }
        public virtual System.ComponentModel.EventDescriptorCollection GetEvents(System.Attribute[]? attributes) { throw null; }
        public virtual System.ComponentModel.PropertyDescriptorCollection GetProperties() { throw null; }
        public virtual System.ComponentModel.PropertyDescriptorCollection GetProperties(System.Attribute[]? attributes) { throw null; }
        public virtual object? GetPropertyOwner(System.ComponentModel.PropertyDescriptor? pd) { throw null; }
    }
    [System.AttributeUsageAttribute(System.AttributeTargets.Class)]
    public sealed partial class DataObjectAttribute : System.Attribute
    {
        public static readonly System.ComponentModel.DataObjectAttribute DataObject;
        public static readonly System.ComponentModel.DataObjectAttribute Default;
        public static readonly System.ComponentModel.DataObjectAttribute NonDataObject;
        public DataObjectAttribute() { }
        public DataObjectAttribute(bool isDataObject) { }
        public bool IsDataObject { get { throw null; } }
        public override bool Equals([System.Diagnostics.CodeAnalysis.NotNullWhenAttribute(true)] object? obj) { throw null; }
        public override int GetHashCode() { throw null; }
        public override bool IsDefaultAttribute() { throw null; }
    }
    [System.AttributeUsageAttribute(System.AttributeTargets.Property)]
    public sealed partial class DataObjectFieldAttribute : System.Attribute
    {
        public DataObjectFieldAttribute(bool primaryKey) { }
        public DataObjectFieldAttribute(bool primaryKey, bool isIdentity) { }
        public DataObjectFieldAttribute(bool primaryKey, bool isIdentity, bool isNullable) { }
        public DataObjectFieldAttribute(bool primaryKey, bool isIdentity, bool isNullable, int length) { }
        public bool IsIdentity { get { throw null; } }
        public bool IsNullable { get { throw null; } }
        public int Length { get { throw null; } }
        public bool PrimaryKey { get { throw null; } }
        public override bool Equals([System.Diagnostics.CodeAnalysis.NotNullWhenAttribute(true)] object? obj) { throw null; }
        public override int GetHashCode() { throw null; }
    }
    [System.AttributeUsageAttribute(System.AttributeTargets.Method)]
    public sealed partial class DataObjectMethodAttribute : System.Attribute
    {
        public DataObjectMethodAttribute(System.ComponentModel.DataObjectMethodType methodType) { }
        public DataObjectMethodAttribute(System.ComponentModel.DataObjectMethodType methodType, bool isDefault) { }
        public bool IsDefault { get { throw null; } }
        public System.ComponentModel.DataObjectMethodType MethodType { get { throw null; } }
        public override bool Equals([System.Diagnostics.CodeAnalysis.NotNullWhenAttribute(true)] object? obj) { throw null; }
        public override int GetHashCode() { throw null; }
        public override bool Match([System.Diagnostics.CodeAnalysis.NotNullWhenAttribute(true)] object? obj) { throw null; }
    }
    public enum DataObjectMethodType
    {
        Fill = 0,
        Select = 1,
        Update = 2,
        Insert = 3,
        Delete = 4,
    }
    public partial class DateOnlyConverter : System.ComponentModel.TypeConverter
    {
        public DateOnlyConverter() { }
        public override bool CanConvertFrom(System.ComponentModel.ITypeDescriptorContext? context, System.Type sourceType) { throw null; }
        public override bool CanConvertTo(System.ComponentModel.ITypeDescriptorContext? context, [System.Diagnostics.CodeAnalysis.NotNullWhen(true)] System.Type? destinationType) { throw null; }
        public override object? ConvertFrom(System.ComponentModel.ITypeDescriptorContext? context, System.Globalization.CultureInfo? culture, object value) { throw null; }
        public override object? ConvertTo(System.ComponentModel.ITypeDescriptorContext? context, System.Globalization.CultureInfo? culture, object? value, System.Type destinationType) { throw null; }
    }
    public partial class DateTimeConverter : System.ComponentModel.TypeConverter
    {
        public DateTimeConverter() { }
        public override bool CanConvertFrom(System.ComponentModel.ITypeDescriptorContext? context, System.Type sourceType) { throw null; }
        public override bool CanConvertTo(System.ComponentModel.ITypeDescriptorContext? context, [System.Diagnostics.CodeAnalysis.NotNullWhen(true)] System.Type? destinationType) { throw null; }
        public override object? ConvertFrom(System.ComponentModel.ITypeDescriptorContext? context, System.Globalization.CultureInfo? culture, object value) { throw null; }
        public override object? ConvertTo(System.ComponentModel.ITypeDescriptorContext? context, System.Globalization.CultureInfo? culture, object? value, System.Type destinationType) { throw null; }
    }
    public partial class DateTimeOffsetConverter : System.ComponentModel.TypeConverter
    {
        public DateTimeOffsetConverter() { }
        public override bool CanConvertFrom(System.ComponentModel.ITypeDescriptorContext? context, System.Type sourceType) { throw null; }
        public override bool CanConvertTo(System.ComponentModel.ITypeDescriptorContext? context, [System.Diagnostics.CodeAnalysis.NotNullWhen(true)] System.Type? destinationType) { throw null; }
        public override object? ConvertFrom(System.ComponentModel.ITypeDescriptorContext? context, System.Globalization.CultureInfo? culture, object value) { throw null; }
        public override object? ConvertTo(System.ComponentModel.ITypeDescriptorContext? context, System.Globalization.CultureInfo? culture, object? value, System.Type destinationType) { throw null; }
    }
    public partial class DecimalConverter : System.ComponentModel.BaseNumberConverter
    {
        public DecimalConverter() { }
        public override bool CanConvertTo(System.ComponentModel.ITypeDescriptorContext? context, [System.Diagnostics.CodeAnalysis.NotNullWhen(true)] System.Type? destinationType) { throw null; }
        public override object? ConvertTo(System.ComponentModel.ITypeDescriptorContext? context, System.Globalization.CultureInfo? culture, object? value, System.Type destinationType) { throw null; }
    }
    [System.AttributeUsageAttribute(System.AttributeTargets.Class)]
    public sealed partial class DefaultBindingPropertyAttribute : System.Attribute
    {
        public static readonly System.ComponentModel.DefaultBindingPropertyAttribute Default;
        public DefaultBindingPropertyAttribute() { }
        public DefaultBindingPropertyAttribute(string? name) { }
        public string? Name { get { throw null; } }
        public override bool Equals([System.Diagnostics.CodeAnalysis.NotNullWhenAttribute(true)] object? obj) { throw null; }
        public override int GetHashCode() { throw null; }
    }
    [System.AttributeUsageAttribute(System.AttributeTargets.Class)]
    public sealed partial class DefaultEventAttribute : System.Attribute
    {
        public static readonly System.ComponentModel.DefaultEventAttribute Default;
        public DefaultEventAttribute(string? name) { }
        public string? Name { get { throw null; } }
        public override bool Equals([System.Diagnostics.CodeAnalysis.NotNullWhenAttribute(true)] object? obj) { throw null; }
        public override int GetHashCode() { throw null; }
    }
    [System.AttributeUsageAttribute(System.AttributeTargets.Class)]
    public sealed partial class DefaultPropertyAttribute : System.Attribute
    {
        public static readonly System.ComponentModel.DefaultPropertyAttribute Default;
        public DefaultPropertyAttribute(string? name) { }
        public string? Name { get { throw null; } }
        public override bool Equals([System.Diagnostics.CodeAnalysis.NotNullWhenAttribute(true)] object? obj) { throw null; }
        public override int GetHashCode() { throw null; }
    }
    [System.AttributeUsageAttribute(System.AttributeTargets.Class | System.AttributeTargets.Interface)]
    public sealed partial class DesignTimeVisibleAttribute : System.Attribute
    {
        public static readonly System.ComponentModel.DesignTimeVisibleAttribute Default;
        public static readonly System.ComponentModel.DesignTimeVisibleAttribute No;
        public static readonly System.ComponentModel.DesignTimeVisibleAttribute Yes;
        public DesignTimeVisibleAttribute() { }
        public DesignTimeVisibleAttribute(bool visible) { }
        public bool Visible { get { throw null; } }
        public override bool Equals([System.Diagnostics.CodeAnalysis.NotNullWhenAttribute(true)] object? obj) { throw null; }
        public override int GetHashCode() { throw null; }
        public override bool IsDefaultAttribute() { throw null; }
    }
    public partial class DoubleConverter : System.ComponentModel.BaseNumberConverter
    {
        public DoubleConverter() { }
    }
    public partial class EnumConverter : System.ComponentModel.TypeConverter
    {
        public EnumConverter([System.Diagnostics.CodeAnalysis.DynamicallyAccessedMembersAttribute(System.Diagnostics.CodeAnalysis.DynamicallyAccessedMemberTypes.PublicFields | System.Diagnostics.CodeAnalysis.DynamicallyAccessedMemberTypes.PublicParameterlessConstructor)] System.Type type) { }
        protected virtual System.Collections.IComparer Comparer { get { throw null; } }
        [System.Diagnostics.CodeAnalysis.DynamicallyAccessedMembersAttribute(System.Diagnostics.CodeAnalysis.DynamicallyAccessedMemberTypes.PublicFields | System.Diagnostics.CodeAnalysis.DynamicallyAccessedMemberTypes.PublicParameterlessConstructor)]
        protected System.Type EnumType { get { throw null; } }
        protected System.ComponentModel.TypeConverter.StandardValuesCollection? Values { get { throw null; } set { } }
        public override bool CanConvertFrom(System.ComponentModel.ITypeDescriptorContext? context, System.Type sourceType) { throw null; }
        public override bool CanConvertTo(System.ComponentModel.ITypeDescriptorContext? context, [System.Diagnostics.CodeAnalysis.NotNullWhen(true)] System.Type? destinationType) { throw null; }
        public override object? ConvertFrom(System.ComponentModel.ITypeDescriptorContext? context, System.Globalization.CultureInfo? culture, object value) { throw null; }
        public override object? ConvertTo(System.ComponentModel.ITypeDescriptorContext? context, System.Globalization.CultureInfo? culture, object? value, System.Type destinationType) { throw null; }
        public override System.ComponentModel.TypeConverter.StandardValuesCollection GetStandardValues(System.ComponentModel.ITypeDescriptorContext? context) { throw null; }
        public override bool GetStandardValuesExclusive(System.ComponentModel.ITypeDescriptorContext? context) { throw null; }
        public override bool GetStandardValuesSupported(System.ComponentModel.ITypeDescriptorContext? context) { throw null; }
        public override bool IsValid(System.ComponentModel.ITypeDescriptorContext? context, object? value) { throw null; }
    }
    public abstract partial class EventDescriptor : System.ComponentModel.MemberDescriptor
    {
        protected EventDescriptor(System.ComponentModel.MemberDescriptor descr) : base (default(string)) { }
        protected EventDescriptor(System.ComponentModel.MemberDescriptor descr, System.Attribute[]? attrs) : base (default(string)) { }
        protected EventDescriptor(string name, System.Attribute[]? attrs) : base (default(string)) { }
        public abstract System.Type ComponentType { get; }
        public abstract System.Type EventType { get; }
        public abstract bool IsMulticast { get; }
        public abstract void AddEventHandler(object component, System.Delegate value);
        public abstract void RemoveEventHandler(object component, System.Delegate value);
    }
    public partial class EventDescriptorCollection : System.Collections.ICollection, System.Collections.IEnumerable, System.Collections.IList
    {
        public static readonly System.ComponentModel.EventDescriptorCollection Empty;
        public EventDescriptorCollection(System.ComponentModel.EventDescriptor[]? events) { }
        public EventDescriptorCollection(System.ComponentModel.EventDescriptor[]? events, bool readOnly) { }
        public int Count { get { throw null; } }
        public virtual System.ComponentModel.EventDescriptor? this[int index] { get { throw null; } }
        public virtual System.ComponentModel.EventDescriptor? this[string name] { get { throw null; } }
        int System.Collections.ICollection.Count { get { throw null; } }
        bool System.Collections.ICollection.IsSynchronized { get { throw null; } }
        object System.Collections.ICollection.SyncRoot { get { throw null; } }
        bool System.Collections.IList.IsFixedSize { get { throw null; } }
        bool System.Collections.IList.IsReadOnly { get { throw null; } }
        object? System.Collections.IList.this[int index] { get { throw null; } set { } }
        public int Add(System.ComponentModel.EventDescriptor? value) { throw null; }
        public void Clear() { }
        public bool Contains(System.ComponentModel.EventDescriptor? value) { throw null; }
        public virtual System.ComponentModel.EventDescriptor? Find(string name, bool ignoreCase) { throw null; }
        public System.Collections.IEnumerator GetEnumerator() { throw null; }
        public int IndexOf(System.ComponentModel.EventDescriptor? value) { throw null; }
        public void Insert(int index, System.ComponentModel.EventDescriptor? value) { }
        protected void InternalSort(System.Collections.IComparer? sorter) { }
        protected void InternalSort(string[]? names) { }
        public void Remove(System.ComponentModel.EventDescriptor? value) { }
        public void RemoveAt(int index) { }
        public virtual System.ComponentModel.EventDescriptorCollection Sort() { throw null; }
        public virtual System.ComponentModel.EventDescriptorCollection Sort(System.Collections.IComparer comparer) { throw null; }
        public virtual System.ComponentModel.EventDescriptorCollection Sort(string[] names) { throw null; }
        public virtual System.ComponentModel.EventDescriptorCollection Sort(string[] names, System.Collections.IComparer comparer) { throw null; }
        void System.Collections.ICollection.CopyTo(System.Array? array, int index) { }
        System.Collections.IEnumerator System.Collections.IEnumerable.GetEnumerator() { throw null; }
        int System.Collections.IList.Add(object? value) { throw null; }
        void System.Collections.IList.Clear() { }
        bool System.Collections.IList.Contains(object? value) { throw null; }
        int System.Collections.IList.IndexOf(object? value) { throw null; }
        void System.Collections.IList.Insert(int index, object? value) { }
        void System.Collections.IList.Remove(object? value) { }
        void System.Collections.IList.RemoveAt(int index) { }
    }
    public partial class ExpandableObjectConverter : System.ComponentModel.TypeConverter
    {
        public ExpandableObjectConverter() { }
        [System.Diagnostics.CodeAnalysis.RequiresUnreferencedCodeAttribute("The Type of value cannot be statically discovered. The public parameterless constructor or the 'Default' static field may be trimmed from the Attribute's Type.")]
        public override System.ComponentModel.PropertyDescriptorCollection GetProperties(System.ComponentModel.ITypeDescriptorContext? context, object value, System.Attribute[]? attributes) { throw null; }
        public override bool GetPropertiesSupported(System.ComponentModel.ITypeDescriptorContext? context) { throw null; }
    }
    [System.AttributeUsageAttribute(System.AttributeTargets.All)]
    public sealed partial class ExtenderProvidedPropertyAttribute : System.Attribute
    {
        public ExtenderProvidedPropertyAttribute() { }
        public System.ComponentModel.PropertyDescriptor? ExtenderProperty { get { throw null; } }
        public System.ComponentModel.IExtenderProvider? Provider { get { throw null; } }
        public System.Type? ReceiverType { get { throw null; } }
        public override bool Equals([System.Diagnostics.CodeAnalysis.NotNullWhenAttribute(true)] object? obj) { throw null; }
        public override int GetHashCode() { throw null; }
        public override bool IsDefaultAttribute() { throw null; }
    }
    public partial class GuidConverter : System.ComponentModel.TypeConverter
    {
        public GuidConverter() { }
        public override bool CanConvertFrom(System.ComponentModel.ITypeDescriptorContext? context, System.Type sourceType) { throw null; }
        public override bool CanConvertTo(System.ComponentModel.ITypeDescriptorContext? context, [System.Diagnostics.CodeAnalysis.NotNullWhen(true)] System.Type? destinationType) { throw null; }
        public override object? ConvertFrom(System.ComponentModel.ITypeDescriptorContext? context, System.Globalization.CultureInfo? culture, object value) { throw null; }
        public override object? ConvertTo(System.ComponentModel.ITypeDescriptorContext? context, System.Globalization.CultureInfo? culture, object? value, System.Type destinationType) { throw null; }
    }
    public partial class HalfConverter : System.ComponentModel.BaseNumberConverter
    {
        public HalfConverter() { }
    }
    public partial class HandledEventArgs : System.EventArgs
    {
        public HandledEventArgs() { }
        public HandledEventArgs(bool defaultHandledValue) { }
        public bool Handled { get { throw null; } set { } }
    }
    public delegate void HandledEventHandler(object? sender, System.ComponentModel.HandledEventArgs e);
    public partial interface IBindingList : System.Collections.ICollection, System.Collections.IEnumerable, System.Collections.IList
    {
        bool AllowEdit { get; }
        bool AllowNew { get; }
        bool AllowRemove { get; }
        bool IsSorted { get; }
        System.ComponentModel.ListSortDirection SortDirection { get; }
        System.ComponentModel.PropertyDescriptor? SortProperty { get; }
        bool SupportsChangeNotification { get; }
        bool SupportsSearching { get; }
        bool SupportsSorting { get; }
        event System.ComponentModel.ListChangedEventHandler ListChanged;
        void AddIndex(System.ComponentModel.PropertyDescriptor property);
        object? AddNew();
        void ApplySort(System.ComponentModel.PropertyDescriptor property, System.ComponentModel.ListSortDirection direction);
        int Find(System.ComponentModel.PropertyDescriptor property, object key);
        void RemoveIndex(System.ComponentModel.PropertyDescriptor property);
        void RemoveSort();
    }
    public partial interface IBindingListView : System.Collections.ICollection, System.Collections.IEnumerable, System.Collections.IList, System.ComponentModel.IBindingList
    {
        string? Filter { get; [System.Diagnostics.CodeAnalysis.RequiresUnreferencedCodeAttribute("Members of types used in the filter expression might be trimmed.")] set; }
        System.ComponentModel.ListSortDescriptionCollection SortDescriptions { get; }
        bool SupportsAdvancedSorting { get; }
        bool SupportsFiltering { get; }
        void ApplySort(System.ComponentModel.ListSortDescriptionCollection sorts);
        void RemoveFilter();
    }
    public partial interface ICancelAddNew
    {
        void CancelNew(int itemIndex);
        void EndNew(int itemIndex);
    }
    [System.ObsoleteAttribute("IComNativeDescriptorHandler has been deprecated. Add a TypeDescriptionProvider to handle type TypeDescriptor.ComObjectType instead.")]
    public partial interface IComNativeDescriptorHandler
    {
        System.ComponentModel.AttributeCollection GetAttributes(object component);
        string GetClassName(object component);
        System.ComponentModel.TypeConverter GetConverter(object component);
        System.ComponentModel.EventDescriptor GetDefaultEvent(object component);
        System.ComponentModel.PropertyDescriptor GetDefaultProperty(object component);
        object GetEditor(object component, System.Type baseEditorType);
        System.ComponentModel.EventDescriptorCollection GetEvents(object component);
        System.ComponentModel.EventDescriptorCollection GetEvents(object component, System.Attribute[]? attributes);
        string GetName(object component);
        System.ComponentModel.PropertyDescriptorCollection GetProperties(object component, System.Attribute[]? attributes);
        object GetPropertyValue(object component, int dispid, ref bool success);
        object GetPropertyValue(object component, string propertyName, ref bool success);
    }
    public partial interface ICustomTypeDescriptor
    {
        System.ComponentModel.AttributeCollection GetAttributes();
        string? GetClassName();
        string? GetComponentName();
        System.ComponentModel.TypeConverter? GetConverter();
        System.ComponentModel.EventDescriptor? GetDefaultEvent();
        System.ComponentModel.PropertyDescriptor? GetDefaultProperty();
<<<<<<< HEAD
=======
        [System.Diagnostics.CodeAnalysis.RequiresUnreferencedCodeAttribute("Design-time attributes are not preserved when trimming. Types referenced by attributes like EditorAttribute and DesignerAttribute may not be available after trimming.")]
>>>>>>> 15ff723d
        object? GetEditor(System.Type editorBaseType);
        System.ComponentModel.EventDescriptorCollection GetEvents();
        System.ComponentModel.EventDescriptorCollection GetEvents(System.Attribute[]? attributes);
        System.ComponentModel.PropertyDescriptorCollection GetProperties();
        System.ComponentModel.PropertyDescriptorCollection GetProperties(System.Attribute[]? attributes);
        object? GetPropertyOwner(System.ComponentModel.PropertyDescriptor? pd);
    }
    public partial interface IDataErrorInfo
    {
        string Error { get; }
        string this[string columnName] { get; }
    }
    public partial interface IExtenderProvider
    {
        bool CanExtend(object extendee);
    }
    public partial interface IIntellisenseBuilder
    {
        string Name { get; }
        bool Show(string language, string value, ref string newValue);
    }
    [System.ComponentModel.EditorAttribute("System.Windows.Forms.Design.DataSourceListEditor, System.Design, Version=4.0.0.0, Culture=neutral, PublicKeyToken=b03f5f7f11d50a3a", "System.Drawing.Design.UITypeEditor, System.Drawing, Version=4.0.0.0, Culture=neutral, PublicKeyToken=b03f5f7f11d50a3a")]
    [System.ComponentModel.MergablePropertyAttribute(false)]
    [System.ComponentModel.TypeConverterAttribute("System.Windows.Forms.Design.DataSourceConverter, System.Design, Version=4.0.0.0, Culture=neutral, PublicKeyToken=b03f5f7f11d50a3a")]
    public partial interface IListSource
    {
        bool ContainsListCollection { get; }
        System.Collections.IList GetList();
    }
    public partial interface INestedContainer : System.ComponentModel.IContainer, System.IDisposable
    {
        System.ComponentModel.IComponent Owner { get; }
    }
    public partial interface INestedSite : System.ComponentModel.ISite, System.IServiceProvider
    {
        string? FullName { get; }
    }
    [System.AttributeUsageAttribute(System.AttributeTargets.Event | System.AttributeTargets.Field | System.AttributeTargets.Property)]
    public sealed partial class InheritanceAttribute : System.Attribute
    {
        public static readonly System.ComponentModel.InheritanceAttribute Default;
        public static readonly System.ComponentModel.InheritanceAttribute Inherited;
        public static readonly System.ComponentModel.InheritanceAttribute InheritedReadOnly;
        public static readonly System.ComponentModel.InheritanceAttribute NotInherited;
        public InheritanceAttribute() { }
        public InheritanceAttribute(System.ComponentModel.InheritanceLevel inheritanceLevel) { }
        public System.ComponentModel.InheritanceLevel InheritanceLevel { get { throw null; } }
        public override bool Equals([System.Diagnostics.CodeAnalysis.NotNullWhenAttribute(true)] object? value) { throw null; }
        public override int GetHashCode() { throw null; }
        public override bool IsDefaultAttribute() { throw null; }
        public override string ToString() { throw null; }
    }
    public enum InheritanceLevel
    {
        Inherited = 1,
        InheritedReadOnly = 2,
        NotInherited = 3,
    }
    [System.AttributeUsageAttribute(System.AttributeTargets.Class)]
    public partial class InstallerTypeAttribute : System.Attribute
    {
        public InstallerTypeAttribute([System.Diagnostics.CodeAnalysis.DynamicallyAccessedMembersAttribute(System.Diagnostics.CodeAnalysis.DynamicallyAccessedMemberTypes.PublicConstructors)] string? typeName) { }
        public InstallerTypeAttribute([System.Diagnostics.CodeAnalysis.DynamicallyAccessedMembersAttribute(System.Diagnostics.CodeAnalysis.DynamicallyAccessedMemberTypes.PublicConstructors)] System.Type installerType) { }
        [System.Diagnostics.CodeAnalysis.DynamicallyAccessedMembersAttribute(System.Diagnostics.CodeAnalysis.DynamicallyAccessedMemberTypes.PublicConstructors)]
        public virtual System.Type? InstallerType { get { throw null; } }
        public override bool Equals([System.Diagnostics.CodeAnalysis.NotNullWhenAttribute(true)] object? obj) { throw null; }
        public override int GetHashCode() { throw null; }
    }
    public abstract partial class InstanceCreationEditor
    {
        protected InstanceCreationEditor() { }
        public virtual string Text { get { throw null; } }
        public abstract object? CreateInstance(System.ComponentModel.ITypeDescriptorContext context, System.Type instanceType);
    }
    public partial class Int128Converter : System.ComponentModel.BaseNumberConverter
    {
        public Int128Converter() { }
    }
    public partial class Int16Converter : System.ComponentModel.BaseNumberConverter
    {
        public Int16Converter() { }
    }
    public partial class Int32Converter : System.ComponentModel.BaseNumberConverter
    {
        public Int32Converter() { }
    }
    public partial class Int64Converter : System.ComponentModel.BaseNumberConverter
    {
        public Int64Converter() { }
    }
    public partial interface IRaiseItemChangedEvents
    {
        bool RaisesItemChangedEvents { get; }
    }
    public partial interface ISupportInitializeNotification : System.ComponentModel.ISupportInitialize
    {
        bool IsInitialized { get; }
        event System.EventHandler Initialized;
    }
    public partial interface ITypeDescriptorContext : System.IServiceProvider
    {
        System.ComponentModel.IContainer? Container { get; }
        object? Instance { get; }
        System.ComponentModel.PropertyDescriptor? PropertyDescriptor { get; }
        void OnComponentChanged();
        bool OnComponentChanging();
    }
    public partial interface ITypedList
    {
        System.ComponentModel.PropertyDescriptorCollection GetItemProperties(System.ComponentModel.PropertyDescriptor[]? listAccessors);
        string GetListName(System.ComponentModel.PropertyDescriptor[]? listAccessors);
    }
    public abstract partial class License : System.IDisposable
    {
        protected License() { }
        public abstract string LicenseKey { get; }
        public abstract void Dispose();
    }
    public partial class LicenseContext : System.IServiceProvider
    {
        public LicenseContext() { }
        public virtual System.ComponentModel.LicenseUsageMode UsageMode { get { throw null; } }
        public virtual string? GetSavedLicenseKey(System.Type type, System.Reflection.Assembly? resourceAssembly) { throw null; }
        public virtual object? GetService(System.Type type) { throw null; }
        public virtual void SetSavedLicenseKey(System.Type type, string key) { }
    }
    public partial class LicenseException : System.SystemException
    {
        [System.ObsoleteAttribute("This API supports obsolete formatter-based serialization. It should not be called or extended by application code.", DiagnosticId = "SYSLIB0051", UrlFormat = "https://aka.ms/dotnet-warnings/{0}")]
        [System.ComponentModel.EditorBrowsableAttribute(System.ComponentModel.EditorBrowsableState.Never)]
        protected LicenseException(System.Runtime.Serialization.SerializationInfo info, System.Runtime.Serialization.StreamingContext context) { }
        public LicenseException(System.Type? type) { }
        public LicenseException(System.Type? type, object? instance) { }
        public LicenseException(System.Type? type, object? instance, string? message) { }
        public LicenseException(System.Type? type, object? instance, string? message, System.Exception? innerException) { }
        public System.Type? LicensedType { get { throw null; } }
        [System.ObsoleteAttribute("This API supports obsolete formatter-based serialization. It should not be called or extended by application code.", DiagnosticId = "SYSLIB0051", UrlFormat = "https://aka.ms/dotnet-warnings/{0}")]
        [System.ComponentModel.EditorBrowsableAttribute(System.ComponentModel.EditorBrowsableState.Never)]
        public override void GetObjectData(System.Runtime.Serialization.SerializationInfo info, System.Runtime.Serialization.StreamingContext context) { }
    }
    public sealed partial class LicenseManager
    {
        internal LicenseManager() { }
        public static System.ComponentModel.LicenseContext CurrentContext { get { throw null; } set { } }
        public static System.ComponentModel.LicenseUsageMode UsageMode { get { throw null; } }
        [System.Runtime.Versioning.UnsupportedOSPlatformAttribute("browser")]
        public static object? CreateWithContext([System.Diagnostics.CodeAnalysis.DynamicallyAccessedMembersAttribute(System.Diagnostics.CodeAnalysis.DynamicallyAccessedMemberTypes.PublicConstructors)] System.Type type, System.ComponentModel.LicenseContext creationContext) { throw null; }
        [System.Runtime.Versioning.UnsupportedOSPlatformAttribute("browser")]
        public static object? CreateWithContext([System.Diagnostics.CodeAnalysis.DynamicallyAccessedMembersAttribute(System.Diagnostics.CodeAnalysis.DynamicallyAccessedMemberTypes.PublicConstructors)] System.Type type, System.ComponentModel.LicenseContext creationContext, object[] args) { throw null; }
        public static bool IsLicensed(System.Type type) { throw null; }
        public static bool IsValid(System.Type type) { throw null; }
        public static bool IsValid(System.Type type, object? instance, out System.ComponentModel.License? license) { throw null; }
        public static void LockContext(object contextUser) { }
        public static void UnlockContext(object contextUser) { }
        public static void Validate(System.Type type) { }
        public static System.ComponentModel.License? Validate(System.Type type, object? instance) { throw null; }
    }
    public abstract partial class LicenseProvider
    {
        protected LicenseProvider() { }
        public abstract System.ComponentModel.License? GetLicense(System.ComponentModel.LicenseContext context, System.Type type, object? instance, bool allowExceptions);
    }
    [System.AttributeUsageAttribute(System.AttributeTargets.Class, AllowMultiple=false, Inherited=false)]
    public sealed partial class LicenseProviderAttribute : System.Attribute
    {
        public static readonly System.ComponentModel.LicenseProviderAttribute Default;
        public LicenseProviderAttribute() { }
        public LicenseProviderAttribute([System.Diagnostics.CodeAnalysis.DynamicallyAccessedMembersAttribute(System.Diagnostics.CodeAnalysis.DynamicallyAccessedMemberTypes.PublicParameterlessConstructor)] string? typeName) { }
        public LicenseProviderAttribute([System.Diagnostics.CodeAnalysis.DynamicallyAccessedMembersAttribute(System.Diagnostics.CodeAnalysis.DynamicallyAccessedMemberTypes.PublicParameterlessConstructor)] System.Type type) { }
        [System.Diagnostics.CodeAnalysis.DynamicallyAccessedMembersAttribute(System.Diagnostics.CodeAnalysis.DynamicallyAccessedMemberTypes.PublicParameterlessConstructor)]
        public System.Type? LicenseProvider { get { throw null; } }
        public override object TypeId { get { throw null; } }
        public override bool Equals([System.Diagnostics.CodeAnalysis.NotNullWhenAttribute(true)] object? value) { throw null; }
        public override int GetHashCode() { throw null; }
    }
    public enum LicenseUsageMode
    {
        Runtime = 0,
        Designtime = 1,
    }
    public partial class LicFileLicenseProvider : System.ComponentModel.LicenseProvider
    {
        public LicFileLicenseProvider() { }
        protected virtual string GetKey(System.Type type) { throw null; }
        public override System.ComponentModel.License? GetLicense(System.ComponentModel.LicenseContext context, System.Type type, object? instance, bool allowExceptions) { throw null; }
        protected virtual bool IsKeyValid(string? key, System.Type type) { throw null; }
    }
    [System.AttributeUsageAttribute(System.AttributeTargets.All)]
    public sealed partial class ListBindableAttribute : System.Attribute
    {
        public static readonly System.ComponentModel.ListBindableAttribute Default;
        public static readonly System.ComponentModel.ListBindableAttribute No;
        public static readonly System.ComponentModel.ListBindableAttribute Yes;
        public ListBindableAttribute(bool listBindable) { }
        public ListBindableAttribute(System.ComponentModel.BindableSupport flags) { }
        public bool ListBindable { get { throw null; } }
        public override bool Equals([System.Diagnostics.CodeAnalysis.NotNullWhenAttribute(true)] object? obj) { throw null; }
        public override int GetHashCode() { throw null; }
        public override bool IsDefaultAttribute() { throw null; }
    }
    public partial class ListChangedEventArgs : System.EventArgs
    {
        public ListChangedEventArgs(System.ComponentModel.ListChangedType listChangedType, System.ComponentModel.PropertyDescriptor? propDesc) { }
        public ListChangedEventArgs(System.ComponentModel.ListChangedType listChangedType, int newIndex) { }
        public ListChangedEventArgs(System.ComponentModel.ListChangedType listChangedType, int newIndex, System.ComponentModel.PropertyDescriptor? propDesc) { }
        public ListChangedEventArgs(System.ComponentModel.ListChangedType listChangedType, int newIndex, int oldIndex) { }
        public System.ComponentModel.ListChangedType ListChangedType { get { throw null; } }
        public int NewIndex { get { throw null; } }
        public int OldIndex { get { throw null; } }
        public System.ComponentModel.PropertyDescriptor? PropertyDescriptor { get { throw null; } }
    }
    public delegate void ListChangedEventHandler(object? sender, System.ComponentModel.ListChangedEventArgs e);
    public enum ListChangedType
    {
        Reset = 0,
        ItemAdded = 1,
        ItemDeleted = 2,
        ItemMoved = 3,
        ItemChanged = 4,
        PropertyDescriptorAdded = 5,
        PropertyDescriptorDeleted = 6,
        PropertyDescriptorChanged = 7,
    }
    public partial class ListSortDescription
    {
        public ListSortDescription(System.ComponentModel.PropertyDescriptor? property, System.ComponentModel.ListSortDirection direction) { }
        public System.ComponentModel.PropertyDescriptor? PropertyDescriptor { get { throw null; } set { } }
        public System.ComponentModel.ListSortDirection SortDirection { get { throw null; } set { } }
    }
    public partial class ListSortDescriptionCollection : System.Collections.ICollection, System.Collections.IEnumerable, System.Collections.IList
    {
        public ListSortDescriptionCollection() { }
        public ListSortDescriptionCollection(System.ComponentModel.ListSortDescription?[]? sorts) { }
        public int Count { get { throw null; } }
        public System.ComponentModel.ListSortDescription? this[int index] { get { throw null; } set { } }
        bool System.Collections.ICollection.IsSynchronized { get { throw null; } }
        object System.Collections.ICollection.SyncRoot { get { throw null; } }
        bool System.Collections.IList.IsFixedSize { get { throw null; } }
        bool System.Collections.IList.IsReadOnly { get { throw null; } }
        object? System.Collections.IList.this[int index] { get { throw null; } set { } }
        public bool Contains(object? value) { throw null; }
        public void CopyTo(System.Array array, int index) { }
        public int IndexOf(object? value) { throw null; }
        System.Collections.IEnumerator System.Collections.IEnumerable.GetEnumerator() { throw null; }
        int System.Collections.IList.Add(object? value) { throw null; }
        void System.Collections.IList.Clear() { }
        void System.Collections.IList.Insert(int index, object? value) { }
        void System.Collections.IList.Remove(object? value) { }
        void System.Collections.IList.RemoveAt(int index) { }
    }
    public enum ListSortDirection
    {
        Ascending = 0,
        Descending = 1,
    }
    [System.AttributeUsageAttribute(System.AttributeTargets.Class)]
    public sealed partial class LookupBindingPropertiesAttribute : System.Attribute
    {
        public static readonly System.ComponentModel.LookupBindingPropertiesAttribute Default;
        public LookupBindingPropertiesAttribute() { }
        public LookupBindingPropertiesAttribute(string dataSource, string displayMember, string valueMember, string lookupMember) { }
        public string? DataSource { get { throw null; } }
        public string? DisplayMember { get { throw null; } }
        public string? LookupMember { get { throw null; } }
        public string? ValueMember { get { throw null; } }
        public override bool Equals([System.Diagnostics.CodeAnalysis.NotNullWhenAttribute(true)] object? obj) { throw null; }
        public override int GetHashCode() { throw null; }
    }
    [System.ComponentModel.DesignerAttribute("System.Windows.Forms.Design.ComponentDocumentDesigner, System.Design, Version=4.0.0.0, Culture=neutral, PublicKeyToken=b03f5f7f11d50a3a", "System.ComponentModel.Design.IRootDesigner, System, Version=4.0.0.0, Culture=neutral, PublicKeyToken=b77a5c561934e089")]
    [System.ComponentModel.DesignerCategoryAttribute("Component")]
    [System.ComponentModel.TypeConverterAttribute(typeof(System.ComponentModel.ComponentConverter))]
    public partial class MarshalByValueComponent : System.ComponentModel.IComponent, System.IDisposable, System.IServiceProvider
    {
        public MarshalByValueComponent() { }
        [System.ComponentModel.BrowsableAttribute(false)]
        [System.ComponentModel.DesignerSerializationVisibilityAttribute(System.ComponentModel.DesignerSerializationVisibility.Hidden)]
        public virtual System.ComponentModel.IContainer? Container { get { throw null; } }
        [System.ComponentModel.BrowsableAttribute(false)]
        [System.ComponentModel.DesignerSerializationVisibilityAttribute(System.ComponentModel.DesignerSerializationVisibility.Hidden)]
        public virtual bool DesignMode { get { throw null; } }
        protected System.ComponentModel.EventHandlerList Events { get { throw null; } }
        [System.ComponentModel.BrowsableAttribute(false)]
        [System.ComponentModel.DesignerSerializationVisibilityAttribute(System.ComponentModel.DesignerSerializationVisibility.Hidden)]
        public virtual System.ComponentModel.ISite? Site { get { throw null; } set { } }
        public event System.EventHandler? Disposed { add { } remove { } }
        public void Dispose() { }
        protected virtual void Dispose(bool disposing) { }
        ~MarshalByValueComponent() { }
        public virtual object? GetService(System.Type service) { throw null; }
        public override string? ToString() { throw null; }
    }
    [System.Diagnostics.CodeAnalysis.DynamicallyAccessedMembersAttribute(System.Diagnostics.CodeAnalysis.DynamicallyAccessedMemberTypes.PublicConstructors)]
    public partial class MaskedTextProvider : System.ICloneable
    {
        public MaskedTextProvider(string mask) { }
        public MaskedTextProvider(string mask, bool restrictToAscii) { }
        public MaskedTextProvider(string mask, char passwordChar, bool allowPromptAsInput) { }
        public MaskedTextProvider(string mask, System.Globalization.CultureInfo? culture) { }
        public MaskedTextProvider(string mask, System.Globalization.CultureInfo? culture, bool restrictToAscii) { }
        public MaskedTextProvider(string mask, System.Globalization.CultureInfo? culture, bool allowPromptAsInput, char promptChar, char passwordChar, bool restrictToAscii) { }
        public MaskedTextProvider(string mask, System.Globalization.CultureInfo? culture, char passwordChar, bool allowPromptAsInput) { }
        public bool AllowPromptAsInput { get { throw null; } }
        public bool AsciiOnly { get { throw null; } }
        public int AssignedEditPositionCount { get { throw null; } }
        public int AvailableEditPositionCount { get { throw null; } }
        public System.Globalization.CultureInfo Culture { get { throw null; } }
        public static char DefaultPasswordChar { get { throw null; } }
        public int EditPositionCount { get { throw null; } }
        public System.Collections.IEnumerator EditPositions { get { throw null; } }
        public bool IncludeLiterals { get { throw null; } set { } }
        public bool IncludePrompt { get { throw null; } set { } }
        public static int InvalidIndex { get { throw null; } }
        public bool IsPassword { get { throw null; } set { } }
        public char this[int index] { get { throw null; } }
        public int LastAssignedPosition { get { throw null; } }
        public int Length { get { throw null; } }
        public string Mask { get { throw null; } }
        public bool MaskCompleted { get { throw null; } }
        public bool MaskFull { get { throw null; } }
        public char PasswordChar { get { throw null; } set { } }
        public char PromptChar { get { throw null; } set { } }
        public bool ResetOnPrompt { get { throw null; } set { } }
        public bool ResetOnSpace { get { throw null; } set { } }
        public bool SkipLiterals { get { throw null; } set { } }
        public bool Add(char input) { throw null; }
        public bool Add(char input, out int testPosition, out System.ComponentModel.MaskedTextResultHint resultHint) { throw null; }
        public bool Add(string input) { throw null; }
        public bool Add(string input, out int testPosition, out System.ComponentModel.MaskedTextResultHint resultHint) { throw null; }
        public void Clear() { }
        public void Clear(out System.ComponentModel.MaskedTextResultHint resultHint) { throw null; }
        [System.Runtime.Versioning.UnsupportedOSPlatformAttribute("browser")]
        public object Clone() { throw null; }
        public int FindAssignedEditPositionFrom(int position, bool direction) { throw null; }
        public int FindAssignedEditPositionInRange(int startPosition, int endPosition, bool direction) { throw null; }
        public int FindEditPositionFrom(int position, bool direction) { throw null; }
        public int FindEditPositionInRange(int startPosition, int endPosition, bool direction) { throw null; }
        public int FindNonEditPositionFrom(int position, bool direction) { throw null; }
        public int FindNonEditPositionInRange(int startPosition, int endPosition, bool direction) { throw null; }
        public int FindUnassignedEditPositionFrom(int position, bool direction) { throw null; }
        public int FindUnassignedEditPositionInRange(int startPosition, int endPosition, bool direction) { throw null; }
        public static bool GetOperationResultFromHint(System.ComponentModel.MaskedTextResultHint hint) { throw null; }
        public bool InsertAt(char input, int position) { throw null; }
        public bool InsertAt(char input, int position, out int testPosition, out System.ComponentModel.MaskedTextResultHint resultHint) { throw null; }
        public bool InsertAt(string input, int position) { throw null; }
        public bool InsertAt(string input, int position, out int testPosition, out System.ComponentModel.MaskedTextResultHint resultHint) { throw null; }
        public bool IsAvailablePosition(int position) { throw null; }
        public bool IsEditPosition(int position) { throw null; }
        public static bool IsValidInputChar(char c) { throw null; }
        public static bool IsValidMaskChar(char c) { throw null; }
        public static bool IsValidPasswordChar(char c) { throw null; }
        public bool Remove() { throw null; }
        public bool Remove(out int testPosition, out System.ComponentModel.MaskedTextResultHint resultHint) { throw null; }
        public bool RemoveAt(int position) { throw null; }
        public bool RemoveAt(int startPosition, int endPosition) { throw null; }
        public bool RemoveAt(int startPosition, int endPosition, out int testPosition, out System.ComponentModel.MaskedTextResultHint resultHint) { throw null; }
        public bool Replace(char input, int position) { throw null; }
        public bool Replace(char input, int startPosition, int endPosition, out int testPosition, out System.ComponentModel.MaskedTextResultHint resultHint) { throw null; }
        public bool Replace(char input, int position, out int testPosition, out System.ComponentModel.MaskedTextResultHint resultHint) { throw null; }
        public bool Replace(string input, int position) { throw null; }
        public bool Replace(string input, int startPosition, int endPosition, out int testPosition, out System.ComponentModel.MaskedTextResultHint resultHint) { throw null; }
        public bool Replace(string input, int position, out int testPosition, out System.ComponentModel.MaskedTextResultHint resultHint) { throw null; }
        public bool Set(string input) { throw null; }
        public bool Set(string input, out int testPosition, out System.ComponentModel.MaskedTextResultHint resultHint) { throw null; }
        public string ToDisplayString() { throw null; }
        public override string ToString() { throw null; }
        public string ToString(bool ignorePasswordChar) { throw null; }
        public string ToString(bool includePrompt, bool includeLiterals) { throw null; }
        public string ToString(bool ignorePasswordChar, bool includePrompt, bool includeLiterals, int startPosition, int length) { throw null; }
        public string ToString(bool includePrompt, bool includeLiterals, int startPosition, int length) { throw null; }
        public string ToString(bool ignorePasswordChar, int startPosition, int length) { throw null; }
        public string ToString(int startPosition, int length) { throw null; }
        public bool VerifyChar(char input, int position, out System.ComponentModel.MaskedTextResultHint hint) { throw null; }
        public bool VerifyEscapeChar(char input, int position) { throw null; }
        public bool VerifyString(string input) { throw null; }
        public bool VerifyString(string input, out int testPosition, out System.ComponentModel.MaskedTextResultHint resultHint) { throw null; }
    }
    public enum MaskedTextResultHint
    {
        PositionOutOfRange = -55,
        NonEditPosition = -54,
        UnavailableEditPosition = -53,
        PromptCharNotAllowed = -52,
        InvalidInput = -51,
        SignedDigitExpected = -5,
        LetterExpected = -4,
        DigitExpected = -3,
        AlphanumericCharacterExpected = -2,
        AsciiCharacterExpected = -1,
        Unknown = 0,
        CharacterEscaped = 1,
        NoEffect = 2,
        SideEffect = 3,
        Success = 4,
    }
    public abstract partial class MemberDescriptor
    {
        protected MemberDescriptor(System.ComponentModel.MemberDescriptor descr) { }
        protected MemberDescriptor(System.ComponentModel.MemberDescriptor oldMemberDescriptor, System.Attribute[]? newAttributes) { }
        protected MemberDescriptor(string name) { }
        protected MemberDescriptor(string name, System.Attribute[]? attributes) { }
        protected virtual System.Attribute[]? AttributeArray { get { throw null; } set { } }
        public virtual System.ComponentModel.AttributeCollection Attributes { get { throw null; } }
        public virtual string Category { get { throw null; } }
        public virtual string Description { get { throw null; } }
        public virtual bool DesignTimeOnly { get { throw null; } }
        public virtual string DisplayName { get { throw null; } }
        public virtual bool IsBrowsable { get { throw null; } }
        public virtual string Name { get { throw null; } }
        protected virtual int NameHashCode { get { throw null; } }
        protected virtual System.ComponentModel.AttributeCollection CreateAttributeCollection() { throw null; }
        public override bool Equals([System.Diagnostics.CodeAnalysis.NotNullWhenAttribute(true)] object? obj) { throw null; }
        protected virtual void FillAttributes(System.Collections.IList attributeList) { }
        protected static System.Reflection.MethodInfo? FindMethod([System.Diagnostics.CodeAnalysis.DynamicallyAccessedMembersAttribute(System.Diagnostics.CodeAnalysis.DynamicallyAccessedMemberTypes.PublicMethods)] System.Type componentClass, string name, System.Type[] args, System.Type returnType) { throw null; }
        protected static System.Reflection.MethodInfo? FindMethod([System.Diagnostics.CodeAnalysis.DynamicallyAccessedMembersAttribute(System.Diagnostics.CodeAnalysis.DynamicallyAccessedMemberTypes.NonPublicMethods | System.Diagnostics.CodeAnalysis.DynamicallyAccessedMemberTypes.PublicMethods)] System.Type componentClass, string name, System.Type[] args, System.Type returnType, bool publicOnly) { throw null; }
        public override int GetHashCode() { throw null; }
        protected virtual object? GetInvocationTarget(System.Type type, object instance) { throw null; }
        [System.ObsoleteAttribute("MemberDescriptor.GetInvokee has been deprecated. Use GetInvocationTarget instead.")]
        protected static object GetInvokee(System.Type componentClass, object component) { throw null; }
        protected static System.ComponentModel.ISite? GetSite(object? component) { throw null; }
    }
    public partial class MultilineStringConverter : System.ComponentModel.TypeConverter
    {
        public MultilineStringConverter() { }
        public override object? ConvertTo(System.ComponentModel.ITypeDescriptorContext? context, System.Globalization.CultureInfo? culture, object? value, System.Type destinationType) { throw null; }
        [System.Diagnostics.CodeAnalysis.RequiresUnreferencedCodeAttribute("The Type of value cannot be statically discovered. The public parameterless constructor or the 'Default' static field may be trimmed from the Attribute's Type.")]
        public override System.ComponentModel.PropertyDescriptorCollection? GetProperties(System.ComponentModel.ITypeDescriptorContext? context, object value, System.Attribute[]? attributes) { throw null; }
        public override bool GetPropertiesSupported(System.ComponentModel.ITypeDescriptorContext? context) { throw null; }
    }
    public partial class NestedContainer : System.ComponentModel.Container, System.ComponentModel.IContainer, System.ComponentModel.INestedContainer, System.IDisposable
    {
        public NestedContainer(System.ComponentModel.IComponent owner) { }
        public System.ComponentModel.IComponent Owner { get { throw null; } }
        protected virtual string? OwnerName { get { throw null; } }
        protected override System.ComponentModel.ISite CreateSite(System.ComponentModel.IComponent component, string? name) { throw null; }
        protected override void Dispose(bool disposing) { }
        protected override object? GetService(System.Type service) { throw null; }
    }
    public partial class NullableConverter : System.ComponentModel.TypeConverter
    {
        public NullableConverter([System.Diagnostics.CodeAnalysis.DynamicallyAccessedMembers(Diagnostics.CodeAnalysis.DynamicallyAccessedMemberTypes.All)] System.Type type) { }
        public System.Type NullableType { get { throw null; } }
        [System.Diagnostics.CodeAnalysis.DynamicallyAccessedMembers(Diagnostics.CodeAnalysis.DynamicallyAccessedMemberTypes.All)]
        public System.Type UnderlyingType { get { throw null; } }
        public System.ComponentModel.TypeConverter UnderlyingTypeConverter { get { throw null; } }
        public override bool CanConvertFrom(System.ComponentModel.ITypeDescriptorContext? context, System.Type sourceType) { throw null; }
        public override bool CanConvertTo(System.ComponentModel.ITypeDescriptorContext? context, [System.Diagnostics.CodeAnalysis.NotNullWhen(true)] System.Type? destinationType) { throw null; }
        public override object? ConvertFrom(System.ComponentModel.ITypeDescriptorContext? context, System.Globalization.CultureInfo? culture, object value) { throw null; }
        public override object? ConvertTo(System.ComponentModel.ITypeDescriptorContext? context, System.Globalization.CultureInfo? culture, object? value, System.Type destinationType) { throw null; }
        public override object? CreateInstance(System.ComponentModel.ITypeDescriptorContext? context, System.Collections.IDictionary propertyValues) { throw null; }
        public override bool GetCreateInstanceSupported(System.ComponentModel.ITypeDescriptorContext? context) { throw null; }
        [System.Diagnostics.CodeAnalysis.RequiresUnreferencedCodeAttribute("The Type of value cannot be statically discovered. The public parameterless constructor or the 'Default' static field may be trimmed from the Attribute's Type.")]
        public override System.ComponentModel.PropertyDescriptorCollection? GetProperties(System.ComponentModel.ITypeDescriptorContext? context, object value, System.Attribute[]? attributes) { throw null; }
        public override bool GetPropertiesSupported(System.ComponentModel.ITypeDescriptorContext? context) { throw null; }
        public override System.ComponentModel.TypeConverter.StandardValuesCollection? GetStandardValues(System.ComponentModel.ITypeDescriptorContext? context) { throw null; }
        public override bool GetStandardValuesExclusive(System.ComponentModel.ITypeDescriptorContext? context) { throw null; }
        public override bool GetStandardValuesSupported(System.ComponentModel.ITypeDescriptorContext? context) { throw null; }
        public override bool IsValid(System.ComponentModel.ITypeDescriptorContext? context, object? value) { throw null; }
    }
    [System.AttributeUsageAttribute(System.AttributeTargets.All)]
    public sealed partial class PasswordPropertyTextAttribute : System.Attribute
    {
        public static readonly System.ComponentModel.PasswordPropertyTextAttribute Default;
        public static readonly System.ComponentModel.PasswordPropertyTextAttribute No;
        public static readonly System.ComponentModel.PasswordPropertyTextAttribute Yes;
        public PasswordPropertyTextAttribute() { }
        public PasswordPropertyTextAttribute(bool password) { }
        public bool Password { get { throw null; } }
        public override bool Equals([System.Diagnostics.CodeAnalysis.NotNullWhenAttribute(true)] object? o) { throw null; }
        public override int GetHashCode() { throw null; }
        public override bool IsDefaultAttribute() { throw null; }
    }
    public abstract partial class PropertyDescriptor : System.ComponentModel.MemberDescriptor
    {
        protected PropertyDescriptor(System.ComponentModel.MemberDescriptor descr) : base (default(string)) { }
        protected PropertyDescriptor(System.ComponentModel.MemberDescriptor descr, System.Attribute[]? attrs) : base (default(string)) { }
        protected PropertyDescriptor(string name, System.Attribute[]? attrs) : base (default(string)) { }
        public abstract System.Type ComponentType { get; }
        public virtual System.ComponentModel.TypeConverter Converter { [System.Diagnostics.CodeAnalysis.RequiresUnreferencedCodeAttribute("PropertyDescriptor's PropertyType cannot be statically discovered.")] get { throw null; } }
        public virtual bool IsLocalizable { get { throw null; } }
        public abstract bool IsReadOnly { get; }
        public abstract System.Type PropertyType { get; }
        public System.ComponentModel.DesignerSerializationVisibility SerializationVisibility { get { throw null; } }
        public virtual bool SupportsChangeEvents { get { throw null; } }
        public virtual void AddValueChanged(object component, System.EventHandler handler) { }
        public abstract bool CanResetValue(object component);
        protected object? CreateInstance([System.Diagnostics.CodeAnalysis.DynamicallyAccessedMembersAttribute(System.Diagnostics.CodeAnalysis.DynamicallyAccessedMemberTypes.PublicConstructors)] System.Type type) { throw null; }
        public override bool Equals([System.Diagnostics.CodeAnalysis.NotNullWhenAttribute(true)] object? obj) { throw null; }
        protected override void FillAttributes(System.Collections.IList attributeList) { }
        [System.Diagnostics.CodeAnalysis.RequiresUnreferencedCodeAttribute("PropertyDescriptor's PropertyType cannot be statically discovered.")]
        public System.ComponentModel.PropertyDescriptorCollection GetChildProperties() { throw null; }
        [System.Diagnostics.CodeAnalysis.RequiresUnreferencedCodeAttribute("PropertyDescriptor's PropertyType cannot be statically discovered. The public parameterless constructor or the 'Default' static field may be trimmed from the Attribute's Type.")]
        public System.ComponentModel.PropertyDescriptorCollection GetChildProperties(System.Attribute[] filter) { throw null; }
        [System.Diagnostics.CodeAnalysis.RequiresUnreferencedCodeAttribute("PropertyDescriptor's PropertyType cannot be statically discovered. The Type of instance cannot be statically discovered.")]
        public System.ComponentModel.PropertyDescriptorCollection GetChildProperties(object instance) { throw null; }
        [System.Diagnostics.CodeAnalysis.RequiresUnreferencedCodeAttribute("PropertyDescriptor's PropertyType cannot be statically discovered. The Type of instance cannot be statically discovered. The public parameterless constructor or the 'Default' static field may be trimmed from the Attribute's Type.")]
        public virtual System.ComponentModel.PropertyDescriptorCollection GetChildProperties(object? instance, System.Attribute[]? filter) { throw null; }
        [System.Diagnostics.CodeAnalysis.RequiresUnreferencedCodeAttribute("Design-time attributes are not preserved when trimming. Types referenced by attributes like EditorAttribute and DesignerAttribute may not be available after trimming. PropertyDescriptor's PropertyType cannot be statically discovered.")]
        public virtual object? GetEditor(System.Type editorBaseType) { throw null; }
        public override int GetHashCode() { throw null; }
        protected override object? GetInvocationTarget(System.Type type, object instance) { throw null; }
        [System.Diagnostics.CodeAnalysis.RequiresUnreferencedCodeAttribute("Calls ComponentType.Assembly.GetType on the non-fully qualified typeName, which the trimmer cannot recognize.")]
        [return: System.Diagnostics.CodeAnalysis.DynamicallyAccessedMembersAttribute(System.Diagnostics.CodeAnalysis.DynamicallyAccessedMemberTypes.PublicConstructors)]
        protected System.Type? GetTypeFromName([System.Diagnostics.CodeAnalysis.DynamicallyAccessedMembersAttribute(System.Diagnostics.CodeAnalysis.DynamicallyAccessedMemberTypes.PublicConstructors)] string? typeName) { throw null; }
        public abstract object? GetValue(object? component);
        protected internal System.EventHandler? GetValueChangedHandler(object component) { throw null; }
        protected virtual void OnValueChanged(object? component, System.EventArgs e) { }
        public virtual void RemoveValueChanged(object component, System.EventHandler handler) { }
        public abstract void ResetValue(object component);
        public abstract void SetValue(object? component, object? value);
        public abstract bool ShouldSerializeValue(object component);
    }
    public partial class PropertyDescriptorCollection : System.Collections.ICollection, System.Collections.IDictionary, System.Collections.IEnumerable, System.Collections.IList
    {
        public static readonly System.ComponentModel.PropertyDescriptorCollection Empty;
        public PropertyDescriptorCollection(System.ComponentModel.PropertyDescriptor[]? properties) { }
        public PropertyDescriptorCollection(System.ComponentModel.PropertyDescriptor[]? properties, bool readOnly) { }
        public int Count { get { throw null; } }
        public virtual System.ComponentModel.PropertyDescriptor this[int index] { get { throw null; } }
        public virtual System.ComponentModel.PropertyDescriptor? this[string name] { get { throw null; } }
        int System.Collections.ICollection.Count { get { throw null; } }
        bool System.Collections.ICollection.IsSynchronized { get { throw null; } }
        object System.Collections.ICollection.SyncRoot { get { throw null; } }
        bool System.Collections.IDictionary.IsFixedSize { get { throw null; } }
        bool System.Collections.IDictionary.IsReadOnly { get { throw null; } }
        object? System.Collections.IDictionary.this[object key] { get { throw null; } set { } }
        System.Collections.ICollection System.Collections.IDictionary.Keys { get { throw null; } }
        System.Collections.ICollection System.Collections.IDictionary.Values { get { throw null; } }
        bool System.Collections.IList.IsFixedSize { get { throw null; } }
        bool System.Collections.IList.IsReadOnly { get { throw null; } }
        object? System.Collections.IList.this[int index] { get { throw null; } set { } }
        public int Add(System.ComponentModel.PropertyDescriptor value) { throw null; }
        public void Clear() { }
        public bool Contains(System.ComponentModel.PropertyDescriptor value) { throw null; }
        public void CopyTo(System.Array array, int index) { }
        public virtual System.ComponentModel.PropertyDescriptor? Find(string name, bool ignoreCase) { throw null; }
        public virtual System.Collections.IEnumerator GetEnumerator() { throw null; }
        public int IndexOf(System.ComponentModel.PropertyDescriptor? value) { throw null; }
        public void Insert(int index, System.ComponentModel.PropertyDescriptor value) { }
        protected void InternalSort(System.Collections.IComparer? sorter) { }
        protected void InternalSort(string[]? names) { }
        public void Remove(System.ComponentModel.PropertyDescriptor? value) { }
        public void RemoveAt(int index) { }
        public virtual System.ComponentModel.PropertyDescriptorCollection Sort() { throw null; }
        public virtual System.ComponentModel.PropertyDescriptorCollection Sort(System.Collections.IComparer? comparer) { throw null; }
        public virtual System.ComponentModel.PropertyDescriptorCollection Sort(string[]? names) { throw null; }
        public virtual System.ComponentModel.PropertyDescriptorCollection Sort(string[]? names, System.Collections.IComparer? comparer) { throw null; }
        void System.Collections.IDictionary.Add(object key, object? value) { }
        void System.Collections.IDictionary.Clear() { }
        bool System.Collections.IDictionary.Contains(object key) { throw null; }
        System.Collections.IDictionaryEnumerator System.Collections.IDictionary.GetEnumerator() { throw null; }
        void System.Collections.IDictionary.Remove(object key) { }
        System.Collections.IEnumerator System.Collections.IEnumerable.GetEnumerator() { throw null; }
        int System.Collections.IList.Add(object? value) { throw null; }
        void System.Collections.IList.Clear() { }
        bool System.Collections.IList.Contains(object? value) { throw null; }
        int System.Collections.IList.IndexOf(object? value) { throw null; }
        void System.Collections.IList.Insert(int index, object? value) { }
        void System.Collections.IList.Remove(object? value) { }
        void System.Collections.IList.RemoveAt(int index) { }
    }
    [System.AttributeUsageAttribute(System.AttributeTargets.All)]
    public partial class PropertyTabAttribute : System.Attribute
    {
        public PropertyTabAttribute() { }
        public PropertyTabAttribute([System.Diagnostics.CodeAnalysis.DynamicallyAccessedMembersAttribute(System.Diagnostics.CodeAnalysis.DynamicallyAccessedMemberTypes.PublicParameterlessConstructor)] string tabClassName) { }
        public PropertyTabAttribute([System.Diagnostics.CodeAnalysis.DynamicallyAccessedMembersAttribute(System.Diagnostics.CodeAnalysis.DynamicallyAccessedMemberTypes.PublicParameterlessConstructor)] string tabClassName, System.ComponentModel.PropertyTabScope tabScope) { }
        public PropertyTabAttribute(System.Type tabClass) { }
        public PropertyTabAttribute(System.Type tabClass, System.ComponentModel.PropertyTabScope tabScope) { }
        public System.Type[] TabClasses { get { throw null; } }
        protected string[]? TabClassNames { get { throw null; } }
        public System.ComponentModel.PropertyTabScope[] TabScopes { get { throw null; } }
        public bool Equals([System.Diagnostics.CodeAnalysis.NotNullWhenAttribute(true)] System.ComponentModel.PropertyTabAttribute? other) { throw null; }
        public override bool Equals([System.Diagnostics.CodeAnalysis.NotNullWhenAttribute(true)] object? other) { throw null; }
        public override int GetHashCode() { throw null; }
        [System.Diagnostics.CodeAnalysis.RequiresUnreferencedCodeAttribute("The Types referenced by tabClassNames may be trimmed.")]
        protected void InitializeArrays(string[]? tabClassNames, System.ComponentModel.PropertyTabScope[]? tabScopes) { }
        protected void InitializeArrays(System.Type[]? tabClasses, System.ComponentModel.PropertyTabScope[]? tabScopes) { }
    }
    public enum PropertyTabScope
    {
        Static = 0,
        Global = 1,
        Document = 2,
        Component = 3,
    }
    [System.AttributeUsageAttribute(System.AttributeTargets.Class, AllowMultiple=true)]
    public sealed partial class ProvidePropertyAttribute : System.Attribute
    {
        public ProvidePropertyAttribute(string propertyName, [System.Diagnostics.CodeAnalysis.DynamicallyAccessedMembersAttribute(System.Diagnostics.CodeAnalysis.DynamicallyAccessedMemberTypes.PublicParameterlessConstructor)] string receiverTypeName) { }
        public ProvidePropertyAttribute(string propertyName, [System.Diagnostics.CodeAnalysis.DynamicallyAccessedMembersAttribute(System.Diagnostics.CodeAnalysis.DynamicallyAccessedMemberTypes.PublicParameterlessConstructor)] System.Type receiverType) { }
        public string PropertyName { get { throw null; } }
        [System.Diagnostics.CodeAnalysis.DynamicallyAccessedMembersAttribute(System.Diagnostics.CodeAnalysis.DynamicallyAccessedMemberTypes.PublicParameterlessConstructor)]
        public string ReceiverTypeName { get { throw null; } }
        public override object TypeId { get { throw null; } }
        public override bool Equals([System.Diagnostics.CodeAnalysis.NotNullWhenAttribute(true)] object? obj) { throw null; }
        public override int GetHashCode() { throw null; }
    }
    [System.AttributeUsageAttribute(System.AttributeTargets.Property)]
    [System.ObsoleteAttribute("RecommendedAsConfigurableAttribute has been deprecated. Use System.ComponentModel.SettingsBindableAttribute instead.")]
    public partial class RecommendedAsConfigurableAttribute : System.Attribute
    {
        public static readonly System.ComponentModel.RecommendedAsConfigurableAttribute Default;
        public static readonly System.ComponentModel.RecommendedAsConfigurableAttribute No;
        public static readonly System.ComponentModel.RecommendedAsConfigurableAttribute Yes;
        public RecommendedAsConfigurableAttribute(bool recommendedAsConfigurable) { }
        public bool RecommendedAsConfigurable { get { throw null; } }
        public override bool Equals([System.Diagnostics.CodeAnalysis.NotNullWhenAttribute(true)] object? obj) { throw null; }
        public override int GetHashCode() { throw null; }
        public override bool IsDefaultAttribute() { throw null; }
    }
    public partial class ReferenceConverter : System.ComponentModel.TypeConverter
    {
        public ReferenceConverter(System.Type type) { }
        public override bool CanConvertFrom(System.ComponentModel.ITypeDescriptorContext? context, System.Type sourceType) { throw null; }
        public override object? ConvertFrom(System.ComponentModel.ITypeDescriptorContext? context, System.Globalization.CultureInfo? culture, object value) { throw null; }
        public override object? ConvertTo(System.ComponentModel.ITypeDescriptorContext? context, System.Globalization.CultureInfo? culture, object? value, System.Type destinationType) { throw null; }
        public override System.ComponentModel.TypeConverter.StandardValuesCollection GetStandardValues(System.ComponentModel.ITypeDescriptorContext? context) { throw null; }
        public override bool GetStandardValuesExclusive(System.ComponentModel.ITypeDescriptorContext? context) { throw null; }
        public override bool GetStandardValuesSupported(System.ComponentModel.ITypeDescriptorContext? context) { throw null; }
        protected virtual bool IsValueAllowed(System.ComponentModel.ITypeDescriptorContext context, object value) { throw null; }
    }
    public partial class RefreshEventArgs : System.EventArgs
    {
        public RefreshEventArgs(object? componentChanged) { }
        public RefreshEventArgs(System.Type? typeChanged) { }
        public object? ComponentChanged { get { throw null; } }
        public System.Type? TypeChanged { get { throw null; } }
    }
    public delegate void RefreshEventHandler(System.ComponentModel.RefreshEventArgs e);
    [System.AttributeUsageAttribute(System.AttributeTargets.Class)]
    public partial class RunInstallerAttribute : System.Attribute
    {
        public static readonly System.ComponentModel.RunInstallerAttribute Default;
        public static readonly System.ComponentModel.RunInstallerAttribute No;
        public static readonly System.ComponentModel.RunInstallerAttribute Yes;
        public RunInstallerAttribute(bool runInstaller) { }
        public bool RunInstaller { get { throw null; } }
        public override bool Equals([System.Diagnostics.CodeAnalysis.NotNullWhenAttribute(true)] object? obj) { throw null; }
        public override int GetHashCode() { throw null; }
        public override bool IsDefaultAttribute() { throw null; }
    }
    public partial class SByteConverter : System.ComponentModel.BaseNumberConverter
    {
        public SByteConverter() { }
    }
    [System.AttributeUsageAttribute(System.AttributeTargets.Property)]
    public sealed partial class SettingsBindableAttribute : System.Attribute
    {
        public static readonly System.ComponentModel.SettingsBindableAttribute No;
        public static readonly System.ComponentModel.SettingsBindableAttribute Yes;
        public SettingsBindableAttribute(bool bindable) { }
        public bool Bindable { get { throw null; } }
        public override bool Equals([System.Diagnostics.CodeAnalysis.NotNullWhenAttribute(true)] object? obj) { throw null; }
        public override int GetHashCode() { throw null; }
    }
    public partial class SingleConverter : System.ComponentModel.BaseNumberConverter
    {
        public SingleConverter() { }
    }
    public partial class StringConverter : System.ComponentModel.TypeConverter
    {
        public StringConverter() { }
        public override bool CanConvertFrom(System.ComponentModel.ITypeDescriptorContext? context, System.Type sourceType) { throw null; }
        public override object? ConvertFrom(System.ComponentModel.ITypeDescriptorContext? context, System.Globalization.CultureInfo? culture, object value) { throw null; }
    }
    public static partial class SyntaxCheck
    {
        public static bool CheckMachineName(string value) { throw null; }
        public static bool CheckPath(string value) { throw null; }
        public static bool CheckRootedPath(string value) { throw null; }
    }
    public partial class TimeOnlyConverter : System.ComponentModel.TypeConverter
    {
        public TimeOnlyConverter() { }
        public override bool CanConvertFrom(System.ComponentModel.ITypeDescriptorContext? context, System.Type sourceType) { throw null; }
        public override bool CanConvertTo(System.ComponentModel.ITypeDescriptorContext? context, [System.Diagnostics.CodeAnalysis.NotNullWhen(true)] System.Type? destinationType) { throw null; }
        public override object? ConvertFrom(System.ComponentModel.ITypeDescriptorContext? context, System.Globalization.CultureInfo? culture, object value) { throw null; }
        public override object? ConvertTo(System.ComponentModel.ITypeDescriptorContext? context, System.Globalization.CultureInfo? culture, object? value, System.Type destinationType) { throw null; }
    }
    public partial class TimeSpanConverter : System.ComponentModel.TypeConverter
    {
        public TimeSpanConverter() { }
        public override bool CanConvertFrom(System.ComponentModel.ITypeDescriptorContext? context, System.Type sourceType) { throw null; }
        public override bool CanConvertTo(System.ComponentModel.ITypeDescriptorContext? context, [System.Diagnostics.CodeAnalysis.NotNullWhen(true)] System.Type? destinationType) { throw null; }
        public override object? ConvertFrom(System.ComponentModel.ITypeDescriptorContext? context, System.Globalization.CultureInfo? culture, object value) { throw null; }
        public override object? ConvertTo(System.ComponentModel.ITypeDescriptorContext? context, System.Globalization.CultureInfo? culture, object? value, System.Type destinationType) { throw null; }
    }
    [System.AttributeUsageAttribute(System.AttributeTargets.All)]
    public partial class ToolboxItemAttribute : System.Attribute
    {
        public static readonly System.ComponentModel.ToolboxItemAttribute Default;
        public static readonly System.ComponentModel.ToolboxItemAttribute None;
        public ToolboxItemAttribute(bool defaultType) { }
        public ToolboxItemAttribute([System.Diagnostics.CodeAnalysis.DynamicallyAccessedMembersAttribute(System.Diagnostics.CodeAnalysis.DynamicallyAccessedMemberTypes.PublicConstructors)] string toolboxItemTypeName) { }
        public ToolboxItemAttribute([System.Diagnostics.CodeAnalysis.DynamicallyAccessedMembersAttribute(System.Diagnostics.CodeAnalysis.DynamicallyAccessedMemberTypes.PublicConstructors)] System.Type toolboxItemType) { }
        [System.Diagnostics.CodeAnalysis.DynamicallyAccessedMembersAttribute(System.Diagnostics.CodeAnalysis.DynamicallyAccessedMemberTypes.PublicConstructors)]
        public System.Type? ToolboxItemType { get { throw null; } }
        [System.Diagnostics.CodeAnalysis.DynamicallyAccessedMembersAttribute(System.Diagnostics.CodeAnalysis.DynamicallyAccessedMemberTypes.PublicConstructors)]
        public string ToolboxItemTypeName { get { throw null; } }
        public override bool Equals([System.Diagnostics.CodeAnalysis.NotNullWhenAttribute(true)] object? obj) { throw null; }
        public override int GetHashCode() { throw null; }
        public override bool IsDefaultAttribute() { throw null; }
    }
    [System.AttributeUsageAttribute(System.AttributeTargets.Class, AllowMultiple=true, Inherited=true)]
    public sealed partial class ToolboxItemFilterAttribute : System.Attribute
    {
        public ToolboxItemFilterAttribute(string filterString) { }
        public ToolboxItemFilterAttribute(string filterString, System.ComponentModel.ToolboxItemFilterType filterType) { }
        public string FilterString { get { throw null; } }
        public System.ComponentModel.ToolboxItemFilterType FilterType { get { throw null; } }
        public override object TypeId { get { throw null; } }
        public override bool Equals([System.Diagnostics.CodeAnalysis.NotNullWhenAttribute(true)] object? obj) { throw null; }
        public override int GetHashCode() { throw null; }
        public override bool Match([System.Diagnostics.CodeAnalysis.NotNullWhenAttribute(true)] object? obj) { throw null; }
        public override string ToString() { throw null; }
    }
    public enum ToolboxItemFilterType
    {
        Allow = 0,
        Custom = 1,
        Prevent = 2,
        Require = 3,
    }
    public partial class TypeConverter
    {
        public TypeConverter() { }
        public virtual bool CanConvertFrom(System.ComponentModel.ITypeDescriptorContext? context, System.Type sourceType) { throw null; }
        public bool CanConvertFrom(System.Type sourceType) { throw null; }
        public virtual bool CanConvertTo(System.ComponentModel.ITypeDescriptorContext? context, [System.Diagnostics.CodeAnalysis.NotNullWhen(true)] System.Type? destinationType) { throw null; }
        public bool CanConvertTo([System.Diagnostics.CodeAnalysis.NotNullWhen(true)] System.Type? destinationType) { throw null; }
        public virtual object? ConvertFrom(System.ComponentModel.ITypeDescriptorContext? context, System.Globalization.CultureInfo? culture, object value) { throw null; }
        public object? ConvertFrom(object value) { throw null; }
        public object? ConvertFromInvariantString(System.ComponentModel.ITypeDescriptorContext? context, string text) { throw null; }
        public object? ConvertFromInvariantString(string text) { throw null; }
        public object? ConvertFromString(System.ComponentModel.ITypeDescriptorContext? context, System.Globalization.CultureInfo? culture, string text) { throw null; }
        public object? ConvertFromString(System.ComponentModel.ITypeDescriptorContext? context, string text) { throw null; }
        public object? ConvertFromString(string text) { throw null; }
        public virtual object? ConvertTo(System.ComponentModel.ITypeDescriptorContext? context, System.Globalization.CultureInfo? culture, object? value, System.Type destinationType) { throw null; }
        public object? ConvertTo(object? value, System.Type destinationType) { throw null; }
        public string? ConvertToInvariantString(System.ComponentModel.ITypeDescriptorContext? context, object? value) { throw null; }
        public string? ConvertToInvariantString(object? value) { throw null; }
        public string? ConvertToString(System.ComponentModel.ITypeDescriptorContext? context, System.Globalization.CultureInfo? culture, object? value) { throw null; }
        public string? ConvertToString(System.ComponentModel.ITypeDescriptorContext? context, object? value) { throw null; }
        public string? ConvertToString(object? value) { throw null; }
        public object? CreateInstance(System.Collections.IDictionary propertyValues) { throw null; }
        public virtual object? CreateInstance(System.ComponentModel.ITypeDescriptorContext? context, System.Collections.IDictionary propertyValues) { throw null; }
        protected System.Exception GetConvertFromException(object? value) { throw null; }
        protected System.Exception GetConvertToException(object? value, System.Type destinationType) { throw null; }
        public bool GetCreateInstanceSupported() { throw null; }
        public virtual bool GetCreateInstanceSupported(System.ComponentModel.ITypeDescriptorContext? context) { throw null; }
        [System.Diagnostics.CodeAnalysis.RequiresUnreferencedCodeAttribute("The Type of value cannot be statically discovered.")]
        public System.ComponentModel.PropertyDescriptorCollection? GetProperties(System.ComponentModel.ITypeDescriptorContext? context, object value) { throw null; }
        [System.Diagnostics.CodeAnalysis.RequiresUnreferencedCodeAttribute("The Type of value cannot be statically discovered. The public parameterless constructor or the 'Default' static field may be trimmed from the Attribute's Type.")]
        public virtual System.ComponentModel.PropertyDescriptorCollection? GetProperties(System.ComponentModel.ITypeDescriptorContext? context, object value, System.Attribute[]? attributes) { throw null; }
        [System.Diagnostics.CodeAnalysis.RequiresUnreferencedCodeAttribute("The Type of value cannot be statically discovered.")]
        public System.ComponentModel.PropertyDescriptorCollection? GetProperties(object value) { throw null; }
        public bool GetPropertiesSupported() { throw null; }
        public virtual bool GetPropertiesSupported(System.ComponentModel.ITypeDescriptorContext? context) { throw null; }
        public System.Collections.ICollection? GetStandardValues() { throw null; }
        public virtual System.ComponentModel.TypeConverter.StandardValuesCollection? GetStandardValues(System.ComponentModel.ITypeDescriptorContext? context) { throw null; }
        public bool GetStandardValuesExclusive() { throw null; }
        public virtual bool GetStandardValuesExclusive(System.ComponentModel.ITypeDescriptorContext? context) { throw null; }
        public bool GetStandardValuesSupported() { throw null; }
        public virtual bool GetStandardValuesSupported(System.ComponentModel.ITypeDescriptorContext? context) { throw null; }
        public virtual bool IsValid(System.ComponentModel.ITypeDescriptorContext? context, object? value) { throw null; }
        public bool IsValid(object value) { throw null; }
        protected System.ComponentModel.PropertyDescriptorCollection SortProperties(System.ComponentModel.PropertyDescriptorCollection props, string[] names) { throw null; }
        protected abstract partial class SimplePropertyDescriptor : System.ComponentModel.PropertyDescriptor
        {
            protected SimplePropertyDescriptor(System.Type componentType, string name, System.Type propertyType) : base (default(string), default(System.Attribute[])) { }
            protected SimplePropertyDescriptor(System.Type componentType, string name, System.Type propertyType, System.Attribute[]? attributes) : base (default(string), default(System.Attribute[])) { }
            public override System.Type ComponentType { get { throw null; } }
            public override bool IsReadOnly { get { throw null; } }
            public override System.Type PropertyType { get { throw null; } }
            public override bool CanResetValue(object component) { throw null; }
            public override void ResetValue(object component) { }
            public override bool ShouldSerializeValue(object component) { throw null; }
        }
        public partial class StandardValuesCollection : System.Collections.ICollection, System.Collections.IEnumerable
        {
            public StandardValuesCollection(System.Collections.ICollection? values) { }
            public int Count { get { throw null; } }
            public object? this[int index] { get { throw null; } }
            bool System.Collections.ICollection.IsSynchronized { get { throw null; } }
            object System.Collections.ICollection.SyncRoot { get { throw null; } }
            public void CopyTo(System.Array array, int index) { }
            public System.Collections.IEnumerator GetEnumerator() { throw null; }
        }
    }
    public abstract partial class TypeDescriptionProvider
    {
        protected TypeDescriptionProvider() { }
        protected TypeDescriptionProvider(System.ComponentModel.TypeDescriptionProvider parent) { }
        public virtual object? CreateInstance(System.IServiceProvider? provider, [System.Diagnostics.CodeAnalysis.DynamicallyAccessedMembersAttribute(System.Diagnostics.CodeAnalysis.DynamicallyAccessedMemberTypes.PublicConstructors)] System.Type objectType, System.Type[]? argTypes, object?[]? args) { throw null; }
        public virtual System.Collections.IDictionary? GetCache(object instance) { throw null; }
        public virtual System.ComponentModel.ICustomTypeDescriptor GetExtendedTypeDescriptor(object instance) { throw null; }
        protected internal virtual System.ComponentModel.IExtenderProvider[] GetExtenderProviders(object instance) { throw null; }
        [System.Diagnostics.CodeAnalysis.RequiresUnreferencedCodeAttribute("The Type of component cannot be statically discovered.")]
        public virtual string? GetFullComponentName(object component) { throw null; }
        [System.Diagnostics.CodeAnalysis.RequiresUnreferencedCodeAttribute("GetReflectionType is not trim compatible because the Type of object cannot be statically discovered.")]
        public System.Type GetReflectionType(object instance) { throw null; }
        [return: System.Diagnostics.CodeAnalysis.DynamicallyAccessedMembersAttribute(System.Diagnostics.CodeAnalysis.DynamicallyAccessedMemberTypes.PublicFields | System.Diagnostics.CodeAnalysis.DynamicallyAccessedMemberTypes.PublicParameterlessConstructor)]
        public System.Type GetReflectionType([System.Diagnostics.CodeAnalysis.DynamicallyAccessedMembersAttribute(System.Diagnostics.CodeAnalysis.DynamicallyAccessedMemberTypes.PublicFields | System.Diagnostics.CodeAnalysis.DynamicallyAccessedMemberTypes.PublicParameterlessConstructor)] System.Type objectType) { throw null; }
        [return: System.Diagnostics.CodeAnalysis.DynamicallyAccessedMembersAttribute(System.Diagnostics.CodeAnalysis.DynamicallyAccessedMemberTypes.PublicFields | System.Diagnostics.CodeAnalysis.DynamicallyAccessedMemberTypes.PublicParameterlessConstructor)]
        public virtual System.Type GetReflectionType([System.Diagnostics.CodeAnalysis.DynamicallyAccessedMembersAttribute(System.Diagnostics.CodeAnalysis.DynamicallyAccessedMemberTypes.PublicFields | System.Diagnostics.CodeAnalysis.DynamicallyAccessedMemberTypes.PublicParameterlessConstructor)] System.Type objectType, object? instance) { throw null; }
        public virtual System.Type GetRuntimeType(System.Type reflectionType) { throw null; }
        [System.Diagnostics.CodeAnalysis.RequiresUnreferencedCodeAttribute("The Type of instance cannot be statically discovered.")]
        public System.ComponentModel.ICustomTypeDescriptor? GetTypeDescriptor(object instance) { throw null; }
        public System.ComponentModel.ICustomTypeDescriptor? GetTypeDescriptor([System.Diagnostics.CodeAnalysis.DynamicallyAccessedMembersAttribute(System.Diagnostics.CodeAnalysis.DynamicallyAccessedMemberTypes.All)] System.Type objectType) { throw null; }
        public virtual System.ComponentModel.ICustomTypeDescriptor? GetTypeDescriptor([System.Diagnostics.CodeAnalysis.DynamicallyAccessedMembersAttribute(System.Diagnostics.CodeAnalysis.DynamicallyAccessedMemberTypes.All)] System.Type objectType, object? instance) { throw null; }
        public virtual bool IsSupportedType(System.Type type) { throw null; }
    }
    public sealed partial class TypeDescriptor
    {
        [System.Diagnostics.CodeAnalysis.FeatureCheck(typeof(System.Diagnostics.CodeAnalysis.RequiresUnreferencedCodeAttribute))]
#pragma warning disable IL4000
        public static bool SupportsInstanceTypeDescriptor => false;
#pragma warning restore IL4000
        internal TypeDescriptor() { }
        [System.Diagnostics.CodeAnalysis.DisallowNullAttribute]
        [System.ObsoleteAttribute("TypeDescriptor.ComNativeDescriptorHandler has been deprecated. Use a type description provider to supply type information for COM types instead.")]
        public static System.ComponentModel.IComNativeDescriptorHandler? ComNativeDescriptorHandler { get { throw null; } set { } }
        [System.ComponentModel.EditorBrowsableAttribute(System.ComponentModel.EditorBrowsableState.Advanced)]
        public static System.Type ComObjectType { [return: System.Diagnostics.CodeAnalysis.DynamicallyAccessedMembersAttribute(System.Diagnostics.CodeAnalysis.DynamicallyAccessedMemberTypes.PublicParameterlessConstructor)] get { throw null; } }
        [System.ComponentModel.EditorBrowsableAttribute(System.ComponentModel.EditorBrowsableState.Advanced)]
        public static System.Type InterfaceType { [return: System.Diagnostics.CodeAnalysis.DynamicallyAccessedMembersAttribute(System.Diagnostics.CodeAnalysis.DynamicallyAccessedMemberTypes.PublicParameterlessConstructor)] get { throw null; } }
        public static event System.ComponentModel.RefreshEventHandler? Refreshed { add { } remove { } }
        [System.ComponentModel.EditorBrowsableAttribute(System.ComponentModel.EditorBrowsableState.Advanced)]
        public static System.ComponentModel.TypeDescriptionProvider AddAttributes(object instance, params System.Attribute[] attributes) { throw null; }
        [System.ComponentModel.EditorBrowsableAttribute(System.ComponentModel.EditorBrowsableState.Advanced)]
        public static System.ComponentModel.TypeDescriptionProvider AddAttributes(System.Type type, params System.Attribute[] attributes) { throw null; }
        [System.Diagnostics.CodeAnalysis.RequiresUnreferencedCodeAttribute("The Types specified in table may be trimmed, or have their static construtors trimmed.")]
        [System.ComponentModel.EditorBrowsableAttribute(System.ComponentModel.EditorBrowsableState.Advanced)]
        public static void AddEditorTable(System.Type editorBaseType, System.Collections.Hashtable table) { }
        [System.ComponentModel.EditorBrowsableAttribute(System.ComponentModel.EditorBrowsableState.Advanced)]
        public static void AddProvider(System.ComponentModel.TypeDescriptionProvider provider, object instance) { }
        [System.ComponentModel.EditorBrowsableAttribute(System.ComponentModel.EditorBrowsableState.Advanced)]
        public static void AddProvider(System.ComponentModel.TypeDescriptionProvider provider, System.Type type) { }
        [System.ComponentModel.EditorBrowsableAttribute(System.ComponentModel.EditorBrowsableState.Advanced)]
        public static void AddProviderTransparent(System.ComponentModel.TypeDescriptionProvider provider, object instance) { }
        [System.ComponentModel.EditorBrowsableAttribute(System.ComponentModel.EditorBrowsableState.Advanced)]
        public static void AddProviderTransparent(System.ComponentModel.TypeDescriptionProvider provider, System.Type type) { }
        [System.ComponentModel.EditorBrowsableAttribute(System.ComponentModel.EditorBrowsableState.Advanced)]
        public static void CreateAssociation(object primary, object secondary) { }
        [System.Diagnostics.CodeAnalysis.RequiresUnreferencedCodeAttribute("The Type of component cannot be statically discovered.")]
        public static System.ComponentModel.Design.IDesigner? CreateDesigner(System.ComponentModel.IComponent component, System.Type designerBaseType) { throw null; }
        public static System.ComponentModel.EventDescriptor CreateEvent([System.Diagnostics.CodeAnalysis.DynamicallyAccessedMembersAttribute(System.Diagnostics.CodeAnalysis.DynamicallyAccessedMemberTypes.All)] System.Type componentType, System.ComponentModel.EventDescriptor oldEventDescriptor, params System.Attribute[] attributes) { throw null; }
        public static System.ComponentModel.EventDescriptor CreateEvent([System.Diagnostics.CodeAnalysis.DynamicallyAccessedMembersAttribute(System.Diagnostics.CodeAnalysis.DynamicallyAccessedMemberTypes.All)] System.Type componentType, string name, System.Type type, params System.Attribute[] attributes) { throw null; }
        public static object? CreateInstance(System.IServiceProvider? provider, [System.Diagnostics.CodeAnalysis.DynamicallyAccessedMembersAttribute(System.Diagnostics.CodeAnalysis.DynamicallyAccessedMemberTypes.PublicConstructors)] System.Type objectType, System.Type[]? argTypes, object?[]? args) { throw null; }
        [System.Diagnostics.CodeAnalysis.RequiresUnreferencedCodeAttribute("PropertyDescriptor's PropertyType cannot be statically discovered.")]
        public static System.ComponentModel.PropertyDescriptor CreateProperty([System.Diagnostics.CodeAnalysis.DynamicallyAccessedMembersAttribute(System.Diagnostics.CodeAnalysis.DynamicallyAccessedMemberTypes.All)] System.Type componentType, System.ComponentModel.PropertyDescriptor oldPropertyDescriptor, params System.Attribute[] attributes) { throw null; }
        [System.Diagnostics.CodeAnalysis.RequiresUnreferencedCodeAttribute("PropertyDescriptor's PropertyType cannot be statically discovered.")]
        public static System.ComponentModel.PropertyDescriptor CreateProperty([System.Diagnostics.CodeAnalysis.DynamicallyAccessedMembersAttribute(System.Diagnostics.CodeAnalysis.DynamicallyAccessedMemberTypes.All)] System.Type componentType, string name, System.Type type, params System.Attribute[] attributes) { throw null; }
        [System.ComponentModel.EditorBrowsableAttribute(System.ComponentModel.EditorBrowsableState.Advanced)]
        public static object GetAssociation(System.Type type, object primary) { throw null; }
        [System.Diagnostics.CodeAnalysis.RequiresUnreferencedCodeAttribute("The Type of component cannot be statically discovered.")]
        public static System.ComponentModel.AttributeCollection GetAttributes(object component) { throw null; }
        [System.Diagnostics.CodeAnalysis.RequiresUnreferencedCodeAttribute("The Type of component cannot be statically discovered.")]
        [System.ComponentModel.EditorBrowsableAttribute(System.ComponentModel.EditorBrowsableState.Advanced)]
        public static System.ComponentModel.AttributeCollection GetAttributes(object component, bool noCustomTypeDesc) { throw null; }
        public static System.ComponentModel.AttributeCollection GetAttributes([System.Diagnostics.CodeAnalysis.DynamicallyAccessedMembersAttribute(System.Diagnostics.CodeAnalysis.DynamicallyAccessedMemberTypes.All)] System.Type componentType) { throw null; }
        [System.Diagnostics.CodeAnalysis.RequiresUnreferencedCodeAttribute("The Type of component cannot be statically discovered.")]
        public static string? GetClassName(object component) { throw null; }
        [System.Diagnostics.CodeAnalysis.RequiresUnreferencedCodeAttribute("The Type of component cannot be statically discovered.")]
        [System.ComponentModel.EditorBrowsableAttribute(System.ComponentModel.EditorBrowsableState.Advanced)]
        public static string? GetClassName(object component, bool noCustomTypeDesc) { throw null; }
        public static string? GetClassName([System.Diagnostics.CodeAnalysis.DynamicallyAccessedMembersAttribute(System.Diagnostics.CodeAnalysis.DynamicallyAccessedMemberTypes.All)] System.Type componentType) { throw null; }
        [System.Diagnostics.CodeAnalysis.RequiresUnreferencedCodeAttribute("The Type of component cannot be statically discovered.")]
        public static string? GetComponentName(object component) { throw null; }
        [System.Diagnostics.CodeAnalysis.RequiresUnreferencedCodeAttribute("The Type of component cannot be statically discovered.")]
        [System.ComponentModel.EditorBrowsableAttribute(System.ComponentModel.EditorBrowsableState.Advanced)]
        public static string? GetComponentName(object component, bool noCustomTypeDesc) { throw null; }
        [System.Diagnostics.CodeAnalysis.RequiresUnreferencedCodeAttribute("Generic TypeConverters may require the generic types to be annotated. For example, NullableConverter requires the underlying type to be DynamicallyAccessedMembers All. The Type of component cannot be statically discovered.")]
        public static System.ComponentModel.TypeConverter GetConverter(object component) { throw null; }
        [System.Diagnostics.CodeAnalysis.RequiresUnreferencedCodeAttribute("Generic TypeConverters may require the generic types to be annotated. For example, NullableConverter requires the underlying type to be DynamicallyAccessedMembers All. The Type of component cannot be statically discovered.")]
        [System.ComponentModel.EditorBrowsableAttribute(System.ComponentModel.EditorBrowsableState.Advanced)]
        public static System.ComponentModel.TypeConverter GetConverter(object component, bool noCustomTypeDesc) { throw null; }
        public static System.ComponentModel.TypeConverter GetConverter([System.Diagnostics.CodeAnalysis.DynamicallyAccessedMembersAttribute(System.Diagnostics.CodeAnalysis.DynamicallyAccessedMemberTypes.All)] System.Type type) { throw null; }
        [System.Diagnostics.CodeAnalysis.RequiresUnreferencedCodeAttribute("The built-in EventDescriptor implementation uses Reflection which requires unreferenced code. The Type of component cannot be statically discovered.")]
        public static System.ComponentModel.EventDescriptor? GetDefaultEvent(object component) { throw null; }
        [System.Diagnostics.CodeAnalysis.RequiresUnreferencedCodeAttribute("The built-in EventDescriptor implementation uses Reflection which requires unreferenced code. The Type of component cannot be statically discovered.")]
        [System.ComponentModel.EditorBrowsableAttribute(System.ComponentModel.EditorBrowsableState.Advanced)]
        public static System.ComponentModel.EventDescriptor? GetDefaultEvent(object component, bool noCustomTypeDesc) { throw null; }
        public static System.ComponentModel.EventDescriptor? GetDefaultEvent([System.Diagnostics.CodeAnalysis.DynamicallyAccessedMembersAttribute(System.Diagnostics.CodeAnalysis.DynamicallyAccessedMemberTypes.All)] System.Type componentType) { throw null; }
        [System.Diagnostics.CodeAnalysis.RequiresUnreferencedCodeAttribute("PropertyDescriptor's PropertyType cannot be statically discovered. The Type of component cannot be statically discovered.")]
        public static System.ComponentModel.PropertyDescriptor? GetDefaultProperty(object component) { throw null; }
        [System.Diagnostics.CodeAnalysis.RequiresUnreferencedCodeAttribute("PropertyDescriptor's PropertyType cannot be statically discovered. The Type of component cannot be statically discovered.")]
        [System.ComponentModel.EditorBrowsableAttribute(System.ComponentModel.EditorBrowsableState.Advanced)]
        public static System.ComponentModel.PropertyDescriptor? GetDefaultProperty(object component, bool noCustomTypeDesc) { throw null; }
        public static System.ComponentModel.PropertyDescriptor? GetDefaultProperty([System.Diagnostics.CodeAnalysis.DynamicallyAccessedMembersAttribute(System.Diagnostics.CodeAnalysis.DynamicallyAccessedMemberTypes.All)] System.Type componentType) { throw null; }
        [System.Diagnostics.CodeAnalysis.RequiresUnreferencedCodeAttribute("Design-time attributes are not preserved when trimming. Types referenced by attributes like EditorAttribute and DesignerAttribute may not be available after trimming. The Type of component cannot be statically discovered.")]
        public static object? GetEditor(object component, System.Type editorBaseType) { throw null; }
        [System.Diagnostics.CodeAnalysis.RequiresUnreferencedCodeAttribute("Design-time attributes are not preserved when trimming. Types referenced by attributes like EditorAttribute and DesignerAttribute may not be available after trimming. The Type of component cannot be statically discovered.")]
        [System.ComponentModel.EditorBrowsableAttribute(System.ComponentModel.EditorBrowsableState.Advanced)]
        public static object? GetEditor(object component, System.Type editorBaseType, bool noCustomTypeDesc) { throw null; }
<<<<<<< HEAD
=======
        [System.Diagnostics.CodeAnalysis.RequiresUnreferencedCodeAttribute("Design-time attributes are not preserved when trimming. Types referenced by attributes like EditorAttribute and DesignerAttribute may not be available after trimming.")]
>>>>>>> 15ff723d
        public static object? GetEditor([System.Diagnostics.CodeAnalysis.DynamicallyAccessedMembersAttribute(System.Diagnostics.CodeAnalysis.DynamicallyAccessedMemberTypes.All)] System.Type type, System.Type editorBaseType) { throw null; }
        [System.Diagnostics.CodeAnalysis.RequiresUnreferencedCodeAttribute("The Type of component cannot be statically discovered.")]
        public static System.ComponentModel.EventDescriptorCollection GetEvents(object component) { throw null; }
        [System.Diagnostics.CodeAnalysis.RequiresUnreferencedCodeAttribute("The Type of component cannot be statically discovered. The public parameterless constructor or the 'Default' static field may be trimmed from the Attribute's Type.")]
        public static System.ComponentModel.EventDescriptorCollection GetEvents(object component, System.Attribute[] attributes) { throw null; }
        [System.Diagnostics.CodeAnalysis.RequiresUnreferencedCodeAttribute("The Type of component cannot be statically discovered. The public parameterless constructor or the 'Default' static field may be trimmed from the Attribute's Type.")]
        [System.ComponentModel.EditorBrowsableAttribute(System.ComponentModel.EditorBrowsableState.Advanced)]
        public static System.ComponentModel.EventDescriptorCollection GetEvents(object component, System.Attribute[]? attributes, bool noCustomTypeDesc) { throw null; }
        [System.Diagnostics.CodeAnalysis.RequiresUnreferencedCodeAttribute("The Type of component cannot be statically discovered.")]
        [System.ComponentModel.EditorBrowsableAttribute(System.ComponentModel.EditorBrowsableState.Advanced)]
        public static System.ComponentModel.EventDescriptorCollection GetEvents(object component, bool noCustomTypeDesc) { throw null; }
        public static System.ComponentModel.EventDescriptorCollection GetEvents([System.Diagnostics.CodeAnalysis.DynamicallyAccessedMembersAttribute(System.Diagnostics.CodeAnalysis.DynamicallyAccessedMemberTypes.All)] System.Type componentType) { throw null; }
        [System.Diagnostics.CodeAnalysis.RequiresUnreferencedCodeAttribute("The public parameterless constructor or the 'Default' static field may be trimmed from the Attribute's Type.")]
        public static System.ComponentModel.EventDescriptorCollection GetEvents([System.Diagnostics.CodeAnalysis.DynamicallyAccessedMembersAttribute(System.Diagnostics.CodeAnalysis.DynamicallyAccessedMemberTypes.All)] System.Type componentType, System.Attribute[] attributes) { throw null; }
        [System.Diagnostics.CodeAnalysis.RequiresUnreferencedCodeAttribute("The Type of component cannot be statically discovered.")]
        public static string? GetFullComponentName(object component) { throw null; }
        [System.Diagnostics.CodeAnalysis.RequiresUnreferencedCodeAttribute("PropertyDescriptor's PropertyType cannot be statically discovered. The Type of component cannot be statically discovered.")]
        public static System.ComponentModel.PropertyDescriptorCollection GetProperties(object component) { throw null; }
        [System.Diagnostics.CodeAnalysis.RequiresUnreferencedCodeAttribute("PropertyDescriptor's PropertyType cannot be statically discovered. The Type of component cannot be statically discovered. The public parameterless constructor or the 'Default' static field may be trimmed from the Attribute's Type.")]
        public static System.ComponentModel.PropertyDescriptorCollection GetProperties(object component, System.Attribute[]? attributes) { throw null; }
        [System.Diagnostics.CodeAnalysis.RequiresUnreferencedCodeAttribute("PropertyDescriptor's PropertyType cannot be statically discovered. The Type of component cannot be statically discovered. The public parameterless constructor or the 'Default' static field may be trimmed from the Attribute's Type.")]
        public static System.ComponentModel.PropertyDescriptorCollection GetProperties(object component, System.Attribute[]? attributes, bool noCustomTypeDesc) { throw null; }
        [System.Diagnostics.CodeAnalysis.RequiresUnreferencedCodeAttribute("PropertyDescriptor's PropertyType cannot be statically discovered. The Type of component cannot be statically discovered.")]
        [System.ComponentModel.EditorBrowsableAttribute(System.ComponentModel.EditorBrowsableState.Advanced)]
        public static System.ComponentModel.PropertyDescriptorCollection GetProperties(object component, bool noCustomTypeDesc) { throw null; }
        public static System.ComponentModel.PropertyDescriptorCollection GetProperties([System.Diagnostics.CodeAnalysis.DynamicallyAccessedMembersAttribute(System.Diagnostics.CodeAnalysis.DynamicallyAccessedMemberTypes.All)] System.Type componentType) { throw null; }
        [System.Diagnostics.CodeAnalysis.RequiresUnreferencedCodeAttribute("PropertyDescriptor's PropertyType cannot be statically discovered. The public parameterless constructor or the 'Default' static field may be trimmed from the Attribute's Type.")]
        public static System.ComponentModel.PropertyDescriptorCollection GetProperties([System.Diagnostics.CodeAnalysis.DynamicallyAccessedMembersAttribute(System.Diagnostics.CodeAnalysis.DynamicallyAccessedMemberTypes.All)] System.Type componentType, System.Attribute[]? attributes) { throw null; }
        [System.ComponentModel.EditorBrowsableAttribute(System.ComponentModel.EditorBrowsableState.Advanced)]
        public static System.ComponentModel.TypeDescriptionProvider GetProvider(object instance) { throw null; }
        [System.ComponentModel.EditorBrowsableAttribute(System.ComponentModel.EditorBrowsableState.Advanced)]
        public static System.ComponentModel.TypeDescriptionProvider GetProvider(System.Type type) { throw null; }
        [System.Diagnostics.CodeAnalysis.RequiresUnreferencedCodeAttribute("GetReflectionType is not trim compatible because the Type of object cannot be statically discovered.")]
        [System.ComponentModel.EditorBrowsableAttribute(System.ComponentModel.EditorBrowsableState.Advanced)]
        public static System.Type GetReflectionType(object instance) { throw null; }
        [System.ComponentModel.EditorBrowsableAttribute(System.ComponentModel.EditorBrowsableState.Advanced)]
        [return: System.Diagnostics.CodeAnalysis.DynamicallyAccessedMembersAttribute(System.Diagnostics.CodeAnalysis.DynamicallyAccessedMemberTypes.PublicFields | System.Diagnostics.CodeAnalysis.DynamicallyAccessedMemberTypes.PublicParameterlessConstructor)]
        public static System.Type GetReflectionType([System.Diagnostics.CodeAnalysis.DynamicallyAccessedMembersAttribute(System.Diagnostics.CodeAnalysis.DynamicallyAccessedMemberTypes.PublicFields | System.Diagnostics.CodeAnalysis.DynamicallyAccessedMemberTypes.PublicParameterlessConstructor)] System.Type type) { throw null; }
        public static void Refresh(object component) { }
        public static void Refresh(System.Reflection.Assembly assembly) { }
        public static void Refresh(System.Reflection.Module module) { }
        public static void Refresh(System.Type type) { }
        [System.ComponentModel.EditorBrowsableAttribute(System.ComponentModel.EditorBrowsableState.Advanced)]
        public static void RemoveAssociation(object primary, object secondary) { }
        [System.ComponentModel.EditorBrowsableAttribute(System.ComponentModel.EditorBrowsableState.Advanced)]
        public static void RemoveAssociations(object primary) { }
        [System.ComponentModel.EditorBrowsableAttribute(System.ComponentModel.EditorBrowsableState.Advanced)]
        public static void RemoveProvider(System.ComponentModel.TypeDescriptionProvider provider, object instance) { }
        [System.ComponentModel.EditorBrowsableAttribute(System.ComponentModel.EditorBrowsableState.Advanced)]
        public static void RemoveProvider(System.ComponentModel.TypeDescriptionProvider provider, System.Type type) { }
        [System.ComponentModel.EditorBrowsableAttribute(System.ComponentModel.EditorBrowsableState.Advanced)]
        public static void RemoveProviderTransparent(System.ComponentModel.TypeDescriptionProvider provider, object instance) { }
        [System.ComponentModel.EditorBrowsableAttribute(System.ComponentModel.EditorBrowsableState.Advanced)]
        public static void RemoveProviderTransparent(System.ComponentModel.TypeDescriptionProvider provider, System.Type type) { }
        public static void SortDescriptorArray(System.Collections.IList infos) { }
    }
    public abstract partial class TypeListConverter : System.ComponentModel.TypeConverter
    {
        protected TypeListConverter(System.Type[] types) { }
        public override bool CanConvertFrom(System.ComponentModel.ITypeDescriptorContext? context, System.Type sourceType) { throw null; }
        public override bool CanConvertTo(System.ComponentModel.ITypeDescriptorContext? context, [System.Diagnostics.CodeAnalysis.NotNullWhen(true)] System.Type? destinationType) { throw null; }
        public override object? ConvertFrom(System.ComponentModel.ITypeDescriptorContext? context, System.Globalization.CultureInfo? culture, object value) { throw null; }
        public override object? ConvertTo(System.ComponentModel.ITypeDescriptorContext? context, System.Globalization.CultureInfo? culture, object? value, System.Type destinationType) { throw null; }
        public override System.ComponentModel.TypeConverter.StandardValuesCollection GetStandardValues(System.ComponentModel.ITypeDescriptorContext? context) { throw null; }
        public override bool GetStandardValuesExclusive(System.ComponentModel.ITypeDescriptorContext? context) { throw null; }
        public override bool GetStandardValuesSupported(System.ComponentModel.ITypeDescriptorContext? context) { throw null; }
    }
    public partial class UInt16Converter : System.ComponentModel.BaseNumberConverter
    {
        public UInt16Converter() { }
    }
    public partial class UInt32Converter : System.ComponentModel.BaseNumberConverter
    {
        public UInt32Converter() { }
    }
    public partial class UInt64Converter : System.ComponentModel.BaseNumberConverter
    {
        public UInt64Converter() { }
    }
    public partial class UInt128Converter : System.ComponentModel.BaseNumberConverter
    {
        public UInt128Converter() { }
    }
    public partial class VersionConverter : System.ComponentModel.TypeConverter
    {
        public VersionConverter() { }
        public override bool CanConvertFrom(System.ComponentModel.ITypeDescriptorContext? context, System.Type sourceType) { throw null; }
        public override bool CanConvertTo(System.ComponentModel.ITypeDescriptorContext? context, [System.Diagnostics.CodeAnalysis.NotNullWhen(true)] System.Type? destinationType) { throw null; }
        public override object? ConvertFrom(System.ComponentModel.ITypeDescriptorContext? context, System.Globalization.CultureInfo? culture, object value) { throw null; }
        public override object? ConvertTo(System.ComponentModel.ITypeDescriptorContext? context, System.Globalization.CultureInfo? culture, object? value, System.Type destinationType) { throw null; }
        public override bool IsValid(System.ComponentModel.ITypeDescriptorContext? context, object? value) { throw null; }
    }
    public partial class WarningException : System.SystemException
    {
        public WarningException() { }
        [System.ObsoleteAttribute("This API supports obsolete formatter-based serialization. It should not be called or extended by application code.", DiagnosticId = "SYSLIB0051", UrlFormat = "https://aka.ms/dotnet-warnings/{0}")]
        [System.ComponentModel.EditorBrowsableAttribute(System.ComponentModel.EditorBrowsableState.Never)]
        protected WarningException(System.Runtime.Serialization.SerializationInfo info, System.Runtime.Serialization.StreamingContext context) { }
        public WarningException(string? message) { }
        public WarningException(string? message, System.Exception? innerException) { }
        public WarningException(string? message, string? helpUrl) { }
        public WarningException(string? message, string? helpUrl, string? helpTopic) { }
        public string? HelpTopic { get { throw null; } }
        public string? HelpUrl { get { throw null; } }
        [System.ObsoleteAttribute("This API supports obsolete formatter-based serialization. It should not be called or extended by application code.", DiagnosticId = "SYSLIB0051", UrlFormat = "https://aka.ms/dotnet-warnings/{0}")]
        [System.ComponentModel.EditorBrowsableAttribute(System.ComponentModel.EditorBrowsableState.Never)]
        public override void GetObjectData(System.Runtime.Serialization.SerializationInfo info, System.Runtime.Serialization.StreamingContext context) { }
    }
}
namespace System.ComponentModel.Design
{
    public partial class ActiveDesignerEventArgs : System.EventArgs
    {
        public ActiveDesignerEventArgs(System.ComponentModel.Design.IDesignerHost? oldDesigner, System.ComponentModel.Design.IDesignerHost? newDesigner) { }
        public System.ComponentModel.Design.IDesignerHost? NewDesigner { get { throw null; } }
        public System.ComponentModel.Design.IDesignerHost? OldDesigner { get { throw null; } }
    }
    public delegate void ActiveDesignerEventHandler(object? sender, System.ComponentModel.Design.ActiveDesignerEventArgs e);
    public partial class CheckoutException : System.Runtime.InteropServices.ExternalException
    {
        public static readonly System.ComponentModel.Design.CheckoutException Canceled;
        public CheckoutException() { }
        [System.ObsoleteAttribute("This API supports obsolete formatter-based serialization. It should not be called or extended by application code.", DiagnosticId = "SYSLIB0051", UrlFormat = "https://aka.ms/dotnet-warnings/{0}")]
        [System.ComponentModel.EditorBrowsableAttribute(System.ComponentModel.EditorBrowsableState.Never)]
        protected CheckoutException(System.Runtime.Serialization.SerializationInfo info, System.Runtime.Serialization.StreamingContext context) { }
        public CheckoutException(string? message) { }
        public CheckoutException(string? message, System.Exception? innerException) { }
        public CheckoutException(string? message, int errorCode) { }
    }
    public partial class CommandID
    {
        public CommandID(System.Guid menuGroup, int commandID) { }
        public virtual System.Guid Guid { get { throw null; } }
        public virtual int ID { get { throw null; } }
        public override bool Equals([System.Diagnostics.CodeAnalysis.NotNullWhenAttribute(true)] object? obj) { throw null; }
        public override int GetHashCode() { throw null; }
        public override string ToString() { throw null; }
    }
    public sealed partial class ComponentChangedEventArgs : System.EventArgs
    {
        public ComponentChangedEventArgs(object? component, System.ComponentModel.MemberDescriptor? member, object? oldValue, object? newValue) { }
        public object? Component { get { throw null; } }
        public System.ComponentModel.MemberDescriptor? Member { get { throw null; } }
        public object? NewValue { get { throw null; } }
        public object? OldValue { get { throw null; } }
    }
    public delegate void ComponentChangedEventHandler(object? sender, System.ComponentModel.Design.ComponentChangedEventArgs e);
    public sealed partial class ComponentChangingEventArgs : System.EventArgs
    {
        public ComponentChangingEventArgs(object? component, System.ComponentModel.MemberDescriptor? member) { }
        public object? Component { get { throw null; } }
        public System.ComponentModel.MemberDescriptor? Member { get { throw null; } }
    }
    public delegate void ComponentChangingEventHandler(object? sender, System.ComponentModel.Design.ComponentChangingEventArgs e);
    public partial class ComponentEventArgs : System.EventArgs
    {
        public ComponentEventArgs(System.ComponentModel.IComponent? component) { }
        public virtual System.ComponentModel.IComponent? Component { get { throw null; } }
    }
    public delegate void ComponentEventHandler(object? sender, System.ComponentModel.Design.ComponentEventArgs e);
    public partial class ComponentRenameEventArgs : System.EventArgs
    {
        public ComponentRenameEventArgs(object? component, string? oldName, string? newName) { }
        public object? Component { get { throw null; } }
        public virtual string? NewName { get { throw null; } }
        public virtual string? OldName { get { throw null; } }
    }
    public delegate void ComponentRenameEventHandler(object? sender, System.ComponentModel.Design.ComponentRenameEventArgs e);
    public partial class DesignerCollection : System.Collections.ICollection, System.Collections.IEnumerable
    {
        public DesignerCollection(System.Collections.IList? designers) { }
        public DesignerCollection(System.ComponentModel.Design.IDesignerHost[]? designers) { }
        public int Count { get { throw null; } }
        public virtual System.ComponentModel.Design.IDesignerHost? this[int index] { get { throw null; } }
        int System.Collections.ICollection.Count { get { throw null; } }
        bool System.Collections.ICollection.IsSynchronized { get { throw null; } }
        object System.Collections.ICollection.SyncRoot { get { throw null; } }
        public System.Collections.IEnumerator GetEnumerator() { throw null; }
        void System.Collections.ICollection.CopyTo(System.Array array, int index) { }
        System.Collections.IEnumerator System.Collections.IEnumerable.GetEnumerator() { throw null; }
    }
    public partial class DesignerEventArgs : System.EventArgs
    {
        public DesignerEventArgs(System.ComponentModel.Design.IDesignerHost? host) { }
        public System.ComponentModel.Design.IDesignerHost? Designer { get { throw null; } }
    }
    public delegate void DesignerEventHandler(object? sender, System.ComponentModel.Design.DesignerEventArgs e);
    public abstract partial class DesignerOptionService : System.ComponentModel.Design.IDesignerOptionService
    {
        protected DesignerOptionService() { }
        public System.ComponentModel.Design.DesignerOptionService.DesignerOptionCollection Options { get { throw null; } }
        protected System.ComponentModel.Design.DesignerOptionService.DesignerOptionCollection CreateOptionCollection(System.ComponentModel.Design.DesignerOptionService.DesignerOptionCollection parent, string name, object value) { throw null; }
        protected virtual void PopulateOptionCollection(System.ComponentModel.Design.DesignerOptionService.DesignerOptionCollection options) { }
        protected virtual bool ShowDialog(System.ComponentModel.Design.DesignerOptionService.DesignerOptionCollection options, object optionObject) { throw null; }
        [System.Diagnostics.CodeAnalysis.RequiresUnreferencedCodeAttribute("The option value's Type cannot be statically discovered.")]
        object System.ComponentModel.Design.IDesignerOptionService.GetOptionValue(string pageName, string valueName) { throw null; }
        [System.Diagnostics.CodeAnalysis.RequiresUnreferencedCodeAttribute("The option value's Type cannot be statically discovered.")]
        void System.ComponentModel.Design.IDesignerOptionService.SetOptionValue(string pageName, string valueName, object value) { }
        [System.ComponentModel.EditorAttribute("", "System.Drawing.Design.UITypeEditor, System.Drawing, Version=4.0.0.0, Culture=neutral, PublicKeyToken=b03f5f7f11d50a3a")]
        public sealed partial class DesignerOptionCollection : System.Collections.ICollection, System.Collections.IEnumerable, System.Collections.IList
        {
            internal DesignerOptionCollection() { }
            public int Count { get { throw null; } }
            public System.ComponentModel.Design.DesignerOptionService.DesignerOptionCollection? this[int index] { get { throw null; } }
            public System.ComponentModel.Design.DesignerOptionService.DesignerOptionCollection? this[string name] { get { throw null; } }
            public string Name { get { throw null; } }
            public System.ComponentModel.Design.DesignerOptionService.DesignerOptionCollection? Parent { get { throw null; } }
            public System.ComponentModel.PropertyDescriptorCollection Properties { [System.Diagnostics.CodeAnalysis.RequiresUnreferencedCodeAttribute("The Type of DesignerOptionCollection's value cannot be statically discovered.")] get { throw null; } }
            bool System.Collections.ICollection.IsSynchronized { get { throw null; } }
            object System.Collections.ICollection.SyncRoot { get { throw null; } }
            bool System.Collections.IList.IsFixedSize { get { throw null; } }
            bool System.Collections.IList.IsReadOnly { get { throw null; } }
            object? System.Collections.IList.this[int index] { get { throw null; } set { } }
            public void CopyTo(System.Array array, int index) { }
            public System.Collections.IEnumerator GetEnumerator() { throw null; }
            public int IndexOf(System.ComponentModel.Design.DesignerOptionService.DesignerOptionCollection value) { throw null; }
            public bool ShowDialog() { throw null; }
            int System.Collections.IList.Add(object? value) { throw null; }
            void System.Collections.IList.Clear() { }
            bool System.Collections.IList.Contains(object? value) { throw null; }
            int System.Collections.IList.IndexOf(object? value) { throw null; }
            void System.Collections.IList.Insert(int index, object? value) { }
            void System.Collections.IList.Remove(object? value) { }
            void System.Collections.IList.RemoveAt(int index) { }
        }
    }
    public abstract partial class DesignerTransaction : System.IDisposable
    {
        protected DesignerTransaction() { }
        protected DesignerTransaction(string description) { }
        public bool Canceled { get { throw null; } }
        public bool Committed { get { throw null; } }
        public string Description { get { throw null; } }
        public void Cancel() { }
        public void Commit() { }
        protected virtual void Dispose(bool disposing) { }
        ~DesignerTransaction() { }
        protected abstract void OnCancel();
        protected abstract void OnCommit();
        void System.IDisposable.Dispose() { }
    }
    public partial class DesignerTransactionCloseEventArgs : System.EventArgs
    {
        [System.ObsoleteAttribute("This constructor has been deprecated. Use DesignerTransactionCloseEventArgs(bool, bool) instead.")]
        public DesignerTransactionCloseEventArgs(bool commit) { }
        public DesignerTransactionCloseEventArgs(bool commit, bool lastTransaction) { }
        public bool LastTransaction { get { throw null; } }
        public bool TransactionCommitted { get { throw null; } }
    }
    public delegate void DesignerTransactionCloseEventHandler(object? sender, System.ComponentModel.Design.DesignerTransactionCloseEventArgs e);
    public partial class DesignerVerb : System.ComponentModel.Design.MenuCommand
    {
        public DesignerVerb(string text, System.EventHandler handler) : base (default(System.EventHandler), default(System.ComponentModel.Design.CommandID)) { }
        public DesignerVerb(string text, System.EventHandler handler, System.ComponentModel.Design.CommandID startCommandID) : base (default(System.EventHandler), default(System.ComponentModel.Design.CommandID)) { }
        public string Description { get { throw null; } set { } }
        public string Text { get { throw null; } }
        public override string ToString() { throw null; }
    }
    public partial class DesignerVerbCollection : System.Collections.CollectionBase
    {
        public DesignerVerbCollection() { }
        public DesignerVerbCollection(System.ComponentModel.Design.DesignerVerb[] value) { }
        public System.ComponentModel.Design.DesignerVerb? this[int index] { get { throw null; } set { } }
        public int Add(System.ComponentModel.Design.DesignerVerb? value) { throw null; }
        public void AddRange(System.ComponentModel.Design.DesignerVerbCollection value) { }
        public void AddRange(System.ComponentModel.Design.DesignerVerb?[] value) { }
        public bool Contains(System.ComponentModel.Design.DesignerVerb? value) { throw null; }
        public void CopyTo(System.ComponentModel.Design.DesignerVerb?[] array, int index) { }
        public int IndexOf(System.ComponentModel.Design.DesignerVerb? value) { throw null; }
        public void Insert(int index, System.ComponentModel.Design.DesignerVerb? value) { }
        protected override void OnValidate(object value) { }
        public void Remove(System.ComponentModel.Design.DesignerVerb? value) { }
    }
    public partial class DesigntimeLicenseContext : System.ComponentModel.LicenseContext
    {
        public DesigntimeLicenseContext() { }
        public override System.ComponentModel.LicenseUsageMode UsageMode { get { throw null; } }
        public override string? GetSavedLicenseKey(System.Type type, System.Reflection.Assembly? resourceAssembly) { throw null; }
        public override void SetSavedLicenseKey(System.Type type, string key) { }
    }
    public partial class DesigntimeLicenseContextSerializer
    {
        internal DesigntimeLicenseContextSerializer() { }
        public static void Serialize(System.IO.Stream o, string cryptoKey, System.ComponentModel.Design.DesigntimeLicenseContext context) { }
    }
    public enum HelpContextType
    {
        Ambient = 0,
        Window = 1,
        Selection = 2,
        ToolWindowSelection = 3,
    }
    [System.AttributeUsageAttribute(System.AttributeTargets.All, AllowMultiple=false, Inherited=false)]
    public sealed partial class HelpKeywordAttribute : System.Attribute
    {
        public static readonly System.ComponentModel.Design.HelpKeywordAttribute Default;
        public HelpKeywordAttribute() { }
        public HelpKeywordAttribute(string keyword) { }
        public HelpKeywordAttribute(System.Type t) { }
        public string? HelpKeyword { get { throw null; } }
        public override bool Equals([System.Diagnostics.CodeAnalysis.NotNullWhenAttribute(true)] object? obj) { throw null; }
        public override int GetHashCode() { throw null; }
        public override bool IsDefaultAttribute() { throw null; }
    }
    public enum HelpKeywordType
    {
        F1Keyword = 0,
        GeneralKeyword = 1,
        FilterKeyword = 2,
    }
    public partial interface IComponentChangeService
    {
        event System.ComponentModel.Design.ComponentEventHandler ComponentAdded;
        event System.ComponentModel.Design.ComponentEventHandler ComponentAdding;
        event System.ComponentModel.Design.ComponentChangedEventHandler ComponentChanged;
        event System.ComponentModel.Design.ComponentChangingEventHandler ComponentChanging;
        event System.ComponentModel.Design.ComponentEventHandler ComponentRemoved;
        event System.ComponentModel.Design.ComponentEventHandler ComponentRemoving;
        event System.ComponentModel.Design.ComponentRenameEventHandler ComponentRename;
        void OnComponentChanged(object component, System.ComponentModel.MemberDescriptor? member, object? oldValue, object? newValue);
        void OnComponentChanging(object component, System.ComponentModel.MemberDescriptor? member);
    }
    public partial interface IComponentDiscoveryService
    {
        System.Collections.ICollection GetComponentTypes(System.ComponentModel.Design.IDesignerHost? designerHost, System.Type? baseType);
    }
    public partial interface IComponentInitializer
    {
        void InitializeExistingComponent(System.Collections.IDictionary? defaultValues);
        void InitializeNewComponent(System.Collections.IDictionary? defaultValues);
    }
    public partial interface IDesigner : System.IDisposable
    {
        System.ComponentModel.IComponent Component { get; }
        System.ComponentModel.Design.DesignerVerbCollection? Verbs { get; }
        void DoDefaultAction();
        void Initialize(System.ComponentModel.IComponent component);
    }
    public partial interface IDesignerEventService
    {
        System.ComponentModel.Design.IDesignerHost? ActiveDesigner { get; }
        System.ComponentModel.Design.DesignerCollection Designers { get; }
        event System.ComponentModel.Design.ActiveDesignerEventHandler ActiveDesignerChanged;
        event System.ComponentModel.Design.DesignerEventHandler DesignerCreated;
        event System.ComponentModel.Design.DesignerEventHandler DesignerDisposed;
        event System.EventHandler SelectionChanged;
    }
    public partial interface IDesignerFilter
    {
        void PostFilterAttributes(System.Collections.IDictionary attributes);
        void PostFilterEvents(System.Collections.IDictionary events);
        void PostFilterProperties(System.Collections.IDictionary properties);
        void PreFilterAttributes(System.Collections.IDictionary attributes);
        void PreFilterEvents(System.Collections.IDictionary events);
        void PreFilterProperties(System.Collections.IDictionary properties);
    }
    public partial interface IDesignerHost : System.ComponentModel.Design.IServiceContainer, System.IServiceProvider
    {
        System.ComponentModel.IContainer Container { get; }
        bool InTransaction { get; }
        bool Loading { get; }
        System.ComponentModel.IComponent RootComponent { get; }
        string RootComponentClassName { get; }
        string TransactionDescription { get; }
        event System.EventHandler Activated;
        event System.EventHandler Deactivated;
        event System.EventHandler LoadComplete;
        event System.ComponentModel.Design.DesignerTransactionCloseEventHandler TransactionClosed;
        event System.ComponentModel.Design.DesignerTransactionCloseEventHandler TransactionClosing;
        event System.EventHandler TransactionOpened;
        event System.EventHandler TransactionOpening;
        void Activate();
        System.ComponentModel.IComponent CreateComponent(System.Type componentClass);
        System.ComponentModel.IComponent CreateComponent(System.Type componentClass, string name);
        System.ComponentModel.Design.DesignerTransaction CreateTransaction();
        System.ComponentModel.Design.DesignerTransaction CreateTransaction(string description);
        void DestroyComponent(System.ComponentModel.IComponent component);
        System.ComponentModel.Design.IDesigner? GetDesigner(System.ComponentModel.IComponent component);
        System.Type? GetType(string typeName);
    }
    public partial interface IDesignerHostTransactionState
    {
        bool IsClosingTransaction { get; }
    }
    public partial interface IDesignerOptionService
    {
        [System.Diagnostics.CodeAnalysis.RequiresUnreferencedCodeAttribute("The option value's Type cannot be statically discovered.")]
        object? GetOptionValue(string pageName, string valueName);
        [System.Diagnostics.CodeAnalysis.RequiresUnreferencedCodeAttribute("The option value's Type cannot be statically discovered.")]
        void SetOptionValue(string pageName, string valueName, object value);
    }
    public partial interface IDictionaryService
    {
        object? GetKey(object? value);
        object? GetValue(object key);
        void SetValue(object key, object? value);
    }
    public partial interface IEventBindingService
    {
        string CreateUniqueMethodName(System.ComponentModel.IComponent component, System.ComponentModel.EventDescriptor e);
        System.Collections.ICollection GetCompatibleMethods(System.ComponentModel.EventDescriptor e);
        System.ComponentModel.EventDescriptor? GetEvent(System.ComponentModel.PropertyDescriptor property);
        System.ComponentModel.PropertyDescriptorCollection GetEventProperties(System.ComponentModel.EventDescriptorCollection events);
        System.ComponentModel.PropertyDescriptor GetEventProperty(System.ComponentModel.EventDescriptor e);
        bool ShowCode();
        bool ShowCode(System.ComponentModel.IComponent component, System.ComponentModel.EventDescriptor e);
        bool ShowCode(int lineNumber);
    }
    public partial interface IExtenderListService
    {
        System.ComponentModel.IExtenderProvider[] GetExtenderProviders();
    }
    public partial interface IExtenderProviderService
    {
        void AddExtenderProvider(System.ComponentModel.IExtenderProvider provider);
        void RemoveExtenderProvider(System.ComponentModel.IExtenderProvider provider);
    }
    public partial interface IHelpService
    {
        void AddContextAttribute(string name, string value, System.ComponentModel.Design.HelpKeywordType keywordType);
        void ClearContextAttributes();
        System.ComponentModel.Design.IHelpService CreateLocalContext(System.ComponentModel.Design.HelpContextType contextType);
        void RemoveContextAttribute(string name, string value);
        void RemoveLocalContext(System.ComponentModel.Design.IHelpService localContext);
        void ShowHelpFromKeyword(string helpKeyword);
        void ShowHelpFromUrl(string helpUrl);
    }
    public partial interface IInheritanceService
    {
        void AddInheritedComponents(System.ComponentModel.IComponent component, System.ComponentModel.IContainer container);
        System.ComponentModel.InheritanceAttribute GetInheritanceAttribute(System.ComponentModel.IComponent component);
    }
    public partial interface IMenuCommandService
    {
        System.ComponentModel.Design.DesignerVerbCollection Verbs { get; }
        void AddCommand(System.ComponentModel.Design.MenuCommand command);
        void AddVerb(System.ComponentModel.Design.DesignerVerb verb);
        System.ComponentModel.Design.MenuCommand? FindCommand(System.ComponentModel.Design.CommandID commandID);
        bool GlobalInvoke(System.ComponentModel.Design.CommandID commandID);
        void RemoveCommand(System.ComponentModel.Design.MenuCommand command);
        void RemoveVerb(System.ComponentModel.Design.DesignerVerb verb);
        void ShowContextMenu(System.ComponentModel.Design.CommandID menuID, int x, int y);
    }
    public partial interface IReferenceService
    {
        System.ComponentModel.IComponent? GetComponent(object reference);
        string? GetName(object reference);
        object? GetReference(string name);
        object[] GetReferences();
        object[] GetReferences(System.Type baseType);
    }
    public partial interface IResourceService
    {
        System.Resources.IResourceReader? GetResourceReader(System.Globalization.CultureInfo info);
        System.Resources.IResourceWriter GetResourceWriter(System.Globalization.CultureInfo info);
    }
    public partial interface IRootDesigner : System.ComponentModel.Design.IDesigner, System.IDisposable
    {
        System.ComponentModel.Design.ViewTechnology[] SupportedTechnologies { get; }
        object GetView(System.ComponentModel.Design.ViewTechnology technology);
    }
    public partial interface ISelectionService
    {
        object? PrimarySelection { get; }
        int SelectionCount { get; }
        event System.EventHandler SelectionChanged;
        event System.EventHandler SelectionChanging;
        bool GetComponentSelected(object component);
        System.Collections.ICollection GetSelectedComponents();
        void SetSelectedComponents(System.Collections.ICollection? components);
        void SetSelectedComponents(System.Collections.ICollection? components, System.ComponentModel.Design.SelectionTypes selectionType);
    }
    public partial interface IServiceContainer : System.IServiceProvider
    {
        void AddService(System.Type serviceType, System.ComponentModel.Design.ServiceCreatorCallback callback);
        void AddService(System.Type serviceType, System.ComponentModel.Design.ServiceCreatorCallback callback, bool promote);
        void AddService(System.Type serviceType, object serviceInstance);
        void AddService(System.Type serviceType, object serviceInstance, bool promote);
        void RemoveService(System.Type serviceType);
        void RemoveService(System.Type serviceType, bool promote);
    }
    public partial interface ITreeDesigner : System.ComponentModel.Design.IDesigner, System.IDisposable
    {
        System.Collections.ICollection Children { get; }
        System.ComponentModel.Design.IDesigner? Parent { get; }
    }
    public partial interface ITypeDescriptorFilterService
    {
        bool FilterAttributes(System.ComponentModel.IComponent component, System.Collections.IDictionary attributes);
        bool FilterEvents(System.ComponentModel.IComponent component, System.Collections.IDictionary events);
        bool FilterProperties(System.ComponentModel.IComponent component, System.Collections.IDictionary properties);
    }
    public partial interface ITypeDiscoveryService
    {
        System.Collections.ICollection GetTypes(System.Type? baseType, bool excludeGlobalTypes);
    }
    public partial interface ITypeResolutionService
    {
        System.Reflection.Assembly? GetAssembly(System.Reflection.AssemblyName name);
        System.Reflection.Assembly? GetAssembly(System.Reflection.AssemblyName name, bool throwOnError);
        string? GetPathOfAssembly(System.Reflection.AssemblyName name);
        [return: System.Diagnostics.CodeAnalysis.DynamicallyAccessedMembersAttribute(System.Diagnostics.CodeAnalysis.DynamicallyAccessedMemberTypes.PublicParameterlessConstructor)]
        System.Type? GetType([System.Diagnostics.CodeAnalysis.DynamicallyAccessedMembersAttribute(System.Diagnostics.CodeAnalysis.DynamicallyAccessedMemberTypes.PublicParameterlessConstructor)] string name);
        [return: System.Diagnostics.CodeAnalysis.DynamicallyAccessedMembersAttribute(System.Diagnostics.CodeAnalysis.DynamicallyAccessedMemberTypes.PublicParameterlessConstructor)]
        System.Type? GetType([System.Diagnostics.CodeAnalysis.DynamicallyAccessedMembersAttribute(System.Diagnostics.CodeAnalysis.DynamicallyAccessedMemberTypes.PublicParameterlessConstructor)] string name, bool throwOnError);
        [return: System.Diagnostics.CodeAnalysis.DynamicallyAccessedMembersAttribute(System.Diagnostics.CodeAnalysis.DynamicallyAccessedMemberTypes.PublicParameterlessConstructor)]
        System.Type? GetType([System.Diagnostics.CodeAnalysis.DynamicallyAccessedMembersAttribute(System.Diagnostics.CodeAnalysis.DynamicallyAccessedMemberTypes.PublicParameterlessConstructor)] string name, bool throwOnError, bool ignoreCase);
        void ReferenceAssembly(System.Reflection.AssemblyName name);
    }
    public partial class MenuCommand
    {
        public MenuCommand(System.EventHandler? handler, System.ComponentModel.Design.CommandID? command) { }
        public virtual bool Checked { get { throw null; } set { } }
        public virtual System.ComponentModel.Design.CommandID? CommandID { get { throw null; } }
        public virtual bool Enabled { get { throw null; } set { } }
        public virtual int OleStatus { get { throw null; } }
        public virtual System.Collections.IDictionary Properties { get { throw null; } }
        public virtual bool Supported { get { throw null; } set { } }
        public virtual bool Visible { get { throw null; } set { } }
        public event System.EventHandler? CommandChanged { add { } remove { } }
        public virtual void Invoke() { }
        public virtual void Invoke(object arg) { }
        protected virtual void OnCommandChanged(System.EventArgs e) { }
        public override string ToString() { throw null; }
    }
    [System.FlagsAttribute]
    public enum SelectionTypes
    {
        Auto = 1,
        [System.ObsoleteAttribute("SelectionTypes.Normal has been deprecated. Use SelectionTypes.Auto instead.")]
        Normal = 1,
        Replace = 2,
        [System.ObsoleteAttribute("SelectionTypes.MouseDown has been deprecated and is not supported.")]
        MouseDown = 4,
        [System.ObsoleteAttribute("SelectionTypes.MouseUp has been deprecated and is not supported.")]
        MouseUp = 8,
        [System.ObsoleteAttribute("SelectionTypes.Click has been deprecated. Use SelectionTypes.Primary instead.")]
        Click = 16,
        Primary = 16,
        [System.ObsoleteAttribute("SelectionTypes.Valid has been deprecated. Use Enum class methods to determine valid values, or use a type converter instead.")]
        Valid = 31,
        Toggle = 32,
        Add = 64,
        Remove = 128,
    }
    public partial class ServiceContainer : System.ComponentModel.Design.IServiceContainer, System.IDisposable, System.IServiceProvider
    {
        public ServiceContainer() { }
        public ServiceContainer(System.IServiceProvider? parentProvider) { }
        protected virtual System.Type[] DefaultServices { get { throw null; } }
        public void AddService(System.Type serviceType, System.ComponentModel.Design.ServiceCreatorCallback callback) { }
        public virtual void AddService(System.Type serviceType, System.ComponentModel.Design.ServiceCreatorCallback callback, bool promote) { }
        public void AddService(System.Type serviceType, object serviceInstance) { }
        public virtual void AddService(System.Type serviceType, object serviceInstance, bool promote) { }
        public void Dispose() { }
        protected virtual void Dispose(bool disposing) { }
        public virtual object? GetService(System.Type serviceType) { throw null; }
        public void RemoveService(System.Type serviceType) { }
        public virtual void RemoveService(System.Type serviceType, bool promote) { }
    }
    public delegate object? ServiceCreatorCallback(System.ComponentModel.Design.IServiceContainer container, System.Type serviceType);
    public partial class StandardCommands
    {
        public static readonly System.ComponentModel.Design.CommandID AlignBottom;
        public static readonly System.ComponentModel.Design.CommandID AlignHorizontalCenters;
        public static readonly System.ComponentModel.Design.CommandID AlignLeft;
        public static readonly System.ComponentModel.Design.CommandID AlignRight;
        public static readonly System.ComponentModel.Design.CommandID AlignToGrid;
        public static readonly System.ComponentModel.Design.CommandID AlignTop;
        public static readonly System.ComponentModel.Design.CommandID AlignVerticalCenters;
        public static readonly System.ComponentModel.Design.CommandID ArrangeBottom;
        public static readonly System.ComponentModel.Design.CommandID ArrangeIcons;
        public static readonly System.ComponentModel.Design.CommandID ArrangeRight;
        public static readonly System.ComponentModel.Design.CommandID BringForward;
        public static readonly System.ComponentModel.Design.CommandID BringToFront;
        public static readonly System.ComponentModel.Design.CommandID CenterHorizontally;
        public static readonly System.ComponentModel.Design.CommandID CenterVertically;
        public static readonly System.ComponentModel.Design.CommandID Copy;
        public static readonly System.ComponentModel.Design.CommandID Cut;
        public static readonly System.ComponentModel.Design.CommandID Delete;
        public static readonly System.ComponentModel.Design.CommandID DocumentOutline;
        public static readonly System.ComponentModel.Design.CommandID F1Help;
        public static readonly System.ComponentModel.Design.CommandID Group;
        public static readonly System.ComponentModel.Design.CommandID HorizSpaceConcatenate;
        public static readonly System.ComponentModel.Design.CommandID HorizSpaceDecrease;
        public static readonly System.ComponentModel.Design.CommandID HorizSpaceIncrease;
        public static readonly System.ComponentModel.Design.CommandID HorizSpaceMakeEqual;
        public static readonly System.ComponentModel.Design.CommandID LineupIcons;
        public static readonly System.ComponentModel.Design.CommandID LockControls;
        public static readonly System.ComponentModel.Design.CommandID MultiLevelRedo;
        public static readonly System.ComponentModel.Design.CommandID MultiLevelUndo;
        public static readonly System.ComponentModel.Design.CommandID Paste;
        public static readonly System.ComponentModel.Design.CommandID Properties;
        public static readonly System.ComponentModel.Design.CommandID PropertiesWindow;
        public static readonly System.ComponentModel.Design.CommandID Redo;
        public static readonly System.ComponentModel.Design.CommandID Replace;
        public static readonly System.ComponentModel.Design.CommandID SelectAll;
        public static readonly System.ComponentModel.Design.CommandID SendBackward;
        public static readonly System.ComponentModel.Design.CommandID SendToBack;
        public static readonly System.ComponentModel.Design.CommandID ShowGrid;
        public static readonly System.ComponentModel.Design.CommandID ShowLargeIcons;
        public static readonly System.ComponentModel.Design.CommandID SizeToControl;
        public static readonly System.ComponentModel.Design.CommandID SizeToControlHeight;
        public static readonly System.ComponentModel.Design.CommandID SizeToControlWidth;
        public static readonly System.ComponentModel.Design.CommandID SizeToFit;
        public static readonly System.ComponentModel.Design.CommandID SizeToGrid;
        public static readonly System.ComponentModel.Design.CommandID SnapToGrid;
        public static readonly System.ComponentModel.Design.CommandID TabOrder;
        public static readonly System.ComponentModel.Design.CommandID Undo;
        public static readonly System.ComponentModel.Design.CommandID Ungroup;
        public static readonly System.ComponentModel.Design.CommandID VerbFirst;
        public static readonly System.ComponentModel.Design.CommandID VerbLast;
        public static readonly System.ComponentModel.Design.CommandID VertSpaceConcatenate;
        public static readonly System.ComponentModel.Design.CommandID VertSpaceDecrease;
        public static readonly System.ComponentModel.Design.CommandID VertSpaceIncrease;
        public static readonly System.ComponentModel.Design.CommandID VertSpaceMakeEqual;
        public static readonly System.ComponentModel.Design.CommandID ViewCode;
        public static readonly System.ComponentModel.Design.CommandID ViewGrid;
        public StandardCommands() { }
    }
    public partial class StandardToolWindows
    {
        public static readonly System.Guid ObjectBrowser;
        public static readonly System.Guid OutputWindow;
        public static readonly System.Guid ProjectExplorer;
        public static readonly System.Guid PropertyBrowser;
        public static readonly System.Guid RelatedLinks;
        public static readonly System.Guid ServerExplorer;
        public static readonly System.Guid TaskList;
        public static readonly System.Guid Toolbox;
        public StandardToolWindows() { }
    }
    public abstract partial class TypeDescriptionProviderService
    {
        protected TypeDescriptionProviderService() { }
        public abstract System.ComponentModel.TypeDescriptionProvider GetProvider(object instance);
        public abstract System.ComponentModel.TypeDescriptionProvider GetProvider(System.Type type);
    }
    public enum ViewTechnology
    {
        [System.ObsoleteAttribute("ViewTechnology.Passthrough has been deprecated. Use ViewTechnology.Default instead.")]
        Passthrough = 0,
        [System.ObsoleteAttribute("ViewTechnology.WindowsForms has been deprecated. Use ViewTechnology.Default instead.")]
        WindowsForms = 1,
        Default = 2,
    }
}
namespace System.ComponentModel.Design.Serialization
{
    public abstract partial class ComponentSerializationService
    {
        protected ComponentSerializationService() { }
        public abstract System.ComponentModel.Design.Serialization.SerializationStore CreateStore();
        public abstract System.Collections.ICollection Deserialize(System.ComponentModel.Design.Serialization.SerializationStore store);
        public abstract System.Collections.ICollection Deserialize(System.ComponentModel.Design.Serialization.SerializationStore store, System.ComponentModel.IContainer container);
        public void DeserializeTo(System.ComponentModel.Design.Serialization.SerializationStore store, System.ComponentModel.IContainer container) { }
        public void DeserializeTo(System.ComponentModel.Design.Serialization.SerializationStore store, System.ComponentModel.IContainer container, bool validateRecycledTypes) { }
        public abstract void DeserializeTo(System.ComponentModel.Design.Serialization.SerializationStore store, System.ComponentModel.IContainer container, bool validateRecycledTypes, bool applyDefaults);
        public abstract System.ComponentModel.Design.Serialization.SerializationStore LoadStore(System.IO.Stream stream);
        public abstract void Serialize(System.ComponentModel.Design.Serialization.SerializationStore store, object value);
        public abstract void SerializeAbsolute(System.ComponentModel.Design.Serialization.SerializationStore store, object value);
        public abstract void SerializeMember(System.ComponentModel.Design.Serialization.SerializationStore store, object owningObject, System.ComponentModel.MemberDescriptor member);
        public abstract void SerializeMemberAbsolute(System.ComponentModel.Design.Serialization.SerializationStore store, object owningObject, System.ComponentModel.MemberDescriptor member);
    }
    public sealed partial class ContextStack
    {
        public ContextStack() { }
        public object? Current { get { throw null; } }
        public object? this[int level] { get { throw null; } }
        public object? this[System.Type type] { get { throw null; } }
        public void Append(object context) { }
        public object? Pop() { throw null; }
        public void Push(object context) { }
    }
    [System.AttributeUsageAttribute(System.AttributeTargets.Class, Inherited=false)]
    public sealed partial class DefaultSerializationProviderAttribute : System.Attribute
    {
        public DefaultSerializationProviderAttribute(string providerTypeName) { }
        public DefaultSerializationProviderAttribute(System.Type providerType) { }
        public string ProviderTypeName { get { throw null; } }
    }
    public abstract partial class DesignerLoader
    {
        protected DesignerLoader() { }
        public virtual bool Loading { get { throw null; } }
        public abstract void BeginLoad(System.ComponentModel.Design.Serialization.IDesignerLoaderHost host);
        public abstract void Dispose();
        public virtual void Flush() { }
    }
    public partial interface IDesignerLoaderHost : System.ComponentModel.Design.IDesignerHost, System.ComponentModel.Design.IServiceContainer, System.IServiceProvider
    {
        void EndLoad(string baseClassName, bool successful, System.Collections.ICollection? errorCollection);
        void Reload();
    }
    public partial interface IDesignerLoaderHost2 : System.ComponentModel.Design.IDesignerHost, System.ComponentModel.Design.IServiceContainer, System.ComponentModel.Design.Serialization.IDesignerLoaderHost, System.IServiceProvider
    {
        bool CanReloadWithErrors { get; set; }
        bool IgnoreErrorsDuringReload { get; set; }
    }
    public partial interface IDesignerLoaderService
    {
        void AddLoadDependency();
        void DependentLoadComplete(bool successful, System.Collections.ICollection? errorCollection);
        bool Reload();
    }
    public partial interface IDesignerSerializationManager : System.IServiceProvider
    {
        System.ComponentModel.Design.Serialization.ContextStack Context { get; }
        System.ComponentModel.PropertyDescriptorCollection Properties { get; }
        event System.ComponentModel.Design.Serialization.ResolveNameEventHandler ResolveName;
        event System.EventHandler SerializationComplete;
        void AddSerializationProvider(System.ComponentModel.Design.Serialization.IDesignerSerializationProvider provider);
        object CreateInstance(System.Type type, System.Collections.ICollection? arguments, string? name, bool addToContainer);
        object? GetInstance(string name);
        string? GetName(object value);
        object? GetSerializer(System.Type? objectType, System.Type serializerType);
        System.Type? GetType(string typeName);
        void RemoveSerializationProvider(System.ComponentModel.Design.Serialization.IDesignerSerializationProvider provider);
        void ReportError(object errorInformation);
        void SetName(object instance, string name);
    }
    public partial interface IDesignerSerializationProvider
    {
        object? GetSerializer(System.ComponentModel.Design.Serialization.IDesignerSerializationManager manager, object? currentSerializer, System.Type? objectType, System.Type serializerType);
    }
    public partial interface IDesignerSerializationService
    {
        System.Collections.ICollection Deserialize(object serializationData);
        object Serialize(System.Collections.ICollection objects);
    }
    public partial interface INameCreationService
    {
        string CreateName(System.ComponentModel.IContainer? container, System.Type dataType);
        bool IsValidName(string name);
        void ValidateName(string name);
    }
    public sealed partial class InstanceDescriptor
    {
        public InstanceDescriptor(System.Reflection.MemberInfo? member, System.Collections.ICollection? arguments) { }
        public InstanceDescriptor(System.Reflection.MemberInfo? member, System.Collections.ICollection? arguments, bool isComplete) { }
        public System.Collections.ICollection Arguments { get { throw null; } }
        public bool IsComplete { get { throw null; } }
        public System.Reflection.MemberInfo? MemberInfo { get { throw null; } }
        public object? Invoke() { throw null; }
    }
    [System.Runtime.InteropServices.StructLayoutAttribute(System.Runtime.InteropServices.LayoutKind.Sequential)]
    public readonly partial struct MemberRelationship : System.IEquatable<System.ComponentModel.Design.Serialization.MemberRelationship>
    {
        private readonly object _dummy;
        private readonly int _dummyPrimitive;
        public static readonly System.ComponentModel.Design.Serialization.MemberRelationship Empty;
        public MemberRelationship(object owner, System.ComponentModel.MemberDescriptor member) { throw null; }
        public bool IsEmpty { get { throw null; } }
        public System.ComponentModel.MemberDescriptor Member { get { throw null; } }
        public object? Owner { get { throw null; } }
        public bool Equals(System.ComponentModel.Design.Serialization.MemberRelationship other) { throw null; }
        public override bool Equals([System.Diagnostics.CodeAnalysis.NotNullWhenAttribute(true)] object? obj) { throw null; }
        public override int GetHashCode() { throw null; }
        public static bool operator ==(System.ComponentModel.Design.Serialization.MemberRelationship left, System.ComponentModel.Design.Serialization.MemberRelationship right) { throw null; }
        public static bool operator !=(System.ComponentModel.Design.Serialization.MemberRelationship left, System.ComponentModel.Design.Serialization.MemberRelationship right) { throw null; }
    }
    public abstract partial class MemberRelationshipService
    {
        protected MemberRelationshipService() { }
        public System.ComponentModel.Design.Serialization.MemberRelationship this[System.ComponentModel.Design.Serialization.MemberRelationship source] { get { throw null; } set { } }
        public System.ComponentModel.Design.Serialization.MemberRelationship this[object sourceOwner, System.ComponentModel.MemberDescriptor sourceMember] { get { throw null; } set { } }
        protected virtual System.ComponentModel.Design.Serialization.MemberRelationship GetRelationship(System.ComponentModel.Design.Serialization.MemberRelationship source) { throw null; }
        protected virtual void SetRelationship(System.ComponentModel.Design.Serialization.MemberRelationship source, System.ComponentModel.Design.Serialization.MemberRelationship relationship) { }
        public abstract bool SupportsRelationship(System.ComponentModel.Design.Serialization.MemberRelationship source, System.ComponentModel.Design.Serialization.MemberRelationship relationship);
    }
    public partial class ResolveNameEventArgs : System.EventArgs
    {
        public ResolveNameEventArgs(string? name) { }
        public string? Name { get { throw null; } }
        public object? Value { get { throw null; } set { } }
    }
    public delegate void ResolveNameEventHandler(object? sender, System.ComponentModel.Design.Serialization.ResolveNameEventArgs e);
    [System.AttributeUsageAttribute(System.AttributeTargets.Class | System.AttributeTargets.Interface, AllowMultiple=true, Inherited=true)]
    [System.ObsoleteAttribute("RootDesignerSerializerAttribute has been deprecated. Use DesignerSerializerAttribute instead. For example, to specify a root designer for CodeDom, use DesignerSerializerAttribute(...,typeof(TypeCodeDomSerializer)) instead.")]
    public sealed partial class RootDesignerSerializerAttribute : System.Attribute
    {
        public RootDesignerSerializerAttribute(string? serializerTypeName, string? baseSerializerTypeName, bool reloadable) { }
        public RootDesignerSerializerAttribute(string serializerTypeName, System.Type baseSerializerType, bool reloadable) { }
        public RootDesignerSerializerAttribute(System.Type serializerType, System.Type baseSerializerType, bool reloadable) { }
        public bool Reloadable { get { throw null; } }
        public string? SerializerBaseTypeName { get { throw null; } }
        public string? SerializerTypeName { get { throw null; } }
        public override object TypeId { get { throw null; } }
    }
    public abstract partial class SerializationStore : System.IDisposable
    {
        protected SerializationStore() { }
        public abstract System.Collections.ICollection Errors { get; }
        public abstract void Close();
        protected virtual void Dispose(bool disposing) { }
        public abstract void Save(System.IO.Stream stream);
        void System.IDisposable.Dispose() { }
    }
}
namespace System.Drawing
{
    public partial class ColorConverter : System.ComponentModel.TypeConverter
    {
        public ColorConverter() { }
        public override bool CanConvertFrom(System.ComponentModel.ITypeDescriptorContext? context, System.Type sourceType) { throw null; }
        public override bool CanConvertTo(System.ComponentModel.ITypeDescriptorContext? context, [System.Diagnostics.CodeAnalysis.NotNullWhen(true)] System.Type? destinationType) { throw null; }
        public override object? ConvertFrom(System.ComponentModel.ITypeDescriptorContext? context, System.Globalization.CultureInfo? culture, object value) { throw null; }
        public override object? ConvertTo(System.ComponentModel.ITypeDescriptorContext? context, System.Globalization.CultureInfo? culture, object? value, System.Type destinationType) { throw null; }
        public override System.ComponentModel.TypeConverter.StandardValuesCollection GetStandardValues(System.ComponentModel.ITypeDescriptorContext? context) { throw null; }
        public override bool GetStandardValuesSupported(System.ComponentModel.ITypeDescriptorContext? context) { throw null; }
    }
    public partial class PointConverter : System.ComponentModel.TypeConverter
    {
        public PointConverter() { }
        public override bool CanConvertFrom(System.ComponentModel.ITypeDescriptorContext? context, System.Type sourceType) { throw null; }
        public override bool CanConvertTo(System.ComponentModel.ITypeDescriptorContext? context, [System.Diagnostics.CodeAnalysis.NotNullWhen(true)] System.Type? destinationType) { throw null; }
        public override object? ConvertFrom(System.ComponentModel.ITypeDescriptorContext? context, System.Globalization.CultureInfo? culture, object value) { throw null; }
        public override object? ConvertTo(System.ComponentModel.ITypeDescriptorContext? context, System.Globalization.CultureInfo? culture, object? value, System.Type destinationType) { throw null; }
        public override object CreateInstance(System.ComponentModel.ITypeDescriptorContext? context, System.Collections.IDictionary propertyValues) { throw null; }
        public override bool GetCreateInstanceSupported(System.ComponentModel.ITypeDescriptorContext? context) { throw null; }
        [System.Diagnostics.CodeAnalysis.RequiresUnreferencedCodeAttribute("The Type of value cannot be statically discovered. The public parameterless constructor or the 'Default' static field may be trimmed from the Attribute's Type.")]
        public override System.ComponentModel.PropertyDescriptorCollection GetProperties(System.ComponentModel.ITypeDescriptorContext? context, object? value, System.Attribute[]? attributes) { throw null; }
        public override bool GetPropertiesSupported(System.ComponentModel.ITypeDescriptorContext? context) { throw null; }
    }
    public partial class RectangleConverter : System.ComponentModel.TypeConverter
    {
        public RectangleConverter() { }
        public override bool CanConvertFrom(System.ComponentModel.ITypeDescriptorContext? context, System.Type sourceType) { throw null; }
        public override bool CanConvertTo(System.ComponentModel.ITypeDescriptorContext? context, [System.Diagnostics.CodeAnalysis.NotNullWhen(true)] System.Type? destinationType) { throw null; }
        public override object? ConvertFrom(System.ComponentModel.ITypeDescriptorContext? context, System.Globalization.CultureInfo? culture, object value) { throw null; }
        public override object? ConvertTo(System.ComponentModel.ITypeDescriptorContext? context, System.Globalization.CultureInfo? culture, object? value, System.Type destinationType) { throw null; }
        public override object CreateInstance(System.ComponentModel.ITypeDescriptorContext? context, System.Collections.IDictionary propertyValues) { throw null; }
        public override bool GetCreateInstanceSupported(System.ComponentModel.ITypeDescriptorContext? context) { throw null; }
        [System.Diagnostics.CodeAnalysis.RequiresUnreferencedCodeAttribute("The Type of value cannot be statically discovered. The public parameterless constructor or the 'Default' static field may be trimmed from the Attribute's Type.")]
        public override System.ComponentModel.PropertyDescriptorCollection GetProperties(System.ComponentModel.ITypeDescriptorContext? context, object? value, System.Attribute[]? attributes) { throw null; }
        public override bool GetPropertiesSupported(System.ComponentModel.ITypeDescriptorContext? context) { throw null; }
    }
    public partial class SizeConverter : System.ComponentModel.TypeConverter
    {
        public SizeConverter() { }
        public override bool CanConvertFrom(System.ComponentModel.ITypeDescriptorContext? context, System.Type sourceType) { throw null; }
        public override bool CanConvertTo(System.ComponentModel.ITypeDescriptorContext? context, [System.Diagnostics.CodeAnalysis.NotNullWhen(true)] System.Type? destinationType) { throw null; }
        public override object? ConvertFrom(System.ComponentModel.ITypeDescriptorContext? context, System.Globalization.CultureInfo? culture, object value) { throw null; }
        public override object? ConvertTo(System.ComponentModel.ITypeDescriptorContext? context, System.Globalization.CultureInfo? culture, object? value, System.Type destinationType) { throw null; }
        public override object CreateInstance(System.ComponentModel.ITypeDescriptorContext? context, System.Collections.IDictionary propertyValues) { throw null; }
        public override bool GetCreateInstanceSupported(System.ComponentModel.ITypeDescriptorContext? context) { throw null; }
        [System.Diagnostics.CodeAnalysis.RequiresUnreferencedCodeAttribute("The Type of value cannot be statically discovered. The public parameterless constructor or the 'Default' static field may be trimmed from the Attribute's Type.")]
        public override System.ComponentModel.PropertyDescriptorCollection GetProperties(System.ComponentModel.ITypeDescriptorContext? context, object value, System.Attribute[]? attributes) { throw null; }
        public override bool GetPropertiesSupported(System.ComponentModel.ITypeDescriptorContext? context) { throw null; }
    }
    public partial class SizeFConverter : System.ComponentModel.TypeConverter
    {
        public SizeFConverter() { }
        public override bool CanConvertFrom(System.ComponentModel.ITypeDescriptorContext? context, System.Type sourceType) { throw null; }
        public override bool CanConvertTo(System.ComponentModel.ITypeDescriptorContext? context, [System.Diagnostics.CodeAnalysis.NotNullWhen(true)] System.Type? destinationType) { throw null; }
        public override object? ConvertFrom(System.ComponentModel.ITypeDescriptorContext? context, System.Globalization.CultureInfo? culture, object value) { throw null; }
        public override object? ConvertTo(System.ComponentModel.ITypeDescriptorContext? context, System.Globalization.CultureInfo? culture, object? value, System.Type destinationType) { throw null; }
        public override object CreateInstance(System.ComponentModel.ITypeDescriptorContext? context, System.Collections.IDictionary propertyValues) { throw null; }
        public override bool GetCreateInstanceSupported(System.ComponentModel.ITypeDescriptorContext? context) { throw null; }
        [System.Diagnostics.CodeAnalysis.RequiresUnreferencedCodeAttribute("The Type of value cannot be statically discovered. The public parameterless constructor or the 'Default' static field may be trimmed from the Attribute's Type.")]
        public override System.ComponentModel.PropertyDescriptorCollection GetProperties(System.ComponentModel.ITypeDescriptorContext? context, object value, System.Attribute[]? attributes) { throw null; }
        public override bool GetPropertiesSupported(System.ComponentModel.ITypeDescriptorContext? context) { throw null; }
    }
}
namespace System.Security.Authentication.ExtendedProtection
{
    public partial class ExtendedProtectionPolicyTypeConverter : System.ComponentModel.TypeConverter
    {
        public ExtendedProtectionPolicyTypeConverter() { }
        public override bool CanConvertTo(System.ComponentModel.ITypeDescriptorContext? context, [System.Diagnostics.CodeAnalysis.NotNullWhen(true)] System.Type? destinationType) { throw null; }
        [System.Runtime.Versioning.UnsupportedOSPlatformAttribute("browser")]
        public override object? ConvertTo(System.ComponentModel.ITypeDescriptorContext? context, System.Globalization.CultureInfo? culture, object? value, System.Type destinationType) { throw null; }
    }
}
namespace System.Timers
{
    public sealed partial class ElapsedEventArgs : System.EventArgs
    {
        public ElapsedEventArgs(System.DateTime signalTime) { }
        public System.DateTime SignalTime { get { throw null; } }
    }
    public delegate void ElapsedEventHandler(object? sender, System.Timers.ElapsedEventArgs e);
    [System.ComponentModel.DefaultEventAttribute("Elapsed")]
    [System.ComponentModel.DefaultPropertyAttribute("Interval")]
    public partial class Timer : System.ComponentModel.Component, System.ComponentModel.ISupportInitialize
    {
        public Timer() { }
        public Timer(double interval) { }
        public Timer(System.TimeSpan interval) { }
        [System.ComponentModel.DefaultValueAttribute(true)]
        public bool AutoReset { get { throw null; } set { } }
        [System.ComponentModel.DefaultValueAttribute(false)]
        public bool Enabled { get { throw null; } set { } }
        [System.ComponentModel.DefaultValueAttribute(100d)]
        public double Interval { get { throw null; } set { } }
        public override System.ComponentModel.ISite? Site { get { throw null; } set { } }
        [System.ComponentModel.DefaultValueAttribute(null)]
        public System.ComponentModel.ISynchronizeInvoke? SynchronizingObject { get { throw null; } set { } }
        public event System.Timers.ElapsedEventHandler Elapsed { add { } remove { } }
        public void BeginInit() { }
        public void Close() { }
        protected override void Dispose(bool disposing) { }
        public void EndInit() { }
        public void Start() { }
        public void Stop() { }
    }
    [System.AttributeUsageAttribute(System.AttributeTargets.All)]
    public partial class TimersDescriptionAttribute : System.ComponentModel.DescriptionAttribute
    {
        public TimersDescriptionAttribute(string description) { }
        public override string Description { get { throw null; } }
    }
}<|MERGE_RESOLUTION|>--- conflicted
+++ resolved
@@ -290,10 +290,7 @@
         public virtual System.ComponentModel.TypeConverter? GetConverter() { throw null; }
         public virtual System.ComponentModel.EventDescriptor? GetDefaultEvent() { throw null; }
         public virtual System.ComponentModel.PropertyDescriptor? GetDefaultProperty() { throw null; }
-<<<<<<< HEAD
-=======
         [System.Diagnostics.CodeAnalysis.RequiresUnreferencedCodeAttribute("Design-time attributes are not preserved when trimming. Types referenced by attributes like EditorAttribute and DesignerAttribute may not be available after trimming.")]
->>>>>>> 15ff723d
         public virtual object? GetEditor(System.Type editorBaseType) { throw null; }
         public virtual System.ComponentModel.EventDescriptorCollection GetEvents() { throw null; }
         public virtual System.ComponentModel.EventDescriptorCollection GetEvents(System.Attribute[]? attributes) { throw null; }
@@ -582,10 +579,7 @@
         System.ComponentModel.TypeConverter? GetConverter();
         System.ComponentModel.EventDescriptor? GetDefaultEvent();
         System.ComponentModel.PropertyDescriptor? GetDefaultProperty();
-<<<<<<< HEAD
-=======
         [System.Diagnostics.CodeAnalysis.RequiresUnreferencedCodeAttribute("Design-time attributes are not preserved when trimming. Types referenced by attributes like EditorAttribute and DesignerAttribute may not be available after trimming.")]
->>>>>>> 15ff723d
         object? GetEditor(System.Type editorBaseType);
         System.ComponentModel.EventDescriptorCollection GetEvents();
         System.ComponentModel.EventDescriptorCollection GetEvents(System.Attribute[]? attributes);
@@ -1481,10 +1475,7 @@
         [System.Diagnostics.CodeAnalysis.RequiresUnreferencedCodeAttribute("Design-time attributes are not preserved when trimming. Types referenced by attributes like EditorAttribute and DesignerAttribute may not be available after trimming. The Type of component cannot be statically discovered.")]
         [System.ComponentModel.EditorBrowsableAttribute(System.ComponentModel.EditorBrowsableState.Advanced)]
         public static object? GetEditor(object component, System.Type editorBaseType, bool noCustomTypeDesc) { throw null; }
-<<<<<<< HEAD
-=======
         [System.Diagnostics.CodeAnalysis.RequiresUnreferencedCodeAttribute("Design-time attributes are not preserved when trimming. Types referenced by attributes like EditorAttribute and DesignerAttribute may not be available after trimming.")]
->>>>>>> 15ff723d
         public static object? GetEditor([System.Diagnostics.CodeAnalysis.DynamicallyAccessedMembersAttribute(System.Diagnostics.CodeAnalysis.DynamicallyAccessedMemberTypes.All)] System.Type type, System.Type editorBaseType) { throw null; }
         [System.Diagnostics.CodeAnalysis.RequiresUnreferencedCodeAttribute("The Type of component cannot be statically discovered.")]
         public static System.ComponentModel.EventDescriptorCollection GetEvents(object component) { throw null; }
