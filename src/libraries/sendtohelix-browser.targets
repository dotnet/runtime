--- conflicted
+++ resolved
@@ -176,15 +176,8 @@
     <Error Condition="'$(Scenario)' != 'WasmTestOnV8' and 
                       '$(Scenario)' != 'WasmTestOnChrome' and 
                       '$(Scenario)' != 'WasmTestOnFirefox' and 
-<<<<<<< HEAD
-                      '$(Scenario)' != 'WasmTestOnNodeJS' and 
                       '$(Scenario)' != 'BuildWasmApps'" 
-                      Text="Only supported scenarios are WasmTestOnV8, WasmTestOnNodeJS, WasmTestOnChrome, WasmTestOnFirefox and BuildWasmApps at the moment. It was $(Scenario)." />
-=======
-                      '$(Scenario)' != 'WasmDebuggerTests' and 
-                      '$(Scenario)' != 'BuildWasmApps'" 
-                      Text="Only supported scenarios are WasmTestOnV8, WasmTestOnChrome, WasmTestOnFirefox, WasmDebuggerTests and BuildWasmApps at the moment. It was $(Scenario)." />
->>>>>>> 234e2f7e
+                      Text="Only supported scenarios are WasmTestOnV8, WasmTestOnChrome, WasmTestOnFirefox and BuildWasmApps at the moment. It was $(Scenario)." />
     <Message Condition="'$(NeedsEMSDK)' == 'true' or '$(NeedsEMSDKNode)' == 'true'" Importance="High" Text="Using emsdk: $(EmSdkDirForHelixPayload)" />
 
     <Error Condition="'$(NeedsToRunOnChrome)' == 'true' and '$(DebuggerHost)' == 'chrome' and !Exists($(ChromeDir))"
