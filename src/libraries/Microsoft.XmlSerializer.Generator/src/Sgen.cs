// Licensed to the .NET Foundation under one or more agreements.
// The .NET Foundation licenses this file to you under the MIT license.
using System;
using System.Collections;
using System.Collections.Generic;
using System.Globalization;
using System.IO;
using System.Linq;
using System.Reflection;
using System.Text;
using System.Text.RegularExpressions;
using System.Threading;
using System.Xml.Serialization;

namespace Microsoft.XmlSerializer.Generator
{
    internal sealed class Sgen
    {
        public static int Main(string[] args)
        {
            Sgen sgen = new Sgen();
            return sgen.Run(args);
        }

        private static string s_references = string.Empty;
        private static readonly Dictionary<string, string> s_referencedic = new Dictionary<string, string>(StringComparer.OrdinalIgnoreCase);

        private int Run(string[] args)
        {
            string assembly = null;
            var types = new List<string>();
            string defaultNamespace = null;
            string codePath = null;
            var errs = new List<string>();
            bool force = false;
            bool proxyOnly = false;
            bool disableRun = true;
            bool noLogo = false;
            bool parsableErrors = false;
            bool silent = false;
            bool verbose = false;

            AppDomain.CurrentDomain.AssemblyResolve += SgenAssemblyResolver;

            try
            {
                args = ParseResponseFile(args);

                for (int i = 0; i < args.Length; i++)
                {
                    string arg = args[i];

                    if (ArgumentMatch(arg, "help") || ShortNameArgumentMatch(arg, "h"))
                    {
                        WriteHeader();
                        WriteHelp();
                        return 0;
                    }
                    else if (ArgumentMatch(arg, "force"))
                    {
                        force = true;
                    }
                    else if (ArgumentMatch(arg, "proxytypes"))
                    {
                        proxyOnly = true;
                    }
                    else if (ArgumentMatch(arg, "out") || ShortNameArgumentMatch(arg, "o"))
                    {
                        i++;
                        if (i >= args.Length || codePath != null)
                        {
                            errs.Add(SR.Format(SR.ErrInvalidArgument, arg));
                        }
                        else
                        {
                            codePath = args[i];
                        }
                    }
                    else if (ArgumentMatch(arg, "type"))
                    {
                        i++;
                        if (i >= args.Length)
                        {
                            errs.Add(SR.Format(SR.ErrInvalidArgument, arg));
                        }
                        else
                        {
                            string[] typelist = args[i].Split(';');
                            foreach (var type in typelist)
                            {
                                types.Add(type);
                            }
                        }
                    }
                    else if (ArgumentMatch(arg, "assembly") || ShortNameArgumentMatch(arg, "a"))
                    {
                        i++;
                        if (i >= args.Length || assembly != null)
                        {
                            errs.Add(SR.Format(SR.ErrInvalidArgument, arg));
                        }
                        else
                        {
                            assembly = args[i];
                        }
                    }
                    else if (ArgumentMatch(arg, "default-namespace"))
                    {
                        i++;
                        if (i >= args.Length || defaultNamespace != null)
                        {
                            errs.Add(SR.Format(SR.ErrInvalidArgument, arg));
                        }
                        else
                        {
                            defaultNamespace = args[i];
                        }
                    }
                    else if (ArgumentMatch(arg, "quiet"))
                    {
                        disableRun = false;
                    }
                    else if (ArgumentMatch(arg, "nologo"))
                    {
                        noLogo = true;
                    }
                    else if (ArgumentMatch(arg, "silent"))
                    {
                        silent = true;
                    }
                    else if (ArgumentMatch(arg, "parsableerrors"))
                    {
                        parsableErrors = true;
                    }
                    else if (ArgumentMatch(arg, "verbose"))
                    {
                        verbose = true;
                    }
                    else if (ArgumentMatch(arg, "reference"))
                    {
                        i++;
                        if (i >= args.Length)
                        {
                            errs.Add(SR.Format(SR.ErrInvalidArgument, arg));
                        }
                        else
                        {
                            //if there are multiple --reference switches, the last one will overwrite previous ones.
                            s_references = args[i];
                        }
                    }
                    else
                    {
                        if (arg.EndsWith(".dll", StringComparison.InvariantCultureIgnoreCase) || arg.EndsWith(".exe", StringComparison.InvariantCultureIgnoreCase))
                        {
                            if (assembly != null)
                            {
                                errs.Add(SR.Format(SR.ErrInvalidArgument, arg));
                            }

                            assembly = arg;
                        }
                        else
                        {
                            errs.Add(SR.Format(SR.ErrInvalidArgument, arg));
                        }
                    }
                }

                if (!noLogo)
                {
                    WriteHeader();
                }

                if (errs.Count > 0)
                {
                    foreach (string err in errs)
                    {
                        Console.Error.WriteLine(FormatMessage(parsableErrors, true, SR.Format(SR.Warning, err)));
                    }
                }

                if (args.Length == 0 || assembly == null)
                {
                    if (assembly == null)
                    {
                        Console.Error.WriteLine(FormatMessage(parsableErrors, false, SR.Format(SR.ErrMissingRequiredArgument, SR.Format(SR.ErrAssembly, "assembly"))));
                    }

                    WriteHelp();
                    return 0;
                }

                if (disableRun)
                {
                    Console.WriteLine("This tool is not intended to be used directly.");
                    Console.WriteLine("Please refer to https://go.microsoft.com/fwlink/?linkid=858594 on how to use it.");
                    return 0;
                }

                if (!string.IsNullOrEmpty(s_references))
                {
                    ParseReferences();
                }

<<<<<<< HEAD
                GenerateFile(types, defaultNamespace, assembly, proxyOnly, silent, warnings, force, codePath, parsableErrors);
=======
                GenerateFile(types, assembly, proxyOnly, silent, verbose, force, codePath, parsableErrors);
>>>>>>> 53e6b474
            }
            catch (Exception e)
            {
                if (e is ThreadAbortException || e is StackOverflowException || e is OutOfMemoryException)
                {
                    throw;
                }

                WriteError(e, parsableErrors);
                return 1;
            }

            return 0;
        }

<<<<<<< HEAD
        private void GenerateFile(List<string> typeNames, string defaultNamespace, string assemblyName, bool proxyOnly, bool silent, bool warnings, bool force, string outputDirectory, bool parsableerrors)
=======
        private void GenerateFile(List<string> typeNames, string assemblyName, bool proxyOnly, bool silent, bool verbose, bool force, string outputDirectory, bool parsableerrors)
>>>>>>> 53e6b474
        {
            Assembly assembly = LoadAssembly(assemblyName, true);
            Type[] types;

            if (typeNames == null || typeNames.Count == 0)
            {
                try
                {
                    types = assembly.GetTypes();
                }
                catch (ReflectionTypeLoadException typeException)
                {
                    List<Type> loadedTypes = new List<Type>();
                    foreach (Type type in typeException.Types)
                    {
                        if (type != null)
                        {
                            loadedTypes.Add(type);
                        }
                    }

                    types = loadedTypes.ToArray();
                }
            }
            else
            {
                types = new Type[typeNames.Count];
                int typeIndex = 0;
                foreach (string typeName in typeNames)
                {
                    Type type = assembly.GetType(typeName);
                    if (type == null)
                    {
                        Console.Error.WriteLine(FormatMessage(parsableerrors, false, SR.Format(SR.ErrorDetails, SR.Format(SR.ErrLoadType, typeName, assemblyName))));
                    }

                    types[typeIndex++] = type;
                }
            }

            var mappings = new List<XmlMapping>();
            var importedTypes = new List<Type>();
            var importer = new XmlReflectionImporter(defaultNamespace);

            for (int i = 0; i < types.Length; i++)
            {
                Type type = types[i];

                try
                {
                    if (type != null)
                    {
                        if (verbose)
                        {
                            Console.WriteLine(SR.Format(SR.ImportInfo, type.Name, i + 1, types.Length));
                        }

                        bool isObsolete = false;
                        object[] obsoleteAttributes = type.GetCustomAttributes(typeof(ObsoleteAttribute), false);
                        foreach (object attribute in obsoleteAttributes)
                        {
                            if (((ObsoleteAttribute)attribute).IsError)
                            {
                                isObsolete = true;
                                break;
                            }
                        }

                        if (isObsolete)
                        {
                            continue;
                        }
                    }
                }
                //Ignore the FileNotFoundException when call GetCustomAttributes e.g. if the type uses the attributes defined in a different assembly
                catch (FileNotFoundException e)
                {
                    if (verbose)
                    {
                        Console.Out.WriteLine(FormatMessage(parsableerrors, true, SR.Format(SR.InfoIgnoreType, type.FullName)));
                        WriteWarning(e, parsableerrors);
                    }

                    continue;
                }

                if (!proxyOnly)
                {
<<<<<<< HEAD
                    ImportType(type, defaultNamespace, mappings, importedTypes, warnings, importer, parsableerrors);
=======
                    ImportType(type, mappings, importedTypes, verbose, importer, parsableerrors);
>>>>>>> 53e6b474
                }
            }

            if (importedTypes.Count > 0)
            {
                var serializableTypes = importedTypes.ToArray();
                var allMappings = mappings.ToArray();

                bool gac = assembly.GlobalAssemblyCache;
                outputDirectory = outputDirectory == null ? (gac ? Environment.CurrentDirectory : Path.GetDirectoryName(assembly.Location)) : outputDirectory;

                if (!Directory.Exists(outputDirectory))
                {
                    //We need double quote the path to escpate the space in the path.
                    //However when a path ending with backslash, if followed by double quote, it becomes an escapte sequence
                    //e.g. "obj\Debug\netcoreapp2.0\", it will be converted as obj\Debug\netcoreapp2.0", which is not valid and not exist
                    //We need remove the ending quote for this situation
                    if (!outputDirectory.EndsWith("\"", StringComparison.Ordinal) || !Directory.Exists(outputDirectory = outputDirectory.Remove(outputDirectory.Length - 1)))
                    {
                        throw new ArgumentException(SR.Format(SR.ErrDirectoryNotExists, outputDirectory));
                    }
                }

                string serializerName = GetXmlSerializerAssemblyName(serializableTypes[0], defaultNamespace);
                string codePath = Path.Combine(outputDirectory, serializerName + ".cs");

                if (!force)
                {
                    if (File.Exists(codePath))
                        throw new InvalidOperationException(SR.Format(SR.ErrSerializerExists, codePath, nameof(force)));
                }

                if (Directory.Exists(codePath))
                {
                    throw new InvalidOperationException(SR.Format(SR.ErrDirectoryExists, codePath));
                }

                bool success = false;
                bool toDeleteFile = true;

                try
                {
                    if (File.Exists(codePath))
                    {
                        File.Delete(codePath);
                    }

                    using (FileStream fs = File.Create(codePath))
                    {
                        MethodInfo method;
                        if (defaultNamespace == null)
                        {
                            method = typeof(System.Xml.Serialization.XmlSerializer).GetMethod("GenerateSerializer", BindingFlags.Static | BindingFlags.Public | BindingFlags.NonPublic);
                        }
                        else
                        {
                            Type tempAssemblyType = typeof(System.Xml.Serialization.XmlSerializer).Assembly.GetType("System.Xml.Serialization.TempAssembly");
                            method = tempAssemblyType.GetMethod("GenerateSerializerToStream", BindingFlags.Static | BindingFlags.NonPublic);
                        }

                        if (method == null)
                        {
                            Console.Error.WriteLine(FormatMessage(parsableerrors: false, warning: false, message: SR.GenerateSerializerNotFound));
                        }
                        else
                        {
                            if (defaultNamespace == null)
                            {
                                success = (bool)method.Invoke(null, new object[] { serializableTypes, allMappings, fs });
                            }
                            else
                            {
                                success = (bool)method.Invoke(null, new object[] { allMappings, serializableTypes, defaultNamespace, assembly, new Hashtable(), fs });
                            }
                        }
                    }
                }
                catch (UnauthorizedAccessException)
                {
                    toDeleteFile = false;
                    throw new UnauthorizedAccessException(SR.Format(SR.DirectoryAccessDenied, outputDirectory));
                }
                finally
                {
                    if (!success && toDeleteFile && File.Exists(codePath))
                    {
                        File.Delete(codePath);
                    }
                }

                if (success)
                {
                    if (!silent)
                    {
                        Console.Out.WriteLine(SR.Format(SR.InfoFileName, codePath));
                        Console.Out.WriteLine(SR.Format(SR.InfoGeneratedFile, assembly.Location, codePath));
                    }
                }
                else
                {
                    Console.Out.WriteLine(FormatMessage(parsableerrors, false, SR.Format(SR.ErrGenerationFailed, assembly.Location)));
                }
            }
            else
            {
                Console.Out.WriteLine(FormatMessage(parsableerrors, true, SR.Format(SR.InfoNoSerializableTypes, assembly.Location)));
            }
        }


        private bool ArgumentMatch(string arg, string formal)
        {
            // Full name format, eg: --assembly
            if (arg.Length < 3 || arg[0] != '-' || arg[1] != '-')
            {
                return false;
            }
            arg = arg.Substring(2);
            return arg.Equals(formal, StringComparison.InvariantCultureIgnoreCase);
        }

        private bool ShortNameArgumentMatch(string arg, string shortName)
        {
            // Short name format, eg: -a
            if (arg.Length < 2 || arg[0] != '-')
            {
                return false;
            }
            arg = arg.Substring(1);
            return arg.Equals(shortName, StringComparison.InvariantCultureIgnoreCase);
        }

        private void ImportType(Type type, string defaultNamespace, List<XmlMapping> mappings, List<Type> importedTypes, bool verbose, XmlReflectionImporter importer, bool parsableerrors)
        {
            XmlTypeMapping xmlTypeMapping = null;
            var localImporter = new XmlReflectionImporter(defaultNamespace);
            try
            {
                xmlTypeMapping = localImporter.ImportTypeMapping(type, defaultNamespace);
            }
            catch (Exception e)
            {
                if (e is ThreadAbortException || e is StackOverflowException || e is OutOfMemoryException)
                {
                    throw;
                }

                if (verbose)
                {
                    Console.Out.WriteLine(FormatMessage(parsableerrors, true, SR.Format(SR.InfoIgnoreType, type.FullName)));
                    WriteWarning(e, parsableerrors);
                }

                return;
            }
            if (xmlTypeMapping != null)
            {
                xmlTypeMapping = importer.ImportTypeMapping(type, defaultNamespace);
                mappings.Add(xmlTypeMapping);
                importedTypes.Add(type);
            }
        }

        private static Assembly LoadAssembly(string assemblyName, bool throwOnFail)
        {
            Assembly assembly = null;
            string path = Path.IsPathRooted(assemblyName) ? assemblyName : Path.GetFullPath(assemblyName);
            assembly = Assembly.LoadFile(path);
            if (assembly == null)
            {
                throw new InvalidOperationException(SR.Format(SR.ErrLoadAssembly, assemblyName));
            }

            return assembly;
        }

        private void WriteHeader()
        {
            // do not localize Copyright header
            Console.WriteLine($".NET Xml Serialization Generation Utility, Version {ThisAssembly.InformationalVersion}]");
        }

        private void WriteHelp()
        {
            Console.Out.WriteLine(SR.HelpDescription);
            Console.Out.WriteLine(SR.Format(SR.HelpUsage, this.GetType().Assembly.GetName().Name.Substring("dotnet-".Length)));
            Console.Out.WriteLine(SR.HelpDevOptions);
            Console.Out.WriteLine(SR.Format(SR.HelpAssembly, "-a", "--assembly"));
            Console.Out.WriteLine(SR.Format(SR.HelpType, "--type"));
            Console.Out.WriteLine(SR.Format(SR.HelpProxy, "--proxytypes"));
            Console.Out.WriteLine(SR.Format(SR.HelpForce, "--force"));
            Console.Out.WriteLine(SR.Format(SR.HelpOut, "-o", "--out"));

            Console.Out.WriteLine(SR.HelpMiscOptions);
            Console.Out.WriteLine(SR.Format(SR.HelpHelp, "-h", "--help"));
        }

        private static string FormatMessage(bool parsableerrors, bool warning, string message)
        {
            return FormatMessage(parsableerrors, warning, "SGEN1", message);
        }

        private static string FormatMessage(bool parsableerrors, bool warning, string code, string message)
        {
            if (!parsableerrors)
            {
                return message;
            }

            return "SGEN: " + (warning ? "warning " : "error ") + code + ": " + message;
        }

        private static void WriteError(Exception e, bool parsableerrors)
        {
            Console.Error.WriteLine(FormatMessage(parsableerrors, false, e.Message));
            if (e.InnerException != null)
            {
                WriteError(e.InnerException, parsableerrors);
            }
        }

        private static void WriteWarning(Exception e, bool parsableerrors)
        {
            Console.Out.WriteLine(FormatMessage(parsableerrors, true, e.Message));
            if (e.InnerException != null)
            {
                WriteWarning(e.InnerException, parsableerrors);
            }
        }

        private static string GetXmlSerializerAssemblyName(Type type)
        {
            return GetXmlSerializerAssemblyName(type, null);
        }

        private static string GetXmlSerializerAssemblyName(Type type, string defaultNamespace)
        {
            if (type == null)
            {
                throw new ArgumentNullException(nameof(type));
            }
            return GetTempAssemblyName(type.Assembly.GetName(), defaultNamespace);
        }

        private static string GetTempAssemblyName(AssemblyName parent, string ns)
        {
            return parent.Name + ".XmlSerializers" + (ns == null || ns.Length == 0 ? "" : "." + ns.GetHashCode());
        }

        private static void ParseReferences()
        {
            var referencelist = new List<string>();
            if (s_references.Length > 0)
            {
                foreach (var entry in s_references.Split(';'))
                {
                    string trimentry = entry.Trim();
                    if (string.IsNullOrEmpty(trimentry))
                        continue;
                    referencelist.Add(trimentry);
                }
            }

            foreach (var reference in referencelist)
            {
                if (reference.EndsWith(".dll") || reference.EndsWith(".exe"))
                {
                    if (File.Exists(reference))
                    {
                        string filename = Path.GetFileNameWithoutExtension(reference);
                        if (!string.IsNullOrEmpty(filename))
                        {
                            s_referencedic.Add(filename, reference);
                        }
                    }
                }

            }
        }

        private static Assembly SgenAssemblyResolver(object source, ResolveEventArgs e)
        {
            try
            {
                if (string.IsNullOrEmpty(e.Name) || e.Name.Split(',').Length == 0)
                {
                    return null;
                }

                string assemblyname = e.Name.Split(',')[0];
                if (string.IsNullOrEmpty(assemblyname))
                {
                    return null;
                }

                if (s_referencedic.ContainsKey(assemblyname))
                {
                    string reference = s_referencedic[assemblyname];

                    // For System.ServiceModel.Primitives, we need to load its runtime assembly rather than reference assembly
                    if (assemblyname.Equals("System.ServiceModel.Primitives"))
                    {
                        // Replace "ref" with "lib" in the assembly's path, the path looks like:
                        // dir\.nuget\packages\system.servicemodel.primitives\4.5.3\ref\netstandard2.0\System.ServiceModel.Primitives.dll;
                        string pattern = @"\\ref\\netstandard\d*\.?\d*\.?\d*\\System.ServiceModel.Primitives.dll";
                        Match match = null;
                        try
                        {
                            match = Regex.Match(reference, pattern);
                        }
                        catch { }

                        if (match != null && match.Success)
                        {
                            int index = match.Index + 1;
                            StringBuilder sb = new StringBuilder(reference);
                            sb.Remove(index, "ref".Length);
                            sb.Insert(index, "lib");
                            reference = sb.ToString();
                        }
                    }

                    if (!string.IsNullOrEmpty(reference))
                    {
                        if (File.Exists(reference))
                        {
                            return Assembly.LoadFrom(reference);
                        }
                    }
                }
            }
            catch (Exception exp)
            {
                if (exp is ThreadAbortException || exp is StackOverflowException || exp is OutOfMemoryException)
                {
                    throw;
                }

                WriteWarning(exp, true);
            }

            return null;
        }

        private string[] ParseResponseFile(string[] args)
        {
            var parsedArgs = new List<string>();
            foreach (string arg in args)
            {
                if (!arg.EndsWith(".rsp"))
                {
                    parsedArgs.Add(arg);
                }
                else
                {
                    try
                    {
                        foreach (string line in File.ReadAllLines(arg))
                        {
                            int i = line.Trim().IndexOf(' ');
                            if (i < 0)
                            {
                                parsedArgs.Add(line);
                            }
                            else
                            {
                                parsedArgs.Add(line.Substring(0, i));
                                parsedArgs.Add(line.Substring(i + 1));
                            }
                        }
                    }
                    //If for any reasons the rsp file is not generated, this argument will be ignored and serializer will be generated with default settings
                    catch (FileNotFoundException)
                    { }

                }
            }
            return parsedArgs.ToArray();
        }
    }
}<|MERGE_RESOLUTION|>--- conflicted
+++ resolved
@@ -203,11 +203,7 @@
                     ParseReferences();
                 }
 
-<<<<<<< HEAD
-                GenerateFile(types, defaultNamespace, assembly, proxyOnly, silent, warnings, force, codePath, parsableErrors);
-=======
-                GenerateFile(types, assembly, proxyOnly, silent, verbose, force, codePath, parsableErrors);
->>>>>>> 53e6b474
+                GenerateFile(types, defaultNamespace, assembly, proxyOnly, silent, verbose, force, codePath, parsableErrors);
             }
             catch (Exception e)
             {
@@ -223,11 +219,7 @@
             return 0;
         }
 
-<<<<<<< HEAD
-        private void GenerateFile(List<string> typeNames, string defaultNamespace, string assemblyName, bool proxyOnly, bool silent, bool warnings, bool force, string outputDirectory, bool parsableerrors)
-=======
-        private void GenerateFile(List<string> typeNames, string assemblyName, bool proxyOnly, bool silent, bool verbose, bool force, string outputDirectory, bool parsableerrors)
->>>>>>> 53e6b474
+        private void GenerateFile(List<string> typeNames, string defaultNamespace, string assemblyName, bool proxyOnly, bool silent, bool verbose, bool force, string outputDirectory, bool parsableerrors)
         {
             Assembly assembly = LoadAssembly(assemblyName, true);
             Type[] types;
@@ -316,11 +308,7 @@
 
                 if (!proxyOnly)
                 {
-<<<<<<< HEAD
-                    ImportType(type, defaultNamespace, mappings, importedTypes, warnings, importer, parsableerrors);
-=======
-                    ImportType(type, mappings, importedTypes, verbose, importer, parsableerrors);
->>>>>>> 53e6b474
+                    ImportType(type, defaultNamespace, mappings, importedTypes, verbose, importer, parsableerrors);
                 }
             }
 
