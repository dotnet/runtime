// Licensed to the .NET Foundation under one or more agreements.
// The .NET Foundation licenses this file to you under the MIT license.
using System;
using System.Collections.Generic;
using System.Globalization;
using System.IO;
using System.Linq;
using System.Reflection;
using System.Text;
using System.Text.RegularExpressions;
using System.Threading;
using System.Xml.Serialization;

namespace Microsoft.XmlSerializer.Generator
{
    internal sealed class Sgen
    {
        public static int Main(string[] args)
        {
            Sgen sgen = new Sgen();
            return sgen.Run(args);
        }

        private static string s_references = string.Empty;
        private static readonly Dictionary<string, string> s_referencedic = new Dictionary<string, string>(StringComparer.OrdinalIgnoreCase);

        private int Run(string[] args)
        {
            string assembly = null;
<<<<<<< HEAD
            List<string> types = new List<string>();
            string defaultNamespace = null;
=======
            var types = new List<string>();
>>>>>>> 9c0bf218
            string codePath = null;
            var errs = new List<string>();
            bool force = false;
            bool proxyOnly = false;
            bool disableRun = true;
            bool noLogo = false;
            bool parsableErrors = false;
            bool silent = false;
            bool warnings = false;

            AppDomain.CurrentDomain.AssemblyResolve += SgenAssemblyResolver;

            try
            {
                args = ParseResponseFile(args);

                for (int i = 0; i < args.Length; i++)
                {
                    string arg = args[i];

                    if (ArgumentMatch(arg, "help") || ShortNameArgumentMatch(arg, "h"))
                    {
                        WriteHeader();
                        WriteHelp();
                        return 0;
                    }
                    else if (ArgumentMatch(arg, "force"))
                    {
                        force = true;
                    }
                    else if (ArgumentMatch(arg, "proxytypes"))
                    {
                        proxyOnly = true;
                    }
                    else if (ArgumentMatch(arg, "out") || ShortNameArgumentMatch(arg, "o"))
                    {
                        i++;
                        if (i >= args.Length || codePath != null)
                        {
                            errs.Add(SR.Format(SR.ErrInvalidArgument, arg));
                        }
                        else
                        {
                            codePath = args[i];
                        }
                    }
                    else if (ArgumentMatch(arg, "type"))
                    {
                        i++;
                        if (i >= args.Length)
                        {
                            errs.Add(SR.Format(SR.ErrInvalidArgument, arg));
                        }
                        else
                        {
                            string[] typelist = args[i].Split(';');
                            foreach (var type in typelist)
                            {
                                types.Add(type);
                            }
                        }
                    }
                    else if (ArgumentMatch(arg, "assembly") || ShortNameArgumentMatch(arg, "a"))
                    {
                        i++;
                        if (i >= args.Length || assembly != null)
                        {
                            errs.Add(SR.Format(SR.ErrInvalidArgument, arg));
                        }
                        else
                        {
                            assembly = args[i];
                        }
                    }
                    else if (ArgumentMatch(arg, "default-namespace"))
                    {
                        i++;
                        if (i >= args.Length || defaultNamespace != null)
                        {
                            errs.Add(SR.Format(SR.ErrInvalidArgument, arg));
                        }
                        else
                        {
                            defaultNamespace = args[i];
                        }
                    }
                    else if (ArgumentMatch(arg, "quiet"))
                    {
                        disableRun = false;
                    }
                    else if (ArgumentMatch(arg, "nologo"))
                    {
                        noLogo = true;
                    }
                    else if (ArgumentMatch(arg, "silent"))
                    {
                        silent = true;
                    }
                    else if (ArgumentMatch(arg, "parsableerrors"))
                    {
                        parsableErrors = true;
                    }
                    else if (ArgumentMatch(arg, "verbose"))
                    {
                        warnings = true;
                    }
                    else if (ArgumentMatch(arg, "reference"))
                    {
                        i++;
                        if (i >= args.Length)
                        {
                            errs.Add(SR.Format(SR.ErrInvalidArgument, arg));
                        }
                        else
                        {
                            //if there are multiple --reference switches, the last one will overwrite previous ones.
                            s_references = args[i];
                        }
                    }
                    else
                    {
                        if (arg.EndsWith(".dll", StringComparison.InvariantCultureIgnoreCase) || arg.EndsWith(".exe", StringComparison.InvariantCultureIgnoreCase))
                        {
                            if (assembly != null)
                            {
                                errs.Add(SR.Format(SR.ErrInvalidArgument, arg));
                            }

                            assembly = arg;
                        }
                        else
                        {
                            errs.Add(SR.Format(SR.ErrInvalidArgument, arg));
                        }
                    }
                }

                if (!noLogo)
                {
                    WriteHeader();
                }

                if (errs.Count > 0)
                {
                    foreach (string err in errs)
                    {
                        Console.Error.WriteLine(FormatMessage(parsableErrors, true, SR.Format(SR.Warning, err)));
                    }
                }

                if (args.Length == 0 || assembly == null)
                {
                    if (assembly == null)
                    {
                        Console.Error.WriteLine(FormatMessage(parsableErrors, false, SR.Format(SR.ErrMissingRequiredArgument, SR.Format(SR.ErrAssembly, "assembly"))));
                    }

                    WriteHelp();
                    return 0;
                }

                if (disableRun)
                {
                    Console.WriteLine("This tool is not intended to be used directly.");
                    Console.WriteLine("Please refer to https://go.microsoft.com/fwlink/?linkid=858594 on how to use it.");
                    return 0;
                }

                if (!string.IsNullOrEmpty(s_references))
                {
                    ParseReferences();
                }

                GenerateFile(types, defaultNamespace, assembly, proxyOnly, silent, warnings, force, codePath, parsableErrors);
            }
            catch (Exception e)
            {
                if (e is ThreadAbortException || e is StackOverflowException || e is OutOfMemoryException)
                {
                    throw;
                }

                WriteError(e, parsableErrors);
                return 1;
            }

            return 0;
        }

        private void GenerateFile(List<string> typeNames, string defaultNamespace, string assemblyName, bool proxyOnly, bool silent, bool warnings, bool force, string outputDirectory, bool parsableerrors)
        {
            Assembly assembly = LoadAssembly(assemblyName, true);
            Type[] types;

            if (typeNames == null || typeNames.Count == 0)
            {
                try
                {
                    types = assembly.GetTypes();
                }
                catch (ReflectionTypeLoadException typeException)
                {
                    List<Type> loadedTypes = new List<Type>();
                    foreach (Type type in typeException.Types)
                    {
                        if (type != null)
                        {
                            loadedTypes.Add(type);
                        }
                    }

                    types = loadedTypes.ToArray();
                }
            }
            else
            {
                types = new Type[typeNames.Count];
                int typeIndex = 0;
                foreach (string typeName in typeNames)
                {
                    Type type = assembly.GetType(typeName);
                    if (type == null)
                    {
                        Console.Error.WriteLine(FormatMessage(parsableerrors, false, SR.Format(SR.ErrorDetails, SR.Format(SR.ErrLoadType, typeName, assemblyName))));
                    }

                    types[typeIndex++] = type;
                }
            }

<<<<<<< HEAD
            var mappings = new ArrayList();
            var importedTypes = new ArrayList();
            var importer = new XmlReflectionImporter(defaultNamespace);
=======
            var mappings = new List<XmlMapping>();
            var importedTypes = new List<Type>();
            var importer = new XmlReflectionImporter();
>>>>>>> 9c0bf218

            for (int i = 0; i < types.Length; i++)
            {
                Type type = types[i];

                try
                {
                    if (type != null)
                    {
                        bool isObsolete = false;
                        object[] obsoleteAttributes = type.GetCustomAttributes(typeof(ObsoleteAttribute), false);
                        foreach (object attribute in obsoleteAttributes)
                        {
                            if (((ObsoleteAttribute)attribute).IsError)
                            {
                                isObsolete = true;
                                break;
                            }
                        }

                        if (isObsolete)
                        {
                            continue;
                        }
                    }
                }
                //Ignore the FileNotFoundException when call GetCustomAttributes e.g. if the type uses the attributes defined in a different assembly
                catch (FileNotFoundException e)
                {
                    if (warnings)
                    {
                        Console.Out.WriteLine(FormatMessage(parsableerrors, true, SR.Format(SR.InfoIgnoreType, type.FullName)));
                        WriteWarning(e, parsableerrors);
                    }

                    continue;
                }

                if (!proxyOnly)
                {
                    ImportType(type, defaultNamespace, mappings, importedTypes, warnings, importer, parsableerrors);
                }
            }

            if (importedTypes.Count > 0)
            {
                var serializableTypes = importedTypes.ToArray();
                var allMappings = mappings.ToArray();

                bool gac = assembly.GlobalAssemblyCache;
                outputDirectory = outputDirectory == null ? (gac ? Environment.CurrentDirectory : Path.GetDirectoryName(assembly.Location)) : outputDirectory;

                if (!Directory.Exists(outputDirectory))
                {
                    //We need double quote the path to escpate the space in the path.
                    //However when a path ending with backslash, if followed by double quote, it becomes an escapte sequence
                    //e.g. "obj\Debug\netcoreapp2.0\", it will be converted as obj\Debug\netcoreapp2.0", which is not valid and not exist
                    //We need remove the ending quote for this situation
                    if (!outputDirectory.EndsWith("\"", StringComparison.Ordinal) || !Directory.Exists(outputDirectory = outputDirectory.Remove(outputDirectory.Length - 1)))
                    {
                        throw new ArgumentException(SR.Format(SR.ErrDirectoryNotExists, outputDirectory));
                    }
                }

                string serializerName = GetXmlSerializerAssemblyName(serializableTypes[0], defaultNamespace);
                string codePath = Path.Combine(outputDirectory, serializerName + ".cs");

                if (!force)
                {
                    if (File.Exists(codePath))
                        throw new InvalidOperationException(SR.Format(SR.ErrSerializerExists, codePath, nameof(force)));
                }

                if (Directory.Exists(codePath))
                {
                    throw new InvalidOperationException(SR.Format(SR.ErrDirectoryExists, codePath));
                }

                bool success = false;
                bool toDeleteFile = true;

                try
                {
                    if (File.Exists(codePath))
                    {
                        File.Delete(codePath);
                    }

                    using (FileStream fs = File.Create(codePath))
                    {
                        MethodInfo method;
                        if (defaultNamespace == null)
                        {
                            method = typeof(System.Xml.Serialization.XmlSerializer).GetMethod("GenerateSerializer", BindingFlags.Static | BindingFlags.Public | BindingFlags.NonPublic);
                        }
                        else
                        {
                            Type tempAssemblyType = typeof(System.Xml.Serialization.XmlSerializer).Assembly.GetType("System.Xml.Serialization.TempAssembly");
                            method = tempAssemblyType.GetMethod("GenerateSerializerToStream", BindingFlags.Static | BindingFlags.NonPublic);
                        }

                        if (method == null)
                        {
                            Console.Error.WriteLine(FormatMessage(parsableerrors: false, warning: false, message: SR.GenerateSerializerNotFound));
                        }
                        else
                        {
                            if (defaultNamespace == null)
                            {
                                success = (bool)method.Invoke(null, new object[] { serializableTypes, allMappings, fs });
                            }
                            else
                            {
                                success = (bool)method.Invoke(null, new object[] { allMappings, serializableTypes, defaultNamespace, assembly, new Hashtable(), fs });
                            }
                        }
                    }
                }
                catch (UnauthorizedAccessException)
                {
                    toDeleteFile = false;
                    throw new UnauthorizedAccessException(SR.Format(SR.DirectoryAccessDenied, outputDirectory));
                }
                finally
                {
                    if (!success && toDeleteFile && File.Exists(codePath))
                    {
                        File.Delete(codePath);
                    }
                }

                if (success)
                {
                    if (!silent)
                    {
                        Console.Out.WriteLine(SR.Format(SR.InfoFileName, codePath));
                        Console.Out.WriteLine(SR.Format(SR.InfoGeneratedFile, assembly.Location, codePath));
                    }
                }
                else
                {
                    Console.Out.WriteLine(FormatMessage(parsableerrors, false, SR.Format(SR.ErrGenerationFailed, assembly.Location)));
                }
            }
            else
            {
                Console.Out.WriteLine(FormatMessage(parsableerrors, true, SR.Format(SR.InfoNoSerializableTypes, assembly.Location)));
            }
        }


        private bool ArgumentMatch(string arg, string formal)
        {
            // Full name format, eg: --assembly
            if (arg.Length < 3 || arg[0] != '-' || arg[1] != '-')
            {
                return false;
            }
            arg = arg.Substring(2);
            return arg.Equals(formal, StringComparison.InvariantCultureIgnoreCase);
        }

        private bool ShortNameArgumentMatch(string arg, string shortName)
        {
            // Short name format, eg: -a
            if (arg.Length < 2 || arg[0] != '-')
            {
                return false;
            }
            arg = arg.Substring(1);
            return arg.Equals(shortName, StringComparison.InvariantCultureIgnoreCase);
        }

<<<<<<< HEAD
        private void ImportType(Type type, string defaultNamespace, ArrayList mappings, ArrayList importedTypes, bool verbose, XmlReflectionImporter importer, bool parsableerrors)
=======
        private void ImportType(Type type, List<XmlMapping> mappings, List<Type> importedTypes, bool verbose, XmlReflectionImporter importer, bool parsableerrors)
>>>>>>> 9c0bf218
        {
            XmlTypeMapping xmlTypeMapping = null;
            var localImporter = new XmlReflectionImporter(defaultNamespace);
            try
            {
                xmlTypeMapping = localImporter.ImportTypeMapping(type, defaultNamespace);
            }
            catch (Exception e)
            {
                if (e is ThreadAbortException || e is StackOverflowException || e is OutOfMemoryException)
                {
                    throw;
                }

                if (verbose)
                {
                    Console.Out.WriteLine(FormatMessage(parsableerrors, true, SR.Format(SR.InfoIgnoreType, type.FullName)));
                    WriteWarning(e, parsableerrors);
                }

                return;
            }
            if (xmlTypeMapping != null)
            {
                xmlTypeMapping = importer.ImportTypeMapping(type, defaultNamespace);
                mappings.Add(xmlTypeMapping);
                importedTypes.Add(type);
            }
        }

        private static Assembly LoadAssembly(string assemblyName, bool throwOnFail)
        {
            Assembly assembly = null;
            string path = Path.IsPathRooted(assemblyName) ? assemblyName : Path.GetFullPath(assemblyName);
            assembly = Assembly.LoadFile(path);
            if (assembly == null)
            {
                throw new InvalidOperationException(SR.Format(SR.ErrLoadAssembly, assemblyName));
            }

            return assembly;
        }

        private void WriteHeader()
        {
            // do not localize Copyright header
            Console.WriteLine($".NET Xml Serialization Generation Utility, Version {ThisAssembly.InformationalVersion}]");
        }

        private void WriteHelp()
        {
            Console.Out.WriteLine(SR.HelpDescription);
            Console.Out.WriteLine(SR.Format(SR.HelpUsage, this.GetType().Assembly.GetName().Name.Substring("dotnet-".Length)));
            Console.Out.WriteLine(SR.HelpDevOptions);
            Console.Out.WriteLine(SR.Format(SR.HelpAssembly, "-a", "--assembly"));
            Console.Out.WriteLine(SR.Format(SR.HelpType, "--type"));
            Console.Out.WriteLine(SR.Format(SR.HelpProxy, "--proxytypes"));
            Console.Out.WriteLine(SR.Format(SR.HelpForce, "--force"));
            Console.Out.WriteLine(SR.Format(SR.HelpOut, "-o", "--out"));

            Console.Out.WriteLine(SR.HelpMiscOptions);
            Console.Out.WriteLine(SR.Format(SR.HelpHelp, "-h", "--help"));
        }

        private static string FormatMessage(bool parsableerrors, bool warning, string message)
        {
            return FormatMessage(parsableerrors, warning, "SGEN1", message);
        }

        private static string FormatMessage(bool parsableerrors, bool warning, string code, string message)
        {
            if (!parsableerrors)
            {
                return message;
            }

            return "SGEN: " + (warning ? "warning " : "error ") + code + ": " + message;
        }

        private static void WriteError(Exception e, bool parsableerrors)
        {
            Console.Error.WriteLine(FormatMessage(parsableerrors, false, e.Message));
            if (e.InnerException != null)
            {
                WriteError(e.InnerException, parsableerrors);
            }
        }

        private static void WriteWarning(Exception e, bool parsableerrors)
        {
            Console.Out.WriteLine(FormatMessage(parsableerrors, true, e.Message));
            if (e.InnerException != null)
            {
                WriteWarning(e.InnerException, parsableerrors);
            }
        }

        private static string GetXmlSerializerAssemblyName(Type type)
        {
            return GetXmlSerializerAssemblyName(type, null);
        }

        private static string GetXmlSerializerAssemblyName(Type type, string defaultNamespace)
        {
            if (type == null)
            {
                throw new ArgumentNullException(nameof(type));
            }
            return GetTempAssemblyName(type.Assembly.GetName(), defaultNamespace);
        }

        private static string GetTempAssemblyName(AssemblyName parent, string ns)
        {
            return parent.Name + ".XmlSerializers" + (ns == null || ns.Length == 0 ? "" : "." + ns.GetHashCode());
        }

        private static void ParseReferences()
        {
            var referencelist = new List<string>();
            if (s_references.Length > 0)
            {
                foreach (var entry in s_references.Split(';'))
                {
                    string trimentry = entry.Trim();
                    if (string.IsNullOrEmpty(trimentry))
                        continue;
                    referencelist.Add(trimentry);
                }
            }

            foreach (var reference in referencelist)
            {
                if (reference.EndsWith(".dll") || reference.EndsWith(".exe"))
                {
                    if (File.Exists(reference))
                    {
                        string filename = Path.GetFileNameWithoutExtension(reference);
                        if (!string.IsNullOrEmpty(filename))
                        {
                            s_referencedic.Add(filename, reference);
                        }
                    }
                }

            }
        }

        private static Assembly SgenAssemblyResolver(object source, ResolveEventArgs e)
        {
            try
            {
                if (string.IsNullOrEmpty(e.Name) || e.Name.Split(',').Length == 0)
                {
                    return null;
                }

                string assemblyname = e.Name.Split(',')[0];
                if (string.IsNullOrEmpty(assemblyname))
                {
                    return null;
                }

                if (s_referencedic.ContainsKey(assemblyname))
                {
                    string reference = s_referencedic[assemblyname];

                    // For System.ServiceModel.Primitives, we need to load its runtime assembly rather than reference assembly
                    if (assemblyname.Equals("System.ServiceModel.Primitives"))
                    {
                        // Replace "ref" with "lib" in the assembly's path, the path looks like:
                        // dir\.nuget\packages\system.servicemodel.primitives\4.5.3\ref\netstandard2.0\System.ServiceModel.Primitives.dll;
                        string pattern = @"\\ref\\netstandard\d*\.?\d*\.?\d*\\System.ServiceModel.Primitives.dll";
                        Match match = null;
                        try
                        {
                            match = Regex.Match(reference, pattern);
                        }
                        catch { }

                        if (match != null && match.Success)
                        {
                            int index = match.Index + 1;
                            StringBuilder sb = new StringBuilder(reference);
                            sb.Remove(index, "ref".Length);
                            sb.Insert(index, "lib");
                            reference = sb.ToString();
                        }
                    }

                    if (!string.IsNullOrEmpty(reference))
                    {
                        if (File.Exists(reference))
                        {
                            return Assembly.LoadFrom(reference);
                        }
                    }
                }
            }
            catch (Exception exp)
            {
                if (exp is ThreadAbortException || exp is StackOverflowException || exp is OutOfMemoryException)
                {
                    throw;
                }

                WriteWarning(exp, true);
            }

            return null;
        }

        private string[] ParseResponseFile(string[] args)
        {
            var parsedArgs = new List<string>();
            foreach (string arg in args)
            {
                if (!arg.EndsWith(".rsp"))
                {
                    parsedArgs.Add(arg);
                }
                else
                {
                    try
                    {
                        foreach (string line in File.ReadAllLines(arg))
                        {
                            int i = line.Trim().IndexOf(' ');
                            if (i < 0)
                            {
                                parsedArgs.Add(line);
                            }
                            else
                            {
                                parsedArgs.Add(line.Substring(0, i));
                                parsedArgs.Add(line.Substring(i + 1));
                            }
                        }
                    }
                    //If for any reasons the rsp file is not generated, this argument will be ignored and serializer will be generated with default settings
                    catch (FileNotFoundException)
                    { }

                }
            }
            return parsedArgs.ToArray();
        }
    }
}<|MERGE_RESOLUTION|>--- conflicted
+++ resolved
@@ -27,12 +27,8 @@
         private int Run(string[] args)
         {
             string assembly = null;
-<<<<<<< HEAD
-            List<string> types = new List<string>();
+            var types = new List<string>();
             string defaultNamespace = null;
-=======
-            var types = new List<string>();
->>>>>>> 9c0bf218
             string codePath = null;
             var errs = new List<string>();
             bool force = false;
@@ -263,15 +259,9 @@
                 }
             }
 
-<<<<<<< HEAD
-            var mappings = new ArrayList();
-            var importedTypes = new ArrayList();
-            var importer = new XmlReflectionImporter(defaultNamespace);
-=======
             var mappings = new List<XmlMapping>();
             var importedTypes = new List<Type>();
-            var importer = new XmlReflectionImporter();
->>>>>>> 9c0bf218
+            var importer = new XmlReflectionImporter(defaultNamespace);
 
             for (int i = 0; i < types.Length; i++)
             {
@@ -445,11 +435,7 @@
             return arg.Equals(shortName, StringComparison.InvariantCultureIgnoreCase);
         }
 
-<<<<<<< HEAD
-        private void ImportType(Type type, string defaultNamespace, ArrayList mappings, ArrayList importedTypes, bool verbose, XmlReflectionImporter importer, bool parsableerrors)
-=======
-        private void ImportType(Type type, List<XmlMapping> mappings, List<Type> importedTypes, bool verbose, XmlReflectionImporter importer, bool parsableerrors)
->>>>>>> 9c0bf218
+        private void ImportType(Type type, string defaultNamespace, List<XmlMapping> mappings, List<Type> importedTypes, bool verbose, XmlReflectionImporter importer, bool parsableerrors)
         {
             XmlTypeMapping xmlTypeMapping = null;
             var localImporter = new XmlReflectionImporter(defaultNamespace);
