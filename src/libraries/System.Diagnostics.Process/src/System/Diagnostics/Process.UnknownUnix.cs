--- conflicted
+++ resolved
@@ -82,7 +82,8 @@
             throw new PlatformNotSupportedException();
         }
 
-<<<<<<< HEAD
+        private int ParentProcessId => throw new PlatformNotSupportedException();
+
         /// <summary>Gets the friendly name of the process.</summary>
         public string ProcessName
         {
@@ -92,8 +93,5 @@
                 return _processInfo!.ProcessName;
             }
         }
-=======
-        private int ParentProcessId => throw new PlatformNotSupportedException();
->>>>>>> be609c34
     }
 }