// Licensed to the .NET Foundation under one or more agreements.
// The .NET Foundation licenses this file to you under the MIT license.

using Microsoft.Win32.SafeHandles;
using System.Collections.Generic;
using System.ComponentModel;
using System.IO;
using System.IO.Pipes;
using System.Security;
using System.Text;
using System.Threading;
using System.Runtime.InteropServices;
using System.Runtime.Versioning;

namespace System.Diagnostics
{
    public partial class Process : IDisposable
    {
        private static volatile bool s_initialized;
        private static readonly object s_initializedGate = new object();
        private static readonly ReaderWriterLockSlim s_processStartLock = new ReaderWriterLockSlim();

        /// <summary>
        /// Puts a Process component in state to interact with operating system processes that run in a
        /// special mode by enabling the native property SeDebugPrivilege on the current thread.
        /// </summary>
        public static void EnterDebugMode()
        {
            // Nop.
        }

        /// <summary>
        /// Takes a Process component out of the state that lets it interact with operating system processes
        /// that run in a special mode.
        /// </summary>
        public static void LeaveDebugMode()
        {
            // Nop.
        }

        [CLSCompliant(false)]
        [SupportedOSPlatform("windows")]
        public static Process Start(string fileName, string userName, SecureString password, string domain)
        {
            throw new PlatformNotSupportedException(SR.ProcessStartWithPasswordAndDomainNotSupported);
        }

        [CLSCompliant(false)]
        [SupportedOSPlatform("windows")]
        public static Process Start(string fileName, string arguments, string userName, SecureString password, string domain)
        {
            throw new PlatformNotSupportedException(SR.ProcessStartWithPasswordAndDomainNotSupported);
        }

        /// <summary>Terminates the associated process immediately.</summary>
        [UnsupportedOSPlatform("ios")]
        [UnsupportedOSPlatform("tvos")]
        [SupportedOSPlatform("maccatalyst")]
        public void Kill()
        {
            if (PlatformDoesNotSupportProcessStartAndKill)
            {
                throw new PlatformNotSupportedException();
            }

            EnsureState(State.HaveId);

            // Check if we know the process has exited. This avoids us targeting another
            // process that has a recycled PID. This only checks our internal state, the Kill call below
            // actively checks if the process is still alive.
            if (GetHasExited(refresh: false))
            {
                return;
            }

            int killResult = Interop.Sys.Kill(_processId, Interop.Sys.Signals.SIGKILL);
            if (killResult != 0)
            {
                Interop.Error error = Interop.Sys.GetLastError();

                // Don't throw if the process has exited.
                if (error == Interop.Error.ESRCH)
                {
                    return;
                }

                throw new Win32Exception(); // same exception as on Windows
            }
        }

        private bool GetHasExited(bool refresh)
            => GetWaitState().GetExited(out _, refresh);

        private List<Exception>? KillTree()
        {
            List<Exception>? exceptions = null;
            KillTree(ref exceptions);
            return exceptions;
        }

        private void KillTree(ref List<Exception>? exceptions)
        {
            // If the process has exited, we can no longer determine its children.
            // If we know the process has exited, stop already.
            if (GetHasExited(refresh: false))
            {
                return;
            }

            // Stop the process, so it won't start additional children.
            // This is best effort: kill can return before the process is stopped.
            int stopResult = Interop.Sys.Kill(_processId, Interop.Sys.Signals.SIGSTOP);
            if (stopResult != 0)
            {
                Interop.Error error = Interop.Sys.GetLastError();
                // Ignore 'process no longer exists' error.
                if (error != Interop.Error.ESRCH)
                {
                    (exceptions ??= new List<Exception>()).Add(new Win32Exception());
                }
                return;
            }

            List<Process> children = GetChildProcesses();

            int killResult = Interop.Sys.Kill(_processId, Interop.Sys.Signals.SIGKILL);
            if (killResult != 0)
            {
                Interop.Error error = Interop.Sys.GetLastError();
                // Ignore 'process no longer exists' error.
                if (error != Interop.Error.ESRCH)
                {
                    (exceptions ??= new List<Exception>()).Add(new Win32Exception());
                }
            }

            foreach (Process childProcess in children)
            {
                childProcess.KillTree(ref exceptions);
                childProcess.Dispose();
            }
        }

        /// <summary>Discards any information about the associated process.</summary>
        partial void RefreshCore();

        /// <summary>Additional logic invoked when the Process is closed.</summary>
        private void CloseCore()
        {
            if (_waitStateHolder != null)
            {
                _waitStateHolder.Dispose();
                _waitStateHolder = null;
            }
        }

        /// <summary>Additional configuration when a process ID is set.</summary>
        partial void ConfigureAfterProcessIdSet()
        {
            // Make sure that we configure the wait state holder for this process object, which we can only do once we have a process ID.
            Debug.Assert(_haveProcessId, $"{nameof(ConfigureAfterProcessIdSet)} should only be called once a process ID is set");
            // Initialize WaitStateHolder for non-child processes
            GetWaitState();
        }

        /// <devdoc>
        ///     Make sure we are watching for a process exit.
        /// </devdoc>
        /// <internalonly/>
        private void EnsureWatchingForExit()
        {
            if (!_watchingForExit)
            {
                lock (this)
                {
                    if (!_watchingForExit)
                    {
                        Debug.Assert(_waitHandle == null);
                        Debug.Assert(_registeredWaitHandle == null);
                        Debug.Assert(Associated, "Process.EnsureWatchingForExit called with no associated process");
                        _watchingForExit = true;
                        try
                        {
                            _waitHandle = new ProcessWaitHandle(GetWaitState());
                            _registeredWaitHandle = ThreadPool.RegisterWaitForSingleObject(_waitHandle,
                                new WaitOrTimerCallback(CompletionCallback), _waitHandle, -1, true);
                        }
                        catch
                        {
                            _waitHandle?.Dispose();
                            _waitHandle = null;
                            _watchingForExit = false;
                            throw;
                        }
                    }
                }
            }
        }

        /// <summary>
        /// Instructs the Process component to wait the specified number of milliseconds for the associated process to exit.
        /// </summary>
        private bool WaitForExitCore(int milliseconds)
        {
            bool exited = GetWaitState().WaitForExit(milliseconds);
            Debug.Assert(exited || milliseconds != Timeout.Infinite);

            if (exited && milliseconds == Timeout.Infinite) // if we have a hard timeout, we cannot wait for the streams
            {
                _output?.EOF.GetAwaiter().GetResult();
                _error?.EOF.GetAwaiter().GetResult();
            }

            return exited;
        }

        /// <summary>Gets the main module for the associated process.</summary>
        public ProcessModule? MainModule
        {
            get
            {
                ProcessModuleCollection pmc = Modules;
                return pmc.Count > 0 ? pmc[0] : null;
            }
        }

        /// <summary>Checks whether the process has exited and updates state accordingly.</summary>
        private void UpdateHasExited()
        {
            int? exitCode;
            _exited = GetWaitState().GetExited(out exitCode, refresh: true);
            if (_exited && exitCode != null)
            {
                _exitCode = exitCode.Value;
            }
        }

        /// <summary>Gets the time that the associated process exited.</summary>
        private DateTime ExitTimeCore
        {
            get { return GetWaitState().ExitTime; }
        }

        /// <summary>
        /// Gets or sets a value indicating whether the associated process priority
        /// should be temporarily boosted by the operating system when the main window
        /// has focus.
        /// </summary>
        private static bool PriorityBoostEnabledCore
        {
            get { return false; } //Nop
            set { } // Nop
        }

        /// <summary>
        /// Gets or sets the overall priority category for the associated process.
        /// </summary>
        private ProcessPriorityClass PriorityClassCore
        {
            // This mapping is relatively arbitrary.  0 is normal based on the man page,
            // and the other values above and below are simply distributed evenly.
            get
            {
                EnsureState(State.HaveNonExitedId);

                int errno = Interop.Sys.GetPriority(Interop.Sys.PriorityWhich.PRIO_PROCESS, _processId, out int pri);
                if (errno != 0) // Interop.Sys.GetPriority returns GetLastWin32Error()
                {
                    throw new Win32Exception(errno); // match Windows exception
                }

                Debug.Assert(pri >= -20 && pri <= 20);
                return
                    pri < -15 ? ProcessPriorityClass.RealTime :
                    pri < -10 ? ProcessPriorityClass.High :
                    pri < -5 ? ProcessPriorityClass.AboveNormal :
                    pri == 0 ? ProcessPriorityClass.Normal :
                    pri <= 10 ? ProcessPriorityClass.BelowNormal :
                    ProcessPriorityClass.Idle;
            }
            set
            {
                EnsureState(State.HaveNonExitedId);

                int pri = 0; // Normal
                switch (value)
                {
                    case ProcessPriorityClass.RealTime: pri = -19; break;
                    case ProcessPriorityClass.High: pri = -11; break;
                    case ProcessPriorityClass.AboveNormal: pri = -6; break;
                    case ProcessPriorityClass.BelowNormal: pri = 10; break;
                    case ProcessPriorityClass.Idle: pri = 19; break;
                    default:
                        Debug.Assert(value == ProcessPriorityClass.Normal, "Input should have been validated by caller");
                        break;
                }

                int result = Interop.Sys.SetPriority(Interop.Sys.PriorityWhich.PRIO_PROCESS, _processId, pri);
                if (result == -1)
                {
                    throw new Win32Exception(); // match Windows exception
                }
            }
        }

        /// <summary>Checks whether the argument is a direct child of this process.</summary>
        private bool IsParentOf(Process possibleChildProcess)
        {
            try
            {
                return Id == possibleChildProcess.ParentProcessId;
            }
            catch (Exception e) when (IsProcessInvalidException(e))
            {
                return false;
            }
        }

        private bool Equals(Process process)
        {
            try
            {
                return Id == process.Id;
            }
            catch (Exception e) when (IsProcessInvalidException(e))
            {
                return false;
            }
        }

        partial void ThrowIfExited(bool refresh)
        {
            // Don't allocate a ProcessWaitState.Holder unless we're refreshing.
            if (_waitStateHolder == null && !refresh)
            {
                return;
            }

            if (GetHasExited(refresh))
            {
                throw new InvalidOperationException(SR.Format(SR.ProcessHasExited, _processId.ToString()));
            }
        }

        /// <summary>
        /// Gets a short-term handle to the process, with the given access.  If a handle exists,
        /// then it is reused.  If the process has exited, it throws an exception.
        /// </summary>
        private SafeProcessHandle GetProcessHandle()
        {
            if (_haveProcessHandle)
            {
                ThrowIfExited(refresh: true);

                return _processHandle!;
            }

            EnsureState(State.HaveNonExitedId | State.IsLocal);
            return new SafeProcessHandle(_processId, GetSafeWaitHandle());
        }

        /// <summary>
        /// Starts the process using the supplied start info.
        /// With UseShellExecute option, we'll try the shell tools to launch it(e.g. "open fileName")
        /// </summary>
        /// <param name="startInfo">The start info with which to start the process.</param>
        private bool StartCore(ProcessStartInfo startInfo)
        {
            if (PlatformDoesNotSupportProcessStartAndKill)
            {
                throw new PlatformNotSupportedException();
            }

            EnsureInitialized();

            string? filename;
            string[] argv;

            if (startInfo.UseShellExecute)
            {
                if (startInfo.RedirectStandardInput || startInfo.RedirectStandardOutput || startInfo.RedirectStandardError)
                {
                    throw new InvalidOperationException(SR.CantRedirectStreams);
                }
            }

            int stdinFd = -1, stdoutFd = -1, stderrFd = -1;
            string[] envp = CreateEnvp(startInfo);
            string? cwd = !string.IsNullOrWhiteSpace(startInfo.WorkingDirectory) ? startInfo.WorkingDirectory : null;

            bool setCredentials = !string.IsNullOrEmpty(startInfo.UserName);
            uint userId = 0;
            uint groupId = 0;
            uint[]? groups = null;
            if (setCredentials)
            {
                (userId, groupId, groups) = GetUserAndGroupIds(startInfo);
            }

            // .NET applications don't echo characters unless there is a Console.Read operation.
            // Unix applications expect the terminal to be in an echoing state by default.
            // To support processes that interact with the terminal (e.g. 'vi'), we need to configure the
            // terminal to echo. We keep this configuration as long as there are children possibly using the terminal.
            bool usesTerminal = !(startInfo.RedirectStandardInput &&
                                  startInfo.RedirectStandardOutput &&
                                  startInfo.RedirectStandardError);

            if (startInfo.UseShellExecute)
            {
                string verb = startInfo.Verb;
                if (verb != string.Empty &&
                    !string.Equals(verb, "open", StringComparison.OrdinalIgnoreCase))
                {
                    throw new Win32Exception(Interop.Errors.ERROR_NO_ASSOCIATION);
                }

                // On Windows, UseShellExecute of executables and scripts causes those files to be executed.
                // To achieve this on Unix, we check if the file is executable (x-bit).
                // Some files may have the x-bit set even when they are not executable. This happens for example
                // when a Windows filesystem is mounted on Linux. To handle that, treat it as a regular file
                // when exec returns ENOEXEC (file format cannot be executed).
                bool isExecuting = false;
                filename = ResolveExecutableForShellExecute(startInfo.FileName, cwd);
                if (filename != null)
                {
                    argv = ParseArgv(startInfo);

                    isExecuting = ForkAndExecProcess(
                        startInfo, filename, argv, envp, cwd,
                        setCredentials, userId, groupId, groups,
                        out stdinFd, out stdoutFd, out stderrFd, usesTerminal,
                        throwOnNoExec: false); // return false instead of throwing on ENOEXEC
                }

                // use default program to open file/url
                if (!isExecuting)
                {
                    filename = GetPathToOpenFile();
                    argv = ParseArgv(startInfo, filename, ignoreArguments: true);

                    ForkAndExecProcess(
                        startInfo, filename, argv, envp, cwd,
                        setCredentials, userId, groupId, groups,
                        out stdinFd, out stdoutFd, out stderrFd, usesTerminal);
                }
            }
            else
            {
                filename = ResolvePath(startInfo.FileName);
                argv = ParseArgv(startInfo);
                if (Directory.Exists(filename))
                {
                    throw new Win32Exception(SR.DirectoryNotValidAsInput);
                }

                ForkAndExecProcess(
                    startInfo, filename, argv, envp, cwd,
                    setCredentials, userId, groupId, groups,
                    out stdinFd, out stdoutFd, out stderrFd, usesTerminal);
            }

            // Configure the parent's ends of the redirection streams.
            // We use UTF8 encoding without BOM by-default(instead of Console encoding as on Windows)
            // as there is no good way to get this information from the native layer
            // and we do not want to take dependency on Console contract.
            if (startInfo.RedirectStandardInput)
            {
                Debug.Assert(stdinFd >= 0);
                _standardInput = new StreamWriter(OpenStream(stdinFd, PipeDirection.Out),
                    startInfo.StandardInputEncoding ?? Encoding.Default, StreamBufferSize)
                { AutoFlush = true };
            }
            if (startInfo.RedirectStandardOutput)
            {
                Debug.Assert(stdoutFd >= 0);
                _standardOutput = new StreamReader(OpenStream(stdoutFd, PipeDirection.In),
                    startInfo.StandardOutputEncoding ?? Encoding.Default, true, StreamBufferSize);
            }
            if (startInfo.RedirectStandardError)
            {
                Debug.Assert(stderrFd >= 0);
                _standardError = new StreamReader(OpenStream(stderrFd, PipeDirection.In),
                    startInfo.StandardErrorEncoding ?? Encoding.Default, true, StreamBufferSize);
            }

            return true;
        }

        private bool ForkAndExecProcess(
            ProcessStartInfo startInfo, string? resolvedFilename, string[] argv,
            string[] envp, string? cwd, bool setCredentials, uint userId,
            uint groupId, uint[]? groups,
            out int stdinFd, out int stdoutFd, out int stderrFd,
            bool usesTerminal, bool throwOnNoExec = true)
        {
            if (string.IsNullOrEmpty(resolvedFilename))
            {
                Interop.ErrorInfo errno = Interop.Error.ENOENT.Info();
                throw CreateExceptionForErrorStartingProcess(errno.GetErrorMessage(), errno.RawErrno, startInfo.FileName, cwd);
            }

            // Lock to avoid races with OnSigChild
            // By using a ReaderWriterLock we allow multiple processes to start concurrently.
            s_processStartLock.EnterReadLock();
            try
            {
                if (usesTerminal)
                {
                    ConfigureTerminalForChildProcesses(1);
                }

                int childPid;

                // Invoke the shim fork/execve routine.  It will create pipes for all requested
                // redirects, fork a child process, map the pipe ends onto the appropriate stdin/stdout/stderr
                // descriptors, and execve to execute the requested process.  The shim implementation
                // is used to fork/execve as executing managed code in a forked process is not safe (only
                // the calling thread will transfer, thread IDs aren't stable across the fork, etc.)
                int errno = Interop.Sys.ForkAndExecProcess(
                    resolvedFilename, argv, envp, cwd,
                    startInfo.RedirectStandardInput, startInfo.RedirectStandardOutput, startInfo.RedirectStandardError,
                    setCredentials, userId, groupId, groups,
                    out childPid, out stdinFd, out stdoutFd, out stderrFd);

                if (errno == 0)
                {
                    // Ensure we'll reap this process.
                    // note: SetProcessId will set this if we don't set it first.
                    _waitStateHolder = new ProcessWaitState.Holder(childPid, isNewChild: true, usesTerminal);

                    // Store the child's information into this Process object.
                    Debug.Assert(childPid >= 0);
                    SetProcessId(childPid);
                    SetProcessHandle(new SafeProcessHandle(_processId, GetSafeWaitHandle()));

                    return true;
                }
                else
                {
                    if (!throwOnNoExec &&
                        new Interop.ErrorInfo(errno).Error == Interop.Error.ENOEXEC)
                    {
                        return false;
                    }

                    throw CreateExceptionForErrorStartingProcess(new Interop.ErrorInfo(errno).GetErrorMessage(), errno, resolvedFilename, cwd);
                }
            }
            finally
            {
                s_processStartLock.ExitReadLock();

                if (_waitStateHolder == null && usesTerminal)
                {
                    // We failed to launch a child that could use the terminal.
                    s_processStartLock.EnterWriteLock();
                    ConfigureTerminalForChildProcesses(-1);
                    s_processStartLock.ExitWriteLock();
                }
            }
        }

        /// <summary>Finalizable holder for the underlying shared wait state object.</summary>
        private ProcessWaitState.Holder? _waitStateHolder;

        /// <summary>Size to use for redirect streams and stream readers/writers.</summary>
        private const int StreamBufferSize = 4096;

        /// <summary>Converts the filename and arguments information from a ProcessStartInfo into an argv array.</summary>
        /// <param name="psi">The ProcessStartInfo.</param>
        /// <param name="resolvedExe">Resolved executable to open ProcessStartInfo.FileName</param>
        /// <param name="ignoreArguments">Don't pass ProcessStartInfo.Arguments</param>
        /// <returns>The argv array.</returns>
        private static string[] ParseArgv(ProcessStartInfo psi, string? resolvedExe = null, bool ignoreArguments = false)
        {
            if (string.IsNullOrEmpty(resolvedExe) &&
                (ignoreArguments || (string.IsNullOrEmpty(psi.Arguments) && !psi.HasArgumentList)))
            {
                return new string[] { psi.FileName };
            }

            var argvList = new List<string>();
            if (!string.IsNullOrEmpty(resolvedExe))
            {
                argvList.Add(resolvedExe);
                if (resolvedExe.Contains("kfmclient"))
                {
                    argvList.Add("openURL"); // kfmclient needs OpenURL
                }
            }

            argvList.Add(psi.FileName);

            if (!ignoreArguments)
            {
                if (!string.IsNullOrEmpty(psi.Arguments))
                {
                    ParseArgumentsIntoList(psi.Arguments, argvList);
                }
                else if (psi.HasArgumentList)
                {
                    argvList.AddRange(psi.ArgumentList);
                }
            }
            return argvList.ToArray();
        }

        /// <summary>Converts the environment variables information from a ProcessStartInfo into an envp array.</summary>
        /// <param name="psi">The ProcessStartInfo.</param>
        /// <returns>The envp array.</returns>
        private static string[] CreateEnvp(ProcessStartInfo psi)
        {
            var envp = new string[psi.Environment.Count];
            int index = 0;
            foreach (var pair in psi.Environment)
            {
                envp[index++] = pair.Key + "=" + pair.Value;
            }
            return envp;
        }

        private static string? ResolveExecutableForShellExecute(string filename, string? workingDirectory)
        {
            // Determine if filename points to an executable file.
            // filename may be an absolute path, a relative path or a uri.

            string? resolvedFilename = null;
            // filename is an absolute path
            if (Path.IsPathRooted(filename))
            {
                if (File.Exists(filename))
                {
                    resolvedFilename = filename;
                }
            }
            // filename is a uri
            else if (Uri.TryCreate(filename, UriKind.Absolute, out Uri? uri))
            {
                if (uri.IsFile && uri.Host == "" && File.Exists(uri.LocalPath))
                {
                    resolvedFilename = uri.LocalPath;
                }
            }
            // filename is relative
            else
            {
                // The WorkingDirectory property specifies the location of the executable.
                // If WorkingDirectory is an empty string, the current directory is understood to contain the executable.
                workingDirectory = workingDirectory != null ? Path.GetFullPath(workingDirectory) :
                                                              Directory.GetCurrentDirectory();
                string filenameInWorkingDirectory = Path.Combine(workingDirectory, filename);
                // filename is a relative path in the working directory
                if (File.Exists(filenameInWorkingDirectory))
                {
                    resolvedFilename = filenameInWorkingDirectory;
                }
                // find filename on PATH
                else
                {
                    resolvedFilename = FindProgramInPath(filename);
                }
            }

            if (resolvedFilename == null)
            {
                return null;
            }

            if (Interop.Sys.Access(resolvedFilename, Interop.Sys.AccessMode.X_OK) == 0)
            {
                return resolvedFilename;
            }
            else
            {
                return null;
            }
        }

        /// <summary>Resolves a path to the filename passed to ProcessStartInfo. </summary>
        /// <param name="filename">The filename.</param>
        /// <returns>The resolved path. It can return null in case of URLs.</returns>
        private static string? ResolvePath(string filename)
        {
            // Follow the same resolution that Windows uses with CreateProcess:
            // 1. First try the exact path provided
            // 2. Then try the file relative to the executable directory
            // 3. Then try the file relative to the current directory
            // 4. then try the file in each of the directories specified in PATH
            // Windows does additional Windows-specific steps between 3 and 4,
            // and we ignore those here.

            // If the filename is a complete path, use it, regardless of whether it exists.
            if (Path.IsPathRooted(filename))
            {
                // In this case, it doesn't matter whether the file exists or not;
                // it's what the caller asked for, so it's what they'll get
                return filename;
            }

            // Then check the executable's directory
            string? path = Environment.ProcessPath;
            if (path != null)
            {
                try
                {
                    path = Path.Combine(Path.GetDirectoryName(path)!, filename);
                    if (File.Exists(path))
                    {
                        return path;
                    }
                }
                catch (ArgumentException) { } // ignore any errors in data that may come from the exe path
            }

            // Then check the current directory
            path = Path.Combine(Directory.GetCurrentDirectory(), filename);
            if (File.Exists(path))
            {
                return path;
            }

            // Then check each directory listed in the PATH environment variables
            return FindProgramInPath(filename);
        }

        /// <summary>
        /// Gets the path to the program
        /// </summary>
        /// <param name="program"></param>
        /// <returns></returns>
        private static string? FindProgramInPath(string program)
        {
            string path;
            string? pathEnvVar = Environment.GetEnvironmentVariable("PATH");
            if (pathEnvVar != null)
            {
                var pathParser = new StringParser(pathEnvVar, ':', skipEmpty: true);
                while (pathParser.MoveNext())
                {
                    string subPath = pathParser.ExtractCurrent();
                    path = Path.Combine(subPath, program);
                    if (IsExecutable(path))
                    {
                        return path;
                    }
                }
            }
            return null;
        }

        private static bool IsExecutable(string fullPath)
        {
            Interop.Sys.FileStatus fileinfo;

            if (Interop.Sys.Stat(fullPath, out fileinfo) < 0)
            {
                return false;
            }

            // Check if the path is a directory.
            if ((fileinfo.Mode & Interop.Sys.FileTypes.S_IFMT) == Interop.Sys.FileTypes.S_IFDIR)
            {
                return false;
            }

            const UnixFileMode AllExecute = UnixFileMode.UserExecute | UnixFileMode.GroupExecute | UnixFileMode.OtherExecute;

            UnixFileMode permissions = ((UnixFileMode)fileinfo.Mode) & AllExecute;

            // Avoid checking user/group when permission.
            if (permissions == AllExecute)
            {
                return true;
            }
            else if (permissions == 0)
            {
                return false;
            }

            uint euid = Interop.Sys.GetEUid();

            if (euid == 0)
            {
                return true; // We're root.
            }

            if (euid == fileinfo.Uid)
            {
                // We own the file.
                return (permissions & UnixFileMode.UserExecute) != 0;
            }

            bool groupCanExecute = (permissions & UnixFileMode.GroupExecute) != 0;
            bool otherCanExecute = (permissions & UnixFileMode.OtherExecute) != 0;

            // Avoid group check when group and other have same permissions.
            if (groupCanExecute == otherCanExecute)
            {
                return groupCanExecute;
            }

            if (Interop.Sys.IsMemberOfGroup(fileinfo.Gid))
            {
                return groupCanExecute;
            }
            else
            {
                return otherCanExecute;
            }
        }

        private static long s_ticksPerSecond;

        /// <summary>Convert a number of "jiffies", or ticks, to a TimeSpan.</summary>
        /// <param name="ticks">The number of ticks.</param>
        /// <returns>The equivalent TimeSpan.</returns>
        internal static TimeSpan TicksToTimeSpan(double ticks)
        {
            long ticksPerSecond = Volatile.Read(ref s_ticksPerSecond);
            if (ticksPerSecond == 0)
            {
                // Look up the number of ticks per second in the system's configuration,
                // then use that to convert to a TimeSpan
                ticksPerSecond = Interop.Sys.SysConf(Interop.Sys.SysConfName._SC_CLK_TCK);
                if (ticksPerSecond <= 0)
                {
                    throw new Win32Exception();
                }

                Volatile.Write(ref s_ticksPerSecond, ticksPerSecond);
            }

            return TimeSpan.FromSeconds(ticks / (double)ticksPerSecond);
        }

        /// <summary>Opens a stream around the specified file descriptor and with the specified access.</summary>
        /// <param name="fd">The file descriptor.</param>
        /// <param name="direction">The pipe direction.</param>
        /// <returns>The opened stream.</returns>
        private static Stream OpenStream(int fd, PipeDirection direction)
        {
            Debug.Assert(fd >= 0);
            return new AnonymousPipeClientStream(direction, new SafePipeHandle((IntPtr)fd, ownsHandle: true));
        }

        /// <summary>Parses a command-line argument string into a list of arguments.</summary>
        /// <param name="arguments">The argument string.</param>
        /// <param name="results">The list into which the component arguments should be stored.</param>
        /// <remarks>
        /// This follows the rules outlined in "Parsing C++ Command-Line Arguments" at
        /// https://msdn.microsoft.com/en-us/library/17w5ykft.aspx.
        /// </remarks>
        private static void ParseArgumentsIntoList(string arguments, List<string> results)
        {
            // Iterate through all of the characters in the argument string.
            for (int i = 0; i < arguments.Length; i++)
            {
                while (i < arguments.Length && (arguments[i] == ' ' || arguments[i] == '\t'))
                    i++;

                if (i == arguments.Length)
                    break;

                results.Add(GetNextArgument(arguments, ref i));
            }
        }

        private static string GetNextArgument(string arguments, ref int i)
        {
            var currentArgument = new ValueStringBuilder(stackalloc char[256]);
            bool inQuotes = false;

            while (i < arguments.Length)
            {
                // From the current position, iterate through contiguous backslashes.
                int backslashCount = 0;
                while (i < arguments.Length && arguments[i] == '\\')
                {
                    i++;
                    backslashCount++;
                }

                if (backslashCount > 0)
                {
                    if (i >= arguments.Length || arguments[i] != '"')
                    {
                        // Backslashes not followed by a double quote:
                        // they should all be treated as literal backslashes.
                        currentArgument.Append('\\', backslashCount);
                    }
                    else
                    {
                        // Backslashes followed by a double quote:
                        // - Output a literal slash for each complete pair of slashes
                        // - If one remains, use it to make the subsequent quote a literal.
                        currentArgument.Append('\\', backslashCount / 2);
                        if (backslashCount % 2 != 0)
                        {
                            currentArgument.Append('"');
                            i++;
                        }
                    }

                    continue;
                }

                char c = arguments[i];

                // If this is a double quote, track whether we're inside of quotes or not.
                // Anything within quotes will be treated as a single argument, even if
                // it contains spaces.
                if (c == '"')
                {
                    if (inQuotes && i < arguments.Length - 1 && arguments[i + 1] == '"')
                    {
                        // Two consecutive double quotes inside an inQuotes region should result in a literal double quote
                        // (the parser is left in the inQuotes region).
                        // This behavior is not part of the spec of code:ParseArgumentsIntoList, but is compatible with CRT
                        // and .NET Framework.
                        currentArgument.Append('"');
                        i++;
                    }
                    else
                    {
                        inQuotes = !inQuotes;
                    }

                    i++;
                    continue;
                }

                // If this is a space/tab and we're not in quotes, we're done with the current
                // argument, it should be added to the results and then reset for the next one.
                if ((c == ' ' || c == '\t') && !inQuotes)
                {
                    break;
                }

                // Nothing special; add the character to the current argument.
                currentArgument.Append(c);
                i++;
            }

            return currentArgument.ToString();
        }

        /// <summary>Gets the wait state for this Process object.</summary>
        private ProcessWaitState GetWaitState()
        {
            if (_waitStateHolder == null)
            {
                EnsureState(State.HaveId);
                _waitStateHolder = new ProcessWaitState.Holder(_processId);
            }
            return _waitStateHolder._state;
        }

        private SafeWaitHandle GetSafeWaitHandle()
            => GetWaitState().EnsureExitedEvent().GetSafeWaitHandle();

        private static (uint userId, uint groupId, uint[] groups) GetUserAndGroupIds(ProcessStartInfo startInfo)
        {
            Debug.Assert(!string.IsNullOrEmpty(startInfo.UserName));

            (uint? userId, uint? groupId) = GetUserAndGroupIds(startInfo.UserName);

            Debug.Assert(userId.HasValue == groupId.HasValue, "userId and groupId both need to have values, or both need to be null.");
            if (!userId.HasValue)
            {
                throw new Win32Exception(SR.Format(SR.UserDoesNotExist, startInfo.UserName));
            }

            uint[]? groups = Interop.Sys.GetGroupList(startInfo.UserName, groupId!.Value);
            if (groups == null)
            {
                throw new Win32Exception(SR.Format(SR.UserGroupsCannotBeDetermined, startInfo.UserName));
            }

            return (userId.Value, groupId.Value, groups);
        }

        private static unsafe (uint? userId, uint? groupId) GetUserAndGroupIds(string userName)
        {
            Interop.Sys.Passwd? passwd;
            // First try with a buffer that should suffice for 99% of cases.
            // Note: on CentOS/RedHat 7.1 systems, getpwnam_r returns 'user not found' if the buffer is too small
            // see https://bugs.centos.org/view.php?id=7324
            const int BufLen = Interop.Sys.Passwd.InitialBufferSize;
            byte* stackBuf = stackalloc byte[BufLen];
            if (TryGetPasswd(userName, stackBuf, BufLen, out passwd))
            {
                if (passwd == null)
                {
                    return (null, null);
                }
                return (passwd.Value.UserId, passwd.Value.GroupId);
            }

            // Fallback to heap allocations if necessary, growing the buffer until
            // we succeed.  TryGetPasswd will throw if there's an unexpected error.
            int lastBufLen = BufLen;
            while (true)
            {
                lastBufLen *= 2;
                byte[] heapBuf = new byte[lastBufLen];
                fixed (byte* buf = &heapBuf[0])
                {
                    if (TryGetPasswd(userName, buf, heapBuf.Length, out passwd))
                    {
                        if (passwd == null)
                        {
                            return (null, null);
                        }
                        return (passwd.Value.UserId, passwd.Value.GroupId);
                    }
                }
            }
        }

        private static unsafe bool TryGetPasswd(string name, byte* buf, int bufLen, out Interop.Sys.Passwd? passwd)
        {
            // Call getpwnam_r to get the passwd struct
            Interop.Sys.Passwd tempPasswd;
            int error = Interop.Sys.GetPwNamR(name, out tempPasswd, buf, bufLen);

            // If the call succeeds, give back the passwd retrieved
            if (error == 0)
            {
                passwd = tempPasswd;
                return true;
            }

            // If the current user's entry could not be found, give back null,
            // but still return true as false indicates the buffer was too small.
            if (error == -1)
            {
                passwd = null;
                return true;
            }

            var errorInfo = new Interop.ErrorInfo(error);

            // If the call failed because the buffer was too small, return false to
            // indicate the caller should try again with a larger buffer.
            if (errorInfo.Error == Interop.Error.ERANGE)
            {
                passwd = null;
                return false;
            }

            // Otherwise, fail.
            throw new Win32Exception(errorInfo.RawErrno, errorInfo.GetErrorMessage());
        }

        public IntPtr MainWindowHandle => IntPtr.Zero;

        private static bool CloseMainWindowCore() => false;

        public string MainWindowTitle => string.Empty;

        public bool Responding => true;

<<<<<<< HEAD
        private static bool WaitForInputIdleCore(int _ /*milliseconds*/) => throw new InvalidOperationException(SR.InputIdleUnkownError);
=======
        private static bool WaitForInputIdleCore(int milliseconds) => throw new InvalidOperationException(SR.InputIdleUnknownError);
>>>>>>> ee4e8904

        private static unsafe void EnsureInitialized()
        {
            if (s_initialized)
            {
                return;
            }

            lock (s_initializedGate)
            {
                if (!s_initialized)
                {
                    if (!Interop.Sys.InitializeTerminalAndSignalHandling())
                    {
                        throw new Win32Exception();
                    }

                    // Register our callback.
                    Interop.Sys.RegisterForSigChld(&OnSigChild);
                    SetDelayedSigChildConsoleConfigurationHandler();

                    s_initialized = true;
                }
            }
        }

        [UnmanagedCallersOnly]
        private static int OnSigChild(int reapAll, int configureConsole)
        {
            // configureConsole is non zero when there are PosixSignalRegistrations that
            // may Cancel the terminal configuration that happens when there are no more
            // children using the terminal.
            // When the registrations don't cancel the terminal configuration,
            // DelayedSigChildConsoleConfiguration will be called.

            // Lock to avoid races with Process.Start
            s_processStartLock.EnterWriteLock();
            try
            {
                bool childrenUsingTerminalPre = AreChildrenUsingTerminal;
                ProcessWaitState.CheckChildren(reapAll != 0, configureConsole != 0);
                bool childrenUsingTerminalPost = AreChildrenUsingTerminal;

                // return whether console configuration was skipped.
                return childrenUsingTerminalPre && !childrenUsingTerminalPost && configureConsole == 0 ? 1 : 0;
            }
            finally
            {
                s_processStartLock.ExitWriteLock();
            }
        }

        /// <summary>Gets the friendly name of the process.</summary>
        public string ProcessName
        {
            get
            {
                EnsureState(State.HaveProcessInfo);
                return _processInfo!.ProcessName;
            }
        }

        private static bool PlatformDoesNotSupportProcessStartAndKill
            => (OperatingSystem.IsIOS() && !OperatingSystem.IsMacCatalyst()) || OperatingSystem.IsTvOS();
    }
}<|MERGE_RESOLUTION|>--- conflicted
+++ resolved
@@ -1060,11 +1060,7 @@
 
         public bool Responding => true;
 
-<<<<<<< HEAD
-        private static bool WaitForInputIdleCore(int _ /*milliseconds*/) => throw new InvalidOperationException(SR.InputIdleUnkownError);
-=======
-        private static bool WaitForInputIdleCore(int milliseconds) => throw new InvalidOperationException(SR.InputIdleUnknownError);
->>>>>>> ee4e8904
+        private static bool WaitForInputIdleCore(int _ /*milliseconds*/) => throw new InvalidOperationException(SR.InputIdleUnknownError);
 
         private static unsafe void EnsureInitialized()
         {
