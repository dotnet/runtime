// Licensed to the .NET Foundation under one or more agreements.
// The .NET Foundation licenses this file to you under the MIT license.
// See the LICENSE file in the project root for more information.

using Internal.Cryptography;
using Internal.Cryptography.Pal;

namespace System.Security.Cryptography.X509Certificates
{
    public sealed class X509SubjectKeyIdentifierExtension : X509Extension
    {
        public X509SubjectKeyIdentifierExtension()
            : base(Oids.SubjectKeyIdentifierOid)
        {
            _subjectKeyIdentifier = null;
            _decoded = true;
        }

        public X509SubjectKeyIdentifierExtension(AsnEncodedData encodedSubjectKeyIdentifier, bool critical)
            : base(Oids.SubjectKeyIdentifierOid, encodedSubjectKeyIdentifier.RawData, critical)
        {
        }

        public X509SubjectKeyIdentifierExtension(byte[] subjectKeyIdentifier, bool critical)
<<<<<<< HEAD
            : this(subjectKeyIdentifier.AsSpanParameter(nameof(subjectKeyIdentifier)), critical)
        {
        }

        public X509SubjectKeyIdentifierExtension(ReadOnlySpan<byte> subjectKeyIdentifier, bool critical)
            : base(Oids.SubjectKeyIdentifier, EncodeExtension(subjectKeyIdentifier), critical)
=======
            : base(Oids.SubjectKeyIdentifierOid, EncodeExtension(subjectKeyIdentifier), critical)
>>>>>>> 08213f71
        {
        }

        public X509SubjectKeyIdentifierExtension(PublicKey key, bool critical)
            : this(key, X509SubjectKeyIdentifierHashAlgorithm.Sha1, critical)
        {
        }

        public X509SubjectKeyIdentifierExtension(PublicKey key, X509SubjectKeyIdentifierHashAlgorithm algorithm, bool critical)
            : base(Oids.SubjectKeyIdentifierOid, EncodeExtension(key, algorithm), critical)
        {
        }

        public X509SubjectKeyIdentifierExtension(string subjectKeyIdentifier, bool critical)
            : base(Oids.SubjectKeyIdentifierOid, EncodeExtension(subjectKeyIdentifier), critical)
        {
        }

        public string? SubjectKeyIdentifier
        {
            get
            {
                if (!_decoded)
                {
                    byte[] subjectKeyIdentifierValue;
                    X509Pal.Instance.DecodeX509SubjectKeyIdentifierExtension(RawData, out subjectKeyIdentifierValue);
                    _subjectKeyIdentifier = subjectKeyIdentifierValue.ToHexStringUpper();
                    _decoded = true;
                }
                return _subjectKeyIdentifier;
            }
        }

        public override void CopyFrom(AsnEncodedData asnEncodedData)
        {
            base.CopyFrom(asnEncodedData);
            _decoded = false;
        }

        private static byte[] EncodeExtension(ReadOnlySpan<byte> subjectKeyIdentifier)
        {
            if (subjectKeyIdentifier.Length == 0)
                throw new ArgumentException(SR.Arg_EmptyOrNullArray, nameof(subjectKeyIdentifier));

            return X509Pal.Instance.EncodeX509SubjectKeyIdentifierExtension(subjectKeyIdentifier);
        }

        private static byte[] EncodeExtension(string subjectKeyIdentifier)
        {
            if (subjectKeyIdentifier == null)
                throw new ArgumentNullException(nameof(subjectKeyIdentifier));

            byte[] subjectKeyIdentifiedBytes = subjectKeyIdentifier.DecodeHexString();
            return EncodeExtension(subjectKeyIdentifiedBytes);
        }

        private static byte[] EncodeExtension(PublicKey key, X509SubjectKeyIdentifierHashAlgorithm algorithm)
        {
            if (key == null)
                throw new ArgumentNullException(nameof(key));

            byte[] subjectKeyIdentifier = GenerateSubjectKeyIdentifierFromPublicKey(key, algorithm);
            return EncodeExtension(subjectKeyIdentifier);
        }

        private static byte[] GenerateSubjectKeyIdentifierFromPublicKey(PublicKey key, X509SubjectKeyIdentifierHashAlgorithm algorithm)
        {
            switch (algorithm)
            {
                case X509SubjectKeyIdentifierHashAlgorithm.Sha1:
                    return ComputeSha1(key.EncodedKeyValue.RawData);

                case X509SubjectKeyIdentifierHashAlgorithm.ShortSha1:
                    {
                        byte[] sha1 = ComputeSha1(key.EncodedKeyValue.RawData);

                        //  ShortSha1: The keyIdentifier is composed of a four bit type field with
                        //  the value 0100 followed by the least significant 60 bits of the
                        //  SHA-1 hash of the value of the BIT STRING subjectPublicKey
                        // (excluding the tag, length, and number of unused bit string bits)
                        byte[] shortSha1 = new byte[8];
                        Buffer.BlockCopy(sha1, sha1.Length - 8, shortSha1, 0, shortSha1.Length);
                        shortSha1[0] &= 0x0f;
                        shortSha1[0] |= 0x40;
                        return shortSha1;
                    }

                case X509SubjectKeyIdentifierHashAlgorithm.CapiSha1:
                    return X509Pal.Instance.ComputeCapiSha1OfPublicKey(key);

                default:
                    throw new ArgumentException(SR.Format(SR.Arg_EnumIllegalVal, algorithm), nameof(algorithm));
            }
        }

        [System.Diagnostics.CodeAnalysis.SuppressMessage("Microsoft.Security", "CA5350", Justification = "SHA1 is required by RFC3280")]
        private static byte[] ComputeSha1(byte[] data)
        {
            using (SHA1 sha1 = SHA1.Create())
            {
                return sha1.ComputeHash(data);
            }
        }

        private string? _subjectKeyIdentifier;
        private bool _decoded;
    }
}<|MERGE_RESOLUTION|>--- conflicted
+++ resolved
@@ -22,16 +22,12 @@
         }
 
         public X509SubjectKeyIdentifierExtension(byte[] subjectKeyIdentifier, bool critical)
-<<<<<<< HEAD
             : this(subjectKeyIdentifier.AsSpanParameter(nameof(subjectKeyIdentifier)), critical)
         {
         }
 
         public X509SubjectKeyIdentifierExtension(ReadOnlySpan<byte> subjectKeyIdentifier, bool critical)
-            : base(Oids.SubjectKeyIdentifier, EncodeExtension(subjectKeyIdentifier), critical)
-=======
             : base(Oids.SubjectKeyIdentifierOid, EncodeExtension(subjectKeyIdentifier), critical)
->>>>>>> 08213f71
         {
         }
 
