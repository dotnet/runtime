﻿<Project Sdk="Microsoft.NET.Sdk">
  <PropertyGroup>
    <TargetFrameworks>$(NetCoreAppCurrent)-windows;$(NetCoreAppCurrent)-unix;$(NetCoreAppCurrent)-android;$(NetCoreAppCurrent)-browser;$(NetCoreAppCurrent)-osx;$(NetCoreAppCurrent)-ios;$(NetCoreAppCurrent)-tvos</TargetFrameworks>
    <AllowUnsafeBlocks>true</AllowUnsafeBlocks>
    <IncludeRemoteExecutor>true</IncludeRemoteExecutor>
    <NoWarn>$(NoWarn);SYSLIB0021;SYSLIB0026;SYSLIB0027;SYSLIB0028;SYSLIB0057</NoWarn>
    <NoWarn>$(NoWarn);SYSLIB5006</NoWarn>
    <AllowUnsafeBlocks>true</AllowUnsafeBlocks>
    <StringResourcesPath>../src/Resources/Strings.resx</StringResourcesPath>
  </PropertyGroup>
  <!-- DesignTimeBuild requires all the TargetFramework Derived Properties to not be present in the first property group. -->
  <PropertyGroup>
    <TargetPlatformIdentifier>$([MSBuild]::GetTargetPlatformIdentifier('$(TargetFramework)'))</TargetPlatformIdentifier>
    <DefineConstants Condition="'$(TargetPlatformIdentifier)' == 'unix' or '$(TargetPlatformIdentifier)' == 'android' or '$(TargetPlatformIdentifier)' == 'osx' or '$(TargetPlatformIdentifier)' == 'ios' or '$(TargetPlatformIdentifier)' == 'tvos'">$(DefineConstants);Unix</DefineConstants>
    <UseAppleCrypto Condition="'$(TargetPlatformIdentifier)' == 'osx' or '$(TargetPlatformIdentifier)' == 'ios' or '$(TargetPlatformIdentifier)' == 'tvos'">true</UseAppleCrypto>
  </PropertyGroup>
  <PropertyGroup Condition="'$(TargetPlatformIdentifier)' == 'android'">
    <UseAndroidCrypto>true</UseAndroidCrypto>
    <XUnitSingleThreadedMode>true</XUnitSingleThreadedMode>
    <XUnitUseRandomizedTestOrderer>true</XUnitUseRandomizedTestOrderer>
  </PropertyGroup>
  <Import Project="$(CommonPath)System\Security\Cryptography\Asn1\AsnXml.targets" />
  <Import Project="$(CommonPath)System\Security\Cryptography\Asn1Reader\System.Security.Cryptography.Asn1Reader.Shared.projitems" />
  <ItemGroup>
    <AsnXml Include="$(CommonPath)System\Security\Cryptography\Asn1\AlgorithmIdentifierAsn.xml">
      <Link>Common\System\Security\Cryptography\Asn1\AlgorithmIdentifierAsn.xml</Link>
    </AsnXml>
    <Compile Include="$(CommonPath)System\Security\Cryptography\Asn1\AlgorithmIdentifierAsn.xml.cs">
      <Link>Common\System\Security\Cryptography\Asn1\AlgorithmIdentifierAsn.xml.cs</Link>
      <DependentUpon>Common\System\Security\Cryptography\Asn1\AlgorithmIdentifierAsn.xml</DependentUpon>
    </Compile>
    <Compile Include="$(CommonPath)System\Security\Cryptography\Asn1\AlgorithmIdentifierAsn.manual.cs">
      <Link>Common\System\Security\Cryptography\Asn1\AlgorithmIdentifierAsn.manual.cs</Link>
      <DependentUpon>Common\System\Security\Cryptography\Asn1\AlgorithmIdentifierAsn.xml</DependentUpon>
    </Compile>
    <AsnXml Include="$(CommonPath)System\Security\Cryptography\Asn1\AttributeAsn.xml">
      <Link>Common\System\Security\Cryptography\Asn1\AttributeAsn.xml</Link>
    </AsnXml>
    <Compile Include="$(CommonPath)System\Security\Cryptography\Asn1\AttributeAsn.xml.cs">
      <Link>Common\System\Security\Cryptography\Asn1\AttributeAsn.xml.cs</Link>
      <DependentUpon>Common\System\Security\Cryptography\Asn1\AttributeAsn.xml</DependentUpon>
    </Compile>
    <Compile Include="$(CommonPath)System\Security\Cryptography\Asn1\AttributeAsn.manual.cs">
      <Link>Common\System\Security\Cryptography\Asn1\AttributeAsn.manual.cs</Link>
      <DependentUpon>Common\System\Security\Cryptography\Asn1\AttributeAsn.xml</DependentUpon>
    </Compile>
    <AsnXml Include="$(CommonPath)System\Security\Cryptography\Asn1\DigestInfoAsn.xml">
      <Link>Common\System\Security\Cryptography\Asn1\DigestInfoAsn.xml</Link>
    </AsnXml>
    <Compile Include="$(CommonPath)System\Security\Cryptography\Asn1\DigestInfoAsn.xml.cs">
      <Link>Common\System\Security\Cryptography\Asn1\DigestInfoAsn.xml.cs</Link>
      <DependentUpon>Common\System\Security\Cryptography\Asn1\DigestInfoAsn.xml</DependentUpon>
    </Compile>
    <AsnXml Include="$(CommonPath)System\Security\Cryptography\Asn1\EncryptedPrivateKeyInfoAsn.xml">
      <Link>Common\System\Security\Cryptography\Asn1\EncryptedPrivateKeyInfoAsn.xml</Link>
    </AsnXml>
    <Compile Include="$(CommonPath)System\Security\Cryptography\Asn1\EncryptedPrivateKeyInfoAsn.xml.cs">
      <Link>Common\System\Security\Cryptography\Asn1\EncryptedPrivateKeyInfoAsn.xml.cs</Link>
      <DependentUpon>Common\System\Security\Cryptography\Asn1\EncryptedPrivateKeyInfoAsn.xml</DependentUpon>
    </Compile>
    <AsnXml Include="$(CommonPath)System\Security\Cryptography\Asn1\PBEParameter.xml">
      <Link>Common\System\Security\Cryptography\Asn1\PBEParameter.xml</Link>
    </AsnXml>
    <Compile Include="$(CommonPath)System\Security\Cryptography\Asn1\PBEParameter.xml.cs">
      <Link>Common\System\Security\Cryptography\Asn1\PBEParameter.xml.cs</Link>
      <DependentUpon>Common\System\Security\Cryptography\Asn1\PBEParameter.xml</DependentUpon>
    </Compile>
    <AsnXml Include="$(CommonPath)System\Security\Cryptography\Asn1\PBES2Params.xml">
      <Link>Common\System\Security\Cryptography\Asn1\PBES2Params.xml</Link>
    </AsnXml>
    <Compile Include="$(CommonPath)System\Security\Cryptography\Asn1\PBES2Params.xml.cs">
      <Link>Common\System\Security\Cryptography\Asn1\PBES2Params.xml.cs</Link>
      <DependentUpon>Common\System\Security\Cryptography\Asn1\PBES2Params.xml</DependentUpon>
    </Compile>
    <AsnXml Include="$(CommonPath)System\Security\Cryptography\Asn1\Pbkdf2Params.xml">
      <Link>Common\System\Security\Cryptography\Asn1\Pbkdf2Params.xml</Link>
    </AsnXml>
    <Compile Include="$(CommonPath)System\Security\Cryptography\Asn1\Pbkdf2Params.xml.cs">
      <Link>Common\System\Security\Cryptography\Asn1\Pbkdf2Params.xml.cs</Link>
      <DependentUpon>Common\System\Security\Cryptography\Asn1\Pbkdf2Params.xml</DependentUpon>
    </Compile>
    <AsnXml Include="$(CommonPath)System\Security\Cryptography\Asn1\Pbkdf2SaltChoice.xml">
      <Link>Common\System\Security\Cryptography\Asn1\Pbkdf2SaltChoice.xml</Link>
    </AsnXml>
    <Compile Include="$(CommonPath)System\Security\Cryptography\Asn1\Pbkdf2SaltChoice.xml.cs">
      <Link>Common\System\Security\Cryptography\Asn1\Pbkdf2SaltChoice.xml.cs</Link>
      <DependentUpon>Common\System\Security\Cryptography\Asn1\Pbkdf2SaltChoice.xml</DependentUpon>
    </Compile>
    <AsnXml Include="$(CommonPath)System\Security\Cryptography\Asn1\Pkcs12\CertBagAsn.xml">
      <Link>Common\System\Security\Cryptography\Asn1\Pkcs12\CertBagAsn.xml</Link>
    </AsnXml>
    <Compile Include="$(CommonPath)System\Security\Cryptography\Asn1\Pkcs12\CertBagAsn.xml.cs">
      <Link>Common\System\Security\Cryptography\Asn1\Pkcs12\CertBagAsn.xml.cs</Link>
      <DependentUpon>Common\System\Security\Cryptography\Asn1\Pkcs12\CertBagAsn.xml</DependentUpon>
    </Compile>
    <AsnXml Include="$(CommonPath)System\Security\Cryptography\Asn1\Pkcs12\MacData.xml">
      <Link>Common\System\Security\Cryptography\Asn1\Pkcs12\MacData.xml</Link>
    </AsnXml>
    <Compile Include="$(CommonPath)System\Security\Cryptography\Asn1\Pkcs12\MacData.xml.cs">
      <Link>Common\System\Security\Cryptography\Asn1\Pkcs12\MacData.xml.cs</Link>
      <DependentUpon>Common\System\Security\Cryptography\Asn1\Pkcs12\MacData.xml</DependentUpon>
    </Compile>
    <AsnXml Include="$(CommonPath)System\Security\Cryptography\Asn1\Pkcs12\PfxAsn.xml">
      <Link>Common\System\Security\Cryptography\Asn1\Pkcs12\PfxAsn.xml</Link>
    </AsnXml>
    <Compile Include="$(CommonPath)System\Security\Cryptography\Asn1\Pkcs12\PfxAsn.xml.cs">
      <Link>Common\System\Security\Cryptography\Asn1\Pkcs12\PfxAsn.xml.cs</Link>
      <DependentUpon>Common\System\Security\Cryptography\Asn1\Pkcs12\PfxAsn.xml</DependentUpon>
    </Compile>
    <AsnXml Include="$(CommonPath)System\Security\Cryptography\Asn1\Pkcs12\SafeBagAsn.xml">
      <Link>Common\System\Security\Cryptography\Asn1\Pkcs12\SafeBagAsn.xml</Link>
    </AsnXml>
    <Compile Include="$(CommonPath)System\Security\Cryptography\Asn1\Pkcs12\SafeBagAsn.xml.cs">
      <Link>Common\System\Security\Cryptography\Asn1\Pkcs12\SafeBagAsn.xml.cs</Link>
      <DependentUpon>Common\System\Security\Cryptography\Asn1\Pkcs12\SafeBagAsn.xml</DependentUpon>
    </Compile>
    <AsnXml Include="$(CommonPath)System\Security\Cryptography\Asn1\Pkcs7\ContentInfoAsn.xml">
      <Link>Common\System\Security\Cryptography\Asn1\Pkcs7\ContentInfoAsn.xml</Link>
    </AsnXml>
    <Compile Include="$(CommonPath)System\Security\Cryptography\Asn1\Pkcs7\ContentInfoAsn.xml.cs">
      <Link>Common\System\Security\Cryptography\Asn1\Pkcs7\ContentInfoAsn.xml.cs</Link>
      <DependentUpon>Common\System\Security\Cryptography\Asn1\Pkcs7\ContentInfoAsn.xml</DependentUpon>
    </Compile>
    <AsnXml Include="$(CommonPath)System\Security\Cryptography\Asn1\Pkcs7\EncryptedContentInfoAsn.xml">
      <Link>Common\System\Security\Cryptography\Asn1\Pkcs7\EncryptedContentInfoAsn.xml</Link>
    </AsnXml>
    <Compile Include="$(CommonPath)System\Security\Cryptography\Asn1\Pkcs7\EncryptedContentInfoAsn.xml.cs">
      <Link>Common\System\Security\Cryptography\Asn1\Pkcs7\EncryptedContentInfoAsn.xml.cs</Link>
      <DependentUpon>Common\System\Security\Cryptography\Asn1\Pkcs7\EncryptedContentInfoAsn.xml</DependentUpon>
    </Compile>
    <AsnXml Include="$(CommonPath)System\Security\Cryptography\Asn1\Pkcs7\EncryptedDataAsn.xml">
      <Link>Common\System\Security\Cryptography\Asn1\Pkcs7\EncryptedDataAsn.xml</Link>
    </AsnXml>
    <Compile Include="$(CommonPath)System\Security\Cryptography\Asn1\Pkcs7\EncryptedDataAsn.xml.cs">
      <Link>Common\System\Security\Cryptography\Asn1\Pkcs7\EncryptedDataAsn.xml.cs</Link>
      <DependentUpon>Common\System\Security\Cryptography\Asn1\Pkcs7\EncryptedDataAsn.xml</DependentUpon>
    </Compile>
    <AsnXml Include="$(CommonPath)System\Security\Cryptography\Asn1\MLDsaPrivateKeyAsn.xml">
      <Link>System\Security\Cryptography\Asn1\MLDsaPrivateKeyAsn.xml</Link>
    </AsnXml>
    <Compile Include="$(CommonPath)System\Security\Cryptography\Asn1\MLDsaPrivateKeyAsn.xml.cs">
      <Link>System\Security\Cryptography\Asn1\MLDsaPrivateKeyAsn.xml.cs</Link>
      <DependentUpon>System\Security\Cryptography\Asn1\MLDsaPrivateKeyAsn.xml</DependentUpon>
    </Compile>
    <AsnXml Include="$(CommonPath)System\Security\Cryptography\Asn1\MLDsaPrivateKeyBothAsn.xml">
      <Link>System\Security\Cryptography\Asn1\MLDsaPrivateKeyBothAsn.xml</Link>
    </AsnXml>
    <Compile Include="$(CommonPath)System\Security\Cryptography\Asn1\MLDsaPrivateKeyBothAsn.xml.cs">
      <Link>System\Security\Cryptography\Asn1\MLDsaPrivateKeyBothAsn.xml.cs</Link>
      <DependentUpon>System\Security\Cryptography\Asn1\MLDsaPrivateKeyBothAsn.xml</DependentUpon>
    </Compile>
    <AsnXml Include="$(CommonPath)System\Security\Cryptography\Asn1\PrivateKeyInfoAsn.xml">
      <Link>Common\System\Security\Cryptography\Asn1\PrivateKeyInfoAsn.xml</Link>
    </AsnXml>
    <Compile Include="$(CommonPath)System\Security\Cryptography\Asn1\PrivateKeyInfoAsn.xml.cs">
      <Link>Common\System\Security\Cryptography\Asn1\PrivateKeyInfoAsn.xml.cs</Link>
      <DependentUpon>Common\System\Security\Cryptography\Asn1\PrivateKeyInfoAsn.xml</DependentUpon>
    </Compile>
    <AsnXml Include="$(CommonPath)System\Security\Cryptography\Asn1\SubjectPublicKeyInfoAsn.xml">
      <Link>Common\System\Security\Cryptography\Asn1\SubjectPublicKeyInfoAsn.xml</Link>
    </AsnXml>
    <Compile Include="$(CommonPath)System\Security\Cryptography\Asn1\SubjectPublicKeyInfoAsn.xml.cs">
      <Link>Common\System\Security\Cryptography\Asn1\SubjectPublicKeyInfoAsn.xml.cs</Link>
      <DependentUpon>Common\System\Security\Cryptography\Asn1\SubjectPublicKeyInfoAsn.xml</DependentUpon>
    </Compile>
    <AsnXml Include="$(CommonPath)System\Security\Cryptography\Asn1\DirectoryStringAsn.xml">
      <Link>Common\System\Security\Cryptography\Asn1\DirectoryStringAsn.xml</Link>
    </AsnXml>
    <Compile Include="$(CommonPath)System\Security\Cryptography\Asn1\DirectoryStringAsn.xml.cs">
      <Link>Common\System\Security\Cryptography\Asn1\DirectoryStringAsn.xml.cs</Link>
      <DependentUpon>Common\System\Security\Cryptography\Asn1\DirectoryStringAsn.xml</DependentUpon>
    </Compile>
    <AsnXml Include="$(CommonPath)System\Security\Cryptography\Asn1\EdiPartyNameAsn.xml">
      <Link>Common\System\Security\Cryptography\Asn1\EdiPartyNameAsn.xml</Link>
    </AsnXml>
    <Compile Include="$(CommonPath)System\Security\Cryptography\Asn1\EdiPartyNameAsn.xml.cs">
      <Link>Common\System\Security\Cryptography\Asn1\EdiPartyNameAsn.xml.cs</Link>
      <DependentUpon>Common\System\Security\Cryptography\Asn1\EdiPartyNameAsn.xml</DependentUpon>
    </Compile>
    <AsnXml Include="$(CommonPath)System\Security\Cryptography\Asn1\GeneralNameAsn.xml">
      <Link>Common\System\Security\Cryptography\Asn1\GeneralNameAsn.xml</Link>
    </AsnXml>
    <Compile Include="$(CommonPath)System\Security\Cryptography\Asn1\GeneralNameAsn.xml.cs">
      <Link>Common\System\Security\Cryptography\Asn1\GeneralNameAsn.xml.cs</Link>
      <DependentUpon>Common\System\Security\Cryptography\Asn1\GeneralNameAsn.xml</DependentUpon>
    </Compile>
    <AsnXml Include="$(CommonPath)System\Security\Cryptography\Asn1\OtherNameAsn.xml">
      <Link>Common\System\Security\Cryptography\Asn1\OtherNameAsn.xml</Link>
    </AsnXml>
    <Compile Include="$(CommonPath)System\Security\Cryptography\Asn1\OtherNameAsn.xml.cs">
      <Link>Common\System\Security\Cryptography\Asn1\OtherNameAsn.xml.cs</Link>
      <DependentUpon>Common\System\Security\Cryptography\Asn1\OtherNameAsn.xml</DependentUpon>
    </Compile>
    <AsnXml Include="$(CommonPath)System\Security\Cryptography\Asn1\GeneralSubtreeAsn.xml">
      <Link>Common\System\Security\Cryptography\Asn1\GeneralSubtreeAsn.xml</Link>
    </AsnXml>
    <Compile Include="$(CommonPath)System\Security\Cryptography\Asn1\GeneralSubtreeAsn.xml.cs">
      <Link>Common\System\Security\Cryptography\Asn1\GeneralSubtreeAsn.xml.cs</Link>
      <DependentUpon>Common\System\Security\Cryptography\Asn1\GeneralSubtreeAsn.xml</DependentUpon>
    </Compile>
    <AsnXml Include="$(CommonPath)System\Security\Cryptography\Asn1\NameConstraintsAsn.xml">
      <Link>Common\System\Security\Cryptography\Asn1\NameConstraintsAsn.xml</Link>
    </AsnXml>
    <Compile Include="$(CommonPath)System\Security\Cryptography\Asn1\NameConstraintsAsn.xml.cs">
      <Link>Common\System\Security\Cryptography\Asn1\NameConstraintsAsn.xml.cs</Link>
      <DependentUpon>Common\System\Security\Cryptography\Asn1\NameConstraintsAsn.xml</DependentUpon>
    </Compile>
    <Compile Include="$(CommonPath)System\IO\MemoryMappedFiles\MemoryMappedFileMemoryManager.cs"
             Link="Common\System\IO\MemoryMappedFiles\MemoryMappedFileMemoryManager.cs" />
    <Compile Include="$(CommonPath)System\Memory\PointerMemoryManager.cs"
             Link="Common\System\Memory\PointerMemoryManager.cs" />
    <Compile Include="$(CommonPath)System\Security\Cryptography\CompositeMLDsaMessageEncoder.cs"
             Link="Common\System\Security\Cryptography\CompositeMLDsaMessageEncoder.cs" />
    <Compile Include="$(CommonPath)System\Security\Cryptography\CryptoPool.cs"
             Link="Common\System\Security\Cryptography\CryptoPool.cs" />
    <Compile Include="$(CommonTestPath)System\IO\ConnectedStreams.cs"
             Link="Common\System\IO\ConnectedStreams.cs" />
    <Compile Include="$(CommonTestPath)System\IO\PositionValueStream.cs"
             Link="CommonTest\System\IO\PositionValueStream.cs" />
    <Compile Include="$(CommonTestPath)System\RandomDataGenerator.cs"
             Link="CommonTest\System\RandomDataGenerator.cs" />
    <Compile Include="$(CommonPath)System\Net\ArrayBuffer.cs"
             Link="ProductionCode\Common\System\Net\ArrayBuffer.cs" />
    <Compile Include="$(CommonPath)System\Net\MultiArrayBuffer.cs"
             Link="ProductionCode\Common\System\Net\MultiArrayBuffer.cs" />
    <Compile Include="$(CommonPath)System\Net\StreamBuffer.cs"
             Link="ProductionCode\Common\System\Net\StreamBuffer.cs" />
<<<<<<< HEAD
    <Compile Include="$(CommonTestPath)System\Security\Cryptography\Helpers.cs"
             Link="CommonTest\System\Security\Cryptography\Helpers.cs" />
=======
    <Compile Include="$(CommonTestPath)System\Security\Cryptography\CompositeMLDsaAlgorithmTests.cs"
             Link="CommonTest\System\Security\Cryptography\CompositeMLDsaAlgorithmTests.cs" />
>>>>>>> 2548aa0f
    <Compile Include="$(CommonTestPath)System\Security\Cryptography\MLDsaAlgorithmTests.cs"
             Link="CommonTest\System\Security\Cryptography\MLDsaAlgorithmTests.cs" />
    <Compile Include="$(CommonTestPath)System\Security\Cryptography\MLKemAlgorithmTests.cs"
             Link="CommonTest\System\Security\Cryptography\MLKemAlgorithmTests.cs" />
    <Compile Include="$(CommonTestPath)System\Security\Cryptography\MLKemBaseTests.cs"
             Link="CommonTest\System\Security\Cryptography\MLKemBaseTests.cs" />
    <Compile Include="$(CommonTestPath)System\Security\Cryptography\MLKemContractTests.cs"
             Link="CommonTest\System\Security\Cryptography\MLKemContractTests.cs" />
    <Compile Include="$(CommonTestPath)System\Security\Cryptography\MLKemTestData.cs"
             Link="CommonTest\System\Security\Cryptography\MLKemTestData.cs" />
    <Compile Include="$(CommonTestPath)System\Security\Cryptography\MLKemImplementationTests.cs"
             Link="CommonTest\System\Security\Cryptography\MLKemImplementationTests.cs" />
    <Compile Include="$(CommonTestPath)System\Security\Cryptography\MLKemTests.cs"
             Link="CommonTest\System\Security\Cryptography\MLKemTests.cs" />
    <Compile Include="$(CommonTestPath)System\Security\Cryptography\MLKemKeyTests.cs"
             Link="CommonTest\System\Security\Cryptography\MLKemKeyTests.cs" />
    <Compile Include="$(CommonTestPath)System\Security\Cryptography\PbeParametersTests.cs"
             Link="CommonTest\System\Security\Cryptography\PbeParametersTests.cs" />
    <Compile Include="$(CommonTestPath)System\Security\Cryptography\SP800108HmacCounterKdfTests.ArgValidation.cs"
             Link="CommonTest\System\Security\Cryptography\SP800108HmacCounterKdfTests.ArgValidation.cs" />
    <Compile Include="$(CommonTestPath)System\Security\Cryptography\SP800108HmacCounterKdfTests.Functional.cs"
             Link="CommonTest\System\Security\Cryptography\SP800108HmacCounterKdfTests.Functional.cs" />
    <Compile Include="$(CommonTestPath)System\Security\Cryptography\SP800108HmacCounterKdfTests.Helpers.cs"
             Link="CommonTest\System\Security\Cryptography\SP800108HmacCounterKdfTests.Helpers.cs" />
    <Compile Include="$(CommonTestPath)System\Security\Cryptography\SP800108HmacCounterKdfTests.ThreadSafety.cs"
             Link="CommonTest\System\Security\Cryptography\SP800108HmacCounterKdfTests.ThreadSafety.cs" />
    <Compile Include="$(CommonTestPath)System\Security\Cryptography\SignatureSupport.cs"
             Link="CommonTest\System\Security\Cryptography\SignatureSupport.cs" />
    <Compile Include="$(CommonTestPath)System\Security\Cryptography\AlgorithmImplementations\AES\AesCipherTests.Data.cs"
             Link="CommonTest\System\Security\Cryptography\AlgorithmImplementations\AES\AesCipherTests.Data.cs" />
    <Compile Include="$(CommonTestPath)System\Security\Cryptography\AlgorithmImplementations\AES\AesCipherTests.cs"
             Link="CommonTest\System\Security\Cryptography\AlgorithmImplementations\AES\AesCipherTests.cs" />
    <Compile Include="$(CommonTestPath)System\Security\Cryptography\AlgorithmImplementations\AES\AesCipherOneShotTests.cs"
             Link="CommonTest\System\Security\Cryptography\AlgorithmImplementations\AES\AesCipherOneShotTests.cs" />
    <Compile Include="$(CommonTestPath)System\Security\Cryptography\AlgorithmImplementations\AES\AesContractTests.cs"
             Link="CommonTest\System\Security\Cryptography\AlgorithmImplementations\AES\AesContractTests.cs" />
    <Compile Include="$(CommonTestPath)System\Security\Cryptography\AlgorithmImplementations\AES\AesCornerTests.cs"
             Link="CommonTest\System\Security\Cryptography\AlgorithmImplementations\AES\AesCornerTests.cs" />
    <Compile Include="$(CommonTestPath)System\Security\Cryptography\AlgorithmImplementations\AES\AesModeTests.cs"
             Link="CommonTest\System\Security\Cryptography\AlgorithmImplementations\AES\AesModeTests.cs" />
    <Compile Include="$(CommonTestPath)System\Security\Cryptography\AlgorithmImplementations\AES\DecryptorReusability.cs"
             Link="CommonTest\System\Security\Cryptography\AlgorithmImplementations\AES\DecryptorReusability.cs" />
    <Compile Include="$(CommonTestPath)System\Security\Cryptography\AlgorithmImplementations\AES\AesFactory.cs"
             Link="CommonTest\System\Security\Cryptography\AlgorithmImplementations\AES\AesFactory.cs" />
<<<<<<< HEAD
    <Compile Include="$(CommonTestPath)System\Security\Cryptography\AlgorithmImplementations\CompositeMLDsa\CompositeMLDsaAlgorithmExtensions.cs"
             Link="CommonTest\System\Security\Cryptography\AlgorithmImplementations\CompositeMLDsa\CompositeMLDsaAlgorithmExtensions.cs" />
=======
    <Compile Include="$(CommonTestPath)System\Security\Cryptography\AlgorithmImplementations\AES\KeyWrapTests.cs"
             Link="CommonTest\System\Security\Cryptography\AlgorithmImplementations\AES\KeyWrapTests.cs" />
>>>>>>> 2548aa0f
    <Compile Include="$(CommonTestPath)System\Security\Cryptography\AlgorithmImplementations\CompositeMLDsa\CompositeMLDsaFactoryTests.cs"
             Link="CommonTest\System\Security\Cryptography\AlgorithmImplementations\CompositeMLDsa\CompositeMLDsaFactoryTests.cs" />
    <Compile Include="$(CommonTestPath)System\Security\Cryptography\AlgorithmImplementations\CompositeMLDsa\CompositeMLDsaTestData.cs"
             Link="CommonTest\System\Security\Cryptography\AlgorithmImplementations\CompositeMLDsa\CompositeMLDsaTestData.cs" />
    <Compile Include="$(CommonTestPath)System\Security\Cryptography\AlgorithmImplementations\CompositeMLDsa\CompositeMLDsaTestData.Raw.cs"
             Link="CommonTest\System\Security\Cryptography\AlgorithmImplementations\CompositeMLDsa\CompositeMLDsaTestData.Raw.cs" />
    <Compile Include="$(CommonTestPath)System\Security\Cryptography\AlgorithmImplementations\CompositeMLDsa\CompositeMLDsaTestHelpers.cs"
             Link="CommonTest\System\Security\Cryptography\AlgorithmImplementations\CompositeMLDsa\CompositeMLDsaTestHelpers.cs" />
    <Compile Include="$(CommonTestPath)System\Security\Cryptography\AlgorithmImplementations\DES\DESCipherTests.cs"
             Link="CommonTest\System\Security\Cryptography\AlgorithmImplementations\DES\DESCipherTests.cs" />
    <Compile Include="$(CommonTestPath)System\Security\Cryptography\AlgorithmImplementations\DES\DESCipherOneShotTests.cs"
             Link="CommonTest\System\Security\Cryptography\AlgorithmImplementations\DES\DESCipherOneShotTests.cs" />
    <Compile Include="$(CommonTestPath)System\Security\Cryptography\AlgorithmImplementations\DES\DESContractTests.cs"
             Link="CommonTest\System\Security\Cryptography\AlgorithmImplementations\DES\DESContractTests.cs" />
    <Compile Include="$(CommonTestPath)System\Security\Cryptography\AlgorithmImplementations\DES\DESFactory.cs"
             Link="CommonTest\System\Security\Cryptography\AlgorithmImplementations\DES\DESFactory.cs" />
    <Compile Include="$(CommonTestPath)System\Security\Cryptography\AlgorithmImplementations\DES\DesTests.cs"
             Link="CommonTest\System\Security\Cryptography\AlgorithmImplementations\DES\DesTests.cs" />
    <Compile Include="$(CommonTestPath)System\Security\Cryptography\AlgorithmImplementations\DSA\DSAFactory.cs"
             Link="CommonTest\System\Security\Cryptography\AlgorithmImplementations\DSA\DSAFactory.cs" />
    <Compile Include="$(CommonTestPath)System\Security\Cryptography\AlgorithmImplementations\DSA\DsaFamilySignatureFormatTests.cs"
             Link="CommonTest\System\Security\Cryptography\AlgorithmImplementations\DSA\DsaFamilySignatureFormatTests.cs" />
    <Compile Include="$(CommonTestPath)System\Security\Cryptography\AlgorithmImplementations\DSA\DSASignatureFormatter.cs"
             Link="CommonTest\System\Security\Cryptography\AlgorithmImplementations\DSA\DSASignatureFormatter.cs" />
    <Compile Include="$(CommonTestPath)System\Security\Cryptography\AlgorithmImplementations\DSA\DSASignatureFormatTests.cs"
             Link="CommonTest\System\Security\Cryptography\AlgorithmImplementations\DSA\DSASignatureFormatTests.cs" />
    <Compile Include="$(CommonTestPath)System\Security\Cryptography\AlgorithmImplementations\DSA\DSAImportExport.cs"
             Link="CommonTest\System\Security\Cryptography\AlgorithmImplementations\DSA\DSAImportExport.cs" />
    <Compile Include="$(CommonTestPath)System\Security\Cryptography\AlgorithmImplementations\DSA\DSAKeyFileTests.cs"
             Link="CommonTest\System\Security\Cryptography\AlgorithmImplementations\DSA\DSAKeyFileTests.cs" />
    <Compile Include="$(CommonTestPath)System\Security\Cryptography\AlgorithmImplementations\DSA\DSAKeyGeneration.cs"
             Link="CommonTest\System\Security\Cryptography\AlgorithmImplementations\DSA\DSAKeyGeneration.cs" />
    <Compile Include="$(CommonTestPath)System\Security\Cryptography\AlgorithmImplementations\DSA\DSAKeyPemTests.cs"
             Link="CommonTest\System\Security\Cryptography\AlgorithmImplementations\DSA\DSAKeyPemTests.cs" />
    <Compile Include="$(CommonTestPath)System\Security\Cryptography\AlgorithmImplementations\DSA\DSASignVerify.cs"
             Link="CommonTest\System\Security\Cryptography\AlgorithmImplementations\DSA\DSASignVerify.cs" />
    <Compile Include="$(CommonTestPath)System\Security\Cryptography\AlgorithmImplementations\DSA\DSASignVerify.NistValidation.cs"
             Link="CommonTest\System\Security\Cryptography\AlgorithmImplementations\DSA\DSASignVerify.NistValidation.cs" />
    <Compile Include="$(CommonTestPath)System\Security\Cryptography\AlgorithmImplementations\DSA\DSATestData.cs"
             Link="CommonTest\System\Security\Cryptography\AlgorithmImplementations\DSA\DSATestData.cs" />
    <Compile Include="$(CommonTestPath)System\Security\Cryptography\AlgorithmImplementations\DSA\DSAXml.cs"
             Link="CommonTest\System\Security\Cryptography\AlgorithmImplementations\DSA\DSAXml.cs" />
    <Compile Include="$(CommonTestPath)System\Security\Cryptography\AlgorithmImplementations\EC\CurveDef.cs"
             Link="CommonTest\System\Security\Cryptography\AlgorithmImplementations\EC\CurveDef.cs" />
    <Compile Include="$(CommonTestPath)System\Security\Cryptography\AlgorithmImplementations\EC\EccTestBase.cs"
             Link="CommonTest\System\Security\Cryptography\AlgorithmImplementations\EC\EccTestBase.cs" />
    <Compile Include="$(CommonTestPath)System\Security\Cryptography\AlgorithmImplementations\EC\EccTestData.cs"
             Link="CommonTest\System\Security\Cryptography\AlgorithmImplementations\EC\EccTestData.cs" />
    <Compile Include="$(CommonTestPath)System\Security\Cryptography\AlgorithmImplementations\EC\ECKeyFileTests.cs"
             Link="CommonTest\System\Security\Cryptography\AlgorithmImplementations\EC\ECKeyFileTests.cs" />
    <Compile Include="$(CommonTestPath)System\Security\Cryptography\AlgorithmImplementations\EC\ECKeyFileTests.LimitedPrivate.cs"
             Link="CommonTest\System\Security\Cryptography\AlgorithmImplementations\EC\ECKeyFileTests.LimitedPrivate.cs" />
    <Compile Include="$(CommonTestPath)System\Security\Cryptography\AlgorithmImplementations\EC\ECKeyPemTests.cs"
             Link="CommonTest\System\Security\Cryptography\AlgorithmImplementations\EC\ECKeyPemTests.cs" />
    <Compile Include="$(CommonTestPath)System\Security\Cryptography\AlgorithmImplementations\ECDiffieHellman\ECDhKeyFileTests.cs"
             Link="CommonTest\System\Security\Cryptography\AlgorithmImplementations\ECDiffieHellman\ECDhKeyFileTests.cs" />
    <Compile Include="$(CommonTestPath)System\Security\Cryptography\AlgorithmImplementations\ECDiffieHellman\ECDiffieHellmanKeyPemTests.cs"
             Link="CommonTest\System\Security\Cryptography\AlgorithmImplementations\ECDiffieHellman\ECDiffieHellmanKeyPemTests.cs" />
    <Compile Include="$(CommonTestPath)System\Security\Cryptography\AlgorithmImplementations\ECDiffieHellman\ECDiffieHellmanFactory.cs"
             Link="CommonTest\System\Security\Cryptography\AlgorithmImplementations\ECDiffieHellman\ECDiffieHellmanFactory.cs" />
    <Compile Include="$(CommonTestPath)System\Security\Cryptography\AlgorithmImplementations\ECDiffieHellman\ECDiffieHellmanTests.cs"
             Link="CommonTest\System\Security\Cryptography\AlgorithmImplementations\ECDiffieHellman\ECDiffieHellmanTests.cs" />
    <Compile Include="$(CommonTestPath)System\Security\Cryptography\AlgorithmImplementations\ECDiffieHellman\ECDiffieHellmanTests.Hash.cs"
             Link="CommonTest\System\Security\Cryptography\AlgorithmImplementations\ECDiffieHellman\ECDiffieHellmanTests.Hash.cs" />
    <Compile Include="$(CommonTestPath)System\Security\Cryptography\AlgorithmImplementations\ECDiffieHellman\ECDiffieHellmanTests.Hmac.cs"
             Link="CommonTest\System\Security\Cryptography\AlgorithmImplementations\ECDiffieHellman\ECDiffieHellmanTests.Hmac.cs" />
    <Compile Include="$(CommonTestPath)System\Security\Cryptography\AlgorithmImplementations\ECDiffieHellman\ECDiffieHellmanTests.ImportExport.cs"
             Link="CommonTest\System\Security\Cryptography\AlgorithmImplementations\ECDiffieHellman\ECDiffieHellmanTests.ImportExport.cs" />
    <Compile Include="$(CommonTestPath)System\Security\Cryptography\AlgorithmImplementations\ECDiffieHellman\ECDiffieHellmanTests.NistValidation.cs"
             Link="CommonTest\System\Security\Cryptography\AlgorithmImplementations\ECDiffieHellman\ECDiffieHellmanTests.NistValidation.cs" />
    <Compile Include="$(CommonTestPath)System\Security\Cryptography\AlgorithmImplementations\ECDiffieHellman\ECDiffieHellmanTests.Raw.cs"
             Link="CommonTest\System\Security\Cryptography\AlgorithmImplementations\ECDiffieHellman\ECDiffieHellmanTests.Raw.cs" />
    <Compile Include="$(CommonTestPath)System\Security\Cryptography\AlgorithmImplementations\ECDiffieHellman\ECDiffieHellmanTests.Tls.cs"
             Link="CommonTest\System\Security\Cryptography\AlgorithmImplementations\ECDiffieHellman\ECDiffieHellmanTests.Tls.cs" />
    <Compile Include="$(CommonTestPath)System\Security\Cryptography\AlgorithmImplementations\ECDiffieHellman\ECDiffieHellmanTests.Xml.cs"
             Link="CommonTest\System\Security\Cryptography\AlgorithmImplementations\ECDiffieHellman\ECDiffieHellmanTests.Xml.cs" />
    <Compile Include="$(CommonTestPath)System\Security\Cryptography\AlgorithmImplementations\ECDsa\ECDsaFactory.cs"
             Link="CommonTest\System\Security\Cryptography\AlgorithmImplementations\ECDsa\ECDsaFactory.cs" />
    <Compile Include="$(CommonTestPath)System\Security\Cryptography\AlgorithmImplementations\ECDsa\ECDsaImportExport.cs"
             Link="CommonTest\System\Security\Cryptography\AlgorithmImplementations\ECDsa\ECDsaImportExport.cs" />
    <Compile Include="$(CommonTestPath)System\Security\Cryptography\AlgorithmImplementations\ECDsa\ECDsaKeyFileTests.cs"
             Link="CommonTest\System\Security\Cryptography\AlgorithmImplementations\ECDsa\ECDsaKeyFileTests.cs" />
    <Compile Include="$(CommonTestPath)System\Security\Cryptography\AlgorithmImplementations\ECDsa\ECDsaKeyPemTests.cs"
             Link="CommonTest\System\Security\Cryptography\AlgorithmImplementations\ECDsa\ECDsaKeyPemTests.cs" />
    <Compile Include="$(CommonTestPath)System\Security\Cryptography\AlgorithmImplementations\ECDsa\ECDsaSignatureFormatTests.cs"
             Link="CommonTest\System\Security\Cryptography\AlgorithmImplementations\ECDsa\ECDsaSignatureFormatTests.cs" />
    <Compile Include="$(CommonTestPath)System\Security\Cryptography\AlgorithmImplementations\ECDsa\ECDsaStub.cs"
             Link="CommonTest\System\Security\Cryptography\AlgorithmImplementations\ECDsa\ECDsaStub.cs" />
    <Compile Include="$(CommonTestPath)System\Security\Cryptography\AlgorithmImplementations\ECDsa\ECDsaTests.cs"
             Link="CommonTest\System\Security\Cryptography\AlgorithmImplementations\ECDsa\ECDsaTests.cs" />
    <Compile Include="$(CommonTestPath)System\Security\Cryptography\AlgorithmImplementations\ECDsa\ECDsaTests.netcoreapp.cs"
             Link="CommonTest\System\Security\Cryptography\AlgorithmImplementations\ECDsa\ECDsaTests.netcoreapp.cs" />
    <Compile Include="$(CommonTestPath)System\Security\Cryptography\AlgorithmImplementations\ECDsa\ECDsaTests.NistValidation.cs"
             Link="CommonTest\System\Security\Cryptography\AlgorithmImplementations\ECDsa\ECDsaTests.NistValidation.cs" />
    <Compile Include="$(CommonTestPath)System\Security\Cryptography\AlgorithmImplementations\ECDsa\ECDsaTestsBase.cs"
             Link="CommonTest\System\Security\Cryptography\AlgorithmImplementations\ECDsa\ECDsaTestsBase.cs" />
    <Compile Include="$(CommonTestPath)System\Security\Cryptography\AlgorithmImplementations\ECDsa\ECDsaXml.cs"
             Link="CommonTest\System\Security\Cryptography\AlgorithmImplementations\ECDsa\ECDsaXml.cs" />
    <Compile Include="$(CommonTestPath)System\Security\Cryptography\AlgorithmImplementations\MLDsa\MLDsaCngTests.cs"
             Link="CommonTest\System\Security\Cryptography\AlgorithmImplementations\MLDsa\MLDsaCngTests.cs" />
    <Compile Include="$(CommonTestPath)System\Security\Cryptography\AlgorithmImplementations\MLDsa\MLDsaTestImplementation.cs"
             Link="CommonTest\System\Security\Cryptography\AlgorithmImplementations\MLDsa\MLDsaTestImplementation.cs" />
    <Compile Include="$(CommonTestPath)System\Security\Cryptography\AlgorithmImplementations\MLDsa\MLDsaTestHelpers.cs"
             Link="CommonTest\System\Security\Cryptography\AlgorithmImplementations\MLDsa\MLDsaTestHelpers.cs" />
    <Compile Include="$(CommonTestPath)System\Security\Cryptography\AlgorithmImplementations\MLDsa\MLDsaTests.cs"
             Link="CommonTest\System\Security\Cryptography\AlgorithmImplementations\MLDsa\MLDsaTests.cs" />
    <Compile Include="$(CommonTestPath)System\Security\Cryptography\AlgorithmImplementations\MLDsa\MLDsaImplementationTests.cs"
             Link="CommonTest\System\Security\Cryptography\AlgorithmImplementations\MLDsa\MLDsaImplementationTests.cs" />
    <Compile Include="$(CommonTestPath)System\Security\Cryptography\AlgorithmImplementations\MLDsa\MLDsaTestsBase.cs"
             Link="CommonTest\System\Security\Cryptography\AlgorithmImplementations\MLDsa\MLDsaTestsBase.cs" />
    <Compile Include="$(CommonTestPath)System\Security\Cryptography\AlgorithmImplementations\MLDsa\MLDsaTestsData.cs"
             Link="CommonTest\System\Security\Cryptography\AlgorithmImplementations\MLDsa\MLDsaTestsData.cs" />
    <Compile Include="$(CommonTestPath)System\Security\Cryptography\AlgorithmImplementations\MLDsa\MLDsaTestsData.Ietf.cs"
             Link="CommonTest\System\Security\Cryptography\AlgorithmImplementations\MLDsa\MLDsaTestsData.Ietf.cs" />
    <Compile Include="$(CommonTestPath)System\Security\Cryptography\AlgorithmImplementations\RC2\RC2CipherTests.cs"
             Link="CommonTest\System\Security\Cryptography\AlgorithmImplementations\RC2\RC2CipherTests.cs" />
    <Compile Include="$(CommonTestPath)System\Security\Cryptography\AlgorithmImplementations\RC2\RC2CipherOneShotTests.cs"
             Link="CommonTest\System\Security\Cryptography\AlgorithmImplementations\RC2\RC2CipherOneShotTests.cs" />
    <Compile Include="$(CommonTestPath)System\Security\Cryptography\AlgorithmImplementations\RC2\RC2ContractTests.cs"
             Link="CommonTest\System\Security\Cryptography\AlgorithmImplementations\RC2\RC2ContractTests.cs" />
    <Compile Include="$(CommonTestPath)System\Security\Cryptography\AlgorithmImplementations\RC2\RC2Factory.cs"
             Link="CommonTest\System\Security\Cryptography\AlgorithmImplementations\RC2\RC2Factory.cs" />
    <Compile Include="$(CommonTestPath)System\Security\Cryptography\AlgorithmImplementations\RC2\RC2Tests.cs"
             Link="CommonTest\System\Security\Cryptography\AlgorithmImplementations\RC2\RC2Tests.cs" />
    <Compile Include="$(CommonTestPath)System\Security\Cryptography\AlgorithmImplementations\RSA\EncryptDecrypt.cs"
             Link="CommonTest\System\Security\Cryptography\AlgorithmImplementations\RSA\EncryptDecrypt.cs" />
    <Compile Include="$(CommonTestPath)System\Security\Cryptography\AlgorithmImplementations\RSA\EncryptDecrypt.netcoreapp.cs"
             Link="CommonTest\System\Security\Cryptography\AlgorithmImplementations\RSA\EncryptDecrypt.netcoreapp.cs" />
    <Compile Include="$(CommonTestPath)System\Security\Cryptography\AlgorithmImplementations\RSA\ImportExport.cs"
             Link="CommonTest\System\Security\Cryptography\AlgorithmImplementations\RSA\ImportExport.cs" />
    <Compile Include="$(CommonTestPath)System\Security\Cryptography\AlgorithmImplementations\RSA\KeyGeneration.cs"
             Link="CommonTest\System\Security\Cryptography\AlgorithmImplementations\RSA\KeyGeneration.cs" />
    <Compile Include="$(CommonTestPath)System\Security\Cryptography\AlgorithmImplementations\RSA\RSAFactory.cs"
             Link="CommonTest\System\Security\Cryptography\AlgorithmImplementations\RSA\RSAFactory.cs" />
    <Compile Include="$(CommonTestPath)System\Security\Cryptography\AlgorithmImplementations\RSA\RSAKeyExchangeFormatter.cs"
             Link="CommonTest\System\Security\Cryptography\AlgorithmImplementations\RSA\RSAKeyExchangeFormatter.cs" />
    <Compile Include="$(CommonTestPath)System\Security\Cryptography\AlgorithmImplementations\RSA\RSAKeyFileTests.cs"
             Link="CommonTest\System\Security\Cryptography\AlgorithmImplementations\RSA\RSAKeyFileTests.cs" />
    <Compile Include="$(CommonTestPath)System\Security\Cryptography\AlgorithmImplementations\RSA\RSAKeyPemTests.cs"
             Link="CommonTest\System\Security\Cryptography\AlgorithmImplementations\RSA\RSAKeyPemTests.cs" />
    <Compile Include="$(CommonTestPath)System\Security\Cryptography\AlgorithmImplementations\RSA\RSASignatureFormatter.cs"
             Link="CommonTest\System\Security\Cryptography\AlgorithmImplementations\RSA\RSASignatureFormatter.cs" />
    <Compile Include="$(CommonTestPath)System\Security\Cryptography\AlgorithmImplementations\RSA\RSAXml.cs"
             Link="CommonTest\System\Security\Cryptography\AlgorithmImplementations\RSA\RSAXml.cs" />
    <Compile Include="$(CommonTestPath)System\Security\Cryptography\AlgorithmImplementations\RSA\SignVerify.cs"
             Link="CommonTest\System\Security\Cryptography\AlgorithmImplementations\RSA\SignVerify.cs" />
    <Compile Include="$(CommonTestPath)System\Security\Cryptography\AlgorithmImplementations\RSA\SignVerify.netcoreapp.cs"
             Link="CommonTest\System\Security\Cryptography\AlgorithmImplementations\RSA\SignVerify.netcoreapp.cs" />
    <Compile Include="$(CommonTestPath)System\Security\Cryptography\AlgorithmImplementations\RSA\TestData.cs"
             Link="CommonTest\System\Security\Cryptography\AlgorithmImplementations\RSA\TestData.cs" />
    <Compile Include="$(CommonTestPath)System\Security\Cryptography\AlgorithmImplementations\SlhDsa\SlhDsaAlgorithmTests.cs"
             Link="CommonTest\System\Security\Cryptography\AlgorithmImplementations\SlhDsa\SlhDsaAlgorithmTests.cs" />
    <Compile Include="$(CommonTestPath)System\Security\Cryptography\AlgorithmImplementations\SlhDsa\SlhDsaContractTests.cs"
             Link="CommonTest\System\Security\Cryptography\AlgorithmImplementations\SlhDsa\SlhDsaContractTests.cs" />
    <Compile Include="$(CommonTestPath)System\Security\Cryptography\AlgorithmImplementations\SlhDsa\SlhDsaFactoryTests.cs"
             Link="CommonTest\System\Security\Cryptography\AlgorithmImplementations\SlhDsa\SlhDsaFactoryTests.cs" />
    <Compile Include="$(CommonTestPath)System\Security\Cryptography\AlgorithmImplementations\SlhDsa\SlhDsaImplementationTests.cs"
             Link="CommonTest\System\Security\Cryptography\AlgorithmImplementations\SlhDsa\SlhDsaImplementationTests.cs" />
    <Compile Include="$(CommonTestPath)System\Security\Cryptography\AlgorithmImplementations\SlhDsa\SlhDsaMockImplementation.cs"
             Link="CommonTest\System\Security\Cryptography\AlgorithmImplementations\SlhDsa\SlhDsaMockImplementation.cs" />
    <Compile Include="$(CommonTestPath)System\Security\Cryptography\AlgorithmImplementations\SlhDsa\SlhDsaPlatformTests.cs"
             Link="CommonTest\System\Security\Cryptography\AlgorithmImplementations\SlhDsa\SlhDsaPlatformTests.cs" />
    <Compile Include="$(CommonTestPath)System\Security\Cryptography\AlgorithmImplementations\SlhDsa\SlhDsaTestData.cs"
             Link="CommonTest\System\Security\Cryptography\AlgorithmImplementations\SlhDsa\SlhDsaTestData.cs" />
    <Compile Include="$(CommonTestPath)System\Security\Cryptography\AlgorithmImplementations\SlhDsa\SlhDsaTestData.GeneratedCertificates.cs"
             Link="CommonTest\System\Security\Cryptography\AlgorithmImplementations\SlhDsa\SlhDsaTestData.GeneratedCertificates.cs" />
    <Compile Include="$(CommonTestPath)System\Security\Cryptography\AlgorithmImplementations\SlhDsa\SlhDsaTestHelpers.cs"
             Link="CommonTest\System\Security\Cryptography\AlgorithmImplementations\SlhDsa\SlhDsaTestHelpers.cs" />
    <Compile Include="$(CommonTestPath)System\Security\Cryptography\AlgorithmImplementations\SlhDsa\SlhDsaTests.cs"
             Link="CommonTest\System\Security\Cryptography\AlgorithmImplementations\SlhDsa\SlhDsaTests.cs" />
    <Compile Include="$(CommonTestPath)System\Security\Cryptography\AlgorithmImplementations\Symmetric\SymmetricOneShotBase.cs"
             Link="CommonTest\System\Security\Cryptography\AlgorithmImplementations\Symmetric\SymmetricOneShotBase.cs" />
    <Compile Include="$(CommonTestPath)System\Security\Cryptography\AlgorithmImplementations\TripleDES\TripleDESCipherTests.cs"
             Link="CommonTest\System\Security\Cryptography\AlgorithmImplementations\TripleDES\TripleDESCipherTests.cs" />
    <Compile Include="$(CommonTestPath)System\Security\Cryptography\AlgorithmImplementations\TripleDES\TripleDESCipherOneShotTests.cs"
             Link="CommonTest\System\Security\Cryptography\AlgorithmImplementations\TripleDES\TripleDESCipherOneShotTests.cs" />
    <Compile Include="$(CommonTestPath)System\Security\Cryptography\AlgorithmImplementations\TripleDES\TripleDESContractTests.cs"
             Link="CommonTest\System\Security\Cryptography\AlgorithmImplementations\TripleDES\TripleDESContractTests.cs" />
    <Compile Include="$(CommonTestPath)System\Security\Cryptography\AlgorithmImplementations\TripleDES\TripleDESFactory.cs"
             Link="CommonTest\System\Security\Cryptography\AlgorithmImplementations\TripleDES\TripleDESFactory.cs" />
    <Compile Include="$(CommonTestPath)System\Security\Cryptography\AlgorithmImplementations\TripleDES\TripleDESReusabilityTests.cs"
             Link="CommonTest\System\Security\Cryptography\AlgorithmImplementations\TripleDES\TripleDESReusabilityTests.cs" />
    <Compile Include="$(CommonTestPath)System\Security\Cryptography\AsymmetricSignatureFormatter.cs"
             Link="CommonTest\System\Security\Cryptography\AsymmetricSignatureFormatter.cs" />
    <Compile Include="$(CommonTestPath)System\Security\Cryptography\X509Certificates\CertificateAuthority.cs"
             Link="CommonTest\System\Security\Cryptography\X509Certificates\CertificateAuthority.cs" />
    <Compile Include="$(CommonTestPath)System\Security\Cryptography\X509Certificates\CertificateCreation\PrivateKeyAssociationTests.Shared.cs"
             Link="CommonTest\System\Security\Cryptography\X509Certificates\CertificateCreation\PrivateKeyAssociationTests.Shared.cs" />
    <Compile Include="$(CommonTestPath)System\Security\Cryptography\X509Certificates\RevocationResponder.cs"
             Link="CommonTest\System\Security\Cryptography\X509Certificates\RevocationResponder.cs" />
    <Compile Include="$(CommonTestPath)System\Security\Cryptography\X509Certificates\TempFileHolder.cs"
             Link="CommonTest\System\Security\Cryptography\X509Certificates\TempFileHolder.cs" />
    <Compile Include="$(CommonTestPath)System\Security\Cryptography\X509Certificates\TestData.cs"
             Link="CommonTest\System\Security\Cryptography\X509Certificates\TestData.cs" />
    <Compile Include="$(CommonTestPath)System\Security\Cryptography\X509Certificates\MLKemCertTests.cs"
             Link="CommonTest\System\Security\Cryptography\X509Certificates\MLKemCertTests.cs" />
    <Compile Include="$(CommonTestPath)System\Security\Cryptography\X509Certificates\X509CertificateLoaderPkcs12CollectionTests.cs"
             Link="CommonTest\System\Security\Cryptography\X509Certificates\X509CertificateLoaderPkcs12CollectionTests.cs" />
    <Compile Include="$(CommonTestPath)System\Security\Cryptography\X509Certificates\X509CertificateLoaderPkcs12Tests.cs"
             Link="CommonTest\System\Security\Cryptography\X509Certificates\X509CertificateLoaderPkcs12Tests.cs" />
    <Compile Include="$(CommonTestPath)System\Security\Cryptography\X509Certificates\X509CertificateLoaderTests.cs"
             Link="CommonTest\System\Security\Cryptography\X509Certificates\X509CertificateLoaderTests.cs" />
    <Compile Include="$(CommonTestPath)System\Security\Cryptography\AesGcmTests.cs"
             Link="CommonTest\System\Security\Cryptography\AesGcmTests.cs" />
    <Compile Include="$(CommonTestPath)System\Security\Cryptography\AsnUtils.cs"
             Link="CommonTest\System\Security\Cryptography\AsnUtils.cs" />
    <Compile Include="$(CommonTestPath)System\Security\Cryptography\ByteUtils.cs"
             Link="CommonTest\System\Security\Cryptography\ByteUtils.cs" />
    <Compile Include="$(CommonTestPath)System\Security\Cryptography\CommonAEADTests.cs"
             Link="CommonTest\System\Security\Cryptography\CommonAEADTests.cs" />
    <Compile Include="$(CommonTestPath)System\Security\Cryptography\CngKeyWrapper.cs"
             Link="CommonTest\System\Security\Cryptography\CngKeyWrapper.cs" />
    <Compile Include="$(CommonTestPath)System\Security\Cryptography\CryptoUtils.cs"
             Link="CommonTest\System\Security\Cryptography\CryptoUtils.cs" />
    <Compile Include="$(CommonTestPath)System\Security\Cryptography\MLKemCngTests.NotSupported.cs"
             Link="CommonTest\System\Security\Cryptography\MLKemCngTests.NotSupported.cs" />
    <Compile Include="$(CommonTestPath)System\Security\Cryptography\OpenSslNamedKeys.Helpers.cs"
             Link="CommonTest\System\Security\Cryptography\OpenSslNamedKeys.Helpers.cs" />
    <Compile Include="$(CommonTestPath)System\Security\Cryptography\PlatformSupport.cs"
             Link="CommonTest\System\Security\Cryptography\PlatformSupport.cs" />
  </ItemGroup>
  <ItemGroup>
    <Compile Include="AesCcmTests.cs" />
    <Compile Include="AesManagedTests.cs" />
    <Compile Include="AesProvider.cs" />
    <Compile Include="AesTests.cs" />
    <Compile Include="AsnEncodedDataTests.cs" />
    <Compile Include="AsnEncodedDataCollectionTests.cs" />
    <Compile Include="AsymmetricAlgorithm\Trivial.cs" />
    <Compile Include="AsymmetricAlgorithmTests.cs" />
    <Compile Include="AsymmetricSignatureFormatterTests.cs" />
    <Compile Include="Base64TransformsTests.cs" />
    <Compile Include="BlockSizeValueTests.cs" />
    <Compile Include="ChaCha20Poly1305Tests.cs" />
    <Compile Include="CngKeyTests.cs" />
    <Compile Include="CngUtility.cs" />
    <Compile Include="CryptoConfigTests.cs" />
    <Compile Include="CryptographicException.cs" />
    <Compile Include="CryptoStream.cs" />
    <Compile Include="DefaultDSAProvider.cs" />
    <Compile Include="DefaultECDiffieHellmanProvider.cs" />
    <Compile Include="DefaultECDsaProvider.cs" />
    <Compile Include="DefaultRSAProvider.cs" />
    <Compile Include="DESProvider.cs" />
    <Compile Include="DESTests.cs" />
    <Compile Include="DSACreateTests.cs" />
    <Compile Include="DSASignatureFormatterTests.cs" />
    <Compile Include="DSATests.cs" />
    <Compile Include="ECDiffieHellmanTests.cs" />
    <Compile Include="ECDiffieHellmanPublicKeyTests.cs" />
    <Compile Include="ECDsaTests.cs" />
    <Compile Include="ECPemExportTests.cs" />
    <Compile Include="FixedTimeEqualsTests.cs" />
    <Compile Include="HashAlgorithmNameTests.cs" />
    <Compile Include="HashAlgorithmTest.cs" />
    <Compile Include="HashAlgorithmTestDriver.cs" />
    <Compile Include="HashDerivedTests.cs" />
    <Compile Include="HKDFTests.cs" />
    <Compile Include="HmacAlgorithmTest.cs" />
    <Compile Include="HmacMD5Tests.cs" />
    <Compile Include="HmacSha1Tests.cs" />
    <Compile Include="HmacSha256Tests.cs" />
    <Compile Include="HmacSha384Tests.cs" />
    <Compile Include="HmacSha512Tests.cs" />
    <Compile Include="HmacSha3_256Tests.cs" />
    <Compile Include="HmacSha3_384Tests.cs" />
    <Compile Include="HmacSha3_512Tests.cs" />
    <Compile Include="HmacTests.cs" />
    <Compile Include="IncrementalHashTests.cs" />
    <Compile Include="InvalidUsageTests.cs" />
    <Compile Include="KeyedHashAlgorithmTests.cs" />
    <Compile Include="KmacTestDriver.cs" />
    <Compile Include="Kmac128Tests.cs" />
    <Compile Include="Kmac256Tests.cs" />
    <Compile Include="KmacXof128Tests.cs" />
    <Compile Include="KmacXof256Tests.cs" />
    <Compile Include="Length32Hash.cs" />
    <Compile Include="MD5Tests.cs" />
    <Compile Include="OidTests.cs" />
    <Compile Include="OidCollectionTests.cs" />
    <Compile Include="OpenSslNamedKeysTests.manual.cs" />
    <Compile Include="PaddingModeTests.cs" />
    <Compile Include="PemEncodingTests.cs" />
    <Compile Include="PemEncodingFindTests.cs" />
    <Compile Include="PKCS1MaskGenerationMethodTest.cs" />
    <Compile Include="RandomNumberGeneratorTests.cs" />
    <Compile Include="RC2Provider.cs" />
    <Compile Include="RC2Tests.cs" />
    <Compile Include="ReusabilityTests.cs" />
    <Compile Include="Rfc2202HmacTests.cs" />
    <Compile Include="Rfc2898Tests.cs" />
    <Compile Include="Rfc2898OneShotTests.cs" />
    <Compile Include="Rfc4231HmacTests.cs" />
    <Compile Include="RijndaelTests.cs" />
    <Compile Include="RSATests.cs" />
    <Compile Include="RSACreateTests.cs" />
    <Compile Include="RSAKeyExchangeFormatterTests.cs" />
    <Compile Include="RSASignatureFormatterTests.cs" />
    <Compile Include="Sha1Tests.cs" />
    <Compile Include="Sha1ManagedTests.cs" />
    <Compile Include="Sha256Tests.cs" />
    <Compile Include="Sha256ManagedTests.cs" />
    <Compile Include="Sha384Tests.cs" />
    <Compile Include="Sha384ManagedTests.cs" />
    <Compile Include="Sha512Tests.cs" />
    <Compile Include="Sha512ManagedTests.cs" />
    <Compile Include="Sha3_256Tests.cs" />
    <Compile Include="Sha3_384Tests.cs" />
    <Compile Include="Sha3_512Tests.cs" />
    <Compile Include="ShakeTestDriver.cs" />
    <Compile Include="Shake128Tests.cs" />
    <Compile Include="Shake256Tests.cs" />
    <Compile Include="SignatureAlgorithmHashTests.cs" />
    <Compile Include="SignatureDescriptionTests.cs" />
    <Compile Include="SimpleHashAlgorithmTest.cs" />
    <Compile Include="StreamHelpers.cs" />
    <Compile Include="Sum32Hash.cs" />
    <Compile Include="SymmetricAlgorithm\Minimal.cs" />
    <Compile Include="SymmetricAlgorithm\Trivial.cs" />
    <Compile Include="SymmetricAlgorithmTests.cs" />
    <Compile Include="TripleDesProvider.cs" />
    <Compile Include="TripleDesTests.cs" />
    <Compile Include="ZeroMemoryTests.cs" />
    <Compile Include="X509Certificates\Cert.cs" />
    <Compile Include="X509Certificates\CertTests.cs" />
    <Compile Include="X509Certificates\ChainHolder.cs" />
    <Compile Include="X509Certificates\ChainPolicyTests.cs" />
    <Compile Include="X509Certificates\ChainTests.cs" />
    <Compile Include="X509Certificates\CollectionImportTests.cs" />
    <Compile Include="X509Certificates\CollectionTests.cs" />
    <Compile Include="X509Certificates\ContentTypeTests.cs" />
    <Compile Include="X509Certificates\CrlDistPointBuilderTests.cs" />
    <Compile Include="X509Certificates\CtorTests.cs" />
    <Compile Include="X509Certificates\DSAOther.cs" />
    <Compile Include="X509Certificates\DynamicChainTests.cs" />
    <Compile Include="X509Certificates\ECDsaOther.cs" />
    <Compile Include="X509Certificates\ExportTests.cs" />
    <Compile Include="X509Certificates\ImportTests.cs" />
    <Compile Include="X509Certificates\FindTests.cs" />
    <Compile Include="X509Certificates\LoadFromFileTests.cs" />
    <Compile Include="X509Certificates\MatchesHostnameTests.cs" />
    <Compile Include="X509Certificates\NameTests.cs" />
    <Compile Include="X509Certificates\PfxFormatTests.cs" />
    <Compile Include="X509Certificates\PfxFormatTests.SingleCertGenerator.cs" />
    <Compile Include="X509Certificates\PfxFormatTests_Collection.cs" />
    <Compile Include="X509Certificates\PfxFormatTests_SingleCert.cs" />
    <Compile Include="X509Certificates\PfxIterationCountTests.CustomAppContextDataLimit.cs" />
    <Compile Include="X509Certificates\PfxIterationCountTests.X509Certificate2Collection.cs" />
    <Compile Include="X509Certificates\PfxIterationCountTests.X509Certificate2.cs" />
    <Compile Include="X509Certificates\PfxIterationCountTests.X509Certificate.cs" />
    <Compile Include="X509Certificates\PfxIterationCountTests.cs" />
    <Compile Include="X509Certificates\PfxTests.cs" />
    <Compile Include="X509Certificates\PropsTests.cs" />
    <Compile Include="X509Certificates\PublicKeyTests.cs" />
    <Compile Include="X509Certificates\RSAOther.cs" />
    <Compile Include="X509Certificates\SignatureSupport.cs" />
    <Compile Include="X509Certificates\TestDataGenerator.cs" />
    <Compile Include="X509Certificates\TestEnvironmentConfiguration.cs" />
    <Compile Include="X509Certificates\TestFiles.cs" />
    <Compile Include="X509Certificates\X509Certificate2PemTests.cs" />
    <Compile Include="X509Certificates\X500DistinguishedNameEncodingTests.cs" />
    <Compile Include="X509Certificates\X500DistinguishedNameBuilderTests.cs" />
    <Compile Include="X509Certificates\X500DistinguishedNameTests.cs" />
    <Compile Include="X509Certificates\X509StoreTests.cs" />
    <Compile Include="X509Certificates\ExtensionsTests\AuthorityInformationAccessTests.cs" />
    <Compile Include="X509Certificates\ExtensionsTests\AuthorityKeyIdentifierTests.cs" />
    <Compile Include="X509Certificates\ExtensionsTests\BasicConstraintsTests.cs" />
    <Compile Include="X509Certificates\ExtensionsTests\ComprehensiveTests.cs" />
    <Compile Include="X509Certificates\ExtensionsTests\EnhancedKeyUsageTests.cs" />
    <Compile Include="X509Certificates\ExtensionsTests\KeyUsageTests.cs" />
    <Compile Include="X509Certificates\ExtensionsTests\SubjectAlternativeNameTests.cs" />
    <Compile Include="X509Certificates\ExtensionsTests\SubjectKeyIdentifierTests.cs" />
    <Compile Include="X509Certificates\CertificateCreation\CertificateRequestApiTests.cs" />
    <Compile Include="X509Certificates\CertificateCreation\CertificateRequestChainTests.cs" />
    <Compile Include="X509Certificates\CertificateCreation\CertificateRequestLoadTests.cs" />
    <Compile Include="X509Certificates\CertificateCreation\CertificateRequestUsageTests.cs" />
    <Compile Include="X509Certificates\CertificateCreation\CrlBuilderTests.cs" />
    <Compile Include="X509Certificates\CertificateCreation\DSAX509SignatureGenerator.cs" />
    <Compile Include="X509Certificates\CertificateCreation\EccTestData.cs" />
    <Compile Include="X509Certificates\CertificateCreation\ECDsaX509SignatureGeneratorTests.cs" />
    <Compile Include="X509Certificates\CertificateCreation\PrivateKeyAssociationTests.cs" />
    <Compile Include="X509Certificates\CertificateCreation\RSAPkcs1X509SignatureGeneratorTests.cs" />
    <Compile Include="X509Certificates\CertificateCreation\RSAPssX509SignatureGeneratorTests.cs" />
    <Compile Include="X509Certificates\CertificateCreation\SubjectAltNameBuilderTests.cs" />
    <Compile Include="X509Certificates\CertificateCreation\X509Sha1SignatureGenerators.cs" />
    <Compile Include="X509Certificates\RevocationTests\AiaTests.cs" />
    <Compile Include="X509Certificates\RevocationTests\DynamicRevocationTests.cs" />
    <Compile Include="X509Certificates\RevocationTests\TimeoutTests.cs" />
  </ItemGroup>
  <ItemGroup Condition="'$(TargetPlatformIdentifier)' == 'windows'">
    <Compile Include="DefaultECDsaProvider.Windows.cs" />
    <Compile Include="DefaultECDiffieHellmanProvider.Windows.cs" />
    <Compile Include="$(CommonTestPath)System\Security\Cryptography\X509Certificates\X509CertificateLoaderPkcs12Tests.WindowsAttributes.cs"
             Link="CommonTest\System\Security\Cryptography\X509Certificates\X509CertificateLoaderPkcs12Tests.WindowsAttributes.cs" />
    <Compile Include="$(CommonTestPath)System\Security\Cryptography\AlgorithmImplementations\MLDsa\MLDsaTestHelpers.Cng.cs"
             Link="CommonTest\System\Security\Cryptography\AlgorithmImplementations\MLDsa\MLDsaTestHelpers.Cng.cs" />
  </ItemGroup>
  <ItemGroup Condition="'$(TargetPlatformIdentifier)' != 'windows' and '$(UseAndroidCrypto)' != 'true' and '$(TargetPlatformIdentifier)' != 'browser'">
    <Compile Include="DefaultECDsaProvider.Unix.cs" />
    <Compile Include="DefaultECDiffieHellmanProvider.Unix.cs" />
    <Compile Include="$(CommonPath)Interop\Unix\Interop.Libraries.cs"
             Link="Common\Interop\Unix\Interop.Libraries.cs" />
    <Compile Include="$(CommonPath)Interop\Unix\System.Security.Cryptography.Native\Interop.Initialization.cs"
             Link="Common\Interop\Unix\System.Security.Cryptography.Native\Interop.Initialization.cs" />
  </ItemGroup>
  <ItemGroup Condition="'$(TargetPlatformIdentifier)' == 'browser'">
    <Compile Include="DefaultECDsaProvider.Browser.cs" />
    <Compile Include="DefaultECDiffieHellmanProvider.Browser.cs" />
  </ItemGroup>
  <ItemGroup Condition="'$(UseAndroidCrypto)' == 'true' or '$(UseAppleCrypto)' == 'true'">
    <Compile Include="MLKemOpenSslTests.NotSupported.cs" />
    <Compile Include="SlhDsaOpenSslConstructionTests.NotSupported.cs" />
    <Compile Include="X509Certificates\X509StoreMutableTests.cs" />
  </ItemGroup>
  <ItemGroup Condition="'$(UseAndroidCrypto)' == 'true'">
    <Compile Include="$(CommonPath)Interop\Android\Interop.Libraries.cs"
             Link="Common\Interop\Android\Interop.Libraries.cs" />
    <Compile Include="$(CommonPath)Interop\Android\System.Security.Cryptography.Native.Android\Interop.Initialization.cs"
             Link="Common\Interop\Android\System.Security.Cryptography.Native.Android\Interop.Initialization.cs" />
    <Compile Include="DefaultECDsaProvider.Android.cs" />
    <Compile Include="DefaultECDiffieHellmanProvider.Android.cs" />
    <Compile Include="X509Certificates\X509StoreMutableTests.Android.cs" />
    <Compile Include="X509Certificates\RevocationTests\DynamicRevocationTests.Android.cs" />
  </ItemGroup>
  <ItemGroup Condition="'$(UseAndroidCrypto)' != 'true'">
    <Compile Include="X509Certificates\RevocationTests\DynamicRevocationTests.Default.cs" />
  </ItemGroup>
  <ItemGroup Condition="'$(UseAppleCrypto)' == 'true' and '$(TargetPlatformIdentifier)' != 'osx'">
    <Compile Include="X509Certificates\X509StoreMutableTests.iOS.cs" />
  </ItemGroup>
  <ItemGroup Condition="'$(UseAppleCrypto)' == 'true' and '$(TargetPlatformIdentifier)' == 'osx'">
    <Compile Include="X509Certificates\X509StoreMutableTests.OSX.cs" />
    <Compile Include="$(CommonPath)Interop\OSX\Interop.CoreFoundation.cs"
             Link="Common\Interop\OSX\Interop.CoreFoundation.cs" />
    <Compile Include="$(CommonPath)Interop\OSX\Interop.CoreFoundation.CFArray.cs"
             Link="Common\Interop\OSX\Interop.CoreFoundation.CFArray.cs" />
    <Compile Include="$(CommonPath)Interop\OSX\Interop.CoreFoundation.CFData.cs"
             Link="Common\Interop\OSX\Interop.CoreFoundation.CFData.cs" />
    <Compile Include="$(CommonPath)Interop\OSX\Interop.CoreFoundation.CFError.cs"
             Link="Common\Interop\OSX\Interop.CoreFoundation.CFError.cs" />
    <Compile Include="$(CommonPath)Interop\OSX\Interop.CoreFoundation.CFString.cs"
             Link="Common\Interop\OSX\Interop.CoreFoundation.CFString.cs" />
    <Compile Include="$(CommonPath)Interop\OSX\Interop.Libraries.cs"
             Link="Common\Interop\OSX\Interop.Libraries.cs" />
    <Compile Include="$(CommonPath)Interop\OSX\System.Security.Cryptography.Native.Apple\Interop.Err.cs"
             Link="Common\Interop\OSX\System.Security.Cryptography.Native.Apple\Interop.Err.cs" />
    <Compile Include="$(CommonPath)Interop\OSX\System.Security.Cryptography.Native.Apple\Interop.SecErr.cs"
             Link="Common\Interop\OSX\System.Security.Cryptography.Native.Apple\Interop.SecErr.cs" />
    <Compile Include="$(CommonPath)Interop\OSX\System.Security.Cryptography.Native.Apple\Interop.SecErrMessage.cs"
             Link="Common\Interop\OSX\System.Security.Cryptography.Native.Apple\Interop.SecErrMessage.cs" />
    <Compile Include="$(CommonPath)Interop\OSX\System.Security.Cryptography.Native.Apple\Interop.Keychain.macOS.cs"
             Link="Common\Interop\OSX\System.Security.Cryptography.Native.Apple\Interop.Keychain.macOS.cs" />
    <Compile Include="$(CommonPath)Interop\OSX\System.Security.Cryptography.Native.Apple\Interop.SecKeyRef.cs"
             Link="Common\Interop\OSX\System.Security.Cryptography.Native.Apple\Interop.SecKeyRef.cs" />
    <Compile Include="$(CommonPath)Microsoft\Win32\SafeHandles\SafeCreateHandle.OSX.cs"
             Link="Common\Microsoft\Win32\SafeHandles\SafeCreateHandle.OSX.cs" />
    <Compile Include="$(CommonPath)Microsoft\Win32\SafeHandles\SafeHandleCache.cs"
             Link="Common\Microsoft\Win32\SafeHandles\SafeHandleCache.cs" />
  </ItemGroup>
  <ItemGroup Condition="'$(TargetPlatformIdentifier)' != 'windows' and '$(TargetPlatformIdentifier)' != 'browser' and '$(UseAndroidCrypto)' != 'true' and '$(UseAppleCrypto)' != 'true'">
    <Compile Include="$(CommonPath)Interop\Unix\Interop.Errors.cs"
             Link="Common\Interop\Unix\Interop.Errors.cs" />
    <Compile Include="$(CommonPath)Interop\Unix\System.Native\Interop.GetEUid.cs"
             Link="Common\Interop\Unix\Interop.GetEUid.cs" />
    <Compile Include="$(CommonPath)Interop\Unix\System.Native\Interop.GetPwUid.cs"
             Link="Common\Interop\Unix\Interop.GetPwUid.cs" />
    <Compile Include="$(CommonPath)Interop\Unix\System.Native\Interop.Stat.cs"
             Link="Common\Interop\Unix\System.Native\Interop.Stat.cs" />
    <Compile Include="$(CommonPath)Interop\Unix\System.Security.Cryptography.Native\Interop.CheckX509Hostname_IntPtr.cs"
             Link="Common\Interop\Unix\System.Security.Cryptography.Native\Interop.CheckX509Hostname_IntPtr.cs" />
    <Compile Include="$(CommonPath)Interop\Unix\System.Security.Cryptography.Native\Interop.ERR.cs"
             Link="Common\Interop\Unix\System.Security.Cryptography.Native\Interop.ERR.cs" />
    <Compile Include="$(CommonPath)Interop\Unix\System.Security.Cryptography.Native\Interop.EVP.Kem.cs"
             Link="Common\Interop\Unix\System.Security.Cryptography.Native\Interop.EVP.Kem.cs" />
    <Compile Include="$(CommonPath)Interop\Unix\System.Security.Cryptography.Native\Interop.EvpPkey.ExportKeyContents.cs"
             Link="Common\Interop\Unix\System.Security.Cryptography.Native\Interop.EvpPkey.ExportKeyContents.cs" />
    <Compile Include="$(CommonPath)Interop\Unix\System.Security.Cryptography.Native\Interop.EvpPkey.FromData.cs"
             Link="Common\Interop\Unix\System.Security.Cryptography.Native\Interop.EvpPkey.FromData.cs" />
    <Compile Include="$(CommonPath)Interop\Unix\System.Security.Cryptography.Native\Interop.EvpPkey.MLDsa.cs"
             Link="Common\Interop\Unix\System.Security.Cryptography.Native\Interop.EvpPkey.MLDsa.cs" />
    <Compile Include="$(CommonPath)Interop\Unix\System.Security.Cryptography.Native\Interop.EvpPkey.SlhDsa.cs"
             Link="Common\Interop\Unix\System.Security.Cryptography.Native\Interop.EvpPkey.SlhDsa.cs" />
    <Compile Include="$(CoreLibSharedDir)System\IO\PersistedFiles.Unix.cs"
             Link="Common\System\IO\PersistedFiles.Unix.cs" />
    <Compile Include="$(CoreLibSharedDir)System\IO\PersistedFiles.Names.Unix.cs"
             Link="Common\System\IO\PersistedFiles.Names.Unix.cs" />
    <Compile Include="Interop.EVP.ExtraHandle.cs" />
    <Compile Include="MLDsaOpenSslTests.Unix.cs" />
    <Compile Include="MLKemOpenSslTests.Unix.cs" />
    <Compile Include="SlhDsaOpenSslConstructionTests.Unix.cs" />
    <Compile Include="SlhDsaOpenSslTests.cs" />
    <Compile Include="X509Certificates\HostnameMatchTests.Unix.cs" />
    <Compile Include="X509Certificates\X509FilesystemTests.Unix.cs" />
    <Compile Include="X509Certificates\X509StoreTests.Unix.cs" />
  </ItemGroup>
  <ItemGroup Condition="'$(TargetPlatformIdentifier)' == 'windows'">
    <Compile Include="$(CommonPath)Interop\Windows\BCrypt\Interop.Blobs.cs"
             Link="Common\Interop\Windows\BCrypt\Interop.Blobs.cs" />
    <Compile Include="$(CommonPath)Interop\Windows\BCrypt\Interop.BCryptPropertyStrings.cs"
             Link="Common\Interop\Windows\BCrypt\Interop.BCryptPropertyStrings.cs" />
    <Compile Include="$(CommonPath)Interop\Windows\Crypt32\Interop.CERT_CONTEXT.cs"
             Link="Common\Interop\Windows\Crypt32\Interop.CERT_CONTEXT.cs" />
    <Compile Include="$(CommonPath)Interop\Windows\Crypt32\Interop.CERT_INFO.cs"
             Link="Common\Interop\Windows\Crypt32\Interop.CERT_INFO.cs" />
    <Compile Include="$(CommonPath)Interop\Windows\Crypt32\Interop.CERT_PUBLIC_KEY_INFO.cs"
             Link="Common\Interop\Windows\Crypt32\Interop.CERT_PUBLIC_KEY_INFO.cs" />
    <Compile Include="$(CommonPath)Interop\Windows\Crypt32\Interop.CRYPT_ALGORITHM_IDENTIFIER.cs"
             Link="Common\Interop\Windows\Crypt32\Interop.CRYPT_ALGORITHM_IDENTIFIER.cs" />
    <Compile Include="$(CommonPath)Interop\Windows\Crypt32\Interop.CRYPT_BIT_BLOB.cs"
             Link="Common\Interop\Windows\Crypt32\Interop.CRYPT_BIT_BLOB.cs" />
    <Compile Include="$(CommonPath)Interop\Windows\Crypt32\Interop.CertFreeCertificateContext.cs"
             Link="Common\Interop\Windows\Crypt32\Interop.CertFreeCertificateContext.cs" />
    <Compile Include="$(CommonPath)Interop\Windows\Crypt32\Interop.CertQueryObjectType.cs"
             Link="Common\Interop\Windows\Crypt32\Interop.CertQueryObjectType.cs" />
    <Compile Include="$(CommonPath)Interop\Windows\Crypt32\Interop.ContentType.cs"
             Link="Common\Interop\Windows\Crypt32\Interop.ContentType.cs" />
    <Compile Include="$(CommonPath)Interop\Windows\Crypt32\Interop.CryptQueryObject_IntPtr_out.cs"
             Link="Common\Interop\Windows\Crypt32\Interop.CryptQueryObject_IntPtr_out.cs" />
    <Compile Include="$(CommonPath)Interop\Windows\Crypt32\Interop.DATA_BLOB.cs"
             Link="Common\Interop\Windows\Crypt32\Interop.DATA_BLOB.cs" />
    <Compile Include="$(CommonPath)Interop\Windows\Crypt32\Interop.ExpectedContentTypeFlags.cs"
             Link="Common\Interop\Windows\Crypt32\Interop.ExpectedContentTypeFlags.cs" />
    <Compile Include="$(CommonPath)Interop\Windows\Crypt32\Interop.ExpectedFormatTypeFlags.cs"
             Link="Common\Interop\Windows\Crypt32\Interop.ExpectedFormatTypeFlags.cs" />
    <Compile Include="$(CommonPath)Interop\Windows\Crypt32\Interop.FormatType.cs"
             Link="Common\Interop\Windows\Crypt32\Interop.FormatType.cs" />
    <Compile Include="$(CommonPath)Interop\Windows\Crypt32\Interop.MsgEncodingType.cs"
             Link="Common\Interop\Windows\Crypt32\Interop.MsgEncodingType.cs" />
    <Compile Include="$(CommonPath)Interop\Windows\Interop.Libraries.cs"
             Link="Common\Interop\Windows\Interop.Libraries.cs" />
    <Compile Include="$(CommonTestPath)System\Security\Cryptography\AlgorithmImplementations\MLDsa\MLDsaCngTests.Windows.cs"
             Link="CommonTest\System\Security\Cryptography\AlgorithmImplementations\MLDsa\MLDsaCngTests.Windows.cs" />
    <Compile Include="$(CommonTestPath)System\Security\Cryptography\MLKemCngTests.Windows.cs"
             Link="CommonTest\System\Security\Cryptography\MLKemCngTests.Windows.cs" />
    <Compile Include="$(CommonPath)System\Security\Cryptography\PqcBlobHelpers.cs"
             Link="Common\System\Security\Cryptography\PqcBlobHelpers.cs" />

    <Compile Include="MLKemOpenSslTests.NotSupported.cs" />
    <Compile Include="SlhDsaOpenSslConstructionTests.NotSupported.cs" />
    <Compile Include="X509Certificates\InteropTests.Windows.cs" />
    <Compile Include="X509Certificates\X509FilesystemTests.Windows.cs" />
  </ItemGroup>
  <ItemGroup>
    <ProjectReference Include="$(CommonTestPath)StreamConformanceTests\StreamConformanceTests.csproj" />
    <ProjectReference Include="$(LibrariesProjectRoot)System.Security.Cryptography.Pkcs\src\System.Security.Cryptography.Pkcs.csproj" />
    <PackageReference Include="System.Security.Cryptography.X509Certificates.TestData" Version="$(SystemSecurityCryptographyX509CertificatesTestDataVersion)" />
    <!-- Reference the `NetCoreAppMinimum` build which has a functional BinaryFormatter and force a private copy to ensure it's not excluded -->
    <ProjectReference Include="$(LibrariesProjectRoot)System.Runtime.Serialization.Formatters\src\System.Runtime.Serialization.Formatters.csproj"
                      Private="true"
                      SetTargetFramework="TargetFramework=$(NetCoreAppMinimum)" />
  </ItemGroup>
</Project><|MERGE_RESOLUTION|>--- conflicted
+++ resolved
@@ -225,13 +225,10 @@
              Link="ProductionCode\Common\System\Net\MultiArrayBuffer.cs" />
     <Compile Include="$(CommonPath)System\Net\StreamBuffer.cs"
              Link="ProductionCode\Common\System\Net\StreamBuffer.cs" />
-<<<<<<< HEAD
     <Compile Include="$(CommonTestPath)System\Security\Cryptography\Helpers.cs"
              Link="CommonTest\System\Security\Cryptography\Helpers.cs" />
-=======
     <Compile Include="$(CommonTestPath)System\Security\Cryptography\CompositeMLDsaAlgorithmTests.cs"
              Link="CommonTest\System\Security\Cryptography\CompositeMLDsaAlgorithmTests.cs" />
->>>>>>> 2548aa0f
     <Compile Include="$(CommonTestPath)System\Security\Cryptography\MLDsaAlgorithmTests.cs"
              Link="CommonTest\System\Security\Cryptography\MLDsaAlgorithmTests.cs" />
     <Compile Include="$(CommonTestPath)System\Security\Cryptography\MLKemAlgorithmTests.cs"
@@ -276,13 +273,10 @@
              Link="CommonTest\System\Security\Cryptography\AlgorithmImplementations\AES\DecryptorReusability.cs" />
     <Compile Include="$(CommonTestPath)System\Security\Cryptography\AlgorithmImplementations\AES\AesFactory.cs"
              Link="CommonTest\System\Security\Cryptography\AlgorithmImplementations\AES\AesFactory.cs" />
-<<<<<<< HEAD
     <Compile Include="$(CommonTestPath)System\Security\Cryptography\AlgorithmImplementations\CompositeMLDsa\CompositeMLDsaAlgorithmExtensions.cs"
              Link="CommonTest\System\Security\Cryptography\AlgorithmImplementations\CompositeMLDsa\CompositeMLDsaAlgorithmExtensions.cs" />
-=======
     <Compile Include="$(CommonTestPath)System\Security\Cryptography\AlgorithmImplementations\AES\KeyWrapTests.cs"
              Link="CommonTest\System\Security\Cryptography\AlgorithmImplementations\AES\KeyWrapTests.cs" />
->>>>>>> 2548aa0f
     <Compile Include="$(CommonTestPath)System\Security\Cryptography\AlgorithmImplementations\CompositeMLDsa\CompositeMLDsaFactoryTests.cs"
              Link="CommonTest\System\Security\Cryptography\AlgorithmImplementations\CompositeMLDsa\CompositeMLDsaFactoryTests.cs" />
     <Compile Include="$(CommonTestPath)System\Security\Cryptography\AlgorithmImplementations\CompositeMLDsa\CompositeMLDsaTestData.cs"
