// Licensed to the .NET Foundation under one or more agreements.
// The .NET Foundation licenses this file to you under the MIT license.

using System.Collections.Generic;
using System.IO;
using System.Linq;
using System.Text;
using System.Threading;
using Test.Cryptography;
using Xunit;

namespace System.Security.Cryptography.X509Certificates.Tests
{
    [SkipOnPlatform(TestPlatforms.Browser, "Browser doesn't support X.509 certificates")]
    public static class ChainTests
    {
        private static bool TrustsMicrosoftDotComRoot
        {
            get
            {
                // Verifies that the microsoft.com certs build with only the certificates in the root store

                using (var microsoftDotCom = new X509Certificate2(TestData.MicrosoftDotComSslCertBytes))
                using (var chainHolder = new ChainHolder())
                {
                    X509Chain chain = chainHolder.Chain;
                    chain.ChainPolicy.VerificationTime = new DateTime(2025, 12, 25, 12, 01, 01, DateTimeKind.Local);
                    chain.ChainPolicy.RevocationMode = X509RevocationMode.NoCheck;

                    return chain.Build(microsoftDotCom);
                }
            }
        }

        [Fact]
        public static void BuildChain()
        {
            using (var microsoftDotCom = new X509Certificate2(TestData.MicrosoftDotComSslCertBytes))
            using (var microsoftDotComIssuer = new X509Certificate2(TestData.MicrosoftDotComIssuerBytes))
            using (var microsoftDotComRoot = new X509Certificate2(TestData.MicrosoftDotComRootBytes))
            using (var unrelated = new X509Certificate2(TestData.DssCer))
            using (var chainHolder = new ChainHolder())
            {
                X509Chain chain = chainHolder.Chain;

                chain.ChainPolicy.ExtraStore.Add(unrelated);
                chain.ChainPolicy.ExtraStore.Add(microsoftDotComRoot);
                chain.ChainPolicy.ExtraStore.Add(microsoftDotComIssuer);
                chain.ChainPolicy.VerificationFlags = X509VerificationFlags.AllowUnknownCertificateAuthority;

                // Halfway between microsoftDotCom's NotBefore and NotAfter
                // This isn't a boundary condition test.
                chain.ChainPolicy.VerificationTime = new DateTime(2025, 12, 25, 12, 01, 01, DateTimeKind.Local);
                chain.ChainPolicy.RevocationMode = X509RevocationMode.NoCheck;

                bool valid = chain.Build(microsoftDotCom);
                Assert.True(valid, "Chain built validly");

                // The chain should have 3 members
                Assert.Equal(3, chain.ChainElements.Count);

                // These are the three specific members.
                Assert.Equal(microsoftDotCom, chain.ChainElements[0].Certificate);
                Assert.Equal(microsoftDotComIssuer, chain.ChainElements[1].Certificate);
                Assert.Equal(microsoftDotComRoot, chain.ChainElements[2].Certificate);
            }
        }

        [PlatformSpecific(TestPlatforms.Windows)]
        [Fact]
        public static void VerifyChainFromHandle()
        {
            using (var microsoftDotCom = new X509Certificate2(TestData.MicrosoftDotComSslCertBytes))
            using (var microsoftDotComIssuer = new X509Certificate2(TestData.MicrosoftDotComIssuerBytes))
            using (var microsoftDotComRoot = new X509Certificate2(TestData.MicrosoftDotComRootBytes))
            using (var unrelated = new X509Certificate2(TestData.DssCer))
            using (var chainHolder = new ChainHolder())
            {
                X509Chain chain = chainHolder.Chain;

                chain.ChainPolicy.ExtraStore.Add(unrelated);
                chain.ChainPolicy.ExtraStore.Add(microsoftDotComRoot);
                chain.ChainPolicy.ExtraStore.Add(microsoftDotComIssuer);
                chain.ChainPolicy.VerificationFlags = X509VerificationFlags.AllowUnknownCertificateAuthority;
                chain.ChainPolicy.VerificationTime = new DateTime(2025, 12, 25, 12, 01, 01, DateTimeKind.Local);
                chain.ChainPolicy.RevocationMode = X509RevocationMode.NoCheck;

                bool valid = chain.Build(microsoftDotCom);
                Assert.True(valid, "Source chain built validly");
                Assert.Equal(3, chain.ChainElements.Count);

                using (var chainHolder2 = new ChainHolder(chain.ChainContext))
                {
                    X509Chain chain2 = chainHolder2.Chain;
                    Assert.NotSame(chain, chain2);
                    Assert.Equal(chain.ChainContext, chain2.ChainContext);

                    Assert.Equal(3, chain2.ChainElements.Count);

                    Assert.NotSame(chain.ChainElements[0], chain2.ChainElements[0]);
                    Assert.NotSame(chain.ChainElements[1], chain2.ChainElements[1]);
                    Assert.NotSame(chain.ChainElements[2], chain2.ChainElements[2]);

                    Assert.Equal(microsoftDotCom, chain2.ChainElements[0].Certificate);
                    Assert.Equal(microsoftDotComIssuer, chain2.ChainElements[1].Certificate);
                    Assert.Equal(microsoftDotComRoot, chain2.ChainElements[2].Certificate);

                    // ChainPolicy is not carried over from the Chain(IntPtr) constructor
                    Assert.NotEqual(chain.ChainPolicy.VerificationFlags, chain2.ChainPolicy.VerificationFlags);
                    Assert.NotEqual(chain.ChainPolicy.VerificationTime, chain2.ChainPolicy.VerificationTime);
                    Assert.NotEqual(chain.ChainPolicy.RevocationMode, chain2.ChainPolicy.RevocationMode);
                    Assert.Equal(X509VerificationFlags.NoFlag, chain2.ChainPolicy.VerificationFlags);

                    // Re-set the ChainPolicy properties
                    chain2.ChainPolicy.VerificationFlags = X509VerificationFlags.AllowUnknownCertificateAuthority;
                    chain2.ChainPolicy.VerificationTime = new DateTime(2025, 12, 25, 12, 01, 01, DateTimeKind.Local);
                    chain2.ChainPolicy.RevocationMode = X509RevocationMode.NoCheck;

                    valid = chain2.Build(microsoftDotCom);
                    Assert.True(valid, "Cloned chain built validly");
                }
            }
        }

        [Fact]
        [PlatformSpecific(TestPlatforms.AnyUnix)]
        public static void VerifyChainFromHandle_Unix()
        {
            using (var microsoftDotCom = new X509Certificate2(TestData.MicrosoftDotComSslCertBytes))
            using (var microsoftDotComIssuer = new X509Certificate2(TestData.MicrosoftDotComIssuerBytes))
            using (var microsoftDotComRoot = new X509Certificate2(TestData.MicrosoftDotComRootBytes))
            using (var chainHolder = new ChainHolder())
            {
                X509Chain chain = chainHolder.Chain;

                chain.ChainPolicy.ExtraStore.Add(microsoftDotComRoot);
                chain.ChainPolicy.ExtraStore.Add(microsoftDotComIssuer);
                chain.ChainPolicy.VerificationFlags = X509VerificationFlags.AllowUnknownCertificateAuthority;

                chain.ChainPolicy.VerificationTime = new DateTime(2025, 12, 25, 12, 01, 01, DateTimeKind.Local);
                chain.ChainPolicy.RevocationMode = X509RevocationMode.NoCheck;

                bool valid = chain.Build(microsoftDotCom);

                Assert.Equal(IntPtr.Zero, chain.ChainContext);
            }

            Assert.Throws<PlatformNotSupportedException>(() => new X509Chain(IntPtr.Zero));
        }

        [PlatformSpecific(TestPlatforms.Windows)]
        [Fact]
        public static void TestDispose()
        {
            X509Chain chain;

            using (var microsoftDotCom = new X509Certificate2(TestData.MicrosoftDotComSslCertBytes))
            using (var chainHolder = new ChainHolder())
            {
                chain = chainHolder.Chain;
                chain.ChainPolicy.VerificationFlags = X509VerificationFlags.AllowUnknownCertificateAuthority;
                chain.ChainPolicy.VerificationTime = new DateTime(2025, 12, 25, 12, 01, 01, DateTimeKind.Local);
                chain.ChainPolicy.RevocationMode = X509RevocationMode.NoCheck;
                chain.Build(microsoftDotCom);

                Assert.NotEqual(IntPtr.Zero, chain.ChainContext);
            }
            // No exception thrown for accessing ChainContext on disposed chain
            Assert.Equal(IntPtr.Zero, chain.ChainContext);
        }

        [ConditionalFact(typeof(SignatureSupport), nameof(SignatureSupport.SupportsX509Sha1Signatures))]
        public static void TestResetMethod()
        {
            using (var sampleCert = new X509Certificate2(TestData.DssCer))
            using (var chainHolder = new ChainHolder())
            {
                X509Chain chain = chainHolder.Chain;

                chain.ChainPolicy.ExtraStore.Add(sampleCert);
                bool valid = chain.Build(sampleCert);
                Assert.False(valid);
                chainHolder.DisposeChainElements();

                // This test checks that the verification flags do not get reset when the chain is reset,
                // so we set AllowUnknownCertificateAuthority even on platforms that don't respect it.
                chain.ChainPolicy.VerificationFlags = X509VerificationFlags.AllowUnknownCertificateAuthority;
                chain.AllowUnknownAuthorityOrAddSelfSignedToCustomTrust(sampleCert);

                chain.ChainPolicy.VerificationTime = new DateTime(2015, 10, 15, 12, 01, 01, DateTimeKind.Local);
                chain.ChainPolicy.RevocationMode = X509RevocationMode.NoCheck;

                valid = chain.Build(sampleCert);
                Assert.True(valid, "Chain built validly");

                Assert.Equal(1, chain.ChainElements.Count);
                chainHolder.DisposeChainElements();

                chain.Reset();
                Assert.Equal(0, chain.ChainElements.Count);

                // ChainPolicy did not reset (for .NET Framework compat)
                Assert.Equal(X509VerificationFlags.AllowUnknownCertificateAuthority, chain.ChainPolicy.VerificationFlags);

                valid = chain.Build(sampleCert);
                Assert.Equal(1, chain.ChainElements.Count);
                // This succeeds because ChainPolicy did not reset
                Assert.True(valid, "Chain built validly after reset");
            }
        }

        /// <summary>
        /// Tests that when a certificate chain has a root certification which is not trusted by the trust provider,
        /// Build returns false and a ChainStatus returns UntrustedRoot.
        /// Android does not support the detailed status in this test. It always validates time
        /// and trusted root. It will fail to build any chain if those are not valid.
        /// </summary>
        [Fact]
        [OuterLoop("May take a long time on some platforms", ~TestPlatforms.Browser)]
        [SkipOnPlatform(TestPlatforms.Android, "Not supported on Android.")]
        public static void BuildChainExtraStoreUntrustedRoot()
        {
            using (var testCert = new X509Certificate2(TestFiles.ChainPfxFile, TestData.ChainPfxPassword))
            using (ImportedCollection ic = Cert.Import(TestFiles.ChainPfxFile, TestData.ChainPfxPassword, X509KeyStorageFlags.DefaultKeySet))
            using (var chainHolder = new ChainHolder())
            {
                X509Certificate2Collection collection = ic.Collection;

                X509Chain chain = chainHolder.Chain;
                chain.ChainPolicy.ExtraStore.AddRange(collection);
                chain.ChainPolicy.RevocationMode = X509RevocationMode.NoCheck;
                chain.ChainPolicy.VerificationTime = new DateTime(2015, 9, 22, 12, 25, 0);

                bool valid = chain.Build(testCert);

                Assert.False(valid);
                Assert.Contains(chain.ChainStatus, s => s.Status == X509ChainStatusFlags.UntrustedRoot);
            }
        }

        [Theory]
        // Tests that the chain fails when a system trust certificate is added to the custom root trust, but its root isn't.
        [InlineData(true)]
        // Tests that the chain fails when no certificates are added to the custom root trust.
        [InlineData(false)]
        public static void SystemTrustCertificateWithCustomRootTrust(bool addCertificateToCustomRootTrust)
        {
            using (var microsoftDotCom = new X509Certificate2(TestData.MicrosoftDotComSslCertBytes))
            using (var microsoftDotComIssuer = new X509Certificate2(TestData.MicrosoftDotComIssuerBytes))
            using (var testCert = new X509Certificate2(TestFiles.ChainPfxFile, TestData.ChainPfxPassword))
            using (var chainHolder = new ChainHolder())
            {
                X509Chain chain = chainHolder.Chain;
                chain.ChainPolicy.RevocationMode = X509RevocationMode.NoCheck;
                chain.ChainPolicy.VerificationTime = microsoftDotCom.NotBefore.AddSeconds(1);
                chain.ChainPolicy.TrustMode = X509ChainTrustMode.CustomRootTrust;
                chain.ChainPolicy.ExtraStore.Add(microsoftDotComIssuer);

                if (addCertificateToCustomRootTrust)
                {
                    chain.ChainPolicy.CustomTrustStore.Add(testCert);
                }

                if (PlatformDetection.IsAndroid)
                {
                    // Android does not support an empty custom root trust
                    // Only self-issued certs are treated as trusted anchors, so building the chain
                    // should throw PNSE regardless of whether or not testCert is added to the store
                    Assert.Throws<PlatformNotSupportedException>(() => chain.Build(microsoftDotCom));
                }
                else
                {
                    Assert.False(chain.Build(microsoftDotCom));

                    // Historically, Windows has not searched system stores when CustomRootTrust is enabled.
                    // That seems to have recently (as of 2021-07-09) changed.

                    Assert.InRange(chain.ChainElements.Count, 2, 3);

                    if (chain.ChainElements.Count < 3)
                    {
                        Assert.Equal(X509ChainStatusFlags.PartialChain, chain.AllStatusFlags());
                    }
                    else
                    {
                        Assert.Equal(X509ChainStatusFlags.UntrustedRoot, chain.AllStatusFlags());
                    }

                    // Check some known conditions.

<<<<<<< HEAD
                    if (OperatingSystem.IsLinux() || PlatformDetection.IsApplePlatform)
=======
                    if (OperatingSystem.IsLinux() || PlatformDetection.IsApplePlatform26OrLater)
                    {
                        Assert.Equal(2, chain.ChainElements.Count);
                    }
                    else if (PlatformDetection.IsApplePlatform)
>>>>>>> 556caa4a
                    {
                        Assert.Equal(3, chain.ChainElements.Count);
                    }
                }
            }
        }

        public enum BuildChainCustomTrustStoreTestArguments : int
        {
            TrustedIntermediateUntrustedRoot,
            UntrustedIntermediateTrustedRoot,
            TrustedIntermediateTrustedRoot,
            MultipleCalls
        }

        public static IEnumerable<object[]> BuildChainCustomTrustStoreData()
        {
            if (!PlatformDetection.IsAndroid)
            {
                // Android doesn't support an empty custom root
                X509ChainStatusFlags flags = X509ChainStatusFlags.UntrustedRoot;
                yield return new object[] { false, flags, BuildChainCustomTrustStoreTestArguments.TrustedIntermediateUntrustedRoot };
            }

            yield return new object[] { true, X509ChainStatusFlags.NoError, BuildChainCustomTrustStoreTestArguments.UntrustedIntermediateTrustedRoot };
            yield return new object[] { true, X509ChainStatusFlags.NoError, BuildChainCustomTrustStoreTestArguments.TrustedIntermediateTrustedRoot };
            yield return new object[] { true, X509ChainStatusFlags.NoError, BuildChainCustomTrustStoreTestArguments.MultipleCalls };
        }

        [Theory]
        [MemberData(nameof(BuildChainCustomTrustStoreData))]
        public static void BuildChainCustomTrustStore(
            bool chainBuildsSuccessfully,
            X509ChainStatusFlags chainFlags,
            BuildChainCustomTrustStoreTestArguments testArguments)
        {
            using (var endCert = new X509Certificate2(TestData.MicrosoftDotComSslCertBytes))
            using (var issuerCert = new X509Certificate2(TestData.MicrosoftDotComIssuerBytes))
            using (var rootCert = new X509Certificate2(TestData.MicrosoftDotComRootBytes))
            using (var chainHolder = new ChainHolder())
            {
                X509Chain chainTest = chainHolder.Chain;
                chainTest.ChainPolicy.RevocationMode = X509RevocationMode.NoCheck;
                chainTest.ChainPolicy.VerificationTime = endCert.NotBefore.AddSeconds(1);
                chainTest.ChainPolicy.TrustMode = X509ChainTrustMode.CustomRootTrust;
                chainTest.ChainPolicy.ExtraStore.Add(issuerCert);

                X509ChainStatusFlags allowedFlags = X509ChainStatusFlags.NoError;

                switch (testArguments)
                {
                    case BuildChainCustomTrustStoreTestArguments.TrustedIntermediateUntrustedRoot:
                        chainTest.ChainPolicy.ExtraStore.Add(rootCert);
                        break;
                    case BuildChainCustomTrustStoreTestArguments.UntrustedIntermediateTrustedRoot:
                        chainTest.ChainPolicy.CustomTrustStore.Add(rootCert);
                        break;
                    case BuildChainCustomTrustStoreTestArguments.TrustedIntermediateTrustedRoot:
                        chainTest.ChainPolicy.CustomTrustStore.Add(rootCert);
                        break;
                    case BuildChainCustomTrustStoreTestArguments.MultipleCalls:
                        chainTest.ChainPolicy.CustomTrustStore.Add(rootCert);
                        chainTest.Build(endCert);
                        chainHolder.DisposeChainElements();
                        chainTest.ChainPolicy.CustomTrustStore.Remove(rootCert);
                        chainTest.ChainPolicy.TrustMode = X509ChainTrustMode.System;
                        chainTest.ChainPolicy.VerificationFlags = X509VerificationFlags.AllowUnknownCertificateAuthority;
                        chainTest.ChainPolicy.ExtraStore.Add(rootCert);
                        allowedFlags |= X509ChainStatusFlags.UntrustedRoot;
                        break;
                    default:
                        throw new InvalidDataException();
                }

                Assert.Equal(chainBuildsSuccessfully, chainTest.Build(endCert));
                Assert.Equal(3, chainTest.ChainElements.Count);

                X509ChainStatusFlags actualFlags = chainTest.AllStatusFlags();
                actualFlags &= ~allowedFlags;

                Assert.Equal(chainFlags, actualFlags);
            }
        }

        [Fact]
        public static void BuildChainWithSystemTrustAndCustomTrustCertificates()
        {
            using (var testCert = new X509Certificate2(TestFiles.ChainPfxFile, TestData.ChainPfxPassword))
            using (var chainHolder = new ChainHolder())
            {
                X509Chain chain = chainHolder.Chain;
                chain.ChainPolicy.RevocationMode = X509RevocationMode.NoCheck;
                chain.ChainPolicy.VerificationTime = testCert.NotBefore.AddSeconds(1);
                chain.ChainPolicy.CustomTrustStore.Add(new X509Certificate2());

                Assert.Throws<CryptographicException>(() => chain.Build(testCert));
            }
        }

        [Fact]
        public static void BuildChainWithCustomRootTrustAndInvalidCustomCertificates()
        {
            using (var testCert = new X509Certificate2(TestFiles.ChainPfxFile, TestData.ChainPfxPassword))
            using (var chainHolder = new ChainHolder())
            {
                X509Chain chain = chainHolder.Chain;
                chain.ChainPolicy.RevocationMode = X509RevocationMode.NoCheck;
                chain.ChainPolicy.VerificationTime = testCert.NotBefore.AddSeconds(1);
                chain.ChainPolicy.CustomTrustStore.Add(new X509Certificate2());
                chain.ChainPolicy.TrustMode = X509ChainTrustMode.CustomRootTrust;

                Assert.Throws<CryptographicException>(() => chain.Build(testCert));
            }
        }

        [Theory]
        [InlineData(-1)]
        [InlineData(2)]
        public static void Invalidx509ChainTrustMode(int trustMode)
        {
            using (var chainHolder = new ChainHolder())
            {
                X509Chain chain = chainHolder.Chain;
                Assert.Throws<ArgumentException>(() => chain.ChainPolicy.TrustMode = (X509ChainTrustMode)trustMode);
            }
        }

        public static IEnumerable<object[]> VerifyExpirationData()
        {
            // The test will be using the chain for TestData.MicrosoftDotComSslCertBytes
            DateTime notBefore = new DateTime(2025, 10, 01, 05, 17, 14, DateTimeKind.Utc);
            DateTime notAfter = new DateTime(2026, 03, 30, 05, 17, 14, DateTimeKind.Utc);

            // The NotAfter value as a boundary condition differs on Windows and OpenSSL.
            // Windows considers it valid (<= NotAfter).
            // OpenSSL considers it invalid (< NotAfter), with a comment along the lines of
            //   "it'll be invalid in a millisecond, why bother with the <="
            // So that boundary condition is not being tested.
            DateTime[] validTimes = [notBefore, notAfter.AddSeconds(-1)];

            DateTime[] invalidTimes =
            [
                // One second before the NotBefore time
                notBefore.AddSeconds(-1),

                // One second after the NotAfter time
                notAfter.AddSeconds(1)
            ];

            List<object[]> testCases = new List<object[]>((validTimes.Length + invalidTimes.Length) * 3);

            // Build (date, result, kind) tuples.  The kind is used to help describe the test case.
            // The DateTime format that xunit uses does show a difference in the DateTime itself, but
            // having the Kind be a separate parameter just helps.

            foreach (DateTime utcTime in validTimes)
            {
                DateTime local = utcTime.ToLocalTime();
                DateTime unspecified = new DateTime(local.Ticks);

                testCases.Add(new object[] { utcTime, true });
                testCases.Add(new object[] { local, true });
                testCases.Add(new object[] { unspecified, true });
            }

            foreach (DateTime utcTime in invalidTimes)
            {
                DateTime local = utcTime.ToLocalTime();
                DateTime unspecified = new DateTime(local.Ticks);

                testCases.Add(new object[] { utcTime, false });
                testCases.Add(new object[] { local, false });
                testCases.Add(new object[] { unspecified, false });
            }

            return testCases;
        }

        [Theory]
        [MemberData(nameof(VerifyExpirationData))]
        public static void VerifyExpiration_LocalTime(DateTime verificationTime, bool shouldBeValid)
        {
            using (var microsoftDotCom = new X509Certificate2(TestData.MicrosoftDotComSslCertBytes))
            using (var microsoftDotComIssuer = new X509Certificate2(TestData.MicrosoftDotComIssuerBytes))
            using (var microsoftDotComRoot = new X509Certificate2(TestData.MicrosoftDotComRootBytes))
            using (var chainHolder = new ChainHolder())
            {
                X509Chain chain = chainHolder.Chain;

                chain.ChainPolicy.ExtraStore.Add(microsoftDotComIssuer);
                chain.ChainPolicy.ExtraStore.Add(microsoftDotComRoot);

                // Ignore anything except NotTimeValid
                chain.ChainPolicy.VerificationFlags = X509VerificationFlags.AllFlags & ~X509VerificationFlags.IgnoreNotTimeValid;
                chain.ChainPolicy.RevocationMode = X509RevocationMode.NoCheck;
                chain.ChainPolicy.VerificationTime = verificationTime;

                bool builtSuccessfully = chain.Build(microsoftDotCom);

                if (shouldBeValid != builtSuccessfully)
                {
                    Assert.Fail($"Expected chain validity to be '{shouldBeValid}' but was '{builtSuccessfully}'. Chain flags: '{chain.AllStatusFlags()}'.");
                }

                // If we failed to build the chain, validate the chain status
                if (!shouldBeValid)
                {
                    if (PlatformDetection.IsAndroid)
                    {
                        // Android always validates timestamp as part of building a path,
                        // so invalid time comes back as PartialChain with no elements
                        Assert.Equal(X509ChainStatusFlags.PartialChain, chain.AllStatusFlags());
                        Assert.Equal(0, chain.ChainElements.Count);
                    }
                    else
                    {
                        // Ensure that NotTimeValid is one of the reasons.
                        Assert.Contains(chain.ChainStatus, s => s.Status == X509ChainStatusFlags.NotTimeValid);
                    }
                }
            }
        }

        [Fact]
        public static void BuildChain_WithApplicationPolicy_Match()
        {
            using (var cert = new X509Certificate2(TestData.CertWithEnhancedKeyUsage))
            using (var chainHolder = new ChainHolder())
            {
                X509Chain chain = chainHolder.Chain;

                // Code Signing
                chain.ChainPolicy.ApplicationPolicy.Add(new Oid("1.3.6.1.5.5.7.3.3"));
                chain.ChainPolicy.VerificationTime = cert.NotBefore.AddHours(2);
                chain.AllowUnknownAuthorityOrAddSelfSignedToCustomTrust(cert);

                chain.ChainPolicy.RevocationMode = X509RevocationMode.NoCheck;

                bool valid = chain.Build(cert);
                Assert.True(valid, "Chain built validly");
            }
        }

        [Fact]
        public static void BuildChain_WithApplicationPolicy_NoMatch()
        {
            using (var cert = new X509Certificate2(TestData.CertWithEnhancedKeyUsage))
            using (var chainHolder = new ChainHolder())
            {
                X509Chain chain = chainHolder.Chain;

                // Gibberish.  (Code Signing + ".1")
                chain.ChainPolicy.ApplicationPolicy.Add(new Oid("1.3.6.1.5.5.7.3.3.1"));
                chain.AllowUnknownAuthorityOrAddSelfSignedToCustomTrust(cert);

                chain.ChainPolicy.RevocationMode = X509RevocationMode.NoCheck;
                chain.ChainPolicy.VerificationTime = cert.NotBefore.AddHours(2);

                bool valid = chain.Build(cert);
                Assert.False(valid, "Chain built validly");

                Assert.InRange(chain.ChainElements.Count, 1, int.MaxValue);

                Assert.NotSame(cert, chain.ChainElements[0].Certificate);
                Assert.Equal(cert, chain.ChainElements[0].Certificate);

                X509ChainStatus[] chainElementStatus = chain.ChainElements[0].ChainElementStatus;
                Assert.InRange(chainElementStatus.Length, 1, int.MaxValue);
                Assert.Contains(chainElementStatus, x => x.Status == X509ChainStatusFlags.NotValidForUsage);
            }
        }

        [ConditionalFact(typeof(SignatureSupport), nameof(SignatureSupport.SupportsX509Sha1Signatures))]
        public static void BuildChain_WithCertificatePolicy_Match()
        {
            using (var cert = new X509Certificate2(TestData.CertWithPolicies))
            using (var chainHolder = new ChainHolder())
            {
                X509Chain chain = chainHolder.Chain;

                // Code Signing
                chain.ChainPolicy.CertificatePolicy.Add(new Oid("2.18.19"));
                chain.ChainPolicy.VerificationTime = cert.NotBefore.AddHours(2);
                chain.AllowUnknownAuthorityOrAddSelfSignedToCustomTrust(cert);

                chain.ChainPolicy.RevocationMode = X509RevocationMode.NoCheck;

                bool valid = chain.Build(cert);
                Assert.True(valid, "Chain built validly");
            }
        }

        [Fact]
        public static void BuildChain_WithCertificatePolicy_NoMatch()
        {
            using (var cert = new X509Certificate2(TestData.CertWithPolicies))
            using (var chainHolder = new ChainHolder())
            {
                X509Chain chain = chainHolder.Chain;

                chain.ChainPolicy.CertificatePolicy.Add(new Oid("2.999"));

                chain.ChainPolicy.RevocationMode = X509RevocationMode.NoCheck;
                chain.ChainPolicy.VerificationTime = cert.NotBefore.AddHours(2);
                chain.AllowUnknownAuthorityOrAddSelfSignedToCustomTrust(cert);

                bool valid = chain.Build(cert);
                Assert.False(valid, "Chain built validly");

                Assert.InRange(chain.ChainElements.Count, 1, int.MaxValue);

                Assert.NotSame(cert, chain.ChainElements[0].Certificate);
                Assert.Equal(cert, chain.ChainElements[0].Certificate);

                X509ChainStatus[] chainElementStatus = chain.ChainElements[0].ChainElementStatus;
                Assert.InRange(chainElementStatus.Length, 1, int.MaxValue);
                Assert.Contains(chainElementStatus, x => x.Status == X509ChainStatusFlags.NotValidForUsage);
            }
        }

        [ConditionalFact(nameof(TrustsMicrosoftDotComRoot))]
        public static void BuildChain_FailOnlyApplicationPolicy()
        {
            using (var microsoftDotCom = new X509Certificate2(TestData.MicrosoftDotComSslCertBytes))
            using (var microsoftDotComRoot = new X509Certificate2(TestData.MicrosoftDotComRootBytes))
            using (ChainHolder holder = new ChainHolder())
            {
                holder.Chain.ChainPolicy.ApplicationPolicy.Add(new Oid("0.1.2.3.4", null));
                holder.Chain.ChainPolicy.VerificationTime = microsoftDotCom.NotBefore.AddDays(1);
                holder.Chain.ChainPolicy.RevocationMode = X509RevocationMode.NoCheck;

                Assert.False(holder.Chain.Build(microsoftDotCom));

                Assert.Equal(
                    X509ChainStatusFlags.NotValidForUsage,
                    holder.Chain.ChainStatus.Aggregate(
                        X509ChainStatusFlags.NoError,
                        (a, status) => a | status.Status));

                Assert.Equal(3, holder.Chain.ChainElements.Count);

                Assert.Equal(microsoftDotCom.RawData, holder.Chain.ChainElements[0].Certificate.RawData);
                Assert.Equal(microsoftDotComRoot.RawData, holder.Chain.ChainElements[2].Certificate.RawData);

                Assert.Equal(
                    X509ChainStatusFlags.NotValidForUsage,
                    holder.Chain.ChainElements[0].ChainElementStatus.Aggregate(
                        X509ChainStatusFlags.NoError,
                        (a, status) => a | status.Status));

                Assert.Equal(
                    X509ChainStatusFlags.NotValidForUsage,
                    holder.Chain.ChainElements[1].ChainElementStatus.Aggregate(
                        X509ChainStatusFlags.NoError,
                        (a, status) => a | status.Status));

                if (!PlatformDetection.IsWindows)
                {
                    Assert.Equal(
                        X509ChainStatusFlags.NotValidForUsage,
                        holder.Chain.ChainElements[2].ChainElementStatus.Aggregate(
                            X509ChainStatusFlags.NoError,
                            (a, status) => a | status.Status));
                }
            }
        }

        [ConditionalFact(nameof(TrustsMicrosoftDotComRoot))]
        [OuterLoop("Modifies user certificate store", ~TestPlatforms.Browser)]
        [SkipOnPlatform(PlatformSupport.MobileAppleCrypto, "Root certificate store is not accessible")]
        public static void BuildChain_MicrosoftDotCom_WithRootCertInUserAndSystemRootCertStores()
        {
            // Verifies that when the same root cert is placed in both a user and machine root certificate store,
            // any certs chain building to that root cert will build correctly
            //
            // We use a copy of the microsoft.com SSL certs and root certs to validate that the chain can build
            // successfully

            bool shouldInstallCertToUserStore = true;
            bool installedCertToUserStore = false;

            using (var microsoftDotCom = new X509Certificate2(TestData.MicrosoftDotComSslCertBytes))
            using (var microsoftDotComRoot = new X509Certificate2(TestData.MicrosoftDotComRootBytes))
            {
                // Check that microsoft.com's root certificate IS installed in the machine root store as a sanity step
                using (var machineRootStore = new X509Store(StoreName.Root, StoreLocation.LocalMachine))
                {
                    machineRootStore.Open(OpenFlags.ReadOnly);
                    bool foundCert = false;

                    foreach (var machineCert in machineRootStore.Certificates)
                    {
                        if (machineCert.Equals(microsoftDotComRoot))
                        {
                            foundCert = true;
                        }

                        machineCert.Dispose();
                    }

                    Assert.True(foundCert, string.Format("Did not find expected certificate with thumbprint '{0}' in the machine root store", microsoftDotComRoot.Thumbprint));
                }

                // Concievably at this point there could still be something wrong and we still don't chain build correctly - if that's
                // the case, then there's likely something wrong with the machine. Validating that happy path is out of scope
                // of this particular test.

                // Check that microsoft.com's root certificate is NOT installed on in the user cert store as a sanity step
                // We won't try to install the microsoft.com root cert into the user root store if it's already there
                using (var userRootStore = new X509Store(StoreName.Root, StoreLocation.CurrentUser))
                {
                    userRootStore.Open(OpenFlags.ReadOnly);

                    foreach (var userCert in userRootStore.Certificates)
                    {
                        bool foundCert = false;
                        if (userCert.Equals(microsoftDotComRoot))
                        {
                            foundCert = true;
                        }

                        userCert.Dispose();

                        if (foundCert)
                        {
                            shouldInstallCertToUserStore = false;
                        }
                    }
                }

                using (var userRootStore = new X509Store(StoreName.Root, StoreLocation.CurrentUser))
                using (var chainHolder = new ChainHolder())
                {
                    try
                    {
                        if (shouldInstallCertToUserStore)
                        {
                            try
                            {
                                userRootStore.Open(OpenFlags.ReadWrite);
                            }
                            catch (CryptographicException)
                            {
                                return;
                            }

                            userRootStore.Add(microsoftDotComRoot); // throws CryptographicException
                            installedCertToUserStore = true;
                        }

                        X509Chain chainValidator = chainHolder.Chain;
                        chainValidator.ChainPolicy.VerificationTime = new DateTime(2025, 12, 25, 12, 01, 01, DateTimeKind.Local);
                        chainValidator.ChainPolicy.RevocationMode = X509RevocationMode.NoCheck;

                        bool chainBuildResult = chainValidator.Build(microsoftDotCom);

                        StringBuilder builder = new StringBuilder();
                        foreach (var status in chainValidator.ChainStatus)
                        {
                            builder.AppendLine($"{status.Status} {status.StatusInformation}");
                        }

                        Assert.True(chainBuildResult,
                            string.Format("Certificate chain build failed. ChainStatus is:{0}{1}", Environment.NewLine, builder.ToString()));
                    }
                    finally
                    {
                        if (installedCertToUserStore)
                        {
                            userRootStore.Remove(microsoftDotComRoot);
                        }
                    }
                }
            }
        }

        [Fact]
        public static void Create()
        {
            using (var chain = X509Chain.Create())
                Assert.NotNull(chain);
        }

        [Fact]
        public static void BuildChainInvalidValues()
        {
            using (var chain = X509Chain.Create())
            {
                AssertExtensions.Throws<ArgumentException>("certificate", () => chain.Build(null));
                AssertExtensions.Throws<ArgumentException>("certificate", () => chain.Build(new X509Certificate2()));
            }
        }

        [Fact]
        public static void InvalidSelfSignedSignature()
        {
            X509ChainStatusFlags expectedFlags;

            if (OperatingSystem.IsWindows())
            {
                expectedFlags = X509ChainStatusFlags.NotSignatureValid;
            }
            else if (PlatformDetection.UsesAppleCrypto)
            {
                // For OSX alone expectedFlags here means OR instead of AND.
                // Because the error code changed in 10.13.4 from UntrustedRoot to PartialChain
                // and we handle that later in this test.
                expectedFlags =
                    X509ChainStatusFlags.UntrustedRoot |
                    X509ChainStatusFlags.PartialChain;
            }
            else if (OperatingSystem.IsAndroid())
            {
                // Android always validates signature as part of building a path,
                // so invalid signature comes back as PartialChain with no elements
                expectedFlags = X509ChainStatusFlags.PartialChain;
            }
            else
            {
                expectedFlags =
                    X509ChainStatusFlags.NotSignatureValid |
                    X509ChainStatusFlags.UntrustedRoot;
            }

            byte[] certBytes = (byte[])TestData.MicrosoftDotComRootBytes.Clone();
            // The signature goes up to the very last byte, so flip some bits in it.
            certBytes[certBytes.Length - 1] ^= 0xFF;

            using (var cert = new X509Certificate2(certBytes))
            using (ChainHolder holder = new ChainHolder())
            {
                X509Chain chain = holder.Chain;
                X509ChainPolicy policy = chain.ChainPolicy;
                policy.VerificationTime = cert.NotBefore.AddDays(3);
                policy.RevocationMode = X509RevocationMode.NoCheck;

                chain.Build(cert);

                X509ChainStatusFlags allFlags = chain.AllStatusFlags();

                if (PlatformDetection.UsesAppleCrypto)
                {
                    // If we're on 10.13.3 or older we get UntrustedRoot.
                    // If we're on 10.13.4 or newer we get PartialChain.
                    //
                    // So make the expectedValue be whichever of those two is set.
                    expectedFlags = (expectedFlags & allFlags);
                    // One of them has to be set.
                    Assert.NotEqual(X509ChainStatusFlags.NoError, expectedFlags);
                    // Continue executing now to ensure that no other unexpected flags were set.
                }

                Assert.Equal(expectedFlags, allFlags);
            }
        }

        [Fact]
        // Android does not support the detailed status in this test. It always validates time
        // and trusted root. It will fail to build any chain if those are not valid.
        [SkipOnPlatform(TestPlatforms.Android, "Not supported on Android.")]
        public static void ChainErrorsAtMultipleLayers()
        {
            // These certificates were generated for this test using CertificateRequest
            // but the netstandard(2.0) version of this test library doesn't have
            // CertificateRequest available.
            //
            // These certificates have been hard-coded to enable the scenario on
            // netstandard.
            byte[] endEntityBytes = Encoding.ASCII.GetBytes(@"
-----BEGIN CERTIFICATE-----
MIIC6DCCAdCgAwIBAgIQAKjmD7+TWUwQN2ucajn9kTANBgkqhkiG9w0BAQsFADAXMRUwEwYDVQQD
EwxJbnRlcm1lZGlhdGUwHhcNMTkwMzAzMjM1NzA3WhcNMTkwNjAzMjM1NzA3WjAVMRMwEQYDVQQD
EwpFbmQtRW50aXR5MIIBIjANBgkqhkiG9w0BAQEFAAOCAQ8AMIIBCgKCAQEAxTybBkpMdQ8IeL1C
jG755+ifQfqjNt4+Xhm3pbMi+nCRD68tym1xviUka1hQmx+I1mptswW0Laq1owur0r2KanKoIP2F
i2h6orOOdslMFPMWqCuNTU4C7cUxokaWah0R7FihwW+aBeWgxG948Cvt+ByQeR1ns9yo7wa8f8kT
IwzOUu0v1Yj5oW5bOn/cmIBE1C5CD5RivPMGUXX8mZ/myNh16dLQqJW5yQt/uvfr7lkNWC0qq+v7
Ely4+X27acwMTdtk4chcr5/bTS5FXV7HVqwhajOmm6WrzagPZBELWKRk2EaJkha/MLrBqNfHExs4
sx2ks+TTclrOrRzG+AUBuQIDAQABozIwMDAMBgNVHRMBAf8EAjAAMAsGA1UdDwQEAwIF4DATBgNV
HSUEDDAKBggrBgEFBQcDAjANBgkqhkiG9w0BAQsFAAOCAQEAbrEbiw4gpgWi3SJ+sGrfcWCAldpx
0735hkkYz94OsJjIwWfgQ03pYZwjcnIE4Ln0PU2E52D2ldsJlAE376hpNxdO0X4RLpZVZPEjKGTF
v2Rf+d0cpqha5J//mqcTTm7F58JRKyfEQn0pqfxx4VyXeLfEsqYbT3kY7ufK0km3Jst0DGw2AGue
MPmiZicaNlXPVO9vyW4s6J23+kol6X8K2rnVht9jagfnOQ990Ux2xXGyDGM4I0pvW1Zo4vid/eli
psHHsU9xg0o7L2WXD5qYhD2JCQIVWNRmRZCf1luWlKqUaqWWONMJ44hk8Md+ohxpyCRmbtLRZPzd
wlkQzPsc9A==
-----END CERTIFICATE-----");
            byte[] intermediateBytes = Encoding.ASCII.GetBytes(@"
-----BEGIN CERTIFICATE-----
MIIC1DCCAbygAwIBAgIPRoY1rB2tMVJeYB4GILkNMA0GCSqGSIb3DQEBCwUAMBQxEjAQBgNVBAMT
CVRlc3QgUm9vdDAeFw0xOTAyMTgyMzU3MDdaFw0yMDAyMTgyMzU3MDdaMBcxFTATBgNVBAMTDElu
dGVybWVkaWF0ZTCCASIwDQYJKoZIhvcNAQEBBQADggEPADCCAQoCggEBALxYzEN6nYvQ0TOg/jOF
wdBGRUYhTiJpYGFBh9826X5vKlbCS1UAcjFRXmKtJ4WZ8v3peCBPxvVe/1KR38+MWNVtO4B1GBvr
qR2T9k1ewgn0lO3i6krnIAhJQ+F94xGcsRAfZjXBh7lOmTE9ZlDhDJWkehBIs5TteiBOfbGDml2S
v7x81cmm2o/sDoP1oVGhezOkFtI2/NdZYKxRthnjDywN3W4KFataJFATVv/yq+QjcLEWrXFRpzDE
rpVdYmj66kaAnu9D4sHhFqOk1SX3JvcB361stVuUPp2ri75MaaXakweH6X/Yb4nPNV6m1ENwMoDy
HqrZrHSK8SpzfhY9aB0CAwEAAaMgMB4wDwYDVR0TAQH/BAUwAwEB/zALBgNVHQ8EBAMCAYYwDQYJ
KoZIhvcNAQELBQADggEBAC4oJ2SH+Ov4QIMXo7mwGSrwONkdMuKyyM9shZiGEH+zIO9SVuPuvtQG
cePR2bijSz2DtjySi+ST8y3Ql7A3isfbXYPDFmnkzKP6hGvLkctc8eO8U1x7ny+QW1max0gm3UA8
CY0IMP8pCHUZH9OX/K0N9L+GItqlBK8G4grJ4o43da2x9L0hIrdauPadaGcJalf8k1ymhJ4VDj7t
ueuTl2qTtbBh015GuEld61EBXSBLIUqwOAeFYrNJbC4J2mXgnLTWC380cBf5KWeSdjLYgk2sZ1V4
FKKQecZIhxdlDGzMAbbmEV+2EqS+As2C7+y4dkpG4nnbQe/4AFr8vekHdrI=
-----END CERTIFICATE-----");
            byte[] rootBytes = Encoding.ASCII.GetBytes(@"
-----BEGIN CERTIFICATE-----
MIICyjCCAbKgAwIBAgIIKKt3K3rRbvQwDQYJKoZIhvcNAQELBQAwFDESMBAGA1UEAxMJVGVzdCBS
b290MB4XDTE5MDIwNDIzNTcwN1oXDTIxMDIwNDIzNTcwN1owFDESMBAGA1UEAxMJVGVzdCBSb290
MIIBIjANBgkqhkiG9w0BAQEFAAOCAQ8AMIIBCgKCAQEAiM7tv4YvqmWYGF1vbeM2cQWV1NVBxKU4
ZK5XEJHZirzE2HCiA0+hI/UD7xnfBrzGQRLsHnp9vfhBi/0wenSIKTckxcGGpuM+JzNoVF97uFSd
bKvfIwQZzbdRGyTF1eoQWCylsZsnZOXg8c/yoFhG2TJB38l09RYn+HkMkapQERFKSXPZ7taNVJNb
Sedp3l9jO0aVmh9rmJ7taBXBfWDmSWqhkxjkEcbiRxB7z5K8YxZBlHQCLqf43JiCbKIMBHdzTg+N
lEBkBGp6T2hoJ4/A1uwvhesjmyqagZrC2NnzOWOxUQ/WujIUfS62ii/yDkP4Jo3745lJ9XXoPbIw
AwvWYQIDAQABoyAwHjAPBgNVHRMBAf8EBTADAQH/MAsGA1UdDwQEAwIBhjANBgkqhkiG9w0BAQsF
AAOCAQEAA/pfswrUzcLP5UfmHgQDc1slJjh0btnkN+4dxCCTLcnteJCTumYw+/82qL+O4t1KlzlS
2Eqgyx0u48YmwDp/5jWAvT8RX8pvV3Prd7T8/dp/ucES7R9r3zF2Rmw5Me9iq1yaLAypGyBGqV1J
HAwJjH/eKZ5iuOMhFljs2R5Gh5rRsQjNVUCRsolCds4d1f+76fi2SGaKqkAA4gzg1c71SPTAaUPR
ythjxnoCBDVFmwV5opXZj9qIZoUdH92gCVFgMWkxWCYWzyH78uIUzV1oo+KNwK1SCTnfVHcfWRIL
tHP28fj0LUop/QFojSZPsaPAW6JvoQ0t4hd6WoyX6z7FsA==
-----END CERTIFICATE-----");

            using (X509Certificate2 endEntityCert = new X509Certificate2(endEntityBytes))
            using (X509Certificate2 intermediateCert = new X509Certificate2(intermediateBytes))
            using (X509Certificate2 rootCert = new X509Certificate2(rootBytes))
            using (ChainHolder chainHolder = new ChainHolder())
            {
                X509Chain chain = chainHolder.Chain;
                chain.ChainPolicy.RevocationMode = X509RevocationMode.NoCheck;
                chain.ChainPolicy.VerificationFlags |= X509VerificationFlags.AllowUnknownCertificateAuthority;
                chain.ChainPolicy.ExtraStore.Add(intermediateCert);
                chain.ChainPolicy.ExtraStore.Add(rootCert);
                chain.ChainPolicy.VerificationTime = endEntityCert.NotAfter.AddDays(1);

                Assert.False(chain.Build(endEntityCert));

                Assert.Equal(3, chain.ChainElements.Count);
                Assert.Equal(X509ChainStatusFlags.NotTimeValid, chain.ChainElements[0].AllStatusFlags());
                Assert.Equal(X509ChainStatusFlags.NoError, chain.ChainElements[1].AllStatusFlags());
                Assert.Equal(X509ChainStatusFlags.UntrustedRoot, chain.ChainElements[2].AllStatusFlags());

                Assert.Equal(
                    X509ChainStatusFlags.NotTimeValid | X509ChainStatusFlags.UntrustedRoot,
                    chain.AllStatusFlags());
            }
        }

        [Fact]
        [SkipOnPlatform(TestPlatforms.Android, "Chain building on Android fails with an empty subject")]
        public static void ChainWithEmptySubject()
        {
            using (var cert = new X509Certificate2(TestData.EmptySubjectCertificate))
            using (var issuer = new X509Certificate2(TestData.EmptySubjectIssuerCertificate))
            using (ChainHolder chainHolder = new ChainHolder())
            {
                X509Chain chain = chainHolder.Chain;
                chain.ChainPolicy.RevocationMode = X509RevocationMode.NoCheck;
                chain.AllowUnknownAuthorityOrAddSelfSignedToCustomTrust(issuer);
                chain.ChainPolicy.ExtraStore.Add(issuer);

                Assert.True(chain.Build(cert), "chain.Build(cert)");
                Assert.Equal(2, chain.ChainElements.Count);
                Assert.Equal(string.Empty, cert.Subject);
                Assert.Equal(cert.RawData, chain.ChainElements[0].Certificate.RawData);
                Assert.Equal(issuer.RawData, chain.ChainElements[1].Certificate.RawData);
            }
        }

        [Fact]
        public static void BuildInvalidSignatureTwice()
        {
            byte[] bytes = (byte[])TestData.MsCertificate.Clone();
            bytes[bytes.Length - 1] ^= 0xFF;

            using (X509Certificate2 microsoftDotComIssuer = new X509Certificate2(TestData.MicrosoftDotComIssuerBytes))
            using (X509Certificate2 microsoftDotComRoot = new X509Certificate2(TestData.MicrosoftDotComRootBytes))
            using (X509Certificate2 cert = new X509Certificate2(bytes))
            using (ChainHolder chainHolder = new ChainHolder())
            {
                X509Chain chain = chainHolder.Chain;
                chain.ChainPolicy.VerificationTime = cert.NotBefore.AddHours(2);
                chain.AllowUnknownAuthorityOrAddSelfSignedToCustomTrust(microsoftDotComRoot);

                chain.ChainPolicy.RevocationMode = X509RevocationMode.NoCheck;
                chain.ChainPolicy.ExtraStore.Add(microsoftDotComRoot);
                chain.ChainPolicy.ExtraStore.Add(microsoftDotComIssuer);

                int iter = 0;

                void CheckChain()
                {
                    iter++;
                    bool valid = chain.Build(cert);
                    X509ChainStatusFlags allFlags = chain.AllStatusFlags();

                    if (PlatformDetection.UsesAppleCrypto)
                    {
                        // OSX considers this to be valid because it doesn't report NotSignatureValid,
                        // just PartialChain ("I couldn't find an issuer that made the signature work"),
                        // and PartialChain + AllowUnknownCertificateAuthority == pass.
                        Assert.True(valid, $"Chain is valid on execution {iter}");

                        Assert.Equal(1, chain.ChainElements.Count);

                        Assert.Equal(
                            X509ChainStatusFlags.PartialChain,
                            allFlags);
                    }
                    else if (OperatingSystem.IsAndroid())
                    {
                        // Android always validates signature as part of building a path,
                        // so invalid signature comes back as PartialChain with no elements
                        Assert.Equal(X509ChainStatusFlags.PartialChain, allFlags);
                        Assert.Equal(0, chain.ChainElements.Count);
                        Assert.False(valid, $"Chain should not be valid");
                    }
                    else
                    {
                        // These asserts are "most informative first".
                        // (There was an interval where valid was reporting as true in CI, but
                        // that is the least informative failure)

                        // Clear UntrustedRoot, if it happened.
                        allFlags &= ~X509ChainStatusFlags.UntrustedRoot;

                        // The chain result can either be PartialChain or NotSignatureValid.
                        // If the flags are PartialChain, then move on.
                        // If the flags are not PartialChain, we make sure the result is
                        // NotSignatureValid.
                        // In the case of PartialChain, we don't care how many certificates
                        // are in the chain.
                        if (allFlags != X509ChainStatusFlags.PartialChain)
                        {
                            Assert.Equal(X509ChainStatusFlags.NotSignatureValid, allFlags);
                            Assert.Equal(3, chain.ChainElements.Count);
                        }

                        Assert.False(valid, $"Chain is valid on execution {iter}");
                    }

                    chainHolder.DisposeChainElements();
                }

                CheckChain();
                CheckChain();
            }
        }

        [Fact]
        [SkipOnPlatform(TestPlatforms.Linux, "Not supported on Linux.")]
        public static void BuildChainForFraudulentCertificate()
        {
            // This certificate is a misissued certificate for a "high-value"
            // domain, mail.google.com. Windows and macOS give this certificate
            // special distrust treatment beyond normal revocation, resulting
            // in ExplicitDistrust. OpenSSL relies on normal revocation routines
            // to distrust this certificate, so we skip this test on Linux.

            byte[] certBytes = Convert.FromBase64String(@"
MIIF7jCCBNagAwIBAgIQBH7L6fylX3vQnq424QyuHjANBgkqhkiG9w0BAQUFADCB
lzELMAkGA1UEBhMCVVMxCzAJBgNVBAgTAlVUMRcwFQYDVQQHEw5TYWx0IExha2Ug
Q2l0eTEeMBwGA1UEChMVVGhlIFVTRVJUUlVTVCBOZXR3b3JrMSEwHwYDVQQLExho
dHRwOi8vd3d3LnVzZXJ0cnVzdC5jb20xHzAdBgNVBAMTFlVUTi1VU0VSRmlyc3Qt
SGFyZHdhcmUwHhcNMTEwMzE1MDAwMDAwWhcNMTQwMzE0MjM1OTU5WjCB3zELMAkG
A1UEBhMCVVMxDjAMBgNVBBETBTM4NDc3MRAwDgYDVQQIEwdGbG9yaWRhMRAwDgYD
VQQHEwdFbmdsaXNoMRcwFQYDVQQJEw5TZWEgVmlsbGFnZSAxMDEUMBIGA1UEChML
R29vZ2xlIEx0ZC4xEzARBgNVBAsTClRlY2ggRGVwdC4xKDAmBgNVBAsTH0hvc3Rl
ZCBieSBHVEkgR3JvdXAgQ29ycG9yYXRpb24xFDASBgNVBAsTC1BsYXRpbnVtU1NM
MRgwFgYDVQQDEw9tYWlsLmdvb2dsZS5jb20wggEiMA0GCSqGSIb3DQEBAQUAA4IB
DwAwggEKAoIBAQCwc/DyBO7CokbKNCqqu2Aj0RF2Hx860GWDTppFqENwhXbwH4cA
Ah9uOxcXxLXpGUaikiWNYiq0YzAfuYX4NeEWWnZJzFBIUzlZidaEAvua7BvHUdV2
lZDUOiq4pt4CTQb7ze2lRkFfVXTl7H5A3FCcteQ1XR5oIPjp3qNqKL9B0qGz4iWN
DBvKPZMMGK7fxbz9vIK6aADXFjJxn2W1EdpoWdCmV2Qbyf6Y5fWlZerh2+70s52z
juqHrhbSHqB8fGk/KRaFAVOnbPFgq92i/CVH1DLREt33SBLg/Jyid5jpiZm4+Djx
jAbCeiM2bZudzTDIxzQXHrt9Qsir5xUW9nO1AgMBAAGjggHqMIIB5jAfBgNVHSME
GDAWgBShcl8mGyiYQ5VdBzfVhZadS9LDRTAdBgNVHQ4EFgQUGCqiyNR6P3utBIu9
b54QRhN4cZ0wDgYDVR0PAQH/BAQDAgWgMAwGA1UdEwEB/wQCMAAwHQYDVR0lBBYw
FAYIKwYBBQUHAwEGCCsGAQUFBwMCMEYGA1UdIAQ/MD0wOwYMKwYBBAGyMQECAQME
MCswKQYIKwYBBQUHAgEWHWh0dHBzOi8vc2VjdXJlLmNvbW9kby5jb20vQ1BTMHsG
A1UdHwR0MHIwOKA2oDSGMmh0dHA6Ly9jcmwuY29tb2RvY2EuY29tL1VUTi1VU0VS
Rmlyc3QtSGFyZHdhcmUuY3JsMDagNKAyhjBodHRwOi8vY3JsLmNvbW9kby5uZXQv
VVROLVVTRVJGaXJzdC1IYXJkd2FyZS5jcmwwcQYIKwYBBQUHAQEEZTBjMDsGCCsG
AQUFBzAChi9odHRwOi8vY3J0LmNvbW9kb2NhLmNvbS9VVE5BZGRUcnVzdFNlcnZl
ckNBLmNydDAkBggrBgEFBQcwAYYYaHR0cDovL29jc3AuY29tb2RvY2EuY29tMC8G
A1UdEQQoMCaCD21haWwuZ29vZ2xlLmNvbYITd3d3Lm1haWwuZ29vZ2xlLmNvbTAN
BgkqhkiG9w0BAQUFAAOCAQEAZwYICifFk24C8t4XP9DTG3z/tc16x3fHvt8Syhne
sBNXDAORxHlSz3+3XlUghEnd9dApLw4E2lmeDhOf9MAym/+hESQql6PyPz0qa6it
jBl1lQ4dJf1PxHoVwx3HE0DIDb6XYHKm/iW+j+zVpobDIVxZUtlqC1yfS961+ezi
9MXMYlN2iWXkKdq3v5bgYI0NtwlV1kBVHcHyliF1r4mGH12BlykoHinXlsEgAzJ7
ADtqNxdao7MabzI7bvGjXaurzCrLMAwfNSOLaURc6qwoYO2ra2Oe9pK8vZpaJkzF
mLgOGT78BTHjFtn9kAUDhsZXAR9/eKDPM2qqZmsi0KdJIw==");

            using (X509Certificate2 cert = new X509Certificate2(certBytes))
            using (ChainHolder chainHolder = new ChainHolder())
            {
                X509Chain chain = chainHolder.Chain;
                chain.ChainPolicy.RevocationMode = X509RevocationMode.NoCheck;
                chain.ChainPolicy.VerificationTime = cert.NotBefore.AddHours(2);
                Assert.False(chain.Build(cert));

                if (PlatformDetection.IsAndroid)
                {
                    // Android always validates trust as part of building a path,
                    // so violations comes back as PartialChain with no elements
                    Assert.Equal(X509ChainStatusFlags.PartialChain, chain.AllStatusFlags());
                    Assert.Equal(0, chain.ChainElements.Count);
                }
                else
                {
                    X509ChainElement certElement = chain.ChainElements
                        .Single(e => e.Certificate.Subject == cert.Subject);

                    const X509ChainStatusFlags ExpectedFlag = X509ChainStatusFlags.ExplicitDistrust;
                    X509ChainStatusFlags actualFlags = certElement.AllStatusFlags();
                    Assert.True((actualFlags & ExpectedFlag) == ExpectedFlag, $"Has expected flag {ExpectedFlag} but was {actualFlags}");
                }
            }
        }

        [Fact]
        [SkipOnPlatform(TestPlatforms.Linux, "Not supported on Linux.")]
        public static void BuildChainForCertificateSignedWithDisallowedKey()
        {
            // The intermediate certificate is from the now defunct CA DigiNotar.
            // This intermediate is disallowed on the macOS on Windows platforms
            // which result in an ExplicitDistrust result. OpenSSL does not treat
            // this intermediate differently, and distributions have removed the
            // root CA from the trust store anyway, resulting in a partial chain.
            // Since OpenSSL isn't going out of its way to give the CA or its
            // intermediates any special distrust, we skip this test on Linux.

            byte[] intermediateBytes = Convert.FromBase64String(@"
MIIDzTCCAzagAwIBAgIERpwssDANBgkqhkiG9w0BAQUFADCBwzELMAkGA1UEBhMC
VVMxFDASBgNVBAoTC0VudHJ1c3QubmV0MTswOQYDVQQLEzJ3d3cuZW50cnVzdC5u
ZXQvQ1BTIGluY29ycC4gYnkgcmVmLiAobGltaXRzIGxpYWIuKTElMCMGA1UECxMc
KGMpIDE5OTkgRW50cnVzdC5uZXQgTGltaXRlZDE6MDgGA1UEAxMxRW50cnVzdC5u
ZXQgU2VjdXJlIFNlcnZlciBDZXJ0aWZpY2F0aW9uIEF1dGhvcml0eTAeFw0wNzA3
MjYxNTU5MDBaFw0xMzA4MjYxNjI5MDBaMGgxCzAJBgNVBAYTAk5MMRIwEAYDVQQK
EwlEaWdpTm90YXIxIzAhBgNVBAMTGkRpZ2lOb3RhciBTZXJ2aWNlcyAxMDI0IENB
MSAwHgYJKoZIhvcNAQkBFhFpbmZvQGRpZ2lub3Rhci5ubDCBnzANBgkqhkiG9w0B
AQEFAAOBjQAwgYkCgYEA2ptNXTz50eKLxsYIIMXZHkjsZlhneWIrQWP0iY1o2q+4
lDaLGSSkoJPSmQ+yrS01Tc0vauH5mxkrvAQafi09UmTN8T5nD4ku6PJPrqYIoYX+
oakJ5sarPkP8r3oDkdqmOaZh7phPGKjTs69mgumfvN1y+QYEvRLZGCTnq5NTi1kC
AwEAAaOCASYwggEiMBIGA1UdEwEB/wQIMAYBAf8CAQAwJwYDVR0lBCAwHgYIKwYB
BQUHAwEGCCsGAQUFBwMCBggrBgEFBQcDBDARBgNVHSAECjAIMAYGBFUdIAAwMwYI
KwYBBQUHAQEEJzAlMCMGCCsGAQUFBzABhhdodHRwOi8vb2NzcC5lbnRydXN0Lm5l
dDAzBgNVHR8ELDAqMCigJqAkhiJodHRwOi8vY3JsLmVudHJ1c3QubmV0L3NlcnZl
cjEuY3JsMB0GA1UdDgQWBBT+3JRJDG/vXH/G8RKZTxZJrfuCZTALBgNVHQ8EBAMC
AQYwHwYDVR0jBBgwFoAU8BdiE1U9s/8KAGv7UISX8+1i0BowGQYJKoZIhvZ9B0EA
BAwwChsEVjcuMQMCAIEwDQYJKoZIhvcNAQEFBQADgYEAY3RqN6k/lpxmyFisCcnv
9WWUf6MCxDgxvV0jh+zUVrLJsm7kBQb87PX6iHBZ1O7m3bV6oKNgLwIMq94SXa/w
NUuqikeRGvWFLELHHe+VQ7NeuJWTpdrFKKqtci0xrZlrbP+MISevrZqRK8fdWMNu
B8WfedLHjFW/TMcnXlEWKz4=");
            byte[] leafBytes = Convert.FromBase64String(@"
MIID3zCCA0igAwIBAgIRAK91OcqDBdcxtsg6T03CzCQwDQYJKoZIhvcNAQEFBQAw
aDELMAkGA1UEBhMCTkwxEjAQBgNVBAoTCURpZ2lOb3RhcjEjMCEGA1UEAxMaRGln
aU5vdGFyIFNlcnZpY2VzIDEwMjQgQ0ExIDAeBgkqhkiG9w0BCQEWEWluZm9AZGln
aW5vdGFyLm5sMB4XDTA5MDQyNDExMTUyNVoXDTEzMDQyMzExMTUyNVowgckxCzAJ
BgNVBAYTAk5MMSwwKgYDVQQKEyNDdXJyZW5jZSBTZXJ2aWNlcyBCLlYuICgwMDMw
MTkzNjE0KTEuMCwGA1UEBxMlQW1zdGVyZGFtIEJlZXRob3ZlbnN0cmFhdCAzMDAg
ICgwMDAwKTEoMCYGA1UECxMfU1NMIFNlcnZlcmNlcnRpZmljYWF0IC0gWmllIENQ
UzEaMBgGA1UEBRMRUlAwNzAwMDEwMDIyOTkxNjExFjAUBgNVBAMTDSouY3VycmVu
Y2UubmwwgZ8wDQYJKoZIhvcNAQEBBQADgY0AMIGJAoGBAK7b2TiO+0EuQnHlFl8Z
h2R6yEUIhvnpjQOHLnvN+7QicZ2Qe44sMk1hWdxvILwtdBBRN1jBkQh2zcB17fqm
bbGEb6E/i1sN1w1cFs3M1PJ+zTdgRACZ9yUl2Yh3C0PQqgI6tDmONvb1hqAdKgU4
dlFwUK1cz/YAzgg3HkEi2eB3AgMBAAGjggElMIIBITAfBgNVHSMEGDAWgBT+3JRJ
DG/vXH/G8RKZTxZJrfuCZTAJBgNVHRMEAjAAMIHDBgNVHSAEgbswgbgwgbUGC2CE
EAGHaQEBAQoBMIGlMCcGCCsGAQUFBwIBFhtodHRwOi8vd3d3LmRpZ2lub3Rhci5u
bC9jcHMwegYIKwYBBQUHAgIwbhpsQ29uZGl0aW9ucywgYXMgbWVudGlvbmVkIG9u
IG91ciB3ZWJzaXRlICh3d3cuZGlnaW5vdGFyLm5sKSwgYXJlIGFwcGxpY2FibGUg
dG8gYWxsIG91ciBwcm9kdWN0cyBhbmQgc2VydmljZXMuMA4GA1UdDwEB/wQEAwIE
sDAdBgNVHSUEFjAUBggrBgEFBQcDAgYIKwYBBQUHAwEwDQYJKoZIhvcNAQEFBQAD
gYEAGZH8mFA+TMlGMqXifNKs713LQ8bWv4j7bNNBsySUROa0+uhhKtGhh8089Cnn
lWOt5PxA7mHNbkGVwPbvPwg32LedZ6nRgpjHE8BJe57z2YmoawxLhxtzLyhOzfe8
yY1kePIfwE+GFWvagZ2ehANB/6LgBTT8jFhR95Tw2oE3N0I=");

            using (X509Certificate2 intermediateCert = new X509Certificate2(intermediateBytes))
            using (X509Certificate2 cert = new X509Certificate2(leafBytes))
            using (ChainHolder chainHolder = new ChainHolder())
            {
                X509Chain chain = chainHolder.Chain;
                chain.ChainPolicy.RevocationMode = X509RevocationMode.NoCheck;
                chain.ChainPolicy.VerificationTime = cert.NotBefore.AddHours(2);
                chain.ChainPolicy.ExtraStore.Add(intermediateCert);
                Assert.False(chain.Build(cert));

                if (PlatformDetection.IsAndroid || PlatformDetection.IsApplePlatform26OrLater)
                {
                    // Android always validates trust as part of building a path,
                    // so violations comes back as PartialChain with no elements
                    // Apple 26 no longer block these SKIs since the roots are no longer trusted at all and are expired.
                    Assert.Equal(X509ChainStatusFlags.PartialChain, chain.AllStatusFlags());
                }
                else
                {
                    X509ChainElement certElement = chain.ChainElements
                        .Single(e => e.Certificate.Subject == intermediateCert.Subject);

                    const X509ChainStatusFlags ExpectedFlag = X509ChainStatusFlags.ExplicitDistrust;
                    X509ChainStatusFlags actualFlags = certElement.AllStatusFlags();
                    Assert.True((actualFlags & ExpectedFlag) == ExpectedFlag, $"Has expected flag {ExpectedFlag} but was {actualFlags}");
                }
            }
        }

        [Fact]
        public static void BuildChainForCertificateWithMD5Signature()
        {
            byte[] issuerCert = Convert.FromBase64String(@"
MIIDgzCCAmsCFGTFpNWP/ick4s4VCF1MafVWpWr+MA0GCSqGSIb3DQEBCwUAMH0x
CzAJBgNVBAYTAlVTMR0wGwYDVQQIDBREaXN0cmljdCBvZiBDb2x1bWJpYTETMBEG
A1UEBwwKV2FzaGluZ3RvbjEQMA4GA1UECgwHVGVzdCBDQTEUMBIGA1UECwwLRGV2
ZWxvcG1lbnQxEjAQBgNVBAMMCVRlc3QgUm9vdDAgFw0yMDA0MjgwMDQwNDZaGA8y
MTIwMDQwNDAwNDA0NlowfTELMAkGA1UEBhMCVVMxHTAbBgNVBAgMFERpc3RyaWN0
IG9mIENvbHVtYmlhMRMwEQYDVQQHDApXYXNoaW5ndG9uMRAwDgYDVQQKDAdUZXN0
IENBMRQwEgYDVQQLDAtEZXZlbG9wbWVudDESMBAGA1UEAwwJVGVzdCBSb290MIIB
IjANBgkqhkiG9w0BAQEFAAOCAQ8AMIIBCgKCAQEAsUBPPdECxj8DWbmjkhtnjxjd
LZluHyRpb0+favXLuXHeFtTy/92wuHUSHTr45TGKDxI0qevMLaNqEiy9yBkjNPTz
ctjZTHwbOhxuGEz3Mv2n3IJ7XoIPcn2ZQbhEcTDI/FeF06B+OQKNLigYMHR+L/qd
KlNBpaUaGG0FNpZ0zGJl1n+CizECWOh3PYaVLKmIS9RjEmNmOMqP737u8W6d3sRZ
vb6etsNKRmwRjpWUdk4/LzjSJSiNbIQv5c/cGSv6sXFKDixXxIugwreQ/F/JwJ3/
x2xTIJt0nHSKbK8zVKIGkSmZ3+bdeve889Mjwu0kN7EW+labAuf8VwzQ0c9qUQID
AQABMA0GCSqGSIb3DQEBCwUAA4IBAQAjGr0pZOxiCa+52S94WvR0WQVNMje3ZL+m
f4/FyaaDUCqrNv8Tt4m3vYtr8bkT+0uC4rcYx5/9iwLzI6oK1+JddoprAQ+17ZPw
Cg8ISgn8PuBzvaOQJxpc1nvWvvQpOiYxpsZPWABdE4xl3YAdcuu43x1mtFphn7Aw
KFTcvxF03RVZPSuZ0k6l1WBRNZFJFoTo2XlhUiLXN4vjxIEDXTCyi/kOzlYu98kZ
pzDlSoMBAu6CHSBygS51IaimM48qtdQjxZIYVZhFL9QaBa2zQ+qsEF0gz+mG0an9
0BMCvSA9GZA0VBrQJjQLQLjv0rpZkw0i9FypOicu2Zv9d5UF+IXZ");

            byte[] md5SignedLeafCert = Convert.FromBase64String(@"
MIIEezCCA2OgAwIBAgIUf1ubwalzwcn4DQ2X5hUbYPqateowDQYJKoZIhvcNAQEE
BQAwfTELMAkGA1UEBhMCVVMxHTAbBgNVBAgMFERpc3RyaWN0IG9mIENvbHVtYmlh
MRMwEQYDVQQHDApXYXNoaW5ndG9uMRAwDgYDVQQKDAdUZXN0IENBMRQwEgYDVQQL
DAtEZXZlbG9wbWVudDESMBAGA1UEAwwJVGVzdCBSb290MCAXDTIwMDQyODAwNDI1
OFoYDzIxMTYwMjI1MDA0MjU4WjBoMQswCQYDVQQGEwJVUzEdMBsGA1UECAwURGlz
dHJpY3Qgb2YgQ29sdW1iaWExEDAOBgNVBAoMB1Rlc3QgQ0ExFDASBgNVBAsMC0Rl
dmVsb3BtZW50MRIwEAYDVQQDDAlUZXN0IExlYWYwggEiMA0GCSqGSIb3DQEBAQUA
A4IBDwAwggEKAoIBAQDGHz60IeCSpN1qQbdLHO2VSlQbOn2fBV5qGK/82+a4xiZf
xO0wZ6p9Tb7/rOnF7P7YlaOrY9zc6O5vPxatcv2FcZxwrR8zDnslWUg39WzFnz4M
8eiiGBpxlbUfcUq8FvqfGQ6MxMAwA0kgUjegaVXN1Zgq+J+HcLSJm8EADNOD46nS
TkTVXvEMCBmrl17LyYEnxLogUgWve9QMNz0+XpJq90MlygPmxuvUnWduDGnVgrJq
blkwFqaLIh94vmc8rQJ9WSy+1FRknDoDcy3KveYW3ii9uD9B7YvXdmFVEjGXPcUv
9aFoRiqq/E8oYUhWJXTr9omyA3iJawcn0Kkl3IT7AgMBAAGjggEEMIIBADAJBgNV
HRMEAjAAMCwGCWCGSAGG+EIBDQQfFh1PcGVuU1NMIEdlbmVyYXRlZCBDZXJ0aWZp
Y2F0ZTAdBgNVHQ4EFgQUE9CCY2wzRzuH3lvEENkvBxDRFx8wgaUGA1UdIwSBnTCB
mqGBgaR/MH0xCzAJBgNVBAYTAlVTMR0wGwYDVQQIDBREaXN0cmljdCBvZiBDb2x1
bWJpYTETMBEGA1UEBwwKV2FzaGluZ3RvbjEQMA4GA1UECgwHVGVzdCBDQTEUMBIG
A1UECwwLRGV2ZWxvcG1lbnQxEjAQBgNVBAMMCVRlc3QgUm9vdIIUZMWk1Y/+JyTi
zhUIXUxp9Valav4wDQYJKoZIhvcNAQEEBQADggEBAGbrB50Gf9FQ1lTbtKQBlrpF
M01/mHvqDioqjP6hcvDRMvxWcnX8kIq7Idb2uv1fByBPQdBTH2yzGc1adCXtBqrb
ueIjvYVDoXZMqRa7vZjaMA+8szK9lgm2dzSfa3xFKCIT7Twfq6FKGJ7o4TRbopmr
3MsjTMLjfGUnKdxtcYb/FGxB4NRdIyCaaRgtYOIFkOGgA3UTEAJuOAqwY8RdQywR
lHBlkA0wrbydD3FzxYHUJgx0HGO6CcyAzXJLhZVbuBW4expq4Qhi0jDV4d8Otskv
LjCvFGJ+RiZCbxIZfUZEuJ5vAH5WOa2S0tYoEAeyfzuLMIqY9xK74nlZ/vzz1cY=");

            using (X509Certificate2 issuer = new X509Certificate2(issuerCert))
            using (X509Certificate2 cert = new X509Certificate2(md5SignedLeafCert))
            using (ChainHolder chainHolder = new ChainHolder())
            {
                X509Chain chain = chainHolder.Chain;
                chain.ChainPolicy.RevocationMode = X509RevocationMode.NoCheck;
                chain.ChainPolicy.VerificationTime = cert.NotBefore.AddHours(2);
                chain.ChainPolicy.ExtraStore.Add(issuer);

                // Should not throw, don't care about the validity of the chain.
                chain.Build(cert);
            }
        }

        [ConditionalFact(typeof(PlatformDetection), nameof(PlatformDetection.SupportsSha3))]
        [SkipOnPlatform(~TestPlatforms.Linux, "Only Linux SHA3 supports chain building.")]
        public static void BuildChainForSelfSignedSha3Certificate()
        {
            using (ChainHolder chainHolder = new ChainHolder())
            using (X509Certificate2 cert = new X509Certificate2(TestData.RsaSha3_256SignedCertificate))
            {
                X509Chain chain = chainHolder.Chain;
                chain.ChainPolicy.RevocationMode = X509RevocationMode.NoCheck;
                chain.ChainPolicy.VerificationTime = cert.NotBefore.AddHours(2);
                chain.ChainPolicy.TrustMode = X509ChainTrustMode.CustomRootTrust;
                chain.ChainPolicy.CustomTrustStore.Add(cert);
                Assert.True(chain.Build(cert), AllStatusFlags(chain).ToString());
            }
        }

        [Fact]
        public static void BuildChainForSelfSignedCertificate_WithSha256RsaSignature()
        {
            using (ChainHolder chainHolder = new ChainHolder())
            using (X509Certificate2 cert = new X509Certificate2(TestData.SelfSignedCertSha256RsaBytes))
            {
                X509Chain chain = chainHolder.Chain;
                chain.ChainPolicy.RevocationMode = X509RevocationMode.NoCheck;
                chain.ChainPolicy.VerificationTime = cert.NotBefore.AddHours(2);

                // No custom root of trust store means that this self-signed cert will at
                // minimum be marked UntrustedRoot.

                Assert.False(chain.Build(cert));

                if (PlatformDetection.IsAndroid)
                {
                    // Android always validates trust as part of building a path,
                    // so violations comes back as PartialChain with no elements
                    Assert.Equal(X509ChainStatusFlags.PartialChain, chain.AllStatusFlags());
                    Assert.Equal(0, chain.ChainElements.Count);
                }
                else
                {
                    AssertExtensions.HasFlag(X509ChainStatusFlags.UntrustedRoot, chain.AllStatusFlags());
                }
            }
        }

        [Fact]
        public static void BuildChainForSelfSignedCertificate_WithUnknownOidSignature()
        {
            using (ChainHolder chainHolder = new ChainHolder())
            using (X509Certificate2 cert = new X509Certificate2(TestData.SelfSignedCertDummyOidBytes))
            {
                X509Chain chain = chainHolder.Chain;
                chain.ChainPolicy.RevocationMode = X509RevocationMode.NoCheck;
                chain.ChainPolicy.VerificationTime = cert.NotBefore.AddHours(2);

                // This tests a self-signed cert whose signature block contains a garbage signing alg OID.
                // Some platforms return NotSignatureValid to indicate that they cannot understand the
                // signature block. Other platforms return PartialChain to indicate that they think the
                // bad signature block might correspond to some unknown, untrusted signer. Yet other
                // platforms simply fail the operation; e.g., Windows's CertGetCertificateChain API returns
                // NTE_BAD_ALGID, which we bubble up as CryptographicException.

                if (PlatformDetection.UsesAppleCrypto)
                {
                    Assert.False(chain.Build(cert));
                    AssertExtensions.HasFlag(X509ChainStatusFlags.PartialChain, chain.AllStatusFlags());
                }
                else if (PlatformDetection.IsAndroid)
                {
                    Assert.False(chain.Build(cert));
                    AssertExtensions.HasFlag(X509ChainStatusFlags.PartialChain, chain.AllStatusFlags());
                    Assert.Equal(0, chain.ChainElements.Count);
                }
                else if (PlatformDetection.IsOpenSslSupported)
                {
                    Assert.False(chain.Build(cert));
                    AssertExtensions.HasFlag(X509ChainStatusFlags.NotSignatureValid, chain.AllStatusFlags());
                }
                else
                {
                    Assert.ThrowsAny<CryptographicException>(() => chain.Build(cert));
                }
            }
        }

        internal static X509ChainStatusFlags AllStatusFlags(this X509Chain chain)
        {
            return chain.ChainStatus.Aggregate(
                X509ChainStatusFlags.NoError,
                (f, s) => f | s.Status);
        }

        internal static X509ChainStatusFlags AllStatusFlags(this X509ChainElement chainElement)
        {
            return chainElement.ChainElementStatus.Aggregate(
                X509ChainStatusFlags.NoError,
                (f, s) => f | s.Status);
        }

        internal static void AllowUnknownAuthorityOrAddSelfSignedToCustomTrust(this X509Chain chain, X509Certificate2 cert)
        {
            if (!PlatformDetection.IsAndroid)
            {
                chain.ChainPolicy.VerificationFlags |= X509VerificationFlags.AllowUnknownCertificateAuthority;
                return;
            }

            // Many tests set AllowUnknownCertificateAuthority in order to build a valid chain for testing the
            // validation of other properties.
            // Android does not support building a path that does not lead to a trusted root. Using a custom
            // root trust with a self-signed cert allows for building a valid chain with the cert.
            if (cert.SubjectName.RawData.SequenceEqual(cert.IssuerName.RawData))
            {
                chain.ChainPolicy.CustomTrustStore.Add(cert);
                chain.ChainPolicy.TrustMode = X509ChainTrustMode.CustomRootTrust;
            }
            else
            {
                Assert.Fail("Could not configure chain policy to handle unknown certificate authority");
            }
        }
    }
}<|MERGE_RESOLUTION|>--- conflicted
+++ resolved
@@ -288,15 +288,7 @@
 
                     // Check some known conditions.
 
-<<<<<<< HEAD
                     if (OperatingSystem.IsLinux() || PlatformDetection.IsApplePlatform)
-=======
-                    if (OperatingSystem.IsLinux() || PlatformDetection.IsApplePlatform26OrLater)
-                    {
-                        Assert.Equal(2, chain.ChainElements.Count);
-                    }
-                    else if (PlatformDetection.IsApplePlatform)
->>>>>>> 556caa4a
                     {
                         Assert.Equal(3, chain.ChainElements.Count);
                     }
