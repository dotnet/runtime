--- conflicted
+++ resolved
@@ -1796,87 +1796,11 @@
         protected override bool TryHashFinal(System.Span<byte> destination, out int bytesWritten) { throw null; }
     }
     [System.Diagnostics.CodeAnalysis.ExperimentalAttribute("SYSLIB5006")]
-    public abstract partial class MLKem : System.IDisposable
-    {
-        protected MLKem(System.Security.Cryptography.MLKemAlgorithm algorithm) { }
-        public System.Security.Cryptography.MLKemAlgorithm Algorithm { get { throw null; } }
+    public abstract partial class MLDsa : System.IDisposable
+    {
+        protected MLDsa(System.Security.Cryptography.MLDsaAlgorithm algorithm) { }
+        public System.Security.Cryptography.MLDsaAlgorithm Algorithm { get { throw null; } }
         public static bool IsSupported { get { throw null; } }
-        public byte[] Decapsulate(byte[] ciphertext) { throw null; }
-        public void Decapsulate(System.ReadOnlySpan<byte> ciphertext, System.Span<byte> sharedSecret) { }
-        public void Decapsulate(System.ReadOnlySpan<byte> ciphertext, System.Span<byte> sharedSecret, out int sharedSecretBytesWritten) { throw null; }
-        protected abstract void DecapsulateCore(System.ReadOnlySpan<byte> ciphertext, System.Span<byte> sharedSecret);
-        public void Dispose() { }
-        protected virtual void Dispose(bool disposing) { }
-        public byte[] Encapsulate(out byte[] sharedSecret) { throw null; }
-        public byte[] Encapsulate(System.Span<byte> sharedSecret) { throw null; }
-        public void Encapsulate(System.Span<byte> ciphertext, System.Span<byte> sharedSecret) { }
-        public void Encapsulate(System.Span<byte> ciphertext, System.Span<byte> sharedSecret, out int ciphertextBytesWritten, out int sharedSecretBytesWritten) { throw null; }
-        protected abstract void EncapsulateCore(System.Span<byte> ciphertext, System.Span<byte> sharedSecret);
-        public byte[] ExportDecapsulationKey() { throw null; }
-        public void ExportDecapsulationKey(System.Span<byte> destination) { }
-        protected abstract void ExportDecapsulationKeyCore(System.Span<byte> destination);
-        public byte[] ExportEncapsulationKey() { throw null; }
-        public void ExportEncapsulationKey(System.Span<byte> destination) { }
-        protected abstract void ExportEncapsulationKeyCore(System.Span<byte> destination);
-        public byte[] ExportPrivateSeed() { throw null; }
-        public void ExportPrivateSeed(System.Span<byte> destination) { }
-        protected abstract void ExportPrivateSeedCore(System.Span<byte> destination);
-        public byte[] ExportSubjectPublicKeyInfo() { throw null; }
-        public static System.Security.Cryptography.MLKem GenerateKey(System.Security.Cryptography.MLKemAlgorithm algorithm) { throw null; }
-        public static System.Security.Cryptography.MLKem ImportDecapsulationKey(System.Security.Cryptography.MLKemAlgorithm algorithm, byte[] source) { throw null; }
-        public static System.Security.Cryptography.MLKem ImportDecapsulationKey(System.Security.Cryptography.MLKemAlgorithm algorithm, System.ReadOnlySpan<byte> source) { throw null; }
-        public static System.Security.Cryptography.MLKem ImportEncapsulationKey(System.Security.Cryptography.MLKemAlgorithm algorithm, byte[] source) { throw null; }
-        public static System.Security.Cryptography.MLKem ImportEncapsulationKey(System.Security.Cryptography.MLKemAlgorithm algorithm, System.ReadOnlySpan<byte> source) { throw null; }
-        public static System.Security.Cryptography.MLKem ImportPrivateSeed(System.Security.Cryptography.MLKemAlgorithm algorithm, byte[] source) { throw null; }
-        public static System.Security.Cryptography.MLKem ImportPrivateSeed(System.Security.Cryptography.MLKemAlgorithm algorithm, System.ReadOnlySpan<byte> source) { throw null; }
-        public static System.Security.Cryptography.MLKem ImportSubjectPublicKeyInfo(byte[] source) { throw null; }
-        public static System.Security.Cryptography.MLKem ImportSubjectPublicKeyInfo(System.ReadOnlySpan<byte> source) { throw null; }
-        protected void ThrowIfDisposed() { }
-        public bool TryExportSubjectPublicKeyInfo(System.Span<byte> destination, out int bytesWritten) { throw null; }
-    }
-    [System.Diagnostics.CodeAnalysis.ExperimentalAttribute("SYSLIB5006")]
-    public sealed partial class MLKemAlgorithm : System.IEquatable<System.Security.Cryptography.MLKemAlgorithm>
-    {
-        internal MLKemAlgorithm() { }
-        public int CiphertextSizeInBytes { get { throw null; } }
-        public int DecapsulationKeySizeInBytes { get { throw null; } }
-        public int EncapsulationKeySizeInBytes { get { throw null; } }
-        public static System.Security.Cryptography.MLKemAlgorithm MLKem1024 { get { throw null; } }
-        public static System.Security.Cryptography.MLKemAlgorithm MLKem512 { get { throw null; } }
-        public static System.Security.Cryptography.MLKemAlgorithm MLKem768 { get { throw null; } }
-        public string Name { get { throw null; } }
-        public int PrivateSeedSizeInBytes { get { throw null; } }
-        public int SharedSecretSizeInBytes { get { throw null; } }
-        public override bool Equals(object? obj) { throw null; }
-        public bool Equals(System.Security.Cryptography.MLKemAlgorithm? other) { throw null; }
-        public override int GetHashCode() { throw null; }
-        public static bool operator ==(System.Security.Cryptography.MLKemAlgorithm? left, System.Security.Cryptography.MLKemAlgorithm? right) { throw null; }
-        public static bool operator !=(System.Security.Cryptography.MLKemAlgorithm? left, System.Security.Cryptography.MLKemAlgorithm? right) { throw null; }
-    }
-    [System.Diagnostics.CodeAnalysis.ExperimentalAttribute("SYSLIB5006")]
-<<<<<<< HEAD
-    public sealed partial class MLKemOpenSsl : System.Security.Cryptography.MLKem
-    {
-        [System.Runtime.Versioning.UnsupportedOSPlatformAttribute("android")]
-        [System.Runtime.Versioning.UnsupportedOSPlatformAttribute("browser")]
-        [System.Runtime.Versioning.UnsupportedOSPlatformAttribute("ios")]
-        [System.Runtime.Versioning.UnsupportedOSPlatformAttribute("osx")]
-        [System.Runtime.Versioning.UnsupportedOSPlatformAttribute("tvos")]
-        [System.Runtime.Versioning.UnsupportedOSPlatformAttribute("windows")]
-        public MLKemOpenSsl(System.Security.Cryptography.SafeEvpPKeyHandle pkeyHandle) : base (default(System.Security.Cryptography.MLKemAlgorithm)) { }
-        protected override void DecapsulateCore(System.ReadOnlySpan<byte> ciphertext, System.Span<byte> sharedSecret) { }
-        protected override void Dispose(bool disposing) { }
-        public System.Security.Cryptography.SafeEvpPKeyHandle DuplicateKeyHandle() { throw null; }
-        protected override void EncapsulateCore(System.Span<byte> ciphertext, System.Span<byte> sharedSecret) { }
-        protected override void ExportDecapsulationKeyCore(System.Span<byte> destination) { }
-        protected override void ExportEncapsulationKeyCore(System.Span<byte> destination) { }
-        protected override void ExportPrivateSeedCore(System.Span<byte> destination) { }
-=======
-    public abstract partial class MLDsa : System.IDisposable
-    {
-        protected MLDsa(System.Security.Cryptography.MLDsaAlgorithm algorithm) { }
-        public static bool IsSupported { get { throw null; } }
-        public System.Security.Cryptography.MLDsaAlgorithm Algorithm { get { throw null; } }
         public void Dispose() { }
         protected virtual void Dispose(bool disposing) { }
         public byte[] ExportEncryptedPkcs8PrivateKey(System.ReadOnlySpan<byte> passwordBytes, System.Security.Cryptography.PbeParameters pbeParameters) { throw null; }
@@ -1926,7 +1850,82 @@
         public int PublicKeySizeInBytes { get { throw null; } }
         public int SecretKeySizeInBytes { get { throw null; } }
         public int SignatureSizeInBytes { get { throw null; } }
->>>>>>> 2adab656
+    }
+    [System.Diagnostics.CodeAnalysis.ExperimentalAttribute("SYSLIB5006")]
+    public abstract partial class MLKem : System.IDisposable
+    {
+        protected MLKem(System.Security.Cryptography.MLKemAlgorithm algorithm) { }
+        public System.Security.Cryptography.MLKemAlgorithm Algorithm { get { throw null; } }
+        public static bool IsSupported { get { throw null; } }
+        public byte[] Decapsulate(byte[] ciphertext) { throw null; }
+        public void Decapsulate(System.ReadOnlySpan<byte> ciphertext, System.Span<byte> sharedSecret) { }
+        public void Decapsulate(System.ReadOnlySpan<byte> ciphertext, System.Span<byte> sharedSecret, out int sharedSecretBytesWritten) { throw null; }
+        protected abstract void DecapsulateCore(System.ReadOnlySpan<byte> ciphertext, System.Span<byte> sharedSecret);
+        public void Dispose() { }
+        protected virtual void Dispose(bool disposing) { }
+        public byte[] Encapsulate(out byte[] sharedSecret) { throw null; }
+        public byte[] Encapsulate(System.Span<byte> sharedSecret) { throw null; }
+        public void Encapsulate(System.Span<byte> ciphertext, System.Span<byte> sharedSecret) { }
+        public void Encapsulate(System.Span<byte> ciphertext, System.Span<byte> sharedSecret, out int ciphertextBytesWritten, out int sharedSecretBytesWritten) { throw null; }
+        protected abstract void EncapsulateCore(System.Span<byte> ciphertext, System.Span<byte> sharedSecret);
+        public byte[] ExportDecapsulationKey() { throw null; }
+        public void ExportDecapsulationKey(System.Span<byte> destination) { }
+        protected abstract void ExportDecapsulationKeyCore(System.Span<byte> destination);
+        public byte[] ExportEncapsulationKey() { throw null; }
+        public void ExportEncapsulationKey(System.Span<byte> destination) { }
+        protected abstract void ExportEncapsulationKeyCore(System.Span<byte> destination);
+        public byte[] ExportPrivateSeed() { throw null; }
+        public void ExportPrivateSeed(System.Span<byte> destination) { }
+        protected abstract void ExportPrivateSeedCore(System.Span<byte> destination);
+        public byte[] ExportSubjectPublicKeyInfo() { throw null; }
+        public static System.Security.Cryptography.MLKem GenerateKey(System.Security.Cryptography.MLKemAlgorithm algorithm) { throw null; }
+        public static System.Security.Cryptography.MLKem ImportDecapsulationKey(System.Security.Cryptography.MLKemAlgorithm algorithm, byte[] source) { throw null; }
+        public static System.Security.Cryptography.MLKem ImportDecapsulationKey(System.Security.Cryptography.MLKemAlgorithm algorithm, System.ReadOnlySpan<byte> source) { throw null; }
+        public static System.Security.Cryptography.MLKem ImportEncapsulationKey(System.Security.Cryptography.MLKemAlgorithm algorithm, byte[] source) { throw null; }
+        public static System.Security.Cryptography.MLKem ImportEncapsulationKey(System.Security.Cryptography.MLKemAlgorithm algorithm, System.ReadOnlySpan<byte> source) { throw null; }
+        public static System.Security.Cryptography.MLKem ImportPrivateSeed(System.Security.Cryptography.MLKemAlgorithm algorithm, byte[] source) { throw null; }
+        public static System.Security.Cryptography.MLKem ImportPrivateSeed(System.Security.Cryptography.MLKemAlgorithm algorithm, System.ReadOnlySpan<byte> source) { throw null; }
+        public static System.Security.Cryptography.MLKem ImportSubjectPublicKeyInfo(byte[] source) { throw null; }
+        public static System.Security.Cryptography.MLKem ImportSubjectPublicKeyInfo(System.ReadOnlySpan<byte> source) { throw null; }
+        protected void ThrowIfDisposed() { }
+        public bool TryExportSubjectPublicKeyInfo(System.Span<byte> destination, out int bytesWritten) { throw null; }
+    }
+    [System.Diagnostics.CodeAnalysis.ExperimentalAttribute("SYSLIB5006")]
+    public sealed partial class MLKemAlgorithm : System.IEquatable<System.Security.Cryptography.MLKemAlgorithm>
+    {
+        internal MLKemAlgorithm() { }
+        public int CiphertextSizeInBytes { get { throw null; } }
+        public int DecapsulationKeySizeInBytes { get { throw null; } }
+        public int EncapsulationKeySizeInBytes { get { throw null; } }
+        public static System.Security.Cryptography.MLKemAlgorithm MLKem1024 { get { throw null; } }
+        public static System.Security.Cryptography.MLKemAlgorithm MLKem512 { get { throw null; } }
+        public static System.Security.Cryptography.MLKemAlgorithm MLKem768 { get { throw null; } }
+        public string Name { get { throw null; } }
+        public int PrivateSeedSizeInBytes { get { throw null; } }
+        public int SharedSecretSizeInBytes { get { throw null; } }
+        public override bool Equals(object? obj) { throw null; }
+        public bool Equals(System.Security.Cryptography.MLKemAlgorithm? other) { throw null; }
+        public override int GetHashCode() { throw null; }
+        public static bool operator ==(System.Security.Cryptography.MLKemAlgorithm? left, System.Security.Cryptography.MLKemAlgorithm? right) { throw null; }
+        public static bool operator !=(System.Security.Cryptography.MLKemAlgorithm? left, System.Security.Cryptography.MLKemAlgorithm? right) { throw null; }
+    }
+    [System.Diagnostics.CodeAnalysis.ExperimentalAttribute("SYSLIB5006")]
+    public sealed partial class MLKemOpenSsl : System.Security.Cryptography.MLKem
+    {
+        [System.Runtime.Versioning.UnsupportedOSPlatformAttribute("android")]
+        [System.Runtime.Versioning.UnsupportedOSPlatformAttribute("browser")]
+        [System.Runtime.Versioning.UnsupportedOSPlatformAttribute("ios")]
+        [System.Runtime.Versioning.UnsupportedOSPlatformAttribute("osx")]
+        [System.Runtime.Versioning.UnsupportedOSPlatformAttribute("tvos")]
+        [System.Runtime.Versioning.UnsupportedOSPlatformAttribute("windows")]
+        public MLKemOpenSsl(System.Security.Cryptography.SafeEvpPKeyHandle pkeyHandle) : base (default(System.Security.Cryptography.MLKemAlgorithm)) { }
+        protected override void DecapsulateCore(System.ReadOnlySpan<byte> ciphertext, System.Span<byte> sharedSecret) { }
+        protected override void Dispose(bool disposing) { }
+        public System.Security.Cryptography.SafeEvpPKeyHandle DuplicateKeyHandle() { throw null; }
+        protected override void EncapsulateCore(System.Span<byte> ciphertext, System.Span<byte> sharedSecret) { }
+        protected override void ExportDecapsulationKeyCore(System.Span<byte> destination) { }
+        protected override void ExportEncapsulationKeyCore(System.Span<byte> destination) { }
+        protected override void ExportPrivateSeedCore(System.Span<byte> destination) { }
     }
     public sealed partial class Oid
     {
