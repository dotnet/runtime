--- conflicted
+++ resolved
@@ -148,33 +148,12 @@
             return true;
         }
 
-<<<<<<< HEAD
-=======
-        private static AndroidCertificatePal ReadPkcs12(ReadOnlySpan<byte> rawData, SafePasswordHandle password, bool ephemeralSpecified)
-        {
-            using (var reader = new AndroidPkcs12Reader())
-            {
-                reader.ParsePkcs12(rawData);
-                reader.Decrypt(password, ephemeralSpecified);
-
-                UnixPkcs12Reader.CertAndKey certAndKey = reader.GetSingleCert();
-                AndroidCertificatePal pal = (AndroidCertificatePal)certAndKey.Cert!;
-                if (certAndKey.Key != null)
-                {
-                    pal.SetPrivateKey(AndroidPkcs12Reader.GetPrivateKey(certAndKey.Key));
-                }
-
-                return pal;
-            }
-        }
-
         internal AndroidCertificatePal(SafeJObjectHandle handle)
         {
             _cert = Interop.AndroidCrypto.GetPrivateKeyEntryCertificate(handle);
             _keyStorePrivateKeyEntry = handle;
         }
 
->>>>>>> b0f3c193
         internal AndroidCertificatePal(SafeX509Handle handle)
         {
             _cert = handle;
