--- conflicted
+++ resolved
@@ -450,13 +450,10 @@
              Link="Common\System\Security\Cryptography\RSAKeyFormatHelper.cs" />
     <Compile Include="$(CommonPath)System\Security\Cryptography\RSAKeyFormatHelper.Encrypted.cs"
              Link="Common\System\Security\Cryptography\RSAKeyFormatHelper.Encrypted.cs" />
-<<<<<<< HEAD
+    <Compile Include="$(CommonPath)System\Security\Cryptography\RSAKeyFormatHelper.Pkcs1.cs"
+             Link="Common\System\Security\Cryptography\RSAKeyFormatHelper.Pkcs1.cs" />
     <Compile Include="$(CommonPath)System\Security\Cryptography\HashAlgorithmNames.cs"
              Link="Common\System\Security\Cryptography\HashAlgorithmNames.cs" />
-=======
-    <Compile Include="$(CommonPath)System\Security\Cryptography\RSAKeyFormatHelper.Pkcs1.cs"
-             Link="Common\System\Security\Cryptography\RSAKeyFormatHelper.Pkcs1.cs" />
->>>>>>> 5cb2a051
     <Compile Include="$(CommonPath)System\Security\Cryptography\RsaPaddingProcessor.cs"
              Link="Common\System\Security\Cryptography\RsaPaddingProcessor.cs" />
     <Compile Include="$(CommonPath)System\Security\Cryptography\RsaPaddingProcessor.DigestInfo.cs"
