--- conflicted
+++ resolved
@@ -298,21 +298,18 @@
       <Link>Common\System\Security\Cryptography\Asn1\Pkcs7\EncryptedDataAsn.xml.cs</Link>
       <DependentUpon>Common\System\Security\Cryptography\Asn1\Pkcs7\EncryptedDataAsn.xml</DependentUpon>
     </Compile>
-<<<<<<< HEAD
     <Compile Include="$(CommonPath)System\Security\Cryptography\AesGcm.cs"
              Link="Common\System\Security\Cryptography\AesGcm.cs" />
     <Compile Include="$(CommonPath)System\Security\Cryptography\AesAEAD.cs"
              Link="Common\System\Security\Cryptography\AesAEAD.cs" />
     <Compile Include="$(CommonPath)System\Security\Cryptography\AuthenticationTagMismatchException.cs"
              Link="Common\System\Security\Cryptography\AuthenticationTagMismatchException.cs" />
-=======
     <Compile Include="$(CommonPath)System\Security\Cryptography\CryptographicAttributeObject.cs"
              Link="Common\System\Security\Cryptography\CryptographicAttributeObject.cs" />
     <Compile Include="$(CommonPath)System\Security\Cryptography\CryptographicAttributeObjectCollection.cs"
              Link="Common\System\Security\Cryptography\CryptographicAttributeObjectCollection.cs" />
     <Compile Include="$(CommonPath)System\Security\Cryptography\CryptographicAttributeObjectEnumerator.cs"
              Link="Common\System\Security\Cryptography\CryptographicAttributeObjectEnumerator.cs" />
->>>>>>> 7afd807d
     <Compile Include="$(CommonPath)System\Security\Cryptography\CryptoPool.cs"
              Link="Common\System\Security\Cryptography\CryptoPool.cs" />
     <Compile Include="$(CommonPath)System\Security\Cryptography\DSAKeyFormatHelper.cs"
