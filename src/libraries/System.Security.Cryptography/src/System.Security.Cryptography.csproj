--- conflicted
+++ resolved
@@ -899,11 +899,8 @@
              Link="Common\Interop\Unix\System.Security.Cryptography.Native\Interop.EVP.Kdf.cs" />
     <Compile Include="$(CommonPath)Interop\Unix\System.Security.Cryptography.Native\Interop.EVP.Kem.cs"
              Link="Common\Interop\Unix\System.Security.Cryptography.Native\Interop.EVP.Kem.cs" />
-<<<<<<< HEAD
-=======
     <Compile Include="$(CommonPath)Interop\Unix\System.Security.Cryptography.Native\Interop.EVP.ExtraHandle.cs"
              Link="Common\Interop\Unix\System.Security.Cryptography.Native\Interop.EVP.ExtraHandle.cs" />
->>>>>>> b0c2d75c
     <Compile Include="$(CommonPath)Interop\Unix\System.Security.Cryptography.Native\Interop.EVP.KdfAlgs.cs"
              Link="Common\Interop\Unix\System.Security.Cryptography.Native\Interop.EVP.KdfAlgs.cs" />
     <Compile Include="$(CommonPath)Interop\Unix\System.Security.Cryptography.Native\Interop.EVP.KemAlgs.cs"
