﻿// Licensed to the .NET Foundation under one or more agreements.
// The .NET Foundation licenses this file to you under the MIT license.

using System.Buffers;
using System.Collections.Generic;
using System.Diagnostics;
using System.Diagnostics.CodeAnalysis;
using System.Text;

namespace System.Reflection.Metadata
{
    internal static class TypeNameParserHelpers
    {
        internal const sbyte SZArray = -1;
        internal const sbyte Pointer = -2;
        internal const sbyte ByRef = -3;
        private const char EscapeCharacter = '\\';
#if NET8_0_OR_GREATER
        private static readonly SearchValues<char> s_endOfFullTypeNameDelimitersSearchValues = SearchValues.Create("[]&*,+\\");
#endif

        internal static string GetGenericTypeFullName(ReadOnlySpan<char> fullTypeName, ReadOnlySpan<TypeName> genericArgs)
        {
            Debug.Assert(genericArgs.Length > 0);

            ValueStringBuilder result = new(stackalloc char[128]);
            result.Append(fullTypeName);

            result.Append('[');
            foreach (TypeName genericArg in genericArgs)
            {
                result.Append('[');
                result.Append(genericArg.AssemblyQualifiedName);
                result.Append(']');
                result.Append(',');
            }
            result[result.Length - 1] = ']'; // replace ',' with ']'

            return result.ToString();
        }

        /// <returns>Positive length or negative value for invalid name</returns>
        internal static int GetFullTypeNameLength(ReadOnlySpan<char> input, out bool isNestedType)
        {
            isNestedType = false;

            // NET 6+ guarantees that MemoryExtensions.IndexOfAny has worst-case complexity
            // O(m * i) if a match is found, or O(m * n) if a match is not found, where:
            //   i := index of match position
            //   m := number of needles
            //   n := length of search space (haystack)
            //
            // Downlevel versions of .NET do not make this guarantee, instead having a
            // worst-case complexity of O(m * n) even if a match occurs at the beginning of
            // the search space. Since we're running this in a loop over untrusted user
            // input, that makes the total loop complexity potentially O(m * n^2), where
            // 'n' is adversary-controlled. To avoid DoS issues here, we'll loop manually.

#if NET8_0_OR_GREATER
            int offset = input.IndexOfAny(s_endOfFullTypeNameDelimitersSearchValues);
            if (offset < 0)
            {
                return input.Length; // no type name end chars were found, the whole input is the type name
            }

            if (input[offset] == EscapeCharacter) // this is very rare (IL Emit or pure IL)
            {
                offset = GetUnescapedOffset(input, startOffset: offset); // this is slower, but very rare so acceptable
            }
#else
            int offset = GetUnescapedOffset(input, startOffset: 0);
#endif
            isNestedType = offset > 0 && offset < input.Length && input[offset] == '+';
            return offset;

            static int GetUnescapedOffset(ReadOnlySpan<char> input, int startOffset)
            {
                int offset = startOffset;
                for (; offset < input.Length; offset++)
                {
                    char c = input[offset];
                    if (c == EscapeCharacter)
                    {
                        offset++; // skip the escaped char

                        if (offset == input.Length || // invalid name that ends with escape character
                            !NeedsEscaping(input[offset])) // invalid name, escapes a char that does not need escaping
                        {
                            return -1;
                        }
                    }
                    else if (NeedsEscaping(c))
                    {
                        break;
                    }
                }
                return offset;
            }

            static bool NeedsEscaping(char c) => c is '[' or ']' or '&' or '*' or ',' or '+' or EscapeCharacter;
        }

        internal static ReadOnlySpan<char> GetName(ReadOnlySpan<char> fullName)
        {
            int offset = fullName.LastIndexOfAny('.', '+');

            if (offset > 0 && fullName[offset - 1] == EscapeCharacter) // this should be very rare (IL Emit & pure IL)
            {
                offset = GetUnescapedOffset(fullName, startIndex: offset);
            }

            return offset < 0 ? fullName : fullName.Slice(offset + 1);

            static int GetUnescapedOffset(ReadOnlySpan<char> fullName, int startIndex)
            {
                int offset = startIndex;
                for (; offset >= 0; offset--)
                {
                    if (fullName[offset] is '.' or '+')
                    {
                        if (offset == 0 || fullName[offset - 1] != EscapeCharacter)
                        {
                            break;
                        }
                        offset--; // skip the escaping character
                    }
                }
                return offset;
            }
        }

        // this method handles escaping of the ] just to let the AssemblyNameParser fail for the right input
        internal static ReadOnlySpan<char> GetAssemblyNameCandidate(ReadOnlySpan<char> input)
        {
            // The only delimiter which can terminate an assembly name is ']'.
            // Otherwise EOL serves as the terminator.
            int offset = input.IndexOf(']');

            if (offset > 0 && input[offset - 1] == EscapeCharacter) // this should be very rare (IL Emit & pure IL)
            {
                offset = GetUnescapedOffset(input, startIndex: offset);
            }

            return offset < 0 ? input : input.Slice(0, offset);

            static int GetUnescapedOffset(ReadOnlySpan<char> input, int startIndex)
            {
                int offset = startIndex;
                for (; offset < input.Length; offset++)
                {
                    if (input[offset] is ']')
                    {
                        if (input[offset - 1] != EscapeCharacter)
                        {
                            break;
                        }
                    }
                }
                return offset;
            }
        }

        internal static string GetRankOrModifierStringRepresentation(int rankOrModifier, ref ValueStringBuilder builder)
        {
            if (rankOrModifier == ByRef)
            {
                builder.Append('&');
            }
            else if (rankOrModifier == Pointer)
            {
                builder.Append('*');
            }
            else if (rankOrModifier == SZArray)
            {
                builder.Append("[]");
            }
            else if (rankOrModifier == 1)
            {
                builder.Append("[*]");
            }
            else
            {
                Debug.Assert(rankOrModifier >= 2);

                builder.Append('[');
                builder.Append(',', rankOrModifier - 1);
                builder.Append(']');
            }

            return builder.ToString();
        }

        /// <summary>
        /// Are there any captured generic args? We'll look for "[[" and "[" that is not followed by "]", "*" and ",".
        /// </summary>
        internal static bool IsBeginningOfGenericArgs(ref ReadOnlySpan<char> span, out bool doubleBrackets)
        {
            doubleBrackets = false;

            if (!span.IsEmpty && span[0] == '[')
            {
                // There are no spaces allowed before the first '[', but spaces are allowed after that.
                ReadOnlySpan<char> trimmed = span.Slice(1).TrimStart();
                if (!trimmed.IsEmpty)
                {
                    if (trimmed[0] == '[')
                    {
                        doubleBrackets = true;
                        span = trimmed.Slice(1).TrimStart();
                        return true;
                    }
                    if (!(trimmed[0] is ',' or '*' or ']')) // [] or [*] or [,] or [,,,, ...]
                    {
                        span = trimmed;
                        return true;
                    }
                }
            }

            return false;
        }

        internal static bool TryGetTypeNameInfo(TypeNameParseOptions options, ref ReadOnlySpan<char> input,
            ref List<int>? nestedNameLengths, ref int recursiveDepth, out int totalLength)
        {
            bool isNestedType;
            totalLength = 0;
            do
            {
                int length = GetFullTypeNameLength(input.Slice(totalLength), out isNestedType);
                if (length <= 0)
                {
                    // invalid type names:
                    // -1: invalid escaping
                    // 0: pair of unescaped "++" characters
                    return false;
                }

#if SYSTEM_PRIVATE_CORELIB
                // Compat: Ignore leading '.' for type names without namespace. .NET Framework historically ignored leading '.' here. It is likely
                // that code out there depends on this behavior. For example, type names formed by concatenating namespace and name, without checking for
                // empty namespace (bug), are going to have superfluous leading '.'.
                // This behavior means that types that start with '.' are not round-trippable via type name.
                if (length > 1 && input[0] == '.' && input.Slice(0, length).LastIndexOf('.') == 0)
                {
                    input = input.Slice(1);
                    length--;
                }
#endif
                if (isNestedType)
                {
                    if (!TryDive(options, ref recursiveDepth))
                    {
                        return false;
                    }

                    (nestedNameLengths ??= new()).Add(length);
                    totalLength += 1; // skip the '+' sign in next search
                }
                totalLength += length;
            } while (isNestedType);

            return true;
        }

        internal static bool TryParseNextDecorator(ref ReadOnlySpan<char> input, out int rankOrModifier)
        {
            // Then try pulling a single decorator.
            // Whitespace cannot precede the decorator, but it can follow the decorator.

            ReadOnlySpan<char> originalInput = input; // so we can restore on 'false' return

            if (TryStripFirstCharAndTrailingSpaces(ref input, '*'))
            {
                rankOrModifier = Pointer;
                return true;
            }

            if (TryStripFirstCharAndTrailingSpaces(ref input, '&'))
            {
                rankOrModifier = ByRef;
                return true;
            }

            if (TryStripFirstCharAndTrailingSpaces(ref input, '['))
            {
                // SZArray := []
                // MDArray := [*] or [,] or [,,,, ...]

                int rank = 1;
                bool hasSeenAsterisk = false;

            ReadNextArrayToken:

                if (TryStripFirstCharAndTrailingSpaces(ref input, ']'))
                {
                    // End of array marker
                    rankOrModifier = rank == 1 && !hasSeenAsterisk ? SZArray : rank;
                    return true;
                }

                if (!hasSeenAsterisk)
                {
                    if (rank == 1 && TryStripFirstCharAndTrailingSpaces(ref input, '*'))
                    {
                        // [*]
                        hasSeenAsterisk = true;
                        goto ReadNextArrayToken;
                    }
                    else if (TryStripFirstCharAndTrailingSpaces(ref input, ','))
                    {
                        // [,,, ...]
                        checked { rank++; }
                        goto ReadNextArrayToken;
                    }
                }

                // Don't know what this token is.
                // Fall through to 'return false' statement.
            }

            input = originalInput; // ensure 'ref input' not mutated
            rankOrModifier = 0;
            return false;
        }

        internal static bool TryStripFirstCharAndTrailingSpaces(ref ReadOnlySpan<char> span, char value)
        {
            if (!span.IsEmpty && span[0] == value)
            {
                span = span.Slice(1).TrimStart();
                return true;
            }
            return false;
        }

        [DoesNotReturn]
        internal static void ThrowArgumentException_InvalidTypeName(int errorIndex)
        {
            throw new ArgumentException(SR.Argument_InvalidTypeName, $"typeName@{errorIndex}");
        }

        [DoesNotReturn]
        internal static void ThrowInvalidOperation_MaxNodesExceeded(int limit)
        {
#if SYSTEM_REFLECTION_METADATA
            throw new InvalidOperationException(SR.Format(SR.InvalidOperation_MaxNodesExceeded, limit));
#else
            Debug.Fail("Expected to be unreachable");
            throw new InvalidOperationException();
#endif
        }

        [DoesNotReturn]
        internal static void ThrowInvalidOperation_NotGenericType()
        {
#if SYSTEM_REFLECTION_METADATA
            throw new InvalidOperationException(SR.InvalidOperation_NotGenericType);
#else
            Debug.Fail("Expected to be unreachable");
            throw new InvalidOperationException();
#endif
        }

        [DoesNotReturn]
        internal static void ThrowInvalidOperation_NotNestedType()
        {
#if SYSTEM_REFLECTION_METADATA
            throw new InvalidOperationException(SR.InvalidOperation_NotNestedType);
#else
            Debug.Fail("Expected to be unreachable");
            throw new InvalidOperationException();
#endif
        }

        [DoesNotReturn]
        internal static void ThrowInvalidOperation_NoElement()
        {
#if SYSTEM_REFLECTION_METADATA
            throw new InvalidOperationException(SR.InvalidOperation_NoElement);
#else
            Debug.Fail("Expected to be unreachable");
            throw new InvalidOperationException();
#endif
        }

        [DoesNotReturn]
        internal static void ThrowInvalidOperation_HasToBeArrayClass()
        {
#if SYSTEM_REFLECTION_METADATA
            throw new InvalidOperationException(SR.Argument_HasToBeArrayClass);
#else
            Debug.Fail("Expected to be unreachable");
            throw new InvalidOperationException();
#endif
        }

<<<<<<< HEAD
        internal static bool IsMaxDepthExceeded(TypeNameParseOptions options, int depth)
#if SYSTEM_PRIVATE_CORELIB
            => false; // CoreLib does not enforce any limits
#else
            => depth > options.MaxNodes;
#endif

        internal static bool TryDive(TypeNameParseOptions options, ref int depth)
        {
            depth++;
            return !IsMaxDepthExceeded(options, depth);
        }
=======
#if SYSTEM_REFLECTION_METADATA
        [DoesNotReturn]
        internal static void ThrowInvalidOperation_NotSimpleName(string fullName)
        {
            throw new InvalidOperationException(SR.Format(SR.Arg_NotSimpleTypeName, fullName));
        }
#endif
>>>>>>> aac99ee4
    }
}<|MERGE_RESOLUTION|>--- conflicted
+++ resolved
@@ -395,7 +395,6 @@
 #endif
         }
 
-<<<<<<< HEAD
         internal static bool IsMaxDepthExceeded(TypeNameParseOptions options, int depth)
 #if SYSTEM_PRIVATE_CORELIB
             => false; // CoreLib does not enforce any limits
@@ -408,7 +407,7 @@
             depth++;
             return !IsMaxDepthExceeded(options, depth);
         }
-=======
+
 #if SYSTEM_REFLECTION_METADATA
         [DoesNotReturn]
         internal static void ThrowInvalidOperation_NotSimpleName(string fullName)
@@ -416,6 +415,5 @@
             throw new InvalidOperationException(SR.Format(SR.Arg_NotSimpleTypeName, fullName));
         }
 #endif
->>>>>>> aac99ee4
     }
 }