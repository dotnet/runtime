--- conflicted
+++ resolved
@@ -1,11 +1,8 @@
 // Licensed to the .NET Foundation under one or more agreements.
 // The .NET Foundation licenses this file to you under the MIT license.
 
-<<<<<<< HEAD
 using System;
 using System.Collections.Generic;
-=======
->>>>>>> bb3be819
 using System.Collections.Immutable;
 using System.Collections.ObjectModel;
 using System.Diagnostics;
