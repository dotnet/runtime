--- conflicted
+++ resolved
@@ -1,10 +1,6 @@
 {
   "dependencies": {
-<<<<<<< HEAD
-    "System.Runtime": "4.2.0-beta-devapi-24415-01"
-=======
     "System.Runtime": "4.1.1-beta-24416-03"
->>>>>>> eec2d243
   },
   "frameworks": {
     "netstandard1.6": {}
