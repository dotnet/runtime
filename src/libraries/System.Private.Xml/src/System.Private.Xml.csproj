<Project Sdk="Microsoft.NET.Sdk">
  <PropertyGroup>
    <RootNamespace>System.Xml</RootNamespace>
    <AllowUnsafeBlocks>true</AllowUnsafeBlocks>
    <TargetFrameworks>$(NetCoreAppCurrent)-windows;$(NetCoreAppCurrent)</TargetFrameworks>
    <Nullable>enable</Nullable>
  </PropertyGroup>
  <ItemGroup>
    <Compile Include="$(CommonPath)System\Text\StringBuilderCache.cs" Link="Common\System\StringBuilderCache.cs" />
    <Compile Include="$(CommonPath)System\HexConverter.cs" Link="Common\System\HexConverter.cs" />
    <Compile Include="System\Xml\BinaryXml\XmlBinaryReader.cs" />
    <Compile Include="System\Xml\BinaryXml\BinXmlToken.cs" />
    <Compile Include="System\Xml\BinaryXml\SqlUtils.cs" />
    <Compile Include="Misc\HResults.cs" />
    <Compile Include="System\Xml\AsyncHelper.cs" />
    <Compile Include="System\Xml\Base64Decoder.cs" />
    <Compile Include="System\Xml\Base64Encoder.cs" />
    <Compile Include="System\Xml\Base64EncoderAsync.cs" />
    <Compile Include="System\Xml\BinHexDecoder.cs" />
    <Compile Include="System\Xml\BinHexEncoder.cs" />
    <Compile Include="System\Xml\BinHexEncoderAsync.cs" />
    <Compile Include="System\Xml\Bits.cs" />
    <Compile Include="System\Xml\BitStack.cs" />
    <Compile Include="System\Xml\ByteStack.cs" />
    <Compile Include="System\Xml\Core\HtmlEncodedRawTextWriter.cs">
      <DesignTime>True</DesignTime>
      <AutoGen>True</AutoGen>
      <DependentUpon>HtmlEncodedRawTextWriter.tt</DependentUpon>
    </Compile>
    <Compile Include="System\Xml\Core\HtmlUtf8RawTextWriter.cs">
      <DesignTime>True</DesignTime>
      <AutoGen>True</AutoGen>
      <DependentUpon>HtmlUtf8RawTextWriter.tt</DependentUpon>
    </Compile>
    <Compile Include="System\Xml\Core\TextEncodedRawTextWriter.cs">
      <DesignTime>True</DesignTime>
      <AutoGen>True</AutoGen>
      <DependentUpon>TextEncodedRawTextWriter.tt</DependentUpon>
    </Compile>
    <Compile Include="System\Xml\Core\TextUtf8RawTextWriter.cs">
      <DesignTime>True</DesignTime>
      <AutoGen>True</AutoGen>
      <DependentUpon>TextUtf8RawTextWriter.tt</DependentUpon>
    </Compile>
    <None Include="System\Xml\Core\HtmlEncodedRawTextWriter.tt">
      <Generator>TextTemplatingFileGenerator</Generator>
      <LastGenOutput>HtmlEncodedRawTextWriter.cs</LastGenOutput>
    </None>
    <None Include="System\Xml\Core\HtmlRawTextWriterGenerator.ttinclude" />
    <None Include="System\Xml\Core\HtmlUtf8RawTextWriter.tt">
      <Generator>TextTemplatingFileGenerator</Generator>
      <LastGenOutput>HtmlUtf8RawTextWriter.cs</LastGenOutput>
    </None>
    <None Include="System\Xml\Core\RawTextWriter.ttinclude" />
    <None Include="System\Xml\Core\TextEncodedRawTextWriter.tt">
      <Generator>TextTemplatingFileGenerator</Generator>
      <LastGenOutput>TextEncodedRawTextWriter.cs</LastGenOutput>
    </None>
    <None Include="System\Xml\Core\TextRawTextWriterGenerator.ttinclude" />
    <None Include="System\Xml\Core\TextUtf8RawTextWriter.tt">
      <Generator>TextTemplatingFileGenerator</Generator>
      <LastGenOutput>TextUtf8RawTextWriter.cs</LastGenOutput>
    </None>
    <None Include="System\Xml\Core\XmlRawTextWriterGeneratorAsync.ttinclude" />
    <None Include="System\Xml\Core\XmlRawTextWriterGenerator.ttinclude" />
    <None Include="System\Xml\Core\RawTextWriterEncoded.ttinclude" />
    <Content Include="System\Xml\Core\XmlEncodedRawTextWriter.tt">
      <LastGenOutput>XmlEncodedRawTextWriter.cs</LastGenOutput>
      <Generator>TextTemplatingFileGenerator</Generator>
    </Content>
    <Compile Include="System\Xml\Core\XmlEncodedRawTextWriter.cs">
      <DependentUpon>XmlEncodedRawTextWriter.tt</DependentUpon>
      <DesignTime>True</DesignTime>
      <AutoGen>True</AutoGen>
    </Compile>
    <Content Include="System\Xml\Core\XmlEncodedRawTextWriterAsync.tt">
      <LastGenOutput>XmlEncodedRawTextWriterAsync.cs</LastGenOutput>
      <Generator>TextTemplatingFileGenerator</Generator>
    </Content>
    <Compile Include="System\Xml\Core\XmlEncodedRawTextWriterAsync.cs">
      <DependentUpon>XmlEncodedRawTextWriterAsync.tt</DependentUpon>
      <DesignTime>True</DesignTime>
      <AutoGen>True</AutoGen>
    </Compile>
    <None Include="System\Xml\Core\RawTextWriterUtf8.ttinclude" />
    <Content Include="System\Xml\Core\XmlUtf8RawTextWriter.tt">
      <LastGenOutput>XmlUtf8RawTextWriter.cs</LastGenOutput>
      <Generator>TextTemplatingFileGenerator</Generator>
    </Content>
    <Compile Include="System\Xml\Core\XmlUtf8RawTextWriter.cs">
      <DependentUpon>XmlUtf8RawTextWriter.tt</DependentUpon>
      <DesignTime>True</DesignTime>
      <AutoGen>True</AutoGen>
    </Compile>
    <Content Include="System\Xml\Core\XmlUtf8RawTextWriterAsync.tt">
      <LastGenOutput>XmlUtf8RawTextWriterAsync.cs</LastGenOutput>
      <Generator>TextTemplatingFileGenerator</Generator>
    </Content>
    <Compile Include="System\Xml\Core\XmlUtf8RawTextWriterAsync.cs">
      <DependentUpon>XmlUtf8RawTextWriterAsync.tt</DependentUpon>
      <DesignTime>True</DesignTime>
      <AutoGen>True</AutoGen>
    </Compile>
    <Compile Include="System\Xml\DiagnosticsSwitches.cs" />
    <Compile Include="System\Xml\Dom\XmlNamedNodeMap.SmallXmlNodeList.cs" />
    <Compile Include="System\Xml\EmptyEnumerator.cs" />
    <Compile Include="System\Xml\HWStack.cs" />
    <Compile Include="System\Xml\IApplicationResourceStreamResolver.cs" />
    <Compile Include="System\Xml\IHasXmlNode.cs" />
    <Compile Include="System\Xml\IXmlLineInfo.cs" />
    <Compile Include="System\Xml\IXmlNamespaceResolver.cs" />
    <Compile Include="System\Xml\LineInfo.cs" />
    <Compile Include="System\Xml\MTNameTable.cs" />
    <Compile Include="System\Xml\NameTable.cs" />
    <Compile Include="System\Xml\Ref.cs" />
    <Compile Include="System\Xml\Serialization\XmlSerializationEventSource.cs" />
    <Compile Include="System\Xml\ValidateNames.cs" />
    <Compile Include="System\Xml\XmlCharType.cs" />
    <Compile Include="System\Xml\XmlComplianceUtil.cs" />
    <Compile Include="System\Xml\XmlConvert.cs" />
    <Compile Include="System\Xml\XmlDownloadManager.cs" />
    <Compile Include="System\Xml\XmlDownloadManagerAsync.cs" />
    <Compile Include="System\Xml\XmlEncoding.cs" />
    <Compile Include="System\Xml\XmlException.cs" />
    <Compile Include="System\Xml\XmlNamespacemanager.cs" />
    <Compile Include="System\Xml\XmlNamespaceScope.cs" />
    <Compile Include="System\Xml\XmlNameTable.cs" />
    <Compile Include="System\Xml\XmlNodeOrder.cs" />
    <Compile Include="System\Xml\XmlNodeType.cs" />
    <Compile Include="System\Xml\XmlNullResolver.cs" />
    <Compile Include="System\Xml\XmlQualifiedName.cs" />
    <Compile Include="System\Xml\XmlReservedNs.cs" />
    <Compile Include="System\Xml\XmlResolver.cs" />
    <Compile Include="System\Xml\XmlResolverAsync.cs" />
    <Compile Include="System\Xml\XmlSecureResolver.cs" />
    <Compile Include="System\Xml\XmlSecureResolverAsync.cs" />
    <Compile Include="System\Xml\XmlUrlResolver.cs" />
    <Compile Include="System\Xml\XmlUrlResolverAsync.cs" />
    <Compile Include="System\Xml\Core\CharEntityEncoderFallback.cs" />
    <Compile Include="System\Xml\Core\ConformanceLevel.cs" />
    <Compile Include="System\Xml\Core\DtdProcessing.cs" />
    <Compile Include="System\Xml\Core\EntityHandling.cs" />
    <Compile Include="System\Xml\Core\HtmlTernaryTree.cs" />
    <Compile Include="System\Xml\Core\IDtdInfo.cs" />
    <Compile Include="System\Xml\Core\IDtdParser.cs" />
    <Compile Include="System\Xml\Core\IDtdParserAsync.cs" />
    <Compile Include="System\Xml\Core\IDtdParserAdapter.cs" />
    <Compile Include="System\Xml\Core\IDtdParserAdapterAsync.cs" />
    <Compile Include="System\Xml\Core\IncrementalReadDecoders.cs" />
    <Compile Include="System\Xml\Core\IValidationEventHandling.cs" />
    <Compile Include="System\Xml\Core\NamespaceHandling.cs" />
    <Compile Include="System\Xml\Core\NewLineHandling.cs" />
    <Compile Include="System\Xml\Core\IRemovableWriter.cs" />
    <Compile Include="System\Xml\Core\QueryOutputWriter.cs" />
    <Compile Include="System\Xml\Core\QueryOutputWriterV1.cs" />
    <Compile Include="System\Xml\Core\ReadContentAsBinaryHelper.cs" />
    <Compile Include="System\Xml\Core\ReadContentAsBinaryHelperAsync.cs" />
    <Compile Include="System\Xml\Core\ReadOnlyTernaryTree.cs" />
    <Compile Include="System\Xml\Core\ReadState.cs" />
    <Compile Include="System\Xml\Core\ValidatingReaderNodeData.cs" />
    <Compile Include="System\Xml\Core\ValidationType.cs" />
    <Compile Include="System\Xml\Core\WhitespaceHandling.cs" />
    <Compile Include="System\Xml\Core\XmlAsyncCheckReader.cs" />
    <Compile Include="System\Xml\Core\XmlAsyncCheckWriter.cs" />
    <Compile Include="System\Xml\Core\XmlAutoDetectWriter.cs" />
    <Compile Include="System\Xml\Core\XmlCharCheckingReader.cs" />
    <Compile Include="System\Xml\Core\XmlCharCheckingReaderAsync.cs" />
    <Compile Include="System\Xml\Core\XmlCharCheckingWriter.cs" />
    <Compile Include="System\Xml\Core\XmlCharCheckingWriterAsync.cs" />
    <Compile Include="System\Xml\Core\XmlEventCache.cs" />
    <Compile Include="System\Xml\Core\XmlParserContext.cs" />
    <Compile Include="System\Xml\Core\XmlRawWriter.cs" />
    <Compile Include="System\Xml\Core\XmlRawWriterAsync.cs" />
    <Compile Include="System\Xml\Core\XmlReader.cs" />
    <Compile Include="System\Xml\Core\XmlReaderAsync.cs" />
    <Compile Include="System\Xml\Core\XmlReaderSettings.cs" />
    <Compile Include="System\Xml\Core\XmlSpace.cs" />
    <Compile Include="System\Xml\Core\XmlSubtreeReader.cs" />
    <Compile Include="System\Xml\Core\XmlSubtreeReaderAsync.cs" />
    <Compile Include="System\Xml\Core\XmlTextEncoder.cs" />
    <Compile Include="System\Xml\Core\XmlTextReader.cs" />
    <Compile Include="System\Xml\Core\XmlTextReaderImpl.cs" />
    <Compile Include="System\Xml\Core\XmlTextReaderImplAsync.cs" />
    <Compile Include="System\Xml\Core\XmlTextReaderImplHelpers.cs" />
    <Compile Include="System\Xml\Core\XmlTextReaderImplHelpersAsync.cs" />
    <Compile Include="System\Xml\Core\XmlTextWriter.cs" />
    <Compile Include="System\Xml\Core\XmlValidatingReader.cs" />
    <Compile Include="System\Xml\Core\XmlValidatingReaderImpl.cs" />
    <Compile Include="System\Xml\Core\XmlValidatingReaderImplAsync.cs" />
    <Compile Include="System\Xml\Core\XmlWellFormedWriter.cs" />
    <Compile Include="System\Xml\Core\XmlWellFormedWriterAsync.cs" />
    <Compile Include="System\Xml\Core\XmlWellFormedWriterHelpers.cs" />
    <Compile Include="System\Xml\Core\XmlWellFormedWriterHelpersAsync.cs" />
    <Compile Include="System\Xml\Core\XmlWrappingReader.cs" />
    <Compile Include="System\Xml\Core\XmlWrappingReaderAsync.cs" />
    <Compile Include="System\Xml\Core\XmlWrappingWriter.cs" />
    <Compile Include="System\Xml\Core\XmlWrappingWriterAsync.cs" />
    <Compile Include="System\Xml\Core\XmlWriter.cs" />
    <Compile Include="System\Xml\Core\XmlWriterAsync.cs" />
    <Compile Include="System\Xml\Core\XmlWriterSettings.cs" />
    <Compile Include="System\Xml\Core\XsdValidatingReader.cs" />
    <Compile Include="System\Xml\Core\XsdValidatingReaderAsync.cs" />
    <Compile Include="System\Xml\Core\XsdCachingReader.cs" />
    <Compile Include="System\Xml\Core\XsdCachingReaderAsync.cs" />
    <Compile Include="System\Xml\Dom\DocumentXmlWriter.cs" />
    <Compile Include="System\Xml\Dom\DocumentXPathNavigator.cs" />
    <Compile Include="System\Xml\Dom\DomNameTable.cs" />
    <Compile Include="System\Xml\Dom\XmlAttribute.cs" />
    <Compile Include="System\Xml\Dom\XmlAttributeCollection.cs" />
    <Compile Include="System\Xml\Dom\XmlCDataSection.cs" />
    <Compile Include="System\Xml\Dom\XmlCharacterData.cs" />
    <Compile Include="System\Xml\Dom\XmlChildEnumerator.cs" />
    <Compile Include="System\Xml\Dom\XmlChildNodes.cs" />
    <Compile Include="System\Xml\Dom\XmlComment.cs" />
    <Compile Include="System\Xml\Dom\XmlDeclaration.cs" />
    <Compile Include="System\Xml\Dom\XmlDocument.cs" />
    <Compile Include="System\Xml\Dom\XmlDocumentFragment.cs" />
    <Compile Include="System\Xml\Dom\XmlDocumentType.cs" />
    <Compile Include="System\Xml\Dom\DocumentSchemaValidator.cs" />
    <Compile Include="System\Xml\Dom\XmlDomTextWriter.cs" />
    <Compile Include="System\Xml\Dom\XmlElement.cs" />
    <Compile Include="System\Xml\Dom\XmlElementList.cs" />
    <Compile Include="System\Xml\Dom\XmlEntity.cs" />
    <Compile Include="System\Xml\Dom\XmlEntityReference.cs" />
    <Compile Include="System\Xml\Dom\XmlEventChangedAction.cs" />
    <Compile Include="System\Xml\Dom\XmlImplementation.cs" />
    <Compile Include="System\Xml\Dom\XmlLinkedNode.cs" />
    <Compile Include="System\Xml\Dom\XmlLoader.cs" />
    <Compile Include="System\Xml\Dom\XmlName.cs" />
    <Compile Include="System\Xml\Dom\XmlNamedNodemap.cs" />
    <Compile Include="System\Xml\Dom\XmlNode.cs" />
    <Compile Include="System\Xml\Dom\XmlNodeChangedEventArgs.cs" />
    <Compile Include="System\Xml\Dom\XmlNodeChangedEventHandler.cs" />
    <Compile Include="System\Xml\Dom\XmlNodeList.cs" />
    <Compile Include="System\Xml\Dom\XmlNodeReader.cs" />
    <Compile Include="System\Xml\Dom\XmlNotation.cs" />
    <Compile Include="System\Xml\Dom\XmlProcessingInstruction.cs" />
    <Compile Include="System\Xml\Dom\XmlSignificantWhiteSpace.cs" />
    <Compile Include="System\Xml\Dom\XmlText.cs" />
    <Compile Include="System\Xml\Dom\XmlUnspecifiedAttribute.cs" />
    <Compile Include="System\Xml\Dom\XmlWhitespace.cs" />
    <Compile Include="System\Xml\Dom\XPathNodeList.cs" />
    <Compile Include="System\Xml\Cache\XPathDocumentBuilder.cs" />
    <Compile Include="System\Xml\Cache\XPathDocumentIterator.cs" />
    <Compile Include="System\Xml\Cache\XPathDocumentNavigator.cs" />
    <Compile Include="System\Xml\Cache\XPathNode.cs" />
    <Compile Include="System\Xml\Cache\XPathNodeHelper.cs" />
    <Compile Include="System\Xml\Cache\XPathNodeInfoAtom.cs" />
    <Compile Include="System\Xml\Resolvers\XmlKnownDtds.cs" />
    <Compile Include="System\Xml\Resolvers\XmlPreloadedResolver.cs" />
    <Compile Include="System\Xml\Resolvers\XmlPreloadedResolverAsync.cs" />
    <Compile Include="System\Xml\XPath\IXPathNavigable.cs" />
    <Compile Include="System\Xml\XPath\XPathDocument.cs" />
    <Compile Include="System\Xml\XPath\XPathException.cs" />
    <Compile Include="System\Xml\XPath\XPathExpr.cs" />
    <Compile Include="System\Xml\XPath\XPathItem.cs" />
    <Compile Include="System\Xml\XPath\XPathNamespaceScope.cs" />
    <Compile Include="System\Xml\XPath\XPathNavigator.cs" />
    <Compile Include="System\Xml\XPath\XPathNavigatorKeyComparer.cs" />
    <Compile Include="System\Xml\XPath\XPathNavigatorReader.cs" />
    <Compile Include="System\Xml\XPath\XPathNodeIterator.cs" />
    <Compile Include="System\Xml\XPath\XPathNodeType.cs" />
    <Compile Include="System\Xml\XPath\Internal\AbsoluteQuery.cs" />
    <Compile Include="System\Xml\XPath\Internal\AstNode.cs" />
    <Compile Include="System\Xml\XPath\Internal\AttributeQuery.cs" />
    <Compile Include="System\Xml\XPath\Internal\Axis.cs" />
    <Compile Include="System\Xml\XPath\Internal\BaseAxisQuery.cs" />
    <Compile Include="System\Xml\XPath\Internal\BooleanExpr.cs" />
    <Compile Include="System\Xml\XPath\Internal\BooleanFunctions.cs" />
    <Compile Include="System\Xml\XPath\Internal\CacheAxisQuery.cs" />
    <Compile Include="System\Xml\XPath\Internal\CacheChildrenQuery.cs" />
    <Compile Include="System\Xml\XPath\Internal\CacheOutputQuery.cs" />
    <Compile Include="System\Xml\XPath\Internal\ChildrenQuery.cs" />
    <Compile Include="System\Xml\XPath\Internal\ClonableStack.cs" />
    <Compile Include="System\Xml\XPath\Internal\CompiledXPathExpr.cs" />
    <Compile Include="System\Xml\XPath\Internal\ContextQuery.cs" />
    <Compile Include="System\Xml\XPath\Internal\DescendantBaseQuery.cs" />
    <Compile Include="System\Xml\XPath\Internal\DescendantQuery.cs" />
    <Compile Include="System\Xml\XPath\Internal\DescendantoverDescendantQuery.cs" />
    <Compile Include="System\Xml\XPath\Internal\DocumentorderQuery.cs" />
    <Compile Include="System\Xml\XPath\Internal\EmptyQuery.cs" />
    <Compile Include="System\Xml\XPath\Internal\ExtensionQuery.cs" />
    <Compile Include="System\Xml\XPath\Internal\FunctionQuery.cs" />
    <Compile Include="System\Xml\XPath\Internal\Filter.cs" />
    <Compile Include="System\Xml\XPath\Internal\FilterQuery.cs" />
    <Compile Include="System\Xml\XPath\Internal\FollowingQuery.cs" />
    <Compile Include="System\Xml\XPath\Internal\FollSiblingQuery.cs" />
    <Compile Include="System\Xml\XPath\Internal\ForwardPositionQuery.cs" />
    <Compile Include="System\Xml\XPath\Internal\Function.cs" />
    <Compile Include="System\Xml\XPath\Internal\Group.cs" />
    <Compile Include="System\Xml\XPath\Internal\GroupQuery.cs" />
    <Compile Include="System\Xml\XPath\Internal\IdQuery.cs" />
    <Compile Include="System\Xml\XPath\Internal\IteratorFilter.cs" />
    <Compile Include="System\Xml\XPath\Internal\Query.cs" />
    <Compile Include="System\Xml\XPath\Internal\LogicalExpr.cs" />
    <Compile Include="System\Xml\XPath\Internal\MergeFilterQuery.cs" />
    <Compile Include="System\Xml\XPath\Internal\NamespaceQuery.cs" />
    <Compile Include="System\Xml\XPath\Internal\NodeFunctions.cs" />
    <Compile Include="System\Xml\XPath\Internal\NumberFunctions.cs" />
    <Compile Include="System\Xml\XPath\Internal\NumericExpr.cs" />
    <Compile Include="System\Xml\XPath\Internal\Operand.cs" />
    <Compile Include="System\Xml\XPath\Internal\OperandQuery.cs" />
    <Compile Include="System\Xml\XPath\Internal\Operator.cs" />
    <Compile Include="System\Xml\XPath\Internal\ParentQuery.cs" />
    <Compile Include="System\Xml\XPath\Internal\PrecedingQuery.cs" />
    <Compile Include="System\Xml\XPath\Internal\PreSiblingQuery.cs" />
    <Compile Include="System\Xml\XPath\Internal\QueryBuilder.cs" />
    <Compile Include="System\Xml\XPath\Internal\UnionExpr.cs" />
    <Compile Include="System\Xml\XPath\Internal\ResetableIterator.cs" />
    <Compile Include="System\Xml\XPath\Internal\ReversePositionQuery.cs" />
    <Compile Include="System\Xml\XPath\Internal\Root.cs" />
    <Compile Include="System\Xml\XPath\Internal\SortQuery.cs" />
    <Compile Include="System\Xml\XPath\Internal\StringFunctions.cs" />
    <Compile Include="System\Xml\XPath\Internal\ValueQuery.cs" />
    <Compile Include="System\Xml\XPath\Internal\Variable.cs" />
    <Compile Include="System\Xml\XPath\Internal\VariableQuery.cs" />
    <Compile Include="System\Xml\XPath\Internal\XPathAncestorIterator.cs" />
    <Compile Include="System\Xml\XPath\Internal\XPathAncestorQuery.cs" />
    <Compile Include="System\Xml\XPath\Internal\XPathArrayIterator.cs" />
    <Compile Include="System\Xml\XPath\Internal\XPathAxisIterator.cs" />
    <Compile Include="System\Xml\XPath\Internal\XPathChildIterator.cs" />
    <Compile Include="System\Xml\XPath\Internal\XPathDescendantIterator.cs" />
    <Compile Include="System\Xml\XPath\Internal\XPathEmptyIterator.cs" />
    <Compile Include="System\Xml\XPath\Internal\XPathMultyIterator.cs" />
    <Compile Include="System\Xml\XPath\Internal\XPathParser.cs" />
    <Compile Include="System\Xml\XPath\Internal\XPathScanner.cs" />
    <Compile Include="System\Xml\XPath\Internal\XPathSelectionIterator.cs" />
    <Compile Include="System\Xml\XPath\Internal\XPathSelfQuery.cs" />
    <Compile Include="System\Xml\XPath\Internal\XPathSingletonIterator.cs" />
    <Compile Include="System\Xml\Xslt\XslCompiledTransform.cs" />
    <Compile Include="System\Xml\Xslt\XsltArgumentList.cs" />
    <Compile Include="System\Xml\Xslt\XsltContext.cs" />
    <Compile Include="System\Xml\Xslt\XsltException.cs" />
    <Compile Include="System\Xml\Xslt\XslTransform.cs" />
    <Compile Include="System\Xml\Xslt\XsltSettings.cs" />
    <Compile Include="System\Xml\Schema\Asttree.cs" />
    <Compile Include="System\Xml\Schema\AutoValidator.cs" />
    <Compile Include="System\Xml\Schema\BaseProcessor.cs" />
    <Compile Include="System\Xml\Schema\BaseValidator.cs" />
    <Compile Include="System\Xml\Schema\BitSet.cs" />
    <Compile Include="System\Xml\Schema\Chameleonkey.cs" />
    <Compile Include="System\Xml\Schema\CompiledidEntityConstraint.cs" />
    <Compile Include="System\Xml\Schema\SchemaSetCompiler.cs" />
    <Compile Include="System\Xml\Schema\ConstraintStruct.cs" />
    <Compile Include="System\Xml\Schema\ContentValidator.cs" />
    <Compile Include="System\Xml\Schema\DataTypeImplementation.cs" />
    <Compile Include="System\Xml\Schema\DtdParser.cs" />
    <Compile Include="System\Xml\Schema\DtdParserAsync.cs" />
    <Compile Include="System\Xml\Schema\DtdValidator.cs" />
    <Compile Include="System\Xml\Schema\FacetChecker.cs" />
    <Compile Include="System\Xml\Schema\IXmlSchemaInfo.cs" />
    <Compile Include="System\Xml\Schema\NamespaceList.cs" />
    <Compile Include="System\Xml\Schema\Parser.cs" />
    <Compile Include="System\Xml\Schema\ParserAsync.cs" />
    <Compile Include="System\Xml\Schema\Preprocessor.cs" />
    <Compile Include="System\Xml\Schema\SchemaAttDef.cs" />
    <Compile Include="System\Xml\Schema\SchemaBuilder.cs" />
    <Compile Include="System\Xml\Schema\SchemaCollectionCompiler.cs" />
    <Compile Include="System\Xml\Schema\SchemaCollectionpreProcessor.cs" />
    <Compile Include="System\Xml\Schema\SchemaDeclBase.cs" />
    <Compile Include="System\Xml\Schema\SchemaElementDecl.cs" />
    <Compile Include="System\Xml\Schema\SchemaEntity.cs" />
    <Compile Include="System\Xml\Schema\SchemaInfo.cs" />
    <Compile Include="System\Xml\Schema\SchemaNames.cs" />
    <Compile Include="System\Xml\Schema\SchemaNamespacemanager.cs" />
    <Compile Include="System\Xml\Schema\SchemaNotation.cs" />
    <Compile Include="System\Xml\Schema\SchemaType.cs" />
    <Compile Include="System\Xml\Schema\ValidationEventArgs.cs" />
    <Compile Include="System\Xml\Schema\ValidationEventHandler.cs" />
    <Compile Include="System\Xml\Schema\ValidationState.cs" />
    <Compile Include="System\Xml\Schema\XdrBuilder.cs" />
    <Compile Include="System\Xml\Schema\XdrValidator.cs" />
    <Compile Include="System\Xml\Schema\XmlAtomicValue.cs" />
    <Compile Include="System\Xml\Schema\XmlSchema.cs" />
    <Compile Include="System\Xml\Schema\XmlSchemaAll.cs" />
    <Compile Include="System\Xml\Schema\XmlSchemaAnnotated.cs" />
    <Compile Include="System\Xml\Schema\XmlSchemaAnnotation.cs" />
    <Compile Include="System\Xml\Schema\XmlSchemaAny.cs" />
    <Compile Include="System\Xml\Schema\XmlSchemaAnyAttribute.cs" />
    <Compile Include="System\Xml\Schema\XmlSchemaAppInfo.cs" />
    <Compile Include="System\Xml\Schema\XmlSchemaAttribute.cs" />
    <Compile Include="System\Xml\Schema\XmlSchemaAttributeGroup.cs" />
    <Compile Include="System\Xml\Schema\XmlSchemaAttributeGroupref.cs" />
    <Compile Include="System\Xml\Schema\XmlSchemaChoice.cs" />
    <Compile Include="System\Xml\Schema\XmlSchemaCollection.cs" />
    <Compile Include="System\Xml\Schema\XmlSchemaComplexContent.cs" />
    <Compile Include="System\Xml\Schema\XmlSchemaComplexContentExtension.cs" />
    <Compile Include="System\Xml\Schema\XmlSchemaComplexContentRestriction.cs" />
    <Compile Include="System\Xml\Schema\XmlSchemaComplexType.cs" />
    <Compile Include="System\Xml\Schema\XmlSchemaContent.cs" />
    <Compile Include="System\Xml\Schema\XmlSchemaContentModel.cs" />
    <Compile Include="System\Xml\Schema\XmlSchemaContentProcessing.cs" />
    <Compile Include="System\Xml\Schema\XmlSchemaContentType.cs" />
    <Compile Include="System\Xml\Schema\XmlSchemaDataType.cs" />
    <Compile Include="System\Xml\Schema\XmlSchemaDerivationMethod.cs" />
    <Compile Include="System\Xml\Schema\XmlSchemaDocumentation.cs" />
    <Compile Include="System\Xml\Schema\XmlSchemaElement.cs" />
    <Compile Include="System\Xml\Schema\XmlSchemaException.cs" />
    <Compile Include="System\Xml\Schema\XmlSchemaExternal.cs" />
    <Compile Include="System\Xml\Schema\XmlSchemaFacet.cs" />
    <Compile Include="System\Xml\Schema\XmlSchemaForm.cs" />
    <Compile Include="System\Xml\Schema\XmlSchemaGroup.cs" />
    <Compile Include="System\Xml\Schema\XmlSchemaGroupBase.cs" />
    <Compile Include="System\Xml\Schema\XmlSchemaGroupRef.cs" />
    <Compile Include="System\Xml\Schema\XmlSchemaIdEntityConstraint.cs" />
    <Compile Include="System\Xml\Schema\XmlSchemaImport.cs" />
    <Compile Include="System\Xml\Schema\XmlSchemaInclude.cs" />
    <Compile Include="System\Xml\Schema\XmlSchemaInfo.cs" />
    <Compile Include="System\Xml\Schema\XmlSchemaNotation.cs" />
    <Compile Include="System\Xml\Schema\XmlSchemaObject.cs" />
    <Compile Include="System\Xml\Schema\XmlSchemaObjectCollection.cs" />
    <Compile Include="System\Xml\Schema\XmlSchemaObjectTable.cs" />
    <Compile Include="System\Xml\Schema\XmlSchemaParticle.cs" />
    <Compile Include="System\Xml\Schema\XmlSchemaRedefine.cs" />
    <Compile Include="System\Xml\Schema\XmlSchemaSequence.cs" />
    <Compile Include="System\Xml\Schema\XmlSchemaSet.cs" />
    <Compile Include="System\Xml\Schema\XmlSchemaCompilationSettings.cs" />
    <Compile Include="System\Xml\Schema\XmlSchemaSimpleContent.cs" />
    <Compile Include="System\Xml\Schema\XmlSchemaSimpleContentExtension.cs" />
    <Compile Include="System\Xml\Schema\XmlSchemaSimpleContentRestriction.cs" />
    <Compile Include="System\Xml\Schema\XmlSchemaSimpleType.cs" />
    <Compile Include="System\Xml\Schema\XmlSchemaSimpleTypeContent.cs" />
    <Compile Include="System\Xml\Schema\XmlSchemaSimpleTypeList.cs" />
    <Compile Include="System\Xml\Schema\XmlSchemaSimpleTypeRestriction.cs" />
    <Compile Include="System\Xml\Schema\XmlSchemaSimpleTypeUnion.cs" />
    <Compile Include="System\Xml\Schema\XmlSchemaSubstitutionGroup.cs" />
    <Compile Include="System\Xml\Schema\XmlSchemaType.cs" />
    <Compile Include="System\Xml\Schema\XmlSchemaUse.cs" />
    <Compile Include="System\Xml\Schema\XmlSchemaValidationException.cs" />
    <Compile Include="System\Xml\Schema\XmlSchemaValidator.cs" />
    <Compile Include="System\Xml\Schema\XmlSchemaValidity.cs" />
    <Compile Include="System\Xml\Schema\XmlSeverityType.cs" />
    <Compile Include="System\Xml\Schema\XmlTokenizedType.cs" />
    <Compile Include="System\Xml\Schema\XmlTypeCode.cs" />
    <Compile Include="System\Xml\Schema\XmlValueConverter.cs" />
    <Compile Include="System\Xml\Schema\XsdBuilder.cs" />
    <Compile Include="System\Xml\Schema\XsdDateTime.cs" />
    <Compile Include="System\Xml\Schema\XsdDuration.cs" />
    <Compile Include="System\Xml\Schema\XsdValidator.cs" />
    <Compile Include="System\Xml\Schema\Inference\Infer.cs" />
    <Compile Include="System\Xml\Schema\Inference\XmlSchemaInferenceException.cs" />
    <Compile Include="System\Xml\Serialization\CodeGenerationoptions.cs" />
    <Compile Include="System\Xml\Serialization\CodeGenerator.cs" />
    <Compile Include="System\Xml\Serialization\CodeIdentifier.cs" />
    <Compile Include="System\Xml\Serialization\CodeIdentifiers.cs" />
    <Compile Include="System\Xml\Serialization\Compilation.cs" />
    <Compile Include="System\Xml\Serialization\Compiler.cs" />
    <Compile Include="System\Xml\Serialization\ContextAwareTables.cs" />
    <Compile Include="System\Xml\Serialization\ImportContext.cs" />
    <Compile Include="System\Xml\Serialization\indentedWriter.cs" />
    <Compile Include="System\Xml\Serialization\IXmlSerializable.cs" />
    <Compile Include="System\Xml\Serialization\IXmlTextParser.cs" />
    <Compile Include="System\Xml\Serialization\Mappings.cs" />
    <Compile Include="System\Xml\Serialization\Models.cs" />
    <Compile Include="System\Xml\Serialization\NameTable.cs" />
    <Compile Include="System\Xml\Serialization\ReflectionXmlSerializationReader.cs" />
    <Compile Include="System\Xml\Serialization\ReflectionXmlSerializationWriter.cs" />
    <Compile Include="System\Xml\Serialization\SchemaImporter.cs" />
    <Compile Include="System\Xml\Serialization\SchemaObjectWriter.cs" />
    <Compile Include="System\Xml\Serialization\SoapAttributeAttribute.cs" />
    <Compile Include="System\Xml\Serialization\SoapAttributeOverrides.cs" />
    <Compile Include="System\Xml\Serialization\SoapAttributes.cs" />
    <Compile Include="System\Xml\Serialization\SoapElementAttribute.cs" />
    <Compile Include="System\Xml\Serialization\SoapEnumAttribute.cs" />
    <Compile Include="System\Xml\Serialization\SoapIgnoreAttribute.cs" />
    <Compile Include="System\Xml\Serialization\SoapIncludeAttribute.cs" />
    <Compile Include="System\Xml\Serialization\SoapReflectionImporter.cs" />
    <Compile Include="System\Xml\Serialization\SoapSchemamember.cs" />
    <Compile Include="System\Xml\Serialization\SoapTypeAttribute.cs" />
    <Compile Include="System\Xml\Serialization\SourceInfo.cs" />
    <Compile Include="System\Xml\Serialization\Types.cs" />
    <Compile Include="System\Xml\Serialization\XmlAnyAttributeAttribute.cs" />
    <Compile Include="System\Xml\Serialization\XmlAnyElementAttribute.cs" />
    <Compile Include="System\Xml\Serialization\XmlAnyElementAttributes.cs" />
    <Compile Include="System\Xml\Serialization\XmlArrayAttribute.cs" />
    <Compile Include="System\Xml\Serialization\XmlArrayItemAttribute.cs" />
    <Compile Include="System\Xml\Serialization\XmlArrayItemAttributes.cs" />
    <Compile Include="System\Xml\Serialization\XmlAttributeAttribute.cs" />
    <Compile Include="System\Xml\Serialization\XmlAttributeOverrides.cs" />
    <Compile Include="System\Xml\Serialization\XmlAttributes.cs" />
    <Compile Include="System\Xml\Serialization\XmlChoiceIdentifierAttribute.cs" />
    <Compile Include="System\Xml\Serialization\Xmlcustomformatter.cs" />
    <Compile Include="System\Xml\Serialization\XmlElementAttribute.cs" />
    <Compile Include="System\Xml\Serialization\XmlElementAttributes.cs" />
    <Compile Include="System\Xml\Serialization\XmlEnumAttribute.cs" />
    <Compile Include="System\Xml\Serialization\XmlIgnoreAttribute.cs" />
    <Compile Include="System\Xml\Serialization\XmlIncludeAttribute.cs" />
    <Compile Include="System\Xml\Serialization\XmlMapping.cs" />
    <Compile Include="System\Xml\Serialization\XmlMemberMapping.cs" />
    <Compile Include="System\Xml\Serialization\XmlMembersMapping.cs" />
    <Compile Include="System\Xml\Serialization\XmlNamespaceDeclarationsAttribute.cs" />
    <Compile Include="System\Xml\Serialization\XmlReflectionImporter.cs" />
    <Compile Include="System\Xml\Serialization\XmlReflectionMember.cs" />
    <Compile Include="System\Xml\Serialization\XmlRootAttribute.cs" />
    <Compile Include="System\Xml\Serialization\XmlSchemaExporter.cs" />
    <Compile Include="System\Xml\Serialization\XmlSchemaImporter.cs" />
    <Compile Include="System\Xml\Serialization\XmlSchemaProviderAttribute.cs" />
    <Compile Include="System\Xml\Serialization\XmlSchemas.cs" />
    <Compile Include="System\Xml\Serialization\XmlSerializationGeneratedCode.cs" />
    <Compile Include="System\Xml\Serialization\XmlSerializationILGen.cs" />
    <Compile Include="System\Xml\Serialization\XmlSerializationReader.cs" />
    <Compile Include="System\Xml\Serialization\XmlSerializationReaderILGen.cs" />
    <Compile Include="System\Xml\Serialization\XmlSerializationWriter.cs" />
    <Compile Include="System\Xml\Serialization\XmlSerializationWriterILGen.cs" />
    <Compile Include="System\Xml\Serialization\XmlSerializerAssemblyAttribute.cs" />
    <Compile Include="System\Xml\Serialization\XmlSerializer.cs" />
    <Compile Include="System\Xml\Serialization\XmlSerializerFactory.cs" />
    <Compile Include="System\Xml\Serialization\XmlSerializerNamespaces.cs" />
    <Compile Include="System\Xml\Serialization\XmlSerializerVersionAttribute.cs" />
    <Compile Include="System\Xml\Serialization\XmlTextAttribute.cs" />
    <Compile Include="System\Xml\Serialization\XmlTypeAttribute.cs" />
    <Compile Include="System\Xml\Serialization\XmlTypeMapping.cs" />
    <Compile Include="System\Xml\Serialization\_Events.cs" />
    <Compile Include="System\Xml\Serialization\TypeExtensions.cs" />
    <Compile Include="System\Xml\Serialization\PrimitiveXmlSerializers.cs" />
    <Compile Include="System\Xml\Serialization\Configuration\DateTimeSerializationSection.cs" />
    <Compile Include="System\Xml\Extensions\ExtensionMethods.cs" />
    <Compile Include="System\Xml\Serialization\Globals.cs" />
  </ItemGroup>
  <!-- Embedded DTD files -->
  <ItemGroup>
    <EmbeddedResource Include="Utils\DTDs\XHTML10\no_comments\xhtml1-strict.dtd">
      <LogicalName>xhtml1-strict.dtd</LogicalName>
    </EmbeddedResource>
    <EmbeddedResource Include="Utils\DTDs\XHTML10\no_comments\xhtml1-transitional.dtd">
      <LogicalName>xhtml1-transitional.dtd</LogicalName>
    </EmbeddedResource>
    <EmbeddedResource Include="Utils\DTDs\XHTML10\no_comments\xhtml1-frameset.dtd">
      <LogicalName>xhtml1-frameset.dtd</LogicalName>
    </EmbeddedResource>
    <EmbeddedResource Include="Utils\DTDs\XHTML10\no_comments\xhtml-lat1.ent">
      <LogicalName>xhtml-lat1.ent</LogicalName>
    </EmbeddedResource>
    <EmbeddedResource Include="Utils\DTDs\XHTML10\no_comments\xhtml-special.ent">
      <LogicalName>xhtml-special.ent</LogicalName>
    </EmbeddedResource>
    <EmbeddedResource Include="Utils\DTDs\XHTML10\no_comments\xhtml-symbol.ent">
      <LogicalName>xhtml-symbol.ent</LogicalName>
    </EmbeddedResource>
    <EmbeddedResource Include="Utils\DTDs\RSS091\no_comments\rss-0.91.dtd">
      <LogicalName>rss-0.91.dtd</LogicalName>
    </EmbeddedResource>
  </ItemGroup>
  <ItemGroup>
    <Reference Include="System.Reflection.Emit" />
    <Reference Include="System.Reflection.Emit.ILGeneration" />
    <Reference Include="System.Reflection.Emit.Lightweight" />
  </ItemGroup>
  <ItemGroup>
    <Reference Include="System.Collections" />
    <Reference Include="System.Collections.Concurrent" />
    <Reference Include="System.Collections.NonGeneric" />
    <Reference Include="System.Collections.Specialized" />
    <Reference Include="System.Console" />
    <Reference Include="System.Diagnostics.TraceSource" />
    <Reference Include="System.Diagnostics.Tracing" />
    <Reference Include="System.IO.FileSystem" />
    <Reference Include="System.Linq.Expressions" />
    <Reference Include="System.Memory" />
    <Reference Include="System.Net.Http" />
    <Reference Include="System.Net.Primitives" />
    <Reference Include="System.ObjectModel" />
    <Reference Include="System.Reflection.Primitives" />
    <Reference Include="System.Runtime" />
    <Reference Include="System.Runtime.CompilerServices.Unsafe" />
    <Reference Include="System.Runtime.Extensions" />
    <Reference Include="System.Runtime.InteropServices" />
<<<<<<< HEAD
    <Reference Include="System.Runtime.Loader" />
=======
    <Reference Include="System.Security.Cryptography" />
>>>>>>> 852405c6
    <Reference Include="System.Security.Cryptography.Algorithms" />
    <Reference Include="System.Text.Encoding.Extensions" />
    <Reference Include="System.Text.RegularExpressions" />
    <Reference Include="System.Threading" />
    <Reference Include="System.Threading.Thread" />
  </ItemGroup>
  <ItemGroup>
    <Compile Include="System\Xml\Xsl\IlGen\GenerateHelper.cs" />
    <Compile Include="System\Xml\Xsl\IlGen\IteratorDescriptor.cs" />
    <Compile Include="System\Xml\Xsl\IlGen\OptimizerPatterns.cs" />
    <Compile Include="System\Xml\Xsl\IlGen\StaticDataManager.cs" />
    <Compile Include="System\Xml\Xsl\IlGen\TailCallAnalyzer.cs" />
    <Compile Include="System\Xml\Xsl\IlGen\XmlILAnnotation.cs" />
    <Compile Include="System\Xml\Xsl\IlGen\XmlILConstructAnalyzer.cs" />
    <Compile Include="System\Xml\Xsl\IlGen\XmlILModule.cs" />
    <Compile Include="System\Xml\Xsl\IlGen\XmlILOptimization.cs" />
    <Compile Include="System\Xml\Xsl\IlGen\XmlILOptimizerVisitor.cs" />
    <Compile Include="System\Xml\Xsl\IlGen\XmlILTrace.cs" />
    <Compile Include="System\Xml\Xsl\IlGen\XmlIlTypeHelper.cs" />
    <Compile Include="System\Xml\Xsl\IlGen\XmlIlVisitor.cs" />
    <Compile Include="System\Xml\Xsl\XmlIlGenerator.cs" />
    <Compile Include="System\Xml\Xsl\XmlILCommand.cs" />
    <Compile Include="System\Xml\Xsl\ISourceLineInfo.cs" />
    <Compile Include="System\Xml\Xsl\ListBase.cs" />
    <Compile Include="System\Xml\Xsl\Pair.cs" />
    <Compile Include="System\Xml\Xsl\QIL\QilBinary.cs" />
    <Compile Include="System\Xml\Xsl\QIL\QilChoice.cs" />
    <Compile Include="System\Xml\Xsl\QIL\QilCloneVisitor.cs" />
    <Compile Include="System\Xml\Xsl\QIL\QilDataSource.cs" />
    <Compile Include="System\Xml\Xsl\QIL\QilExpression.cs" />
    <Compile Include="System\Xml\Xsl\QIL\QilFactory.cs" />
    <Compile Include="System\Xml\Xsl\QIL\QilFunction.cs" />
    <Compile Include="System\Xml\Xsl\QIL\QilInvoke.cs" />
    <Compile Include="System\Xml\Xsl\QIL\QilInvokeEarlyBound.cs" />
    <Compile Include="System\Xml\Xsl\QIL\QilInvokeLateBound.cs" />
    <Compile Include="System\Xml\Xsl\QIL\QilIterator.cs" />
    <Compile Include="System\Xml\Xsl\QIL\QilList.cs" />
    <Compile Include="System\Xml\Xsl\QIL\QilLiteral.cs" />
    <Compile Include="System\Xml\Xsl\QIL\QilLoop.cs" />
    <Compile Include="System\Xml\Xsl\QIL\QilName.cs" />
    <Compile Include="System\Xml\Xsl\QIL\QilNode.cs" />
    <Compile Include="System\Xml\Xsl\QIL\QilNodeType.cs" />
    <Compile Include="System\Xml\Xsl\QIL\QilParameter.cs" />
    <Compile Include="System\Xml\Xsl\QIL\QilPatternFactory.cs" />
    <Compile Include="System\Xml\Xsl\QIL\QilPatternVisitor.cs" />
    <Compile Include="System\Xml\Xsl\QIL\QilReference.cs" />
    <Compile Include="System\Xml\Xsl\QIL\QilReplaceVisitor.cs" />
    <Compile Include="System\Xml\Xsl\QIL\QilScopedVisitor.cs" />
    <Compile Include="System\Xml\Xsl\QIL\QilSortKey.cs" />
    <Compile Include="System\Xml\Xsl\QIL\QilStrConcat.cs" />
    <Compile Include="System\Xml\Xsl\QIL\QilTargetType.cs" />
    <Compile Include="System\Xml\Xsl\QIL\QilTernary.cs" />
    <Compile Include="System\Xml\Xsl\QIL\QilTypeChecker.cs" />
    <Compile Include="System\Xml\Xsl\QIL\QilUnary.cs" />
    <Compile Include="System\Xml\Xsl\QIL\QilValidationVisitor.cs" />
    <Compile Include="System\Xml\Xsl\QIL\QilVisitor.cs" />
    <Compile Include="System\Xml\Xsl\QIL\QilXmlWriter.cs" />
    <Compile Include="System\Xml\Xsl\QIL\SerializationHints.cs" />
    <Compile Include="System\Xml\Xsl\QIL\SubstitutionList.cs" />
    <Compile Include="System\Xml\Xsl\QIL\WhitespaceRule.cs" />
    <Compile Include="System\Xml\Xsl\QueryReaderSettings.cs" />
    <Compile Include="System\Xml\Xsl\Runtime\ContentIterators.cs" />
    <Compile Include="System\Xml\Xsl\Runtime\DecimalFormatter.cs" />
    <Compile Include="System\Xml\Xsl\Runtime\DocumentOrderComparer.cs" />
    <Compile Include="System\Xml\Xsl\Runtime\DodSequenceMerge.cs" />
    <Compile Include="System\Xml\Xsl\Runtime\EarlyBoundInfo.cs" />
    <Compile Include="System\Xml\Xsl\Runtime\NumberFormatter.cs" />
    <Compile Include="System\Xml\Xsl\Runtime\RtfNavigator.cs" />
    <Compile Include="System\Xml\Xsl\Runtime\SetIterators.cs" />
    <Compile Include="System\Xml\Xsl\Runtime\SiblingIterators.cs" />
    <Compile Include="System\Xml\Xsl\Runtime\StringConcat.cs" />
    <Compile Include="System\Xml\Xsl\Runtime\TreeIterators.cs" />
    <Compile Include="System\Xml\Xsl\Runtime\WhitespaceRuleLookup.cs" />
    <Compile Include="System\Xml\Xsl\Runtime\WhitespaceRuleReader.cs" />
    <Compile Include="System\Xml\Xsl\Runtime\XmlAggregates.cs" />
    <Compile Include="System\Xml\Xsl\Runtime\XmlAttributeCache.cs" />
    <Compile Include="System\Xml\Xsl\Runtime\XmlCollation.cs" />
    <Compile Include="System\Xml\Xsl\Runtime\XmlExtensionFunction.cs" />
    <Compile Include="System\Xml\Xsl\Runtime\XmlILIndex.cs" />
    <Compile Include="System\Xml\Xsl\Runtime\XmlILStorageConverter.cs" />
    <Compile Include="System\Xml\Xsl\Runtime\XmlIterators.cs" />
    <Compile Include="System\Xml\Xsl\Runtime\XmlNavigatorFilter.cs" />
    <Compile Include="System\Xml\Xsl\Runtime\XmlNavigatorStack.cs" />
    <Compile Include="System\Xml\Xsl\Runtime\XmlQueryContext.cs" />
    <Compile Include="System\Xml\Xsl\Runtime\XmlQueryOutput.cs" />
    <Compile Include="System\Xml\Xsl\Runtime\XmlQueryRuntime.cs" />
    <Compile Include="System\Xml\Xsl\Runtime\XmlQuerySequence.cs" />
    <Compile Include="System\Xml\Xsl\Runtime\XmlQueryStaticData.cs" />
    <Compile Include="System\Xml\Xsl\Runtime\XmlRawWriterWrapper.cs" />
    <Compile Include="System\Xml\Xsl\Runtime\XmlSequenceWriter.cs" />
    <Compile Include="System\Xml\Xsl\Runtime\XmlSortKey.cs" />
    <Compile Include="System\Xml\Xsl\Runtime\XmlSortKeyAccumulator.cs" />
    <Compile Include="System\Xml\Xsl\Runtime\XslNumber.cs" />
    <Compile Include="System\Xml\Xsl\Runtime\XsltConvert.cs" />
    <Compile Include="System\Xml\Xsl\Runtime\XsltFunctions.cs" />
    <Compile Include="System\Xml\Xsl\Runtime\XsltLibrary.cs" />
    <Compile Include="System\Xml\Xsl\SourceLineInfo.cs" />
    <Compile Include="System\Xml\Xsl\XmlNodeKindFlags.cs" />
    <Compile Include="System\Xml\Xsl\XmlQualifiedNameTest.cs" />
    <Compile Include="System\Xml\Xsl\XmlQueryCardinality.cs" />
    <Compile Include="System\Xml\Xsl\XmlQueryType.cs" />
    <Compile Include="System\Xml\Xsl\XmlQueryTypeFactory.cs" />
    <Compile Include="System\Xml\Xsl\XPathConvert.cs" />
    <Compile Include="System\Xml\Xsl\XPath\IXpathBuilder.cs" />
    <Compile Include="System\Xml\Xsl\XPath\IXPathEnvironment.cs" />
    <Compile Include="System\Xml\Xsl\XPath\XPathAxis.cs" />
    <Compile Include="System\Xml\Xsl\XPath\XPathBuilder.cs" />
    <Compile Include="System\Xml\Xsl\XPath\XPathCompileException.cs" />
    <Compile Include="System\Xml\Xsl\XPath\XPathContext.cs" />
    <Compile Include="System\Xml\Xsl\XPath\XPathOperator.cs" />
    <Compile Include="System\Xml\Xsl\XPath\XPathParser.cs" />
    <Compile Include="System\Xml\Xsl\XPath\XPathQilFactory.cs" />
    <Compile Include="System\Xml\Xsl\XPath\XPathScanner.cs" />
    <Compile Include="System\Xml\Xsl\XslException.cs" />
    <Compile Include="System\Xml\Xsl\XsltOld\Action.cs" />
    <Compile Include="System\Xml\Xsl\XsltOld\ActionFrame.cs" />
    <Compile Include="System\Xml\Xsl\XsltOld\ApplyImportsAction.cs" />
    <Compile Include="System\Xml\Xsl\XsltOld\ApplyTemplatesAction.cs" />
    <Compile Include="System\Xml\Xsl\XsltOld\AttributeAction.cs" />
    <Compile Include="System\Xml\Xsl\XsltOld\AttributeSetAction.cs" />
    <Compile Include="System\Xml\Xsl\XsltOld\Avt.cs" />
    <Compile Include="System\Xml\Xsl\XsltOld\AvtEvent.cs" />
    <Compile Include="System\Xml\Xsl\XsltOld\BeginEvent.cs" />
    <Compile Include="System\Xml\Xsl\XsltOld\BuilderInfo.cs" />
    <Compile Include="System\Xml\Xsl\XsltOld\CallTemplateAction.cs" />
    <Compile Include="System\Xml\Xsl\XsltOld\ChooseAction.cs" />
    <Compile Include="System\Xml\Xsl\XsltOld\CommentAction.cs" />
    <Compile Include="System\Xml\Xsl\XsltOld\CompiledAction.cs" />
    <Compile Include="System\Xml\Xsl\XsltOld\Compiler.cs" />
    <Compile Include="System\Xml\Xsl\XsltOld\ContainerAction.cs" />
    <Compile Include="System\Xml\Xsl\XsltOld\CopyAction.cs" />
    <Compile Include="System\Xml\Xsl\XsltOld\CopyAttributesAction.cs" />
    <Compile Include="System\Xml\Xsl\XsltOld\CopyCodeAction.cs" />
    <Compile Include="System\Xml\Xsl\XsltOld\CopyNamespacesAction.cs" />
    <Compile Include="System\Xml\Xsl\XsltOld\CopyNodeSetAction.cs" />
    <Compile Include="System\Xml\Xsl\XsltOld\CopyOfAction.cs" />
    <Compile Include="System\Xml\Xsl\XsltOld\DbgCompiler.cs" />
    <Compile Include="System\Xml\Xsl\XsltOld\DocumentScope.cs" />
    <Compile Include="System\Xml\Xsl\XsltOld\ElementAction.cs" />
    <Compile Include="System\Xml\Xsl\XsltOld\EndEvent.cs" />
    <Compile Include="System\Xml\Xsl\XsltOld\Event.cs" />
    <Compile Include="System\Xml\Xsl\XsltOld\ForEachAction.cs" />
    <Compile Include="System\Xml\Xsl\XsltOld\HtmlProps.cs" />
    <Compile Include="System\Xml\Xsl\XsltOld\IfAction.cs" />
    <Compile Include="System\Xml\Xsl\XsltOld\InputScope.cs" />
    <Compile Include="System\Xml\Xsl\XsltOld\InputScopeManager.cs" />
    <Compile Include="System\Xml\Xsl\XsltOld\IRecordOutput.cs" />
    <Compile Include="System\Xml\Xsl\XsltOld\MessageAction.cs" />
    <Compile Include="System\Xml\Xsl\XsltOld\NamespaceDecl.cs" />
    <Compile Include="System\Xml\Xsl\XsltOld\NameSpaceEvent.cs" />
    <Compile Include="System\Xml\Xsl\XsltOld\NavigatorInput.cs" />
    <Compile Include="System\Xml\Xsl\XsltOld\NavigatorOutput.cs" />
    <Compile Include="System\Xml\Xsl\XsltOld\newinstructionaction.cs" />
    <Compile Include="System\Xml\Xsl\XsltOld\NumberAction.cs" />
    <Compile Include="System\Xml\Xsl\XsltOld\OutKeywords.cs" />
    <Compile Include="System\Xml\Xsl\XsltOld\OutputScope.cs" />
    <Compile Include="System\Xml\Xsl\XsltOld\OutputScopeManager.cs" />
    <Compile Include="System\Xml\Xsl\XsltOld\PrefixQName.cs" />
    <Compile Include="System\Xml\Xsl\XsltOld\ProcessingInstructionAction.cs" />
    <Compile Include="System\Xml\Xsl\XsltOld\Processor.cs" />
    <Compile Include="System\Xml\Xsl\XsltOld\ReaderOutput.cs" />
    <Compile Include="System\Xml\Xsl\XsltOld\RecordBuilder.cs" />
    <Compile Include="System\Xml\Xsl\XsltOld\RootAction.cs" />
    <Compile Include="System\Xml\Xsl\XsltOld\SequentialOutput.cs" />
    <Compile Include="System\Xml\Xsl\XsltOld\SortAction.cs" />
    <Compile Include="System\Xml\Xsl\XsltOld\StateMachine.cs" />
    <Compile Include="System\Xml\Xsl\XsltOld\StringOutput.cs" />
    <Compile Include="System\Xml\Xsl\XsltOld\Stylesheet.cs" />
    <Compile Include="System\Xml\Xsl\XsltOld\TemplateAction.cs" />
    <Compile Include="System\Xml\Xsl\XsltOld\TemplateBaseAction.cs" />
    <Compile Include="System\Xml\Xsl\XsltOld\TemplateLookupAction.cs" />
    <Compile Include="System\Xml\Xsl\XsltOld\TemplateManager.cs" />
    <Compile Include="System\Xml\Xsl\XsltOld\TextAction.cs" />
    <Compile Include="System\Xml\Xsl\XsltOld\TextEvent.cs" />
    <Compile Include="System\Xml\Xsl\XsltOld\TextOnlyOutput.cs" />
    <Compile Include="System\Xml\Xsl\XsltOld\TextOutput.cs" />
    <Compile Include="System\Xml\Xsl\XsltOld\TheQuery.cs" />
    <Compile Include="System\Xml\Xsl\XsltOld\UseAttributeSetsAction.cs" />
    <Compile Include="System\Xml\Xsl\XsltOld\ValueOfAction.cs" />
    <Compile Include="System\Xml\Xsl\XsltOld\VariableAction.cs" />
    <Compile Include="System\Xml\Xsl\XsltOld\WithParamAction.cs" />
    <Compile Include="System\Xml\Xsl\XsltOld\WriterOutput.cs" />
    <Compile Include="System\Xml\Xsl\XsltOld\XsltCompileContext.cs" />
    <Compile Include="System\Xml\Xsl\XsltOld\XsltDebugger.cs" />
    <Compile Include="System\Xml\Xsl\XsltOld\XsltOutput.cs" />
    <Compile Include="System\Xml\Xsl\Xslt\Compiler.cs" />
    <Compile Include="System\Xml\Xsl\Xslt\CompilerError.cs" />
    <Compile Include="System\Xml\Xsl\Xslt\CompilerScopeManager.cs" />
    <Compile Include="System\Xml\Xsl\Xslt\Focus.cs" />
    <Compile Include="System\Xml\Xsl\Xslt\IErrorHelper.cs" />
    <Compile Include="System\Xml\Xsl\Xslt\InvokeGenerator.cs" />
    <Compile Include="System\Xml\Xsl\Xslt\KeyMatchBuilder.cs" />
    <Compile Include="System\Xml\Xsl\Xslt\Keywords.cs" />
    <Compile Include="System\Xml\Xsl\Xslt\MatcherBuilder.cs" />
    <Compile Include="System\Xml\Xsl\Xslt\OutputScopeManager.cs" />
    <Compile Include="System\Xml\Xsl\Xslt\QilGenerator.cs" />
    <Compile Include="System\Xml\Xsl\Xslt\QilGeneratorEnv.cs" />
    <Compile Include="System\Xml\Xsl\Xslt\QilStrConcatenator.cs" />
    <Compile Include="System\Xml\Xsl\Xslt\Scripts.cs" />
    <Compile Include="System\Xml\Xsl\Xslt\Stylesheet.cs" />
    <Compile Include="System\Xml\Xsl\Xslt\XPathPatternBuilder.cs" />
    <Compile Include="System\Xml\Xsl\Xslt\XPathPatternParser.cs" />
    <Compile Include="System\Xml\Xsl\Xslt\XslAst.cs" />
    <Compile Include="System\Xml\Xsl\Xslt\XslAstAnalyzer.cs" />
    <Compile Include="System\Xml\Xsl\Xslt\XslFlags.cs" />
    <Compile Include="System\Xml\Xsl\Xslt\XsltInput.cs" />
    <Compile Include="System\Xml\Xsl\Xslt\XsltLoader.cs" />
    <Compile Include="System\Xml\Xsl\Xslt\XsltQilFactory.cs" />
    <Compile Include="System\Xml\Xsl\Xslt\XslVisitor.cs" />
    <Compile Include="$(CommonPath)System\LocalAppContextSwitches.Common.cs" Link="System\LocalAppContextSwitches.Common.cs" />
    <Compile Include="System\Xml\Core\LocalAppContextSwitches.cs" />
    <Compile Include="$(CommonPath)System\CSharpHelpers.cs" />
  </ItemGroup>
  <ItemGroup Condition="'$(TargetsWindows)'=='true'">
    <Compile Include="System\Xml\Xsl\Runtime\XmlCollation.Windows.cs" />
  </ItemGroup>
  <ItemGroup Condition="'$(TargetsAnyOS)'=='true'">
    <Compile Include="System\Xml\Xsl\Runtime\XmlCollation.Unix.cs" />
    <Compile Include="System\Xml\Core\XmlTextReaderImpl.Unix.cs" />
  </ItemGroup>
</Project><|MERGE_RESOLUTION|>--- conflicted
+++ resolved
@@ -565,11 +565,8 @@
     <Reference Include="System.Runtime.CompilerServices.Unsafe" />
     <Reference Include="System.Runtime.Extensions" />
     <Reference Include="System.Runtime.InteropServices" />
-<<<<<<< HEAD
     <Reference Include="System.Runtime.Loader" />
-=======
     <Reference Include="System.Security.Cryptography" />
->>>>>>> 852405c6
     <Reference Include="System.Security.Cryptography.Algorithms" />
     <Reference Include="System.Text.Encoding.Extensions" />
     <Reference Include="System.Text.RegularExpressions" />
