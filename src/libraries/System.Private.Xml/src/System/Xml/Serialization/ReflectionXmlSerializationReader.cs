--- conflicted
+++ resolved
@@ -1295,33 +1295,9 @@
             return obj;
         }
 
-<<<<<<< HEAD
-        private ConstructorInfo? GetDefaultConstructor(Type type)
-        {
-            if (type.IsValueType)
-                return null;
-
-            ConstructorInfo? ctor = FindDefaultConstructor(type.GetTypeInfo());
-            return ctor;
-        }
-
-        private static ConstructorInfo? FindDefaultConstructor(TypeInfo ti)
-        {
-            foreach (ConstructorInfo ci in ti.DeclaredConstructors)
-            {
-                if (!ci.IsStatic && ci.GetParameters().Length == 0)
-                {
-                    return ci;
-                }
-            }
-
-            return null;
-        }
-=======
         private ConstructorInfo? GetDefaultConstructor(Type type) =>
             type.IsValueType ? null :
             type.GetConstructor(BindingFlags.Public | BindingFlags.NonPublic | BindingFlags.Instance | BindingFlags.DeclaredOnly, null, Type.EmptyTypes, null);
->>>>>>> 1c1757c0
 
         private object? WriteEncodedStructMethod(StructMapping structMapping)
         {
