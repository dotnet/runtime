--- conflicted
+++ resolved
@@ -90,24 +90,7 @@
                 Attribute? attr = CreateAttributeFromCustomAttributeData(attribute);
                 if (attr != null)
                 {
-<<<<<<< HEAD
-                    _xmlIgnore = true;
-                    break;
-                }
-                else if (attrs[i] is XmlElementAttribute)
-                {
-                    _xmlElements.Add((XmlElementAttribute)attrs[i]);
-                }
-                else if (attrs[i] is XmlArrayItemAttribute)
-                {
-                    _xmlArrayItems.Add((XmlArrayItemAttribute)attrs[i]);
-                }
-                else if (attrs[i] is XmlAnyElementAttribute any)
-                {
-                    if ((any.Name == null || any.Name.Length == 0) && any.GetNamespaceSpecified() && any.Namespace == null)
-=======
                     if (attr is XmlIgnoreAttribute || attr is ObsoleteAttribute)
->>>>>>> ae9012ee
                     {
                         _xmlIgnore = true;
                         break;
